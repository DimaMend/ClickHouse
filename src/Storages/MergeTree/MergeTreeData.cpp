#include <Storages/MergeTree/MergeTreeData.h>

#include <Backups/BackupEntryFromImmutableFile.h>
#include <Backups/BackupEntryFromSmallFile.h>
#include <Backups/IBackup.h>
#include <Compression/CompressedReadBuffer.h>
#include <DataTypes/DataTypeArray.h>
#include <DataTypes/DataTypeDate.h>
#include <DataTypes/DataTypeDateTime.h>
#include <DataTypes/DataTypeEnum.h>
#include <DataTypes/DataTypeLowCardinality.h>
#include <DataTypes/DataTypeNullable.h>
#include <DataTypes/DataTypeUUID.h>
#include <DataTypes/DataTypeTuple.h>
#include <DataTypes/NestedUtils.h>
#include <DataTypes/DataTypeObject.h>
#include <DataTypes/ObjectUtils.h>
#include <Columns/ColumnObject.h>
#include <DataTypes/hasNullable.h>
#include <Disks/TemporaryFileOnDisk.h>
#include <Functions/FunctionFactory.h>
#include <Functions/IFunction.h>
#include <IO/ConcatReadBuffer.h>
#include <IO/Operators.h>
#include <IO/ReadBufferFromMemory.h>
#include <IO/WriteBufferFromString.h>
#include <Interpreters/Aggregator.h>
#include <Interpreters/ExpressionAnalyzer.h>
#include <Interpreters/PartLog.h>
#include <Interpreters/TreeRewriter.h>
#include <Interpreters/inplaceBlockConversions.h>
#include <Interpreters/Context.h>
#include <Interpreters/InterpreterSelectQuery.h>
#include <Interpreters/evaluateConstantExpression.h>
#include <Interpreters/convertFieldToType.h>
#include <Parsers/ASTFunction.h>
#include <Parsers/ASTLiteral.h>
#include <Parsers/ASTNameTypePair.h>
#include <Parsers/ASTPartition.h>
#include <Parsers/ASTSetQuery.h>
#include <Parsers/ASTTablesInSelectQuery.h>
#include <Parsers/ExpressionListParsers.h>
#include <Parsers/parseQuery.h>
#include <Parsers/queryToString.h>
#include <Storages/AlterCommands.h>
#include <Storages/MergeTree/MergeTreeBaseSelectProcessor.h>
#include <Storages/MergeTree/MergeTreeDataPartCompact.h>
#include <Storages/MergeTree/MergeTreeDataPartInMemory.h>
#include <Storages/MergeTree/MergeTreeDataPartWide.h>
#include <Storages/MergeTree/MergeTreeSequentialSource.h>
#include <Storages/MergeTree/MergedBlockOutputStream.h>
#include <Storages/MergeTree/MergedColumnOnlyOutputStream.h>
#include <Storages/MergeTree/checkDataPart.h>
#include <Storages/MergeTree/localBackup.h>
#include <Storages/StorageMergeTree.h>
#include <Storages/StorageReplicatedMergeTree.h>
#include <Storages/VirtualColumnUtils.h>
#include <Common/Increment.h>
#include <Common/SimpleIncrement.h>
#include <Common/Stopwatch.h>
#include <Common/StringUtils/StringUtils.h>
#include <Common/escapeForFileName.h>
#include <Common/quoteString.h>
#include <Common/typeid_cast.h>
#include <Processors/QueryPlan/ReadFromMergeTree.h>
#include <Processors/Formats/IInputFormat.h>
#include <AggregateFunctions/AggregateFunctionCount.h>

#include <boost/range/adaptor/filtered.hpp>
#include <boost/algorithm/string/join.hpp>
#include <boost/algorithm/string/replace.hpp>

#include <base/insertAtEnd.h>
#include <base/sort.h>

#include <algorithm>
#include <iomanip>
#include <optional>
#include <set>
#include <thread>
#include <typeinfo>
#include <typeindex>
#include <unordered_set>
#include <filesystem>


namespace fs = std::filesystem;

namespace ProfileEvents
{
    extern const Event RejectedInserts;
    extern const Event DelayedInserts;
    extern const Event DelayedInsertsMilliseconds;
    extern const Event DuplicatedInsertedBlocks;
}

namespace CurrentMetrics
{
    extern const Metric DelayedInserts;
}


namespace
{
    constexpr UInt64 RESERVATION_MIN_ESTIMATION_SIZE = 1u * 1024u * 1024u; /// 1MB
}


namespace DB
{

namespace ErrorCodes
{
    extern const int NO_SUCH_DATA_PART;
    extern const int NOT_IMPLEMENTED;
    extern const int DIRECTORY_ALREADY_EXISTS;
    extern const int TOO_MANY_UNEXPECTED_DATA_PARTS;
    extern const int DUPLICATE_DATA_PART;
    extern const int NO_SUCH_COLUMN_IN_TABLE;
    extern const int LOGICAL_ERROR;
    extern const int ILLEGAL_COLUMN;
    extern const int ILLEGAL_TYPE_OF_COLUMN_FOR_FILTER;
    extern const int CORRUPTED_DATA;
    extern const int BAD_TYPE_OF_FIELD;
    extern const int BAD_ARGUMENTS;
    extern const int INVALID_PARTITION_VALUE;
    extern const int METADATA_MISMATCH;
    extern const int PART_IS_TEMPORARILY_LOCKED;
    extern const int TOO_MANY_PARTS;
    extern const int INCOMPATIBLE_COLUMNS;
    extern const int BAD_TTL_EXPRESSION;
    extern const int INCORRECT_FILE_NAME;
    extern const int BAD_DATA_PART_NAME;
    extern const int READONLY_SETTING;
    extern const int ABORTED;
    extern const int UNKNOWN_PART_TYPE;
    extern const int UNKNOWN_DISK;
    extern const int NOT_ENOUGH_SPACE;
    extern const int ALTER_OF_COLUMN_IS_FORBIDDEN;
    extern const int SUPPORT_IS_DISABLED;
    extern const int TOO_MANY_SIMULTANEOUS_QUERIES;
    extern const int INCORRECT_QUERY;
}

static void checkSampleExpression(const StorageInMemoryMetadata & metadata, bool allow_sampling_expression_not_in_primary_key, bool check_sample_column_is_correct)
{
    if (metadata.sampling_key.column_names.empty())
        throw Exception("There are no columns in sampling expression", ErrorCodes::INCORRECT_QUERY);

    const auto & pk_sample_block = metadata.getPrimaryKey().sample_block;
    if (!pk_sample_block.has(metadata.sampling_key.column_names[0]) && !allow_sampling_expression_not_in_primary_key)
        throw Exception("Sampling expression must be present in the primary key", ErrorCodes::BAD_ARGUMENTS);

    if (!check_sample_column_is_correct)
        return;

    const auto & sampling_key = metadata.getSamplingKey();
    DataTypePtr sampling_column_type = sampling_key.data_types[0];

    bool is_correct_sample_condition = false;
    if (sampling_key.data_types.size() == 1)
    {
        if (typeid_cast<const DataTypeUInt64 *>(sampling_column_type.get()))
            is_correct_sample_condition = true;
        else if (typeid_cast<const DataTypeUInt32 *>(sampling_column_type.get()))
            is_correct_sample_condition = true;
        else if (typeid_cast<const DataTypeUInt16 *>(sampling_column_type.get()))
            is_correct_sample_condition = true;
        else if (typeid_cast<const DataTypeUInt8 *>(sampling_column_type.get()))
            is_correct_sample_condition = true;
    }

    if (!is_correct_sample_condition)
        throw Exception(
            "Invalid sampling column type in storage parameters: " + sampling_column_type->getName()
            + ". Must be one unsigned integer type",
            ErrorCodes::ILLEGAL_TYPE_OF_COLUMN_FOR_FILTER);
}

inline UInt64 time_in_microseconds(std::chrono::time_point<std::chrono::system_clock> timepoint)
{
    return std::chrono::duration_cast<std::chrono::microseconds>(timepoint.time_since_epoch()).count();
}

inline UInt64 time_in_seconds(std::chrono::time_point<std::chrono::system_clock> timepoint)
{
    return std::chrono::duration_cast<std::chrono::seconds>(timepoint.time_since_epoch()).count();
}

MergeTreeData::MergeTreeData(
    const StorageID & table_id_,
    const String & relative_data_path_,
    const StorageInMemoryMetadata & metadata_,
    ContextMutablePtr context_,
    const String & date_column_name,
    const MergingParams & merging_params_,
    std::unique_ptr<MergeTreeSettings> storage_settings_,
    bool require_part_metadata_,
    bool attach,
    BrokenPartCallback broken_part_callback_)
    : IStorage(table_id_)
    , WithMutableContext(context_->getGlobalContext())
    , merging_params(merging_params_)
    , require_part_metadata(require_part_metadata_)
    , relative_data_path(relative_data_path_)
    , broken_part_callback(broken_part_callback_)
    , log_name(table_id_.getNameForLogs())
    , log(&Poco::Logger::get(log_name))
    , storage_settings(std::move(storage_settings_))
    , pinned_part_uuids(std::make_shared<PinnedPartUUIDs>())
    , data_parts_by_info(data_parts_indexes.get<TagByInfo>())
    , data_parts_by_state_and_info(data_parts_indexes.get<TagByStateAndInfo>())
    , parts_mover(this)
    , background_operations_assignee(*this, BackgroundJobsAssignee::Type::DataProcessing, getContext())
    , background_moves_assignee(*this, BackgroundJobsAssignee::Type::Moving, getContext())
{
    context_->getGlobalContext()->initializeBackgroundExecutorsIfNeeded();

    const auto settings = getSettings();
    allow_nullable_key = attach || settings->allow_nullable_key;

    if (relative_data_path.empty())
        throw Exception("MergeTree storages require data path", ErrorCodes::INCORRECT_FILE_NAME);

    /// Check sanity of MergeTreeSettings. Only when table is created.
    if (!attach)
        settings->sanityCheck(getContext()->getSettingsRef());

    MergeTreeDataFormatVersion min_format_version(0);
    if (!date_column_name.empty())
    {
        try
        {
            checkPartitionKeyAndInitMinMax(metadata_.partition_key);
            setProperties(metadata_, metadata_, attach);
            if (minmax_idx_date_column_pos == -1)
                throw Exception("Could not find Date column", ErrorCodes::BAD_TYPE_OF_FIELD);
        }
        catch (Exception & e)
        {
            /// Better error message.
            e.addMessage("(while initializing MergeTree partition key from date column " + backQuote(date_column_name) + ")");
            throw;
        }
    }
    else
    {
        is_custom_partitioned = true;
        checkPartitionKeyAndInitMinMax(metadata_.partition_key);
        min_format_version = MERGE_TREE_DATA_MIN_FORMAT_VERSION_WITH_CUSTOM_PARTITIONING;
    }
    setProperties(metadata_, metadata_, attach);

    /// NOTE: using the same columns list as is read when performing actual merges.
    merging_params.check(metadata_);

    if (metadata_.sampling_key.definition_ast != nullptr)
    {
        /// This is for backward compatibility.
        checkSampleExpression(metadata_, attach || settings->compatibility_allow_sampling_expression_not_in_primary_key,
                              settings->check_sample_column_is_correct && !attach);
    }

    checkTTLExpressions(metadata_, metadata_);

    /// format_file always contained on any data path
    PathWithDisk version_file;
    /// Creating directories, if not exist.
    for (const auto & disk : getDisks())
    {
        /// TODO: implement it the main issue in DataPartsExchange (not able to send directories metadata)
        if (supportsReplication() && settings->allow_remote_fs_zero_copy_replication
            && disk->supportZeroCopyReplication() && metadata_.hasProjections())
        {
            throw Exception(ErrorCodes::NOT_IMPLEMENTED, "Projections are not supported when zero-copy replication is enabled for table. "
                            "Currently disk '{}' supports zero copy replication", disk->getName());
        }

        if (disk->isBroken())
            continue;

        disk->createDirectories(relative_data_path);
        disk->createDirectories(fs::path(relative_data_path) / MergeTreeData::DETACHED_DIR_NAME);
        String current_version_file_path = fs::path(relative_data_path) / MergeTreeData::FORMAT_VERSION_FILE_NAME;

        if (disk->exists(current_version_file_path))
        {
            if (!version_file.first.empty())
                throw Exception(ErrorCodes::CORRUPTED_DATA, "Duplication of version file {} and {}", fullPath(version_file.second, version_file.first), current_version_file_path);
            version_file = {current_version_file_path, disk};
        }
    }

    /// If not choose any
    if (version_file.first.empty())
        version_file = {fs::path(relative_data_path) / MergeTreeData::FORMAT_VERSION_FILE_NAME, getStoragePolicy()->getAnyDisk()};

    bool version_file_exists = version_file.second->exists(version_file.first);

    // When data path or file not exists, ignore the format_version check
    if (!attach || !version_file_exists)
    {
        format_version = min_format_version;
        if (!version_file.second->isReadOnly())
        {
            auto buf = version_file.second->writeFile(version_file.first);
            writeIntText(format_version.toUnderType(), *buf);
            if (getContext()->getSettingsRef().fsync_metadata)
                buf->sync();
        }
    }
    else
    {
        auto buf = version_file.second->readFile(version_file.first);
        UInt32 read_format_version;
        readIntText(read_format_version, *buf);
        format_version = read_format_version;
        if (!buf->eof())
            throw Exception("Bad version file: " + fullPath(version_file.second, version_file.first), ErrorCodes::CORRUPTED_DATA);
    }

    if (format_version < min_format_version)
    {
        if (min_format_version == MERGE_TREE_DATA_MIN_FORMAT_VERSION_WITH_CUSTOM_PARTITIONING.toUnderType())
            throw Exception(
                "MergeTree data format version on disk doesn't support custom partitioning",
                ErrorCodes::METADATA_MISMATCH);
    }

    String reason;
    if (!canUsePolymorphicParts(*settings, &reason) && !reason.empty())
        LOG_WARNING(log, "{} Settings 'min_rows_for_wide_part', 'min_bytes_for_wide_part', "
            "'min_rows_for_compact_part' and 'min_bytes_for_compact_part' will be ignored.", reason);

    common_assignee_trigger = [this] (bool delay) noexcept
    {
        if (delay)
            background_operations_assignee.postpone();
        else
            background_operations_assignee.trigger();
    };

    moves_assignee_trigger = [this] (bool delay) noexcept
    {
        if (delay)
            background_moves_assignee.postpone();
        else
            background_moves_assignee.trigger();
    };
}

StoragePolicyPtr MergeTreeData::getStoragePolicy() const
{
    return getContext()->getStoragePolicy(getSettings()->storage_policy);
}

bool MergeTreeData::supportsFinal() const
{
    return merging_params.mode == MergingParams::Collapsing
        || merging_params.mode == MergingParams::Summing
        || merging_params.mode == MergingParams::Aggregating
        || merging_params.mode == MergingParams::Replacing
        || merging_params.mode == MergingParams::Graphite
        || merging_params.mode == MergingParams::VersionedCollapsing;
}

static void checkKeyExpression(const ExpressionActions & expr, const Block & sample_block, const String & key_name, bool allow_nullable_key)
{
    if (expr.hasArrayJoin())
        throw Exception(key_name + " key cannot contain array joins", ErrorCodes::ILLEGAL_COLUMN);

    try
    {
        expr.assertDeterministic();
    }
    catch (Exception & e)
    {
        e.addMessage(fmt::format("for {} key", key_name));
        throw;
    }

    for (const ColumnWithTypeAndName & element : sample_block)
    {
        const ColumnPtr & column = element.column;
        if (column && (isColumnConst(*column) || column->isDummy()))
            throw Exception(ErrorCodes::ILLEGAL_COLUMN, "{} key cannot contain constants", key_name);

        if (!allow_nullable_key && hasNullable(element.type))
            throw Exception(
                ErrorCodes::ILLEGAL_COLUMN, "{} key contains nullable columns, but `setting allow_nullable_key` is disabled", key_name);
    }
}

void MergeTreeData::checkProperties(
    const StorageInMemoryMetadata & new_metadata, const StorageInMemoryMetadata & old_metadata, bool attach) const
{
    if (!new_metadata.sorting_key.definition_ast)
        throw Exception("ORDER BY cannot be empty", ErrorCodes::BAD_ARGUMENTS);

    KeyDescription new_sorting_key = new_metadata.sorting_key;
    KeyDescription new_primary_key = new_metadata.primary_key;

    size_t sorting_key_size = new_sorting_key.column_names.size();
    size_t primary_key_size = new_primary_key.column_names.size();
    if (primary_key_size > sorting_key_size)
        throw Exception("Primary key must be a prefix of the sorting key, but its length: "
            + toString(primary_key_size) + " is greater than the sorting key length: " + toString(sorting_key_size),
            ErrorCodes::BAD_ARGUMENTS);

    NameSet primary_key_columns_set;

    for (size_t i = 0; i < sorting_key_size; ++i)
    {
        const String & sorting_key_column = new_sorting_key.column_names[i];

        if (i < primary_key_size)
        {
            const String & pk_column = new_primary_key.column_names[i];
            if (pk_column != sorting_key_column)
                throw Exception("Primary key must be a prefix of the sorting key, but the column in the position "
                    + toString(i) + " is " + sorting_key_column +", not " + pk_column,
                    ErrorCodes::BAD_ARGUMENTS);

            if (!primary_key_columns_set.emplace(pk_column).second)
                throw Exception("Primary key contains duplicate columns", ErrorCodes::BAD_ARGUMENTS);

        }
    }

    auto all_columns = new_metadata.columns.getAllPhysical();

    /// Order by check AST
    if (old_metadata.hasSortingKey())
    {
        /// This is ALTER, not CREATE/ATTACH TABLE. Let us check that all new columns used in the sorting key
        /// expression have just been added (so that the sorting order is guaranteed to be valid with the new key).

        Names new_primary_key_columns = new_primary_key.column_names;
        Names new_sorting_key_columns = new_sorting_key.column_names;

        ASTPtr added_key_column_expr_list = std::make_shared<ASTExpressionList>();
        const auto & old_sorting_key_columns = old_metadata.getSortingKeyColumns();
        for (size_t new_i = 0, old_i = 0; new_i < sorting_key_size; ++new_i)
        {
            if (old_i < old_sorting_key_columns.size())
            {
                if (new_sorting_key_columns[new_i] != old_sorting_key_columns[old_i])
                    added_key_column_expr_list->children.push_back(new_sorting_key.expression_list_ast->children[new_i]);
                else
                    ++old_i;
            }
            else
                added_key_column_expr_list->children.push_back(new_sorting_key.expression_list_ast->children[new_i]);
        }

        if (!added_key_column_expr_list->children.empty())
        {
            auto syntax = TreeRewriter(getContext()).analyze(added_key_column_expr_list, all_columns);
            Names used_columns = syntax->requiredSourceColumns();

            NamesAndTypesList deleted_columns;
            NamesAndTypesList added_columns;
            old_metadata.getColumns().getAllPhysical().getDifference(all_columns, deleted_columns, added_columns);

            for (const String & col : used_columns)
            {
                if (!added_columns.contains(col) || deleted_columns.contains(col))
                    throw Exception("Existing column " + backQuoteIfNeed(col) + " is used in the expression that was "
                        "added to the sorting key. You can add expressions that use only the newly added columns",
                        ErrorCodes::BAD_ARGUMENTS);

                if (new_metadata.columns.getDefaults().count(col))
                    throw Exception("Newly added column " + backQuoteIfNeed(col) + " has a default expression, so adding "
                        "expressions that use it to the sorting key is forbidden",
                        ErrorCodes::BAD_ARGUMENTS);
            }
        }
    }

    if (!new_metadata.secondary_indices.empty())
    {
        std::unordered_set<String> indices_names;

        for (const auto & index : new_metadata.secondary_indices)
        {

            MergeTreeIndexFactory::instance().validate(index, attach);

            if (indices_names.find(index.name) != indices_names.end())
                throw Exception(
                        "Index with name " + backQuote(index.name) + " already exists",
                        ErrorCodes::LOGICAL_ERROR);

            indices_names.insert(index.name);
        }
    }

    if (!new_metadata.projections.empty())
    {
        std::unordered_set<String> projections_names;

        for (const auto & projection : new_metadata.projections)
        {
            if (projections_names.find(projection.name) != projections_names.end())
                throw Exception(
                        "Projection with name " + backQuote(projection.name) + " already exists",
                        ErrorCodes::LOGICAL_ERROR);

            projections_names.insert(projection.name);
        }
    }

    checkKeyExpression(*new_sorting_key.expression, new_sorting_key.sample_block, "Sorting", allow_nullable_key);
}

void MergeTreeData::setProperties(const StorageInMemoryMetadata & new_metadata, const StorageInMemoryMetadata & old_metadata, bool attach)
{
    checkProperties(new_metadata, old_metadata, attach);
    setInMemoryMetadata(new_metadata);
}

namespace
{

ExpressionActionsPtr getCombinedIndicesExpression(
    const KeyDescription & key,
    const IndicesDescription & indices,
    const ColumnsDescription & columns,
    ContextPtr context)
{
    ASTPtr combined_expr_list = key.expression_list_ast->clone();

    for (const auto & index : indices)
        for (const auto & index_expr : index.expression_list_ast->children)
            combined_expr_list->children.push_back(index_expr->clone());

    auto syntax_result = TreeRewriter(context).analyze(combined_expr_list, columns.getAllPhysical());
    return ExpressionAnalyzer(combined_expr_list, syntax_result, context).getActions(false);
}

}

ExpressionActionsPtr MergeTreeData::getMinMaxExpr(const KeyDescription & partition_key, const ExpressionActionsSettings & settings)
{
    NamesAndTypesList partition_key_columns;
    if (!partition_key.column_names.empty())
        partition_key_columns = partition_key.expression->getRequiredColumnsWithTypes();

    return std::make_shared<ExpressionActions>(std::make_shared<ActionsDAG>(partition_key_columns), settings);
}

Names MergeTreeData::getMinMaxColumnsNames(const KeyDescription & partition_key)
{
    if (!partition_key.column_names.empty())
        return partition_key.expression->getRequiredColumns();
    return {};
}

DataTypes MergeTreeData::getMinMaxColumnsTypes(const KeyDescription & partition_key)
{
    if (!partition_key.column_names.empty())
        return partition_key.expression->getRequiredColumnsWithTypes().getTypes();
    return {};
}

ExpressionActionsPtr MergeTreeData::getPrimaryKeyAndSkipIndicesExpression(const StorageMetadataPtr & metadata_snapshot) const
{
    return getCombinedIndicesExpression(metadata_snapshot->getPrimaryKey(), metadata_snapshot->getSecondaryIndices(), metadata_snapshot->getColumns(), getContext());
}

ExpressionActionsPtr MergeTreeData::getSortingKeyAndSkipIndicesExpression(const StorageMetadataPtr & metadata_snapshot) const
{
    return getCombinedIndicesExpression(metadata_snapshot->getSortingKey(), metadata_snapshot->getSecondaryIndices(), metadata_snapshot->getColumns(), getContext());
}


void MergeTreeData::checkPartitionKeyAndInitMinMax(const KeyDescription & new_partition_key)
{
    if (new_partition_key.expression_list_ast->children.empty())
        return;

    checkKeyExpression(*new_partition_key.expression, new_partition_key.sample_block, "Partition", allow_nullable_key);

    /// Add all columns used in the partition key to the min-max index.
    DataTypes minmax_idx_columns_types = getMinMaxColumnsTypes(new_partition_key);

    /// Try to find the date column in columns used by the partition key (a common case).
    /// If there are no - DateTime or DateTime64 would also suffice.

    bool has_date_column = false;
    bool has_datetime_column = false;

    for (size_t i = 0; i < minmax_idx_columns_types.size(); ++i)
    {
        if (isDate(minmax_idx_columns_types[i]))
        {
            if (!has_date_column)
            {
                minmax_idx_date_column_pos = i;
                has_date_column = true;
            }
            else
            {
                /// There is more than one Date column in partition key and we don't know which one to choose.
                minmax_idx_date_column_pos = -1;
            }
        }
    }
    if (!has_date_column)
    {
        for (size_t i = 0; i < minmax_idx_columns_types.size(); ++i)
        {
            if (isDateTime(minmax_idx_columns_types[i])
                || isDateTime64(minmax_idx_columns_types[i])
            )
            {
                if (!has_datetime_column)
                {
                    minmax_idx_time_column_pos = i;
                    has_datetime_column = true;
                }
                else
                {
                    /// There is more than one DateTime column in partition key and we don't know which one to choose.
                    minmax_idx_time_column_pos = -1;
                }
            }
        }
    }
}


void MergeTreeData::checkTTLExpressions(const StorageInMemoryMetadata & new_metadata, const StorageInMemoryMetadata & old_metadata) const
{
    auto new_column_ttls = new_metadata.column_ttls_by_name;

    if (!new_column_ttls.empty())
    {
        NameSet columns_ttl_forbidden;

        if (old_metadata.hasPartitionKey())
            for (const auto & col : old_metadata.getColumnsRequiredForPartitionKey())
                columns_ttl_forbidden.insert(col);

        if (old_metadata.hasSortingKey())
            for (const auto & col : old_metadata.getColumnsRequiredForSortingKey())
                columns_ttl_forbidden.insert(col);

        for (const auto & [name, ttl_description] : new_column_ttls)
        {
            if (columns_ttl_forbidden.count(name))
                throw Exception("Trying to set TTL for key column " + name, ErrorCodes::ILLEGAL_COLUMN);
        }
    }
    auto new_table_ttl = new_metadata.table_ttl;

    if (new_table_ttl.definition_ast)
    {
        for (const auto & move_ttl : new_table_ttl.move_ttl)
        {
            if (!move_ttl.if_exists && !getDestinationForMoveTTL(move_ttl))
            {
                String message;
                if (move_ttl.destination_type == DataDestinationType::DISK)
                    message = "No such disk " + backQuote(move_ttl.destination_name) + " for given storage policy";
                else
                    message = "No such volume " + backQuote(move_ttl.destination_name) + " for given storage policy";

                throw Exception(message, ErrorCodes::BAD_TTL_EXPRESSION);
            }
        }
    }
}


void MergeTreeData::checkStoragePolicy(const StoragePolicyPtr & new_storage_policy) const
{
    const auto old_storage_policy = getStoragePolicy();
    old_storage_policy->checkCompatibleWith(new_storage_policy);
}


void MergeTreeData::MergingParams::check(const StorageInMemoryMetadata & metadata) const
{
    const auto columns = metadata.getColumns().getAllPhysical();

    if (!sign_column.empty() && mode != MergingParams::Collapsing && mode != MergingParams::VersionedCollapsing)
        throw Exception("Sign column for MergeTree cannot be specified in modes except Collapsing or VersionedCollapsing.",
                        ErrorCodes::LOGICAL_ERROR);

    if (!version_column.empty() && mode != MergingParams::Replacing && mode != MergingParams::VersionedCollapsing)
        throw Exception("Version column for MergeTree cannot be specified in modes except Replacing or VersionedCollapsing.",
                        ErrorCodes::LOGICAL_ERROR);

    if (!columns_to_sum.empty() && mode != MergingParams::Summing)
        throw Exception("List of columns to sum for MergeTree cannot be specified in all modes except Summing.",
                        ErrorCodes::LOGICAL_ERROR);

    /// Check that if the sign column is needed, it exists and is of type Int8.
    auto check_sign_column = [this, & columns](bool is_optional, const std::string & storage)
    {
        if (sign_column.empty())
        {
            if (is_optional)
                return;

            throw Exception("Logical error: Sign column for storage " + storage + " is empty", ErrorCodes::LOGICAL_ERROR);
        }

        bool miss_column = true;
        for (const auto & column : columns)
        {
            if (column.name == sign_column)
            {
                if (!typeid_cast<const DataTypeInt8 *>(column.type.get()))
                    throw Exception("Sign column (" + sign_column + ") for storage " + storage + " must have type Int8."
                            " Provided column of type " + column.type->getName() + ".", ErrorCodes::BAD_TYPE_OF_FIELD);
                miss_column = false;
                break;
            }
        }
        if (miss_column)
            throw Exception("Sign column " + sign_column + " does not exist in table declaration.", ErrorCodes::NO_SUCH_COLUMN_IN_TABLE);
    };

    /// that if the version_column column is needed, it exists and is of unsigned integer type.
    auto check_version_column = [this, & columns](bool is_optional, const std::string & storage)
    {
        if (version_column.empty())
        {
            if (is_optional)
                return;

            throw Exception("Logical error: Version column for storage " + storage + " is empty", ErrorCodes::LOGICAL_ERROR);
        }

        bool miss_column = true;
        for (const auto & column : columns)
        {
            if (column.name == version_column)
            {
                if (!column.type->canBeUsedAsVersion())
                    throw Exception("The column " + version_column +
                        " cannot be used as a version column for storage " + storage +
                        " because it is of type " + column.type->getName() +
                        " (must be of an integer type or of type Date/DateTime/DateTime64)", ErrorCodes::BAD_TYPE_OF_FIELD);
                miss_column = false;
                break;
            }
        }
        if (miss_column)
            throw Exception("Version column " + version_column + " does not exist in table declaration.", ErrorCodes::NO_SUCH_COLUMN_IN_TABLE);
    };

    if (mode == MergingParams::Collapsing)
        check_sign_column(false, "CollapsingMergeTree");

    if (mode == MergingParams::Summing)
    {
        /// If columns_to_sum are set, then check that such columns exist.
        for (const auto & column_to_sum : columns_to_sum)
        {
            auto check_column_to_sum_exists = [& column_to_sum](const NameAndTypePair & name_and_type)
            {
                return column_to_sum == Nested::extractTableName(name_and_type.name);
            };
            if (columns.end() == std::find_if(columns.begin(), columns.end(), check_column_to_sum_exists))
                throw Exception(
                        "Column " + column_to_sum + " listed in columns to sum does not exist in table declaration.", ErrorCodes::NO_SUCH_COLUMN_IN_TABLE);
        }

        /// Check that summing columns are not in partition key.
        if (metadata.isPartitionKeyDefined())
        {
            auto partition_key_columns = metadata.getPartitionKey().column_names;

            Names names_intersection;
            std::set_intersection(columns_to_sum.begin(), columns_to_sum.end(),
                                  partition_key_columns.begin(), partition_key_columns.end(),
                                  std::back_inserter(names_intersection));

            if (!names_intersection.empty())
                throw Exception("Columns: " + boost::algorithm::join(names_intersection, ", ") +
                " listed both in columns to sum and in partition key. That is not allowed.", ErrorCodes::BAD_ARGUMENTS);
        }
    }

    if (mode == MergingParams::Replacing)
        check_version_column(true, "ReplacingMergeTree");

    if (mode == MergingParams::VersionedCollapsing)
    {
        check_sign_column(false, "VersionedCollapsingMergeTree");
        check_version_column(false, "VersionedCollapsingMergeTree");
    }

    /// TODO Checks for Graphite mode.
}


DataTypePtr MergeTreeData::getPartitionValueType() const
{
    DataTypePtr partition_value_type;
    auto partition_types = getInMemoryMetadataPtr()->partition_key.sample_block.getDataTypes();
    if (partition_types.empty())
        partition_value_type = std::make_shared<DataTypeUInt8>();
    else
        partition_value_type = std::make_shared<DataTypeTuple>(std::move(partition_types));
    return partition_value_type;
}


Block MergeTreeData::getSampleBlockWithVirtualColumns() const
{
    DataTypePtr partition_value_type = getPartitionValueType();
    return {
        ColumnWithTypeAndName(ColumnString::create(), std::make_shared<DataTypeString>(), "_part"),
        ColumnWithTypeAndName(ColumnString::create(), std::make_shared<DataTypeString>(), "_partition_id"),
        ColumnWithTypeAndName(ColumnUUID::create(), std::make_shared<DataTypeUUID>(), "_part_uuid"),
        ColumnWithTypeAndName(partition_value_type->createColumn(), partition_value_type, "_partition_value")};
}


<<<<<<< HEAD
Block MergeTreeData::getBlockWithVirtualPartColumns(const MergeTreeData::DataPartsVector & parts, bool one_part) const
=======
Block MergeTreeData::getBlockWithVirtualPartColumns(const MergeTreeData::DataPartsVector & parts, bool one_part, bool ignore_empty) const
>>>>>>> df57f8e3
{
    auto block = getSampleBlockWithVirtualColumns();
    MutableColumns columns = block.mutateColumns();

    auto & part_column = columns[0];
    auto & partition_id_column = columns[1];
    auto & part_uuid_column = columns[2];
    auto & partition_value_column = columns[3];

    bool has_partition_value = typeid_cast<const ColumnTuple *>(partition_value_column.get());
    for (const auto & part_or_projection : parts)
    {
        if (ignore_empty && part_or_projection->isEmpty())
            continue;
        const auto * part = part_or_projection->isProjectionPart() ? part_or_projection->getParentPart() : part_or_projection.get();
        part_column->insert(part->name);
        partition_id_column->insert(part->info.partition_id);
        part_uuid_column->insert(part->uuid);
        Tuple tuple(part->partition.value.begin(), part->partition.value.end());
        if (has_partition_value)
            partition_value_column->insert(tuple);

        if (one_part)
        {
            part_column = ColumnConst::create(std::move(part_column), 1);
            partition_id_column = ColumnConst::create(std::move(partition_id_column), 1);
            part_uuid_column = ColumnConst::create(std::move(part_uuid_column), 1);
            if (has_partition_value)
                partition_value_column = ColumnConst::create(std::move(partition_value_column), 1);
            break;
        }
    }

    block.setColumns(std::move(columns));
    if (!has_partition_value)
        block.erase("_partition_value");
    return block;
}


std::optional<UInt64> MergeTreeData::totalRowsByPartitionPredicateImpl(
    const SelectQueryInfo & query_info, ContextPtr local_context, const DataPartsVector & parts) const
{
    if (parts.empty())
        return 0u;
    auto metadata_snapshot = getInMemoryMetadataPtr();
    ASTPtr expression_ast;
    Block virtual_columns_block = getBlockWithVirtualPartColumns(parts, true /* one_part */);

    // Generate valid expressions for filtering
    bool valid = VirtualColumnUtils::prepareFilterBlockWithQuery(query_info.query, local_context, virtual_columns_block, expression_ast);

    PartitionPruner partition_pruner(metadata_snapshot, query_info, local_context, true /* strict */);
    if (partition_pruner.isUseless() && !valid)
        return {};

    std::unordered_set<String> part_values;
    if (valid && expression_ast)
    {
        virtual_columns_block = getBlockWithVirtualPartColumns(parts, false /* one_part */);
        VirtualColumnUtils::filterBlockWithQuery(query_info.query, virtual_columns_block, local_context, expression_ast);
        part_values = VirtualColumnUtils::extractSingleValueFromBlock<String>(virtual_columns_block, "_part");
        if (part_values.empty())
            return 0;
    }
    // At this point, empty `part_values` means all parts.

    size_t res = 0;
    for (const auto & part : parts)
    {
        if ((part_values.empty() || part_values.find(part->name) != part_values.end()) && !partition_pruner.canBePruned(*part))
            res += part->rows_count;
    }
    return res;
}


String MergeTreeData::MergingParams::getModeName() const
{
    switch (mode)
    {
        case Ordinary:      return "";
        case Collapsing:    return "Collapsing";
        case Summing:       return "Summing";
        case Aggregating:   return "Aggregating";
        case Replacing:     return "Replacing";
        case Graphite:      return "Graphite";
        case VersionedCollapsing: return "VersionedCollapsing";
    }

    __builtin_unreachable();
}

Int64 MergeTreeData::getMaxBlockNumber() const
{
    auto lock = lockParts();

    Int64 max_block_num = 0;
    for (const DataPartPtr & part : data_parts_by_info)
        max_block_num = std::max({max_block_num, part->info.max_block, part->info.mutation});

    return max_block_num;
}

void MergeTreeData::loadDataPartsFromDisk(
    DataPartsVector & broken_parts_to_detach,
    DataPartsVector & duplicate_parts_to_remove,
    ThreadPool & pool,
    size_t num_parts,
    std::queue<std::vector<std::pair<String, DiskPtr>>> & parts_queue,
    bool skip_sanity_checks,
    const MergeTreeSettingsPtr & settings)
{
    /// Parallel loading of data parts.
    pool.setMaxThreads(std::min(size_t(settings->max_part_loading_threads), num_parts));
    size_t num_threads = pool.getMaxThreads();
    std::vector<size_t> parts_per_thread(num_threads, num_parts / num_threads);
    for (size_t i = 0ul; i < num_parts % num_threads; ++i)
        ++parts_per_thread[i];

    /// Prepare data parts for parallel loading. Threads will focus on given disk first, then steal
    /// others' tasks when finish current disk part loading process.
    std::vector<std::vector<std::pair<String, DiskPtr>>> threads_parts(num_threads);
    std::set<size_t> remaining_thread_parts;
    std::queue<size_t> threads_queue;
    for (size_t i = 0; i < num_threads; ++i)
    {
        remaining_thread_parts.insert(i);
        threads_queue.push(i);
    }

    while (!parts_queue.empty())
    {
        assert(!threads_queue.empty());
        size_t i = threads_queue.front();
        auto & need_parts = parts_per_thread[i];
        assert(need_parts > 0);
        auto & thread_parts = threads_parts[i];
        auto & current_parts = parts_queue.front();
        assert(!current_parts.empty());
        auto parts_to_grab = std::min(need_parts, current_parts.size());

        thread_parts.insert(thread_parts.end(), current_parts.end() - parts_to_grab, current_parts.end());
        current_parts.resize(current_parts.size() - parts_to_grab);
        need_parts -= parts_to_grab;

        /// Before processing next thread, change disk if possible.
        /// Different threads will likely start loading parts from different disk,
        /// which may improve read parallelism for JBOD.

        /// If current disk still has some parts, push it to the tail.
        if (!current_parts.empty())
            parts_queue.push(std::move(current_parts));
        parts_queue.pop();

        /// If current thread still want some parts, push it to the tail.
        if (need_parts > 0)
            threads_queue.push(i);
        threads_queue.pop();
    }
    assert(threads_queue.empty());
    assert(std::all_of(threads_parts.begin(), threads_parts.end(), [](const std::vector<std::pair<String, DiskPtr>> & parts)
    {
        return !parts.empty();
    }));

    size_t suspicious_broken_parts = 0;
    size_t suspicious_broken_parts_bytes = 0;
    std::atomic<bool> has_adaptive_parts = false;
    std::atomic<bool> has_non_adaptive_parts = false;

    std::mutex mutex;
    auto load_part = [&](const String & part_name, const DiskPtr & part_disk_ptr)
    {
        auto part_opt = MergeTreePartInfo::tryParsePartName(part_name, format_version);
        if (!part_opt)
            return;
        const auto & part_info = *part_opt;
        auto single_disk_volume = std::make_shared<SingleDiskVolume>("volume_" + part_name, part_disk_ptr, 0);
        auto part = createPart(part_name, part_info, single_disk_volume, part_name);
        bool broken = false;

        String part_path = fs::path(relative_data_path) / part_name;
        String marker_path = fs::path(part_path) / IMergeTreeDataPart::DELETE_ON_DESTROY_MARKER_FILE_NAME;
        if (part_disk_ptr->exists(marker_path))
        {
            /// NOTE: getBytesOnDisk() cannot be used here, since it maybe zero of checksums.txt will not exist
            size_t size_of_part = IMergeTreeDataPart::calculateTotalSizeOnDisk(part->volume->getDisk(), part->getFullRelativePath());
            LOG_WARNING(log,
                "Detaching stale part {}{} (size: {}), which should have been deleted after a move. "
                "That can only happen after unclean restart of ClickHouse after move of a part having an operation blocking that stale copy of part.",
                getFullPathOnDisk(part_disk_ptr), part_name, formatReadableSizeWithBinarySuffix(size_of_part));
            std::lock_guard loading_lock(mutex);
            broken_parts_to_detach.push_back(part);
            ++suspicious_broken_parts;
            suspicious_broken_parts_bytes += size_of_part;
            return;
        }

        try
        {
            part->loadColumnsChecksumsIndexes(require_part_metadata, true);
        }
        catch (const Exception & e)
        {
            /// Don't count the part as broken if there is not enough memory to load it.
            /// In fact, there can be many similar situations.
            /// But it is OK, because there is a safety guard against deleting too many parts.
            if (isNotEnoughMemoryErrorCode(e.code()))
                throw;

            broken = true;
            tryLogCurrentException(__PRETTY_FUNCTION__);
        }
        catch (...)
        {
            broken = true;
            tryLogCurrentException(__PRETTY_FUNCTION__);
        }

        /// Ignore broken parts that can appear as a result of hard server restart.
        if (broken)
        {
            /// NOTE: getBytesOnDisk() cannot be used here, since it maybe zero of checksums.txt will not exist
            size_t size_of_part = IMergeTreeDataPart::calculateTotalSizeOnDisk(part->volume->getDisk(), part->getFullRelativePath());

            LOG_ERROR(log,
                "Detaching broken part {}{} (size: {}). "
                "If it happened after update, it is likely because of backward incompability. "
                "You need to resolve this manually",
                getFullPathOnDisk(part_disk_ptr), part_name, formatReadableSizeWithBinarySuffix(size_of_part));
            std::lock_guard loading_lock(mutex);
            broken_parts_to_detach.push_back(part);
            ++suspicious_broken_parts;
            suspicious_broken_parts_bytes += size_of_part;
            return;
        }
        if (!part->index_granularity_info.is_adaptive)
            has_non_adaptive_parts.store(true, std::memory_order_relaxed);
        else
            has_adaptive_parts.store(true, std::memory_order_relaxed);

        part->modification_time = part_disk_ptr->getLastModified(fs::path(relative_data_path) / part_name).epochTime();
        /// Assume that all parts are Active, covered parts will be detected and marked as Outdated later
        part->setState(DataPartState::Active);

        std::lock_guard loading_lock(mutex);
        auto [it, inserted] = data_parts_indexes.insert(part);
        /// Remove duplicate parts with the same checksum.
        if (!inserted)
        {
            if ((*it)->checksums.getTotalChecksumHex() == part->checksums.getTotalChecksumHex())
            {
                LOG_ERROR(log, "Remove duplicate part {}", part->getFullPath());
                duplicate_parts_to_remove.push_back(part);
            }
            else
                throw Exception("Part " + part->name + " already exists but with different checksums", ErrorCodes::DUPLICATE_DATA_PART);
        }

        addPartContributionToDataVolume(part);
    };

    std::mutex part_select_mutex;
    try
    {
        for (size_t thread = 0; thread < num_threads; ++thread)
        {
            pool.scheduleOrThrowOnError([&, thread]
            {
                while (true)
                {
                    std::pair<String, DiskPtr> thread_part;
                    {
                        const std::lock_guard lock{part_select_mutex};

                        if (remaining_thread_parts.empty())
                            return;

                        /// Steal task if nothing to do
                        auto thread_idx = thread;
                        if (threads_parts[thread].empty())
                        {
                            // Try random steal tasks from the next thread
                            std::uniform_int_distribution<size_t> distribution(0, remaining_thread_parts.size() - 1);
                            auto it = remaining_thread_parts.begin();
                            std::advance(it, distribution(thread_local_rng));
                            thread_idx = *it;
                        }
                        auto & thread_parts = threads_parts[thread_idx];
                        thread_part = thread_parts.back();
                        thread_parts.pop_back();
                        if (thread_parts.empty())
                            remaining_thread_parts.erase(thread_idx);
                    }
                    load_part(thread_part.first, thread_part.second);
                }
            });
        }
    }
    catch (...)
    {
        /// If this is not done, then in case of an exception, tasks will be destroyed before the threads are completed, and it will be bad.
        pool.wait();
        throw;
    }

    pool.wait();

    if (has_non_adaptive_parts && has_adaptive_parts && !settings->enable_mixed_granularity_parts)
        throw Exception(
            "Table contains parts with adaptive and non adaptive marks, but `setting enable_mixed_granularity_parts` is disabled",
            ErrorCodes::LOGICAL_ERROR);

    has_non_adaptive_index_granularity_parts = has_non_adaptive_parts;

    if (suspicious_broken_parts > settings->max_suspicious_broken_parts && !skip_sanity_checks)
        throw Exception(ErrorCodes::TOO_MANY_UNEXPECTED_DATA_PARTS,
            "Suspiciously many ({} parts, {} in total) broken parts to remove while maximum allowed broken parts count is {}. You can change the maximum value "
                        "with merge tree setting 'max_suspicious_broken_parts' in <merge_tree> configuration section or in table settings in .sql file "
                        "(don't forget to return setting back to default value)",
            suspicious_broken_parts, formatReadableSizeWithBinarySuffix(suspicious_broken_parts_bytes), settings->max_suspicious_broken_parts);

    if (suspicious_broken_parts_bytes > settings->max_suspicious_broken_parts_bytes && !skip_sanity_checks)
        throw Exception(ErrorCodes::TOO_MANY_UNEXPECTED_DATA_PARTS,
            "Suspiciously big size ({} parts, {} in total) of all broken parts to remove while maximum allowed broken parts size is {}. "
            "You can change the maximum value with merge tree setting 'max_suspicious_broken_parts_bytes' in <merge_tree> configuration "
            "section or in table settings in .sql file (don't forget to return setting back to default value)",
            suspicious_broken_parts, formatReadableSizeWithBinarySuffix(suspicious_broken_parts_bytes),
            formatReadableSizeWithBinarySuffix(settings->max_suspicious_broken_parts_bytes));
}


void MergeTreeData::loadDataPartsFromWAL(
    DataPartsVector & /* broken_parts_to_detach */,
    DataPartsVector & duplicate_parts_to_remove,
    MutableDataPartsVector & parts_from_wal,
    DataPartsLock & part_lock)
{
    for (auto & part : parts_from_wal)
    {
        if (getActiveContainingPart(part->info, DataPartState::Active, part_lock))
            continue;

        part->modification_time = time(nullptr);
        /// Assume that all parts are Active, covered parts will be detected and marked as Outdated later
        part->setState(DataPartState::Active);

        auto [it, inserted] = data_parts_indexes.insert(part);
        if (!inserted)
        {
            if ((*it)->checksums.getTotalChecksumHex() == part->checksums.getTotalChecksumHex())
            {
                LOG_ERROR(log, "Remove duplicate part {}", part->getFullPath());
                duplicate_parts_to_remove.push_back(part);
            }
            else
                throw Exception("Part " + part->name + " already exists but with different checksums", ErrorCodes::DUPLICATE_DATA_PART);
        }

        addPartContributionToDataVolume(part);
    }
}


void MergeTreeData::loadDataParts(bool skip_sanity_checks)
{
    LOG_DEBUG(log, "Loading data parts");

    auto metadata_snapshot = getInMemoryMetadataPtr();
    const auto settings = getSettings();
    MutableDataPartsVector parts_from_wal;
    Strings part_file_names;

    auto disks = getStoragePolicy()->getDisks();

    /// Only check if user did touch storage configuration for this table.
    if (!getStoragePolicy()->isDefaultPolicy() && !skip_sanity_checks)
    {
        /// Check extra parts at different disks, in order to not allow to miss data parts at undefined disks.
        std::unordered_set<String> defined_disk_names;

        for (const auto & disk_ptr : disks)
            defined_disk_names.insert(disk_ptr->getName());

        for (const auto & [disk_name, disk] : getContext()->getDisksMap())
        {
            if (disk->isBroken())
                continue;

            if (defined_disk_names.count(disk_name) == 0 && disk->exists(relative_data_path))
            {
                for (const auto it = disk->iterateDirectory(relative_data_path); it->isValid(); it->next())
                {
                    if (MergeTreePartInfo::tryParsePartName(it->name(), format_version))
                        throw Exception(ErrorCodes::UNKNOWN_DISK,
                            "Part {} was found on disk {} which is not defined in the storage policy",
                            backQuote(it->name()), backQuote(disk_name));
                }
            }
        }
    }

    /// Collect part names by disk.
    std::map<String, std::vector<std::pair<String, DiskPtr>>> disk_part_map;
    std::map<String, MutableDataPartsVector> disk_wal_part_map;
    ThreadPool pool(disks.size());
    std::mutex wal_init_lock;
    for (const auto & disk_ptr : disks)
    {
        if (disk_ptr->isBroken())
            continue;

        auto & disk_parts = disk_part_map[disk_ptr->getName()];
        auto & disk_wal_parts = disk_wal_part_map[disk_ptr->getName()];

        pool.scheduleOrThrowOnError([&, disk_ptr]()
        {
            for (auto it = disk_ptr->iterateDirectory(relative_data_path); it->isValid(); it->next())
            {
                /// Skip temporary directories, file 'format_version.txt' and directory 'detached'.
                if (startsWith(it->name(), "tmp") || it->name() == MergeTreeData::FORMAT_VERSION_FILE_NAME
                    || it->name() == MergeTreeData::DETACHED_DIR_NAME)
                    continue;

                if (!startsWith(it->name(), MergeTreeWriteAheadLog::WAL_FILE_NAME))
                    disk_parts.emplace_back(std::make_pair(it->name(), disk_ptr));
                else if (it->name() == MergeTreeWriteAheadLog::DEFAULT_WAL_FILE_NAME && settings->in_memory_parts_enable_wal)
                {
                    std::unique_lock lock(wal_init_lock);
                    if (write_ahead_log != nullptr)
                        throw Exception(
                            "There are multiple WAL files appeared in current storage policy. You need to resolve this manually",
                            ErrorCodes::CORRUPTED_DATA);

                    write_ahead_log = std::make_shared<MergeTreeWriteAheadLog>(*this, disk_ptr, it->name());
                    for (auto && part : write_ahead_log->restore(metadata_snapshot, getContext()))
                        disk_wal_parts.push_back(std::move(part));
                }
                else if (settings->in_memory_parts_enable_wal)
                {
                    MergeTreeWriteAheadLog wal(*this, disk_ptr, it->name());
                    for (auto && part : wal.restore(metadata_snapshot, getContext()))
                        disk_wal_parts.push_back(std::move(part));
                }
            }
        });
    }

    pool.wait();

    for (auto & [_, disk_wal_parts] : disk_wal_part_map)
        parts_from_wal.insert(
            parts_from_wal.end(), std::make_move_iterator(disk_wal_parts.begin()), std::make_move_iterator(disk_wal_parts.end()));

    size_t num_parts = 0;
    std::queue<std::vector<std::pair<String, DiskPtr>>> parts_queue;
    for (auto & [_, disk_parts] : disk_part_map)
    {
        if (disk_parts.empty())
            continue;
        num_parts += disk_parts.size();
        parts_queue.push(std::move(disk_parts));
    }

    auto part_lock = lockParts();
    data_parts_indexes.clear();

    if (num_parts == 0 && parts_from_wal.empty())
    {
        resetObjectColumnsFromActiveParts(part_lock);
        LOG_DEBUG(log, "There are no data parts");
        return;
    }

    DataPartsVector broken_parts_to_detach;
    DataPartsVector duplicate_parts_to_remove;

    if (num_parts > 0)
        loadDataPartsFromDisk(
            broken_parts_to_detach, duplicate_parts_to_remove, pool, num_parts, parts_queue, skip_sanity_checks, settings);

    if (!parts_from_wal.empty())
        loadDataPartsFromWAL(broken_parts_to_detach, duplicate_parts_to_remove, parts_from_wal, part_lock);

    for (auto & part : duplicate_parts_to_remove)
        part->remove();

    for (auto & part : broken_parts_to_detach)
        part->renameToDetached("broken-on-start"); /// detached parts must not have '_' in prefixes

    for (auto & part : duplicate_parts_to_remove)
        part->remove();

    /// Delete from the set of current parts those parts that are covered by another part (those parts that
    /// were merged), but that for some reason are still not deleted from the filesystem.
    /// Deletion of files will be performed later in the clearOldParts() method.

    if (data_parts_indexes.size() >= 2)
    {
        /// Now all parts are committed, so data_parts_by_state_and_info == committed_parts_range
        auto prev_jt = data_parts_by_state_and_info.begin();
        auto curr_jt = std::next(prev_jt);

        auto deactivate_part = [&] (DataPartIteratorByStateAndInfo it)
        {
            (*it)->remove_time.store((*it)->modification_time, std::memory_order_relaxed);
            modifyPartState(it, DataPartState::Outdated);
            removePartContributionToDataVolume(*it);
        };

        (*prev_jt)->assertState({DataPartState::Active});

        while (curr_jt != data_parts_by_state_and_info.end() && (*curr_jt)->getState() == DataPartState::Active)
        {
            /// Don't consider data parts belonging to different partitions.
            if ((*curr_jt)->info.partition_id != (*prev_jt)->info.partition_id)
            {
                ++prev_jt;
                ++curr_jt;
                continue;
            }

            if ((*curr_jt)->contains(**prev_jt))
            {
                deactivate_part(prev_jt);
                prev_jt = curr_jt;
                ++curr_jt;
            }
            else if ((*prev_jt)->contains(**curr_jt))
            {
                auto next = std::next(curr_jt);
                deactivate_part(curr_jt);
                curr_jt = next;
            }
            else
            {
                ++prev_jt;
                ++curr_jt;
            }
        }
    }

    resetObjectColumnsFromActiveParts(part_lock);
    calculateColumnAndSecondaryIndexSizesImpl();

    LOG_DEBUG(log, "Loaded data parts ({} items)", data_parts_indexes.size());
}


/// Is the part directory old.
/// True if its modification time and the modification time of all files inside it is less then threshold.
/// (Only files on the first level of nesting are considered).
static bool isOldPartDirectory(const DiskPtr & disk, const String & directory_path, time_t threshold)
{
    if (disk->getLastModified(directory_path).epochTime() >= threshold)
        return false;

    for (auto it = disk->iterateDirectory(directory_path); it->isValid(); it->next())
        if (disk->getLastModified(it->path()).epochTime() >= threshold)
            return false;

    return true;
}


size_t MergeTreeData::clearOldTemporaryDirectories(size_t custom_directories_lifetime_seconds)
{
    /// If the method is already called from another thread, then we don't need to do anything.
    std::unique_lock lock(clear_old_temporary_directories_mutex, std::defer_lock);
    if (!lock.try_lock())
        return 0;

    const auto settings = getSettings();
    time_t current_time = time(nullptr);
    ssize_t deadline = current_time - custom_directories_lifetime_seconds;

    size_t cleared_count = 0;

    /// Delete temporary directories older than a day.
    for (const auto & disk : getDisks())
    {
        if (disk->isBroken())
            continue;

        for (auto it = disk->iterateDirectory(relative_data_path); it->isValid(); it->next())
        {
            const std::string & basename = it->name();
            if (!startsWith(basename, "tmp_"))
            {
                continue;
            }
            const std::string & full_path = fullPath(disk, it->path());

            try
            {
                if (disk->isDirectory(it->path()) && isOldPartDirectory(disk, it->path(), deadline))
                {
                    if (temporary_parts.contains(basename))
                    {
                        LOG_WARNING(log, "{} is in use (by merge/mutation/INSERT) (consider increasing temporary_directories_lifetime setting)", full_path);
                        continue;
                    }
                    else
                    {
                        LOG_WARNING(log, "Removing temporary directory {}", full_path);
                        disk->removeRecursive(it->path());
                        ++cleared_count;
                    }
                }
            }
            /// see getModificationTime()
            catch (const ErrnoException & e)
            {
                if (e.getErrno() == ENOENT)
                {
                    /// If the file is already deleted, do nothing.
                }
                else
                    throw;
            }
            catch (const fs::filesystem_error & e)
            {
                if (e.code() == std::errc::no_such_file_or_directory)
                {
                    /// If the file is already deleted, do nothing.
                }
                else
                    throw;
            }
        }
    }

    return cleared_count;
}


MergeTreeData::DataPartsVector MergeTreeData::grabOldParts(bool force)
{
    DataPartsVector res;

    /// If the method is already called from another thread, then we don't need to do anything.
    std::unique_lock lock(grab_old_parts_mutex, std::defer_lock);
    if (!lock.try_lock())
        return res;

    time_t now = time(nullptr);
    std::vector<DataPartIteratorByStateAndInfo> parts_to_delete;

    {
        auto parts_lock = lockParts();

        auto outdated_parts_range = getDataPartsStateRange(DataPartState::Outdated);
        for (auto it = outdated_parts_range.begin(); it != outdated_parts_range.end(); ++it)
        {
            const DataPartPtr & part = *it;

            auto part_remove_time = part->remove_time.load(std::memory_order_relaxed);

            if (part.unique() && /// Grab only parts that are not used by anyone (SELECTs for example).
                ((part_remove_time < now &&
                now - part_remove_time > getSettings()->old_parts_lifetime.totalSeconds()) || force
                || isInMemoryPart(part))) /// Remove in-memory parts immediately to not store excessive data in RAM
            {
                parts_to_delete.emplace_back(it);
            }
        }

        res.reserve(parts_to_delete.size());
        for (const auto & it_to_delete : parts_to_delete)
        {
            res.emplace_back(*it_to_delete);
            modifyPartState(it_to_delete, DataPartState::Deleting);
        }
    }

    if (!res.empty())
        LOG_TRACE(log, "Found {} old parts to remove.", res.size());

    return res;
}


void MergeTreeData::rollbackDeletingParts(const MergeTreeData::DataPartsVector & parts)
{
    auto lock = lockParts();
    for (const auto & part : parts)
    {
        /// We should modify it under data_parts_mutex
        part->assertState({DataPartState::Deleting});
        modifyPartState(part, DataPartState::Outdated);
    }
}

void MergeTreeData::removePartsFinally(const MergeTreeData::DataPartsVector & parts)
{
    {
        auto lock = lockParts();

        /// TODO: use data_parts iterators instead of pointers
        for (const auto & part : parts)
        {
            /// Temporary does not present in data_parts_by_info.
            if (part->getState() == DataPartState::Temporary)
                continue;

            auto it = data_parts_by_info.find(part->info);
            if (it == data_parts_by_info.end())
                throw Exception("Deleting data part " + part->name + " doesn't exist", ErrorCodes::LOGICAL_ERROR);

            (*it)->assertState({DataPartState::Deleting});

            data_parts_indexes.erase(it);
        }
    }

    /// Data parts is still alive (since DataPartsVector holds shared_ptrs) and contain useful metainformation for logging
    /// NOTE: There is no need to log parts deletion somewhere else, all deleting parts pass through this function and pass away

    auto table_id = getStorageID();
    if (auto part_log = getContext()->getPartLog(table_id.database_name))
    {
        PartLogElement part_log_elem;

        part_log_elem.event_type = PartLogElement::REMOVE_PART;

        const auto time_now = std::chrono::system_clock::now();
        part_log_elem.event_time = time_in_seconds(time_now);
        part_log_elem.event_time_microseconds = time_in_microseconds(time_now);

        part_log_elem.duration_ms = 0; //-V1048

        part_log_elem.database_name = table_id.database_name;
        part_log_elem.table_name = table_id.table_name;

        for (const auto & part : parts)
        {
            part_log_elem.partition_id = part->info.partition_id;
            part_log_elem.part_name = part->name;
            part_log_elem.bytes_compressed_on_disk = part->getBytesOnDisk();
            part_log_elem.rows = part->rows_count;

            part_log->add(part_log_elem);
        }
    }
}

void MergeTreeData::flushAllInMemoryPartsIfNeeded()
{
    if (getSettings()->in_memory_parts_enable_wal)
        return;

    auto metadata_snapshot = getInMemoryMetadataPtr();
    DataPartsVector parts = getDataPartsVector();
    for (const auto & part : parts)
    {
        if (auto part_in_memory = asInMemoryPart(part))
        {
            const auto & storage_relative_path = part_in_memory->storage.relative_data_path;
            part_in_memory->flushToDisk(storage_relative_path, part_in_memory->relative_path, metadata_snapshot);
        }
    }

}

size_t MergeTreeData::clearOldPartsFromFilesystem(bool force)
{
    DataPartsVector parts_to_remove = grabOldParts(force);
    clearPartsFromFilesystem(parts_to_remove);
    removePartsFinally(parts_to_remove);

    /// This is needed to close files to avoid they reside on disk after being deleted.
    /// NOTE: we can drop files from cache more selectively but this is good enough.
    if (!parts_to_remove.empty())
        getContext()->dropMMappedFileCache();

    return parts_to_remove.size();
}

void MergeTreeData::clearPartsFromFilesystem(const DataPartsVector & parts_to_remove)
{
    const auto settings = getSettings();
    if (parts_to_remove.size() > 1 && settings->max_part_removal_threads > 1 && parts_to_remove.size() > settings->concurrent_part_removal_threshold)
    {
        /// Parallel parts removal.

        size_t num_threads = std::min<size_t>(settings->max_part_removal_threads, parts_to_remove.size());
        ThreadPool pool(num_threads);

        /// NOTE: Under heavy system load you may get "Cannot schedule a task" from ThreadPool.
        for (const DataPartPtr & part : parts_to_remove)
        {
            pool.scheduleOrThrowOnError([&, thread_group = CurrentThread::getGroup()]
            {
                if (thread_group)
                    CurrentThread::attachToIfDetached(thread_group);

                LOG_DEBUG(log, "Removing part from filesystem {}", part->name);
                part->remove();
            });
        }

        pool.wait();
    }
    else
    {
        for (const DataPartPtr & part : parts_to_remove)
        {
            LOG_DEBUG(log, "Removing part from filesystem {}", part->name);
            part->remove();
        }
    }
}

size_t MergeTreeData::clearOldWriteAheadLogs()
{
    DataPartsVector parts = getDataPartsVector();
    std::vector<std::pair<Int64, Int64>> all_block_numbers_on_disk;
    std::vector<std::pair<Int64, Int64>> block_numbers_on_disk;

    for (const auto & part : parts)
        if (part->isStoredOnDisk())
            all_block_numbers_on_disk.emplace_back(part->info.min_block, part->info.max_block);

    if (all_block_numbers_on_disk.empty())
        return 0;

    ::sort(all_block_numbers_on_disk.begin(), all_block_numbers_on_disk.end());
    block_numbers_on_disk.push_back(all_block_numbers_on_disk[0]);
    for (size_t i = 1; i < all_block_numbers_on_disk.size(); ++i)
    {
        if (all_block_numbers_on_disk[i].first == all_block_numbers_on_disk[i - 1].second + 1)
            block_numbers_on_disk.back().second = all_block_numbers_on_disk[i].second;
        else
            block_numbers_on_disk.push_back(all_block_numbers_on_disk[i]);
    }

    auto is_range_on_disk = [&block_numbers_on_disk](Int64 min_block, Int64 max_block)
    {
        auto lower = std::lower_bound(block_numbers_on_disk.begin(), block_numbers_on_disk.end(), std::make_pair(min_block, Int64(-1L)));
        if (lower != block_numbers_on_disk.end() && min_block >= lower->first && max_block <= lower->second)
            return true;

        if (lower != block_numbers_on_disk.begin())
        {
            --lower;
            if (min_block >= lower->first && max_block <= lower->second)
                return true;
        }

        return false;
    };

    size_t cleared_count = 0;
    auto disks = getStoragePolicy()->getDisks();
    for (auto disk_it = disks.rbegin(); disk_it != disks.rend(); ++disk_it)
    {
        auto disk_ptr = *disk_it;
        if (disk_ptr->isBroken())
            continue;
        for (auto it = disk_ptr->iterateDirectory(relative_data_path); it->isValid(); it->next())
        {
            auto min_max_block_number = MergeTreeWriteAheadLog::tryParseMinMaxBlockNumber(it->name());
            if (min_max_block_number && is_range_on_disk(min_max_block_number->first, min_max_block_number->second))
            {
                LOG_DEBUG(log, "Removing from filesystem the outdated WAL file {}", it->name());
                disk_ptr->removeFile(relative_data_path + it->name());
                ++cleared_count;
            }
        }
    }

    return cleared_count;
}

size_t MergeTreeData::clearEmptyParts()
{
    if (!getSettings()->remove_empty_parts)
        return 0;

    size_t cleared_count = 0;
    auto parts = getDataPartsVector();
    for (const auto & part : parts)
    {
        if (part->rows_count == 0)
        {
            dropPartNoWaitNoThrow(part->name);
            ++cleared_count;
        }
    }
    return cleared_count;
}

void MergeTreeData::rename(const String & new_table_path, const StorageID & new_table_id)
{
    auto disks = getStoragePolicy()->getDisks();

    for (const auto & disk : disks)
    {
        if (disk->exists(new_table_path))
            throw Exception{"Target path already exists: " + fullPath(disk, new_table_path), ErrorCodes::DIRECTORY_ALREADY_EXISTS};
    }

    for (const auto & disk : disks)
    {
        auto new_table_path_parent = parentPath(new_table_path);
        disk->createDirectories(new_table_path_parent);
        disk->moveDirectory(relative_data_path, new_table_path);
    }

    if (!getStorageID().hasUUID())
        getContext()->dropCaches();

    relative_data_path = new_table_path;
    renameInMemory(new_table_id);
}

void MergeTreeData::dropAllData()
{
    LOG_TRACE(log, "dropAllData: waiting for locks.");

    auto lock = lockParts();

    LOG_TRACE(log, "dropAllData: removing data from memory.");

    DataPartsVector all_parts(data_parts_by_info.begin(), data_parts_by_info.end());

    data_parts_indexes.clear();
    column_sizes.clear();

    /// Tables in atomic databases have UUID and stored in persistent locations.
    /// No need to drop caches (that are keyed by filesystem path) because collision is not possible.
    if (!getStorageID().hasUUID())
        getContext()->dropCaches();

    LOG_TRACE(log, "dropAllData: removing data from filesystem.");

    /// Removing of each data part before recursive removal of directory is to speed-up removal, because there will be less number of syscalls.
    clearPartsFromFilesystem(all_parts);

    for (const auto & disk : getDisks())
    {
        if (disk->isBroken())
            continue;

        try
        {
            disk->removeRecursive(relative_data_path);
        }
        catch (const fs::filesystem_error & e)
        {
            if (e.code() == std::errc::no_such_file_or_directory)
            {
                /// If the file is already deleted, log the error message and do nothing.
                tryLogCurrentException(__PRETTY_FUNCTION__);
            }
            else
                throw;
        }
    }

    setDataVolume(0, 0, 0);

    LOG_TRACE(log, "dropAllData: done.");
}

void MergeTreeData::dropIfEmpty()
{
    LOG_TRACE(log, "dropIfEmpty");

    auto lock = lockParts();

    if (!data_parts_by_info.empty())
        return;

    try
    {
        for (const auto & disk : getDisks())
        {
            if (disk->isBroken())
                continue;
            /// Non recursive, exception is thrown if there are more files.
            disk->removeFileIfExists(fs::path(relative_data_path) / MergeTreeData::FORMAT_VERSION_FILE_NAME);
            disk->removeDirectory(fs::path(relative_data_path) / MergeTreeData::DETACHED_DIR_NAME);
            disk->removeDirectory(relative_data_path);
        }
    }
    catch (...)
    {
        // On unsuccessful creation of ReplicatedMergeTree table with multidisk configuration some files may not exist.
        tryLogCurrentException(__PRETTY_FUNCTION__);
    }
}

namespace
{

/// Conversion that is allowed for serializable key (primary key, sorting key).
/// Key should be serialized in the same way after conversion.
/// NOTE: The list is not complete.
bool isSafeForKeyConversion(const IDataType * from, const IDataType * to)
{
    if (from->getName() == to->getName())
        return true;

    /// Enums are serialized in partition key as numbers - so conversion from Enum to number is Ok.
    /// But only for types of identical width because they are serialized as binary in minmax index.
    /// But not from number to Enum because Enum does not necessarily represents all numbers.

    if (const auto * from_enum8 = typeid_cast<const DataTypeEnum8 *>(from))
    {
        if (const auto * to_enum8 = typeid_cast<const DataTypeEnum8 *>(to))
            return to_enum8->contains(*from_enum8);
        if (typeid_cast<const DataTypeInt8 *>(to))
            return true;    // NOLINT
        return false;
    }

    if (const auto * from_enum16 = typeid_cast<const DataTypeEnum16 *>(from))
    {
        if (const auto * to_enum16 = typeid_cast<const DataTypeEnum16 *>(to))
            return to_enum16->contains(*from_enum16);
        if (typeid_cast<const DataTypeInt16 *>(to))
            return true;    // NOLINT
        return false;
    }

    if (const auto * from_lc = typeid_cast<const DataTypeLowCardinality *>(from))
        return from_lc->getDictionaryType()->equals(*to);

    if (const auto * to_lc = typeid_cast<const DataTypeLowCardinality *>(to))
        return to_lc->getDictionaryType()->equals(*from);

    return false;
}

/// Special check for alters of VersionedCollapsingMergeTree version column
void checkVersionColumnTypesConversion(const IDataType * old_type, const IDataType * new_type, const String column_name)
{
    /// Check new type can be used as version
    if (!new_type->canBeUsedAsVersion())
        throw Exception("Cannot alter version column " + backQuoteIfNeed(column_name) +
            " to type " + new_type->getName() +
            " because version column must be of an integer type or of type Date or DateTime"
            , ErrorCodes::ALTER_OF_COLUMN_IS_FORBIDDEN);

    auto which_new_type = WhichDataType(new_type);
    auto which_old_type = WhichDataType(old_type);

    /// Check alter to different sign or float -> int and so on
    if ((which_old_type.isInt() && !which_new_type.isInt())
        || (which_old_type.isUInt() && !which_new_type.isUInt())
        || (which_old_type.isDate() && !which_new_type.isDate())
        || (which_old_type.isDate32() && !which_new_type.isDate32())
        || (which_old_type.isDateTime() && !which_new_type.isDateTime())
        || (which_old_type.isFloat() && !which_new_type.isFloat()))
    {
        throw Exception("Cannot alter version column " + backQuoteIfNeed(column_name) +
            " from type " + old_type->getName() +
            " to type " + new_type->getName() + " because new type will change sort order of version column." +
            " The only possible conversion is expansion of the number of bytes of the current type."
            , ErrorCodes::ALTER_OF_COLUMN_IS_FORBIDDEN);
    }

    /// Check alter to smaller size: UInt64 -> UInt32 and so on
    if (new_type->getSizeOfValueInMemory() < old_type->getSizeOfValueInMemory())
    {
        throw Exception("Cannot alter version column " + backQuoteIfNeed(column_name) +
            " from type " + old_type->getName() +
            " to type " + new_type->getName() + " because new type is smaller than current in the number of bytes." +
            " The only possible conversion is expansion of the number of bytes of the current type."
            , ErrorCodes::ALTER_OF_COLUMN_IS_FORBIDDEN);
    }
}

}

void MergeTreeData::checkAlterIsPossible(const AlterCommands & commands, ContextPtr local_context) const
{
    /// Check that needed transformations can be applied to the list of columns without considering type conversions.
    StorageInMemoryMetadata new_metadata = getInMemoryMetadata();
    StorageInMemoryMetadata old_metadata = getInMemoryMetadata();

    const auto & settings = local_context->getSettingsRef();

    if (!settings.allow_non_metadata_alters)
    {

        auto mutation_commands = commands.getMutationCommands(new_metadata, settings.materialize_ttl_after_modify, getContext());

        if (!mutation_commands.empty())
            throw Exception(ErrorCodes::ALTER_OF_COLUMN_IS_FORBIDDEN, "The following alter commands: '{}' will modify data on disk, but setting `allow_non_metadata_alters` is disabled", queryToString(mutation_commands.ast()));
    }
    commands.apply(new_metadata, getContext());

    /// Set of columns that shouldn't be altered.
    NameSet columns_alter_type_forbidden;

    /// Primary key columns can be ALTERed only if they are used in the key as-is
    /// (and not as a part of some expression) and if the ALTER only affects column metadata.
    NameSet columns_alter_type_metadata_only;

    /// Columns to check that the type change is safe for partition key.
    NameSet columns_alter_type_check_safe_for_partition;

    if (old_metadata.hasPartitionKey())
    {
        /// Forbid altering columns inside partition key expressions because it can change partition ID format.
        auto partition_key_expr = old_metadata.getPartitionKey().expression;
        for (const auto & action : partition_key_expr->getActions())
        {
            for (const auto * child : action.node->children)
                columns_alter_type_forbidden.insert(child->result_name);
        }

        /// But allow to alter columns without expressions under certain condition.
        for (const String & col : partition_key_expr->getRequiredColumns())
            columns_alter_type_check_safe_for_partition.insert(col);
    }

    for (const auto & index : old_metadata.getSecondaryIndices())
    {
        for (const String & col : index.expression->getRequiredColumns())
            columns_alter_type_forbidden.insert(col);
    }

    if (old_metadata.hasSortingKey())
    {
        auto sorting_key_expr = old_metadata.getSortingKey().expression;
        for (const auto & action : sorting_key_expr->getActions())
        {
            for (const auto * child : action.node->children)
                columns_alter_type_forbidden.insert(child->result_name);
        }
        for (const String & col : sorting_key_expr->getRequiredColumns())
            columns_alter_type_metadata_only.insert(col);

        /// We don't process sample_by_ast separately because it must be among the primary key columns
        /// and we don't process primary_key_expr separately because it is a prefix of sorting_key_expr.
    }
    if (!merging_params.sign_column.empty())
        columns_alter_type_forbidden.insert(merging_params.sign_column);

    /// All of the above.
    NameSet columns_in_keys;
    columns_in_keys.insert(columns_alter_type_forbidden.begin(), columns_alter_type_forbidden.end());
    columns_in_keys.insert(columns_alter_type_metadata_only.begin(), columns_alter_type_metadata_only.end());
    columns_in_keys.insert(columns_alter_type_check_safe_for_partition.begin(), columns_alter_type_check_safe_for_partition.end());

    NameSet dropped_columns;

    std::map<String, const IDataType *> old_types;
    for (const auto & column : old_metadata.getColumns().getAllPhysical())
        old_types.emplace(column.name, column.type.get());

    NamesAndTypesList columns_to_check_conversion;
    auto name_deps = getDependentViewsByColumn(local_context);
    for (const AlterCommand & command : commands)
    {
        /// Just validate partition expression
        if (command.partition)
        {
            getPartitionIDFromQuery(command.partition, getContext());
        }

        if (command.column_name == merging_params.version_column)
        {
            /// Some type changes for version column is allowed despite it's a part of sorting key
            if (command.type == AlterCommand::MODIFY_COLUMN)
            {
                const IDataType * new_type = command.data_type.get();
                const IDataType * old_type = old_types[command.column_name];

                if (new_type)
                    checkVersionColumnTypesConversion(old_type, new_type, command.column_name);

                /// No other checks required
                continue;
            }
            else if (command.type == AlterCommand::DROP_COLUMN)
            {
                throw Exception(
                    "Trying to ALTER DROP version " + backQuoteIfNeed(command.column_name) + " column",
                    ErrorCodes::ALTER_OF_COLUMN_IS_FORBIDDEN);
            }
            else if (command.type == AlterCommand::RENAME_COLUMN)
            {
                throw Exception(
                    "Trying to ALTER RENAME version " + backQuoteIfNeed(command.column_name) + " column",
                    ErrorCodes::ALTER_OF_COLUMN_IS_FORBIDDEN);
            }
        }

        if (command.type == AlterCommand::MODIFY_ORDER_BY && !is_custom_partitioned)
        {
            throw Exception(
                "ALTER MODIFY ORDER BY is not supported for default-partitioned tables created with the old syntax",
                ErrorCodes::BAD_ARGUMENTS);
        }
        if (command.type == AlterCommand::MODIFY_TTL && !is_custom_partitioned)
        {
            throw Exception(
                "ALTER MODIFY TTL is not supported for default-partitioned tables created with the old syntax",
                ErrorCodes::BAD_ARGUMENTS);
        }
        if (command.type == AlterCommand::MODIFY_SAMPLE_BY)
        {
            if (!is_custom_partitioned)
                throw Exception(
                    "ALTER MODIFY SAMPLE BY is not supported for default-partitioned tables created with the old syntax",
                    ErrorCodes::BAD_ARGUMENTS);

            checkSampleExpression(new_metadata, getSettings()->compatibility_allow_sampling_expression_not_in_primary_key,
                                  getSettings()->check_sample_column_is_correct);
        }
        if (command.type == AlterCommand::ADD_INDEX && !is_custom_partitioned)
        {
            throw Exception(
                "ALTER ADD INDEX is not supported for tables with the old syntax",
                ErrorCodes::BAD_ARGUMENTS);
        }
        if (command.type == AlterCommand::ADD_PROJECTION)

        {
            if (!is_custom_partitioned)
                throw Exception(
                    "ALTER ADD PROJECTION is not supported for tables with the old syntax",
                    ErrorCodes::BAD_ARGUMENTS);

            /// TODO: implement it the main issue in DataPartsExchange (not able to send directories metadata)
            if (supportsReplication() && getSettings()->allow_remote_fs_zero_copy_replication)
            {
                auto storage_policy = getStoragePolicy();
                auto disks = storage_policy->getDisks();
                for (const auto & disk : disks)
                {
                    if (disk->supportZeroCopyReplication())
                        throw Exception(ErrorCodes::NOT_IMPLEMENTED, "ALTER ADD PROJECTION is not supported when zero-copy replication is enabled for table. "
                                        "Currently disk '{}' supports zero copy replication", disk->getName());
                }
            }
        }
        if (command.type == AlterCommand::RENAME_COLUMN)
        {
            if (columns_in_keys.count(command.column_name))
            {
                throw Exception(
                    "Trying to ALTER RENAME key " + backQuoteIfNeed(command.column_name) + " column which is a part of key expression",
                    ErrorCodes::ALTER_OF_COLUMN_IS_FORBIDDEN);
            }
        }
        else if (command.type == AlterCommand::DROP_COLUMN)
        {
            if (columns_in_keys.count(command.column_name))
            {
                throw Exception(
                    "Trying to ALTER DROP key " + backQuoteIfNeed(command.column_name) + " column which is a part of key expression",
                    ErrorCodes::ALTER_OF_COLUMN_IS_FORBIDDEN);
            }

            if (!command.clear)
            {
                const auto & deps_mv = name_deps[command.column_name];
                if (!deps_mv.empty())
                {
                    throw Exception(
                        "Trying to ALTER DROP column " + backQuoteIfNeed(command.column_name) + " which is referenced by materialized view "
                            + toString(deps_mv),
                        ErrorCodes::ALTER_OF_COLUMN_IS_FORBIDDEN);
                }
            }

            dropped_columns.emplace(command.column_name);
        }
        else if (command.isRequireMutationStage(getInMemoryMetadata()))
        {
            /// This alter will override data on disk. Let's check that it doesn't
            /// modify immutable column.
            if (columns_alter_type_forbidden.count(command.column_name))
                throw Exception("ALTER of key column " + backQuoteIfNeed(command.column_name) + " is forbidden",
                    ErrorCodes::ALTER_OF_COLUMN_IS_FORBIDDEN);

            if (command.type == AlterCommand::MODIFY_COLUMN)
            {
                if (columns_alter_type_check_safe_for_partition.count(command.column_name))
                {
                    auto it = old_types.find(command.column_name);

                    assert(it != old_types.end());
                    if (!isSafeForKeyConversion(it->second, command.data_type.get()))
                        throw Exception("ALTER of partition key column " + backQuoteIfNeed(command.column_name) + " from type "
                                + it->second->getName() + " to type " + command.data_type->getName()
                                + " is not safe because it can change the representation of partition key",
                            ErrorCodes::ALTER_OF_COLUMN_IS_FORBIDDEN);
                }

                if (columns_alter_type_metadata_only.count(command.column_name))
                {
                    auto it = old_types.find(command.column_name);
                    assert(it != old_types.end());
                    if (!isSafeForKeyConversion(it->second, command.data_type.get()))
                        throw Exception("ALTER of key column " + backQuoteIfNeed(command.column_name) + " from type "
                                    + it->second->getName() + " to type " + command.data_type->getName()
                                    + " is not safe because it can change the representation of primary key",
                            ErrorCodes::ALTER_OF_COLUMN_IS_FORBIDDEN);
                }

                if (old_metadata.getColumns().has(command.column_name))
                {
                    columns_to_check_conversion.push_back(
                        new_metadata.getColumns().getPhysical(command.column_name));
                }
            }
        }
    }

    checkProperties(new_metadata, old_metadata);
    checkTTLExpressions(new_metadata, old_metadata);

    if (!columns_to_check_conversion.empty())
    {
        auto old_header = old_metadata.getSampleBlock();
        performRequiredConversions(old_header, columns_to_check_conversion, getContext());
    }

    if (old_metadata.hasSettingsChanges())
    {
        const auto current_changes = old_metadata.getSettingsChanges()->as<const ASTSetQuery &>().changes;
        const auto & new_changes = new_metadata.settings_changes->as<const ASTSetQuery &>().changes;
        for (const auto & changed_setting : new_changes)
        {
            const auto & setting_name = changed_setting.name;
            const auto & new_value = changed_setting.value;
            MergeTreeSettings::checkCanSet(setting_name, new_value);
            const Field * current_value = current_changes.tryGet(setting_name);

            if ((!current_value || *current_value != new_value)
                && MergeTreeSettings::isReadonlySetting(setting_name))
            {
                throw Exception{"Setting '" + setting_name + "' is readonly for storage '" + getName() + "'",
                                 ErrorCodes::READONLY_SETTING};
            }

            if (!current_value && MergeTreeSettings::isPartFormatSetting(setting_name))
            {
                MergeTreeSettings copy = *getSettings();
                copy.applyChange(changed_setting);
                String reason;
                if (!canUsePolymorphicParts(copy, &reason) && !reason.empty())
                    throw Exception("Can't change settings. Reason: " + reason, ErrorCodes::NOT_IMPLEMENTED);
            }

            if (setting_name == "storage_policy")
                checkStoragePolicy(getContext()->getStoragePolicy(new_value.safeGet<String>()));
        }

        /// Check if it is safe to reset the settings
        for (const auto & current_setting : current_changes)
        {
            const auto & setting_name = current_setting.name;
            const Field * new_value = new_changes.tryGet(setting_name);
            /// Prevent unsetting readonly setting
            if (MergeTreeSettings::isReadonlySetting(setting_name) && !new_value)
            {
                throw Exception{"Setting '" + setting_name + "' is readonly for storage '" + getName() + "'",
                                ErrorCodes::READONLY_SETTING};
            }

            if (MergeTreeSettings::isPartFormatSetting(setting_name) && !new_value)
            {
                /// Use default settings + new and check if doesn't affect part format settings
                auto copy = getDefaultSettings();
                copy->applyChanges(new_changes);
                String reason;
                if (!canUsePolymorphicParts(*copy, &reason) && !reason.empty())
                    throw Exception("Can't change settings. Reason: " + reason, ErrorCodes::NOT_IMPLEMENTED);
            }

        }
    }

    for (const auto & part : getDataPartsVector())
    {
        bool at_least_one_column_rest = false;
        for (const auto & column : part->getColumns())
        {
            if (!dropped_columns.count(column.name))
            {
                at_least_one_column_rest = true;
                break;
            }
        }
        if (!at_least_one_column_rest)
        {
            std::string postfix;
            if (dropped_columns.size() > 1)
                postfix = "s";
            throw Exception(ErrorCodes::BAD_ARGUMENTS,
                "Cannot drop or clear column{} '{}', because all columns in part '{}' will be removed from disk. Empty parts are not allowed", postfix, boost::algorithm::join(dropped_columns, ", "), part->name);
        }
    }
}


void MergeTreeData::checkMutationIsPossible(const MutationCommands & /*commands*/, const Settings & /*settings*/) const
{
    /// Some validation will be added
}

MergeTreeDataPartType MergeTreeData::choosePartType(size_t bytes_uncompressed, size_t rows_count) const
{
    const auto settings = getSettings();
    if (!canUsePolymorphicParts(*settings))
        return MergeTreeDataPartType::WIDE;

    if (bytes_uncompressed < settings->min_bytes_for_compact_part || rows_count < settings->min_rows_for_compact_part)
        return MergeTreeDataPartType::IN_MEMORY;

    if (bytes_uncompressed < settings->min_bytes_for_wide_part || rows_count < settings->min_rows_for_wide_part)
        return MergeTreeDataPartType::COMPACT;

    return MergeTreeDataPartType::WIDE;
}

MergeTreeDataPartType MergeTreeData::choosePartTypeOnDisk(size_t bytes_uncompressed, size_t rows_count) const
{
    const auto settings = getSettings();
    if (!canUsePolymorphicParts(*settings))
        return MergeTreeDataPartType::WIDE;

    if (bytes_uncompressed < settings->min_bytes_for_wide_part || rows_count < settings->min_rows_for_wide_part)
        return MergeTreeDataPartType::COMPACT;

    return MergeTreeDataPartType::WIDE;
}


MergeTreeData::MutableDataPartPtr MergeTreeData::createPart(const String & name,
    MergeTreeDataPartType type, const MergeTreePartInfo & part_info,
    const VolumePtr & volume, const String & relative_path, const IMergeTreeDataPart * parent_part) const
{
    if (type == MergeTreeDataPartType::COMPACT)
        return std::make_shared<MergeTreeDataPartCompact>(*this, name, part_info, volume, relative_path, parent_part);
    else if (type == MergeTreeDataPartType::WIDE)
        return std::make_shared<MergeTreeDataPartWide>(*this, name, part_info, volume, relative_path, parent_part);
    else if (type == MergeTreeDataPartType::IN_MEMORY)
        return std::make_shared<MergeTreeDataPartInMemory>(*this, name, part_info, volume, relative_path, parent_part);
    else
        throw Exception("Unknown type of part " + relative_path, ErrorCodes::UNKNOWN_PART_TYPE);
}

static MergeTreeDataPartType getPartTypeFromMarkExtension(const String & mrk_ext)
{
    if (mrk_ext == getNonAdaptiveMrkExtension())
        return MergeTreeDataPartType::WIDE;
    if (mrk_ext == getAdaptiveMrkExtension(MergeTreeDataPartType::WIDE))
        return MergeTreeDataPartType::WIDE;
    if (mrk_ext == getAdaptiveMrkExtension(MergeTreeDataPartType::COMPACT))
        return MergeTreeDataPartType::COMPACT;

    throw Exception("Can't determine part type, because of unknown mark extension " + mrk_ext, ErrorCodes::UNKNOWN_PART_TYPE);
}

MergeTreeData::MutableDataPartPtr MergeTreeData::createPart(
    const String & name, const VolumePtr & volume, const String & relative_path, const IMergeTreeDataPart * parent_part) const
{
    return createPart(name, MergeTreePartInfo::fromPartName(name, format_version), volume, relative_path, parent_part);
}

MergeTreeData::MutableDataPartPtr MergeTreeData::createPart(
    const String & name, const MergeTreePartInfo & part_info,
    const VolumePtr & volume, const String & relative_path, const IMergeTreeDataPart * parent_part) const
{
    MergeTreeDataPartType type;
    auto full_path = fs::path(relative_data_path) / (parent_part ? parent_part->relative_path : "") / relative_path / "";
    auto mrk_ext = MergeTreeIndexGranularityInfo::getMarksExtensionFromFilesystem(volume->getDisk(), full_path);

    if (mrk_ext)
        type = getPartTypeFromMarkExtension(*mrk_ext);
    else
    {
        /// Didn't find any mark file, suppose that part is empty.
        type = choosePartTypeOnDisk(0, 0);
    }

    return createPart(name, type, part_info, volume, relative_path, parent_part);
}

void MergeTreeData::changeSettings(
        const ASTPtr & new_settings,
        AlterLockHolder & /* table_lock_holder */)
{
    if (new_settings)
    {
        bool has_storage_policy_changed = false;

        const auto & new_changes = new_settings->as<const ASTSetQuery &>().changes;

        for (const auto & change : new_changes)
        {
            if (change.name == "storage_policy")
            {
                StoragePolicyPtr new_storage_policy = getContext()->getStoragePolicy(change.value.safeGet<String>());
                StoragePolicyPtr old_storage_policy = getStoragePolicy();

                /// StoragePolicy of different version or name is guaranteed to have different pointer
                if (new_storage_policy != old_storage_policy)
                {
                    checkStoragePolicy(new_storage_policy);

                    std::unordered_set<String> all_diff_disk_names;
                    for (const auto & disk : new_storage_policy->getDisks())
                        all_diff_disk_names.insert(disk->getName());
                    for (const auto & disk : old_storage_policy->getDisks())
                        all_diff_disk_names.erase(disk->getName());

                    for (const String & disk_name : all_diff_disk_names)
                    {
                        auto disk = new_storage_policy->getDiskByName(disk_name);
                        if (disk->exists(relative_data_path))
                            throw Exception("New storage policy contain disks which already contain data of a table with the same name", ErrorCodes::LOGICAL_ERROR);
                    }

                    for (const String & disk_name : all_diff_disk_names)
                    {
                        auto disk = new_storage_policy->getDiskByName(disk_name);
                        disk->createDirectories(relative_data_path);
                        disk->createDirectories(fs::path(relative_data_path) / MergeTreeData::DETACHED_DIR_NAME);
                    }
                    /// FIXME how would that be done while reloading configuration???

                    has_storage_policy_changed = true;
                }
            }
        }

        /// Reset to default settings before applying existing.
        auto copy = getDefaultSettings();
        copy->applyChanges(new_changes);
        copy->sanityCheck(getContext()->getSettingsRef());

        storage_settings.set(std::move(copy));
        StorageInMemoryMetadata new_metadata = getInMemoryMetadata();
        new_metadata.setSettingsChanges(new_settings);
        setInMemoryMetadata(new_metadata);

        if (has_storage_policy_changed)
            startBackgroundMovesIfNeeded();
    }
}

void MergeTreeData::PartsTemporaryRename::addPart(const String & old_name, const String & new_name, const DiskPtr & disk)
{
    old_and_new_names.push_back({old_name, new_name, disk});
}

void MergeTreeData::PartsTemporaryRename::tryRenameAll()
{
    renamed = true;
    for (size_t i = 0; i < old_and_new_names.size(); ++i)
    {
        try
        {
            const auto & [old_name, new_name, disk] = old_and_new_names[i];
            if (old_name.empty() || new_name.empty())
                throw DB::Exception("Empty part name. Most likely it's a bug.", ErrorCodes::LOGICAL_ERROR);
            const auto full_path = fs::path(storage.relative_data_path) / source_dir;
            disk->moveFile(fs::path(full_path) / old_name, fs::path(full_path) / new_name);
        }
        catch (...)
        {
            old_and_new_names.resize(i);
            LOG_WARNING(storage.log, "Cannot rename parts to perform operation on them: {}", getCurrentExceptionMessage(false));
            throw;
        }
    }
}

MergeTreeData::PartsTemporaryRename::~PartsTemporaryRename()
{
    // TODO what if server had crashed before this destructor was called?
    if (!renamed)
        return;
    for (const auto & [old_name, new_name, disk] : old_and_new_names)
    {
        if (old_name.empty())
            continue;

        try
        {
            const String full_path = fs::path(storage.relative_data_path) / source_dir;
            disk->moveFile(fs::path(full_path) / new_name, fs::path(full_path) / old_name);
        }
        catch (...)
        {
            tryLogCurrentException(__PRETTY_FUNCTION__);
        }
    }
}


MergeTreeData::DataPartsVector MergeTreeData::getActivePartsToReplace(
    const MergeTreePartInfo & new_part_info,
    const String & new_part_name,
    DataPartPtr & out_covering_part,
    DataPartsLock & /* data_parts_lock */) const
{
    /// Parts contained in the part are consecutive in data_parts, intersecting the insertion place for the part itself.
    auto it_middle = data_parts_by_state_and_info.lower_bound(DataPartStateAndInfo{DataPartState::Active, new_part_info});
    auto committed_parts_range = getDataPartsStateRange(DataPartState::Active);

    /// Go to the left.
    DataPartIteratorByStateAndInfo begin = it_middle;
    while (begin != committed_parts_range.begin())
    {
        auto prev = std::prev(begin);

        if (!new_part_info.contains((*prev)->info))
        {
            if ((*prev)->info.contains(new_part_info))
            {
                out_covering_part = *prev;
                return {};
            }

            if (!new_part_info.isDisjoint((*prev)->info))
                throw Exception(ErrorCodes::LOGICAL_ERROR, "Part {} intersects previous part {}. It is a bug.",
                                new_part_name, (*prev)->getNameWithState());

            break;
        }

        begin = prev;
    }

    /// Go to the right.
    DataPartIteratorByStateAndInfo end = it_middle;
    while (end != committed_parts_range.end())
    {
        if ((*end)->info == new_part_info)
            throw Exception(ErrorCodes::LOGICAL_ERROR, "Unexpected duplicate part {}. It is a bug.", (*end)->getNameWithState());

        if (!new_part_info.contains((*end)->info))
        {
            if ((*end)->info.contains(new_part_info))
            {
                out_covering_part = *end;
                return {};
            }

            if (!new_part_info.isDisjoint((*end)->info))
                throw Exception(ErrorCodes::LOGICAL_ERROR, "Part {} intersects next part {}. It is a bug.",
                                new_part_name, (*end)->getNameWithState());

            break;
        }

        ++end;
    }

    return DataPartsVector{begin, end};
}


bool MergeTreeData::renameTempPartAndAdd(
    MutableDataPartPtr & part,
    SimpleIncrement * increment,
    Transaction * out_transaction,
    MergeTreeDeduplicationLog * deduplication_log,
    std::string_view deduplication_token)
{
    if (out_transaction && &out_transaction->data != this)
        throw Exception("MergeTreeData::Transaction for one table cannot be used with another. It is a bug.",
            ErrorCodes::LOGICAL_ERROR);

    DataPartsVector covered_parts;
    {
        auto lock = lockParts();
        if (!renameTempPartAndReplace(part, increment, out_transaction, lock, &covered_parts, deduplication_log, deduplication_token))
            return false;
    }
    if (!covered_parts.empty())
        throw Exception("Added part " + part->name + " covers " + toString(covered_parts.size())
            + " existing part(s) (including " + covered_parts[0]->name + ")", ErrorCodes::LOGICAL_ERROR);

    return true;
}


bool MergeTreeData::renameTempPartAndReplace(
    MutableDataPartPtr & part,
    SimpleIncrement * increment,
    Transaction * out_transaction,
    std::unique_lock<std::mutex> & lock,
    DataPartsVector * out_covered_parts,
    MergeTreeDeduplicationLog * deduplication_log,
    std::string_view deduplication_token)
{
    if (out_transaction && &out_transaction->data != this)
        throw Exception("MergeTreeData::Transaction for one table cannot be used with another. It is a bug.",
            ErrorCodes::LOGICAL_ERROR);

    part->assertState({DataPartState::Temporary});

    MergeTreePartInfo part_info = part->info;
    String part_name;

    String old_part_name = part->name;

    if (DataPartPtr existing_part_in_partition = getAnyPartInPartition(part->info.partition_id, lock))
    {
        if (part->partition.value != existing_part_in_partition->partition.value)
            throw Exception(
                "Partition value mismatch between two parts with the same partition ID. Existing part: "
                + existing_part_in_partition->name + ", newly added part: " + part->name,
                ErrorCodes::CORRUPTED_DATA);
    }

    /** It is important that obtaining new block number and adding that block to parts set is done atomically.
      * Otherwise there is race condition - merge of blocks could happen in interval that doesn't yet contain new part.
      */
    if (increment)
    {
        part_info.min_block = part_info.max_block = increment->get();
        part_info.mutation = 0; /// it's equal to min_block by default
        part_name = part->getNewName(part_info);
    }
    else /// Parts from ReplicatedMergeTree already have names
        part_name = part->name;

    LOG_TRACE(log, "Renaming temporary part {} to {}.", part->relative_path, part_name);

    if (auto it_duplicate = data_parts_by_info.find(part_info); it_duplicate != data_parts_by_info.end())
    {
        String message = "Part " + (*it_duplicate)->getNameWithState() + " already exists";

        if ((*it_duplicate)->checkState({DataPartState::Outdated, DataPartState::Deleting}))
            throw Exception(message + ", but it will be deleted soon", ErrorCodes::PART_IS_TEMPORARILY_LOCKED);

        throw Exception(message, ErrorCodes::DUPLICATE_DATA_PART);
    }

    DataPartPtr covering_part;
    DataPartsVector covered_parts = getActivePartsToReplace(part_info, part_name, covering_part, lock);
    DataPartsVector covered_parts_in_memory;

    if (covering_part)
    {
        LOG_WARNING(log, "Tried to add obsolete part {} covered by {}", part_name, covering_part->getNameWithState());
        return false;
    }

    /// Deduplication log used only from non-replicated MergeTree. Replicated
    /// tables have their own mechanism. We try to deduplicate at such deep
    /// level, because only here we know real part name which is required for
    /// deduplication.
    if (deduplication_log)
    {
        const String block_id = part->getZeroLevelPartBlockID(deduplication_token);
        auto res = deduplication_log->addPart(block_id, part_info);
        if (!res.second)
        {
            ProfileEvents::increment(ProfileEvents::DuplicatedInsertedBlocks);
            LOG_INFO(log, "Block with ID {} already exists as part {}; ignoring it", block_id, res.first.getPartName());
            return false;
        }
    }

    /// All checks are passed. Now we can rename the part on disk.
    /// So, we maintain invariant: if a non-temporary part in filesystem then it is in data_parts
    ///
    /// If out_transaction is null, we commit the part to the active set immediately, else add it to the transaction.

    part->name = part_name;
    part->info = part_info;
    part->is_temp = false;
    part->setState(DataPartState::PreActive);
    part->renameTo(part_name, true);

    auto part_it = data_parts_indexes.insert(part).first;

    if (out_transaction)
    {
        out_transaction->precommitted_parts.insert(part);
    }
    else
    {
        size_t reduce_bytes = 0;
        size_t reduce_rows = 0;
        size_t reduce_parts = 0;
        auto current_time = time(nullptr);
        for (const DataPartPtr & covered_part : covered_parts)
        {
            covered_part->remove_time.store(current_time, std::memory_order_relaxed);
            modifyPartState(covered_part, DataPartState::Outdated);
            removePartContributionToColumnAndSecondaryIndexSizes(covered_part);
            reduce_bytes += covered_part->getBytesOnDisk();
            reduce_rows += covered_part->rows_count;
            ++reduce_parts;
        }

        modifyPartState(part_it, DataPartState::Active);
        addPartContributionToColumnAndSecondaryIndexSizes(part);

        if (covered_parts.empty())
            updateObjectColumns(*part_it, lock);
        else
            resetObjectColumnsFromActiveParts(lock);

        ssize_t diff_bytes = part->getBytesOnDisk() - reduce_bytes;
        ssize_t diff_rows = part->rows_count - reduce_rows;
        ssize_t diff_parts = 1 - reduce_parts;
        increaseDataVolume(diff_bytes, diff_rows, diff_parts);
    }

    auto part_in_memory = asInMemoryPart(part);
    if (part_in_memory && getSettings()->in_memory_parts_enable_wal)
    {
        auto wal = getWriteAheadLog();
        wal->addPart(part_in_memory);
    }

    if (out_covered_parts)
    {
        for (DataPartPtr & covered_part : covered_parts)
            out_covered_parts->emplace_back(std::move(covered_part));
    }

    /// Cleanup shared locks made with old name
    part->cleanupOldName(old_part_name);

    return true;
}

MergeTreeData::DataPartsVector MergeTreeData::renameTempPartAndReplace(
    MutableDataPartPtr & part, SimpleIncrement * increment, Transaction * out_transaction, MergeTreeDeduplicationLog * deduplication_log)
{
    if (out_transaction && &out_transaction->data != this)
        throw Exception("MergeTreeData::Transaction for one table cannot be used with another. It is a bug.",
            ErrorCodes::LOGICAL_ERROR);

    DataPartsVector covered_parts;
    {
        auto lock = lockParts();
        renameTempPartAndReplace(part, increment, out_transaction, lock, &covered_parts, deduplication_log);
    }
    return covered_parts;
}

void MergeTreeData::removePartsFromWorkingSet(const MergeTreeData::DataPartsVector & remove, bool clear_without_timeout, DataPartsLock & acquired_lock)
{
    auto remove_time = clear_without_timeout ? 0 : time(nullptr);
    bool removed_active_part = false;

    for (const DataPartPtr & part : remove)
    {
        if (part->getState() == IMergeTreeDataPart::State::Active)
        {
            removePartContributionToColumnAndSecondaryIndexSizes(part);
            removePartContributionToDataVolume(part);
            removed_active_part = true;
        }

        if (part->getState() == IMergeTreeDataPart::State::Active || clear_without_timeout)
            part->remove_time.store(remove_time, std::memory_order_relaxed);

        if (part->getState() != IMergeTreeDataPart::State::Outdated)
            modifyPartState(part, IMergeTreeDataPart::State::Outdated);

        if (isInMemoryPart(part) && getSettings()->in_memory_parts_enable_wal)
            getWriteAheadLog()->dropPart(part->name);
    }

    if (removed_active_part)
        resetObjectColumnsFromActiveParts(acquired_lock);
}

void MergeTreeData::removePartsFromWorkingSetImmediatelyAndSetTemporaryState(const DataPartsVector & remove)
{
    auto lock = lockParts();
    bool removed_active_part = false;

    for (const auto & part : remove)
    {
        auto it_part = data_parts_by_info.find(part->info);
        if (it_part == data_parts_by_info.end())
            throw Exception("Part " + part->getNameWithState() + " not found in data_parts", ErrorCodes::LOGICAL_ERROR);

        if (part->getState() == IMergeTreeDataPart::State::Active)
            removed_active_part = true;

        modifyPartState(part, IMergeTreeDataPart::State::Temporary);
        /// Erase immediately
        data_parts_indexes.erase(it_part);
    }

    if (removed_active_part)
        resetObjectColumnsFromActiveParts(lock);
}

void MergeTreeData::removePartsFromWorkingSet(const DataPartsVector & remove, bool clear_without_timeout, DataPartsLock * acquired_lock)
{
    auto lock = (acquired_lock) ? DataPartsLock() : lockParts();

    for (const auto & part : remove)
    {
        if (!data_parts_by_info.count(part->info))
            throw Exception("Part " + part->getNameWithState() + " not found in data_parts", ErrorCodes::LOGICAL_ERROR);

        part->assertState({DataPartState::PreActive, DataPartState::Active, DataPartState::Outdated});
    }

    removePartsFromWorkingSet(remove, clear_without_timeout, lock);
}

MergeTreeData::DataPartsVector MergeTreeData::removePartsInRangeFromWorkingSet(const MergeTreePartInfo & drop_range, bool clear_without_timeout,
                                                                               DataPartsLock & lock)
{
    DataPartsVector parts_to_remove;

    if (drop_range.min_block > drop_range.max_block)
        throw Exception(ErrorCodes::LOGICAL_ERROR, "Invalid drop range: {}", drop_range.getPartName());

    auto partition_range = getDataPartsPartitionRange(drop_range.partition_id);

    for (const DataPartPtr & part : partition_range)
    {
        if (part->info.partition_id != drop_range.partition_id)
            throw Exception("Unexpected partition_id of part " + part->name + ". This is a bug.", ErrorCodes::LOGICAL_ERROR);

        /// It's a DROP PART and it's already executed by fetching some covering part
        bool is_drop_part = !drop_range.isFakeDropRangePart() && drop_range.min_block;

        if (is_drop_part && (part->info.min_block != drop_range.min_block || part->info.max_block != drop_range.max_block || part->info.getMutationVersion() != drop_range.getMutationVersion()))
        {
            /// Why we check only min and max blocks here without checking merge
            /// level? It's a tricky situation which can happen on a stale
            /// replica. For example, we have parts all_1_1_0, all_2_2_0 and
            /// all_3_3_0. Fast replica assign some merges (OPTIMIZE FINAL or
            /// TTL) all_2_2_0 -> all_2_2_1 -> all_2_2_2. So it has set of parts
            /// all_1_1_0, all_2_2_2 and all_3_3_0. After that it decides to
            /// drop part all_2_2_2. Now set of parts is all_1_1_0 and
            /// all_3_3_0. Now fast replica assign merge all_1_1_0 + all_3_3_0
            /// to all_1_3_1 and finishes it. Slow replica pulls the queue and
            /// have two contradictory tasks -- drop all_2_2_2 and merge/fetch
            /// all_1_3_1. If this replica will fetch all_1_3_1 first and then tries
            /// to drop all_2_2_2 after that it will receive the LOGICAL ERROR.
            /// So here we just check that all_1_3_1 covers blocks from drop
            /// all_2_2_2.
            ///
            bool is_covered_by_min_max_block = part->info.min_block <= drop_range.min_block && part->info.max_block >= drop_range.max_block && part->info.getMutationVersion() >= drop_range.getMutationVersion();
            if (is_covered_by_min_max_block)
            {
                LOG_INFO(log, "Skipping drop range for part {} because covering part {} already exists", drop_range.getPartName(), part->name);
                return {};
            }
        }

        if (part->info.min_block < drop_range.min_block)
        {
            if (drop_range.min_block <= part->info.max_block)
            {
                /// Intersect left border
                throw Exception(ErrorCodes::LOGICAL_ERROR, "Unexpected merged part {} intersecting drop range {}",
                                part->name, drop_range.getPartName());
            }

            continue;
        }

        /// Stop on new parts
        if (part->info.min_block > drop_range.max_block)
            break;

        if (part->info.min_block <= drop_range.max_block && drop_range.max_block < part->info.max_block)
        {
            /// Intersect right border
            throw Exception(ErrorCodes::LOGICAL_ERROR, "Unexpected merged part {} intersecting drop range {}",
                            part->name, drop_range.getPartName());
        }

        if (part->getState() != DataPartState::Deleting)
            parts_to_remove.emplace_back(part);
    }

    removePartsFromWorkingSet(parts_to_remove, clear_without_timeout, lock);

    return parts_to_remove;
}

void MergeTreeData::forgetPartAndMoveToDetached(const MergeTreeData::DataPartPtr & part_to_detach, const String & prefix, bool restore_covered)
{
    if (prefix.empty())
        LOG_INFO(log, "Renaming {} to {} and forgetting it.", part_to_detach->relative_path, part_to_detach->name);
    else
        LOG_INFO(log, "Renaming {} to {}_{} and forgetting it.", part_to_detach->relative_path, prefix, part_to_detach->name);

    auto lock = lockParts();
    bool removed_active_part = false;
    bool restored_active_part = false;

    auto it_part = data_parts_by_info.find(part_to_detach->info);
    if (it_part == data_parts_by_info.end())
        throw Exception("No such data part " + part_to_detach->getNameWithState(), ErrorCodes::NO_SUCH_DATA_PART);

    /// What if part_to_detach is a reference to *it_part? Make a new owner just in case.
    DataPartPtr part = *it_part;

    if (part->getState() == DataPartState::Active)
    {
        removePartContributionToDataVolume(part);
        removePartContributionToColumnAndSecondaryIndexSizes(part);
        removed_active_part = true;
    }

    modifyPartState(it_part, DataPartState::Deleting);

    part->renameToDetached(prefix);

    data_parts_indexes.erase(it_part);

    if (restore_covered && part->info.level == 0)
    {
        LOG_WARNING(log, "Will not recover parts covered by zero-level part {}", part->name);
        return;
    }

    if (restore_covered)
    {
        Strings restored;
        bool error = false;
        String error_parts;

        Int64 pos = part->info.min_block;

        auto is_appropriate_state = [] (DataPartState state)
        {
            return state == DataPartState::Active || state == DataPartState::Outdated;
        };

        auto update_error = [&] (DataPartIteratorByInfo it)
        {
            error = true;
            error_parts += (*it)->getNameWithState() + " ";
        };

        auto it_middle = data_parts_by_info.lower_bound(part->info);

        /// Restore the leftmost part covered by the part
        if (it_middle != data_parts_by_info.begin())
        {
            auto it = std::prev(it_middle);

            if (part->contains(**it) && is_appropriate_state((*it)->getState()))
            {
                /// Maybe, we must consider part level somehow
                if ((*it)->info.min_block != part->info.min_block)
                    update_error(it);

                if ((*it)->getState() != DataPartState::Active)
                {
                    addPartContributionToColumnAndSecondaryIndexSizes(*it);
                    addPartContributionToDataVolume(*it);
                    modifyPartState(it, DataPartState::Active); // iterator is not invalidated here
                    restored_active_part = true;
                }

                pos = (*it)->info.max_block + 1;
                restored.push_back((*it)->name);
            }
            else
                update_error(it);
        }
        else
            error = true;

        /// Restore "right" parts
        for (auto it = it_middle; it != data_parts_by_info.end() && part->contains(**it); ++it)
        {
            if ((*it)->info.min_block < pos)
                continue;

            if (!is_appropriate_state((*it)->getState()))
            {
                update_error(it);
                continue;
            }

            if ((*it)->info.min_block > pos)
                update_error(it);

            if ((*it)->getState() != DataPartState::Active)
            {
                addPartContributionToColumnAndSecondaryIndexSizes(*it);
                addPartContributionToDataVolume(*it);
                modifyPartState(it, DataPartState::Active);
                restored_active_part = true;
            }

            pos = (*it)->info.max_block + 1;
            restored.push_back((*it)->name);
        }

        if (pos != part->info.max_block + 1)
            error = true;

        for (const String & name : restored)
        {
            LOG_INFO(log, "Activated part {}", name);
        }

        if (error)
        {
            LOG_ERROR(log, "The set of parts restored in place of {} looks incomplete. There might or might not be a data loss.{}", part->name, (error_parts.empty() ? "" : " Suspicious parts: " + error_parts));
        }
    }

    if (removed_active_part || restored_active_part)
        resetObjectColumnsFromActiveParts(lock);
}


void MergeTreeData::tryRemovePartImmediately(DataPartPtr && part)
{
    DataPartPtr part_to_delete;
    {
        auto lock = lockParts();

        LOG_TRACE(log, "Trying to immediately remove part {}", part->getNameWithState());

        if (part->getState() != DataPartState::Temporary)
        {
            auto it = data_parts_by_info.find(part->info);
            if (it == data_parts_by_info.end() || (*it).get() != part.get())
                throw Exception("Part " + part->name + " doesn't exist", ErrorCodes::LOGICAL_ERROR);

            part.reset();

            if (!((*it)->getState() == DataPartState::Outdated && it->unique()))
                return;

            modifyPartState(it, DataPartState::Deleting);

            part_to_delete = *it;
        }
        else
        {
            part_to_delete = std::move(part);
        }
    }

    try
    {
        part_to_delete->remove();
    }
    catch (...)
    {
        rollbackDeletingParts({part_to_delete});
        throw;
    }

    removePartsFinally({part_to_delete});
    LOG_TRACE(log, "Removed part {}", part_to_delete->name);
}


size_t MergeTreeData::getTotalActiveSizeInBytes() const
{
    return total_active_size_bytes.load(std::memory_order_acquire);
}


size_t MergeTreeData::getTotalActiveSizeInRows() const
{
    return total_active_size_rows.load(std::memory_order_acquire);
}


size_t MergeTreeData::getPartsCount() const
{
    return total_active_size_parts.load(std::memory_order_acquire);
}


size_t MergeTreeData::getMaxPartsCountForPartitionWithState(DataPartState state) const
{
    auto lock = lockParts();

    size_t res = 0;
    size_t cur_count = 0;
    const String * cur_partition_id = nullptr;

    for (const auto & part : getDataPartsStateRange(state))
    {
        if (cur_partition_id && part->info.partition_id == *cur_partition_id)
        {
            ++cur_count;
        }
        else
        {
            cur_partition_id = &part->info.partition_id;
            cur_count = 1;
        }

        res = std::max(res, cur_count);
    }

    return res;
}


size_t MergeTreeData::getMaxPartsCountForPartition() const
{
    return getMaxPartsCountForPartitionWithState(DataPartState::Active);
}


size_t MergeTreeData::getMaxInactivePartsCountForPartition() const
{
    return getMaxPartsCountForPartitionWithState(DataPartState::Outdated);
}


std::optional<Int64> MergeTreeData::getMinPartDataVersion() const
{
    auto lock = lockParts();

    std::optional<Int64> result;
    for (const auto & part : getDataPartsStateRange(DataPartState::Active))
    {
        if (!result || *result > part->info.getDataVersion())
            result = part->info.getDataVersion();
    }

    return result;
}


void MergeTreeData::delayInsertOrThrowIfNeeded(Poco::Event * until) const
{
    const auto settings = getSettings();
    const size_t parts_count_in_total = getPartsCount();
    if (parts_count_in_total >= settings->max_parts_in_total)
    {
        ProfileEvents::increment(ProfileEvents::RejectedInserts);
        throw Exception("Too many parts (" + toString(parts_count_in_total) + ") in all partitions in total. This indicates wrong choice of partition key. The threshold can be modified with 'max_parts_in_total' setting in <merge_tree> element in config.xml or with per-table setting.", ErrorCodes::TOO_MANY_PARTS);
    }

    size_t parts_count_in_partition = getMaxPartsCountForPartition();
    ssize_t k_inactive = -1;
    if (settings->inactive_parts_to_throw_insert > 0 || settings->inactive_parts_to_delay_insert > 0)
    {
        size_t inactive_parts_count_in_partition = getMaxInactivePartsCountForPartition();
        if (settings->inactive_parts_to_throw_insert > 0 && inactive_parts_count_in_partition >= settings->inactive_parts_to_throw_insert)
        {
            ProfileEvents::increment(ProfileEvents::RejectedInserts);
            throw Exception(
                ErrorCodes::TOO_MANY_PARTS,
                "Too many inactive parts ({}). Parts cleaning are processing significantly slower than inserts",
                inactive_parts_count_in_partition);
        }
        k_inactive = ssize_t(inactive_parts_count_in_partition) - ssize_t(settings->inactive_parts_to_delay_insert);
    }

    if (parts_count_in_partition >= settings->parts_to_throw_insert)
    {
        ProfileEvents::increment(ProfileEvents::RejectedInserts);
        throw Exception(
            ErrorCodes::TOO_MANY_PARTS,
            "Too many parts ({}). Merges are processing significantly slower than inserts",
            parts_count_in_partition);
    }

    if (k_inactive < 0 && parts_count_in_partition < settings->parts_to_delay_insert)
        return;

    const ssize_t k_active = ssize_t(parts_count_in_partition) - ssize_t(settings->parts_to_delay_insert);
    size_t max_k;
    size_t k;
    if (k_active > k_inactive)
    {
        max_k = settings->parts_to_throw_insert - settings->parts_to_delay_insert;
        k = k_active + 1;
    }
    else
    {
        max_k = settings->inactive_parts_to_throw_insert - settings->inactive_parts_to_delay_insert;
        k = k_inactive + 1;
    }
    const double delay_milliseconds = ::pow(settings->max_delay_to_insert * 1000, static_cast<double>(k) / max_k);

    ProfileEvents::increment(ProfileEvents::DelayedInserts);
    ProfileEvents::increment(ProfileEvents::DelayedInsertsMilliseconds, delay_milliseconds);

    CurrentMetrics::Increment metric_increment(CurrentMetrics::DelayedInserts);

    LOG_INFO(log, "Delaying inserting block by {} ms. because there are {} parts", delay_milliseconds, parts_count_in_partition);

    if (until)
        until->tryWait(delay_milliseconds);
    else
        std::this_thread::sleep_for(std::chrono::milliseconds(static_cast<size_t>(delay_milliseconds)));
}

MergeTreeData::DataPartPtr MergeTreeData::getActiveContainingPart(
    const MergeTreePartInfo & part_info, MergeTreeData::DataPartState state, DataPartsLock & /*lock*/) const
{
    auto current_state_parts_range = getDataPartsStateRange(state);

    /// The part can be covered only by the previous or the next one in data_parts.
    auto it = data_parts_by_state_and_info.lower_bound(DataPartStateAndInfo{state, part_info});

    if (it != current_state_parts_range.end())
    {
        if ((*it)->info == part_info)
            return *it;
        if ((*it)->info.contains(part_info))
            return *it;
    }

    if (it != current_state_parts_range.begin())
    {
        --it;
        if ((*it)->info.contains(part_info))
            return *it;
    }

    return nullptr;
}


void MergeTreeData::swapActivePart(MergeTreeData::DataPartPtr part_copy)
{
    auto lock = lockParts();
    for (auto original_active_part : getDataPartsStateRange(DataPartState::Active)) // NOLINT (copy is intended)
    {
        if (part_copy->name == original_active_part->name)
        {
            auto active_part_it = data_parts_by_info.find(original_active_part->info);
            if (active_part_it == data_parts_by_info.end())
                throw Exception("Cannot swap part '" + part_copy->name + "', no such active part.", ErrorCodes::NO_SUCH_DATA_PART);

            /// We do not check allow_remote_fs_zero_copy_replication here because data may be shared
            /// when allow_remote_fs_zero_copy_replication turned on and off again

            original_active_part->force_keep_shared_data = false;

            if (original_active_part->volume->getDisk()->supportZeroCopyReplication() &&
                part_copy->volume->getDisk()->supportZeroCopyReplication() &&
                original_active_part->getUniqueId() == part_copy->getUniqueId())
            {
                /// May be when several volumes use the same S3/HDFS storage
                original_active_part->force_keep_shared_data = true;
            }

            modifyPartState(original_active_part, DataPartState::DeleteOnDestroy);
            data_parts_indexes.erase(active_part_it);

            auto part_it = data_parts_indexes.insert(part_copy).first;
            modifyPartState(part_it, DataPartState::Active);

            ssize_t diff_bytes = part_copy->getBytesOnDisk() - original_active_part->getBytesOnDisk();
            ssize_t diff_rows = part_copy->rows_count - original_active_part->rows_count;
            increaseDataVolume(diff_bytes, diff_rows, /* parts= */ 0);

            auto disk = original_active_part->volume->getDisk();
            String marker_path = fs::path(original_active_part->getFullRelativePath()) / IMergeTreeDataPart::DELETE_ON_DESTROY_MARKER_FILE_NAME;
            try
            {
                disk->createFile(marker_path);
            }
            catch (Poco::Exception & e)
            {
                LOG_ERROR(log, "{} (while creating DeleteOnDestroy marker: {})", e.what(), backQuote(fullPath(disk, marker_path)));
            }
            return;
        }
    }
    throw Exception("Cannot swap part '" + part_copy->name + "', no such active part.", ErrorCodes::NO_SUCH_DATA_PART);
}


MergeTreeData::DataPartPtr MergeTreeData::getActiveContainingPart(const MergeTreePartInfo & part_info) const
{
    auto lock = lockParts();
    return getActiveContainingPart(part_info, DataPartState::Active, lock);
}

MergeTreeData::DataPartPtr MergeTreeData::getActiveContainingPart(const String & part_name) const
{
    auto part_info = MergeTreePartInfo::fromPartName(part_name, format_version);
    return getActiveContainingPart(part_info);
}

MergeTreeData::DataPartsVector MergeTreeData::getDataPartsVectorInPartition(MergeTreeData::DataPartState state, const String & partition_id) const
{
    DataPartStateAndPartitionID state_with_partition{state, partition_id};

    auto lock = lockParts();
    return DataPartsVector(
        data_parts_by_state_and_info.lower_bound(state_with_partition),
        data_parts_by_state_and_info.upper_bound(state_with_partition));
}

MergeTreeData::DataPartsVector MergeTreeData::getDataPartsVectorInPartitions(MergeTreeData::DataPartState state, const std::unordered_set<String> & partition_ids) const
{
    auto lock = lockParts();
    DataPartsVector res;
    for (const auto & partition_id : partition_ids)
    {
        DataPartStateAndPartitionID state_with_partition{state, partition_id};
        insertAtEnd(
            res,
            DataPartsVector(
                data_parts_by_state_and_info.lower_bound(state_with_partition),
                data_parts_by_state_and_info.upper_bound(state_with_partition)));
    }
    return res;
}

MergeTreeData::DataPartPtr MergeTreeData::getPartIfExists(const MergeTreePartInfo & part_info, const MergeTreeData::DataPartStates & valid_states)
{
    auto lock = lockParts();

    auto it = data_parts_by_info.find(part_info);
    if (it == data_parts_by_info.end())
        return nullptr;

    for (auto state : valid_states)
        if ((*it)->getState() == state)
            return *it;

    return nullptr;
}

MergeTreeData::DataPartPtr MergeTreeData::getPartIfExists(const String & part_name, const MergeTreeData::DataPartStates & valid_states)
{
    return getPartIfExists(MergeTreePartInfo::fromPartName(part_name, format_version), valid_states);
}


static void loadPartAndFixMetadataImpl(MergeTreeData::MutableDataPartPtr part)
{
    auto disk = part->volume->getDisk();
    String full_part_path = part->getFullRelativePath();

    part->loadColumnsChecksumsIndexes(false, true);
    part->modification_time = disk->getLastModified(full_part_path).epochTime();
}

void MergeTreeData::calculateColumnAndSecondaryIndexSizesImpl()
{
    column_sizes.clear();

    /// Take into account only committed parts
    auto committed_parts_range = getDataPartsStateRange(DataPartState::Active);
    for (const auto & part : committed_parts_range)
        addPartContributionToColumnAndSecondaryIndexSizes(part);
}

void MergeTreeData::addPartContributionToColumnAndSecondaryIndexSizes(const DataPartPtr & part)
{
    for (const auto & column : part->getColumns())
    {
        ColumnSize & total_column_size = column_sizes[column.name];
        ColumnSize part_column_size = part->getColumnSize(column.name);
        total_column_size.add(part_column_size);
    }

    auto indexes_descriptions = getInMemoryMetadataPtr()->secondary_indices;
    for (const auto & index : indexes_descriptions)
    {
        IndexSize & total_secondary_index_size = secondary_index_sizes[index.name];
        IndexSize part_index_size = part->getSecondaryIndexSize(index.name);
        total_secondary_index_size.add(part_index_size);
    }
}

void MergeTreeData::removePartContributionToColumnAndSecondaryIndexSizes(const DataPartPtr & part)
{
    for (const auto & column : part->getColumns())
    {
        ColumnSize & total_column_size = column_sizes[column.name];
        ColumnSize part_column_size = part->getColumnSize(column.name);

        auto log_subtract = [&](size_t & from, size_t value, const char * field)
        {
            if (value > from)
                LOG_ERROR(log, "Possibly incorrect column size subtraction: {} - {} = {}, column: {}, field: {}",
                    from, value, from - value, column.name, field);

            from -= value;
        };

        log_subtract(total_column_size.data_compressed, part_column_size.data_compressed, ".data_compressed");
        log_subtract(total_column_size.data_uncompressed, part_column_size.data_uncompressed, ".data_uncompressed");
        log_subtract(total_column_size.marks, part_column_size.marks, ".marks");
    }

    auto indexes_descriptions = getInMemoryMetadataPtr()->secondary_indices;
    for (const auto & index : indexes_descriptions)
    {
        IndexSize & total_secondary_index_size = secondary_index_sizes[index.name];
        IndexSize part_secondary_index_size = part->getSecondaryIndexSize(index.name);

        auto log_subtract = [&](size_t & from, size_t value, const char * field)
        {
            if (value > from)
                LOG_ERROR(log, "Possibly incorrect index size subtraction: {} - {} = {}, index: {}, field: {}",
                    from, value, from - value, index.name, field);

            from -= value;
        };

        log_subtract(total_secondary_index_size.data_compressed, part_secondary_index_size.data_compressed, ".data_compressed");
        log_subtract(total_secondary_index_size.data_uncompressed, part_secondary_index_size.data_uncompressed, ".data_uncompressed");
        log_subtract(total_secondary_index_size.marks, part_secondary_index_size.marks, ".marks");
    }
}

void MergeTreeData::checkAlterPartitionIsPossible(
    const PartitionCommands & commands, const StorageMetadataPtr & /*metadata_snapshot*/, const Settings & settings) const
{
    for (const auto & command : commands)
    {
        if (command.type == PartitionCommand::DROP_DETACHED_PARTITION
            && !settings.allow_drop_detached)
            throw DB::Exception("Cannot execute query: DROP DETACHED PART is disabled "
                                "(see allow_drop_detached setting)", ErrorCodes::SUPPORT_IS_DISABLED);

        if (command.partition && command.type != PartitionCommand::DROP_DETACHED_PARTITION)
        {
            if (command.part)
            {
                auto part_name = command.partition->as<ASTLiteral &>().value.safeGet<String>();
                /// We are able to parse it
                MergeTreePartInfo::fromPartName(part_name, format_version);
            }
            else
            {
                /// We are able to parse it
                getPartitionIDFromQuery(command.partition, getContext());
            }
        }
    }
}

void MergeTreeData::checkPartitionCanBeDropped(const ASTPtr & partition)
{
    const String partition_id = getPartitionIDFromQuery(partition, getContext());
    auto parts_to_remove = getDataPartsVectorInPartition(MergeTreeDataPartState::Active, partition_id);

    UInt64 partition_size = 0;

    for (const auto & part : parts_to_remove)
        partition_size += part->getBytesOnDisk();

    auto table_id = getStorageID();
    getContext()->checkPartitionCanBeDropped(table_id.database_name, table_id.table_name, partition_size);
}

void MergeTreeData::checkPartCanBeDropped(const String & part_name)
{
    auto part = getPartIfExists(part_name, {MergeTreeDataPartState::Active});
    if (!part)
        throw Exception(ErrorCodes::NO_SUCH_DATA_PART, "No part {} in committed state", part_name);

    auto table_id = getStorageID();
    getContext()->checkPartitionCanBeDropped(table_id.database_name, table_id.table_name, part->getBytesOnDisk());
}

void MergeTreeData::movePartitionToDisk(const ASTPtr & partition, const String & name, bool moving_part, ContextPtr local_context)
{
    String partition_id;

    if (moving_part)
        partition_id = partition->as<ASTLiteral &>().value.safeGet<String>();
    else
        partition_id = getPartitionIDFromQuery(partition, local_context);

    DataPartsVector parts;
    if (moving_part)
    {
        auto part_info = MergeTreePartInfo::fromPartName(partition_id, format_version);
        parts.push_back(getActiveContainingPart(part_info));
        if (!parts.back() || parts.back()->name != part_info.getPartName())
            throw Exception("Part " + partition_id + " is not exists or not active", ErrorCodes::NO_SUCH_DATA_PART);
    }
    else
        parts = getDataPartsVectorInPartition(MergeTreeDataPartState::Active, partition_id);

    auto disk = getStoragePolicy()->getDiskByName(name);
    parts.erase(std::remove_if(parts.begin(), parts.end(), [&](auto part_ptr)
        {
            return part_ptr->volume->getDisk()->getName() == disk->getName();
        }), parts.end());

    if (parts.empty())
    {
        String no_parts_to_move_message;
        if (moving_part)
            no_parts_to_move_message = "Part '" + partition_id + "' is already on disk '" + disk->getName() + "'";
        else
            no_parts_to_move_message = "All parts of partition '" + partition_id + "' are already on disk '" + disk->getName() + "'";

        throw Exception(no_parts_to_move_message, ErrorCodes::UNKNOWN_DISK);
    }

    if (!movePartsToSpace(parts, std::static_pointer_cast<Space>(disk)))
        throw Exception("Cannot move parts because moves are manually disabled", ErrorCodes::ABORTED);
}


void MergeTreeData::movePartitionToVolume(const ASTPtr & partition, const String & name, bool moving_part, ContextPtr local_context)
{
    String partition_id;

    if (moving_part)
        partition_id = partition->as<ASTLiteral &>().value.safeGet<String>();
    else
        partition_id = getPartitionIDFromQuery(partition, local_context);

    DataPartsVector parts;
    if (moving_part)
    {
        auto part_info = MergeTreePartInfo::fromPartName(partition_id, format_version);
        parts.emplace_back(getActiveContainingPart(part_info));
        if (!parts.back() || parts.back()->name != part_info.getPartName())
            throw Exception("Part " + partition_id + " is not exists or not active", ErrorCodes::NO_SUCH_DATA_PART);
    }
    else
        parts = getDataPartsVectorInPartition(MergeTreeDataPartState::Active, partition_id);

    auto volume = getStoragePolicy()->getVolumeByName(name);
    if (!volume)
        throw Exception("Volume " + name + " does not exists on policy " + getStoragePolicy()->getName(), ErrorCodes::UNKNOWN_DISK);

    if (parts.empty())
        throw Exception("Nothing to move (сheck that the partition exists).", ErrorCodes::NO_SUCH_DATA_PART);

    parts.erase(std::remove_if(parts.begin(), parts.end(), [&](auto part_ptr)
        {
            for (const auto & disk : volume->getDisks())
            {
                if (part_ptr->volume->getDisk()->getName() == disk->getName())
                {
                    return true;
                }
            }
            return false;
        }), parts.end());

    if (parts.empty())
    {
        String no_parts_to_move_message;
        if (moving_part)
            no_parts_to_move_message = "Part '" + partition_id + "' is already on volume '" + volume->getName() + "'";
        else
            no_parts_to_move_message = "All parts of partition '" + partition_id + "' are already on volume '" + volume->getName() + "'";

        throw Exception(no_parts_to_move_message, ErrorCodes::UNKNOWN_DISK);
    }

    if (!movePartsToSpace(parts, std::static_pointer_cast<Space>(volume)))
        throw Exception("Cannot move parts because moves are manually disabled", ErrorCodes::ABORTED);
}

void MergeTreeData::movePartitionToShard(const ASTPtr & /*partition*/, bool /*move_part*/, const String & /*to*/, ContextPtr /*query_context*/)
{
    throw Exception(ErrorCodes::NOT_IMPLEMENTED, "MOVE PARTITION TO SHARD is not supported by storage {}", getName());
}

void MergeTreeData::fetchPartition(
    const ASTPtr & /*partition*/,
    const StorageMetadataPtr & /*metadata_snapshot*/,
    const String & /*from*/,
    bool /*fetch_part*/,
    ContextPtr /*query_context*/)
{
    throw Exception(ErrorCodes::NOT_IMPLEMENTED, "FETCH PARTITION is not supported by storage {}", getName());
}

Pipe MergeTreeData::alterPartition(
    const StorageMetadataPtr & metadata_snapshot,
    const PartitionCommands & commands,
    ContextPtr query_context)
{
    PartitionCommandsResultInfo result;
    for (const PartitionCommand & command : commands)
    {
        PartitionCommandsResultInfo current_command_results;
        switch (command.type)
        {
            case PartitionCommand::DROP_PARTITION:
            {
                if (command.part)
                {
                    auto part_name = command.partition->as<ASTLiteral &>().value.safeGet<String>();
                    checkPartCanBeDropped(part_name);
                    dropPart(part_name, command.detach, query_context);
                }
                else
                {
                    checkPartitionCanBeDropped(command.partition);
                    dropPartition(command.partition, command.detach, query_context);
                }
            }
            break;

            case PartitionCommand::DROP_DETACHED_PARTITION:
                dropDetached(command.partition, command.part, query_context);
                break;

            case PartitionCommand::ATTACH_PARTITION:
                current_command_results = attachPartition(command.partition, metadata_snapshot, command.part, query_context);
                break;
            case PartitionCommand::MOVE_PARTITION:
            {
                switch (*command.move_destination_type)
                {
                    case PartitionCommand::MoveDestinationType::DISK:
                        movePartitionToDisk(command.partition, command.move_destination_name, command.part, query_context);
                        break;

                    case PartitionCommand::MoveDestinationType::VOLUME:
                        movePartitionToVolume(command.partition, command.move_destination_name, command.part, query_context);
                        break;

                    case PartitionCommand::MoveDestinationType::TABLE:
                    {
                        String dest_database = query_context->resolveDatabase(command.to_database);
                        auto dest_storage = DatabaseCatalog::instance().getTable({dest_database, command.to_table}, query_context);
                        movePartitionToTable(dest_storage, command.partition, query_context);
                    }
                    break;

                    case PartitionCommand::MoveDestinationType::SHARD:
                    {
                        if (!getSettings()->part_moves_between_shards_enable)
                            throw Exception(ErrorCodes::SUPPORT_IS_DISABLED,
                                            "Moving parts between shards is experimental and work in progress"
                                            ", see part_moves_between_shards_enable setting");
                        movePartitionToShard(command.partition, command.part, command.move_destination_name, query_context);
                    }
                    break;
                }
            }
            break;

            case PartitionCommand::REPLACE_PARTITION:
            {
                if (command.replace)
                    checkPartitionCanBeDropped(command.partition);
                String from_database = query_context->resolveDatabase(command.from_database);
                auto from_storage = DatabaseCatalog::instance().getTable({from_database, command.from_table}, query_context);
                replacePartitionFrom(from_storage, command.partition, command.replace, query_context);
            }
            break;

            case PartitionCommand::FETCH_PARTITION:
                fetchPartition(command.partition, metadata_snapshot, command.from_zookeeper_path, command.part, query_context);
                break;

            case PartitionCommand::FREEZE_PARTITION:
            {
                auto lock = lockForShare(query_context->getCurrentQueryId(), query_context->getSettingsRef().lock_acquire_timeout);
                current_command_results = freezePartition(command.partition, metadata_snapshot, command.with_name, query_context, lock);
            }
            break;

            case PartitionCommand::FREEZE_ALL_PARTITIONS:
            {
                auto lock = lockForShare(query_context->getCurrentQueryId(), query_context->getSettingsRef().lock_acquire_timeout);
                current_command_results = freezeAll(command.with_name, metadata_snapshot, query_context, lock);
            }
            break;

            case PartitionCommand::UNFREEZE_PARTITION:
            {
                auto lock = lockForShare(query_context->getCurrentQueryId(), query_context->getSettingsRef().lock_acquire_timeout);
                current_command_results = unfreezePartition(command.partition, command.with_name, query_context, lock);
            }
            break;

            case PartitionCommand::UNFREEZE_ALL_PARTITIONS:
            {
                auto lock = lockForShare(query_context->getCurrentQueryId(), query_context->getSettingsRef().lock_acquire_timeout);
                current_command_results = unfreezeAll(command.with_name, query_context, lock);
            }

            break;

            default:
                throw Exception("Uninitialized partition command", ErrorCodes::LOGICAL_ERROR);
        }
        for (auto & command_result : current_command_results)
            command_result.command_type = command.typeToString();
        result.insert(result.end(), current_command_results.begin(), current_command_results.end());
    }

    if (query_context->getSettingsRef().alter_partition_verbose_result)
        return convertCommandsResultToSource(result);

    return {};
}


BackupEntries MergeTreeData::backup(const ASTs & partitions, ContextPtr local_context)
{
    DataPartsVector data_parts;
    if (partitions.empty())
        data_parts = getDataPartsVector();
    else
        data_parts = getDataPartsVectorInPartitions(MergeTreeDataPartState::Active, getPartitionIDsFromQuery(partitions, local_context));
    return backupDataParts(data_parts);
}


BackupEntries MergeTreeData::backupDataParts(const DataPartsVector & data_parts)
{
    BackupEntries backup_entries;
    std::map<DiskPtr, std::shared_ptr<TemporaryFileOnDisk>> temp_dirs;

    for (const auto & part : data_parts)
    {
        auto disk = part->volume->getDisk();

        auto temp_dir_it = temp_dirs.find(disk);
        if (temp_dir_it == temp_dirs.end())
            temp_dir_it = temp_dirs.emplace(disk, std::make_shared<TemporaryFileOnDisk>(disk, "tmp/backup_")).first;
        auto temp_dir_owner = temp_dir_it->second;
        fs::path temp_dir = temp_dir_owner->getPath();

        fs::path part_dir = part->getFullRelativePath();
        fs::path temp_part_dir = temp_dir / part->relative_path;
        disk->createDirectories(temp_part_dir);

        for (const auto & [filepath, checksum] : part->checksums.files)
        {
            String relative_filepath = fs::path(part->relative_path) / filepath;
            String hardlink_filepath = temp_part_dir / filepath;
            disk->createHardLink(part_dir / filepath, hardlink_filepath);
            UInt128 file_hash{checksum.file_hash.first, checksum.file_hash.second};
            backup_entries.emplace_back(
                relative_filepath,
                std::make_unique<BackupEntryFromImmutableFile>(disk, hardlink_filepath, checksum.file_size, file_hash, temp_dir_owner));
        }

        for (const auto & filepath : part->getFileNamesWithoutChecksums())
        {
            String relative_filepath = fs::path(part->relative_path) / filepath;
            backup_entries.emplace_back(relative_filepath, std::make_unique<BackupEntryFromSmallFile>(disk, part_dir / filepath));
        }
    }

    return backup_entries;
}


RestoreDataTasks MergeTreeData::restoreDataPartsFromBackup(const BackupPtr & backup, const String & data_path_in_backup,
                                                           const std::unordered_set<String> & partition_ids,
                                                           SimpleIncrement * increment)
{
    RestoreDataTasks restore_tasks;

    Strings part_names = backup->listFiles(data_path_in_backup);
    for (const String & part_name : part_names)
    {
        auto part_info = MergeTreePartInfo::tryParsePartName(part_name, format_version);

        if (!part_info)
            continue;

        if (!partition_ids.empty() && !partition_ids.contains(part_info->partition_id))
            continue;

        UInt64 total_size_of_part = 0;
        Strings filenames = backup->listFiles(data_path_in_backup + part_name + "/", "");
        for (const String & filename : filenames)
            total_size_of_part += backup->getFileSize(data_path_in_backup + part_name + "/" + filename);

        std::shared_ptr<IReservation> reservation = getStoragePolicy()->reserveAndCheck(total_size_of_part);

        auto restore_task = [this,
                             backup,
                             data_path_in_backup,
                             part_name,
                             part_info = std::move(part_info),
                             filenames = std::move(filenames),
                             reservation,
                             increment]()
        {
            auto disk = reservation->getDisk();

            auto temp_part_dir_owner = std::make_shared<TemporaryFileOnDisk>(disk, relative_data_path + "restoring_" + part_name + "_");
            String temp_part_dir = temp_part_dir_owner->getPath();
            disk->createDirectories(temp_part_dir);

            assert(temp_part_dir.starts_with(relative_data_path));
            String relative_temp_part_dir = temp_part_dir.substr(relative_data_path.size());

            for (const String & filename : filenames)
            {
                auto backup_entry = backup->readFile(data_path_in_backup + part_name + "/" + filename);
                auto read_buffer = backup_entry->getReadBuffer();
                auto write_buffer = disk->writeFile(temp_part_dir + "/" + filename);
                copyData(*read_buffer, *write_buffer);
            }

            auto single_disk_volume = std::make_shared<SingleDiskVolume>(disk->getName(), disk, 0);
            auto part = createPart(part_name, *part_info, single_disk_volume, relative_temp_part_dir);
            part->loadColumnsChecksumsIndexes(false, true);
            renameTempPartAndAdd(part, increment);
        };

        restore_tasks.emplace_back(std::move(restore_task));
    }

    return restore_tasks;
}


String MergeTreeData::getPartitionIDFromQuery(const ASTPtr & ast, ContextPtr local_context) const
{
    const auto & partition_ast = ast->as<ASTPartition &>();

    if (!partition_ast.value)
    {
        MergeTreePartInfo::validatePartitionID(partition_ast.id, format_version);
        return partition_ast.id;
    }

    if (format_version < MERGE_TREE_DATA_MIN_FORMAT_VERSION_WITH_CUSTOM_PARTITIONING)
    {
        /// Month-partitioning specific - partition ID can be passed in the partition value.
        const auto * partition_lit = partition_ast.value->as<ASTLiteral>();
        if (partition_lit && partition_lit->value.getType() == Field::Types::String)
        {
            String partition_id = partition_lit->value.get<String>();
            MergeTreePartInfo::validatePartitionID(partition_id, format_version);
            return partition_id;
        }
    }

    /// Re-parse partition key fields using the information about expected field types.

    auto metadata_snapshot = getInMemoryMetadataPtr();
    const Block & key_sample_block = metadata_snapshot->getPartitionKey().sample_block;
    size_t fields_count = key_sample_block.columns();
    if (partition_ast.fields_count != fields_count)
        throw Exception(ErrorCodes::INVALID_PARTITION_VALUE,
                        "Wrong number of fields in the partition expression: {}, must be: {}",
                        partition_ast.fields_count, fields_count);

    Row partition_row(fields_count);
    if (fields_count == 0)
    {
        /// Function tuple(...) requires at least one argument, so empty key is a special case
        assert(!partition_ast.fields_count);
        assert(typeid_cast<ASTFunction *>(partition_ast.value.get()));
        assert(partition_ast.value->as<ASTFunction>()->name == "tuple");
        assert(partition_ast.value->as<ASTFunction>()->arguments);
        bool empty_tuple = partition_ast.value->as<ASTFunction>()->arguments->children.empty();
        if (!empty_tuple)
            throw Exception(ErrorCodes::INVALID_PARTITION_VALUE, "Partition key is empty, expected 'tuple()' as partition key");
    }
    else if (fields_count == 1)
    {
        ASTPtr partition_value_ast = partition_ast.value;
        if (auto * tuple = partition_value_ast->as<ASTFunction>())
        {
            assert(tuple->name == "tuple");
            assert(tuple->arguments);
            assert(tuple->arguments->children.size() == 1);
            partition_value_ast = tuple->arguments->children[0];
        }
        /// Simple partition key, need to evaluate and cast
        Field partition_key_value = evaluateConstantExpression(partition_value_ast, local_context).first;
        partition_row[0] = convertFieldToTypeOrThrow(partition_key_value, *key_sample_block.getByPosition(0).type);
    }
    else
    {
        /// Complex key, need to evaluate, untuple and cast
        Field partition_key_value = evaluateConstantExpression(partition_ast.value, local_context).first;
        if (partition_key_value.getType() != Field::Types::Tuple)
            throw Exception(ErrorCodes::INVALID_PARTITION_VALUE,
                            "Expected tuple for complex partition key, got {}", partition_key_value.getTypeName());

        const Tuple & tuple = partition_key_value.get<Tuple>();
        if (tuple.size() != fields_count)
            throw Exception(ErrorCodes::LOGICAL_ERROR,
                            "Wrong number of fields in the partition expression: {}, must be: {}", tuple.size(), fields_count);

        for (size_t i = 0; i < fields_count; ++i)
            partition_row[i] = convertFieldToTypeOrThrow(tuple[i], *key_sample_block.getByPosition(i).type);
    }

    MergeTreePartition partition(std::move(partition_row));
    String partition_id = partition.getID(*this);

    {
        auto data_parts_lock = lockParts();
        DataPartPtr existing_part_in_partition = getAnyPartInPartition(partition_id, data_parts_lock);
        if (existing_part_in_partition && existing_part_in_partition->partition.value != partition.value)
        {
            WriteBufferFromOwnString buf;
            partition.serializeText(*this, buf, FormatSettings{});
            throw Exception(ErrorCodes::LOGICAL_ERROR, "Parsed partition value: {} "
                            "doesn't match partition value for an existing part with the same partition ID: {}",
                            buf.str(), existing_part_in_partition->name);
        }
    }

    return partition_id;
}

std::unordered_set<String> MergeTreeData::getPartitionIDsFromQuery(const ASTs & asts, ContextPtr local_context) const
{
    std::unordered_set<String> partition_ids;
    for (const auto & ast : asts)
        partition_ids.emplace(getPartitionIDFromQuery(ast, local_context));
    return partition_ids;
}

std::set<String> MergeTreeData::getPartitionIdsAffectedByCommands(
    const MutationCommands & commands, ContextPtr query_context) const
{
    std::set<String> affected_partition_ids;

    for (const auto & command : commands)
    {
        if (!command.partition)
        {
            affected_partition_ids.clear();
            break;
        }

        affected_partition_ids.insert(
            getPartitionIDFromQuery(command.partition, query_context)
        );
    }

    return affected_partition_ids;
}


MergeTreeData::DataPartsVector MergeTreeData::getDataPartsVectorUnlocked(
    const DataPartStates & affordable_states,
    const DataPartsLock & /*lock*/,
    DataPartStateVector * out_states,
    bool require_projection_parts) const
{
    DataPartsVector res;
    DataPartsVector buf;

    for (auto state : affordable_states)
    {
        auto range = getDataPartsStateRange(state);

        if (require_projection_parts)
        {
            for (const auto & part : range)
            {
<<<<<<< HEAD
                for (const auto & part : range)
                {
                    for (const auto & [_, projection_part] : part->getProjectionParts())
                        res.push_back(projection_part);
                }
            }
            else
            {
                std::swap(buf, res);
                res.clear();
                std::merge(range.begin(), range.end(), buf.begin(), buf.end(), std::back_inserter(res), LessDataPart()); //-V783
=======
                for (const auto & [_, projection_part] : part->getProjectionParts())
                    res.push_back(projection_part);
>>>>>>> df57f8e3
            }
        }
        else
        {
            std::swap(buf, res);
            res.clear();
            std::merge(range.begin(), range.end(), buf.begin(), buf.end(), std::back_inserter(res), LessDataPart()); //-V783
        }
    }

    if (out_states != nullptr)
    {
        out_states->resize(res.size());
        if (require_projection_parts)
        {
            for (size_t i = 0; i < res.size(); ++i)
                (*out_states)[i] = res[i]->getParentPart()->getState();
        }
        else
        {
            for (size_t i = 0; i < res.size(); ++i)
                (*out_states)[i] = res[i]->getState();
        }
    }

    return res;
}

MergeTreeData::DataPartsVector MergeTreeData::getDataPartsVector(
    const DataPartStates & affordable_states,
    DataPartStateVector * out_states,
    bool require_projection_parts) const
{
    auto lock = lockParts();
    return getDataPartsVectorUnlocked(affordable_states, lock, out_states, require_projection_parts);
}

MergeTreeData::DataPartsVector
MergeTreeData::getAllDataPartsVector(MergeTreeData::DataPartStateVector * out_states, bool require_projection_parts) const
{
    DataPartsVector res;
    if (require_projection_parts)
    {
        auto lock = lockParts();
        for (const auto & part : data_parts_by_info)
        {
            for (const auto & [p_name, projection_part] : part->getProjectionParts())
                res.push_back(projection_part);
        }

        if (out_states != nullptr)
        {
            out_states->resize(res.size());
            for (size_t i = 0; i < res.size(); ++i)
                (*out_states)[i] = res[i]->getParentPart()->getState();
        }
    }
    else
    {
        auto lock = lockParts();
        res.assign(data_parts_by_info.begin(), data_parts_by_info.end());

        if (out_states != nullptr)
        {
            out_states->resize(res.size());
            for (size_t i = 0; i < res.size(); ++i)
                (*out_states)[i] = res[i]->getState();
        }
    }

    return res;
}

DetachedPartsInfo MergeTreeData::getDetachedParts() const
{
    DetachedPartsInfo res;

    for (const auto & disk : getDisks())
    {
        String detached_path = fs::path(relative_data_path) / MergeTreeData::DETACHED_DIR_NAME;

        /// Note: we don't care about TOCTOU issue here.
        if (disk->exists(detached_path))
        {
            for (auto it = disk->iterateDirectory(detached_path); it->isValid(); it->next())
            {
                res.push_back(DetachedPartInfo::parseDetachedPartName(disk, it->name(), format_version));
            }
        }
    }
    return res;
}

void MergeTreeData::validateDetachedPartName(const String & name)
{
    if (name.find('/') != std::string::npos || name == "." || name == "..")
        throw DB::Exception("Invalid part name '" + name + "'", ErrorCodes::INCORRECT_FILE_NAME);

    if (startsWith(name, "attaching_") || startsWith(name, "deleting_"))
        throw DB::Exception("Cannot drop part " + name + ": "
                            "most likely it is used by another DROP or ATTACH query.",
                            ErrorCodes::BAD_DATA_PART_NAME);
}

void MergeTreeData::dropDetached(const ASTPtr & partition, bool part, ContextPtr local_context)
{
    PartsTemporaryRename renamed_parts(*this, "detached/");

    if (part)
    {
        String part_name = partition->as<ASTLiteral &>().value.safeGet<String>();
        validateDetachedPartName(part_name);
        auto disk = getDiskForDetachedPart(part_name);
        renamed_parts.addPart(part_name, "deleting_" + part_name, disk);
    }
    else
    {
        String partition_id = getPartitionIDFromQuery(partition, local_context);
        DetachedPartsInfo detached_parts = getDetachedParts();
        for (const auto & part_info : detached_parts)
            if (part_info.valid_name && part_info.partition_id == partition_id
                && part_info.prefix != "attaching" && part_info.prefix != "deleting")
                renamed_parts.addPart(part_info.dir_name, "deleting_" + part_info.dir_name, part_info.disk);
    }

    LOG_DEBUG(log, "Will drop {} detached parts.", renamed_parts.old_and_new_names.size());

    renamed_parts.tryRenameAll();

    for (auto & [old_name, new_name, disk] : renamed_parts.old_and_new_names)
    {
        bool keep_shared = removeDetachedPart(disk, fs::path(relative_data_path) / "detached" / new_name / "", old_name, false);
        LOG_DEBUG(log, "Dropped detached part {}, keep shared data: {}", old_name, keep_shared);
        old_name.clear();
    }
}

MergeTreeData::MutableDataPartsVector MergeTreeData::tryLoadPartsToAttach(const ASTPtr & partition, bool attach_part,
        ContextPtr local_context, PartsTemporaryRename & renamed_parts)
{
    const String source_dir = "detached/";

    std::map<String, DiskPtr> name_to_disk;

    /// Let's compose a list of parts that should be added.
    if (attach_part)
    {
        const String part_id = partition->as<ASTLiteral &>().value.safeGet<String>();
        validateDetachedPartName(part_id);
        auto disk = getDiskForDetachedPart(part_id);
        renamed_parts.addPart(part_id, "attaching_" + part_id, disk);

        if (MergeTreePartInfo::tryParsePartName(part_id, format_version))
            name_to_disk[part_id] = getDiskForDetachedPart(part_id);
    }
    else
    {
        String partition_id = getPartitionIDFromQuery(partition, local_context);
        LOG_DEBUG(log, "Looking for parts for partition {} in {}", partition_id, source_dir);

        ActiveDataPartSet active_parts(format_version);

        auto detached_parts = getDetachedParts();
        auto new_end_it = std::remove_if(detached_parts.begin(), detached_parts.end(), [&partition_id](const DetachedPartInfo & part_info)
        {
            return !part_info.valid_name || !part_info.prefix.empty() || part_info.partition_id != partition_id;
        });
        detached_parts.resize(std::distance(detached_parts.begin(), new_end_it));

        for (const auto & part_info : detached_parts)
        {
            LOG_DEBUG(log, "Found part {}", part_info.dir_name);
            active_parts.add(part_info.dir_name);
        }

        LOG_DEBUG(log, "{} of them are active", active_parts.size());

        /// Inactive parts are renamed so they can not be attached in case of repeated ATTACH.
        for (const auto & part_info : detached_parts)
        {
            const String containing_part = active_parts.getContainingPart(part_info.dir_name);

            if (!containing_part.empty() && containing_part != part_info.dir_name)
                part_info.disk->moveDirectory(fs::path(relative_data_path) / source_dir / part_info.dir_name,
                    fs::path(relative_data_path) / source_dir / ("inactive_" + part_info.dir_name));
            else
                renamed_parts.addPart(part_info.dir_name, "attaching_" + part_info.dir_name, part_info.disk);
        }
    }


    /// Try to rename all parts before attaching to prevent race with DROP DETACHED and another ATTACH.
    renamed_parts.tryRenameAll();

    /// Synchronously check that added parts exist and are not broken. We will write checksums.txt if it does not exist.
    LOG_DEBUG(log, "Checking parts");
    MutableDataPartsVector loaded_parts;
    loaded_parts.reserve(renamed_parts.old_and_new_names.size());

    for (const auto & [old_name, new_name, disk] : renamed_parts.old_and_new_names)
    {
        LOG_DEBUG(log, "Checking part {}", new_name);

        auto single_disk_volume = std::make_shared<SingleDiskVolume>("volume_" + old_name, disk);
        MutableDataPartPtr part = createPart(old_name, single_disk_volume, source_dir + new_name);

        loadPartAndFixMetadataImpl(part);
        loaded_parts.push_back(part);
    }

    return loaded_parts;
}

namespace
{

inline ReservationPtr checkAndReturnReservation(UInt64 expected_size, ReservationPtr reservation)
{
    if (reservation)
        return reservation;

    throw Exception(fmt::format("Cannot reserve {}, not enough space", ReadableSize(expected_size)), ErrorCodes::NOT_ENOUGH_SPACE);
}

}

ReservationPtr MergeTreeData::reserveSpace(UInt64 expected_size) const
{
    expected_size = std::max(RESERVATION_MIN_ESTIMATION_SIZE, expected_size);
    return getStoragePolicy()->reserveAndCheck(expected_size);
}

ReservationPtr MergeTreeData::reserveSpace(UInt64 expected_size, SpacePtr space)
{
    expected_size = std::max(RESERVATION_MIN_ESTIMATION_SIZE, expected_size);
    auto reservation = tryReserveSpace(expected_size, space);
    return checkAndReturnReservation(expected_size, std::move(reservation));
}

ReservationPtr MergeTreeData::tryReserveSpace(UInt64 expected_size, SpacePtr space)
{
    expected_size = std::max(RESERVATION_MIN_ESTIMATION_SIZE, expected_size);
    return space->reserve(expected_size);
}

ReservationPtr MergeTreeData::reserveSpacePreferringTTLRules(
    const StorageMetadataPtr & metadata_snapshot,
    UInt64 expected_size,
    const IMergeTreeDataPart::TTLInfos & ttl_infos,
    time_t time_of_move,
    size_t min_volume_index,
    bool is_insert,
    DiskPtr selected_disk) const
{
    expected_size = std::max(RESERVATION_MIN_ESTIMATION_SIZE, expected_size);

    ReservationPtr reservation = tryReserveSpacePreferringTTLRules(
        metadata_snapshot, expected_size, ttl_infos, time_of_move, min_volume_index, is_insert, selected_disk);

    return checkAndReturnReservation(expected_size, std::move(reservation));
}

ReservationPtr MergeTreeData::tryReserveSpacePreferringTTLRules(
    const StorageMetadataPtr & metadata_snapshot,
    UInt64 expected_size,
    const IMergeTreeDataPart::TTLInfos & ttl_infos,
    time_t time_of_move,
    size_t min_volume_index,
    bool is_insert,
    DiskPtr selected_disk) const
{
    expected_size = std::max(RESERVATION_MIN_ESTIMATION_SIZE, expected_size);

    ReservationPtr reservation;

    auto move_ttl_entry = selectTTLDescriptionForTTLInfos(metadata_snapshot->getMoveTTLs(), ttl_infos.moves_ttl, time_of_move, true);

    if (move_ttl_entry)
    {
        SpacePtr destination_ptr = getDestinationForMoveTTL(*move_ttl_entry, is_insert);
        if (!destination_ptr)
        {
            if (move_ttl_entry->destination_type == DataDestinationType::VOLUME && !move_ttl_entry->if_exists)
                LOG_WARNING(log, "Would like to reserve space on volume '{}' by TTL rule of table '{}' but volume was not found or rule is not applicable at the moment",
                    move_ttl_entry->destination_name, log_name);
            else if (move_ttl_entry->destination_type == DataDestinationType::DISK && !move_ttl_entry->if_exists)
                LOG_WARNING(log, "Would like to reserve space on disk '{}' by TTL rule of table '{}' but disk was not found or rule is not applicable at the moment",
                    move_ttl_entry->destination_name, log_name);
        }
        else
        {
            reservation = destination_ptr->reserve(expected_size);
            if (reservation)
                return reservation;
            else
                if (move_ttl_entry->destination_type == DataDestinationType::VOLUME)
                    LOG_WARNING(log, "Would like to reserve space on volume '{}' by TTL rule of table '{}' but there is not enough space",
                    move_ttl_entry->destination_name, log_name);
                else if (move_ttl_entry->destination_type == DataDestinationType::DISK)
                    LOG_WARNING(log, "Would like to reserve space on disk '{}' by TTL rule of table '{}' but there is not enough space",
                        move_ttl_entry->destination_name, log_name);
        }
    }

    // Prefer selected_disk
    if (selected_disk)
        reservation = selected_disk->reserve(expected_size);

    if (!reservation)
        reservation = getStoragePolicy()->reserve(expected_size, min_volume_index);

    return reservation;
}

SpacePtr MergeTreeData::getDestinationForMoveTTL(const TTLDescription & move_ttl, bool is_insert) const
{
    auto policy = getStoragePolicy();
    if (move_ttl.destination_type == DataDestinationType::VOLUME)
    {
        auto volume = policy->tryGetVolumeByName(move_ttl.destination_name);

        if (!volume)
            return {};

        if (is_insert && !volume->perform_ttl_move_on_insert)
            return {};

        return volume;
    }
    else if (move_ttl.destination_type == DataDestinationType::DISK)
    {
        auto disk = policy->tryGetDiskByName(move_ttl.destination_name);

        if (!disk)
            return {};

        auto volume = policy->getVolume(policy->getVolumeIndexByDisk(disk));
        if (!volume)
            return {};

        if (is_insert && !volume->perform_ttl_move_on_insert)
            return {};

        return disk;
    }
    else
        return {};
}

bool MergeTreeData::isPartInTTLDestination(const TTLDescription & ttl, const IMergeTreeDataPart & part) const
{
    auto policy = getStoragePolicy();
    if (ttl.destination_type == DataDestinationType::VOLUME)
    {
        for (const auto & disk : policy->getVolumeByName(ttl.destination_name)->getDisks())
            if (disk->getName() == part.volume->getDisk()->getName())
                return true;
    }
    else if (ttl.destination_type == DataDestinationType::DISK)
        return policy->getDiskByName(ttl.destination_name)->getName() == part.volume->getDisk()->getName();
    return false;
}

CompressionCodecPtr MergeTreeData::getCompressionCodecForPart(size_t part_size_compressed, const IMergeTreeDataPart::TTLInfos & ttl_infos, time_t current_time) const
{

    auto metadata_snapshot = getInMemoryMetadataPtr();

    const auto & recompression_ttl_entries = metadata_snapshot->getRecompressionTTLs();
    auto best_ttl_entry = selectTTLDescriptionForTTLInfos(recompression_ttl_entries, ttl_infos.recompression_ttl, current_time, true);


    if (best_ttl_entry)
        return CompressionCodecFactory::instance().get(best_ttl_entry->recompression_codec, {});

    return getContext()->chooseCompressionCodec(
        part_size_compressed,
        static_cast<double>(part_size_compressed) / getTotalActiveSizeInBytes());
}

MergeTreeData::DataParts MergeTreeData::getDataParts(const DataPartStates & affordable_states) const
{
    DataParts res;
    {
        auto lock = lockParts();
        for (auto state : affordable_states)
        {
            auto range = getDataPartsStateRange(state);
            res.insert(range.begin(), range.end());
        }
    }
    return res;
}

MergeTreeData::DataParts MergeTreeData::getDataParts() const
{
    return getDataParts({DataPartState::Active});
}

MergeTreeData::DataPartsVector MergeTreeData::getDataPartsVector() const
{
    return getDataPartsVector({DataPartState::Active});
}

MergeTreeData::DataPartPtr MergeTreeData::getAnyPartInPartition(
    const String & partition_id, DataPartsLock & /*data_parts_lock*/) const
{
    auto it = data_parts_by_state_and_info.lower_bound(DataPartStateAndPartitionID{DataPartState::Active, partition_id});

    if (it != data_parts_by_state_and_info.end() && (*it)->getState() == DataPartState::Active && (*it)->info.partition_id == partition_id)
        return *it;

    return nullptr;
}


void MergeTreeData::Transaction::rollbackPartsToTemporaryState()
{
    if (!isEmpty())
    {
        WriteBufferFromOwnString buf;
        buf << " Rollbacking parts state to temporary and removing from working set:";
        for (const auto & part : precommitted_parts)
            buf << " " << part->relative_path;
        buf << ".";
        LOG_DEBUG(data.log, "Undoing transaction.{}", buf.str());

        data.removePartsFromWorkingSetImmediatelyAndSetTemporaryState(
            DataPartsVector(precommitted_parts.begin(), precommitted_parts.end()));
    }

    clear();
}

void MergeTreeData::Transaction::rollback()
{
    if (!isEmpty())
    {
        WriteBufferFromOwnString buf;
        buf << " Removing parts:";
        for (const auto & part : precommitted_parts)
            buf << " " << part->relative_path;
        buf << ".";
        LOG_DEBUG(data.log, "Undoing transaction.{}", buf.str());

        data.removePartsFromWorkingSet(
            DataPartsVector(precommitted_parts.begin(), precommitted_parts.end()),
            /* clear_without_timeout = */ true);
    }

    clear();
}

MergeTreeData::DataPartsVector MergeTreeData::Transaction::commit(MergeTreeData::DataPartsLock * acquired_parts_lock)
{
    DataPartsVector total_covered_parts;

    if (!isEmpty())
    {
        auto parts_lock = acquired_parts_lock ? MergeTreeData::DataPartsLock() : data.lockParts();
        auto * owing_parts_lock = acquired_parts_lock ? acquired_parts_lock : &parts_lock;

        auto current_time = time(nullptr);

        size_t add_bytes = 0;
        size_t add_rows = 0;
        size_t add_parts = 0;

        size_t reduce_bytes = 0;
        size_t reduce_rows = 0;
        size_t reduce_parts = 0;

        for (const DataPartPtr & part : precommitted_parts)
        {
            DataPartPtr covering_part;
            DataPartsVector covered_parts = data.getActivePartsToReplace(part->info, part->name, covering_part, *owing_parts_lock);
            if (covering_part)
            {
                LOG_WARNING(data.log, "Tried to commit obsolete part {} covered by {}", part->name, covering_part->getNameWithState());

                part->remove_time.store(0, std::memory_order_relaxed); /// The part will be removed without waiting for old_parts_lifetime seconds.
                data.modifyPartState(part, DataPartState::Outdated);
            }
            else
            {
                total_covered_parts.insert(total_covered_parts.end(), covered_parts.begin(), covered_parts.end());
                for (const auto & covered_part : covered_parts)
                {
                    covered_part->remove_time.store(current_time, std::memory_order_relaxed);

                    reduce_bytes += covered_part->getBytesOnDisk();
                    reduce_rows += covered_part->rows_count;

                    data.modifyPartState(covered_part, DataPartState::Outdated);
                    data.removePartContributionToColumnAndSecondaryIndexSizes(covered_part);
                }

                reduce_parts += covered_parts.size();

                add_bytes += part->getBytesOnDisk();
                add_rows += part->rows_count;
                ++add_parts;

                data.modifyPartState(part, DataPartState::Active);
                data.addPartContributionToColumnAndSecondaryIndexSizes(part);
            }
        }

        if (reduce_parts == 0)
        {
            for (const auto & part : precommitted_parts)
                data.updateObjectColumns(part, parts_lock);
        }
        else
            data.resetObjectColumnsFromActiveParts(parts_lock);

        ssize_t diff_bytes = add_bytes - reduce_bytes;
        ssize_t diff_rows = add_rows - reduce_rows;
        ssize_t diff_parts  = add_parts - reduce_parts;
        data.increaseDataVolume(diff_bytes, diff_rows, diff_parts);
    }

    clear();

    return total_covered_parts;
}

bool MergeTreeData::isPrimaryOrMinMaxKeyColumnPossiblyWrappedInFunctions(
    const ASTPtr & node, const StorageMetadataPtr & metadata_snapshot) const
{
    const String column_name = node->getColumnName();

    for (const auto & name : metadata_snapshot->getPrimaryKeyColumns())
        if (column_name == name)
            return true;

    for (const auto & name : getMinMaxColumnsNames(metadata_snapshot->getPartitionKey()))
        if (column_name == name)
            return true;

    if (const auto * func = node->as<ASTFunction>())
        if (func->arguments->children.size() == 1)
            return isPrimaryOrMinMaxKeyColumnPossiblyWrappedInFunctions(func->arguments->children.front(), metadata_snapshot);

    return false;
}

bool MergeTreeData::mayBenefitFromIndexForIn(
    const ASTPtr & left_in_operand, ContextPtr, const StorageMetadataPtr & metadata_snapshot) const
{
    /// Make sure that the left side of the IN operator contain part of the key.
    /// If there is a tuple on the left side of the IN operator, at least one item of the tuple
    ///  must be part of the key (probably wrapped by a chain of some acceptable functions).
    const auto * left_in_operand_tuple = left_in_operand->as<ASTFunction>();
    const auto & index_wrapper_factory = MergeTreeIndexFactory::instance();
    if (left_in_operand_tuple && left_in_operand_tuple->name == "tuple")
    {
        for (const auto & item : left_in_operand_tuple->arguments->children)
        {
            if (isPrimaryOrMinMaxKeyColumnPossiblyWrappedInFunctions(item, metadata_snapshot))
                return true;
            for (const auto & index : metadata_snapshot->getSecondaryIndices())
                if (index_wrapper_factory.get(index)->mayBenefitFromIndexForIn(item))
                    return true;
            for (const auto & projection : metadata_snapshot->getProjections())
            {
                if (projection.isPrimaryKeyColumnPossiblyWrappedInFunctions(item))
                    return true;
            }
        }
        /// The tuple itself may be part of the primary key, so check that as a last resort.
        if (isPrimaryOrMinMaxKeyColumnPossiblyWrappedInFunctions(left_in_operand, metadata_snapshot))
            return true;
        for (const auto & projection : metadata_snapshot->getProjections())
        {
            if (projection.isPrimaryKeyColumnPossiblyWrappedInFunctions(left_in_operand))
                return true;
        }
        return false;
    }
    else
    {
        for (const auto & index : metadata_snapshot->getSecondaryIndices())
            if (index_wrapper_factory.get(index)->mayBenefitFromIndexForIn(left_in_operand))
                return true;

        for (const auto & projection : metadata_snapshot->getProjections())
        {
            if (projection.isPrimaryKeyColumnPossiblyWrappedInFunctions(left_in_operand))
                return true;
        }
        return isPrimaryOrMinMaxKeyColumnPossiblyWrappedInFunctions(left_in_operand, metadata_snapshot);
    }
}

using PartitionIdToMaxBlock = std::unordered_map<String, Int64>;

static void selectBestProjection(
    const MergeTreeDataSelectExecutor & reader,
    const StorageSnapshotPtr & storage_snapshot,
    const SelectQueryInfo & query_info,
    const Names & required_columns,
    ProjectionCandidate & candidate,
    ContextPtr query_context,
    std::shared_ptr<PartitionIdToMaxBlock> max_added_blocks,
    const Settings & settings,
    const MergeTreeData::DataPartsVector & parts,
    ProjectionCandidate *& selected_candidate,
    size_t & min_sum_marks)
{
    MergeTreeData::DataPartsVector projection_parts;
    MergeTreeData::DataPartsVector normal_parts;
    for (const auto & part : parts)
    {
        const auto & projections = part->getProjectionParts();
        auto it = projections.find(candidate.desc->name);
        if (it != projections.end())
            projection_parts.push_back(it->second);
        else
            normal_parts.push_back(part);
    }

    if (projection_parts.empty())
        return;

    auto projection_result_ptr = reader.estimateNumMarksToRead(
        projection_parts,
        candidate.required_columns,
        storage_snapshot->metadata,
        candidate.desc->metadata,
        query_info,
        query_context,
        settings.max_threads,
        max_added_blocks);

    if (projection_result_ptr->error())
        return;

    auto sum_marks = projection_result_ptr->marks();
    if (normal_parts.empty())
    {
        // All parts are projection parts which allows us to use in_order_optimization.
        // TODO It might be better to use a complete projection even with more marks to read.
        candidate.complete = true;
    }
    else
    {
        auto normal_result_ptr = reader.estimateNumMarksToRead(
            normal_parts,
            required_columns,
            storage_snapshot->metadata,
            storage_snapshot->metadata,
            query_info, // TODO syntax_analysis_result set in index
            query_context,
            settings.max_threads,
            max_added_blocks);

        if (normal_result_ptr->error())
            return;

        if (normal_result_ptr->marks() == 0)
            candidate.complete = true;
        else
        {
            sum_marks += normal_result_ptr->marks();
            candidate.merge_tree_normal_select_result_ptr = normal_result_ptr;
        }
    }
    candidate.merge_tree_projection_select_result_ptr = projection_result_ptr;

    // We choose the projection with least sum_marks to read.
    if (sum_marks < min_sum_marks)
    {
        selected_candidate = &candidate;
        min_sum_marks = sum_marks;
    }
}


Block MergeTreeData::getMinMaxCountProjectionBlock(
    const StorageMetadataPtr & metadata_snapshot,
    const Names & required_columns,
    const SelectQueryInfo & query_info,
    const DataPartsVector & parts,
    DataPartsVector & normal_parts,
    const PartitionIdToMaxBlock * max_block_numbers_to_read,
    ContextPtr query_context) const
{
    if (!metadata_snapshot->minmax_count_projection)
        throw Exception(
            "Cannot find the definition of minmax_count projection but it's used in current query. It's a bug",
            ErrorCodes::LOGICAL_ERROR);

    auto block = metadata_snapshot->minmax_count_projection->sample_block.cloneEmpty();
    bool need_primary_key_max_column = false;
    const auto & primary_key_max_column_name = metadata_snapshot->minmax_count_projection->primary_key_max_column_name;
    if (!primary_key_max_column_name.empty())
    {
        need_primary_key_max_column = std::any_of(
            required_columns.begin(), required_columns.end(), [&](const auto & name) { return primary_key_max_column_name == name; });
    }

    auto partition_minmax_count_columns = block.mutateColumns();
    auto insert = [](ColumnAggregateFunction & column, const Field & value)
    {
        auto func = column.getAggregateFunction();
        Arena & arena = column.createOrGetArena();
        size_t size_of_state = func->sizeOfData();
        size_t align_of_state = func->alignOfData();
        auto * place = arena.alignedAlloc(size_of_state, align_of_state);
        func->create(place);
        auto value_column = func->getReturnType()->createColumnConst(1, value)->convertToFullColumnIfConst();
        const auto * value_column_ptr = value_column.get();
        func->add(place, &value_column_ptr, 0, &arena);
        column.insertFrom(place);
    };

    ASTPtr expression_ast;
    Block virtual_columns_block = getBlockWithVirtualPartColumns(parts, false /* one_part */, true /* ignore_empty */);
    if (virtual_columns_block.rows() == 0)
        return {};

    std::optional<PartitionPruner> partition_pruner;
    std::optional<KeyCondition> minmax_idx_condition;
    DataTypes minmax_columns_types;
    if (metadata_snapshot->hasPartitionKey())
    {
        const auto & partition_key = metadata_snapshot->getPartitionKey();
        auto minmax_columns_names = getMinMaxColumnsNames(partition_key);
        minmax_columns_types = getMinMaxColumnsTypes(partition_key);

        minmax_idx_condition.emplace(
            query_info,
            query_context,
            minmax_columns_names,
            getMinMaxExpr(partition_key, ExpressionActionsSettings::fromContext(query_context)));
        partition_pruner.emplace(metadata_snapshot, query_info, query_context, false /* strict */);
    }

    // Generate valid expressions for filtering
    VirtualColumnUtils::prepareFilterBlockWithQuery(query_info.query, query_context, virtual_columns_block, expression_ast);
    if (expression_ast)
        VirtualColumnUtils::filterBlockWithQuery(query_info.query, virtual_columns_block, query_context, expression_ast);

    size_t rows = virtual_columns_block.rows();
    const ColumnString & part_name_column = typeid_cast<const ColumnString &>(*virtual_columns_block.getByName("_part").column);
    size_t part_idx = 0;
    auto filter_column = ColumnUInt8::create();
    auto & filter_column_data = filter_column->getData();
    for (size_t row = 0; row < rows; ++row)
    {
        while (parts[part_idx]->name != part_name_column.getDataAt(row))
            ++part_idx;

        const auto & part = parts[part_idx];

        if (!part->minmax_idx->initialized)
            throw Exception("Found a non-empty part with uninitialized minmax_idx. It's a bug", ErrorCodes::LOGICAL_ERROR);

        filter_column_data.emplace_back();

        if (max_block_numbers_to_read)
        {
            auto blocks_iterator = max_block_numbers_to_read->find(part->info.partition_id);
            if (blocks_iterator == max_block_numbers_to_read->end() || part->info.max_block > blocks_iterator->second)
                continue;
        }

        if (minmax_idx_condition
            && !minmax_idx_condition->checkInHyperrectangle(part->minmax_idx->hyperrectangle, minmax_columns_types).can_be_true)
            continue;

        if (partition_pruner)
        {
            if (partition_pruner->canBePruned(*part))
                continue;
        }

        if (need_primary_key_max_column && !part->index_granularity.hasFinalMark())
        {
            normal_parts.push_back(part);
            continue;
        }

        filter_column_data.back() = 1;
        size_t pos = 0;
        for (size_t i : metadata_snapshot->minmax_count_projection->partition_value_indices)
        {
            if (i >= part->partition.value.size())
                throw Exception("Partition value index is out of boundary. It's a bug", ErrorCodes::LOGICAL_ERROR);
            partition_minmax_count_columns[pos++]->insert(part->partition.value[i]);
        }

        size_t minmax_idx_size = part->minmax_idx->hyperrectangle.size();
        for (size_t i = 0; i < minmax_idx_size; ++i)
        {
            auto & min_column = assert_cast<ColumnAggregateFunction &>(*partition_minmax_count_columns[pos++]);
            auto & max_column = assert_cast<ColumnAggregateFunction &>(*partition_minmax_count_columns[pos++]);
            const auto & range = part->minmax_idx->hyperrectangle[i];
            insert(min_column, range.left);
            insert(max_column, range.right);
        }

        if (!primary_key_max_column_name.empty())
        {
            const auto & primary_key_column = *part->index[0];
            auto & min_column = assert_cast<ColumnAggregateFunction &>(*partition_minmax_count_columns[pos++]);
            auto & max_column = assert_cast<ColumnAggregateFunction &>(*partition_minmax_count_columns[pos++]);
            insert(min_column, primary_key_column[0]);
            insert(max_column, primary_key_column[primary_key_column.size() - 1]);
        }

        {
            auto & column = assert_cast<ColumnAggregateFunction &>(*partition_minmax_count_columns.back());
            auto func = column.getAggregateFunction();
            Arena & arena = column.createOrGetArena();
            size_t size_of_state = func->sizeOfData();
            size_t align_of_state = func->alignOfData();
            auto * place = arena.alignedAlloc(size_of_state, align_of_state);
            func->create(place);
            const AggregateFunctionCount & agg_count = assert_cast<const AggregateFunctionCount &>(*func);
            agg_count.set(place, part->rows_count);
            column.insertFrom(place);
        }
    }
    block.setColumns(std::move(partition_minmax_count_columns));

    FilterDescription filter(*filter_column);
    for (size_t i = 0; i < virtual_columns_block.columns(); ++i)
    {
        ColumnPtr & column = virtual_columns_block.safeGetByPosition(i).column;
        column = column->filter(*filter.data, -1);
    }

    if (block.rows() == 0)
        return {};

    Block res;
    for (const auto & name : required_columns)
    {
        if (virtual_columns_block.has(name))
            res.insert(virtual_columns_block.getByName(name));
        else if (block.has(name))
            res.insert(block.getByName(name));
        else
            throw Exception(
                ErrorCodes::LOGICAL_ERROR,
                "Cannot find column {} in minmax_count projection but query analysis still selects this projection. It's a bug",
                name);
    }
    return res;
}


std::optional<ProjectionCandidate> MergeTreeData::getQueryProcessingStageWithAggregateProjection(
    ContextPtr query_context, const StorageSnapshotPtr & storage_snapshot, SelectQueryInfo & query_info) const
{
    const auto & metadata_snapshot = storage_snapshot->metadata;
    const auto & settings = query_context->getSettingsRef();
    if (!settings.allow_experimental_projection_optimization || query_info.ignore_projections || query_info.is_projection_query)
        return std::nullopt;

    // Currently projections don't support parallel replicas reading yet.
    if (settings.parallel_replicas_count > 1 || settings.max_parallel_replicas > 1)
        return std::nullopt;

    auto query_ptr = query_info.original_query;
    auto * select_query = query_ptr->as<ASTSelectQuery>();
    if (!select_query)
        return std::nullopt;

<<<<<<< HEAD
    // Currently projections don't support sampling yet.
    if (settings.parallel_replicas_count > 1)
        return false;

=======
    // Currently projections don't support final yet.
    if (select_query->final())
        return std::nullopt;

    // Currently projections don't support sample yet.
    if (select_query->sampleSize())
        return std::nullopt;

    // Currently projection don't support deduplication when moving parts between shards.
    if (settings.allow_experimental_query_deduplication)
        return std::nullopt;

    // Currently projections don't support ARRAY JOIN yet.
    if (select_query->arrayJoinExpressionList().first)
        return std::nullopt;

    // In order to properly analyze joins, aliases should be recognized. However, aliases get lost during projection analysis.
    // Let's disable projection if there are any JOIN clauses.
    // TODO: We need a better identifier resolution mechanism for projection analysis.
    if (select_query->join())
        return std::nullopt;

    auto query_options = SelectQueryOptions(
        QueryProcessingStage::WithMergeableState,
        /* depth */ 1,
        /* is_subquery_= */ true
    ).ignoreProjections().ignoreAlias();
>>>>>>> df57f8e3
    InterpreterSelectQuery select(
        query_ptr,
        query_context,
        query_options,
        /* prepared_sets_= */ query_info.sets);
    const auto & analysis_result = select.getAnalysisResult();
    query_info.sets = select.getQueryAnalyzer()->getPreparedSets();

    bool can_use_aggregate_projection = true;
    /// If the first stage of the query pipeline is more complex than Aggregating - Expression - Filter - ReadFromStorage,
    /// we cannot use aggregate projection.
    if (analysis_result.join != nullptr || analysis_result.array_join != nullptr)
        can_use_aggregate_projection = false;

    /// Check if all needed columns can be provided by some aggregate projection. Here we also try
    /// to find expression matches. For example, suppose an aggregate projection contains a column
    /// named sum(x) and the given query also has an expression called sum(x), it's a match. This is
    /// why we need to ignore all aliases during projection creation and the above query planning.
    /// It's also worth noting that, sqrt(sum(x)) will also work because we can treat sum(x) as a
    /// required column.

    /// The ownership of ProjectionDescription is hold in metadata_snapshot which lives along with
    /// InterpreterSelect, thus we can store the raw pointer here.
    std::vector<ProjectionCandidate> candidates;
    NameSet keys;
    std::unordered_map<std::string_view, size_t> key_name_pos_map;
    size_t pos = 0;
    for (const auto & desc : select.getQueryAnalyzer()->aggregationKeys())
    {
        keys.insert(desc.name);
        key_name_pos_map.insert({desc.name, pos++});
    }
    auto actions_settings = ExpressionActionsSettings::fromSettings(settings, CompileExpressions::yes);

    // All required columns should be provided by either current projection or previous actions
    // Let's traverse backward to finish the check.
    // TODO what if there is a column with name sum(x) and an aggregate sum(x)?
    auto rewrite_before_where =
        [&](ProjectionCandidate & candidate, const ProjectionDescription & projection,
            NameSet & required_columns, const Block & source_block, const Block & aggregates)
    {
        if (analysis_result.before_where)
        {
            candidate.where_column_name = analysis_result.where_column_name;
            candidate.remove_where_filter = analysis_result.remove_where_filter;
            candidate.before_where = analysis_result.before_where->clone();

            auto new_required_columns = candidate.before_where->foldActionsByProjection(
                required_columns,
                projection.sample_block_for_keys,
                candidate.where_column_name);
            if (new_required_columns.empty() && !required_columns.empty())
                return false;
            required_columns = std::move(new_required_columns);
            candidate.before_where->addAggregatesViaProjection(aggregates);
        }

        if (analysis_result.prewhere_info)
        {
            candidate.prewhere_info = analysis_result.prewhere_info;

            auto prewhere_actions = candidate.prewhere_info->prewhere_actions->clone();
            auto prewhere_required_columns = required_columns;
            // required_columns should not contain columns generated by prewhere
            for (const auto & column : prewhere_actions->getResultColumns())
                required_columns.erase(column.name);

            {
<<<<<<< HEAD
                // Prewhere_action should not add missing keys.
=======
                // prewhere_action should not add missing keys.
>>>>>>> df57f8e3
                auto new_prewhere_required_columns = prewhere_actions->foldActionsByProjection(
                        prewhere_required_columns, projection.sample_block_for_keys, candidate.prewhere_info->prewhere_column_name, false);
                if (new_prewhere_required_columns.empty() && !prewhere_required_columns.empty())
                    return false;
                prewhere_required_columns = std::move(new_prewhere_required_columns);
                candidate.prewhere_info->prewhere_actions = prewhere_actions;
            }

            if (candidate.prewhere_info->row_level_filter)
            {
                auto row_level_filter_actions = candidate.prewhere_info->row_level_filter->clone();
<<<<<<< HEAD
=======
                // row_level_filter_action should not add missing keys.
>>>>>>> df57f8e3
                auto new_prewhere_required_columns = row_level_filter_actions->foldActionsByProjection(
                    prewhere_required_columns, projection.sample_block_for_keys, candidate.prewhere_info->row_level_column_name, false);
                if (new_prewhere_required_columns.empty() && !prewhere_required_columns.empty())
                    return false;
                prewhere_required_columns = std::move(new_prewhere_required_columns);
                candidate.prewhere_info->row_level_filter = row_level_filter_actions;
            }

            if (candidate.prewhere_info->alias_actions)
            {
                auto alias_actions = candidate.prewhere_info->alias_actions->clone();
<<<<<<< HEAD
=======
                // alias_action should not add missing keys.
>>>>>>> df57f8e3
                auto new_prewhere_required_columns
                    = alias_actions->foldActionsByProjection(prewhere_required_columns, projection.sample_block_for_keys, {}, false);
                if (new_prewhere_required_columns.empty() && !prewhere_required_columns.empty())
                    return false;
                prewhere_required_columns = std::move(new_prewhere_required_columns);
                candidate.prewhere_info->alias_actions = alias_actions;
            }
            required_columns.insert(prewhere_required_columns.begin(), prewhere_required_columns.end());
        }

        bool match = true;
        for (const auto & column : required_columns)
        {
            /// There are still missing columns, fail to match
            if (!source_block.has(column))
            {
                match = false;
                break;
            }
        }
        return match;
    };

    auto virtual_block = getSampleBlockWithVirtualColumns();
    auto add_projection_candidate = [&](const ProjectionDescription & projection)
    {
        ProjectionCandidate candidate{};
        candidate.desc = &projection;

        auto sample_block = projection.sample_block;
        auto sample_block_for_keys = projection.sample_block_for_keys;
        for (const auto & column : virtual_block)
        {
            sample_block.insertUnique(column);
            sample_block_for_keys.insertUnique(column);
        }

<<<<<<< HEAD
=======
        // If optimize_aggregation_in_order = true, we need additional information to transform the projection's pipeline.
        auto attach_aggregation_in_order_info = [&]()
        {
            for (const auto & key : keys)
            {
                auto actions_dag = analysis_result.before_aggregation->clone();
                actions_dag->foldActionsByProjection({key}, sample_block_for_keys);
                candidate.group_by_elements_actions.emplace_back(std::make_shared<ExpressionActions>(actions_dag, actions_settings));
                candidate.group_by_elements_order_descr.emplace_back(key, 1, 1);
            }
        };

>>>>>>> df57f8e3
        if (projection.type == ProjectionDescription::Type::Aggregate && analysis_result.need_aggregate && can_use_aggregate_projection)
        {
            bool match = true;
            Block aggregates;
            // Let's first check if all aggregates are provided by current projection
            for (const auto & aggregate : select.getQueryAnalyzer()->aggregates())
            {
                const auto * column = sample_block.findByName(aggregate.column_name);
                if (column)
                    aggregates.insert(*column);
                else
                {
                    match = false;
                    break;
                }
            }
            if (!match)
                return;

            // Check if all aggregation keys can be either provided by some action, or by current
            // projection directly. Reshape the `before_aggregation` action DAG so that it only
            // needs to provide aggregation keys, and the DAG of certain child might be substituted
            // by some keys in projection.
            candidate.before_aggregation = analysis_result.before_aggregation->clone();
            auto required_columns = candidate.before_aggregation->foldActionsByProjection(keys, sample_block_for_keys);

            // TODO Let's find out the exact required_columns for keys.
            if (required_columns.empty() && (!keys.empty() && !candidate.before_aggregation->getRequiredColumns().empty()))
                return;

            if (analysis_result.optimize_aggregation_in_order)
<<<<<<< HEAD
            {
                for (const auto & key : keys)
                {
                    auto actions_dag = analysis_result.before_aggregation->clone();
                    actions_dag->foldActionsByProjection({key}, sample_block_for_keys);
                    candidate.group_by_elements_actions.emplace_back(std::make_shared<ExpressionActions>(actions_dag, actions_settings));
                }
            }
=======
                attach_aggregation_in_order_info();
>>>>>>> df57f8e3

            // Reorder aggregation keys and attach aggregates
            candidate.before_aggregation->reorderAggregationKeysForProjection(key_name_pos_map);
            candidate.before_aggregation->addAggregatesViaProjection(aggregates);

            if (rewrite_before_where(candidate, projection, required_columns, sample_block_for_keys, aggregates))
            {
                candidate.required_columns = {required_columns.begin(), required_columns.end()};
                for (const auto & aggregate : aggregates)
                    candidate.required_columns.push_back(aggregate.name);
                candidates.push_back(std::move(candidate));
            }
        }
        else if (projection.type == ProjectionDescription::Type::Normal)
        {
            if (analysis_result.before_aggregation && analysis_result.optimize_aggregation_in_order)
                attach_aggregation_in_order_info();

<<<<<<< HEAD
            if (rewrite_before_where(candidate, projection, required_columns, sample_block, {}))
=======
            if (analysis_result.hasWhere() || analysis_result.hasPrewhere())
>>>>>>> df57f8e3
            {
                const auto & actions
                    = analysis_result.before_aggregation ? analysis_result.before_aggregation : analysis_result.before_order_by;
                NameSet required_columns;
                for (const auto & column : actions->getRequiredColumns())
                    required_columns.insert(column.name);

                if (rewrite_before_where(candidate, projection, required_columns, sample_block, {}))
                {
                    candidate.required_columns = {required_columns.begin(), required_columns.end()};
                    candidates.push_back(std::move(candidate));
                }
            }
        }
    };
<<<<<<< HEAD

    for (const auto & projection : metadata_snapshot->projections)
        add_projection_candidate(projection);
=======
>>>>>>> df57f8e3

    ProjectionCandidate * selected_candidate = nullptr;
    size_t min_sum_marks = std::numeric_limits<size_t>::max();
    if (metadata_snapshot->minmax_count_projection)
        add_projection_candidate(*metadata_snapshot->minmax_count_projection);
    std::optional<ProjectionCandidate> minmax_conut_projection_candidate;
    if (!candidates.empty())
    {
        minmax_conut_projection_candidate.emplace(std::move(candidates.front()));
        candidates.clear();
    }
    MergeTreeDataSelectExecutor reader(*this);
    std::shared_ptr<PartitionIdToMaxBlock> max_added_blocks;
    if (settings.select_sequential_consistency)
    {
        if (const StorageReplicatedMergeTree * replicated = dynamic_cast<const StorageReplicatedMergeTree *>(this))
            max_added_blocks = std::make_shared<PartitionIdToMaxBlock>(replicated->getMaxAddedBlocks());
    }
    auto parts = getDataPartsVector();

    // If minmax_count_projection is a valid candidate, check its completeness.
    if (minmax_conut_projection_candidate)
    {
        DataPartsVector normal_parts;
        query_info.minmax_count_projection_block = getMinMaxCountProjectionBlock(
            metadata_snapshot,
            minmax_conut_projection_candidate->required_columns,
            query_info,
            parts,
            normal_parts,
            max_added_blocks.get(),
            query_context);

        if (query_info.minmax_count_projection_block && minmax_conut_projection_candidate->prewhere_info)
        {
            const auto & prewhere_info = minmax_conut_projection_candidate->prewhere_info;
            if (prewhere_info->alias_actions)
                ExpressionActions(prewhere_info->alias_actions, actions_settings).execute(query_info.minmax_count_projection_block);

            if (prewhere_info->row_level_filter)
            {
                ExpressionActions(prewhere_info->row_level_filter, actions_settings).execute(query_info.minmax_count_projection_block);
                query_info.minmax_count_projection_block.erase(prewhere_info->row_level_column_name);
            }

            if (prewhere_info->prewhere_actions)
                ExpressionActions(prewhere_info->prewhere_actions, actions_settings).execute(query_info.minmax_count_projection_block);

            if (prewhere_info->remove_prewhere_column)
                query_info.minmax_count_projection_block.erase(prewhere_info->prewhere_column_name);
        }

        if (normal_parts.empty())
        {
            selected_candidate = &*minmax_conut_projection_candidate;
            selected_candidate->complete = true;
            min_sum_marks = query_info.minmax_count_projection_block.rows();
        }
        else
        {
            if (normal_parts.size() == parts.size())
            {
                // minmax_count_projection is useless.
            }
            else
            {
                auto normal_result_ptr = reader.estimateNumMarksToRead(
                    normal_parts,
                    analysis_result.required_columns,
                    metadata_snapshot,
                    metadata_snapshot,
                    query_info,
                    query_context,
                    settings.max_threads,
                    max_added_blocks);

                if (!normal_result_ptr->error())
                {
                    selected_candidate = &*minmax_conut_projection_candidate;
                    selected_candidate->merge_tree_normal_select_result_ptr = normal_result_ptr;
                    min_sum_marks = query_info.minmax_count_projection_block.rows() + normal_result_ptr->marks();
                }
            }

            // We cannot find a complete match of minmax_count_projection, add more projections to check.
            for (const auto & projection : metadata_snapshot->projections)
                add_projection_candidate(projection);
        }
    }
    else
    {
        for (const auto & projection : metadata_snapshot->projections)
            add_projection_candidate(projection);
    }

    // Let's select the best projection to execute the query.
    if (!candidates.empty())
    {
        query_info.merge_tree_select_result_ptr = reader.estimateNumMarksToRead(
            parts,
            analysis_result.required_columns,
            metadata_snapshot,
            metadata_snapshot,
            query_info,
            query_context,
            settings.max_threads,
            max_added_blocks);

        if (!query_info.merge_tree_select_result_ptr->error())
        {
            // Add 1 to base sum_marks so that we prefer projections even when they have equal number of marks to read.
            // NOTE: It is not clear if we need it. E.g. projections do not support skip index for now.
            auto sum_marks = query_info.merge_tree_select_result_ptr->marks() + 1;
            if (sum_marks < min_sum_marks)
            {
                selected_candidate = nullptr;
                min_sum_marks = sum_marks;
            }
        }

        /// Favor aggregate projections
        for (auto & candidate : candidates)
        {
            if (candidate.desc->type == ProjectionDescription::Type::Aggregate)
            {
                selectBestProjection(
                    reader,
                    storage_snapshot,
                    query_info,
                    analysis_result.required_columns,
                    candidate,
                    query_context,
                    max_added_blocks,
                    settings,
                    parts,
                    selected_candidate,
                    min_sum_marks);
            }
        }

        /// Select the best normal projection.
        for (auto & candidate : candidates)
        {
            if (candidate.desc->type == ProjectionDescription::Type::Normal)
            {
                selectBestProjection(
                    reader,
                    storage_snapshot,
                    query_info,
                    analysis_result.required_columns,
                    candidate,
                    query_context,
                    max_added_blocks,
                    settings,
                    parts,
                    selected_candidate,
                    min_sum_marks);
            }
        }
    }

<<<<<<< HEAD
        if (!selected_candidate)
            return false;
        else if (min_sum_marks == 0)
        {
            /// If selected_projection indicated an empty result set. Remember it in query_info but
            /// don't use projection to run the query, because projection pipeline with empty result
            /// set will not work correctly with empty_result_for_aggregation_by_empty_set.
            query_info.merge_tree_empty_result = true;
            return false;
        }

        if (selected_candidate->desc->type == ProjectionDescription::Type::Aggregate)
        {
            selected_candidate->aggregation_keys = select.getQueryAnalyzer()->aggregationKeys();
            selected_candidate->aggregate_descriptions = select.getQueryAnalyzer()->aggregates();
        }
=======
    if (!selected_candidate)
        return std::nullopt;
    else if (min_sum_marks == 0)
    {
        /// If selected_projection indicated an empty result set. Remember it in query_info but
        /// don't use projection to run the query, because projection pipeline with empty result
        /// set will not work correctly with empty_result_for_aggregation_by_empty_set.
        query_info.merge_tree_empty_result = true;
        return std::nullopt;
    }
>>>>>>> df57f8e3

    if (selected_candidate->desc->type == ProjectionDescription::Type::Aggregate)
    {
        selected_candidate->aggregation_keys = select.getQueryAnalyzer()->aggregationKeys();
        selected_candidate->aggregate_descriptions = select.getQueryAnalyzer()->aggregates();
        selected_candidate->subqueries_for_sets
            = std::make_shared<SubqueriesForSets>(std::move(select.getQueryAnalyzer()->getSubqueriesForSets()));
    }

    return *selected_candidate;
}


QueryProcessingStage::Enum MergeTreeData::getQueryProcessingStage(
    ContextPtr query_context,
    QueryProcessingStage::Enum to_stage,
    const StorageSnapshotPtr & storage_snapshot,
    SelectQueryInfo & query_info) const
{
    if (to_stage >= QueryProcessingStage::Enum::WithMergeableState)
    {
        if (auto projection = getQueryProcessingStageWithAggregateProjection(query_context, storage_snapshot, query_info))
        {
            query_info.projection = std::move(projection);
            if (query_info.projection->desc->type == ProjectionDescription::Type::Aggregate)
                return QueryProcessingStage::Enum::WithMergeableState;
        }
        else
            query_info.projection = std::nullopt;
    }

    return QueryProcessingStage::Enum::FetchColumns;
}


MergeTreeData & MergeTreeData::checkStructureAndGetMergeTreeData(IStorage & source_table, const StorageMetadataPtr & src_snapshot, const StorageMetadataPtr & my_snapshot) const
{
    MergeTreeData * src_data = dynamic_cast<MergeTreeData *>(&source_table);
    if (!src_data)
        throw Exception("Table " + source_table.getStorageID().getNameForLogs() +
                        " supports attachPartitionFrom only for MergeTree family of table engines."
                        " Got " + source_table.getName(), ErrorCodes::NOT_IMPLEMENTED);

    if (my_snapshot->getColumns().getAllPhysical().sizeOfDifference(src_snapshot->getColumns().getAllPhysical()))
        throw Exception("Tables have different structure", ErrorCodes::INCOMPATIBLE_COLUMNS);

    auto query_to_string = [] (const ASTPtr & ast)
    {
        return ast ? queryToString(ast) : "";
    };

    if (query_to_string(my_snapshot->getSortingKeyAST()) != query_to_string(src_snapshot->getSortingKeyAST()))
        throw Exception("Tables have different ordering", ErrorCodes::BAD_ARGUMENTS);

    if (query_to_string(my_snapshot->getPartitionKeyAST()) != query_to_string(src_snapshot->getPartitionKeyAST()))
        throw Exception("Tables have different partition key", ErrorCodes::BAD_ARGUMENTS);

    if (format_version != src_data->format_version)
        throw Exception("Tables have different format_version", ErrorCodes::BAD_ARGUMENTS);

    return *src_data;
}

MergeTreeData & MergeTreeData::checkStructureAndGetMergeTreeData(
    const StoragePtr & source_table, const StorageMetadataPtr & src_snapshot, const StorageMetadataPtr & my_snapshot) const
{
    return checkStructureAndGetMergeTreeData(*source_table, src_snapshot, my_snapshot);
}

MergeTreeData::MutableDataPartPtr MergeTreeData::cloneAndLoadDataPartOnSameDisk(
    const MergeTreeData::DataPartPtr & src_part,
    const String & tmp_part_prefix,
    const MergeTreePartInfo & dst_part_info,
    const StorageMetadataPtr & metadata_snapshot)
{
    /// Check that the storage policy contains the disk where the src_part is located.
    bool does_storage_policy_allow_same_disk = false;
    for (const DiskPtr & disk : getStoragePolicy()->getDisks())
    {
        if (disk->getName() == src_part->volume->getDisk()->getName())
        {
            does_storage_policy_allow_same_disk = true;
            break;
        }
    }
    if (!does_storage_policy_allow_same_disk)
        throw Exception(
            "Could not clone and load part " + quoteString(src_part->getFullPath()) + " because disk does not belong to storage policy",
            ErrorCodes::BAD_ARGUMENTS);

    String dst_part_name = src_part->getNewName(dst_part_info);
    String tmp_dst_part_name = tmp_part_prefix + dst_part_name;

    auto reservation = reserveSpace(src_part->getBytesOnDisk(), src_part->volume->getDisk());
    auto disk = reservation->getDisk();
    String src_part_path = src_part->getFullRelativePath();
    String dst_part_path = relative_data_path + tmp_dst_part_name;

    if (disk->exists(dst_part_path))
        throw Exception("Part in " + fullPath(disk, dst_part_path) + " already exists", ErrorCodes::DIRECTORY_ALREADY_EXISTS);

    /// If source part is in memory, flush it to disk and clone it already in on-disk format
    if (auto src_part_in_memory = asInMemoryPart(src_part))
    {
        const auto & src_relative_data_path = src_part_in_memory->storage.relative_data_path;
        auto flushed_part_path = src_part_in_memory->getRelativePathForPrefix(tmp_part_prefix);
        src_part_in_memory->flushToDisk(src_relative_data_path, flushed_part_path, metadata_snapshot);
        src_part_path = fs::path(src_relative_data_path) / flushed_part_path / "";
    }

    LOG_DEBUG(log, "Cloning part {} to {}", fullPath(disk, src_part_path), fullPath(disk, dst_part_path));
    localBackup(disk, src_part_path, dst_part_path);
    disk->removeFileIfExists(fs::path(dst_part_path) / IMergeTreeDataPart::DELETE_ON_DESTROY_MARKER_FILE_NAME);

    auto single_disk_volume = std::make_shared<SingleDiskVolume>(disk->getName(), disk, 0);
    auto dst_data_part = createPart(dst_part_name, dst_part_info, single_disk_volume, tmp_dst_part_name);

    dst_data_part->is_temp = true;

    dst_data_part->loadColumnsChecksumsIndexes(require_part_metadata, true);
    dst_data_part->modification_time = disk->getLastModified(dst_part_path).epochTime();
    return dst_data_part;
}

String MergeTreeData::getFullPathOnDisk(const DiskPtr & disk) const
{
    return disk->getPath() + relative_data_path;
}


DiskPtr MergeTreeData::tryGetDiskForDetachedPart(const String & part_name) const
{
    String additional_path = "detached/";
    const auto disks = getStoragePolicy()->getDisks();

    for (const DiskPtr & disk : disks)
        if (disk->exists(relative_data_path + additional_path + part_name))
            return disk;

    return nullptr;
}

DiskPtr MergeTreeData::getDiskForDetachedPart(const String & part_name) const
{
    if (auto disk = tryGetDiskForDetachedPart(part_name))
        return disk;
    throw DB::Exception(ErrorCodes::BAD_DATA_PART_NAME, "Detached part \"{}\" not found", part_name);
}


Strings MergeTreeData::getDataPaths() const
{
    Strings res;
    auto disks = getStoragePolicy()->getDisks();
    for (const auto & disk : disks)
        res.push_back(getFullPathOnDisk(disk));
    return res;
}


void MergeTreeData::reportBrokenPart(MergeTreeData::DataPartPtr & data_part) const
{
    if (data_part->volume && data_part->volume->getDisk()->isBroken())
    {
        auto disk = data_part->volume->getDisk();
        auto parts = getDataParts();
        LOG_WARNING(log, "Scanning parts to recover on broken disk {}.", disk->getName() + "@" + disk->getPath());
        for (const auto & part : parts)
        {
            if (part->volume && part->volume->getDisk()->getName() == disk->getName())
                broken_part_callback(part->name);
        }
    }
    else
        broken_part_callback(data_part->name);
}

MergeTreeData::MatcherFn MergeTreeData::getPartitionMatcher(const ASTPtr & partition_ast, ContextPtr local_context) const
{
    bool prefixed = false;
    String id;

    if (format_version < MERGE_TREE_DATA_MIN_FORMAT_VERSION_WITH_CUSTOM_PARTITIONING)
    {
        /// Month-partitioning specific - partition value can represent a prefix of the partition to freeze.
        if (const auto * partition_lit = partition_ast->as<ASTPartition &>().value->as<ASTLiteral>())
        {
            id = partition_lit->value.getType() == Field::Types::UInt64
                 ? toString(partition_lit->value.get<UInt64>())
                 : partition_lit->value.safeGet<String>();
            prefixed = true;
        }
        else
            id = getPartitionIDFromQuery(partition_ast, local_context);
    }
    else
        id = getPartitionIDFromQuery(partition_ast, local_context);

    return [prefixed, id](const String & partition_id)
    {
        if (prefixed)
            return startsWith(partition_id, id);
        else
            return id == partition_id;
    };
}

PartitionCommandsResultInfo MergeTreeData::freezePartition(
    const ASTPtr & partition_ast,
    const StorageMetadataPtr & metadata_snapshot,
    const String & with_name,
    ContextPtr local_context,
    TableLockHolder &)
{
    return freezePartitionsByMatcher(getPartitionMatcher(partition_ast, local_context), metadata_snapshot, with_name, local_context);
}

PartitionCommandsResultInfo MergeTreeData::freezeAll(
    const String & with_name,
    const StorageMetadataPtr & metadata_snapshot,
    ContextPtr local_context,
    TableLockHolder &)
{
    return freezePartitionsByMatcher([] (const String &) { return true; }, metadata_snapshot, with_name, local_context);
}

PartitionCommandsResultInfo MergeTreeData::freezePartitionsByMatcher(
    MatcherFn matcher,
    const StorageMetadataPtr & metadata_snapshot,
    const String & with_name,
    ContextPtr local_context)
{
    String clickhouse_path = fs::canonical(local_context->getPath());
    String default_shadow_path = fs::path(clickhouse_path) / "shadow/";
    fs::create_directories(default_shadow_path);
    auto increment = Increment(fs::path(default_shadow_path) / "increment.txt").get(true);

    const String shadow_path = "shadow/";

    /// Acquire a snapshot of active data parts to prevent removing while doing backup.
    const auto data_parts = getDataParts();

    String backup_name = (!with_name.empty() ? escapeForFileName(with_name) : toString(increment));
    String backup_path = fs::path(shadow_path) / backup_name / "";

    for (const auto & disk : getStoragePolicy()->getDisks())
        disk->onFreeze(backup_path);

    PartitionCommandsResultInfo result;

    size_t parts_processed = 0;
    for (const auto & part : data_parts)
    {
        if (!matcher(part->info.partition_id))
            continue;

        LOG_DEBUG(log, "Freezing part {} snapshot will be placed at {}", part->name, backup_path);

        auto disk = part->volume->getDisk();

        disk->createDirectories(backup_path);

        String src_part_path = part->getFullRelativePath();
        String backup_part_path = fs::path(backup_path) / relative_data_path / part->relative_path;
        if (auto part_in_memory = asInMemoryPart(part))
        {
            auto flushed_part_path = part_in_memory->getRelativePathForPrefix("tmp_freeze");
            part_in_memory->flushToDisk(relative_data_path, flushed_part_path, metadata_snapshot);
            src_part_path = fs::path(relative_data_path) / flushed_part_path / "";
        }

        localBackup(disk, src_part_path, backup_part_path);

        // Store metadata for replicated table.
        // Do nothing for non-replocated.
        createAndStoreFreezeMetadata(disk, part, backup_part_path);

        disk->removeFileIfExists(fs::path(backup_part_path) / IMergeTreeDataPart::DELETE_ON_DESTROY_MARKER_FILE_NAME);

        part->is_frozen.store(true, std::memory_order_relaxed);
        result.push_back(PartitionCommandResultInfo{
            .partition_id = part->info.partition_id,
            .part_name = part->name,
            .backup_path = fs::path(disk->getPath()) / backup_path,
            .part_backup_path = fs::path(disk->getPath()) / backup_part_path,
            .backup_name = backup_name,
        });
        ++parts_processed;
    }

    LOG_DEBUG(log, "Freezed {} parts", parts_processed);
    return result;
}

void MergeTreeData::createAndStoreFreezeMetadata(DiskPtr, DataPartPtr, String) const
{

}

PartitionCommandsResultInfo MergeTreeData::unfreezePartition(
    const ASTPtr & partition,
    const String & backup_name,
    ContextPtr local_context,
    TableLockHolder &)
{
    return unfreezePartitionsByMatcher(getPartitionMatcher(partition, local_context), backup_name, local_context);
}

PartitionCommandsResultInfo MergeTreeData::unfreezeAll(
    const String & backup_name,
    ContextPtr local_context,
    TableLockHolder &)
{
    return unfreezePartitionsByMatcher([] (const String &) { return true; }, backup_name, local_context);
}

bool MergeTreeData::removeDetachedPart(DiskPtr disk, const String & path, const String &, bool)
{
    disk->removeRecursive(path);

    return false;
}

PartitionCommandsResultInfo MergeTreeData::unfreezePartitionsByMatcher(MatcherFn matcher, const String & backup_name, ContextPtr)
{
    auto backup_path = fs::path("shadow") / escapeForFileName(backup_name) / relative_data_path;

    LOG_DEBUG(log, "Unfreezing parts by path {}", backup_path.generic_string());

    PartitionCommandsResultInfo result;

    for (const auto & disk : getStoragePolicy()->getDisks())
    {
        if (!disk->exists(backup_path))
            continue;

        for (auto it = disk->iterateDirectory(backup_path); it->isValid(); it->next())
        {
            const auto & partition_directory = it->name();

            /// Partition ID is prefix of part directory name: <partition id>_<rest of part directory name>
            auto found = partition_directory.find('_');
            if (found == std::string::npos)
                continue;
            auto partition_id = partition_directory.substr(0, found);

            if (!matcher(partition_id))
                continue;

            const auto & path = it->path();

            bool keep_shared = removeDetachedPart(disk, path, partition_directory, true);

            result.push_back(PartitionCommandResultInfo{
                .partition_id = partition_id,
                .part_name = partition_directory,
                .backup_path = disk->getPath() + backup_path.generic_string(),
                .part_backup_path = disk->getPath() + path,
                .backup_name = backup_name,
            });

            LOG_DEBUG(log, "Unfreezed part by path {}, keep shared data: {}", disk->getPath() + path, keep_shared);
        }
    }

    LOG_DEBUG(log, "Unfreezed {} parts", result.size());

    return result;
}

bool MergeTreeData::canReplacePartition(const DataPartPtr & src_part) const
{
    const auto settings = getSettings();

    if (!settings->enable_mixed_granularity_parts || settings->index_granularity_bytes == 0)
    {
        if (!canUseAdaptiveGranularity() && src_part->index_granularity_info.is_adaptive)
            return false;
        if (canUseAdaptiveGranularity() && !src_part->index_granularity_info.is_adaptive)
            return false;
    }
    return true;
}

void MergeTreeData::writePartLog(
    PartLogElement::Type type,
    const ExecutionStatus & execution_status,
    UInt64 elapsed_ns,
    const String & new_part_name,
    const DataPartPtr & result_part,
    const DataPartsVector & source_parts,
    const MergeListEntry * merge_entry)
try
{
    auto table_id = getStorageID();
    auto part_log = getContext()->getPartLog(table_id.database_name);
    if (!part_log)
        return;

    PartLogElement part_log_elem;

    part_log_elem.event_type = type;

    part_log_elem.error = static_cast<UInt16>(execution_status.code);
    part_log_elem.exception = execution_status.message;

    // construct event_time and event_time_microseconds using the same time point
    // so that the two times will always be equal up to a precision of a second.
    const auto time_now = std::chrono::system_clock::now();
    part_log_elem.event_time = time_in_seconds(time_now);
    part_log_elem.event_time_microseconds = time_in_microseconds(time_now);

    /// TODO: Stop stopwatch in outer code to exclude ZK timings and so on
    part_log_elem.duration_ms = elapsed_ns / 1000000;

    part_log_elem.database_name = table_id.database_name;
    part_log_elem.table_name = table_id.table_name;
    part_log_elem.partition_id = MergeTreePartInfo::fromPartName(new_part_name, format_version).partition_id;
    part_log_elem.part_name = new_part_name;

    if (result_part)
    {
        part_log_elem.disk_name = result_part->volume->getDisk()->getName();
        part_log_elem.path_on_disk = result_part->getFullPath();
        part_log_elem.bytes_compressed_on_disk = result_part->getBytesOnDisk();
        part_log_elem.rows = result_part->rows_count;
    }

    part_log_elem.source_part_names.reserve(source_parts.size());
    for (const auto & source_part : source_parts)
        part_log_elem.source_part_names.push_back(source_part->name);

    if (merge_entry)
    {
        part_log_elem.rows_read = (*merge_entry)->rows_read;
        part_log_elem.bytes_read_uncompressed = (*merge_entry)->bytes_read_uncompressed;

        part_log_elem.rows = (*merge_entry)->rows_written;
        part_log_elem.bytes_uncompressed = (*merge_entry)->bytes_written_uncompressed;
        part_log_elem.peak_memory_usage = (*merge_entry)->memory_tracker.getPeak();
    }

    part_log->add(part_log_elem);
}
catch (...)
{
    tryLogCurrentException(log, __PRETTY_FUNCTION__);
}

StorageMergeTree::PinnedPartUUIDsPtr MergeTreeData::getPinnedPartUUIDs() const
{
    std::lock_guard lock(pinned_part_uuids_mutex);
    return pinned_part_uuids;
}

MergeTreeData::CurrentlyMovingPartsTagger::CurrentlyMovingPartsTagger(MergeTreeMovingParts && moving_parts_, MergeTreeData & data_)
    : parts_to_move(std::move(moving_parts_)), data(data_)
{
    for (const auto & moving_part : parts_to_move)
        if (!data.currently_moving_parts.emplace(moving_part.part).second)
            throw Exception("Cannot move part '" + moving_part.part->name + "'. It's already moving.", ErrorCodes::LOGICAL_ERROR);
}

MergeTreeData::CurrentlyMovingPartsTagger::~CurrentlyMovingPartsTagger()
{
    std::lock_guard lock(data.moving_parts_mutex);
    for (const auto & moving_part : parts_to_move)
    {
        /// Something went completely wrong
        if (!data.currently_moving_parts.count(moving_part.part))
            std::terminate();
        data.currently_moving_parts.erase(moving_part.part);
    }
}

bool MergeTreeData::scheduleDataMovingJob(BackgroundJobsAssignee & assignee)
{
    if (parts_mover.moves_blocker.isCancelled())
        return false;

    auto moving_tagger = selectPartsForMove();
    if (moving_tagger->parts_to_move.empty())
        return false;

    assignee.scheduleMoveTask(ExecutableLambdaAdapter::create(
        [this, moving_tagger] () mutable
        {
            return moveParts(moving_tagger);
        }, moves_assignee_trigger, getStorageID()));
    return true;
}

bool MergeTreeData::areBackgroundMovesNeeded() const
{
    auto policy = getStoragePolicy();

    if (policy->getVolumes().size() > 1)
        return true;

    return policy->getVolumes().size() == 1 && policy->getVolumes()[0]->getDisks().size() > 1;
}

bool MergeTreeData::movePartsToSpace(const DataPartsVector & parts, SpacePtr space)
{
    if (parts_mover.moves_blocker.isCancelled())
        return false;

    auto moving_tagger = checkPartsForMove(parts, space);
    if (moving_tagger->parts_to_move.empty())
        return false;

    return moveParts(moving_tagger);
}

MergeTreeData::CurrentlyMovingPartsTaggerPtr MergeTreeData::selectPartsForMove()
{
    MergeTreeMovingParts parts_to_move;

    auto can_move = [this](const DataPartPtr & part, String * reason) -> bool
    {
        if (partIsAssignedToBackgroundOperation(part))
        {
            *reason = "part already assigned to background operation.";
            return false;
        }
        if (currently_moving_parts.count(part))
        {
            *reason = "part is already moving.";
            return false;
        }

        return true;
    };

    std::lock_guard moving_lock(moving_parts_mutex);

    parts_mover.selectPartsForMove(parts_to_move, can_move, moving_lock);
    return std::make_shared<CurrentlyMovingPartsTagger>(std::move(parts_to_move), *this);
}

MergeTreeData::CurrentlyMovingPartsTaggerPtr MergeTreeData::checkPartsForMove(const DataPartsVector & parts, SpacePtr space)
{
    std::lock_guard moving_lock(moving_parts_mutex);

    MergeTreeMovingParts parts_to_move;
    for (const auto & part : parts)
    {
        auto reservation = space->reserve(part->getBytesOnDisk());
        if (!reservation)
            throw Exception("Move is not possible. Not enough space on '" + space->getName() + "'", ErrorCodes::NOT_ENOUGH_SPACE);

        auto reserved_disk = reservation->getDisk();

        if (reserved_disk->exists(relative_data_path + part->name))
            throw Exception(
                "Move is not possible: " + fullPath(reserved_disk, relative_data_path + part->name) + " already exists",
                ErrorCodes::DIRECTORY_ALREADY_EXISTS);

        if (currently_moving_parts.count(part) || partIsAssignedToBackgroundOperation(part))
            throw Exception(
                "Cannot move part '" + part->name + "' because it's participating in background process",
                ErrorCodes::PART_IS_TEMPORARILY_LOCKED);

        parts_to_move.emplace_back(part, std::move(reservation));
    }
    return std::make_shared<CurrentlyMovingPartsTagger>(std::move(parts_to_move), *this);
}

bool MergeTreeData::moveParts(const CurrentlyMovingPartsTaggerPtr & moving_tagger)
{
    LOG_INFO(log, "Got {} parts to move.", moving_tagger->parts_to_move.size());

    const auto settings = getSettings();

    bool result = true;
    for (const auto & moving_part : moving_tagger->parts_to_move)
    {
        Stopwatch stopwatch;
        DataPartPtr cloned_part;

        auto write_part_log = [&](const ExecutionStatus & execution_status)
        {
            writePartLog(
                PartLogElement::Type::MOVE_PART,
                execution_status,
                stopwatch.elapsed(),
                moving_part.part->name,
                cloned_part,
                {moving_part.part},
                nullptr);
        };

        try
        {
            /// If zero-copy replication enabled than replicas shouldn't try to
            /// move parts to another disk simultaneously. For this purpose we
            /// use shared lock across replicas. NOTE: it's not 100% reliable,
            /// because we are not checking lock while finishing part move.
            /// However it's not dangerous at all, we will just have very rare
            /// copies of some part.
            ///
            /// FIXME: this code is related to Replicated merge tree, and not
            /// common for ordinary merge tree. So it's a bad design and should
            /// be fixed.
            auto disk = moving_part.reserved_space->getDisk();
            if (supportsReplication() && disk->supportZeroCopyReplication() && settings->allow_remote_fs_zero_copy_replication)
            {
                /// If we acuqired lock than let's try to move. After one
                /// replica will actually move the part from disk to some
                /// zero-copy storage other replicas will just fetch
                /// metainformation.
                if (auto lock = tryCreateZeroCopyExclusiveLock(moving_part.part->name, disk); lock)
                {
                    cloned_part = parts_mover.clonePart(moving_part);
                    parts_mover.swapClonedPart(cloned_part);
                }
                else
                {
                    /// Move will be retried but with backoff.
                    LOG_DEBUG(log, "Move of part {} postponed, because zero copy mode enabled and someone other moving this part right now", moving_part.part->name);
                    result = false;
                    continue;
                }
            }
            else /// Ordinary move as it should be
            {
                cloned_part = parts_mover.clonePart(moving_part);
                parts_mover.swapClonedPart(cloned_part);
            }
            write_part_log({});
        }
        catch (...)
        {
            write_part_log(ExecutionStatus::fromCurrentException());
            if (cloned_part)
                cloned_part->remove();

            throw;
        }
    }
    return result;
}

bool MergeTreeData::partsContainSameProjections(const DataPartPtr & left, const DataPartPtr & right)
{
    if (left->getProjectionParts().size() != right->getProjectionParts().size())
        return false;
    for (const auto & [name, _] : left->getProjectionParts())
    {
        if (!right->hasProjection(name))
            return false;
    }
    return true;
}

bool MergeTreeData::canUsePolymorphicParts(const MergeTreeSettings & settings, String * out_reason) const
{
    if (!canUseAdaptiveGranularity())
    {
        if (out_reason && (settings.min_rows_for_wide_part != 0 || settings.min_bytes_for_wide_part != 0
            || settings.min_rows_for_compact_part != 0 || settings.min_bytes_for_compact_part != 0))
        {
            *out_reason = fmt::format(
                    "Table can't create parts with adaptive granularity, but settings"
                    " min_rows_for_wide_part = {}"
                    ", min_bytes_for_wide_part = {}"
                    ", min_rows_for_compact_part = {}"
                    ", min_bytes_for_compact_part = {}"
                    ". Parts with non-adaptive granularity can be stored only in Wide (default) format.",
                    settings.min_rows_for_wide_part,    settings.min_bytes_for_wide_part,
                    settings.min_rows_for_compact_part, settings.min_bytes_for_compact_part);
        }

        return false;
    }

    return true;
}

MergeTreeData::AlterConversions MergeTreeData::getAlterConversionsForPart(const MergeTreeDataPartPtr part) const
{
    MutationCommands commands = getFirstAlterMutationCommandsForPart(part);

    AlterConversions result{};
    for (const auto & command : commands)
        /// Currently we need explicit conversions only for RENAME alter
        /// all other conversions can be deduced from diff between part columns
        /// and columns in storage.
        if (command.type == MutationCommand::Type::RENAME_COLUMN)
            result.rename_map[command.rename_to] = command.column_name;

    return result;
}

MergeTreeData::WriteAheadLogPtr MergeTreeData::getWriteAheadLog()
{
    std::lock_guard lock(write_ahead_log_mutex);
    if (!write_ahead_log)
    {
        auto reservation = reserveSpace(getSettings()->write_ahead_log_max_bytes);
        write_ahead_log = std::make_shared<MergeTreeWriteAheadLog>(*this, reservation->getDisk());
    }

    return write_ahead_log;
}

NamesAndTypesList MergeTreeData::getVirtuals() const
{
    return NamesAndTypesList{
        NameAndTypePair("_part", std::make_shared<DataTypeString>()),
        NameAndTypePair("_part_index", std::make_shared<DataTypeUInt64>()),
        NameAndTypePair("_part_uuid", std::make_shared<DataTypeUUID>()),
        NameAndTypePair("_partition_id", std::make_shared<DataTypeString>()),
        NameAndTypePair("_partition_value", getPartitionValueType()),
        NameAndTypePair("_sample_factor", std::make_shared<DataTypeFloat64>()),
    };
}

size_t MergeTreeData::getTotalMergesWithTTLInMergeList() const
{
    return getContext()->getMergeList().getMergesWithTTLCount();
}

void MergeTreeData::addPartContributionToDataVolume(const DataPartPtr & part)
{
    increaseDataVolume(part->getBytesOnDisk(), part->rows_count, 1);
}

void MergeTreeData::removePartContributionToDataVolume(const DataPartPtr & part)
{
    increaseDataVolume(-part->getBytesOnDisk(), -part->rows_count, -1);
}

void MergeTreeData::increaseDataVolume(ssize_t bytes, ssize_t rows, ssize_t parts)
{
    total_active_size_bytes.fetch_add(bytes, std::memory_order_acq_rel);
    total_active_size_rows.fetch_add(rows, std::memory_order_acq_rel);
    total_active_size_parts.fetch_add(parts, std::memory_order_acq_rel);
}

void MergeTreeData::setDataVolume(size_t bytes, size_t rows, size_t parts)
{
    total_active_size_bytes.store(bytes, std::memory_order_release);
    total_active_size_rows.store(rows, std::memory_order_release);
    total_active_size_parts.store(parts, std::memory_order_release);
}

bool MergeTreeData::insertQueryIdOrThrow(const String & query_id, size_t max_queries) const
{
    std::lock_guard lock(query_id_set_mutex);
    return insertQueryIdOrThrowNoLock(query_id, max_queries, lock);
}

bool MergeTreeData::insertQueryIdOrThrowNoLock(const String & query_id, size_t max_queries, const std::lock_guard<std::mutex> &) const
{
    if (query_id_set.find(query_id) != query_id_set.end())
        return false;
    if (query_id_set.size() >= max_queries)
        throw Exception(
            ErrorCodes::TOO_MANY_SIMULTANEOUS_QUERIES, "Too many simultaneous queries for table {}. Maximum is: {}", log_name, max_queries);
    query_id_set.insert(query_id);
    return true;
}

void MergeTreeData::removeQueryId(const String & query_id) const
{
    std::lock_guard lock(query_id_set_mutex);
    removeQueryIdNoLock(query_id, lock);
}

void MergeTreeData::removeQueryIdNoLock(const String & query_id, const std::lock_guard<std::mutex> &) const
{
    if (query_id_set.find(query_id) == query_id_set.end())
        LOG_WARNING(log, "We have query_id removed but it's not recorded. This is a bug");
    else
        query_id_set.erase(query_id);
}

ReservationPtr MergeTreeData::balancedReservation(
    const StorageMetadataPtr & metadata_snapshot,
    size_t part_size,
    size_t max_volume_index,
    const String & part_name,
    const MergeTreePartInfo & part_info,
    MergeTreeData::DataPartsVector covered_parts,
    std::optional<CurrentlySubmergingEmergingTagger> * tagger_ptr,
    const IMergeTreeDataPart::TTLInfos * ttl_infos,
    bool is_insert)
{
    ReservationPtr reserved_space;
    auto min_bytes_to_rebalance_partition_over_jbod = getSettings()->min_bytes_to_rebalance_partition_over_jbod;
    if (tagger_ptr && min_bytes_to_rebalance_partition_over_jbod > 0 && part_size >= min_bytes_to_rebalance_partition_over_jbod)
    try
    {
        const auto & disks = getStoragePolicy()->getVolume(max_volume_index)->getDisks();
        std::map<String, size_t> disk_occupation;
        std::map<String, std::vector<String>> disk_parts_for_logging;
        for (const auto & disk : disks)
            disk_occupation.emplace(disk->getName(), 0);

        std::set<String> committed_big_parts_from_partition;
        std::set<String> submerging_big_parts_from_partition;
        std::lock_guard lock(currently_submerging_emerging_mutex);

        for (const auto & part : currently_submerging_big_parts)
        {
            if (part_info.partition_id == part->info.partition_id)
                submerging_big_parts_from_partition.insert(part->name);
        }

        {
            auto lock_parts = lockParts();
            if (covered_parts.empty())
            {
                // It's a part fetch. Calculate `covered_parts` here.
                MergeTreeData::DataPartPtr covering_part;
                covered_parts = getActivePartsToReplace(part_info, part_name, covering_part, lock_parts);
            }

            // Remove irrelevant parts.
            covered_parts.erase(
                std::remove_if(
                    covered_parts.begin(),
                    covered_parts.end(),
                    [min_bytes_to_rebalance_partition_over_jbod](const auto & part)
                    {
                        return !(part->isStoredOnDisk() && part->getBytesOnDisk() >= min_bytes_to_rebalance_partition_over_jbod);
                    }),
                covered_parts.end());

            // Include current submerging big parts which are not yet in `currently_submerging_big_parts`
            for (const auto & part : covered_parts)
                submerging_big_parts_from_partition.insert(part->name);

            for (const auto & part : getDataPartsStateRange(MergeTreeData::DataPartState::Active))
            {
                if (part->isStoredOnDisk() && part->getBytesOnDisk() >= min_bytes_to_rebalance_partition_over_jbod
                    && part_info.partition_id == part->info.partition_id)
                {
                    auto name = part->volume->getDisk()->getName();
                    auto it = disk_occupation.find(name);
                    if (it != disk_occupation.end())
                    {
                        if (submerging_big_parts_from_partition.find(part->name) == submerging_big_parts_from_partition.end())
                        {
                            it->second += part->getBytesOnDisk();
                            disk_parts_for_logging[name].push_back(formatReadableSizeWithBinarySuffix(part->getBytesOnDisk()));
                            committed_big_parts_from_partition.insert(part->name);
                        }
                        else
                        {
                            disk_parts_for_logging[name].push_back(formatReadableSizeWithBinarySuffix(part->getBytesOnDisk()) + " (submerging)");
                        }
                    }
                    else
                    {
                        // Part is on different volume. Ignore it.
                    }
                }
            }
        }

        for (const auto & [name, emerging_part] : currently_emerging_big_parts)
        {
            // It's possible that the emerging big parts are committed and get added twice. Thus a set is used to deduplicate.
            if (committed_big_parts_from_partition.find(name) == committed_big_parts_from_partition.end()
                && part_info.partition_id == emerging_part.partition_id)
            {
                auto it = disk_occupation.find(emerging_part.disk_name);
                if (it != disk_occupation.end())
                {
                    it->second += emerging_part.estimate_bytes;
                    disk_parts_for_logging[emerging_part.disk_name].push_back(
                        formatReadableSizeWithBinarySuffix(emerging_part.estimate_bytes) + " (emerging)");
                }
                else
                {
                    // Part is on different volume. Ignore it.
                }
            }
        }

        size_t min_occupation_size = std::numeric_limits<size_t>::max();
        std::vector<String> candidates;
        for (const auto & [disk_name, size] : disk_occupation)
        {
            if (size < min_occupation_size)
            {
                min_occupation_size = size;
                candidates = {disk_name};
            }
            else if (size == min_occupation_size)
            {
                candidates.push_back(disk_name);
            }
        }

        if (!candidates.empty())
        {
            // Random pick one disk from best candidates
            std::shuffle(candidates.begin(), candidates.end(), thread_local_rng);
            String selected_disk_name = candidates.front();
            WriteBufferFromOwnString log_str;
            writeCString("\nbalancer: \n", log_str);
            for (const auto & [disk_name, per_disk_parts] : disk_parts_for_logging)
                writeString(fmt::format("  {}: [{}]\n", disk_name, fmt::join(per_disk_parts, ", ")), log_str);
            LOG_DEBUG(log, fmt::runtime(log_str.str()));

            if (ttl_infos)
                reserved_space = tryReserveSpacePreferringTTLRules(
                    metadata_snapshot,
                    part_size,
                    *ttl_infos,
                    time(nullptr),
                    max_volume_index,
                    is_insert,
                    getStoragePolicy()->getDiskByName(selected_disk_name));
            else
                reserved_space = tryReserveSpace(part_size, getStoragePolicy()->getDiskByName(selected_disk_name));

            if (reserved_space)
            {
                currently_emerging_big_parts.emplace(
                    part_name, EmergingPartInfo{reserved_space->getDisk(0)->getName(), part_info.partition_id, part_size});

                for (const auto & part : covered_parts)
                {
                    if (currently_submerging_big_parts.count(part))
                        LOG_WARNING(log, "currently_submerging_big_parts contains duplicates. JBOD might lose balance");
                    else
                        currently_submerging_big_parts.insert(part);
                }

                // Record submerging big parts in the tagger to clean them up.
                tagger_ptr->emplace(*this, part_name, std::move(covered_parts), log);
            }
        }
    }
    catch (...)
    {
        LOG_DEBUG(log, "JBOD balancer encounters an error. Fallback to random disk selection");
        tryLogCurrentException(log);
    }
    return reserved_space;
}

ColumnsDescription MergeTreeData::getObjectColumns(
    const DataPartsVector & parts, const ColumnsDescription & storage_columns)
{
    return DB::getObjectColumns(
        parts.begin(), parts.end(),
        storage_columns, [](const auto & part) -> const auto & { return part->getColumns(); });
}

ColumnsDescription MergeTreeData::getObjectColumns(
    boost::iterator_range<DataPartIteratorByStateAndInfo> range, const ColumnsDescription & storage_columns)
{
    return DB::getObjectColumns(
        range.begin(), range.end(),
        storage_columns, [](const auto & part) -> const auto & { return part->getColumns(); });
}

void MergeTreeData::resetObjectColumnsFromActiveParts(const DataPartsLock & /*lock*/)
{
    auto metadata_snapshot = getInMemoryMetadataPtr();
    const auto & columns = metadata_snapshot->getColumns();
    if (!hasObjectColumns(columns))
        return;

    auto range = getDataPartsStateRange(DataPartState::Active);
    object_columns = getObjectColumns(range, columns);
}

void MergeTreeData::updateObjectColumns(const DataPartPtr & part, const DataPartsLock & /*lock*/)
{
    auto metadata_snapshot = getInMemoryMetadataPtr();
    const auto & columns = metadata_snapshot->getColumns();
    if (!hasObjectColumns(columns))
        return;

    DB::updateObjectColumns(object_columns, part->getColumns());
}

StorageSnapshotPtr MergeTreeData::getStorageSnapshot(const StorageMetadataPtr & metadata_snapshot) const
{
    auto snapshot_data = std::make_unique<SnapshotData>();

    auto lock = lockParts();
    snapshot_data->parts = getDataPartsVectorUnlocked({DataPartState::Active}, lock);
    return std::make_shared<StorageSnapshot>(*this, metadata_snapshot, object_columns, std::move(snapshot_data));
}

CurrentlySubmergingEmergingTagger::~CurrentlySubmergingEmergingTagger()
{
    std::lock_guard lock(storage.currently_submerging_emerging_mutex);

    for (const auto & part : submerging_parts)
    {
        if (!storage.currently_submerging_big_parts.count(part))
        {
            LOG_ERROR(log, "currently_submerging_big_parts doesn't contain part {} to erase. This is a bug", part->name);
            assert(false);
        }
        else
            storage.currently_submerging_big_parts.erase(part);
    }
    storage.currently_emerging_big_parts.erase(emerging_part_name);
}

}<|MERGE_RESOLUTION|>--- conflicted
+++ resolved
@@ -821,11 +821,7 @@
 }
 
 
-<<<<<<< HEAD
-Block MergeTreeData::getBlockWithVirtualPartColumns(const MergeTreeData::DataPartsVector & parts, bool one_part) const
-=======
 Block MergeTreeData::getBlockWithVirtualPartColumns(const MergeTreeData::DataPartsVector & parts, bool one_part, bool ignore_empty) const
->>>>>>> df57f8e3
 {
     auto block = getSampleBlockWithVirtualColumns();
     MutableColumns columns = block.mutateColumns();
@@ -3889,22 +3885,8 @@
         {
             for (const auto & part : range)
             {
-<<<<<<< HEAD
-                for (const auto & part : range)
-                {
-                    for (const auto & [_, projection_part] : part->getProjectionParts())
-                        res.push_back(projection_part);
-                }
-            }
-            else
-            {
-                std::swap(buf, res);
-                res.clear();
-                std::merge(range.begin(), range.end(), buf.begin(), buf.end(), std::back_inserter(res), LessDataPart()); //-V783
-=======
                 for (const auto & [_, projection_part] : part->getProjectionParts())
                     res.push_back(projection_part);
->>>>>>> df57f8e3
             }
         }
         else
@@ -4776,12 +4758,6 @@
     if (!select_query)
         return std::nullopt;
 
-<<<<<<< HEAD
-    // Currently projections don't support sampling yet.
-    if (settings.parallel_replicas_count > 1)
-        return false;
-
-=======
     // Currently projections don't support final yet.
     if (select_query->final())
         return std::nullopt;
@@ -4809,7 +4785,6 @@
         /* depth */ 1,
         /* is_subquery_= */ true
     ).ignoreProjections().ignoreAlias();
->>>>>>> df57f8e3
     InterpreterSelectQuery select(
         query_ptr,
         query_context,
@@ -4878,11 +4853,7 @@
                 required_columns.erase(column.name);
 
             {
-<<<<<<< HEAD
-                // Prewhere_action should not add missing keys.
-=======
                 // prewhere_action should not add missing keys.
->>>>>>> df57f8e3
                 auto new_prewhere_required_columns = prewhere_actions->foldActionsByProjection(
                         prewhere_required_columns, projection.sample_block_for_keys, candidate.prewhere_info->prewhere_column_name, false);
                 if (new_prewhere_required_columns.empty() && !prewhere_required_columns.empty())
@@ -4894,10 +4865,7 @@
             if (candidate.prewhere_info->row_level_filter)
             {
                 auto row_level_filter_actions = candidate.prewhere_info->row_level_filter->clone();
-<<<<<<< HEAD
-=======
                 // row_level_filter_action should not add missing keys.
->>>>>>> df57f8e3
                 auto new_prewhere_required_columns = row_level_filter_actions->foldActionsByProjection(
                     prewhere_required_columns, projection.sample_block_for_keys, candidate.prewhere_info->row_level_column_name, false);
                 if (new_prewhere_required_columns.empty() && !prewhere_required_columns.empty())
@@ -4909,10 +4877,7 @@
             if (candidate.prewhere_info->alias_actions)
             {
                 auto alias_actions = candidate.prewhere_info->alias_actions->clone();
-<<<<<<< HEAD
-=======
                 // alias_action should not add missing keys.
->>>>>>> df57f8e3
                 auto new_prewhere_required_columns
                     = alias_actions->foldActionsByProjection(prewhere_required_columns, projection.sample_block_for_keys, {}, false);
                 if (new_prewhere_required_columns.empty() && !prewhere_required_columns.empty())
@@ -4950,8 +4915,6 @@
             sample_block_for_keys.insertUnique(column);
         }
 
-<<<<<<< HEAD
-=======
         // If optimize_aggregation_in_order = true, we need additional information to transform the projection's pipeline.
         auto attach_aggregation_in_order_info = [&]()
         {
@@ -4964,7 +4927,6 @@
             }
         };
 
->>>>>>> df57f8e3
         if (projection.type == ProjectionDescription::Type::Aggregate && analysis_result.need_aggregate && can_use_aggregate_projection)
         {
             bool match = true;
@@ -4996,18 +4958,7 @@
                 return;
 
             if (analysis_result.optimize_aggregation_in_order)
-<<<<<<< HEAD
-            {
-                for (const auto & key : keys)
-                {
-                    auto actions_dag = analysis_result.before_aggregation->clone();
-                    actions_dag->foldActionsByProjection({key}, sample_block_for_keys);
-                    candidate.group_by_elements_actions.emplace_back(std::make_shared<ExpressionActions>(actions_dag, actions_settings));
-                }
-            }
-=======
                 attach_aggregation_in_order_info();
->>>>>>> df57f8e3
 
             // Reorder aggregation keys and attach aggregates
             candidate.before_aggregation->reorderAggregationKeysForProjection(key_name_pos_map);
@@ -5026,11 +4977,7 @@
             if (analysis_result.before_aggregation && analysis_result.optimize_aggregation_in_order)
                 attach_aggregation_in_order_info();
 
-<<<<<<< HEAD
-            if (rewrite_before_where(candidate, projection, required_columns, sample_block, {}))
-=======
             if (analysis_result.hasWhere() || analysis_result.hasPrewhere())
->>>>>>> df57f8e3
             {
                 const auto & actions
                     = analysis_result.before_aggregation ? analysis_result.before_aggregation : analysis_result.before_order_by;
@@ -5046,12 +4993,6 @@
             }
         }
     };
-<<<<<<< HEAD
-
-    for (const auto & projection : metadata_snapshot->projections)
-        add_projection_candidate(projection);
-=======
->>>>>>> df57f8e3
 
     ProjectionCandidate * selected_candidate = nullptr;
     size_t min_sum_marks = std::numeric_limits<size_t>::max();
@@ -5213,24 +5154,6 @@
         }
     }
 
-<<<<<<< HEAD
-        if (!selected_candidate)
-            return false;
-        else if (min_sum_marks == 0)
-        {
-            /// If selected_projection indicated an empty result set. Remember it in query_info but
-            /// don't use projection to run the query, because projection pipeline with empty result
-            /// set will not work correctly with empty_result_for_aggregation_by_empty_set.
-            query_info.merge_tree_empty_result = true;
-            return false;
-        }
-
-        if (selected_candidate->desc->type == ProjectionDescription::Type::Aggregate)
-        {
-            selected_candidate->aggregation_keys = select.getQueryAnalyzer()->aggregationKeys();
-            selected_candidate->aggregate_descriptions = select.getQueryAnalyzer()->aggregates();
-        }
-=======
     if (!selected_candidate)
         return std::nullopt;
     else if (min_sum_marks == 0)
@@ -5241,7 +5164,6 @@
         query_info.merge_tree_empty_result = true;
         return std::nullopt;
     }
->>>>>>> df57f8e3
 
     if (selected_candidate->desc->type == ProjectionDescription::Type::Aggregate)
     {
