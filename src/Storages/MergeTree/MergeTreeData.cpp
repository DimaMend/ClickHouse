--- conflicted
+++ resolved
@@ -2278,7 +2278,6 @@
         if (part->info.partition_id != drop_range.partition_id)
             throw Exception("Unexpected partition_id of part " + part->name + ". This is a bug.", ErrorCodes::LOGICAL_ERROR);
 
-<<<<<<< HEAD
         /// It's a DROP PART and it's already executed by fetching some covering part
         bool is_drop_part = !drop_range.isFakeDropRangePart() && drop_range.min_block;
 
@@ -2309,10 +2308,7 @@
             }
         }
 
-        if (part->info.min_block < drop_range.min_block)
-=======
         if (part->info.min_block < drop_range.min_block)    /// NOTE Always false, because drop_range.min_block == 0
->>>>>>> f043d891
         {
             if (drop_range.min_block <= part->info.max_block)
             {
