#include <Storages/MergeTree/MergeTreeData.h>

#include <AggregateFunctions/AggregateFunctionCount.h>
#include <Backups/BackupEntriesCollector.h>
#include <Backups/BackupEntryFromImmutableFile.h>
#include <Backups/BackupEntryFromSmallFile.h>
#include <Backups/BackupEntryWrappedWith.h>
#include <Backups/IBackup.h>
#include <Backups/RestorerFromBackup.h>
#include <Columns/ColumnObject.h>
#include <Compression/CompressedReadBuffer.h>
#include <DataTypes/DataTypeArray.h>
#include <DataTypes/DataTypeDate.h>
#include <DataTypes/DataTypeDateTime.h>
#include <DataTypes/DataTypeEnum.h>
#include <DataTypes/DataTypeLowCardinality.h>
#include <DataTypes/DataTypeNullable.h>
#include <DataTypes/DataTypeObject.h>
#include <DataTypes/DataTypeTuple.h>
#include <DataTypes/DataTypeUUID.h>
#include <DataTypes/NestedUtils.h>
#include <DataTypes/ObjectUtils.h>
#include <DataTypes/hasNullable.h>
#include <Disks/createVolume.h>
#include <Disks/ObjectStorages/DiskObjectStorage.h>
#include <Disks/TemporaryFileOnDisk.h>
#include <Functions/FunctionFactory.h>
#include <Functions/IFunction.h>
#include <IO/ConcatReadBuffer.h>
#include <IO/Operators.h>
#include <IO/ReadBufferFromMemory.h>
#include <IO/WriteBufferFromString.h>
#include <IO/S3Common.h>
#include <Interpreters/Aggregator.h>
#include <Interpreters/Context.h>
#include <Interpreters/ExpressionAnalyzer.h>
#include <Interpreters/InterpreterSelectQuery.h>
#include <Interpreters/MergeTreeTransaction.h>
#include <Interpreters/PartLog.h>
#include <Interpreters/TransactionLog.h>
#include <Interpreters/TreeRewriter.h>
#include <Interpreters/convertFieldToType.h>
#include <Interpreters/evaluateConstantExpression.h>
#include <Interpreters/inplaceBlockConversions.h>
#include <Parsers/ASTFunction.h>
#include <Parsers/ASTLiteral.h>
#include <Parsers/ASTNameTypePair.h>
#include <Parsers/ASTPartition.h>
#include <Parsers/ASTSetQuery.h>
#include <Parsers/ASTTablesInSelectQuery.h>
#include <Parsers/ExpressionListParsers.h>
#include <Parsers/parseQuery.h>
#include <Parsers/queryToString.h>
#include <Processors/Formats/IInputFormat.h>
#include <Processors/QueryPlan/ReadFromMergeTree.h>
#include <Storages/AlterCommands.h>
#include <Storages/Freeze.h>
#include <Storages/MergeTree/DataPartStorageOnDisk.h>
#include <Storages/MergeTree/MergeTreeBaseSelectProcessor.h>
#include <Storages/MergeTree/MergeTreeDataPartCompact.h>
#include <Storages/MergeTree/MergeTreeDataPartInMemory.h>
#include <Storages/MergeTree/MergeTreeDataPartWide.h>
#include <Storages/MergeTree/checkDataPart.h>
#include <Storages/MergeTree/localBackup.h>
#include <Storages/StorageMergeTree.h>
#include <Storages/StorageReplicatedMergeTree.h>
#include <Storages/StorageUniqueMergeTree.h>
#include <Storages/VirtualColumnUtils.h>
#include <Common/Increment.h>
#include <Common/SimpleIncrement.h>
#include <Common/Stopwatch.h>
#include <Common/StringUtils/StringUtils.h>
#include <Disks/TemporaryFileOnDisk.h>
#include <Common/escapeForFileName.h>
#include <Common/noexcept_scope.h>
#include <Common/quoteString.h>
#include <Common/typeid_cast.h>
<<<<<<< HEAD
=======
#include <Common/noexcept_scope.h>
#include <Processors/QueryPlan/ReadFromMergeTree.h>
#include <Processors/Formats/IInputFormat.h>
#include <AggregateFunctions/AggregateFunctionCount.h>
#include <Common/scope_guard_safe.h>
>>>>>>> 049103c5

#include <boost/range/adaptor/filtered.hpp>
#include <boost/range/algorithm_ext/erase.hpp>
#include <boost/algorithm/string/join.hpp>
#include <boost/algorithm/string/replace.hpp>

#include <base/insertAtEnd.h>
#include <base/sort.h>

#include <algorithm>
#include <atomic>
#include <iomanip>
#include <optional>
#include <set>
#include <thread>
#include <typeinfo>
#include <typeindex>
#include <unordered_set>
#include <filesystem>

#include <fmt/format.h>

    template <>
    struct fmt::formatter<DB::DataPartPtr> : fmt::formatter<std::string>
{
    template <typename FormatCtx>
    auto format(const DB::DataPartPtr & part, FormatCtx & ctx) const
    {
        return fmt::formatter<std::string>::format(part->name, ctx);
    }
};


namespace fs = std::filesystem;

namespace ProfileEvents
{
    extern const Event RejectedInserts;
    extern const Event DelayedInserts;
    extern const Event DelayedInsertsMilliseconds;
    extern const Event InsertedWideParts;
    extern const Event InsertedCompactParts;
    extern const Event InsertedInMemoryParts;
    extern const Event MergedIntoWideParts;
    extern const Event MergedIntoCompactParts;
    extern const Event MergedIntoInMemoryParts;
}

namespace CurrentMetrics
{
    extern const Metric DelayedInserts;
}


namespace
{
    constexpr UInt64 RESERVATION_MIN_ESTIMATION_SIZE = 1u * 1024u * 1024u; /// 1MB
}


namespace DB
{

namespace ErrorCodes
{
    extern const int NO_SUCH_DATA_PART;
    extern const int NOT_IMPLEMENTED;
    extern const int DIRECTORY_ALREADY_EXISTS;
    extern const int TOO_MANY_UNEXPECTED_DATA_PARTS;
    extern const int DUPLICATE_DATA_PART;
    extern const int NO_SUCH_COLUMN_IN_TABLE;
    extern const int LOGICAL_ERROR;
    extern const int ILLEGAL_COLUMN;
    extern const int ILLEGAL_TYPE_OF_COLUMN_FOR_FILTER;
    extern const int CORRUPTED_DATA;
    extern const int BAD_TYPE_OF_FIELD;
    extern const int BAD_ARGUMENTS;
    extern const int INVALID_PARTITION_VALUE;
    extern const int METADATA_MISMATCH;
    extern const int PART_IS_TEMPORARILY_LOCKED;
    extern const int TOO_MANY_PARTS;
    extern const int INCOMPATIBLE_COLUMNS;
    extern const int BAD_TTL_EXPRESSION;
    extern const int INCORRECT_FILE_NAME;
    extern const int BAD_DATA_PART_NAME;
    extern const int READONLY_SETTING;
    extern const int ABORTED;
    extern const int UNKNOWN_PART_TYPE;
    extern const int UNKNOWN_DISK;
    extern const int NOT_ENOUGH_SPACE;
    extern const int ALTER_OF_COLUMN_IS_FORBIDDEN;
    extern const int SUPPORT_IS_DISABLED;
    extern const int TOO_MANY_SIMULTANEOUS_QUERIES;
    extern const int INCORRECT_QUERY;
    extern const int CANNOT_RESTORE_TABLE;
    extern const int ZERO_COPY_REPLICATION_ERROR;
    extern const int SERIALIZATION_ERROR;
}


static void checkSampleExpression(const StorageInMemoryMetadata & metadata, bool allow_sampling_expression_not_in_primary_key, bool check_sample_column_is_correct)
{
    if (metadata.sampling_key.column_names.empty())
        throw Exception("There are no columns in sampling expression", ErrorCodes::INCORRECT_QUERY);

    const auto & pk_sample_block = metadata.getPrimaryKey().sample_block;
    if (!pk_sample_block.has(metadata.sampling_key.column_names[0]) && !allow_sampling_expression_not_in_primary_key)
        throw Exception("Sampling expression must be present in the primary key", ErrorCodes::BAD_ARGUMENTS);

    if (!check_sample_column_is_correct)
        return;

    const auto & sampling_key = metadata.getSamplingKey();
    DataTypePtr sampling_column_type = sampling_key.data_types[0];

    bool is_correct_sample_condition = false;
    if (sampling_key.data_types.size() == 1)
    {
        if (typeid_cast<const DataTypeUInt64 *>(sampling_column_type.get()))
            is_correct_sample_condition = true;
        else if (typeid_cast<const DataTypeUInt32 *>(sampling_column_type.get()))
            is_correct_sample_condition = true;
        else if (typeid_cast<const DataTypeUInt16 *>(sampling_column_type.get()))
            is_correct_sample_condition = true;
        else if (typeid_cast<const DataTypeUInt8 *>(sampling_column_type.get()))
            is_correct_sample_condition = true;
    }

    if (!is_correct_sample_condition)
        throw Exception(
            "Invalid sampling column type in storage parameters: " + sampling_column_type->getName()
            + ". Must be one unsigned integer type",
            ErrorCodes::ILLEGAL_TYPE_OF_COLUMN_FOR_FILTER);
}

MergeTreeData::MergeTreeData(
    const StorageID & table_id_,
    const String & relative_data_path_,
    const StorageInMemoryMetadata & metadata_,
    ContextMutablePtr context_,
    const String & date_column_name,
    const MergingParams & merging_params_,
    std::unique_ptr<MergeTreeSettings> storage_settings_,
    bool require_part_metadata_,
    bool attach,
    BrokenPartCallback broken_part_callback_)
    : IStorage(table_id_)
    , WithMutableContext(context_->getGlobalContext())
    , merging_params(merging_params_)
    , require_part_metadata(require_part_metadata_)
    , relative_data_path(relative_data_path_)
    , broken_part_callback(broken_part_callback_)
    , log_name(std::make_shared<String>(table_id_.getNameForLogs()))
    , log(&Poco::Logger::get(*log_name))
    , storage_settings(std::move(storage_settings_))
    , pinned_part_uuids(std::make_shared<PinnedPartUUIDs>())
    , data_parts_by_info(data_parts_indexes.get<TagByInfo>())
    , data_parts_by_state_and_info(data_parts_indexes.get<TagByStateAndInfo>())
    , parts_mover(this)
    , background_operations_assignee(*this, BackgroundJobsAssignee::Type::DataProcessing, getContext())
    , background_moves_assignee(*this, BackgroundJobsAssignee::Type::Moving, getContext())
    , use_metadata_cache(getSettings()->use_metadata_cache)
{
    context_->getGlobalContext()->initializeBackgroundExecutorsIfNeeded();

    const auto settings = getSettings();
    allow_nullable_key = attach || settings->allow_nullable_key;

    if (relative_data_path.empty())
        throw Exception("MergeTree storages require data path", ErrorCodes::INCORRECT_FILE_NAME);

    /// Check sanity of MergeTreeSettings. Only when table is created.
    if (!attach)
        settings->sanityCheck(getContext()->getMergeMutateExecutor()->getMaxTasksCount());

    MergeTreeDataFormatVersion min_format_version(0);
    if (!date_column_name.empty())
    {
        try
        {
            checkPartitionKeyAndInitMinMax(metadata_.partition_key);
            setProperties(metadata_, metadata_, attach);
            if (minmax_idx_date_column_pos == -1)
                throw Exception("Could not find Date column", ErrorCodes::BAD_TYPE_OF_FIELD);
        }
        catch (Exception & e)
        {
            /// Better error message.
            e.addMessage("(while initializing MergeTree partition key from date column " + backQuote(date_column_name) + ")");
            throw;
        }
    }
    else
    {
        is_custom_partitioned = true;
        checkPartitionKeyAndInitMinMax(metadata_.partition_key);
        min_format_version = MERGE_TREE_DATA_MIN_FORMAT_VERSION_WITH_CUSTOM_PARTITIONING;
    }
    setProperties(metadata_, metadata_, attach);

    /// NOTE: using the same columns list as is read when performing actual merges.
    merging_params.check(metadata_);

    if (metadata_.sampling_key.definition_ast != nullptr)
    {
        /// This is for backward compatibility.
        checkSampleExpression(metadata_, attach || settings->compatibility_allow_sampling_expression_not_in_primary_key,
                              settings->check_sample_column_is_correct && !attach);
    }

    checkTTLExpressions(metadata_, metadata_);

    const auto format_version_path = fs::path(relative_data_path) / MergeTreeData::FORMAT_VERSION_FILE_NAME;
    std::optional<UInt32> read_format_version;
    /// Creating directories, if not exist.
    for (const auto & disk : getDisks())
    {
        if (disk->isBroken())
            continue;

        disk->createDirectories(relative_data_path);
        disk->createDirectories(fs::path(relative_data_path) / MergeTreeData::DETACHED_DIR_NAME);

        if (disk->exists(format_version_path))
        {
            auto buf = disk->readFile(format_version_path);
            UInt32 current_format_version{0};
            readIntText(current_format_version, *buf);
            if (!buf->eof())
                throw Exception(ErrorCodes::CORRUPTED_DATA, "Bad version file: {}", fullPath(disk, format_version_path));

            if (!read_format_version.has_value())
                read_format_version = current_format_version;
            else if (*read_format_version != current_format_version)
                throw Exception(ErrorCodes::CORRUPTED_DATA, "Version file on {} contains version {} expected version is {}.", fullPath(disk, format_version_path), current_format_version, *read_format_version);
        }
    }

    // When data path or file not exists, ignore the format_version check
    if (!attach || !read_format_version)
    {
        format_version = min_format_version;

        // try to write to first non-readonly disk
        for (const auto & disk : getStoragePolicy()->getDisks())
        {
            if (!disk->isReadOnly())
            {
                auto buf = disk->writeFile(format_version_path, DBMS_DEFAULT_BUFFER_SIZE, WriteMode::Rewrite, context_->getWriteSettings());
                writeIntText(format_version.toUnderType(), *buf);
                if (getContext()->getSettingsRef().fsync_metadata)
                    buf->sync();

                break;
            }
        }
    }
    else
    {
        format_version = *read_format_version;
    }

    if (format_version < min_format_version)
    {
        if (min_format_version == MERGE_TREE_DATA_MIN_FORMAT_VERSION_WITH_CUSTOM_PARTITIONING.toUnderType())
            throw Exception(
                "MergeTree data format version on disk doesn't support custom partitioning",
                ErrorCodes::METADATA_MISMATCH);
    }

    String reason;
    if (!canUsePolymorphicParts(*settings, &reason) && !reason.empty())
        LOG_WARNING(log, "{} Settings 'min_rows_for_wide_part', 'min_bytes_for_wide_part', "
            "'min_rows_for_compact_part' and 'min_bytes_for_compact_part' will be ignored.", reason);

#if !USE_ROCKSDB
    if (use_metadata_cache)
        throw Exception(ErrorCodes::LOGICAL_ERROR, "Can't use merge tree metadata cache if clickhouse was compiled without rocksdb");
#endif

    common_assignee_trigger = [this] (bool delay) noexcept
    {
        if (delay)
            background_operations_assignee.postpone();
        else
            background_operations_assignee.trigger();
    };

    moves_assignee_trigger = [this] (bool delay) noexcept
    {
        if (delay)
            background_moves_assignee.postpone();
        else
            background_moves_assignee.trigger();
    };
}

StoragePolicyPtr MergeTreeData::getStoragePolicy() const
{
    return getContext()->getStoragePolicy(getSettings()->storage_policy);
}

bool MergeTreeData::supportsFinal() const
{
    return merging_params.mode == MergingParams::Collapsing
        || merging_params.mode == MergingParams::Summing
        || merging_params.mode == MergingParams::Aggregating
        || merging_params.mode == MergingParams::Replacing
        || merging_params.mode == MergingParams::Graphite
        || merging_params.mode == MergingParams::VersionedCollapsing;
}

static void checkKeyExpression(const ExpressionActions & expr, const Block & sample_block, const String & key_name, bool allow_nullable_key)
{
    if (expr.hasArrayJoin())
        throw Exception(key_name + " key cannot contain array joins", ErrorCodes::ILLEGAL_COLUMN);

    try
    {
        expr.assertDeterministic();
    }
    catch (Exception & e)
    {
        e.addMessage(fmt::format("for {} key", key_name));
        throw;
    }

    for (const ColumnWithTypeAndName & element : sample_block)
    {
        const ColumnPtr & column = element.column;
        if (column && (isColumnConst(*column) || column->isDummy()))
            throw Exception(ErrorCodes::ILLEGAL_COLUMN, "{} key cannot contain constants", key_name);

        if (!allow_nullable_key && hasNullable(element.type))
            throw Exception(
                ErrorCodes::ILLEGAL_COLUMN, "{} key contains nullable columns, but merge tree setting `allow_nullable_key` is disabled", key_name);
    }
}

void MergeTreeData::checkProperties(
    const StorageInMemoryMetadata & new_metadata, const StorageInMemoryMetadata & old_metadata, bool attach) const
{
    if (!new_metadata.sorting_key.definition_ast)
        throw Exception("ORDER BY cannot be empty", ErrorCodes::BAD_ARGUMENTS);

    KeyDescription new_sorting_key = new_metadata.sorting_key;
    KeyDescription new_primary_key = new_metadata.primary_key;

    size_t sorting_key_size = new_sorting_key.column_names.size();
    size_t primary_key_size = new_primary_key.column_names.size();
    if (primary_key_size > sorting_key_size)
        throw Exception("Primary key must be a prefix of the sorting key, but its length: "
            + toString(primary_key_size) + " is greater than the sorting key length: " + toString(sorting_key_size),
            ErrorCodes::BAD_ARGUMENTS);

    NameSet primary_key_columns_set;

    for (size_t i = 0; i < sorting_key_size; ++i)
    {
        const String & sorting_key_column = new_sorting_key.column_names[i];

        if (i < primary_key_size)
        {
            const String & pk_column = new_primary_key.column_names[i];
            if (pk_column != sorting_key_column)
                throw Exception("Primary key must be a prefix of the sorting key, but the column in the position "
                    + toString(i) + " is " + sorting_key_column +", not " + pk_column,
                    ErrorCodes::BAD_ARGUMENTS);

            if (!primary_key_columns_set.emplace(pk_column).second)
                throw Exception("Primary key contains duplicate columns", ErrorCodes::BAD_ARGUMENTS);

        }
    }

    /// Check UNIQUE KEY is the subset of PRIMARY KEY
    if (merging_params.mode == MergingParams::Unique)
    {
        NameSet unique_key_columns_set;
        KeyDescription unique_key = new_metadata.unique_key;
        size_t unique_key_size = unique_key.column_names.size();
        for (size_t i = 0; i < unique_key_size; ++i)
        {
            auto unique_column = unique_key.column_names[i];
            if (!primary_key_columns_set.contains(unique_column))
                throw Exception(
                    ErrorCodes::BAD_ARGUMENTS,
                    "Unique Key must be the subset of Primary Key, but the column {} in the position {} is not",
                    unique_column,
                    i);
            if (!unique_key_columns_set.emplace(unique_column).second)
                throw Exception("Unique key contains duplicate columns", ErrorCodes::BAD_ARGUMENTS);
        }
    }

    auto all_columns = new_metadata.columns.getAllPhysical();

    /// Order by check AST
    if (old_metadata.hasSortingKey())
    {
        /// This is ALTER, not CREATE/ATTACH TABLE. Let us check that all new columns used in the sorting key
        /// expression have just been added (so that the sorting order is guaranteed to be valid with the new key).

        Names new_primary_key_columns = new_primary_key.column_names;
        Names new_sorting_key_columns = new_sorting_key.column_names;

        ASTPtr added_key_column_expr_list = std::make_shared<ASTExpressionList>();
        const auto & old_sorting_key_columns = old_metadata.getSortingKeyColumns();
        for (size_t new_i = 0, old_i = 0; new_i < sorting_key_size; ++new_i)
        {
            if (old_i < old_sorting_key_columns.size())
            {
                if (new_sorting_key_columns[new_i] != old_sorting_key_columns[old_i])
                    added_key_column_expr_list->children.push_back(new_sorting_key.expression_list_ast->children[new_i]);
                else
                    ++old_i;
            }
            else
                added_key_column_expr_list->children.push_back(new_sorting_key.expression_list_ast->children[new_i]);
        }

        if (!added_key_column_expr_list->children.empty())
        {
            auto syntax = TreeRewriter(getContext()).analyze(added_key_column_expr_list, all_columns);
            Names used_columns = syntax->requiredSourceColumns();

            NamesAndTypesList deleted_columns;
            NamesAndTypesList added_columns;
            old_metadata.getColumns().getAllPhysical().getDifference(all_columns, deleted_columns, added_columns);

            for (const String & col : used_columns)
            {
                if (!added_columns.contains(col) || deleted_columns.contains(col))
                    throw Exception("Existing column " + backQuoteIfNeed(col) + " is used in the expression that was "
                        "added to the sorting key. You can add expressions that use only the newly added columns",
                        ErrorCodes::BAD_ARGUMENTS);

                if (new_metadata.columns.getDefaults().contains(col))
                    throw Exception("Newly added column " + backQuoteIfNeed(col) + " has a default expression, so adding "
                        "expressions that use it to the sorting key is forbidden",
                        ErrorCodes::BAD_ARGUMENTS);
            }
        }
    }

    if (!new_metadata.secondary_indices.empty())
    {
        std::unordered_set<String> indices_names;

        for (const auto & index : new_metadata.secondary_indices)
        {

            MergeTreeIndexFactory::instance().validate(index, attach);

            if (indices_names.find(index.name) != indices_names.end())
                throw Exception(
                        "Index with name " + backQuote(index.name) + " already exists",
                        ErrorCodes::LOGICAL_ERROR);

            indices_names.insert(index.name);
        }
    }

    if (!new_metadata.projections.empty())
    {
        std::unordered_set<String> projections_names;

        for (const auto & projection : new_metadata.projections)
        {
            if (projections_names.find(projection.name) != projections_names.end())
                throw Exception(
                        "Projection with name " + backQuote(projection.name) + " already exists",
                        ErrorCodes::LOGICAL_ERROR);

            projections_names.insert(projection.name);
        }
    }

    checkKeyExpression(*new_sorting_key.expression, new_sorting_key.sample_block, "Sorting", allow_nullable_key);
}

void MergeTreeData::setProperties(const StorageInMemoryMetadata & new_metadata, const StorageInMemoryMetadata & old_metadata, bool attach)
{
    checkProperties(new_metadata, old_metadata, attach);
    setInMemoryMetadata(new_metadata);
}

namespace
{

ExpressionActionsPtr getCombinedIndicesExpression(
    const KeyDescription & key,
    const IndicesDescription & indices,
    const ColumnsDescription & columns,
    ContextPtr context)
{
    ASTPtr combined_expr_list = key.expression_list_ast->clone();

    for (const auto & index : indices)
        for (const auto & index_expr : index.expression_list_ast->children)
            combined_expr_list->children.push_back(index_expr->clone());

    auto syntax_result = TreeRewriter(context).analyze(combined_expr_list, columns.getAllPhysical());
    return ExpressionAnalyzer(combined_expr_list, syntax_result, context).getActions(false);
}

}

ExpressionActionsPtr MergeTreeData::getMinMaxExpr(const KeyDescription & partition_key, const ExpressionActionsSettings & settings)
{
    NamesAndTypesList partition_key_columns;
    if (!partition_key.column_names.empty())
        partition_key_columns = partition_key.expression->getRequiredColumnsWithTypes();

    return std::make_shared<ExpressionActions>(std::make_shared<ActionsDAG>(partition_key_columns), settings);
}

Names MergeTreeData::getMinMaxColumnsNames(const KeyDescription & partition_key)
{
    if (!partition_key.column_names.empty())
        return partition_key.expression->getRequiredColumns();
    return {};
}

DataTypes MergeTreeData::getMinMaxColumnsTypes(const KeyDescription & partition_key)
{
    if (!partition_key.column_names.empty())
        return partition_key.expression->getRequiredColumnsWithTypes().getTypes();
    return {};
}

ExpressionActionsPtr MergeTreeData::getPrimaryKeyAndSkipIndicesExpression(const StorageMetadataPtr & metadata_snapshot) const
{
    return getCombinedIndicesExpression(metadata_snapshot->getPrimaryKey(), metadata_snapshot->getSecondaryIndices(), metadata_snapshot->getColumns(), getContext());
}

ExpressionActionsPtr MergeTreeData::getSortingKeyAndSkipIndicesExpression(const StorageMetadataPtr & metadata_snapshot) const
{
    return getCombinedIndicesExpression(metadata_snapshot->getSortingKey(), metadata_snapshot->getSecondaryIndices(), metadata_snapshot->getColumns(), getContext());
}

ExpressionActionsPtr MergeTreeData::getUniqueKeyExpression(const StorageMetadataPtr & metadata_snapshot) const
{
    const auto & unique_key = metadata_snapshot->getUniqueKey();
    if (!unique_key.expression_list_ast)
        return nullptr;
    ASTPtr expr_list = unique_key.expression_list_ast->clone();
    auto syntax_result = TreeRewriter(getContext()).analyze(expr_list, metadata_snapshot->getColumns().getAllPhysical());
    return ExpressionAnalyzer(expr_list, syntax_result, getContext()).getActions(false);
}

void MergeTreeData::checkPartitionKeyAndInitMinMax(const KeyDescription & new_partition_key)
{
    if (new_partition_key.expression_list_ast->children.empty())
        return;

    checkKeyExpression(*new_partition_key.expression, new_partition_key.sample_block, "Partition", allow_nullable_key);

    /// Add all columns used in the partition key to the min-max index.
    DataTypes minmax_idx_columns_types = getMinMaxColumnsTypes(new_partition_key);

    /// Try to find the date column in columns used by the partition key (a common case).
    /// If there are no - DateTime or DateTime64 would also suffice.

    bool has_date_column = false;
    bool has_datetime_column = false;

    for (size_t i = 0; i < minmax_idx_columns_types.size(); ++i)
    {
        if (isDate(minmax_idx_columns_types[i]))
        {
            if (!has_date_column)
            {
                minmax_idx_date_column_pos = i;
                has_date_column = true;
            }
            else
            {
                /// There is more than one Date column in partition key and we don't know which one to choose.
                minmax_idx_date_column_pos = -1;
            }
        }
    }
    if (!has_date_column)
    {
        for (size_t i = 0; i < minmax_idx_columns_types.size(); ++i)
        {
            if (isDateTime(minmax_idx_columns_types[i])
                || isDateTime64(minmax_idx_columns_types[i])
            )
            {
                if (!has_datetime_column)
                {
                    minmax_idx_time_column_pos = i;
                    has_datetime_column = true;
                }
                else
                {
                    /// There is more than one DateTime column in partition key and we don't know which one to choose.
                    minmax_idx_time_column_pos = -1;
                }
            }
        }
    }
}


void MergeTreeData::checkTTLExpressions(const StorageInMemoryMetadata & new_metadata, const StorageInMemoryMetadata & old_metadata) const
{
    auto new_column_ttls = new_metadata.column_ttls_by_name;

    if (!new_column_ttls.empty())
    {
        NameSet columns_ttl_forbidden;

        if (old_metadata.hasPartitionKey())
            for (const auto & col : old_metadata.getColumnsRequiredForPartitionKey())
                columns_ttl_forbidden.insert(col);

        if (old_metadata.hasSortingKey())
            for (const auto & col : old_metadata.getColumnsRequiredForSortingKey())
                columns_ttl_forbidden.insert(col);

        for (const auto & [name, ttl_description] : new_column_ttls)
        {
            if (columns_ttl_forbidden.contains(name))
                throw Exception("Trying to set TTL for key column " + name, ErrorCodes::ILLEGAL_COLUMN);
        }
    }
    auto new_table_ttl = new_metadata.table_ttl;

    if (new_table_ttl.definition_ast)
    {
        for (const auto & move_ttl : new_table_ttl.move_ttl)
        {
            if (!move_ttl.if_exists && !getDestinationForMoveTTL(move_ttl))
            {
                String message;
                if (move_ttl.destination_type == DataDestinationType::DISK)
                    message = "No such disk " + backQuote(move_ttl.destination_name) + " for given storage policy";
                else
                    message = "No such volume " + backQuote(move_ttl.destination_name) + " for given storage policy";

                throw Exception(message, ErrorCodes::BAD_TTL_EXPRESSION);
            }
        }
    }
}


void MergeTreeData::checkStoragePolicy(const StoragePolicyPtr & new_storage_policy) const
{
    const auto old_storage_policy = getStoragePolicy();
    old_storage_policy->checkCompatibleWith(new_storage_policy);
}


void MergeTreeData::MergingParams::check(const StorageInMemoryMetadata & metadata) const
{
    const auto columns = metadata.getColumns().getAllPhysical();

    if (!sign_column.empty() && mode != MergingParams::Collapsing && mode != MergingParams::VersionedCollapsing)
        throw Exception("Sign column for MergeTree cannot be specified in modes except Collapsing or VersionedCollapsing.",
                        ErrorCodes::LOGICAL_ERROR);

    if (!version_column.empty() && mode != MergingParams::Replacing && mode != MergingParams::VersionedCollapsing
        && mode != MergingParams::Unique)
        throw Exception("Version column for MergeTree cannot be specified in modes except Replacing or VersionedCollapsing.",
                        ErrorCodes::LOGICAL_ERROR);

    if (!columns_to_sum.empty() && mode != MergingParams::Summing)
        throw Exception("List of columns to sum for MergeTree cannot be specified in all modes except Summing.",
                        ErrorCodes::LOGICAL_ERROR);

    /// Check that if the sign column is needed, it exists and is of type Int8.
    auto check_sign_column = [this, & columns](bool is_optional, const std::string & storage)
    {
        if (sign_column.empty())
        {
            if (is_optional)
                return;

            throw Exception("Logical error: Sign column for storage " + storage + " is empty", ErrorCodes::LOGICAL_ERROR);
        }

        bool miss_column = true;
        for (const auto & column : columns)
        {
            if (column.name == sign_column)
            {
                if (!typeid_cast<const DataTypeInt8 *>(column.type.get()))
                    throw Exception("Sign column (" + sign_column + ") for storage " + storage + " must have type Int8."
                            " Provided column of type " + column.type->getName() + ".", ErrorCodes::BAD_TYPE_OF_FIELD);
                miss_column = false;
                break;
            }
        }
        if (miss_column)
            throw Exception("Sign column " + sign_column + " does not exist in table declaration.", ErrorCodes::NO_SUCH_COLUMN_IN_TABLE);
    };

    /// that if the version_column column is needed, it exists and is of unsigned integer type.
    auto check_version_column = [this, & columns](bool is_optional, const std::string & storage)
    {
        if (version_column.empty())
        {
            if (is_optional)
                return;

            throw Exception("Logical error: Version column for storage " + storage + " is empty", ErrorCodes::LOGICAL_ERROR);
        }

        bool miss_column = true;
        for (const auto & column : columns)
        {
            if (column.name == version_column)
            {
                if (!column.type->canBeUsedAsVersion())
                    throw Exception("The column " + version_column +
                        " cannot be used as a version column for storage " + storage +
                        " because it is of type " + column.type->getName() +
                        " (must be of an integer type or of type Date/DateTime/DateTime64)", ErrorCodes::BAD_TYPE_OF_FIELD);
                miss_column = false;
                break;
            }
        }
        if (miss_column)
            throw Exception("Version column " + version_column + " does not exist in table declaration.", ErrorCodes::NO_SUCH_COLUMN_IN_TABLE);
    };

    if (mode == MergingParams::Collapsing)
        check_sign_column(false, "CollapsingMergeTree");

    if (mode == MergingParams::Summing)
    {
        /// If columns_to_sum are set, then check that such columns exist.
        for (const auto & column_to_sum : columns_to_sum)
        {
            auto check_column_to_sum_exists = [& column_to_sum](const NameAndTypePair & name_and_type)
            {
                return column_to_sum == Nested::extractTableName(name_and_type.name);
            };
            if (columns.end() == std::find_if(columns.begin(), columns.end(), check_column_to_sum_exists))
                throw Exception(
                        "Column " + column_to_sum + " listed in columns to sum does not exist in table declaration.", ErrorCodes::NO_SUCH_COLUMN_IN_TABLE);
        }

        /// Check that summing columns are not in partition key.
        if (metadata.isPartitionKeyDefined())
        {
            auto partition_key_columns = metadata.getPartitionKey().column_names;

            Names names_intersection;
            std::set_intersection(columns_to_sum.begin(), columns_to_sum.end(),
                                  partition_key_columns.begin(), partition_key_columns.end(),
                                  std::back_inserter(names_intersection));

            if (!names_intersection.empty())
                throw Exception("Columns: " + boost::algorithm::join(names_intersection, ", ") +
                " listed both in columns to sum and in partition key. That is not allowed.", ErrorCodes::BAD_ARGUMENTS);
        }
    }

    if (mode == MergingParams::Replacing)
        check_version_column(true, "ReplacingMergeTree");

    if (mode == MergingParams::VersionedCollapsing)
    {
        check_sign_column(false, "VersionedCollapsingMergeTree");
        check_version_column(false, "VersionedCollapsingMergeTree");
    }

    /// TODO Checks for Graphite mode.
}


DataTypePtr MergeTreeData::getPartitionValueType() const
{
    DataTypePtr partition_value_type;
    auto partition_types = getInMemoryMetadataPtr()->partition_key.sample_block.getDataTypes();
    if (partition_types.empty())
        partition_value_type = std::make_shared<DataTypeUInt8>();
    else
        partition_value_type = std::make_shared<DataTypeTuple>(std::move(partition_types));
    return partition_value_type;
}


Block MergeTreeData::getSampleBlockWithVirtualColumns() const
{
    DataTypePtr partition_value_type = getPartitionValueType();
    return {
        ColumnWithTypeAndName(ColumnString::create(), std::make_shared<DataTypeString>(), "_part"),
        ColumnWithTypeAndName(ColumnString::create(), std::make_shared<DataTypeString>(), "_partition_id"),
        ColumnWithTypeAndName(ColumnUUID::create(), std::make_shared<DataTypeUUID>(), "_part_uuid"),
        ColumnWithTypeAndName(partition_value_type->createColumn(), partition_value_type, "_partition_value")};
}


Block MergeTreeData::getBlockWithVirtualPartColumns(const MergeTreeData::DataPartsVector & parts, bool one_part, bool ignore_empty) const
{
    auto block = getSampleBlockWithVirtualColumns();
    MutableColumns columns = block.mutateColumns();

    auto & part_column = columns[0];
    auto & partition_id_column = columns[1];
    auto & part_uuid_column = columns[2];
    auto & partition_value_column = columns[3];

    bool has_partition_value = typeid_cast<const ColumnTuple *>(partition_value_column.get());
    for (const auto & part_or_projection : parts)
    {
        if (ignore_empty && part_or_projection->isEmpty())
            continue;
        const auto * part = part_or_projection->isProjectionPart() ? part_or_projection->getParentPart() : part_or_projection.get();
        part_column->insert(part->name);
        partition_id_column->insert(part->info.partition_id);
        part_uuid_column->insert(part->uuid);
        Tuple tuple(part->partition.value.begin(), part->partition.value.end());
        if (has_partition_value)
            partition_value_column->insert(tuple);

        if (one_part)
        {
            part_column = ColumnConst::create(std::move(part_column), 1);
            partition_id_column = ColumnConst::create(std::move(partition_id_column), 1);
            part_uuid_column = ColumnConst::create(std::move(part_uuid_column), 1);
            if (has_partition_value)
                partition_value_column = ColumnConst::create(std::move(partition_value_column), 1);
            break;
        }
    }

    block.setColumns(std::move(columns));
    if (!has_partition_value)
        block.erase("_partition_value");
    return block;
}


std::optional<UInt64> MergeTreeData::totalRowsByPartitionPredicateImpl(
    const SelectQueryInfo & query_info, ContextPtr local_context, const DataPartsVector & parts) const
{
    if (parts.empty())
        return 0u;
    auto metadata_snapshot = getInMemoryMetadataPtr();
    ASTPtr expression_ast;
    Block virtual_columns_block = getBlockWithVirtualPartColumns(parts, true /* one_part */);

    // Generate valid expressions for filtering
    bool valid = VirtualColumnUtils::prepareFilterBlockWithQuery(query_info.query, local_context, virtual_columns_block, expression_ast);

    PartitionPruner partition_pruner(metadata_snapshot, query_info, local_context, true /* strict */);
    if (partition_pruner.isUseless() && !valid)
        return {};

    std::unordered_set<String> part_values;
    if (valid && expression_ast)
    {
        virtual_columns_block = getBlockWithVirtualPartColumns(parts, false /* one_part */);
        VirtualColumnUtils::filterBlockWithQuery(query_info.query, virtual_columns_block, local_context, expression_ast);
        part_values = VirtualColumnUtils::extractSingleValueFromBlock<String>(virtual_columns_block, "_part");
        if (part_values.empty())
            return 0;
    }
    // At this point, empty `part_values` means all parts.

    size_t res = 0;
    for (const auto & part : parts)
    {
        if ((part_values.empty() || part_values.find(part->name) != part_values.end()) && !partition_pruner.canBePruned(*part))
            res += part->rows_count;
    }
    return res;
}


String MergeTreeData::MergingParams::getModeName() const
{
    switch (mode)
    {
        case Ordinary:      return "";
        case Collapsing:    return "Collapsing";
        case Summing:       return "Summing";
        case Aggregating:   return "Aggregating";
        case Replacing:     return "Replacing";
        case Graphite:      return "Graphite";
        case VersionedCollapsing: return "VersionedCollapsing";
        case Unique:
            return "Unique";
    }

    UNREACHABLE();
}

Int64 MergeTreeData::getMaxBlockNumber() const
{
    auto lock = lockParts();

    Int64 max_block_num = 0;
    for (const DataPartPtr & part : data_parts_by_info)
        max_block_num = std::max({max_block_num, part->info.max_block, part->info.mutation});

    return max_block_num;
}

void MergeTreeData::loadDataPartsFromDisk(
    MutableDataPartsVector & broken_parts_to_detach,
    MutableDataPartsVector & duplicate_parts_to_remove,
    ThreadPool & pool,
    size_t num_parts,
    std::queue<std::vector<std::pair<String, DiskPtr>>> & parts_queue,
    bool skip_sanity_checks,
    const MergeTreeSettingsPtr & settings,
    const std::shared_ptr<const TableVersion> & table_version)
{
    /// Parallel loading of data parts.
    pool.setMaxThreads(std::min(static_cast<size_t>(settings->max_part_loading_threads), num_parts));
    size_t num_threads = pool.getMaxThreads();
    LOG_DEBUG(log, "Going to use {} threads to load parts", num_threads);

    std::vector<size_t> parts_per_thread(num_threads, num_parts / num_threads);
    for (size_t i = 0ul; i < num_parts % num_threads; ++i)
        ++parts_per_thread[i];

    /// Prepare data parts for parallel loading. Threads will focus on given disk first, then steal
    /// others' tasks when finish current disk part loading process.
    std::vector<std::vector<std::pair<String, DiskPtr>>> threads_parts(num_threads);
    std::set<size_t> remaining_thread_parts;
    std::queue<size_t> threads_queue;
    for (size_t i = 0; i < num_threads; ++i)
    {
        remaining_thread_parts.insert(i);
        threads_queue.push(i);
    }

    while (!parts_queue.empty())
    {
        assert(!threads_queue.empty());
        size_t i = threads_queue.front();
        auto & need_parts = parts_per_thread[i];
        assert(need_parts > 0);
        auto & thread_parts = threads_parts[i];
        auto & current_parts = parts_queue.front();
        assert(!current_parts.empty());
        auto parts_to_grab = std::min(need_parts, current_parts.size());

        thread_parts.insert(thread_parts.end(), current_parts.end() - parts_to_grab, current_parts.end());
        current_parts.resize(current_parts.size() - parts_to_grab);
        need_parts -= parts_to_grab;

        /// Before processing next thread, change disk if possible.
        /// Different threads will likely start loading parts from different disk,
        /// which may improve read parallelism for JBOD.

        /// If current disk still has some parts, push it to the tail.
        if (!current_parts.empty())
            parts_queue.push(std::move(current_parts));
        parts_queue.pop();

        /// If current thread still want some parts, push it to the tail.
        if (need_parts > 0)
            threads_queue.push(i);
        threads_queue.pop();
    }
    assert(threads_queue.empty());
    assert(std::all_of(threads_parts.begin(), threads_parts.end(), [](const std::vector<std::pair<String, DiskPtr>> & parts)
    {
        return !parts.empty();
    }));

    size_t suspicious_broken_parts = 0;
    size_t suspicious_broken_parts_bytes = 0;
    std::atomic<bool> has_adaptive_parts = false;
    std::atomic<bool> has_non_adaptive_parts = false;
    std::atomic<bool> has_lightweight_in_parts = false;

    std::mutex mutex;
    auto load_part = [&](const String & part_name, const DiskPtr & part_disk_ptr)
    {
        auto part_opt = MergeTreePartInfo::tryParsePartName(part_name, format_version);
        if (!part_opt)
            return;

        const auto & part_info = *part_opt;
        auto single_disk_volume = std::make_shared<SingleDiskVolume>("volume_" + part_name, part_disk_ptr, 0);
        auto data_part_storage = std::make_shared<DataPartStorageOnDisk>(single_disk_volume, relative_data_path, part_name);
        auto part = createPart(part_name, part_info, data_part_storage);
        bool broken = false;

        LOG_TRACE(log, "Loading part {} ({}) from disk {}", part_name, part->getType().toString(), part_disk_ptr->getName());

        String part_path = fs::path(relative_data_path) / part_name;
        String marker_path = fs::path(part_path) / IMergeTreeDataPart::DELETE_ON_DESTROY_MARKER_FILE_NAME;
        if (part_disk_ptr->exists(marker_path))
        {
            /// NOTE: getBytesOnDisk() cannot be used here, since it maybe zero of checksums.txt will not exist
            size_t size_of_part = data_part_storage->calculateTotalSizeOnDisk();
            LOG_WARNING(log,
                "Detaching stale part {}{} (size: {}), which should have been deleted after a move. "
                "That can only happen after unclean restart of ClickHouse after move of a part having an operation blocking that stale copy of part.",
                getFullPathOnDisk(part_disk_ptr), part_name, formatReadableSizeWithBinarySuffix(size_of_part));
            std::lock_guard loading_lock(mutex);
            broken_parts_to_detach.push_back(part);
            ++suspicious_broken_parts;
            suspicious_broken_parts_bytes += size_of_part;
            return;
        }

        try
        {
            part->loadColumnsChecksumsIndexes(require_part_metadata, true);
        }
        catch (const Exception & e)
        {
            /// Don't count the part as broken if there is not enough memory to load it.
            /// In fact, there can be many similar situations.
            /// But it is OK, because there is a safety guard against deleting too many parts.
            if (isNotEnoughMemoryErrorCode(e.code()))
                throw;

            broken = true;
            tryLogCurrentException(log, fmt::format("while loading part {} on path {}", part->name, part_path));
        }
        catch (...)
        {
            broken = true;
            tryLogCurrentException(log, fmt::format("while loading part {} on path {}", part->name, part_path));
        }

        /// Ignore broken parts that can appear as a result of hard server restart.
        if (broken)
        {
            std::optional<size_t> size_of_part;
            try
            {
                /// NOTE: getBytesOnDisk() cannot be used here, since it maybe zero of checksums.txt will not exist
                size_of_part = data_part_storage->calculateTotalSizeOnDisk();
            }
            catch (...)
            {
                tryLogCurrentException(log, fmt::format("while calculating part size {} on path {}", part->name, part_path));
            }

            std::string part_size_str = "failed to calculate size";
            if (size_of_part.has_value())
                part_size_str = formatReadableSizeWithBinarySuffix(*size_of_part);

            LOG_ERROR(log,
                "Detaching broken part {}{} (size: {}). "
                "If it happened after update, it is likely because of backward incompatibility. "
                "You need to resolve this manually",
                getFullPathOnDisk(part_disk_ptr), part_name, part_size_str);
            std::lock_guard loading_lock(mutex);
            broken_parts_to_detach.push_back(part);
            ++suspicious_broken_parts;
            if (size_of_part.has_value())
                suspicious_broken_parts_bytes += *size_of_part;
            return;
        }
        if (!part->index_granularity_info.mark_type.adaptive)
            has_non_adaptive_parts.store(true, std::memory_order_relaxed);
        else
            has_adaptive_parts.store(true, std::memory_order_relaxed);

        /// Check if there is lightweight delete in part
        if (part->hasLightweightDelete())
            has_lightweight_in_parts.store(true, std::memory_order_relaxed);

        part->modification_time = part_disk_ptr->getLastModified(fs::path(relative_data_path) / part_name).epochTime();
        /// Assume that all parts are Active, covered parts will be detected and marked as Outdated later
        part->setState(DataPartState::Active);

        std::lock_guard loading_lock(mutex);
        auto [it, inserted] = data_parts_indexes.insert(part);
        /// Remove duplicate parts with the same checksum.
        if (!inserted)
        {
            if ((*it)->checksums.getTotalChecksumHex() == part->checksums.getTotalChecksumHex())
            {
                LOG_ERROR(log, "Remove duplicate part {}", data_part_storage->getFullPath());
                duplicate_parts_to_remove.push_back(part);
            }
            else
                throw Exception("Part " + part->name + " already exists but with different checksums", ErrorCodes::DUPLICATE_DATA_PART);
        }

        if (table_version && !table_version->part_versions.count(part_info))
		{
            modifyPartState(it, DataPartState::Outdated);
            (*it)->remove_time.store((*it)->modification_time, std::memory_order_relaxed);
            return;
        }

        addPartContributionToDataVolume(part);
        LOG_TRACE(log, "Finished part {} load on disk {}", part_name, part_disk_ptr->getName());
    };

    std::mutex part_select_mutex;
    try
    {
        for (size_t thread = 0; thread < num_threads; ++thread)
        {
            pool.scheduleOrThrowOnError([&, thread, thread_group = CurrentThread::getGroup()]
            {
                SCOPE_EXIT_SAFE(
                    if (thread_group)
                        CurrentThread::detachQueryIfNotDetached();
                );
                if (thread_group)
                    CurrentThread::attachToIfDetached(thread_group);

                while (true)
                {
                    std::pair<String, DiskPtr> thread_part;
                    {
                        const std::lock_guard lock{part_select_mutex};

                        if (remaining_thread_parts.empty())
                            return;

                        /// Steal task if nothing to do
                        auto thread_idx = thread;
                        if (threads_parts[thread].empty())
                        {
                            // Try random steal tasks from the next thread
                            std::uniform_int_distribution<size_t> distribution(0, remaining_thread_parts.size() - 1);
                            auto it = remaining_thread_parts.begin();
                            std::advance(it, distribution(thread_local_rng));
                            thread_idx = *it;
                        }
                        auto & thread_parts = threads_parts[thread_idx];
                        thread_part = thread_parts.back();
                        thread_parts.pop_back();
                        if (thread_parts.empty())
                            remaining_thread_parts.erase(thread_idx);
                    }
                    load_part(thread_part.first, thread_part.second);
                }
            });
        }
    }
    catch (...)
    {
        /// If this is not done, then in case of an exception, tasks will be destroyed before the threads are completed, and it will be bad.
        pool.wait();
        throw;
    }

    pool.wait();

    if (has_non_adaptive_parts && has_adaptive_parts && !settings->enable_mixed_granularity_parts)
        throw Exception(
            "Table contains parts with adaptive and non adaptive marks, but `setting enable_mixed_granularity_parts` is disabled",
            ErrorCodes::LOGICAL_ERROR);

    has_non_adaptive_index_granularity_parts = has_non_adaptive_parts;

    if (has_lightweight_in_parts)
        has_lightweight_delete_parts.store(true);

    if (suspicious_broken_parts > settings->max_suspicious_broken_parts && !skip_sanity_checks)
        throw Exception(ErrorCodes::TOO_MANY_UNEXPECTED_DATA_PARTS,
            "Suspiciously many ({} parts, {} in total) broken parts to remove while maximum allowed broken parts count is {}. You can change the maximum value "
                        "with merge tree setting 'max_suspicious_broken_parts' in <merge_tree> configuration section or in table settings in .sql file "
                        "(don't forget to return setting back to default value)",
            suspicious_broken_parts, formatReadableSizeWithBinarySuffix(suspicious_broken_parts_bytes), settings->max_suspicious_broken_parts);

    if (suspicious_broken_parts_bytes > settings->max_suspicious_broken_parts_bytes && !skip_sanity_checks)
        throw Exception(ErrorCodes::TOO_MANY_UNEXPECTED_DATA_PARTS,
            "Suspiciously big size ({} parts, {} in total) of all broken parts to remove while maximum allowed broken parts size is {}. "
            "You can change the maximum value with merge tree setting 'max_suspicious_broken_parts_bytes' in <merge_tree> configuration "
            "section or in table settings in .sql file (don't forget to return setting back to default value)",
            suspicious_broken_parts, formatReadableSizeWithBinarySuffix(suspicious_broken_parts_bytes),
            formatReadableSizeWithBinarySuffix(settings->max_suspicious_broken_parts_bytes));
}


void MergeTreeData::loadDataPartsFromWAL(
    MutableDataPartsVector & duplicate_parts_to_remove,
    MutableDataPartsVector & parts_from_wal)
{
    for (auto & part : parts_from_wal)
    {
        part->modification_time = time(nullptr);
        /// Assume that all parts are Active, covered parts will be detected and marked as Outdated later
        part->setState(DataPartState::Active);

        auto [it, inserted] = data_parts_indexes.insert(part);
        if (!inserted)
        {
            if ((*it)->checksums.getTotalChecksumHex() == part->checksums.getTotalChecksumHex())
            {
                LOG_ERROR(log, "Remove duplicate part {}", part->getDataPartStorage().getFullPath());
                duplicate_parts_to_remove.push_back(part);
            }
            else
                throw Exception("Part " + part->name + " already exists but with different checksums", ErrorCodes::DUPLICATE_DATA_PART);
        }

        addPartContributionToDataVolume(part);
    }
}


void MergeTreeData::loadDataParts(bool skip_sanity_checks, const std::shared_ptr<const TableVersion> & table_version)
{
    LOG_DEBUG(log, "Loading data parts");

    auto metadata_snapshot = getInMemoryMetadataPtr();
    const auto settings = getSettings();
    Strings part_file_names;

    auto disks = getStoragePolicy()->getDisks();

    /// Only check if user did touch storage configuration for this table.
    if (!getStoragePolicy()->isDefaultPolicy() && !skip_sanity_checks)
    {
        /// Check extra parts at different disks, in order to not allow to miss data parts at undefined disks.
        std::unordered_set<String> defined_disk_names;
        /// If disk is wrapped into cached disk, it will not be defined in storage policy.
        std::unordered_set<String> disk_names_wrapped_in_cache;

        for (const auto & disk_ptr : disks)
            defined_disk_names.insert(disk_ptr->getName());

        for (const auto & [disk_name, disk_ptr] : getContext()->getDisksMap())
        {
            /// In composable cache with the underlying source disk there might the following structure:
            /// DiskObjectStorage(CachedObjectStorage(...(CachedObjectStored(ObjectStorage)...)))
            /// In configuration file each of these layers has a different name, but data path
            /// (getPath() result) is the same. We need to take it into account here.
            if (disk_ptr->supportsCache() && defined_disk_names.contains(disk_ptr->getName()))
            {
                auto caches = disk_ptr->getCacheLayersNames();
                disk_names_wrapped_in_cache.insert(caches.begin(), caches.end());
                LOG_TEST(log, "Cache layers for cache disk `{}`, inner disk `{}`: {}",
                         disk_name, disk_ptr->getName(), fmt::join(caches, ", "));
            }
        }

        for (const auto & [disk_name, disk] : getContext()->getDisksMap())
        {
            if (disk->isBroken())
                continue;

            if (!defined_disk_names.contains(disk_name)
                && disk->exists(relative_data_path)
                && !disk_names_wrapped_in_cache.contains(disk_name))
            {
                for (const auto it = disk->iterateDirectory(relative_data_path); it->isValid(); it->next())
                {
                    if (MergeTreePartInfo::tryParsePartName(it->name(), format_version))
                    {
                        throw Exception(
                            ErrorCodes::UNKNOWN_DISK,
                            "Part {} ({}) was found on disk {} which is not defined in the storage policy (defined disks: {}, wrapped disks: {})",
                            backQuote(it->name()), backQuote(it->path()), backQuote(disk_name),
                            fmt::join(defined_disk_names, ", "), fmt::join(disk_names_wrapped_in_cache, ", "));
                    }
                }
            }
        }
    }

    /// Collect part names by disk.
    std::map<String, std::vector<std::pair<String, DiskPtr>>> disk_part_map;
    ThreadPool pool(disks.size());

    for (const auto & disk_ptr : disks)
    {
        if (disk_ptr->isBroken())
            continue;

        auto & disk_parts = disk_part_map[disk_ptr->getName()];

        pool.scheduleOrThrowOnError([&, disk_ptr]()
        {
            for (auto it = disk_ptr->iterateDirectory(relative_data_path); it->isValid(); it->next())
            {
                /// Skip temporary directories, file 'format_version.txt' and directory 'detached'.
                if (startsWith(it->name(), "tmp") || it->name() == MergeTreeData::FORMAT_VERSION_FILE_NAME
                    || it->name() == MergeTreeData::DETACHED_DIR_NAME)
                    continue;

                if (!startsWith(it->name(), MergeTreeWriteAheadLog::WAL_FILE_NAME))
                    disk_parts.emplace_back(std::make_pair(it->name(), disk_ptr));
            }
        });
    }
    pool.wait();

    size_t num_parts = 0;
    std::queue<std::vector<std::pair<String, DiskPtr>>> parts_queue;
    for (auto & [disk_name, disk_parts] : disk_part_map)
    {
        LOG_INFO(log, "Found {} parts for disk '{}' to load", disk_parts.size(), disk_name);

        if (disk_parts.empty())
            continue;
        num_parts += disk_parts.size();
        parts_queue.push(std::move(disk_parts));
    }

    auto part_lock = lockParts();
    data_parts_indexes.clear();

    MutableDataPartsVector broken_parts_to_detach;
    MutableDataPartsVector duplicate_parts_to_remove;

    if (num_parts > 0)
        loadDataPartsFromDisk(
            broken_parts_to_detach, duplicate_parts_to_remove, pool, num_parts, parts_queue, skip_sanity_checks, settings);

    bool is_static_storage = isStaticStorage();

    if (settings->in_memory_parts_enable_wal)
    {
        std::map<String, MutableDataPartsVector> disk_wal_part_map;

        std::mutex wal_init_lock;
        for (const auto & disk_ptr : disks)
        {
            if (disk_ptr->isBroken())
                continue;

            auto & disk_wal_parts = disk_wal_part_map[disk_ptr->getName()];

            pool.scheduleOrThrowOnError([&, disk_ptr]()
            {
                for (auto it = disk_ptr->iterateDirectory(relative_data_path); it->isValid(); it->next())
                {
                    if (!startsWith(it->name(), MergeTreeWriteAheadLog::WAL_FILE_NAME))
                        continue;

                    if (it->name() == MergeTreeWriteAheadLog::DEFAULT_WAL_FILE_NAME)
                    {
                        std::lock_guard lock(wal_init_lock);
                        if (write_ahead_log != nullptr)
                            throw Exception(
                                "There are multiple WAL files appeared in current storage policy. You need to resolve this manually",
                                ErrorCodes::CORRUPTED_DATA);

                        write_ahead_log = std::make_shared<MergeTreeWriteAheadLog>(*this, disk_ptr, it->name());
                        for (auto && part : write_ahead_log->restore(metadata_snapshot, getContext(), part_lock, is_static_storage))
                            disk_wal_parts.push_back(std::move(part));
                    }
                    else
                    {
                        MergeTreeWriteAheadLog wal(*this, disk_ptr, it->name());
                        for (auto && part : wal.restore(metadata_snapshot, getContext(), part_lock, is_static_storage))
                            disk_wal_parts.push_back(std::move(part));
                    }
                }
            });
        }

        pool.wait();

        MutableDataPartsVector parts_from_wal;
        for (auto & [_, disk_wal_parts] : disk_wal_part_map)
            parts_from_wal.insert(
                parts_from_wal.end(), std::make_move_iterator(disk_wal_parts.begin()), std::make_move_iterator(disk_wal_parts.end()));

        loadDataPartsFromWAL(duplicate_parts_to_remove, parts_from_wal);

        num_parts += parts_from_wal.size();
    }

    if (num_parts == 0)
    {
        resetObjectColumnsFromActiveParts(part_lock);
        LOG_DEBUG(log, "There are no data parts");
        return;
    }

    if (!is_static_storage)
    {
        for (auto & part : broken_parts_to_detach)
        {
            /// detached parts must not have '_' in prefixes
            part->renameToDetached("broken-on-start");
        }

        for (auto & part : duplicate_parts_to_remove)
            part->remove();
    }

    auto deactivate_part = [&] (DataPartIteratorByStateAndInfo it)
    {
        const DataPartPtr & part = *it;

        part->remove_time.store(part->modification_time, std::memory_order_relaxed);
        auto creation_csn = part->version.creation_csn.load(std::memory_order_relaxed);
        if (creation_csn != Tx::RolledBackCSN && creation_csn != Tx::PrehistoricCSN && !part->version.isRemovalTIDLocked())
        {
            /// It's possible that covering part was created without transaction,
            /// but if covered part was created with transaction (i.e. creation_tid is not prehistoric),
            /// then it must have removal tid in metadata file.
            throw Exception(ErrorCodes::LOGICAL_ERROR, "Data part {} is Outdated and has creation TID {} and CSN {}, "
                            "but does not have removal tid. It's a bug or a result of manual intervention.",
                            part->name, part->version.creation_tid, creation_csn);
        }
        modifyPartState(it, DataPartState::Outdated);
        removePartContributionToDataVolume(part);

        /// Explicitly set removal_tid_lock for parts w/o transaction (i.e. w/o txn_version.txt)
        /// to avoid keeping part forever (see VersionMetadata::canBeRemoved())
        if (!part->version.isRemovalTIDLocked())
        {
            TransactionInfoContext transaction_context{getStorageID(), part->name};
            part->version.lockRemovalTID(Tx::PrehistoricTID, transaction_context);
        }
    };

    /// All parts are in "Active" state after loading
    if (!table_version)
    {
        assert(
            std::find_if(
                data_parts_by_state_and_info.begin(),
                data_parts_by_state_and_info.end(),
                [](const auto & part) { return part->getState() != DataPartState::Active; })
            == data_parts_by_state_and_info.end());
    }

    bool have_parts_with_version_metadata = false;
    auto iter = data_parts_by_state_and_info.begin();
    while (iter != data_parts_by_state_and_info.end() && (*iter)->getState() == DataPartState::Active)
    {
        const DataPartPtr & part = *iter;
        part->loadVersionMetadata();
        VersionMetadata & version = part->version;
        if (part->wasInvolvedInTransaction())
        {
            have_parts_with_version_metadata = true;
        }
        else
        {
            ++iter;
            continue;
        }

        /// Check if CSNs were written after committing transaction, update and write if needed.
        bool version_updated = false;
        chassert(!version.creation_tid.isEmpty());
        if (!part->version.creation_csn)
        {
            auto min = TransactionLog::getCSN(version.creation_tid);
            if (!min)
            {
                /// Transaction that created this part was not committed. Remove part.
                TransactionLog::assertTIDIsNotOutdated(version.creation_tid);
                min = Tx::RolledBackCSN;
            }
            LOG_TRACE(log, "Will fix version metadata of {} after unclean restart: part has creation_tid={}, setting creation_csn={}",
                      part->name, version.creation_tid, min);
            version.creation_csn = min;
            version_updated = true;
        }
        if (!version.removal_tid.isEmpty() && !part->version.removal_csn)
        {
            auto max = TransactionLog::getCSN(version.removal_tid);
            if (max)
            {
                LOG_TRACE(log, "Will fix version metadata of {} after unclean restart: part has removal_tid={}, setting removal_csn={}",
                          part->name, version.removal_tid, max);
                version.removal_csn = max;
            }
            else
            {
                TransactionLog::assertTIDIsNotOutdated(version.removal_tid);
                /// Transaction that tried to remove this part was not committed. Clear removal_tid.
                LOG_TRACE(log, "Will fix version metadata of {} after unclean restart: clearing removal_tid={}",
                          part->name, version.removal_tid);
                version.unlockRemovalTID(version.removal_tid, TransactionInfoContext{getStorageID(), part->name});
            }
            version_updated = true;
        }

        /// Sanity checks
        bool csn_order = !version.removal_csn || version.creation_csn <= version.removal_csn || version.removal_csn == Tx::PrehistoricCSN;
        bool min_start_csn_order = version.creation_tid.start_csn <= version.creation_csn;
        bool max_start_csn_order = version.removal_tid.start_csn <= version.removal_csn;
        bool creation_csn_known = version.creation_csn;
        if (!csn_order || !min_start_csn_order || !max_start_csn_order || !creation_csn_known)
            throw Exception(ErrorCodes::LOGICAL_ERROR, "Part {} has invalid version metadata: {}", part->name, version.toString());

        if (version_updated)
            part->storeVersionMetadata(/* force */ true);

        /// Deactivate part if creation was not committed or if removal was.
        if (version.creation_csn == Tx::RolledBackCSN || version.removal_csn)
        {
            auto next_it = std::next(iter);
            deactivate_part(iter);
            iter = next_it;
        }
        else
        {
            ++iter;
        }
    }

    if (have_parts_with_version_metadata)
        transactions_enabled.store(true);

    /// Delete from the set of current parts those parts that are covered by another part (those parts that
    /// were merged), but that for some reason are still not deleted from the filesystem.
    /// Deletion of files will be performed later in the clearOldParts() method.

    auto active_parts_range = getDataPartsStateRange(DataPartState::Active);
    auto prev_it = active_parts_range.begin();
    auto end_it = active_parts_range.end();

    bool less_than_two_active_parts = prev_it == end_it || std::next(prev_it) == end_it;

    if (!less_than_two_active_parts)
    {
        (*prev_it)->assertState({DataPartState::Active});
        auto curr_it = std::next(prev_it);

        while (curr_it != data_parts_by_state_and_info.end() && (*curr_it)->getState() == DataPartState::Active)
        {
            (*curr_it)->assertState({DataPartState::Active});

            /// Don't consider data parts belonging to different partitions.
            if ((*curr_it)->info.partition_id != (*prev_it)->info.partition_id)
            {
                ++prev_it;
                ++curr_it;
                continue;
            }

            if ((*curr_it)->contains(**prev_it))
            {
                deactivate_part(prev_it);
                prev_it = curr_it;
                ++curr_it;
            }
            else if ((*prev_it)->contains(**curr_it))
            {
                auto next = std::next(curr_it);
                deactivate_part(curr_it);
                curr_it = next;
            }
            else
            {
                ++prev_it;
                ++curr_it;
            }
        }
    }

    resetObjectColumnsFromActiveParts(part_lock);
    calculateColumnAndSecondaryIndexSizesImpl();

    LOG_DEBUG(log, "Loaded data parts ({} items)", data_parts_indexes.size());
    data_parts_loading_finished = true;
}

/// Is the part directory old.
/// True if its modification time and the modification time of all files inside it is less then threshold.
/// (Only files on the first level of nesting are considered).
static bool isOldPartDirectory(const DiskPtr & disk, const String & directory_path, time_t threshold)
{
    if (disk->getLastModified(directory_path).epochTime() >= threshold)
        return false;

    for (auto it = disk->iterateDirectory(directory_path); it->isValid(); it->next())
        if (disk->getLastModified(it->path()).epochTime() >= threshold)
            return false;

    return true;
}


size_t MergeTreeData::clearOldTemporaryDirectories(size_t custom_directories_lifetime_seconds, const NameSet & valid_prefixes)
{
    /// If the method is already called from another thread, then we don't need to do anything.
    std::unique_lock lock(clear_old_temporary_directories_mutex, std::defer_lock);
    if (!lock.try_lock())
        return 0;

    const auto settings = getSettings();
    time_t current_time = time(nullptr);
    ssize_t deadline = current_time - custom_directories_lifetime_seconds;

    size_t cleared_count = 0;

    /// Delete temporary directories older than a day.
    for (const auto & disk : getDisks())
    {
        if (disk->isBroken())
            continue;

        for (auto it = disk->iterateDirectory(relative_data_path); it->isValid(); it->next())
        {
            const std::string & basename = it->name();
            bool start_with_valid_prefix = false;
            for (const auto & prefix : valid_prefixes)
            {
                if (startsWith(basename, prefix))
                {
                    start_with_valid_prefix = true;
                    break;
                }
            }

            if (!start_with_valid_prefix)
                continue;

            const std::string & full_path = fullPath(disk, it->path());

            try
            {
                if (disk->isDirectory(it->path()) && isOldPartDirectory(disk, it->path(), deadline))
                {
                    if (temporary_parts.contains(basename))
                    {
                        LOG_WARNING(log, "{} is in use (by merge/mutation/INSERT) (consider increasing temporary_directories_lifetime setting)", full_path);
                        continue;
                    }
                    else
                    {
                        LOG_WARNING(log, "Removing temporary directory {}", full_path);

                        /// Even if it's a temporary part it could be downloaded with zero copy replication and this function
                        /// is executed as a callback.
                        ///
                        /// We don't control the amount of refs for temporary parts so we cannot decide can we remove blobs
                        /// or not. So we are not doing it
                        bool keep_shared = false;
                        if (disk->supportZeroCopyReplication() && settings->allow_remote_fs_zero_copy_replication)
                        {
                            LOG_WARNING(log, "Since zero-copy replication is enabled we are not going to remove blobs from shared storage for {}", full_path);
                            keep_shared = true;
                        }

                        disk->removeSharedRecursive(it->path(), keep_shared, {});
                        ++cleared_count;
                    }
                }
            }
            /// see getModificationTime()
            catch (const ErrnoException & e)
            {
                if (e.getErrno() == ENOENT)
                {
                    /// If the file is already deleted, do nothing.
                }
                else
                    throw;
            }
            catch (const fs::filesystem_error & e)
            {
                if (e.code() == std::errc::no_such_file_or_directory)
                {
                    /// If the file is already deleted, do nothing.
                }
                else
                    throw;
            }
        }
    }

    return cleared_count;
}

scope_guard MergeTreeData::getTemporaryPartDirectoryHolder(const String & part_dir_name) const
{
    temporary_parts.add(part_dir_name);
    return [this, part_dir_name]() { temporary_parts.remove(part_dir_name); };
}

MergeTreeData::MutableDataPartPtr MergeTreeData::preparePartForRemoval(const DataPartPtr & part)
{
    auto state = part->getState();
    if (state != DataPartState::Deleting && state != DataPartState::DeleteOnDestroy)
        throw Exception(ErrorCodes::LOGICAL_ERROR,
            "Cannot remove part {}, because it has state: {}", part->name, magic_enum::enum_name(part->getState()));

    return std::const_pointer_cast<IMergeTreeDataPart>(part);
}

MergeTreeData::DataPartsVector MergeTreeData::grabOldParts(bool force)
{
    DataPartsVector res;

    /// If the method is already called from another thread, then we don't need to do anything.
    std::unique_lock lock(grab_old_parts_mutex, std::defer_lock);
    if (!lock.try_lock())
        return res;

    /// Concurrent parts removal is disabled for "zero-copy replication" (a non-production feature),
    /// because parts removal involves hard links and concurrent hard link operations don't work correctly
    /// in the "zero-copy replication" (because it is a non-production feature).
    /// Please don't use "zero-copy replication" (a non-production feature) in production.
    /// It is not ready for production usage. Don't use it.

    bool need_remove_parts_in_order = supportsReplication() && getSettings()->allow_remote_fs_zero_copy_replication;

    if (need_remove_parts_in_order)
    {
        bool has_zero_copy_disk = false;
        for (const auto & disk : getDisks())
        {
            if (disk->supportZeroCopyReplication())
            {
                has_zero_copy_disk = true;
                break;
            }
        }
        need_remove_parts_in_order = has_zero_copy_disk;
    }

    std::vector<DataPartIteratorByStateAndInfo> parts_to_delete;
    std::vector<MergeTreePartInfo> skipped_parts;

    auto has_skipped_mutation_parent = [&skipped_parts, need_remove_parts_in_order] (const DataPartPtr & part)
    {
        if (!need_remove_parts_in_order)
            return false;

        for (const auto & part_info : skipped_parts)
            if (part->info.isMutationChildOf(part_info))
                return true;

        return false;
    };

    auto time_now = time(nullptr);

    {
        auto parts_lock = lockParts();

        auto outdated_parts_range = getDataPartsStateRange(DataPartState::Outdated);
        for (auto it = outdated_parts_range.begin(); it != outdated_parts_range.end(); ++it)
        {
            const DataPartPtr & part = *it;

            part->last_removal_attemp_time.store(time_now, std::memory_order_relaxed);

            /// Do not remove outdated part if it may be visible for some transaction
            if (!part->version.canBeRemoved())
            {
                part->removal_state.store(DataPartRemovalState::VISIBLE_TO_TRANSACTIONS, std::memory_order_relaxed);
                skipped_parts.push_back(part->info);
                continue;
            }

            /// Grab only parts that are not used by anyone (SELECTs for example).
            if (!part.unique())
            {
                part->removal_state.store(DataPartRemovalState::NON_UNIQUE_OWNERSHIP, std::memory_order_relaxed);
                skipped_parts.push_back(part->info);
                continue;
            }

            auto part_remove_time = part->remove_time.load(std::memory_order_relaxed);
            bool reached_removal_time = part_remove_time < time_now && time_now - part_remove_time > getSettings()->old_parts_lifetime.totalSeconds();
            if ((reached_removal_time && !has_skipped_mutation_parent(part))
                || force
                || isInMemoryPart(part)     /// Remove in-memory parts immediately to not store excessive data in RAM
                || (part->version.creation_csn == Tx::RolledBackCSN && getSettings()->remove_rolled_back_parts_immediately))
            {
                part->removal_state.store(DataPartRemovalState::REMOVED, std::memory_order_relaxed);
                parts_to_delete.emplace_back(it);
            }
            else
            {
                if (!reached_removal_time)
                    part->removal_state.store(DataPartRemovalState::NOT_REACHED_REMOVAL_TIME, std::memory_order_relaxed);
                else
                    part->removal_state.store(DataPartRemovalState::HAS_SKIPPED_MUTATION_PARENT, std::memory_order_relaxed);
                skipped_parts.push_back(part->info);
                continue;
            }
        }

        res.reserve(parts_to_delete.size());
        for (const auto & it_to_delete : parts_to_delete)
        {
            res.emplace_back(*it_to_delete);
            modifyPartState(it_to_delete, DataPartState::Deleting);
        }
    }

    if (!res.empty())
        LOG_TRACE(log, "Found {} old parts to remove. Parts {}",
                  res.size(), fmt::join(getPartsNames(res), ", "));

    return res;
}


void MergeTreeData::rollbackDeletingParts(const MergeTreeData::DataPartsVector & parts)
{
    auto lock = lockParts();
    for (const auto & part : parts)
    {
        /// We should modify it under data_parts_mutex
        part->assertState({DataPartState::Deleting});
        modifyPartState(part, DataPartState::Outdated);
    }
}

void MergeTreeData::removePartsFinally(const MergeTreeData::DataPartsVector & parts)
{
    {
        auto lock = lockParts();

        /// TODO: use data_parts iterators instead of pointers
        for (const auto & part : parts)
        {
            /// Temporary does not present in data_parts_by_info.
            if (part->getState() == DataPartState::Temporary)
                continue;

            auto it = data_parts_by_info.find(part->info);
            if (it == data_parts_by_info.end())
                throw Exception("Deleting data part " + part->name + " doesn't exist", ErrorCodes::LOGICAL_ERROR);

            (*it)->assertState({DataPartState::Deleting});

            LOG_DEBUG(log, "Finally removing part from memory {}", part->name);

            data_parts_indexes.erase(it);
        }
    }

    /// Data parts is still alive (since DataPartsVector holds shared_ptrs) and contain useful metainformation for logging
    /// NOTE: There is no need to log parts deletion somewhere else, all deleting parts pass through this function and pass away

    auto table_id = getStorageID();
    if (auto part_log = getContext()->getPartLog(table_id.database_name))
    {
        PartLogElement part_log_elem;

        part_log_elem.event_type = PartLogElement::REMOVE_PART;

        const auto time_now = std::chrono::system_clock::now();
        part_log_elem.event_time = timeInSeconds(time_now);
        part_log_elem.event_time_microseconds = timeInMicroseconds(time_now);

        part_log_elem.duration_ms = 0; //-V1048

        part_log_elem.database_name = table_id.database_name;
        part_log_elem.table_name = table_id.table_name;
        part_log_elem.table_uuid = table_id.uuid;

        for (const auto & part : parts)
        {
            part_log_elem.partition_id = part->info.partition_id;
            part_log_elem.part_name = part->name;
            part_log_elem.bytes_compressed_on_disk = part->getBytesOnDisk();
            part_log_elem.rows = part->rows_count;
            part_log_elem.part_type = part->getType();

            part_log->add(part_log_elem);
        }
    }
}

void MergeTreeData::flushAllInMemoryPartsIfNeeded()
{
    if (getSettings()->in_memory_parts_enable_wal)
        return;

    auto metadata_snapshot = getInMemoryMetadataPtr();
    DataPartsVector parts = getDataPartsVectorForInternalUsage();
    for (const auto & part : parts)
    {
        if (auto part_in_memory = asInMemoryPart(part))
        {
            part_in_memory->flushToDisk(part_in_memory->getDataPartStorage().getPartDirectory(), metadata_snapshot);
        }
    }
}

size_t MergeTreeData::clearOldPartsFromFilesystem(bool force)
{
    DataPartsVector parts_to_remove = grabOldParts(force);
    clearPartsFromFilesystem(parts_to_remove);
    removePartsFinally(parts_to_remove);

    /// This is needed to close files to avoid they reside on disk after being deleted.
    /// NOTE: we can drop files from cache more selectively but this is good enough.
    if (!parts_to_remove.empty())
        getContext()->dropMMappedFileCache();

    return parts_to_remove.size();
}


void MergeTreeData::clearPartsFromFilesystem(const DataPartsVector & parts, bool throw_on_error, NameSet * parts_failed_to_delete)
{
    NameSet part_names_succeed;

    auto get_failed_parts = [&part_names_succeed, &parts_failed_to_delete, &parts] ()
    {
        if (part_names_succeed.size() == parts.size())
            return;

        if (parts_failed_to_delete)
        {
            for (const auto & part : parts)
            {
                if (!part_names_succeed.contains(part->name))
                    parts_failed_to_delete->insert(part->name);
            }
        }
    };

    try
    {
        clearPartsFromFilesystemImpl(parts, &part_names_succeed);
        get_failed_parts();
    }
    catch (...)
    {
        get_failed_parts();

        LOG_DEBUG(log, "Failed to remove all parts, all count {}, removed {}", parts.size(), part_names_succeed.size());

        if (throw_on_error)
            throw;
    }
}

void MergeTreeData::clearPartsFromFilesystemImpl(const DataPartsVector & parts_to_remove, NameSet * part_names_succeed)
{
    const auto settings = getSettings();
    bool has_zero_copy_parts = false;
    if (supportsReplication() && settings->allow_remote_fs_zero_copy_replication)
    {
        has_zero_copy_parts = std::any_of(
            parts_to_remove.begin(), parts_to_remove.end(),
            [] (const auto & data_part) { return data_part->isStoredOnRemoteDiskWithZeroCopySupport(); }
        );
    }

    if (parts_to_remove.size() > 1
        && settings->max_part_removal_threads > 1
        && parts_to_remove.size() > settings->concurrent_part_removal_threshold
        && !has_zero_copy_parts) /// parts must be removed in order for zero-copy replication
    {
        /// Parallel parts removal.
        size_t num_threads = std::min<size_t>(settings->max_part_removal_threads, parts_to_remove.size());
        std::mutex part_names_mutex;
        ThreadPool pool(num_threads);

        /// NOTE: Under heavy system load you may get "Cannot schedule a task" from ThreadPool.
        LOG_DEBUG(log, "Removing {} parts from filesystem: {} (concurrently)", parts_to_remove.size(), fmt::join(parts_to_remove, ", "));
        for (const DataPartPtr & part : parts_to_remove)
        {
            pool.scheduleOrThrowOnError([&, thread_group = CurrentThread::getGroup()]
            {
                SCOPE_EXIT_SAFE(
                    if (thread_group)
                        CurrentThread::detachQueryIfNotDetached();
                );
                if (thread_group)
                    CurrentThread::attachToIfDetached(thread_group);

                preparePartForRemoval(part)->remove();
                if (part_names_succeed)
                {
                    std::lock_guard lock(part_names_mutex);
                    part_names_succeed->insert(part->name);
                }
            });
        }

        pool.wait();
    }
    else if (!parts_to_remove.empty())
    {
        LOG_DEBUG(log, "Removing {} parts from filesystem: {}", parts_to_remove.size(), fmt::join(parts_to_remove, ", "));
        for (const DataPartPtr & part : parts_to_remove)
        {
            preparePartForRemoval(part)->remove();
            if (part_names_succeed)
                part_names_succeed->insert(part->name);
        }
    }
}

size_t MergeTreeData::clearOldBrokenPartsFromDetachedDirectory()
{
    /**
     * Remove old (configured by setting) broken detached parts.
     * Only parts with certain prefixes are removed. These prefixes
     * are such that it is guaranteed that they will never be needed
     * and need to be cleared. ctime is used to check when file was
     * moved to detached/ directory (see https://unix.stackexchange.com/a/211134)
     */

    DetachedPartsInfo detached_parts = getDetachedParts();
    if (detached_parts.empty())
        return 0;

    PartsTemporaryRename renamed_parts(*this, "detached/");

    for (const auto & part_info : detached_parts)
    {
        if (!part_info.valid_name || part_info.prefix.empty())
            continue;

        const auto & removable_detached_parts_prefixes = DetachedPartInfo::DETACHED_REASONS_REMOVABLE_BY_TIMEOUT;
        bool can_be_removed_by_timeout = std::find(
            removable_detached_parts_prefixes.begin(),
            removable_detached_parts_prefixes.end(),
            part_info.prefix) != removable_detached_parts_prefixes.end();

        if (!can_be_removed_by_timeout)
            continue;

        time_t current_time = time(nullptr);
        ssize_t threshold = current_time - getSettings()->merge_tree_clear_old_broken_detached_parts_ttl_timeout_seconds;
        auto path = fs::path(relative_data_path) / "detached" / part_info.dir_name;
        time_t last_change_time = part_info.disk->getLastChanged(path);
        time_t last_modification_time = part_info.disk->getLastModified(path).epochTime();
        time_t last_touch_time = std::max(last_change_time, last_modification_time);

        if (last_touch_time == 0 || last_touch_time >= threshold)
            continue;

        renamed_parts.addPart(part_info.dir_name, "deleting_" + part_info.dir_name, part_info.disk);
    }

    LOG_INFO(log, "Will clean up {} detached parts", renamed_parts.old_and_new_names.size());

    renamed_parts.tryRenameAll();

    for (auto & [old_name, new_name, disk] : renamed_parts.old_and_new_names)
    {
        removeDetachedPart(disk, fs::path(relative_data_path) / "detached" / new_name / "", old_name);
        LOG_DEBUG(log, "Removed broken detached part {} due to a timeout for broken detached parts", old_name);
        old_name.clear();
    }

    return renamed_parts.old_and_new_names.size();
}

size_t MergeTreeData::clearOldWriteAheadLogs()
{
    DataPartsVector parts = getDataPartsVectorForInternalUsage();
    std::vector<std::pair<Int64, Int64>> all_block_numbers_on_disk;
    std::vector<std::pair<Int64, Int64>> block_numbers_on_disk;

    for (const auto & part : parts)
        if (part->isStoredOnDisk())
            all_block_numbers_on_disk.emplace_back(part->info.min_block, part->info.max_block);

    if (all_block_numbers_on_disk.empty())
        return 0;

    ::sort(all_block_numbers_on_disk.begin(), all_block_numbers_on_disk.end());
    block_numbers_on_disk.push_back(all_block_numbers_on_disk[0]);
    for (size_t i = 1; i < all_block_numbers_on_disk.size(); ++i)
    {
        if (all_block_numbers_on_disk[i].first == all_block_numbers_on_disk[i - 1].second + 1)
            block_numbers_on_disk.back().second = all_block_numbers_on_disk[i].second;
        else
            block_numbers_on_disk.push_back(all_block_numbers_on_disk[i]);
    }

    auto is_range_on_disk = [&block_numbers_on_disk](Int64 min_block, Int64 max_block)
    {
        auto lower = std::lower_bound(block_numbers_on_disk.begin(), block_numbers_on_disk.end(), std::make_pair(min_block, Int64(-1L)));
        if (lower != block_numbers_on_disk.end() && min_block >= lower->first && max_block <= lower->second)
            return true;

        if (lower != block_numbers_on_disk.begin())
        {
            --lower;
            if (min_block >= lower->first && max_block <= lower->second)
                return true;
        }

        return false;
    };

    size_t cleared_count = 0;
    auto disks = getStoragePolicy()->getDisks();
    for (auto disk_it = disks.rbegin(); disk_it != disks.rend(); ++disk_it)
    {
        auto disk_ptr = *disk_it;
        if (disk_ptr->isBroken())
            continue;

        for (auto it = disk_ptr->iterateDirectory(relative_data_path); it->isValid(); it->next())
        {
            auto min_max_block_number = MergeTreeWriteAheadLog::tryParseMinMaxBlockNumber(it->name());
            if (min_max_block_number && is_range_on_disk(min_max_block_number->first, min_max_block_number->second))
            {
                LOG_DEBUG(log, "Removing from filesystem the outdated WAL file {}", it->name());
                disk_ptr->removeFile(relative_data_path + it->name());
                ++cleared_count;
            }
        }
    }

    return cleared_count;
}

size_t MergeTreeData::clearEmptyParts()
{
    if (!getSettings()->remove_empty_parts)
        return 0;

    size_t cleared_count = 0;
    auto parts = getDataPartsVectorForInternalUsage();
    for (const auto & part : parts)
    {
        if (part->rows_count != 0)
            continue;

        /// Do not try to drop uncommitted parts. If the newest tx doesn't see it that is probably hasn't been committed jet
        if (!part->version.getCreationTID().isPrehistoric() && !part->version.isVisible(TransactionLog::instance().getLatestSnapshot()))
            continue;

        /// Don't drop empty parts that cover other parts
        /// Otherwise covered parts resurrect
        {
            auto lock = lockParts();
            if (part->getState() != DataPartState::Active)
                continue;

            DataPartsVector covered_parts = getCoveredOutdatedParts(part, lock);
            if (!covered_parts.empty())
                continue;
        }

        LOG_INFO(log, "Will drop empty part {}", part->name);

        dropPartNoWaitNoThrow(part->name);
        ++cleared_count;
    }
    return cleared_count;
}

void MergeTreeData::rename(const String & new_table_path, const StorageID & new_table_id)
{
    LOG_INFO(log, "Renaming table to path {} with ID {}", new_table_path, new_table_id.getFullTableName());

    auto disks = getStoragePolicy()->getDisks();

    for (const auto & disk : disks)
    {
        if (disk->exists(new_table_path))
            throw Exception{"Target path already exists: " + fullPath(disk, new_table_path), ErrorCodes::DIRECTORY_ALREADY_EXISTS};
    }

    {
        /// Relies on storage path, so we drop it during rename
        /// it will be recreated automatically.
        std::lock_guard wal_lock(write_ahead_log_mutex);
        if (write_ahead_log)
        {
            write_ahead_log->shutdown();
            write_ahead_log.reset();
        }
    }

    for (const auto & disk : disks)
    {
        auto new_table_path_parent = parentPath(new_table_path);
        disk->createDirectories(new_table_path_parent);
        disk->moveDirectory(relative_data_path, new_table_path);
    }

    if (!getStorageID().hasUUID())
        getContext()->dropCaches();

    /// TODO: remove const_cast
    for (const auto & part : data_parts_by_info)
    {
        auto & part_mutable = const_cast<IMergeTreeDataPart &>(*part);
        part_mutable.getDataPartStorage().changeRootPath(relative_data_path, new_table_path);
    }

    relative_data_path = new_table_path;
    renameInMemory(new_table_id);
}

void MergeTreeData::renameInMemory(const StorageID & new_table_id)
{
    IStorage::renameInMemory(new_table_id);
    std::atomic_store(&log_name, std::make_shared<String>(new_table_id.getNameForLogs()));
    log = &Poco::Logger::get(*log_name);
}

void MergeTreeData::dropAllData()
{
    LOG_TRACE(log, "dropAllData: waiting for locks.");
    auto settings_ptr = getSettings();

    auto lock = lockParts();

    DataPartsVector all_parts;
    for (auto it = data_parts_by_info.begin(); it != data_parts_by_info.end(); ++it)
    {
        modifyPartState(it, DataPartState::Deleting);
        all_parts.push_back(*it);
    }

    {
        std::lock_guard wal_lock(write_ahead_log_mutex);
        if (write_ahead_log)
            write_ahead_log->shutdown();
    }

    /// Tables in atomic databases have UUID and stored in persistent locations.
    /// No need to drop caches (that are keyed by filesystem path) because collision is not possible.
    if (!getStorageID().hasUUID())
        getContext()->dropCaches();

    /// Removing of each data part before recursive removal of directory is to speed-up removal, because there will be less number of syscalls.
    NameSet part_names_failed;
    try
    {
        LOG_TRACE(log, "dropAllData: removing data parts (count {}) from filesystem.", all_parts.size());
        clearPartsFromFilesystem(all_parts, true, &part_names_failed);

        LOG_TRACE(log, "dropAllData: removing all data parts from memory.");
        data_parts_indexes.clear();
        all_data_dropped = true;
    }
    catch (...)
    {
        /// Removing from memory only successfully removed parts from disk
        /// Parts removal process can be important and on the next try it's better to try to remove
        /// them instead of remove recursive call.
        LOG_WARNING(log, "dropAllData: got exception removing parts from disk, removing successfully removed parts from memory.");
        for (const auto & part : all_parts)
        {
            if (!part_names_failed.contains(part->name))
                data_parts_indexes.erase(part->info);
        }

        throw;
    }

    LOG_INFO(log, "dropAllData: clearing temporary directories");
    clearOldTemporaryDirectories(0, {"tmp_", "delete_tmp_", "tmp-fetch_"});

    column_sizes.clear();

    for (const auto & disk : getDisks())
    {
        if (disk->isBroken())
            continue;

        LOG_INFO(log, "dropAllData: remove format_version.txt, detached, moving and write ahead logs");
        disk->removeFileIfExists(fs::path(relative_data_path) / FORMAT_VERSION_FILE_NAME);

        if (disk->exists(fs::path(relative_data_path) / DETACHED_DIR_NAME))
            disk->removeRecursive(fs::path(relative_data_path) / DETACHED_DIR_NAME);

        if (disk->exists(fs::path(relative_data_path) / MOVING_DIR_NAME))
            disk->removeRecursive(fs::path(relative_data_path) / MOVING_DIR_NAME);

        MergeTreeWriteAheadLog::dropAllWriteAheadLogs(disk, relative_data_path);

        try
        {
            if (!disk->isDirectoryEmpty(relative_data_path) && supportsReplication() && disk->supportZeroCopyReplication() && settings_ptr->allow_remote_fs_zero_copy_replication)
            {
                std::vector<std::string> files_left;
                disk->listFiles(relative_data_path, files_left);

                throw Exception(
                    ErrorCodes::ZERO_COPY_REPLICATION_ERROR, "Directory {} with table {} not empty (files [{}]) after drop. Will not drop.",
                    relative_data_path, getStorageID().getNameForLogs(), fmt::join(files_left, ", "));
            }

            LOG_INFO(log, "dropAllData: removing table directory recursive to cleanup garbage");
            disk->removeRecursive(relative_data_path);
        }
        catch (const fs::filesystem_error & e)
        {
            if (e.code() == std::errc::no_such_file_or_directory)
            {
                /// If the file is already deleted, log the error message and do nothing.
                tryLogCurrentException(__PRETTY_FUNCTION__);
            }
            else
                throw;
        }
    }

    setDataVolume(0, 0, 0);

    LOG_TRACE(log, "dropAllData: done.");
}

void MergeTreeData::dropIfEmpty()
{
    LOG_TRACE(log, "dropIfEmpty");

    auto lock = lockParts();

    if (!data_parts_by_info.empty())
        return;

    try
    {
        for (const auto & disk : getDisks())
        {
            if (disk->isBroken())
                continue;
            /// Non recursive, exception is thrown if there are more files.
            disk->removeFileIfExists(fs::path(relative_data_path) / MergeTreeData::FORMAT_VERSION_FILE_NAME);
            disk->removeDirectory(fs::path(relative_data_path) / MergeTreeData::DETACHED_DIR_NAME);
            disk->removeDirectory(relative_data_path);
        }
    }
    catch (...)
    {
        // On unsuccessful creation of ReplicatedMergeTree table with multidisk configuration some files may not exist.
        tryLogCurrentException(__PRETTY_FUNCTION__);
    }
}

namespace
{

/// Conversion that is allowed for serializable key (primary key, sorting key).
/// Key should be serialized in the same way after conversion.
/// NOTE: The list is not complete.
bool isSafeForKeyConversion(const IDataType * from, const IDataType * to)
{
    if (from->getName() == to->getName())
        return true;

    /// Enums are serialized in partition key as numbers - so conversion from Enum to number is Ok.
    /// But only for types of identical width because they are serialized as binary in minmax index.
    /// But not from number to Enum because Enum does not necessarily represents all numbers.

    if (const auto * from_enum8 = typeid_cast<const DataTypeEnum8 *>(from))
    {
        if (const auto * to_enum8 = typeid_cast<const DataTypeEnum8 *>(to))
            return to_enum8->contains(*from_enum8);
        if (typeid_cast<const DataTypeInt8 *>(to))
            return true;    // NOLINT
        return false;
    }

    if (const auto * from_enum16 = typeid_cast<const DataTypeEnum16 *>(from))
    {
        if (const auto * to_enum16 = typeid_cast<const DataTypeEnum16 *>(to))
            return to_enum16->contains(*from_enum16);
        if (typeid_cast<const DataTypeInt16 *>(to))
            return true;    // NOLINT
        return false;
    }

    if (const auto * from_lc = typeid_cast<const DataTypeLowCardinality *>(from))
        return from_lc->getDictionaryType()->equals(*to);

    if (const auto * to_lc = typeid_cast<const DataTypeLowCardinality *>(to))
        return to_lc->getDictionaryType()->equals(*from);

    return false;
}

/// Special check for alters of VersionedCollapsingMergeTree version column
void checkVersionColumnTypesConversion(const IDataType * old_type, const IDataType * new_type, const String column_name)
{
    /// Check new type can be used as version
    if (!new_type->canBeUsedAsVersion())
        throw Exception("Cannot alter version column " + backQuoteIfNeed(column_name) +
            " to type " + new_type->getName() +
            " because version column must be of an integer type or of type Date or DateTime"
            , ErrorCodes::ALTER_OF_COLUMN_IS_FORBIDDEN);

    auto which_new_type = WhichDataType(new_type);
    auto which_old_type = WhichDataType(old_type);

    /// Check alter to different sign or float -> int and so on
    if ((which_old_type.isInt() && !which_new_type.isInt())
        || (which_old_type.isUInt() && !which_new_type.isUInt())
        || (which_old_type.isDate() && !which_new_type.isDate())
        || (which_old_type.isDate32() && !which_new_type.isDate32())
        || (which_old_type.isDateTime() && !which_new_type.isDateTime())
        || (which_old_type.isFloat() && !which_new_type.isFloat()))
    {
        throw Exception("Cannot alter version column " + backQuoteIfNeed(column_name) +
            " from type " + old_type->getName() +
            " to type " + new_type->getName() + " because new type will change sort order of version column." +
            " The only possible conversion is expansion of the number of bytes of the current type."
            , ErrorCodes::ALTER_OF_COLUMN_IS_FORBIDDEN);
    }

    /// Check alter to smaller size: UInt64 -> UInt32 and so on
    if (new_type->getSizeOfValueInMemory() < old_type->getSizeOfValueInMemory())
    {
        throw Exception("Cannot alter version column " + backQuoteIfNeed(column_name) +
            " from type " + old_type->getName() +
            " to type " + new_type->getName() + " because new type is smaller than current in the number of bytes." +
            " The only possible conversion is expansion of the number of bytes of the current type."
            , ErrorCodes::ALTER_OF_COLUMN_IS_FORBIDDEN);
    }
}

}

void MergeTreeData::checkAlterIsPossible(const AlterCommands & commands, ContextPtr local_context) const
{
    /// Check that needed transformations can be applied to the list of columns without considering type conversions.
    StorageInMemoryMetadata new_metadata = getInMemoryMetadata();
    StorageInMemoryMetadata old_metadata = getInMemoryMetadata();

    const auto & settings = local_context->getSettingsRef();
    const auto & settings_from_storage = getSettings();

    if (!settings.allow_non_metadata_alters)
    {

        auto mutation_commands = commands.getMutationCommands(new_metadata, settings.materialize_ttl_after_modify, getContext());

        if (!mutation_commands.empty())
            throw Exception(ErrorCodes::ALTER_OF_COLUMN_IS_FORBIDDEN, "The following alter commands: '{}' will modify data on disk, but setting `allow_non_metadata_alters` is disabled", queryToString(mutation_commands.ast()));
    }
    commands.apply(new_metadata, getContext());

    /// Set of columns that shouldn't be altered.
    NameSet columns_alter_type_forbidden;

    /// Primary key columns can be ALTERed only if they are used in the key as-is
    /// (and not as a part of some expression) and if the ALTER only affects column metadata.
    NameSet columns_alter_type_metadata_only;

    /// Columns to check that the type change is safe for partition key.
    NameSet columns_alter_type_check_safe_for_partition;

    if (old_metadata.hasPartitionKey())
    {
        /// Forbid altering columns inside partition key expressions because it can change partition ID format.
        auto partition_key_expr = old_metadata.getPartitionKey().expression;
        for (const auto & action : partition_key_expr->getActions())
        {
            for (const auto * child : action.node->children)
                columns_alter_type_forbidden.insert(child->result_name);
        }

        /// But allow to alter columns without expressions under certain condition.
        for (const String & col : partition_key_expr->getRequiredColumns())
            columns_alter_type_check_safe_for_partition.insert(col);
    }

    for (const auto & index : old_metadata.getSecondaryIndices())
    {
        for (const String & col : index.expression->getRequiredColumns())
            columns_alter_type_forbidden.insert(col);
    }

    if (old_metadata.hasSortingKey())
    {
        auto sorting_key_expr = old_metadata.getSortingKey().expression;
        for (const auto & action : sorting_key_expr->getActions())
        {
            for (const auto * child : action.node->children)
                columns_alter_type_forbidden.insert(child->result_name);
        }
        for (const String & col : sorting_key_expr->getRequiredColumns())
            columns_alter_type_metadata_only.insert(col);

        /// We don't process sample_by_ast separately because it must be among the primary key columns
        /// and we don't process primary_key_expr separately because it is a prefix of sorting_key_expr.
    }

    if (old_metadata.hasUniqueKey())
    {
        auto unique_key_expr = old_metadata.getUniqueKey().expression;
        for (const auto & action : unique_key_expr->getActions())
        {
            for (const auto * child : action.node->children)
                columns_alter_type_forbidden.insert(child->result_name);
        }
        for (const String & col : unique_key_expr->getRequiredColumns())
            columns_alter_type_metadata_only.insert(col);
    }

    if (!merging_params.sign_column.empty())
        columns_alter_type_forbidden.insert(merging_params.sign_column);

    /// All of the above.
    NameSet columns_in_keys;
    columns_in_keys.insert(columns_alter_type_forbidden.begin(), columns_alter_type_forbidden.end());
    columns_in_keys.insert(columns_alter_type_metadata_only.begin(), columns_alter_type_metadata_only.end());
    columns_in_keys.insert(columns_alter_type_check_safe_for_partition.begin(), columns_alter_type_check_safe_for_partition.end());

    NameSet dropped_columns;

    std::map<String, const IDataType *> old_types;
    for (const auto & column : old_metadata.getColumns().getAllPhysical())
        old_types.emplace(column.name, column.type.get());

    NamesAndTypesList columns_to_check_conversion;
    auto name_deps = getDependentViewsByColumn(local_context);
    for (const AlterCommand & command : commands)
    {
        /// Just validate partition expression
        if (command.partition)
        {
            getPartitionIDFromQuery(command.partition, getContext());
        }

        if (command.column_name == merging_params.version_column)
        {
            /// Some type changes for version column is allowed despite it's a part of sorting key
            if (command.type == AlterCommand::MODIFY_COLUMN)
            {
                const IDataType * new_type = command.data_type.get();
                const IDataType * old_type = old_types[command.column_name];

                if (new_type)
                    checkVersionColumnTypesConversion(old_type, new_type, command.column_name);

                /// No other checks required
                continue;
            }
            else if (command.type == AlterCommand::DROP_COLUMN)
            {
                throw Exception(
                    "Trying to ALTER DROP version " + backQuoteIfNeed(command.column_name) + " column",
                    ErrorCodes::ALTER_OF_COLUMN_IS_FORBIDDEN);
            }
            else if (command.type == AlterCommand::RENAME_COLUMN)
            {
                throw Exception(
                    "Trying to ALTER RENAME version " + backQuoteIfNeed(command.column_name) + " column",
                    ErrorCodes::ALTER_OF_COLUMN_IS_FORBIDDEN);
            }
        }

        if (command.type == AlterCommand::MODIFY_ORDER_BY && !is_custom_partitioned)
        {
            throw Exception(
                "ALTER MODIFY ORDER BY is not supported for default-partitioned tables created with the old syntax",
                ErrorCodes::BAD_ARGUMENTS);
        }
        if (command.type == AlterCommand::MODIFY_TTL && !is_custom_partitioned)
        {
            throw Exception(
                "ALTER MODIFY TTL is not supported for default-partitioned tables created with the old syntax",
                ErrorCodes::BAD_ARGUMENTS);
        }
        if (command.type == AlterCommand::MODIFY_SAMPLE_BY)
        {
            if (!is_custom_partitioned)
                throw Exception(
                    "ALTER MODIFY SAMPLE BY is not supported for default-partitioned tables created with the old syntax",
                    ErrorCodes::BAD_ARGUMENTS);

            checkSampleExpression(new_metadata, getSettings()->compatibility_allow_sampling_expression_not_in_primary_key,
                                  getSettings()->check_sample_column_is_correct);
        }
        if (command.type == AlterCommand::ADD_INDEX && !is_custom_partitioned)
        {
            throw Exception(
                "ALTER ADD INDEX is not supported for tables with the old syntax",
                ErrorCodes::BAD_ARGUMENTS);
        }
        if (command.type == AlterCommand::ADD_PROJECTION)
        {
            if (!is_custom_partitioned)
                throw Exception(
                    "ALTER ADD PROJECTION is not supported for tables with the old syntax",
                    ErrorCodes::BAD_ARGUMENTS);
        }
        if (command.type == AlterCommand::RENAME_COLUMN)
        {
            if (columns_in_keys.contains(command.column_name))
            {
                throw Exception(
                    "Trying to ALTER RENAME key " + backQuoteIfNeed(command.column_name) + " column which is a part of key expression",
                    ErrorCodes::ALTER_OF_COLUMN_IS_FORBIDDEN);
            }
        }
        else if (command.type == AlterCommand::DROP_COLUMN)
        {
            if (columns_in_keys.contains(command.column_name))
            {
                throw Exception(
                    "Trying to ALTER DROP key " + backQuoteIfNeed(command.column_name) + " column which is a part of key expression",
                    ErrorCodes::ALTER_OF_COLUMN_IS_FORBIDDEN);
            }

            if (!command.clear)
            {
                const auto & deps_mv = name_deps[command.column_name];
                if (!deps_mv.empty())
                {
                    throw Exception(
                        "Trying to ALTER DROP column " + backQuoteIfNeed(command.column_name) + " which is referenced by materialized view "
                            + toString(deps_mv),
                        ErrorCodes::ALTER_OF_COLUMN_IS_FORBIDDEN);
                }
            }

            if (old_metadata.columns.has(command.column_name))
            {
                dropped_columns.emplace(command.column_name);
            }
            else
            {
                const auto & nested = old_metadata.columns.getNested(command.column_name);
                for (const auto & nested_column : nested)
                    dropped_columns.emplace(nested_column.name);
            }

        }
        else if (command.type == AlterCommand::RESET_SETTING)
        {
            for (const auto & reset_setting : command.settings_resets)
            {
                if (!settings_from_storage->has(reset_setting))
                    throw Exception(ErrorCodes::BAD_ARGUMENTS, "Cannot reset setting '{}' because it doesn't exist for MergeTree engines family", reset_setting);
            }
        }
        else if (command.isRequireMutationStage(getInMemoryMetadata()))
        {
            /// This alter will override data on disk. Let's check that it doesn't
            /// modify immutable column.
            if (columns_alter_type_forbidden.contains(command.column_name))
                throw Exception("ALTER of key column " + backQuoteIfNeed(command.column_name) + " is forbidden",
                    ErrorCodes::ALTER_OF_COLUMN_IS_FORBIDDEN);

            if (command.type == AlterCommand::MODIFY_COLUMN)
            {
                if (columns_alter_type_check_safe_for_partition.contains(command.column_name))
                {
                    auto it = old_types.find(command.column_name);

                    assert(it != old_types.end());
                    if (!isSafeForKeyConversion(it->second, command.data_type.get()))
                        throw Exception("ALTER of partition key column " + backQuoteIfNeed(command.column_name) + " from type "
                                + it->second->getName() + " to type " + command.data_type->getName()
                                + " is not safe because it can change the representation of partition key",
                            ErrorCodes::ALTER_OF_COLUMN_IS_FORBIDDEN);
                }

                if (columns_alter_type_metadata_only.contains(command.column_name))
                {
                    auto it = old_types.find(command.column_name);
                    assert(it != old_types.end());
                    if (!isSafeForKeyConversion(it->second, command.data_type.get()))
                        throw Exception("ALTER of key column " + backQuoteIfNeed(command.column_name) + " from type "
                                    + it->second->getName() + " to type " + command.data_type->getName()
                                    + " is not safe because it can change the representation of primary key",
                            ErrorCodes::ALTER_OF_COLUMN_IS_FORBIDDEN);
                }

                if (old_metadata.getColumns().has(command.column_name))
                {
                    columns_to_check_conversion.push_back(
                        new_metadata.getColumns().getPhysical(command.column_name));
                }
            }
        }
    }

    checkProperties(new_metadata, old_metadata);
    checkTTLExpressions(new_metadata, old_metadata);

    if (!columns_to_check_conversion.empty())
    {
        auto old_header = old_metadata.getSampleBlock();
        performRequiredConversions(old_header, columns_to_check_conversion, getContext());
    }

    if (old_metadata.hasSettingsChanges())
    {
        const auto current_changes = old_metadata.getSettingsChanges()->as<const ASTSetQuery &>().changes;
        const auto & new_changes = new_metadata.settings_changes->as<const ASTSetQuery &>().changes;
        local_context->checkMergeTreeSettingsConstraints(*settings_from_storage, new_changes);

        for (const auto & changed_setting : new_changes)
        {
            const auto & setting_name = changed_setting.name;
            const auto & new_value = changed_setting.value;
            MergeTreeSettings::checkCanSet(setting_name, new_value);
            const Field * current_value = current_changes.tryGet(setting_name);

            if ((!current_value || *current_value != new_value)
                && MergeTreeSettings::isReadonlySetting(setting_name))
            {
                throw Exception{"Setting '" + setting_name + "' is readonly for storage '" + getName() + "'",
                                 ErrorCodes::READONLY_SETTING};
            }

            if (!current_value && MergeTreeSettings::isPartFormatSetting(setting_name))
            {
                MergeTreeSettings copy = *getSettings();
                copy.applyChange(changed_setting);
                String reason;
                if (!canUsePolymorphicParts(copy, &reason) && !reason.empty())
                    throw Exception("Can't change settings. Reason: " + reason, ErrorCodes::NOT_IMPLEMENTED);
            }

            if (setting_name == "storage_policy")
                checkStoragePolicy(getContext()->getStoragePolicy(new_value.safeGet<String>()));
        }

        /// Check if it is safe to reset the settings
        for (const auto & current_setting : current_changes)
        {
            const auto & setting_name = current_setting.name;
            const Field * new_value = new_changes.tryGet(setting_name);
            /// Prevent unsetting readonly setting
            if (MergeTreeSettings::isReadonlySetting(setting_name) && !new_value)
            {
                throw Exception{"Setting '" + setting_name + "' is readonly for storage '" + getName() + "'",
                                ErrorCodes::READONLY_SETTING};
            }

            if (MergeTreeSettings::isPartFormatSetting(setting_name) && !new_value)
            {
                /// Use default settings + new and check if doesn't affect part format settings
                auto copy = getDefaultSettings();
                copy->applyChanges(new_changes);
                String reason;
                if (!canUsePolymorphicParts(*copy, &reason) && !reason.empty())
                    throw Exception("Can't change settings. Reason: " + reason, ErrorCodes::NOT_IMPLEMENTED);
            }

        }
    }

    for (const auto & part : getDataPartsVectorForInternalUsage())
    {
        bool at_least_one_column_rest = false;
        for (const auto & column : part->getColumns())
        {
            if (!dropped_columns.contains(column.name))
            {
                at_least_one_column_rest = true;
                break;
            }
        }
        if (!at_least_one_column_rest)
        {
            std::string postfix;
            if (dropped_columns.size() > 1)
                postfix = "s";
            throw Exception(ErrorCodes::BAD_ARGUMENTS,
                "Cannot drop or clear column{} '{}', because all columns in part '{}' will be removed from disk. Empty parts are not allowed", postfix, boost::algorithm::join(dropped_columns, ", "), part->name);
        }
    }
}


void MergeTreeData::checkMutationIsPossible(const MutationCommands & commands, const Settings & /*settings*/) const
{
    if (merging_params.mode == MergingParams::Unique)
    {
        for (const auto & command : commands)
        {
            if (command.type == MutationCommand::Type::DELETE || command.type == MutationCommand::Type::UPDATE)
                throw DB::Exception(
                    "UPDATE/DELETE mutation command is not supported for StorageUniqueMergeTree", ErrorCodes::SUPPORT_IS_DISABLED);
        }
    }
}

MergeTreeDataPartType MergeTreeData::choosePartType(size_t bytes_uncompressed, size_t rows_count) const
{
    const auto settings = getSettings();
    if (!canUsePolymorphicParts(*settings))
        return MergeTreeDataPartType::Wide;

    if (bytes_uncompressed < settings->min_bytes_for_compact_part || rows_count < settings->min_rows_for_compact_part)
        return MergeTreeDataPartType::InMemory;

    if (bytes_uncompressed < settings->min_bytes_for_wide_part || rows_count < settings->min_rows_for_wide_part)
        return MergeTreeDataPartType::Compact;

    return MergeTreeDataPartType::Wide;
}

MergeTreeDataPartType MergeTreeData::choosePartTypeOnDisk(size_t bytes_uncompressed, size_t rows_count) const
{
    const auto settings = getSettings();
    if (!canUsePolymorphicParts(*settings))
        return MergeTreeDataPartType::Wide;

    if (bytes_uncompressed < settings->min_bytes_for_wide_part || rows_count < settings->min_rows_for_wide_part)
        return MergeTreeDataPartType::Compact;

    return MergeTreeDataPartType::Wide;
}


MergeTreeData::MutableDataPartPtr MergeTreeData::createPart(const String & name,
    MergeTreeDataPartType type, const MergeTreePartInfo & part_info,
    const MutableDataPartStoragePtr & data_part_storage, const IMergeTreeDataPart * parent_part) const
{
    if (type == MergeTreeDataPartType::Compact)
        return std::make_shared<MergeTreeDataPartCompact>(*this, name, part_info, data_part_storage, parent_part);
    else if (type == MergeTreeDataPartType::Wide)
        return std::make_shared<MergeTreeDataPartWide>(*this, name, part_info, data_part_storage, parent_part);
    else if (type == MergeTreeDataPartType::InMemory)
        return std::make_shared<MergeTreeDataPartInMemory>(*this, name, part_info, data_part_storage, parent_part);
    else
        throw Exception("Unknown type of part " + data_part_storage->getRelativePath(), ErrorCodes::UNKNOWN_PART_TYPE);
}

MergeTreeData::MutableDataPartPtr MergeTreeData::createPart(
    const String & name, const MutableDataPartStoragePtr & data_part_storage, const IMergeTreeDataPart * parent_part) const
{
    return createPart(name, MergeTreePartInfo::fromPartName(name, format_version), data_part_storage, parent_part);
}

MergeTreeData::MutableDataPartPtr MergeTreeData::createPart(
    const String & name, const MergeTreePartInfo & part_info,
    const MutableDataPartStoragePtr & data_part_storage, const IMergeTreeDataPart * parent_part) const
{
    MergeTreeDataPartType type;
    auto mrk_ext = MergeTreeIndexGranularityInfo::getMarksExtensionFromFilesystem(*data_part_storage);

    if (mrk_ext)
    {
        type = MarkType(*mrk_ext).part_type;
    }
    else
    {
        /// Didn't find any mark file, suppose that part is empty.
        type = choosePartTypeOnDisk(0, 0);
    }

    return createPart(name, type, part_info, data_part_storage, parent_part);
}

void MergeTreeData::changeSettings(
        const ASTPtr & new_settings,
        AlterLockHolder & /* table_lock_holder */)
{
    if (new_settings)
    {
        bool has_storage_policy_changed = false;

        const auto & new_changes = new_settings->as<const ASTSetQuery &>().changes;

        for (const auto & change : new_changes)
        {
            if (change.name == "storage_policy")
            {
                StoragePolicyPtr new_storage_policy = getContext()->getStoragePolicy(change.value.safeGet<String>());
                StoragePolicyPtr old_storage_policy = getStoragePolicy();

                /// StoragePolicy of different version or name is guaranteed to have different pointer
                if (new_storage_policy != old_storage_policy)
                {
                    checkStoragePolicy(new_storage_policy);

                    std::unordered_set<String> all_diff_disk_names;
                    for (const auto & disk : new_storage_policy->getDisks())
                        all_diff_disk_names.insert(disk->getName());
                    for (const auto & disk : old_storage_policy->getDisks())
                        all_diff_disk_names.erase(disk->getName());

                    for (const String & disk_name : all_diff_disk_names)
                    {
                        auto disk = new_storage_policy->getDiskByName(disk_name);
                        if (disk->exists(relative_data_path))
                            throw Exception("New storage policy contain disks which already contain data of a table with the same name", ErrorCodes::LOGICAL_ERROR);
                    }

                    for (const String & disk_name : all_diff_disk_names)
                    {
                        auto disk = new_storage_policy->getDiskByName(disk_name);
                        disk->createDirectories(relative_data_path);
                        disk->createDirectories(fs::path(relative_data_path) / MergeTreeData::DETACHED_DIR_NAME);
                    }
                    /// FIXME how would that be done while reloading configuration???

                    has_storage_policy_changed = true;
                }
            }
        }

        /// Reset to default settings before applying existing.
        auto copy = getDefaultSettings();
        copy->applyChanges(new_changes);
        copy->sanityCheck(getContext()->getMergeMutateExecutor()->getMaxTasksCount());

        storage_settings.set(std::move(copy));
        StorageInMemoryMetadata new_metadata = getInMemoryMetadata();
        new_metadata.setSettingsChanges(new_settings);
        setInMemoryMetadata(new_metadata);

        if (has_storage_policy_changed)
            startBackgroundMovesIfNeeded();
    }
}

void MergeTreeData::PartsTemporaryRename::addPart(const String & old_name, const String & new_name, const DiskPtr & disk)
{
    old_and_new_names.push_back({old_name, new_name, disk});
}

void MergeTreeData::PartsTemporaryRename::tryRenameAll()
{
    renamed = true;
    for (size_t i = 0; i < old_and_new_names.size(); ++i)
    {
        try
        {
            const auto & [old_name, new_name, disk] = old_and_new_names[i];
            if (old_name.empty() || new_name.empty())
                throw DB::Exception("Empty part name. Most likely it's a bug.", ErrorCodes::LOGICAL_ERROR);
            const auto full_path = fs::path(storage.relative_data_path) / source_dir;
            disk->moveFile(fs::path(full_path) / old_name, fs::path(full_path) / new_name);
        }
        catch (...)
        {
            old_and_new_names.resize(i);
            LOG_WARNING(storage.log, "Cannot rename parts to perform operation on them: {}", getCurrentExceptionMessage(false));
            throw;
        }
    }
}

MergeTreeData::PartsTemporaryRename::~PartsTemporaryRename()
{
    // TODO what if server had crashed before this destructor was called?
    if (!renamed)
        return;
    for (const auto & [old_name, new_name, disk] : old_and_new_names)
    {
        if (old_name.empty())
            continue;

        try
        {
            const String full_path = fs::path(storage.relative_data_path) / source_dir;
            disk->moveFile(fs::path(full_path) / new_name, fs::path(full_path) / old_name);
        }
        catch (...)
        {
            tryLogCurrentException(__PRETTY_FUNCTION__);
        }
    }
}

MergeTreeData::PartHierarchy MergeTreeData::getPartHierarchy(
    const MergeTreePartInfo & part_info,
    DataPartState state,
    DataPartsLock & /* data_parts_lock */) const
{
    PartHierarchy result;

    /// Parts contained in the part are consecutive in data_parts, intersecting the insertion place for the part itself.
    auto it_middle = data_parts_by_state_and_info.lower_bound(DataPartStateAndInfo{state, part_info});
    auto committed_parts_range = getDataPartsStateRange(state);

    /// Go to the left.
    DataPartIteratorByStateAndInfo begin = it_middle;
    while (begin != committed_parts_range.begin())
    {
        auto prev = std::prev(begin);

        if (!part_info.contains((*prev)->info))
        {
            if ((*prev)->info.contains(part_info))
            {
                result.covering_parts.push_back(*prev);
            }
            else if (!part_info.isDisjoint((*prev)->info))
            {
                result.intersected_parts.push_back(*prev);
            }

            break;
        }

        begin = prev;
    }

    std::reverse(result.covering_parts.begin(), result.covering_parts.end());

    /// Go to the right.
    DataPartIteratorByStateAndInfo end = it_middle;
    while (end != committed_parts_range.end())
    {
        if ((*end)->info == part_info)
        {
            result.duplicate_part = *end;
            result.covering_parts.clear();
            return result;
        }

        if (!part_info.contains((*end)->info))
        {
            if ((*end)->info.contains(part_info))
            {
                result.covering_parts.push_back(*end);
            }
            else if (!part_info.isDisjoint((*end)->info))
            {
                result.intersected_parts.push_back(*end);
            }

            break;
        }

        ++end;
    }

    result.covered_parts.insert(result.covered_parts.end(), begin, end);

    return result;
}

MergeTreeData::DataPartsVector MergeTreeData::getCoveredOutdatedParts(
    const DataPartPtr & part,
    DataPartsLock & data_parts_lock) const
{
    part->assertState({DataPartState::Active, DataPartState::PreActive});
    PartHierarchy hierarchy = getPartHierarchy(part->info, DataPartState::Outdated, data_parts_lock);

    if (hierarchy.duplicate_part)
        throw Exception(ErrorCodes::LOGICAL_ERROR, "Unexpected duplicate part {}. It is a bug.", hierarchy.duplicate_part->getNameWithState());

    return hierarchy.covered_parts;
}

MergeTreeData::DataPartsVector MergeTreeData::getActivePartsToReplace(
    const MergeTreePartInfo & new_part_info,
    const String & new_part_name,
    DataPartPtr & out_covering_part,
    DataPartsLock & data_parts_lock) const
{
    PartHierarchy hierarchy = getPartHierarchy(new_part_info, DataPartState::Active, data_parts_lock);

    if (!hierarchy.intersected_parts.empty())
        throw Exception(ErrorCodes::LOGICAL_ERROR, "Part {} intersects part {}. It is a bug.",
                        new_part_name, hierarchy.intersected_parts.back()->getNameWithState());

    if (hierarchy.duplicate_part)
        throw Exception(ErrorCodes::LOGICAL_ERROR, "Unexpected duplicate part {}. It is a bug.", hierarchy.duplicate_part->getNameWithState());

    if (!hierarchy.covering_parts.empty())
        out_covering_part = std::move(hierarchy.covering_parts.back());

    return std::move(hierarchy.covered_parts);
}

void MergeTreeData::checkPartPartition(MutableDataPartPtr & part, DataPartsLock & lock) const
{
    if (DataPartPtr existing_part_in_partition = getAnyPartInPartition(part->info.partition_id, lock))
    {
        if (part->partition.value != existing_part_in_partition->partition.value)
            throw Exception(
                "Partition value mismatch between two parts with the same partition ID. Existing part: "
                + existing_part_in_partition->name + ", newly added part: " + part->name,
                ErrorCodes::CORRUPTED_DATA);
    }
}

void MergeTreeData::checkPartDuplicate(MutableDataPartPtr & part, Transaction & transaction, DataPartsLock & /*lock*/) const
{
    auto it_duplicate = data_parts_by_info.find(part->info);

    if (it_duplicate != data_parts_by_info.end())
    {
        String message = "Part " + (*it_duplicate)->getNameWithState() + " already exists";

        if ((*it_duplicate)->checkState({DataPartState::Outdated, DataPartState::Deleting}))
            throw Exception(message + ", but it will be deleted soon", ErrorCodes::PART_IS_TEMPORARILY_LOCKED);

        if (transaction.txn)
            throw Exception(message, ErrorCodes::SERIALIZATION_ERROR);

        throw Exception(message, ErrorCodes::DUPLICATE_DATA_PART);
    }
}

void MergeTreeData::preparePartForCommit(MutableDataPartPtr & part, Transaction & out_transaction, TableVersionPtr && new_table_version)
{
    part->is_temp = false;
    part->setState(DataPartState::PreActive);

    assert([&]()
           {
               String dir_name = fs::path(part->getDataPartStorage().getRelativePath()).filename();
               bool may_be_cleaned_up = dir_name.starts_with("tmp_") || dir_name.starts_with("tmp-fetch_");
               return !may_be_cleaned_up || temporary_parts.contains(dir_name);
           }());

    part->renameTo(part->name, true);

    data_parts_indexes.insert(part);
    out_transaction.addPart(part, std::move(new_table_version));
}

bool MergeTreeData::renameTempPartAndReplaceImpl(
    MutableDataPartPtr & part,
    Transaction & out_transaction,
    DataPartsLock & lock,
    DataPartsVector * out_covered_parts,
    TableVersionPtr && new_table_version)
{
    LOG_TRACE(log, "Renaming temporary part {} to {} with tid {}.", part->getDataPartStorage().getPartDirectory(), part->name, out_transaction.getTID());

    if (&out_transaction.data != this)
        throw Exception("MergeTreeData::Transaction for one table cannot be used with another. It is a bug.", ErrorCodes::LOGICAL_ERROR);

    part->assertState({DataPartState::Temporary});
    checkPartPartition(part, lock);
    checkPartDuplicate(part, out_transaction, lock);

    PartHierarchy hierarchy = getPartHierarchy(part->info, DataPartState::Active, lock);

    if (!hierarchy.intersected_parts.empty())
    {
        String message = fmt::format("Part {} intersects part {}", part->name, hierarchy.intersected_parts.back()->getNameWithState());

        // Drop part|partition operation inside some transactions sees some stale snapshot from the time when transactions has been started.
        // So such operation may attempt to delete already outdated part. In this case, this outdated part is most likely covered by the other part and intersection may occur.
        // Part mayght be outdated due to merge|mutation|update|optimization operations.
        if (part->isEmpty() || (hierarchy.intersected_parts.size() == 1 && hierarchy.intersected_parts.back()->isEmpty()))
        {
            message += fmt::format(" One of them is empty part. That is a race between drop operation under transaction and a merge/mutation.");
            throw Exception(message, ErrorCodes::SERIALIZATION_ERROR);
        }

        if (hierarchy.intersected_parts.size() > 1)
            message += fmt::format(" There are {} intersected parts.", hierarchy.intersected_parts.size());

        throw Exception(ErrorCodes::LOGICAL_ERROR, message + " It is a bug.");
    }

    if (part->hasLightweightDelete())
        has_lightweight_delete_parts.store(true);

    /// All checks are passed. Now we can rename the part on disk.
    /// So, we maintain invariant: if a non-temporary part in filesystem then it is in data_parts
    preparePartForCommit(part, out_transaction, std::move(new_table_version));

    if (out_covered_parts)
    {
        out_covered_parts->reserve(out_covered_parts->size() + hierarchy.covered_parts.size());
        std::move(hierarchy.covered_parts.begin(), hierarchy.covered_parts.end(), std::back_inserter(*out_covered_parts));
    }

    return true;
}

bool MergeTreeData::renameTempPartAndReplaceUnlocked(
    MutableDataPartPtr & part,
    Transaction & out_transaction,
    DataPartsLock & lock,
    DataPartsVector * out_covered_parts,
    TableVersionPtr && new_table_version)
{
    return renameTempPartAndReplaceImpl(part, out_transaction, lock, out_covered_parts, std::move(new_table_version));
}

MergeTreeData::DataPartsVector
MergeTreeData::renameTempPartAndReplace(MutableDataPartPtr & part, Transaction & out_transaction, TableVersionPtr && new_table_version)
{
    auto part_lock = lockParts();
    DataPartsVector covered_parts;
    renameTempPartAndReplaceImpl(part, out_transaction, part_lock, &covered_parts, std::move(new_table_version));
    return covered_parts;
}

bool MergeTreeData::renameTempPartAndAdd(
    MutableDataPartPtr & part, Transaction & out_transaction, DataPartsLock & lock, TableVersionPtr && new_table_version)
{
    DataPartsVector covered_parts;

    if (!renameTempPartAndReplaceImpl(part, out_transaction, lock, &covered_parts, std::move(new_table_version)))
        return false;

    if (!covered_parts.empty())
        throw Exception(ErrorCodes::LOGICAL_ERROR, "Added part {} covers {} existing part(s) (including {})",
            part->name, toString(covered_parts.size()), covered_parts[0]->name);

    return true;
}

void MergeTreeData::removePartsFromWorkingSet(MergeTreeTransaction * txn, const MergeTreeData::DataPartsVector & remove, bool clear_without_timeout, DataPartsLock & acquired_lock)
{
    if (txn)
        transactions_enabled.store(true);

    auto remove_time = clear_without_timeout ? 0 : time(nullptr);
    bool removed_active_part = false;

    for (const DataPartPtr & part : remove)
    {
        if (part->version.creation_csn != Tx::RolledBackCSN)
            MergeTreeTransaction::removeOldPart(shared_from_this(), part, txn);

        if (part->getState() == MergeTreeDataPartState::Active)
        {
            removePartContributionToColumnAndSecondaryIndexSizes(part);
            removePartContributionToDataVolume(part);
            removed_active_part = true;
        }

        if (part->getState() == MergeTreeDataPartState::Active || clear_without_timeout)
            part->remove_time.store(remove_time, std::memory_order_relaxed);

        if (part->getState() != MergeTreeDataPartState::Outdated)
            modifyPartState(part, MergeTreeDataPartState::Outdated);

        if (isInMemoryPart(part) && getSettings()->in_memory_parts_enable_wal)
            getWriteAheadLog()->dropPart(part->name);
    }

    if (removed_active_part)
        resetObjectColumnsFromActiveParts(acquired_lock);
}

void MergeTreeData::removePartsFromWorkingSetImmediatelyAndSetTemporaryState(const DataPartsVector & remove)
{
    auto lock = lockParts();

    for (const auto & part : remove)
    {
        auto it_part = data_parts_by_info.find(part->info);
        if (it_part == data_parts_by_info.end())
            throw Exception("Part " + part->getNameWithState() + " not found in data_parts", ErrorCodes::LOGICAL_ERROR);

        assert(part->getState() == MergeTreeDataPartState::PreActive);

        modifyPartState(part, MergeTreeDataPartState::Temporary);
        /// Erase immediately
        data_parts_indexes.erase(it_part);
    }
}

void MergeTreeData::removePartsFromWorkingSet(
        MergeTreeTransaction * txn, const DataPartsVector & remove, bool clear_without_timeout, DataPartsLock * acquired_lock)
{
    auto lock = (acquired_lock) ? DataPartsLock() : lockParts();

    for (const auto & part : remove)
    {
        if (!data_parts_by_info.count(part->info))
            throw Exception("Part " + part->getNameWithState() + " not found in data_parts", ErrorCodes::LOGICAL_ERROR);

        part->assertState({DataPartState::PreActive, DataPartState::Active, DataPartState::Outdated});
    }

    removePartsFromWorkingSet(txn, remove, clear_without_timeout, lock);
}


void MergeTreeData::removePartsInRangeFromWorkingSet(MergeTreeTransaction * txn, const MergeTreePartInfo & drop_range, DataPartsLock & lock)
{
    removePartsInRangeFromWorkingSetAndGetPartsToRemoveFromZooKeeper(txn, drop_range, lock);
}

MergeTreeData::PartsToRemoveFromZooKeeper MergeTreeData::removePartsInRangeFromWorkingSetAndGetPartsToRemoveFromZooKeeper(
        MergeTreeTransaction * txn, const MergeTreePartInfo & drop_range, DataPartsLock & lock)
{
    DataPartsVector parts_to_remove;

    if (drop_range.min_block > drop_range.max_block)
        throw Exception(ErrorCodes::LOGICAL_ERROR, "Invalid drop range: {}", drop_range.getPartName());

    auto partition_range = getVisibleDataPartsVectorInPartition(txn, drop_range.partition_id, &lock);

    for (const DataPartPtr & part : partition_range)
    {
        if (part->info.partition_id != drop_range.partition_id)
            throw Exception("Unexpected partition_id of part " + part->name + ". This is a bug.", ErrorCodes::LOGICAL_ERROR);

        /// It's a DROP PART and it's already executed by fetching some covering part
        bool is_drop_part = !drop_range.isFakeDropRangePart() && drop_range.min_block;

        if (is_drop_part && (part->info.min_block != drop_range.min_block || part->info.max_block != drop_range.max_block || part->info.getMutationVersion() != drop_range.getMutationVersion()))
        {
            /// Why we check only min and max blocks here without checking merge
            /// level? It's a tricky situation which can happen on a stale
            /// replica. For example, we have parts all_1_1_0, all_2_2_0 and
            /// all_3_3_0. Fast replica assign some merges (OPTIMIZE FINAL or
            /// TTL) all_2_2_0 -> all_2_2_1 -> all_2_2_2. So it has set of parts
            /// all_1_1_0, all_2_2_2 and all_3_3_0. After that it decides to
            /// drop part all_2_2_2. Now set of parts is all_1_1_0 and
            /// all_3_3_0. Now fast replica assign merge all_1_1_0 + all_3_3_0
            /// to all_1_3_1 and finishes it. Slow replica pulls the queue and
            /// have two contradictory tasks -- drop all_2_2_2 and merge/fetch
            /// all_1_3_1. If this replica will fetch all_1_3_1 first and then tries
            /// to drop all_2_2_2 after that it will receive the LOGICAL ERROR.
            /// So here we just check that all_1_3_1 covers blocks from drop
            /// all_2_2_2.
            ///
            bool is_covered_by_min_max_block = part->info.min_block <= drop_range.min_block && part->info.max_block >= drop_range.max_block && part->info.getMutationVersion() >= drop_range.getMutationVersion();
            if (is_covered_by_min_max_block)
            {
                LOG_INFO(log, "Skipping drop range for part {} because covering part {} already exists", drop_range.getPartName(), part->name);
                return {};
            }
        }

        if (part->info.min_block < drop_range.min_block)
        {
            if (drop_range.min_block <= part->info.max_block)
            {
                /// Intersect left border
                throw Exception(ErrorCodes::LOGICAL_ERROR, "Unexpected merged part {} intersecting drop range {}",
                                part->name, drop_range.getPartName());
            }

            continue;
        }

        /// Stop on new parts
        if (part->info.min_block > drop_range.max_block)
            break;

        if (part->info.min_block <= drop_range.max_block && drop_range.max_block < part->info.max_block)
        {
            /// Intersect right border
            throw Exception(ErrorCodes::LOGICAL_ERROR, "Unexpected merged part {} intersecting drop range {}",
                            part->name, drop_range.getPartName());
        }

        parts_to_remove.emplace_back(part);
    }

    bool clear_without_timeout = true;
    /// We a going to remove active parts covered by drop_range without timeout.
    /// Let's also reset timeout for inactive parts
    /// and add these parts to list of parts to remove from ZooKeeper
    auto inactive_parts_to_remove_immediately = getDataPartsVectorInPartitionForInternalUsage({DataPartState::Outdated, DataPartState::Deleting}, drop_range.partition_id, &lock);

    /// FIXME refactor removePartsFromWorkingSet(...), do not remove parts twice
    removePartsFromWorkingSet(txn, parts_to_remove, clear_without_timeout, lock);

    /// Since we can return parts in Deleting state, we have to use a wrapper that restricts access to such parts.
    PartsToRemoveFromZooKeeper parts_to_remove_from_zookeeper;
    for (auto & part : parts_to_remove)
        parts_to_remove_from_zookeeper.emplace_back(std::move(part));

    for (auto & part : inactive_parts_to_remove_immediately)
    {
        if (!drop_range.contains(part->info))
            continue;
        part->remove_time.store(0, std::memory_order_relaxed);
        parts_to_remove_from_zookeeper.emplace_back(std::move(part), /* was_active */ false);
    }

    return parts_to_remove_from_zookeeper;
}

void MergeTreeData::restoreAndActivatePart(const DataPartPtr & part, DataPartsLock * acquired_lock)
{
    auto lock = (acquired_lock) ? DataPartsLock() : lockParts();    //-V1018
    if (part->getState() == DataPartState::Active)
        return;
    addPartContributionToColumnAndSecondaryIndexSizes(part);
    addPartContributionToDataVolume(part);
    modifyPartState(part, DataPartState::Active);
}


void MergeTreeData::outdateBrokenPartAndCloneToDetached(const DataPartPtr & part_to_detach, const String & prefix)
{
    auto metadata_snapshot = getInMemoryMetadataPtr();
    if (prefix.empty())
        LOG_INFO(log, "Cloning part {} to {} and making it obsolete.", part_to_detach->getDataPartStorage().getPartDirectory(), part_to_detach->name);
    else
        LOG_INFO(log, "Cloning part {} to {}_{} and making it obsolete.", part_to_detach->getDataPartStorage().getPartDirectory(), prefix, part_to_detach->name);

    part_to_detach->makeCloneInDetached(prefix, metadata_snapshot);

    DataPartsLock lock = lockParts();
    if (part_to_detach->getState() == DataPartState::Active)
        removePartsFromWorkingSet(NO_TRANSACTION_RAW, {part_to_detach}, true, &lock);
}

void MergeTreeData::forcefullyMovePartToDetachedAndRemoveFromMemory(const MergeTreeData::DataPartPtr & part_to_detach, const String & prefix, bool restore_covered)
{
    if (prefix.empty())
        LOG_INFO(log, "Renaming {} to {} and forgetting it.", part_to_detach->getDataPartStorage().getPartDirectory(), part_to_detach->name);
    else
        LOG_INFO(log, "Renaming {} to {}_{} and forgetting it.", part_to_detach->getDataPartStorage().getPartDirectory(), prefix, part_to_detach->name);

    auto lock = lockParts();
    bool removed_active_part = false;
    bool restored_active_part = false;

    auto it_part = data_parts_by_info.find(part_to_detach->info);
    if (it_part == data_parts_by_info.end())
        throw Exception("No such data part " + part_to_detach->getNameWithState(), ErrorCodes::NO_SUCH_DATA_PART);

    /// What if part_to_detach is a reference to *it_part? Make a new owner just in case.
    /// Important to own part pointer here (not const reference), because it will be removed from data_parts_indexes
    /// few lines below.
    DataPartPtr part = *it_part; // NOLINT

    if (part->getState() == DataPartState::Active)
    {
        removePartContributionToDataVolume(part);
        removePartContributionToColumnAndSecondaryIndexSizes(part);
        removed_active_part = true;
    }

    modifyPartState(it_part, DataPartState::Deleting);
    preparePartForRemoval(part)->renameToDetached(prefix);
    data_parts_indexes.erase(it_part);

    if (restore_covered && part->info.level == 0)
    {
        LOG_WARNING(log, "Will not recover parts covered by zero-level part {}", part->name);
        return;
    }

    if (restore_covered)
    {
        Strings restored;
        bool error = false;
        String error_parts;

        Int64 pos = part->info.min_block;

        auto is_appropriate_state = [] (DataPartState state)
        {
            return state == DataPartState::Active || state == DataPartState::Outdated;
        };

        auto update_error = [&] (DataPartIteratorByInfo it)
        {
            error = true;
            error_parts += (*it)->getNameWithState() + " ";
        };

        auto activate_part = [this, &restored_active_part](auto it)
        {
            /// It's not clear what to do if we try to activate part that was removed in transaction.
            /// It may happen only in ReplicatedMergeTree, so let's simply throw LOGICAL_ERROR for now.
            chassert((*it)->version.isRemovalTIDLocked());
            if ((*it)->version.removal_tid_lock == Tx::PrehistoricTID.getHash())
                (*it)->version.unlockRemovalTID(Tx::PrehistoricTID, TransactionInfoContext{getStorageID(), (*it)->name});
            else
                throw Exception(ErrorCodes::LOGICAL_ERROR, "Cannot activate part {} that was removed by transaction ({})",
                                (*it)->name, (*it)->version.removal_tid_lock);

            addPartContributionToColumnAndSecondaryIndexSizes(*it);
            addPartContributionToDataVolume(*it);
            modifyPartState(it, DataPartState::Active); /// iterator is not invalidated here
            restored_active_part = true;
        };

        auto it_middle = data_parts_by_info.lower_bound(part->info);

        /// Restore the leftmost part covered by the part
        if (it_middle != data_parts_by_info.begin())
        {
            auto it = std::prev(it_middle);

            if (part->contains(**it) && is_appropriate_state((*it)->getState()))
            {
                /// Maybe, we must consider part level somehow
                if ((*it)->info.min_block != part->info.min_block)
                    update_error(it);

                if ((*it)->getState() != DataPartState::Active)
                    activate_part(it);

                pos = (*it)->info.max_block + 1;
                restored.push_back((*it)->name);
            }
            else if ((*it)->info.partition_id == part->info.partition_id)
                update_error(it);
            else
                error = true;
        }
        else
            error = true;

        /// Restore "right" parts
        for (auto it = it_middle; it != data_parts_by_info.end() && part->contains(**it); ++it)
        {
            if ((*it)->info.min_block < pos)
                continue;

            if (!is_appropriate_state((*it)->getState()))
            {
                update_error(it);
                continue;
            }

            if ((*it)->info.min_block > pos)
                update_error(it);

            if ((*it)->getState() != DataPartState::Active)
                activate_part(it);

            pos = (*it)->info.max_block + 1;
            restored.push_back((*it)->name);
        }

        if (pos != part->info.max_block + 1)
            error = true;

        for (const String & name : restored)
        {
            LOG_INFO(log, "Activated part {}", name);
        }

        if (error)
        {
            LOG_ERROR(log, "The set of parts restored in place of {} looks incomplete. There might or might not be a data loss.{}", part->name, (error_parts.empty() ? "" : " Suspicious parts: " + error_parts));
        }
    }

    if (removed_active_part || restored_active_part)
        resetObjectColumnsFromActiveParts(lock);
}


void MergeTreeData::tryRemovePartImmediately(DataPartPtr && part)
{
    DataPartPtr part_to_delete;
    {
        auto lock = lockParts();

        auto part_name_with_state = part->getNameWithState();
        LOG_TRACE(log, "Trying to immediately remove part {}", part_name_with_state);

        if (part->getState() != DataPartState::Temporary)
        {
            auto it = data_parts_by_info.find(part->info);
            if (it == data_parts_by_info.end() || (*it).get() != part.get())
                throw Exception("Part " + part->name + " doesn't exist", ErrorCodes::LOGICAL_ERROR);

            part.reset();

            if (!((*it)->getState() == DataPartState::Outdated && it->unique()))
            {
                if ((*it)->getState() != DataPartState::Outdated)
                    LOG_WARNING(log, "Cannot immediately remove part {} because it's not in Outdated state "
                             "usage counter {}", part_name_with_state, it->use_count());

                if (!it->unique())
                    LOG_WARNING(log, "Cannot immediately remove part {} because someone using it right now "
                             "usage counter {}", part_name_with_state, it->use_count());
                return;
            }

            modifyPartState(it, DataPartState::Deleting);

            part_to_delete = *it;
        }
        else
        {
            part_to_delete = std::move(part);
        }
    }

    try
    {
        preparePartForRemoval(part_to_delete)->remove();
    }
    catch (...)
    {
        rollbackDeletingParts({part_to_delete});
        throw;
    }

    removePartsFinally({part_to_delete});
    LOG_TRACE(log, "Removed part {}", part_to_delete->name);
}


size_t MergeTreeData::getTotalActiveSizeInBytes() const
{
    return total_active_size_bytes.load(std::memory_order_acquire);
}


size_t MergeTreeData::getTotalActiveSizeInRows() const
{
    return total_active_size_rows.load(std::memory_order_acquire);
}


size_t MergeTreeData::getPartsCount() const
{
    return total_active_size_parts.load(std::memory_order_acquire);
}


std::pair<size_t, size_t> MergeTreeData::getMaxPartsCountAndSizeForPartitionWithState(DataPartState state) const
{
    auto lock = lockParts();

    size_t cur_parts_count = 0;
    size_t cur_parts_size = 0;
    size_t max_parts_count = 0;
    size_t argmax_parts_size = 0;

    const String * cur_partition_id = nullptr;

    for (const auto & part : getDataPartsStateRange(state))
    {
        if (!cur_partition_id || part->info.partition_id != *cur_partition_id)
        {
            cur_partition_id = &part->info.partition_id;
            cur_parts_count = 0;
            cur_parts_size = 0;
        }

        ++cur_parts_count;
        cur_parts_size += part->getBytesOnDisk();

        if (cur_parts_count > max_parts_count)
        {
            max_parts_count = cur_parts_count;
            argmax_parts_size = cur_parts_size;
        }
    }

    return {max_parts_count, argmax_parts_size};
}


std::pair<size_t, size_t> MergeTreeData::getMaxPartsCountAndSizeForPartition() const
{
    return getMaxPartsCountAndSizeForPartitionWithState(DataPartState::Active);
}


size_t MergeTreeData::getMaxInactivePartsCountForPartition() const
{
    return getMaxPartsCountAndSizeForPartitionWithState(DataPartState::Outdated).first;
}


std::optional<Int64> MergeTreeData::getMinPartDataVersion() const
{
    auto lock = lockParts();

    std::optional<Int64> result;
    for (const auto & part : getDataPartsStateRange(DataPartState::Active))
    {
        if (!result || *result > part->info.getDataVersion())
            result = part->info.getDataVersion();
    }

    return result;
}


void MergeTreeData::delayInsertOrThrowIfNeeded(Poco::Event * until, ContextPtr query_context) const
{
    const auto settings = getSettings();
    const auto & query_settings = query_context->getSettingsRef();
    const size_t parts_count_in_total = getPartsCount();
    if (parts_count_in_total >= settings->max_parts_in_total)
    {
        ProfileEvents::increment(ProfileEvents::RejectedInserts);
        throw Exception("Too many parts (" + toString(parts_count_in_total) + ") in all partitions in total. This indicates wrong choice of partition key. The threshold can be modified with 'max_parts_in_total' setting in <merge_tree> element in config.xml or with per-table setting.", ErrorCodes::TOO_MANY_PARTS);
    }

    auto [parts_count_in_partition, size_of_partition] = getMaxPartsCountAndSizeForPartition();
    ssize_t k_inactive = -1;
    if (settings->inactive_parts_to_throw_insert > 0 || settings->inactive_parts_to_delay_insert > 0)
    {
        size_t inactive_parts_count_in_partition = getMaxInactivePartsCountForPartition();
        if (settings->inactive_parts_to_throw_insert > 0 && inactive_parts_count_in_partition >= settings->inactive_parts_to_throw_insert)
        {
            ProfileEvents::increment(ProfileEvents::RejectedInserts);
            throw Exception(
                ErrorCodes::TOO_MANY_PARTS,
                "Too many inactive parts ({}). Parts cleaning are processing significantly slower than inserts",
                inactive_parts_count_in_partition);
        }
        k_inactive = static_cast<ssize_t>(inactive_parts_count_in_partition) - static_cast<ssize_t>(settings->inactive_parts_to_delay_insert);
    }

    auto parts_to_delay_insert = query_settings.parts_to_delay_insert ? query_settings.parts_to_delay_insert : settings->parts_to_delay_insert;
    auto parts_to_throw_insert = query_settings.parts_to_throw_insert ? query_settings.parts_to_throw_insert : settings->parts_to_throw_insert;

    size_t average_part_size = parts_count_in_partition ? size_of_partition / parts_count_in_partition : 0;
    bool parts_are_large_enough_in_average = settings->max_avg_part_size_for_too_many_parts
        && average_part_size > settings->max_avg_part_size_for_too_many_parts;

    if (parts_count_in_partition >= parts_to_throw_insert && !parts_are_large_enough_in_average)
    {
        ProfileEvents::increment(ProfileEvents::RejectedInserts);
        throw Exception(
            ErrorCodes::TOO_MANY_PARTS,
            "Too many parts ({} with average size of {}). Merges are processing significantly slower than inserts",
            parts_count_in_partition, ReadableSize(average_part_size));
    }

    if (k_inactive < 0 && (parts_count_in_partition < parts_to_delay_insert || parts_are_large_enough_in_average))
        return;

    const ssize_t k_active = ssize_t(parts_count_in_partition) - ssize_t(parts_to_delay_insert);
    size_t max_k;
    size_t k;
    if (k_active > k_inactive)
    {
        max_k = parts_to_throw_insert - parts_to_delay_insert;
        k = k_active + 1;
    }
    else
    {
        max_k = settings->inactive_parts_to_throw_insert - settings->inactive_parts_to_delay_insert;
        k = k_inactive + 1;
    }
    const UInt64 delay_milliseconds = static_cast<UInt64>(::pow(settings->max_delay_to_insert * 1000, static_cast<double>(k) / max_k));

    ProfileEvents::increment(ProfileEvents::DelayedInserts);
    ProfileEvents::increment(ProfileEvents::DelayedInsertsMilliseconds, delay_milliseconds);

    CurrentMetrics::Increment metric_increment(CurrentMetrics::DelayedInserts);

    LOG_INFO(log, "Delaying inserting block by {} ms. because there are {} parts and their average size is {}",
        delay_milliseconds, parts_count_in_partition, ReadableSize(average_part_size));

    if (until)
        until->tryWait(delay_milliseconds);
    else
        std::this_thread::sleep_for(std::chrono::milliseconds(static_cast<size_t>(delay_milliseconds)));
}


MergeTreeData::DataPartPtr MergeTreeData::getActiveContainingPart(
    const MergeTreePartInfo & part_info, MergeTreeData::DataPartState state, DataPartsLock & /*lock*/) const
{
    auto current_state_parts_range = getDataPartsStateRange(state);

    /// The part can be covered only by the previous or the next one in data_parts.
    auto it = data_parts_by_state_and_info.lower_bound(DataPartStateAndInfo{state, part_info});

    if (it != current_state_parts_range.end())
    {
        if ((*it)->info == part_info)
            return *it;
        if ((*it)->info.contains(part_info))
            return *it;
    }

    if (it != current_state_parts_range.begin())
    {
        --it;
        if ((*it)->info.contains(part_info))
            return *it;
    }

    return nullptr;
}


void MergeTreeData::swapActivePart(MergeTreeData::DataPartPtr part_copy)
{
    auto lock = lockParts();
    for (auto original_active_part : getDataPartsStateRange(DataPartState::Active)) // NOLINT (copy is intended)
    {
        if (part_copy->name == original_active_part->name)
        {
            auto active_part_it = data_parts_by_info.find(original_active_part->info);
            if (active_part_it == data_parts_by_info.end())
                throw Exception("Cannot swap part '" + part_copy->name + "', no such active part.", ErrorCodes::NO_SUCH_DATA_PART);

            /// We do not check allow_remote_fs_zero_copy_replication here because data may be shared
            /// when allow_remote_fs_zero_copy_replication turned on and off again
            original_active_part->force_keep_shared_data = false;

            if (original_active_part->getDataPartStorage().supportZeroCopyReplication() &&
                part_copy->getDataPartStorage().supportZeroCopyReplication() &&
                original_active_part->getDataPartStorage().getUniqueId() == part_copy->getDataPartStorage().getUniqueId())
            {
                /// May be when several volumes use the same S3/HDFS storage
                original_active_part->force_keep_shared_data = true;
            }

            modifyPartState(original_active_part, DataPartState::DeleteOnDestroy);
            data_parts_indexes.erase(active_part_it);

            auto part_it = data_parts_indexes.insert(part_copy).first;
            modifyPartState(part_it, DataPartState::Active);

            ssize_t diff_bytes = part_copy->getBytesOnDisk() - original_active_part->getBytesOnDisk();
            ssize_t diff_rows = part_copy->rows_count - original_active_part->rows_count;
            increaseDataVolume(diff_bytes, diff_rows, /* parts= */ 0);

            /// Move parts are non replicated operations, so we take lock here.
            /// All other locks are taken in StorageReplicatedMergeTree
            lockSharedData(*part_copy);

            preparePartForRemoval(original_active_part)->writeDeleteOnDestroyMarker();
            return;
        }
    }
    throw Exception("Cannot swap part '" + part_copy->name + "', no such active part.", ErrorCodes::NO_SUCH_DATA_PART);
}


MergeTreeData::DataPartPtr MergeTreeData::getActiveContainingPart(const MergeTreePartInfo & part_info) const
{
    auto lock = lockParts();
    return getActiveContainingPart(part_info, DataPartState::Active, lock);
}

MergeTreeData::DataPartPtr MergeTreeData::getActiveContainingPart(const String & part_name) const
{
    auto part_info = MergeTreePartInfo::fromPartName(part_name, format_version);
    return getActiveContainingPart(part_info);
}

MergeTreeData::DataPartsVector MergeTreeData::getVisibleDataPartsVectorInPartition(ContextPtr local_context, const String & partition_id) const
{
    return getVisibleDataPartsVectorInPartition(local_context->getCurrentTransaction().get(), partition_id);
}


MergeTreeData::DataPartsVector MergeTreeData::getVisibleDataPartsVectorInPartition(
    ContextPtr local_context, const String & partition_id, DataPartsLock & lock) const
{
    return getVisibleDataPartsVectorInPartition(local_context->getCurrentTransaction().get(), partition_id, &lock);
}

MergeTreeData::DataPartsVector MergeTreeData::getVisibleDataPartsVectorInPartition(
    MergeTreeTransaction * txn, const String & partition_id, DataPartsLock * acquired_lock) const
{
    if (txn)
    {
        DataPartStateAndPartitionID active_parts{MergeTreeDataPartState::Active, partition_id};
        DataPartStateAndPartitionID outdated_parts{MergeTreeDataPartState::Outdated, partition_id};
        DataPartsVector res;
        {
            auto lock = (acquired_lock) ? DataPartsLock() : lockParts();
            res.insert(res.end(), data_parts_by_state_and_info.lower_bound(active_parts), data_parts_by_state_and_info.upper_bound(active_parts));
            res.insert(res.end(), data_parts_by_state_and_info.lower_bound(outdated_parts), data_parts_by_state_and_info.upper_bound(outdated_parts));
        }
        filterVisibleDataParts(res, txn->getSnapshot(), txn->tid);
        return res;
    }

    return getDataPartsVectorInPartitionForInternalUsage(MergeTreeDataPartState::Active, partition_id, acquired_lock);
}


MergeTreeData::DataPartsVector MergeTreeData::getDataPartsVectorInPartitionForInternalUsage(const DataPartStates & affordable_states, const String & partition_id, DataPartsLock * acquired_lock) const
{
    auto lock = (acquired_lock) ? DataPartsLock() : lockParts();
    DataPartsVector res;
    for (const auto & state : affordable_states)
    {
        DataPartStateAndPartitionID state_with_partition{state, partition_id};
        res.insert(res.end(), data_parts_by_state_and_info.lower_bound(state_with_partition), data_parts_by_state_and_info.upper_bound(state_with_partition));
    }
    return res;
}

MergeTreeData::DataPartsVector MergeTreeData::getDataPartsVectorInPartitionForInternalUsage(
    const MergeTreeData::DataPartState & state, const String & partition_id, DataPartsLock * acquired_lock) const
{
    DataPartStateAndPartitionID state_with_partition{state, partition_id};

    auto lock = (acquired_lock) ? DataPartsLock() : lockParts();
    return DataPartsVector(
        data_parts_by_state_and_info.lower_bound(state_with_partition),
        data_parts_by_state_and_info.upper_bound(state_with_partition));
}

MergeTreeData::DataPartsVector MergeTreeData::getVisibleDataPartsVectorInPartitions(ContextPtr local_context, const std::unordered_set<String> & partition_ids) const
{
    auto txn = local_context->getCurrentTransaction();
    DataPartsVector res;
    {
        auto lock = lockParts();
        for (const auto & partition_id : partition_ids)
        {
            DataPartStateAndPartitionID active_parts{MergeTreeDataPartState::Active, partition_id};
            insertAtEnd(
                res,
                DataPartsVector(
                    data_parts_by_state_and_info.lower_bound(active_parts),
                    data_parts_by_state_and_info.upper_bound(active_parts)));

            if (txn)
            {
                DataPartStateAndPartitionID outdated_parts{MergeTreeDataPartState::Active, partition_id};

                insertAtEnd(
                    res,
                    DataPartsVector(
                        data_parts_by_state_and_info.lower_bound(outdated_parts),
                        data_parts_by_state_and_info.upper_bound(outdated_parts)));
            }
        }
    }

    if (txn)
        filterVisibleDataParts(res, txn->getSnapshot(), txn->tid);

    return res;
}

MergeTreeData::DataPartPtr MergeTreeData::getPartIfExists(const MergeTreePartInfo & part_info, const MergeTreeData::DataPartStates & valid_states, DataPartsLock * acquired_lock)
{
    auto lock = (acquired_lock) ? DataPartsLock() : lockParts();

    auto it = data_parts_by_info.find(part_info);
    if (it == data_parts_by_info.end())
        return nullptr;

    for (auto state : valid_states)
        if ((*it)->getState() == state)
            return *it;

    return nullptr;
}

MergeTreeData::DataPartPtr MergeTreeData::getPartIfExists(const String & part_name, const MergeTreeData::DataPartStates & valid_states, DataPartsLock * acquired_lock)
{
    return getPartIfExists(MergeTreePartInfo::fromPartName(part_name, format_version), valid_states, acquired_lock);
}


static void loadPartAndFixMetadataImpl(MergeTreeData::MutableDataPartPtr part)
{
    part->loadColumnsChecksumsIndexes(false, true);
    part->modification_time = part->getDataPartStorage().getLastModified().epochTime();
    part->removeDeleteOnDestroyMarker();
    part->removeVersionMetadata();
}

void MergeTreeData::calculateColumnAndSecondaryIndexSizesImpl()
{
    column_sizes.clear();

    /// Take into account only committed parts
    auto committed_parts_range = getDataPartsStateRange(DataPartState::Active);
    for (const auto & part : committed_parts_range)
        addPartContributionToColumnAndSecondaryIndexSizes(part);
}

void MergeTreeData::addPartContributionToColumnAndSecondaryIndexSizes(const DataPartPtr & part)
{
    for (const auto & column : part->getColumns())
    {
        ColumnSize & total_column_size = column_sizes[column.name];
        ColumnSize part_column_size = part->getColumnSize(column.name);
        total_column_size.add(part_column_size);
    }

    auto indexes_descriptions = getInMemoryMetadataPtr()->secondary_indices;
    for (const auto & index : indexes_descriptions)
    {
        IndexSize & total_secondary_index_size = secondary_index_sizes[index.name];
        IndexSize part_index_size = part->getSecondaryIndexSize(index.name);
        total_secondary_index_size.add(part_index_size);
    }
}

void MergeTreeData::removePartContributionToColumnAndSecondaryIndexSizes(const DataPartPtr & part)
{
    for (const auto & column : part->getColumns())
    {
        ColumnSize & total_column_size = column_sizes[column.name];
        ColumnSize part_column_size = part->getColumnSize(column.name);

        auto log_subtract = [&](size_t & from, size_t value, const char * field)
        {
            if (value > from)
                LOG_ERROR(log, "Possibly incorrect column size subtraction: {} - {} = {}, column: {}, field: {}",
                    from, value, from - value, column.name, field);

            from -= value;
        };

        log_subtract(total_column_size.data_compressed, part_column_size.data_compressed, ".data_compressed");
        log_subtract(total_column_size.data_uncompressed, part_column_size.data_uncompressed, ".data_uncompressed");
        log_subtract(total_column_size.marks, part_column_size.marks, ".marks");
    }

    auto indexes_descriptions = getInMemoryMetadataPtr()->secondary_indices;
    for (const auto & index : indexes_descriptions)
    {
        IndexSize & total_secondary_index_size = secondary_index_sizes[index.name];
        IndexSize part_secondary_index_size = part->getSecondaryIndexSize(index.name);

        auto log_subtract = [&](size_t & from, size_t value, const char * field)
        {
            if (value > from)
                LOG_ERROR(log, "Possibly incorrect index size subtraction: {} - {} = {}, index: {}, field: {}",
                    from, value, from - value, index.name, field);

            from -= value;
        };

        log_subtract(total_secondary_index_size.data_compressed, part_secondary_index_size.data_compressed, ".data_compressed");
        log_subtract(total_secondary_index_size.data_uncompressed, part_secondary_index_size.data_uncompressed, ".data_uncompressed");
        log_subtract(total_secondary_index_size.marks, part_secondary_index_size.marks, ".marks");
    }
}

void MergeTreeData::checkAlterPartitionIsPossible(
    const PartitionCommands & commands, const StorageMetadataPtr & /*metadata_snapshot*/, const Settings & settings) const
{
    for (const auto & command : commands)
    {
        if (merging_params.mode == MergingParams::Unique)
        {
            if (command.type != PartitionCommand::Type::MOVE_PARTITION
                || (command.move_destination_type != PartitionCommand::MoveDestinationType::DISK
                    && command.move_destination_type == PartitionCommand::MoveDestinationType::VOLUME))
                throw DB::Exception("Unsupported ALTER PARTITION command for StorageUniqueMergeTree", ErrorCodes::SUPPORT_IS_DISABLED);
        }

        if (command.type == PartitionCommand::DROP_DETACHED_PARTITION
            && !settings.allow_drop_detached)
            throw DB::Exception("Cannot execute query: DROP DETACHED PART is disabled "
                                "(see allow_drop_detached setting)", ErrorCodes::SUPPORT_IS_DISABLED);

        if (command.partition && command.type != PartitionCommand::DROP_DETACHED_PARTITION)
        {
            if (command.part)
            {
                auto part_name = command.partition->as<ASTLiteral &>().value.safeGet<String>();
                /// We are able to parse it
                MergeTreePartInfo::fromPartName(part_name, format_version);
            }
            else
            {
                /// We are able to parse it
                const auto * partition_ast = command.partition->as<ASTPartition>();
                if (partition_ast && partition_ast->all)
                {
                    if (command.type != PartitionCommand::DROP_PARTITION)
                        throw DB::Exception("Only support DETACH PARTITION ALL currently", ErrorCodes::SUPPORT_IS_DISABLED);
                }
                else
                    getPartitionIDFromQuery(command.partition, getContext());
            }
        }
    }
}

void MergeTreeData::checkPartitionCanBeDropped(const ASTPtr & partition, ContextPtr local_context)
{
    DataPartsVector parts_to_remove;
    const auto * partition_ast = partition->as<ASTPartition>();
    if (partition_ast && partition_ast->all)
        parts_to_remove = getVisibleDataPartsVector(local_context);
    else
    {
        const String partition_id = getPartitionIDFromQuery(partition, local_context);
        parts_to_remove = getVisibleDataPartsVectorInPartition(local_context, partition_id);
    }
    UInt64 partition_size = 0;

    for (const auto & part : parts_to_remove)
        partition_size += part->getBytesOnDisk();

    auto table_id = getStorageID();
    getContext()->checkPartitionCanBeDropped(table_id.database_name, table_id.table_name, partition_size);
}

void MergeTreeData::checkPartCanBeDropped(const String & part_name)
{
    auto part = getPartIfExists(part_name, {MergeTreeDataPartState::Active});
    if (!part)
        throw Exception(ErrorCodes::NO_SUCH_DATA_PART, "No part {} in committed state", part_name);

    auto table_id = getStorageID();
    getContext()->checkPartitionCanBeDropped(table_id.database_name, table_id.table_name, part->getBytesOnDisk());
}

void MergeTreeData::movePartitionToDisk(const ASTPtr & partition, const String & name, bool moving_part, ContextPtr local_context)
{
    String partition_id;

    if (moving_part)
        partition_id = partition->as<ASTLiteral &>().value.safeGet<String>();
    else
        partition_id = getPartitionIDFromQuery(partition, local_context);

    DataPartsVector parts;
    if (moving_part)
    {
        auto part_info = MergeTreePartInfo::fromPartName(partition_id, format_version);
        parts.push_back(getActiveContainingPart(part_info));
        if (!parts.back() || parts.back()->name != part_info.getPartName())
            throw Exception("Part " + partition_id + " is not exists or not active", ErrorCodes::NO_SUCH_DATA_PART);
    }
    else
        parts = getVisibleDataPartsVectorInPartition(local_context, partition_id);

    auto disk = getStoragePolicy()->getDiskByName(name);
    std::erase_if(parts, [&](auto part_ptr)
        {
            return part_ptr->getDataPartStorage().getDiskName() == disk->getName();
        });

    if (parts.empty())
    {
        String no_parts_to_move_message;
        if (moving_part)
            no_parts_to_move_message = "Part '" + partition_id + "' is already on disk '" + disk->getName() + "'";
        else
            no_parts_to_move_message = "All parts of partition '" + partition_id + "' are already on disk '" + disk->getName() + "'";

        throw Exception(no_parts_to_move_message, ErrorCodes::UNKNOWN_DISK);
    }

    if (!movePartsToSpace(parts, std::static_pointer_cast<Space>(disk)))
        throw Exception("Cannot move parts because moves are manually disabled", ErrorCodes::ABORTED);
}


void MergeTreeData::movePartitionToVolume(const ASTPtr & partition, const String & name, bool moving_part, ContextPtr local_context)
{
    String partition_id;

    if (moving_part)
        partition_id = partition->as<ASTLiteral &>().value.safeGet<String>();
    else
        partition_id = getPartitionIDFromQuery(partition, local_context);

    DataPartsVector parts;
    if (moving_part)
    {
        auto part_info = MergeTreePartInfo::fromPartName(partition_id, format_version);
        parts.emplace_back(getActiveContainingPart(part_info));
        if (!parts.back() || parts.back()->name != part_info.getPartName())
            throw Exception("Part " + partition_id + " is not exists or not active", ErrorCodes::NO_SUCH_DATA_PART);
    }
    else
        parts = getVisibleDataPartsVectorInPartition(local_context, partition_id);

    auto volume = getStoragePolicy()->getVolumeByName(name);
    if (!volume)
        throw Exception("Volume " + name + " does not exists on policy " + getStoragePolicy()->getName(), ErrorCodes::UNKNOWN_DISK);

    if (parts.empty())
        throw Exception("Nothing to move (check that the partition exists).", ErrorCodes::NO_SUCH_DATA_PART);

    std::erase_if(parts, [&](auto part_ptr)
        {
            for (const auto & disk : volume->getDisks())
            {
                if (part_ptr->getDataPartStorage().getDiskName() == disk->getName())
                {
                    return true;
                }
            }
            return false;
        });

    if (parts.empty())
    {
        String no_parts_to_move_message;
        if (moving_part)
            no_parts_to_move_message = "Part '" + partition_id + "' is already on volume '" + volume->getName() + "'";
        else
            no_parts_to_move_message = "All parts of partition '" + partition_id + "' are already on volume '" + volume->getName() + "'";

        throw Exception(no_parts_to_move_message, ErrorCodes::UNKNOWN_DISK);
    }

    if (!movePartsToSpace(parts, std::static_pointer_cast<Space>(volume)))
        throw Exception("Cannot move parts because moves are manually disabled", ErrorCodes::ABORTED);
}

void MergeTreeData::movePartitionToShard(const ASTPtr & /*partition*/, bool /*move_part*/, const String & /*to*/, ContextPtr /*query_context*/)
{
    throw Exception(ErrorCodes::NOT_IMPLEMENTED, "MOVE PARTITION TO SHARD is not supported by storage {}", getName());
}

void MergeTreeData::fetchPartition(
    const ASTPtr & /*partition*/,
    const StorageMetadataPtr & /*metadata_snapshot*/,
    const String & /*from*/,
    bool /*fetch_part*/,
    ContextPtr /*query_context*/)
{
    throw Exception(ErrorCodes::NOT_IMPLEMENTED, "FETCH PARTITION is not supported by storage {}", getName());
}

Pipe MergeTreeData::alterPartition(
    const StorageMetadataPtr & metadata_snapshot,
    const PartitionCommands & commands,
    ContextPtr query_context)
{
    PartitionCommandsResultInfo result;
    for (const PartitionCommand & command : commands)
    {
        PartitionCommandsResultInfo current_command_results;
        switch (command.type)
        {
            case PartitionCommand::DROP_PARTITION:
            {
                if (command.part)
                {
                    auto part_name = command.partition->as<ASTLiteral &>().value.safeGet<String>();
                    checkPartCanBeDropped(part_name);
                    dropPart(part_name, command.detach, query_context);
                }
                else
                {
                    checkPartitionCanBeDropped(command.partition, query_context);
                    dropPartition(command.partition, command.detach, query_context);
                }
            }
            break;

            case PartitionCommand::DROP_DETACHED_PARTITION:
                dropDetached(command.partition, command.part, query_context);
                break;

            case PartitionCommand::ATTACH_PARTITION:
                current_command_results = attachPartition(command.partition, metadata_snapshot, command.part, query_context);
                break;
            case PartitionCommand::MOVE_PARTITION:
            {
                switch (*command.move_destination_type)
                {
                    case PartitionCommand::MoveDestinationType::DISK:
                        movePartitionToDisk(command.partition, command.move_destination_name, command.part, query_context);
                        break;

                    case PartitionCommand::MoveDestinationType::VOLUME:
                        movePartitionToVolume(command.partition, command.move_destination_name, command.part, query_context);
                        break;

                    case PartitionCommand::MoveDestinationType::TABLE:
                    {
                        String dest_database = query_context->resolveDatabase(command.to_database);
                        auto dest_storage = DatabaseCatalog::instance().getTable({dest_database, command.to_table}, query_context);
                        movePartitionToTable(dest_storage, command.partition, query_context);
                    }
                    break;

                    case PartitionCommand::MoveDestinationType::SHARD:
                    {
                        if (!getSettings()->part_moves_between_shards_enable)
                            throw Exception(ErrorCodes::SUPPORT_IS_DISABLED,
                                            "Moving parts between shards is experimental and work in progress"
                                            ", see part_moves_between_shards_enable setting");
                        movePartitionToShard(command.partition, command.part, command.move_destination_name, query_context);
                    }
                    break;
                }
            }
            break;

            case PartitionCommand::REPLACE_PARTITION:
            {
                if (command.replace)
                    checkPartitionCanBeDropped(command.partition, query_context);
                String from_database = query_context->resolveDatabase(command.from_database);
                auto from_storage = DatabaseCatalog::instance().getTable({from_database, command.from_table}, query_context);
                replacePartitionFrom(from_storage, command.partition, command.replace, query_context);
            }
            break;

            case PartitionCommand::FETCH_PARTITION:
                fetchPartition(command.partition, metadata_snapshot, command.from_zookeeper_path, command.part, query_context);
                break;

            case PartitionCommand::FREEZE_PARTITION:
            {
                auto lock = lockForShare(query_context->getCurrentQueryId(), query_context->getSettingsRef().lock_acquire_timeout);
                current_command_results = freezePartition(command.partition, metadata_snapshot, command.with_name, query_context, lock);
            }
            break;

            case PartitionCommand::FREEZE_ALL_PARTITIONS:
            {
                auto lock = lockForShare(query_context->getCurrentQueryId(), query_context->getSettingsRef().lock_acquire_timeout);
                current_command_results = freezeAll(command.with_name, metadata_snapshot, query_context, lock);
            }
            break;

            case PartitionCommand::UNFREEZE_PARTITION:
            {
                auto lock = lockForShare(query_context->getCurrentQueryId(), query_context->getSettingsRef().lock_acquire_timeout);
                current_command_results = unfreezePartition(command.partition, command.with_name, query_context, lock);
            }
            break;

            case PartitionCommand::UNFREEZE_ALL_PARTITIONS:
            {
                auto lock = lockForShare(query_context->getCurrentQueryId(), query_context->getSettingsRef().lock_acquire_timeout);
                current_command_results = unfreezeAll(command.with_name, query_context, lock);
            }

            break;

            default:
                throw Exception("Uninitialized partition command", ErrorCodes::LOGICAL_ERROR);
        }
        for (auto & command_result : current_command_results)
            command_result.command_type = command.typeToString();
        result.insert(result.end(), current_command_results.begin(), current_command_results.end());
    }

    if (query_context->getSettingsRef().alter_partition_verbose_result)
        return convertCommandsResultToSource(result);

    return {};
}


void MergeTreeData::backupData(BackupEntriesCollector & backup_entries_collector, const String & data_path_in_backup, const std::optional<ASTs> & partitions)
{
    auto local_context = backup_entries_collector.getContext();

    DataPartsVector data_parts;
    if (partitions)
        data_parts = getVisibleDataPartsVectorInPartitions(local_context, getPartitionIDsFromQuery(*partitions, local_context));
    else
        data_parts = getVisibleDataPartsVector(local_context);

    backup_entries_collector.addBackupEntries(backupParts(data_parts, data_path_in_backup, local_context));
}

BackupEntries MergeTreeData::backupParts(const DataPartsVector & data_parts, const String & data_path_in_backup, const ContextPtr & local_context)
{
    BackupEntries backup_entries;
    std::map<DiskPtr, std::shared_ptr<TemporaryFileOnDisk>> temp_dirs;
    TableLockHolder table_lock;

    for (const auto & part : data_parts)
    {
        /// Hard links is the default way to ensure that we'll be keeping access to the files of parts.
        bool make_temporary_hard_links = true;
        bool hold_storage_and_part_ptrs = false;
        bool hold_table_lock = false;

        if (getStorageID().hasUUID())
        {
            /// Tables in atomic databases have UUIDs. When using atomic database we don't have to create hard links to make a backup,
            /// we can just hold smart pointers to a storage and to data parts instead. That's enough to protect those files from deleting
            /// until the backup is done (see the calls `part.unique()` in grabOldParts() and table.unique() in DatabaseCatalog).
            make_temporary_hard_links = false;
            hold_storage_and_part_ptrs = true;
        }
        else if (supportsReplication() && part->getDataPartStorage().supportZeroCopyReplication() && getSettings()->allow_remote_fs_zero_copy_replication)
        {
            /// Hard links don't work correctly with zero copy replication.
            make_temporary_hard_links = false;
            hold_storage_and_part_ptrs = true;
            hold_table_lock = true;
        }

        if (hold_table_lock && !table_lock)
            table_lock = lockForShare(local_context->getCurrentQueryId(), local_context->getSettingsRef().lock_acquire_timeout);

        BackupEntries backup_entries_from_part;
        part->getDataPartStorage().backup(
            part->checksums,
            part->getFileNamesWithoutChecksums(),
            data_path_in_backup,
            backup_entries_from_part,
            make_temporary_hard_links,
            &temp_dirs);

        auto projection_parts = part->getProjectionParts();
        for (const auto & [projection_name, projection_part] : projection_parts)
        {
            projection_part->getDataPartStorage().backup(
                projection_part->checksums,
                projection_part->getFileNamesWithoutChecksums(),
                fs::path{data_path_in_backup} / part->name,
                backup_entries_from_part,
                make_temporary_hard_links,
                &temp_dirs);
        }

        if (hold_storage_and_part_ptrs)
        {
            /// Wrap backup entries with smart pointers to data parts and to the storage itself
            /// (we'll be holding those smart pointers for as long as we'll be using the backup entries).
            auto storage_and_part = std::make_pair(shared_from_this(), part);
            if (hold_table_lock)
                wrapBackupEntriesWith(backup_entries_from_part, std::make_pair(storage_and_part, table_lock));
            else
                wrapBackupEntriesWith(backup_entries_from_part, storage_and_part);
        }

        insertAtEnd(backup_entries, std::move(backup_entries_from_part));
    }

    return backup_entries;
}

void MergeTreeData::restoreDataFromBackup(RestorerFromBackup & restorer, const String & data_path_in_backup, const std::optional<ASTs> & partitions)
{
    auto backup = restorer.getBackup();
    if (!backup->hasFiles(data_path_in_backup))
        return;

    if (!restorer.isNonEmptyTableAllowed() && getTotalActiveSizeInBytes() && backup->hasFiles(data_path_in_backup))
        restorer.throwTableIsNotEmpty(getStorageID());

    restorePartsFromBackup(restorer, data_path_in_backup, partitions);
}

class MergeTreeData::RestoredPartsHolder
{
public:
    RestoredPartsHolder(const std::shared_ptr<MergeTreeData> & storage_, const BackupPtr & backup_, size_t num_parts_)
        : storage(storage_), backup(backup_), num_parts(num_parts_)
    {
    }

    BackupPtr getBackup() const { return backup; }

    void setNumParts(size_t num_parts_)
    {
        std::lock_guard lock{mutex};
        num_parts = num_parts_;
        attachIfAllPartsRestored();
    }

    void addPart(MutableDataPartPtr part)
    {
        std::lock_guard lock{mutex};
        parts.emplace_back(part);
        attachIfAllPartsRestored();
    }

    String getTemporaryDirectory(const DiskPtr & disk)
    {
        std::lock_guard lock{mutex};
        auto it = temp_dirs.find(disk);
        if (it == temp_dirs.end())
            it = temp_dirs.emplace(disk, std::make_shared<TemporaryFileOnDisk>(disk, "tmp/")).first;
        return it->second->getPath();
    }

private:
    void attachIfAllPartsRestored()
    {
        if (!num_parts || (parts.size() < num_parts))
            return;

        /// Sort parts by min_block (because we need to preserve the order of parts).
        std::sort(
            parts.begin(),
            parts.end(),
            [](const MutableDataPartPtr & lhs, const MutableDataPartPtr & rhs) { return lhs->info.min_block < rhs->info.min_block; });

        storage->attachRestoredParts(std::move(parts));
        parts.clear();
        temp_dirs.clear();
        num_parts = 0;
    }

    std::shared_ptr<MergeTreeData> storage;
    BackupPtr backup;
    size_t num_parts = 0;
    MutableDataPartsVector parts;
    std::map<DiskPtr, std::shared_ptr<TemporaryFileOnDisk>> temp_dirs;
    mutable std::mutex mutex;
};

void MergeTreeData::restorePartsFromBackup(RestorerFromBackup & restorer, const String & data_path_in_backup, const std::optional<ASTs> & partitions)
{
    std::optional<std::unordered_set<String>> partition_ids;
    if (partitions)
        partition_ids = getPartitionIDsFromQuery(*partitions, restorer.getContext());

    auto backup = restorer.getBackup();
    Strings part_names = backup->listFiles(data_path_in_backup);
    boost::remove_erase(part_names, "mutations");

    auto restored_parts_holder
        = std::make_shared<RestoredPartsHolder>(std::static_pointer_cast<MergeTreeData>(shared_from_this()), backup, part_names.size());

    fs::path data_path_in_backup_fs = data_path_in_backup;
    size_t num_parts = 0;

    for (const String & part_name : part_names)
    {
        const auto part_info = MergeTreePartInfo::tryParsePartName(part_name, format_version);
        if (!part_info)
        {
            throw Exception(ErrorCodes::CANNOT_RESTORE_TABLE, "File name {} is not a part's name",
                            String{data_path_in_backup_fs / part_name});
        }

        if (partition_ids && !partition_ids->contains(part_info->partition_id))
            continue;

        restorer.addDataRestoreTask(
            [storage = std::static_pointer_cast<MergeTreeData>(shared_from_this()),
             backup,
             part_path_in_backup = data_path_in_backup_fs / part_name,
             part_info=*part_info,
             restored_parts_holder]
            { storage->restorePartFromBackup(restored_parts_holder, part_info, part_path_in_backup); });

        ++num_parts;
    }

    restored_parts_holder->setNumParts(num_parts);
}

void MergeTreeData::restorePartFromBackup(std::shared_ptr<RestoredPartsHolder> restored_parts_holder, const MergeTreePartInfo & part_info, const String & part_path_in_backup) const
{
    String part_name = part_info.getPartName();
    auto backup = restored_parts_holder->getBackup();

    UInt64 total_size_of_part = 0;
    Strings filenames = backup->listFiles(part_path_in_backup, /* recursive= */ true);
    fs::path part_path_in_backup_fs = part_path_in_backup;
    for (const String & filename : filenames)
        total_size_of_part += backup->getFileSize(part_path_in_backup_fs / filename);

    std::shared_ptr<IReservation> reservation = getStoragePolicy()->reserveAndCheck(total_size_of_part);
    auto disk = reservation->getDisk();

    fs::path temp_dir = restored_parts_holder->getTemporaryDirectory(disk);
    fs::path temp_part_dir = temp_dir / part_path_in_backup_fs.relative_path();
    disk->createDirectories(temp_part_dir);

    /// For example:
    /// part_name = 0_1_1_0
    /// part_path_in_backup = /data/test/table/0_1_1_0
    /// tmp_dir = tmp/1aaaaaa
    /// tmp_part_dir = tmp/1aaaaaa/data/test/table/0_1_1_0

    /// Subdirectories in the part's directory. It's used to restore projections.
    std::unordered_set<String> subdirs;

    for (const String & filename : filenames)
    {
        /// Needs to create subdirectories before copying the files. Subdirectories are used to represent projections.
        auto separator_pos = filename.rfind('/');
        if (separator_pos != String::npos)
        {
            String subdir = filename.substr(0, separator_pos);
            if (subdirs.emplace(subdir).second)
                disk->createDirectories(temp_part_dir / subdir);
        }

        /// TODO Transactions: Decide what to do with version metadata (if any). Let's just skip it for now.
        if (filename.ends_with(IMergeTreeDataPart::TXN_VERSION_METADATA_FILE_NAME))
            continue;

        auto backup_entry = backup->readFile(part_path_in_backup_fs / filename);
        auto read_buffer = backup_entry->getReadBuffer();
        auto write_buffer = disk->writeFile(temp_part_dir / filename);
        copyData(*read_buffer, *write_buffer);
        write_buffer->finalize();
        reservation->update(reservation->getSize() - backup_entry->getSize());
    }

    auto single_disk_volume = std::make_shared<SingleDiskVolume>(disk->getName(), disk, 0);
    auto data_part_storage = std::make_shared<DataPartStorageOnDisk>(single_disk_volume, temp_part_dir.parent_path(), part_name);
    auto part = createPart(part_name, part_info, data_part_storage);
    part->version.setCreationTID(Tx::PrehistoricTID, nullptr);
    part->loadColumnsChecksumsIndexes(false, true);

    restored_parts_holder->addPart(part);
}


String MergeTreeData::getPartitionIDFromQuery(const ASTPtr & ast, ContextPtr local_context, DataPartsLock * acquired_lock) const
{
    const auto & partition_ast = ast->as<ASTPartition &>();

    if (partition_ast.all)
        throw Exception("Only Support DETACH PARTITION ALL currently", ErrorCodes::SUPPORT_IS_DISABLED);

    if (!partition_ast.value)
    {
        MergeTreePartInfo::validatePartitionID(partition_ast.id, format_version);
        return partition_ast.id;
    }

    if (format_version < MERGE_TREE_DATA_MIN_FORMAT_VERSION_WITH_CUSTOM_PARTITIONING)
    {
        /// Month-partitioning specific - partition ID can be passed in the partition value.
        const auto * partition_lit = partition_ast.value->as<ASTLiteral>();
        if (partition_lit && partition_lit->value.getType() == Field::Types::String)
        {
            String partition_id = partition_lit->value.get<String>();
            MergeTreePartInfo::validatePartitionID(partition_id, format_version);
            return partition_id;
        }
    }

    /// Re-parse partition key fields using the information about expected field types.
    auto metadata_snapshot = getInMemoryMetadataPtr();
    const Block & key_sample_block = metadata_snapshot->getPartitionKey().sample_block;
    size_t fields_count = key_sample_block.columns();
    if (partition_ast.fields_count != fields_count)
        throw Exception(ErrorCodes::INVALID_PARTITION_VALUE,
                        "Wrong number of fields in the partition expression: {}, must be: {}",
                        partition_ast.fields_count, fields_count);

    Row partition_row(fields_count);
    if (fields_count == 0)
    {
        /// Function tuple(...) requires at least one argument, so empty key is a special case
        assert(!partition_ast.fields_count);
        assert(typeid_cast<ASTFunction *>(partition_ast.value.get()));
        assert(partition_ast.value->as<ASTFunction>()->name == "tuple");
        assert(partition_ast.value->as<ASTFunction>()->arguments);
        auto args = partition_ast.value->as<ASTFunction>()->arguments;
        if (!args)
            throw Exception(ErrorCodes::BAD_ARGUMENTS, "Expected at least one argument in partition AST");
        bool empty_tuple = partition_ast.value->as<ASTFunction>()->arguments->children.empty();
        if (!empty_tuple)
            throw Exception(ErrorCodes::INVALID_PARTITION_VALUE, "Partition key is empty, expected 'tuple()' as partition key");
    }
    else if (fields_count == 1)
    {
        ASTPtr partition_value_ast = partition_ast.value;
        if (auto * tuple = partition_value_ast->as<ASTFunction>())
        {
            assert(tuple->name == "tuple");
            assert(tuple->arguments);
            assert(tuple->arguments->children.size() == 1);
            partition_value_ast = tuple->arguments->children[0];
        }
        /// Simple partition key, need to evaluate and cast
        Field partition_key_value = evaluateConstantExpression(partition_value_ast, local_context).first;
        partition_row[0] = convertFieldToTypeOrThrow(partition_key_value, *key_sample_block.getByPosition(0).type);
    }
    else
    {
        /// Complex key, need to evaluate, untuple and cast
        Field partition_key_value = evaluateConstantExpression(partition_ast.value, local_context).first;
        if (partition_key_value.getType() != Field::Types::Tuple)
            throw Exception(ErrorCodes::INVALID_PARTITION_VALUE,
                            "Expected tuple for complex partition key, got {}", partition_key_value.getTypeName());

        const Tuple & tuple = partition_key_value.get<Tuple>();
        if (tuple.size() != fields_count)
            throw Exception(ErrorCodes::LOGICAL_ERROR,
                            "Wrong number of fields in the partition expression: {}, must be: {}", tuple.size(), fields_count);

        for (size_t i = 0; i < fields_count; ++i)
            partition_row[i] = convertFieldToTypeOrThrow(tuple[i], *key_sample_block.getByPosition(i).type);
    }

    MergeTreePartition partition(std::move(partition_row));
    String partition_id = partition.getID(*this);

    {
        auto data_parts_lock = (acquired_lock) ? DataPartsLock() : lockParts();
        DataPartPtr existing_part_in_partition = getAnyPartInPartition(partition_id, data_parts_lock);
        if (existing_part_in_partition && existing_part_in_partition->partition.value != partition.value)
        {
            WriteBufferFromOwnString buf;
            partition.serializeText(*this, buf, FormatSettings{});
            throw Exception(ErrorCodes::LOGICAL_ERROR, "Parsed partition value: {} "
                            "doesn't match partition value for an existing part with the same partition ID: {}",
                            buf.str(), existing_part_in_partition->name);
        }
    }

    return partition_id;
}


DataPartsVector MergeTreeData::getVisibleDataPartsVector(ContextPtr local_context) const
{
    return getVisibleDataPartsVector(local_context->getCurrentTransaction());
}

DataPartsVector MergeTreeData::getVisibleDataPartsVectorUnlocked(ContextPtr local_context, const DataPartsLock & lock) const
{
    DataPartsVector res;
    if (const auto * txn = local_context->getCurrentTransaction().get())
    {
        res = getDataPartsVectorForInternalUsage({DataPartState::Active, DataPartState::Outdated}, lock);
        filterVisibleDataParts(res, txn->getSnapshot(), txn->tid);
    }
    else
    {
        res = getDataPartsVectorForInternalUsage({DataPartState::Active}, lock);
    }
    return res;
}

MergeTreeData::DataPartsVector MergeTreeData::getVisibleDataPartsVector(const MergeTreeTransactionPtr & txn) const
{
    DataPartsVector res;
    if (txn)
    {
        res = getDataPartsVectorForInternalUsage({DataPartState::Active, DataPartState::Outdated});
        filterVisibleDataParts(res, txn->getSnapshot(), txn->tid);
    }
    else
    {
        res = getDataPartsVectorForInternalUsage();
    }
    return res;
}

MergeTreeData::DataPartsVector MergeTreeData::getVisibleDataPartsVector(CSN snapshot_version, TransactionID current_tid) const
{
    auto res = getDataPartsVectorForInternalUsage({DataPartState::Active, DataPartState::Outdated});
    filterVisibleDataParts(res, snapshot_version, current_tid);
    return res;
}

void MergeTreeData::filterVisibleDataParts(DataPartsVector & maybe_visible_parts, CSN snapshot_version, TransactionID current_tid) const
{
    [[maybe_unused]] size_t total_size = maybe_visible_parts.size();

    auto need_remove_pred = [snapshot_version, &current_tid] (const DataPartPtr & part) -> bool
    {
        return !part->version.isVisible(snapshot_version, current_tid);
    };

    std::erase_if(maybe_visible_parts, need_remove_pred);
    [[maybe_unused]] size_t visible_size = maybe_visible_parts.size();

    LOG_TEST(log, "Got {} parts (of {}) visible in snapshot {} (TID {}): {}",
             visible_size, total_size, snapshot_version, current_tid, fmt::join(getPartsNames(maybe_visible_parts), ", "));
}


std::unordered_set<String> MergeTreeData::getPartitionIDsFromQuery(const ASTs & asts, ContextPtr local_context) const
{
    std::unordered_set<String> partition_ids;
    for (const auto & ast : asts)
        partition_ids.emplace(getPartitionIDFromQuery(ast, local_context));
    return partition_ids;
}

std::set<String> MergeTreeData::getPartitionIdsAffectedByCommands(
    const MutationCommands & commands, ContextPtr query_context) const
{
    std::set<String> affected_partition_ids;

    for (const auto & command : commands)
    {
        if (!command.partition)
        {
            affected_partition_ids.clear();
            break;
        }

        affected_partition_ids.insert(
            getPartitionIDFromQuery(command.partition, query_context)
        );
    }

    return affected_partition_ids;
}

std::unordered_set<String> MergeTreeData::getAllPartitionIds() const
{
    auto lock = lockParts();
    std::unordered_set<String> res;
    std::string_view prev_id;
    for (const auto & part : getDataPartsStateRange(DataPartState::Active))
    {
        if (prev_id == part->info.partition_id)
            continue;

        res.insert(part->info.partition_id);
        prev_id = part->info.partition_id;
    }
    return res;
}


MergeTreeData::DataPartsVector MergeTreeData::getDataPartsVectorForInternalUsage(
    const DataPartStates & affordable_states, const DataPartsLock & /*lock*/, DataPartStateVector * out_states) const
{
    DataPartsVector res;
    DataPartsVector buf;

    for (auto state : affordable_states)
    {
        auto range = getDataPartsStateRange(state);
        std::swap(buf, res);
        res.clear();
        std::merge(range.begin(), range.end(), buf.begin(), buf.end(), std::back_inserter(res), LessDataPart()); //-V783
    }

    if (out_states != nullptr)
    {
        out_states->resize(res.size());
        for (size_t i = 0; i < res.size(); ++i)
            (*out_states)[i] = res[i]->getState();
    }

    return res;
}

MergeTreeData::DataPartsVector
MergeTreeData::getDataPartsVectorForInternalUsage(const DataPartStates & affordable_states, DataPartStateVector * out_states) const
{
    auto lock = lockParts();
    return getDataPartsVectorForInternalUsage(affordable_states, lock, out_states);
}

MergeTreeData::ProjectionPartsVector
MergeTreeData::getProjectionPartsVectorForInternalUsage(const DataPartStates & affordable_states, DataPartStateVector * out_states) const
{
    auto lock = lockParts();
    ProjectionPartsVector res;
    for (auto state : affordable_states)
    {
        auto range = getDataPartsStateRange(state);
        for (const auto & part : range)
        {
            res.data_parts.push_back(part);
            for (const auto & [_, projection_part] : part->getProjectionParts())
                res.projection_parts.push_back(projection_part);
        }
    }

    if (out_states != nullptr)
    {
        out_states->resize(res.projection_parts.size());
        for (size_t i = 0; i < res.projection_parts.size(); ++i)
            (*out_states)[i] = res.projection_parts[i]->getParentPart()->getState();
    }

    return res;
}

MergeTreeData::DataPartsVector MergeTreeData::getAllDataPartsVector(MergeTreeData::DataPartStateVector * out_states) const
{
    DataPartsVector res;
    auto lock = lockParts();
    res.assign(data_parts_by_info.begin(), data_parts_by_info.end());
    if (out_states != nullptr)
    {
        out_states->resize(res.size());
        for (size_t i = 0; i < res.size(); ++i)
            (*out_states)[i] = res[i]->getState();
    }

    return res;
}

bool MergeTreeData::supportsLightweightDelete() const
{
    auto lock = lockParts();
    for (const auto & part : data_parts_by_info)
    {
        if (!part->supportLightweightDeleteMutate())
            return false;
    }
    return true;
}

MergeTreeData::ProjectionPartsVector MergeTreeData::getAllProjectionPartsVector(MergeTreeData::DataPartStateVector * out_states) const
{
    ProjectionPartsVector res;
    auto lock = lockParts();
    for (const auto & part : data_parts_by_info)
    {
        res.data_parts.push_back(part);
        for (const auto & [p_name, projection_part] : part->getProjectionParts())
            res.projection_parts.push_back(projection_part);
    }

    if (out_states != nullptr)
    {
        out_states->resize(res.projection_parts.size());
        for (size_t i = 0; i < res.projection_parts.size(); ++i)
            (*out_states)[i] = res.projection_parts[i]->getParentPart()->getState();
    }
    return res;
}

DetachedPartsInfo MergeTreeData::getDetachedParts() const
{
    DetachedPartsInfo res;

    for (const auto & disk : getDisks())
    {
        String detached_path = fs::path(relative_data_path) / MergeTreeData::DETACHED_DIR_NAME;

        /// Note: we don't care about TOCTOU issue here.
        if (disk->exists(detached_path))
        {
            for (auto it = disk->iterateDirectory(detached_path); it->isValid(); it->next())
            {
                res.push_back(DetachedPartInfo::parseDetachedPartName(disk, it->name(), format_version));
            }
        }
    }
    return res;
}

void MergeTreeData::validateDetachedPartName(const String & name)
{
    if (name.find('/') != std::string::npos || name == "." || name == "..")
        throw DB::Exception("Invalid part name '" + name + "'", ErrorCodes::INCORRECT_FILE_NAME);

    if (startsWith(name, "attaching_") || startsWith(name, "deleting_"))
        throw DB::Exception("Cannot drop part " + name + ": "
                            "most likely it is used by another DROP or ATTACH query.",
                            ErrorCodes::BAD_DATA_PART_NAME);
}

void MergeTreeData::dropDetached(const ASTPtr & partition, bool part, ContextPtr local_context)
{
    PartsTemporaryRename renamed_parts(*this, "detached/");

    if (part)
    {
        String part_name = partition->as<ASTLiteral &>().value.safeGet<String>();
        validateDetachedPartName(part_name);
        auto disk = getDiskForDetachedPart(part_name);
        renamed_parts.addPart(part_name, "deleting_" + part_name, disk);
    }
    else
    {
        String partition_id = getPartitionIDFromQuery(partition, local_context);
        DetachedPartsInfo detached_parts = getDetachedParts();
        for (const auto & part_info : detached_parts)
            if (part_info.valid_name && part_info.partition_id == partition_id
                && part_info.prefix != "attaching" && part_info.prefix != "deleting")
                renamed_parts.addPart(part_info.dir_name, "deleting_" + part_info.dir_name, part_info.disk);
    }

    LOG_DEBUG(log, "Will drop {} detached parts.", renamed_parts.old_and_new_names.size());

    renamed_parts.tryRenameAll();

    for (auto & [old_name, new_name, disk] : renamed_parts.old_and_new_names)
    {
        bool keep_shared = removeDetachedPart(disk, fs::path(relative_data_path) / "detached" / new_name / "", old_name);
        LOG_DEBUG(log, "Dropped detached part {}, keep shared data: {}", old_name, keep_shared);
        old_name.clear();
    }
}

MergeTreeData::MutableDataPartsVector MergeTreeData::tryLoadPartsToAttach(const ASTPtr & partition, bool attach_part,
        ContextPtr local_context, PartsTemporaryRename & renamed_parts)
{
    const String source_dir = "detached/";

    std::map<String, DiskPtr> name_to_disk;

    /// Let's compose a list of parts that should be added.
    if (attach_part)
    {
        const String part_id = partition->as<ASTLiteral &>().value.safeGet<String>();
        validateDetachedPartName(part_id);
        auto disk = getDiskForDetachedPart(part_id);
        renamed_parts.addPart(part_id, "attaching_" + part_id, disk);

        if (MergeTreePartInfo::tryParsePartName(part_id, format_version))
            name_to_disk[part_id] = getDiskForDetachedPart(part_id);
    }
    else
    {
        String partition_id = getPartitionIDFromQuery(partition, local_context);
        LOG_DEBUG(log, "Looking for parts for partition {} in {}", partition_id, source_dir);

        ActiveDataPartSet active_parts(format_version);

        auto detached_parts = getDetachedParts();
        auto new_end_it = std::remove_if(detached_parts.begin(), detached_parts.end(), [&partition_id](const DetachedPartInfo & part_info)
        {
            return !part_info.valid_name || !part_info.prefix.empty() || part_info.partition_id != partition_id;
        });
        detached_parts.resize(std::distance(detached_parts.begin(), new_end_it));

        for (const auto & part_info : detached_parts)
        {
            LOG_DEBUG(log, "Found part {}", part_info.dir_name);
            active_parts.add(part_info.dir_name);
        }

        LOG_DEBUG(log, "{} of them are active", active_parts.size());

        /// Inactive parts are renamed so they can not be attached in case of repeated ATTACH.
        for (const auto & part_info : detached_parts)
        {
            const String containing_part = active_parts.getContainingPart(part_info.dir_name);

            if (!containing_part.empty() && containing_part != part_info.dir_name)
                part_info.disk->moveDirectory(fs::path(relative_data_path) / source_dir / part_info.dir_name,
                    fs::path(relative_data_path) / source_dir / ("inactive_" + part_info.dir_name));
            else
                renamed_parts.addPart(part_info.dir_name, "attaching_" + part_info.dir_name, part_info.disk);
        }
    }


    /// Try to rename all parts before attaching to prevent race with DROP DETACHED and another ATTACH.
    renamed_parts.tryRenameAll();

    /// Synchronously check that added parts exist and are not broken. We will write checksums.txt if it does not exist.
    LOG_DEBUG(log, "Checking parts");
    MutableDataPartsVector loaded_parts;
    loaded_parts.reserve(renamed_parts.old_and_new_names.size());

    for (const auto & [old_name, new_name, disk] : renamed_parts.old_and_new_names)
    {
        LOG_DEBUG(log, "Checking part {}", new_name);

        auto single_disk_volume = std::make_shared<SingleDiskVolume>("volume_" + old_name, disk);
        auto data_part_storage = std::make_shared<DataPartStorageOnDisk>(single_disk_volume, relative_data_path, source_dir + new_name);
        MutableDataPartPtr part = createPart(old_name, data_part_storage);

        loadPartAndFixMetadataImpl(part);
        loaded_parts.push_back(part);
    }

    return loaded_parts;
}

namespace
{

inline ReservationPtr checkAndReturnReservation(UInt64 expected_size, ReservationPtr reservation)
{
    if (reservation)
        return reservation;

    throw Exception(fmt::format("Cannot reserve {}, not enough space", ReadableSize(expected_size)), ErrorCodes::NOT_ENOUGH_SPACE);
}

}

ReservationPtr MergeTreeData::reserveSpace(UInt64 expected_size) const
{
    expected_size = std::max(RESERVATION_MIN_ESTIMATION_SIZE, expected_size);
    return getStoragePolicy()->reserveAndCheck(expected_size);
}

ReservationPtr MergeTreeData::reserveSpace(UInt64 expected_size, SpacePtr space)
{
    expected_size = std::max(RESERVATION_MIN_ESTIMATION_SIZE, expected_size);
    auto reservation = tryReserveSpace(expected_size, space);
    return checkAndReturnReservation(expected_size, std::move(reservation));
}

ReservationPtr MergeTreeData::reserveSpace(UInt64 expected_size, const IDataPartStorage & data_part_storage)
{
    expected_size = std::max(RESERVATION_MIN_ESTIMATION_SIZE, expected_size);
    return data_part_storage.reserve(expected_size);
}

ReservationPtr MergeTreeData::tryReserveSpace(UInt64 expected_size, const IDataPartStorage & data_part_storage)
{
    expected_size = std::max(RESERVATION_MIN_ESTIMATION_SIZE, expected_size);
    return data_part_storage.tryReserve(expected_size);
}

ReservationPtr MergeTreeData::tryReserveSpace(UInt64 expected_size, SpacePtr space)
{
    expected_size = std::max(RESERVATION_MIN_ESTIMATION_SIZE, expected_size);
    return space->reserve(expected_size);
}

ReservationPtr MergeTreeData::reserveSpacePreferringTTLRules(
    const StorageMetadataPtr & metadata_snapshot,
    UInt64 expected_size,
    const IMergeTreeDataPart::TTLInfos & ttl_infos,
    time_t time_of_move,
    size_t min_volume_index,
    bool is_insert,
    DiskPtr selected_disk) const
{
    expected_size = std::max(RESERVATION_MIN_ESTIMATION_SIZE, expected_size);

    ReservationPtr reservation = tryReserveSpacePreferringTTLRules(
        metadata_snapshot, expected_size, ttl_infos, time_of_move, min_volume_index, is_insert, selected_disk);

    return checkAndReturnReservation(expected_size, std::move(reservation));
}

ReservationPtr MergeTreeData::tryReserveSpacePreferringTTLRules(
    const StorageMetadataPtr & metadata_snapshot,
    UInt64 expected_size,
    const IMergeTreeDataPart::TTLInfos & ttl_infos,
    time_t time_of_move,
    size_t min_volume_index,
    bool is_insert,
    DiskPtr selected_disk) const
{
    expected_size = std::max(RESERVATION_MIN_ESTIMATION_SIZE, expected_size);
    ReservationPtr reservation;

    auto move_ttl_entry = selectTTLDescriptionForTTLInfos(metadata_snapshot->getMoveTTLs(), ttl_infos.moves_ttl, time_of_move, true);

    if (move_ttl_entry)
    {
        LOG_TRACE(log, "Trying to reserve {} to apply a TTL rule. Will try to reserve in the destination", ReadableSize(expected_size));
        SpacePtr destination_ptr = getDestinationForMoveTTL(*move_ttl_entry);
        bool perform_ttl_move_on_insert = is_insert && destination_ptr && shouldPerformTTLMoveOnInsert(destination_ptr);

        if (!destination_ptr)
        {
            if (move_ttl_entry->destination_type == DataDestinationType::VOLUME && !move_ttl_entry->if_exists)
                LOG_WARNING(
                    log,
                    "Would like to reserve space on volume '{}' by TTL rule of table '{}' but volume was not found",
                    move_ttl_entry->destination_name,
                    *std::atomic_load(&log_name));
            else if (move_ttl_entry->destination_type == DataDestinationType::DISK && !move_ttl_entry->if_exists)
                LOG_WARNING(
                    log,
                    "Would like to reserve space on disk '{}' by TTL rule of table '{}' but disk was not found",
                    move_ttl_entry->destination_name,
                    *std::atomic_load(&log_name));
        }
        else if (is_insert && !perform_ttl_move_on_insert)
        {
            LOG_TRACE(
                log,
                "TTL move on insert to {} {} for table {} is disabled",
                (move_ttl_entry->destination_type == DataDestinationType::VOLUME ? "volume" : "disk"),
                move_ttl_entry->destination_name,
                *std::atomic_load(&log_name));
        }
        else
        {
            reservation = destination_ptr->reserve(expected_size);
            if (reservation)
            {
                return reservation;
            }
            else
            {
                if (move_ttl_entry->destination_type == DataDestinationType::VOLUME)
                    LOG_WARNING(
                        log,
                        "Would like to reserve space on volume '{}' by TTL rule of table '{}' but there is not enough space",
                        move_ttl_entry->destination_name,
                        *std::atomic_load(&log_name));
                else if (move_ttl_entry->destination_type == DataDestinationType::DISK)
                    LOG_WARNING(
                        log,
                        "Would like to reserve space on disk '{}' by TTL rule of table '{}' but there is not enough space",
                        move_ttl_entry->destination_name,
                        *std::atomic_load(&log_name));
            }
        }
    }

    // Prefer selected_disk
    if (selected_disk)
    {
        LOG_TRACE(
            log,
            "Trying to reserve {} on the selected disk: {} (with type {})",
            ReadableSize(expected_size),
            selected_disk->getName(),
            toString(selected_disk->getDataSourceDescription().type));
        reservation = selected_disk->reserve(expected_size);
    }

    if (!reservation)
    {
        LOG_TRACE(log, "Trying to reserve {} using storage policy from min volume index {}", ReadableSize(expected_size), min_volume_index);
        reservation = getStoragePolicy()->reserve(expected_size, min_volume_index);
    }

    return reservation;
}

SpacePtr MergeTreeData::getDestinationForMoveTTL(const TTLDescription & move_ttl) const
{
    auto policy = getStoragePolicy();
    if (move_ttl.destination_type == DataDestinationType::VOLUME)
        return policy->tryGetVolumeByName(move_ttl.destination_name);
    else if (move_ttl.destination_type == DataDestinationType::DISK)
        return policy->tryGetDiskByName(move_ttl.destination_name);
    else
        return {};
}

bool MergeTreeData::shouldPerformTTLMoveOnInsert(const SpacePtr & move_destination) const
{
    if (move_destination->isVolume())
    {
        auto volume = std::static_pointer_cast<IVolume>(move_destination);
        return volume->perform_ttl_move_on_insert;
    }
    if (move_destination->isDisk())
    {
        auto disk = std::static_pointer_cast<IDisk>(move_destination);
        if (auto volume = getStoragePolicy()->tryGetVolumeByDiskName(disk->getName()))
            return volume->perform_ttl_move_on_insert;
    }
    return false;
}

bool MergeTreeData::isPartInTTLDestination(const TTLDescription & ttl, const IMergeTreeDataPart & part) const
{
    auto policy = getStoragePolicy();
    if (ttl.destination_type == DataDestinationType::VOLUME)
    {
        for (const auto & disk : policy->getVolumeByName(ttl.destination_name)->getDisks())
            if (disk->getName() == part.getDataPartStorage().getDiskName())
                return true;
    }
    else if (ttl.destination_type == DataDestinationType::DISK)
        return policy->getDiskByName(ttl.destination_name)->getName() == part.getDataPartStorage().getDiskName();
    return false;
}

CompressionCodecPtr MergeTreeData::getCompressionCodecForPart(size_t part_size_compressed, const IMergeTreeDataPart::TTLInfos & ttl_infos, time_t current_time) const
{

    auto metadata_snapshot = getInMemoryMetadataPtr();

    const auto & recompression_ttl_entries = metadata_snapshot->getRecompressionTTLs();
    auto best_ttl_entry = selectTTLDescriptionForTTLInfos(recompression_ttl_entries, ttl_infos.recompression_ttl, current_time, true);


    if (best_ttl_entry)
        return CompressionCodecFactory::instance().get(best_ttl_entry->recompression_codec, {});

    return getContext()->chooseCompressionCodec(
        part_size_compressed,
        static_cast<double>(part_size_compressed) / getTotalActiveSizeInBytes());
}


MergeTreeData::DataParts MergeTreeData::getDataParts(const DataPartStates & affordable_states) const
{
    DataParts res;
    {
        auto lock = lockParts();
        for (auto state : affordable_states)
        {
            auto range = getDataPartsStateRange(state);
            res.insert(range.begin(), range.end());
        }
    }
    return res;
}

MergeTreeData::DataParts MergeTreeData::getDataPartsForInternalUsage() const
{
    return getDataParts({DataPartState::Active});
}

MergeTreeData::DataPartsVector MergeTreeData::getDataPartsVectorForInternalUsage() const
{
    return getDataPartsVectorForInternalUsage({DataPartState::Active});
}

MergeTreeData::DataPartPtr MergeTreeData::getAnyPartInPartition(
    const String & partition_id, DataPartsLock & /*data_parts_lock*/) const
{
    auto it = data_parts_by_state_and_info.lower_bound(DataPartStateAndPartitionID{DataPartState::Active, partition_id});

    if (it != data_parts_by_state_and_info.end() && (*it)->getState() == DataPartState::Active && (*it)->info.partition_id == partition_id)
        return *it;

    return nullptr;
}


MergeTreeData::Transaction::Transaction(MergeTreeData & data_, MergeTreeTransaction * txn_)
    : data(data_)
    , txn(txn_)
{
    if (txn)
        data.transactions_enabled.store(true);
}

void MergeTreeData::Transaction::rollbackPartsToTemporaryState()
{
    if (!isEmpty())
    {
        WriteBufferFromOwnString buf;
        buf << " Rollbacking parts state to temporary and removing from working set:";
        for (const auto & part : precommitted_parts)
            buf << " " << part->getDataPartStorage().getPartDirectory();
        buf << ".";
        LOG_DEBUG(data.log, "Undoing transaction.{}", buf.str());

        data.removePartsFromWorkingSetImmediatelyAndSetTemporaryState(
            DataPartsVector(precommitted_parts.begin(), precommitted_parts.end()));
    }

    clear();
}

TransactionID MergeTreeData::Transaction::getTID() const
{
    if (txn)
        return txn->tid;
    return Tx::PrehistoricTID;
}

void MergeTreeData::Transaction::addPart(MutableDataPartPtr & part, TableVersionPtr && new_table_version)
{
    precommitted_parts.insert(part);
    table_version = std::move(new_table_version);
}

void MergeTreeData::Transaction::rollback()
{
    if (!isEmpty())
    {
        WriteBufferFromOwnString buf;
        buf << "Removing parts:";
        for (const auto & part : precommitted_parts)
            buf << " " << part->getDataPartStorage().getPartDirectory();
        buf << ".";
        LOG_DEBUG(data.log, "Undoing transaction {}. {}", getTID(), buf.str());

        for (const auto & part : precommitted_parts)
            part->version.creation_csn.store(Tx::RolledBackCSN);

        auto lock = data.lockParts();

        if (data.data_parts_indexes.empty())
        {
            /// Table was dropped concurrently and all parts (including PreActive parts) were cleared, so there's nothing to rollback
            if (!data.all_data_dropped)
            {
                Strings part_names;
                for (const auto & part : precommitted_parts)
                    part_names.emplace_back(part->name);
                throw Exception(ErrorCodes::LOGICAL_ERROR, "There are some PreActive parts ({}) to rollback, "
                                "but data parts set is empty and table {} was not dropped. It's a bug",
                                fmt::join(part_names, ", "), data.getStorageID().getNameForLogs());
            }
        }
        else
        {
            data.removePartsFromWorkingSet(txn,
                DataPartsVector(precommitted_parts.begin(), precommitted_parts.end()),
                /* clear_without_timeout = */ true, &lock);
        }
    }

    clear();
}

void MergeTreeData::Transaction::clear()
{
    precommitted_parts.clear();
}

MergeTreeData::DataPartsVector MergeTreeData::Transaction::commit(MergeTreeData::DataPartsLock * acquired_parts_lock)
{
    DataPartsVector total_covered_parts;

    if (!isEmpty())
    {
        auto settings = data.getSettings();
        auto parts_lock = acquired_parts_lock ? MergeTreeData::DataPartsLock() : data.lockParts();
        auto * owing_parts_lock = acquired_parts_lock ? acquired_parts_lock : &parts_lock;

        for (const auto & part : precommitted_parts)
            if (part->getDataPartStorage().hasActiveTransaction())
                part->getDataPartStorage().commitTransaction();

        if (txn)
            for (const auto & part : precommitted_parts)
            {
                DataPartPtr covering_part;
                DataPartsVector covered_active_parts = data.getActivePartsToReplace(part->info, part->name, covering_part, *owing_parts_lock);

                /// outdated parts should be also collected here
                /// the visible outdated parts should be tried to be removed
                /// more likely the conflict happens at the removing visible outdated parts, what is right actually
                DataPartsVector covered_outdated_parts = data.getCoveredOutdatedParts(part, *owing_parts_lock);

                LOG_TEST(data.log, "Got {} oudated parts covered by {} (TID {} CSN {}): {}",
                         covered_outdated_parts.size(), part->getNameWithState(), txn->tid, txn->getSnapshot(), fmt::join(getPartsNames(covered_outdated_parts), ", "));
                data.filterVisibleDataParts(covered_outdated_parts, txn->getSnapshot(), txn->tid);

                DataPartsVector covered_parts;
                covered_parts.reserve(covered_active_parts.size() + covered_outdated_parts.size());
                std::move(covered_active_parts.begin(), covered_active_parts.end(), std::back_inserter(covered_parts));
                std::move(covered_outdated_parts.begin(), covered_outdated_parts.end(), std::back_inserter(covered_parts));

                MergeTreeTransaction::addNewPartAndRemoveCovered(data.shared_from_this(), part, covered_parts, txn);
            }

        MergeTreeData::WriteAheadLogPtr wal;
        auto get_inited_wal = [&] ()
        {
            if (!wal)
                wal = data.getWriteAheadLog();
            return wal;
        };

        if (settings->in_memory_parts_enable_wal)
            for (const auto & part : precommitted_parts)
                if (auto part_in_memory = asInMemoryPart(part))
                    get_inited_wal()->addPart(part_in_memory);

        NOEXCEPT_SCOPE({
            auto current_time = time(nullptr);

            size_t add_bytes = 0;
            size_t add_rows = 0;
            size_t add_parts = 0;

            size_t reduce_bytes = 0;
            size_t reduce_rows = 0;
            size_t reduce_parts = 0;

            for (const auto & part : precommitted_parts)
            {
                DataPartPtr covering_part;
                DataPartsVector covered_parts = data.getActivePartsToReplace(part->info, part->name, covering_part, *owing_parts_lock);
                if (covering_part)
                {
                    /// It's totally fine for zero-level parts, because of possible race condition between ReplicatedMergeTreeSink and
                    /// background queue execution (new part is added to ZK before this function is called,
                    /// so other replica may produce covering part and replication queue may download covering part).
                    if (part->info.level)
                        LOG_WARNING(data.log, "Tried to commit obsolete part {} covered by {}", part->name, covering_part->getNameWithState());
                    else
                        LOG_INFO(data.log, "Tried to commit obsolete part {} covered by {}", part->name, covering_part->getNameWithState());

                    part->remove_time.store(0, std::memory_order_relaxed); /// The part will be removed without waiting for old_parts_lifetime seconds.
                    data.modifyPartState(part, DataPartState::Outdated);
                }
                else
                {
                    if (!txn)
                        MergeTreeTransaction::addNewPartAndRemoveCovered(data.shared_from_this(), part, covered_parts, NO_TRANSACTION_RAW);

                    total_covered_parts.insert(total_covered_parts.end(), covered_parts.begin(), covered_parts.end());
                    for (const auto & covered_part : covered_parts)
                    {
                        covered_part->remove_time.store(current_time, std::memory_order_relaxed);

                        reduce_bytes += covered_part->getBytesOnDisk();
                        reduce_rows += covered_part->rows_count;

                        data.modifyPartState(covered_part, DataPartState::Outdated);
                        data.removePartContributionToColumnAndSecondaryIndexSizes(covered_part);

                        if (settings->in_memory_parts_enable_wal)
                            if (isInMemoryPart(covered_part))
                                get_inited_wal()->dropPart(covered_part->name);

                        data.part_info_by_min_block.erase(covered_part->info.min_block);
                        if (table_version)
                            table_version->part_versions.erase(covered_part->info);
                    }

                    reduce_parts += covered_parts.size();

                    add_bytes += part->getBytesOnDisk();
                    add_rows += part->rows_count;
                    ++add_parts;

                    data.modifyPartState(part, DataPartState::Active);
                    data.addPartContributionToColumnAndSecondaryIndexSizes(part);
                    if (!data.part_info_by_min_block.insert({part->info.min_block, part->info}).second)
                    {
                        throw Exception(
                            ErrorCodes::LOGICAL_ERROR,
                            "Can not insert part info into part_info_by_min_block when insert new part, this is a bug, part name: {}",
                            part->info.getPartName());
                    }
                }
            }

            if (reduce_parts == 0)
            {
                for (const auto & part : precommitted_parts)
                    data.updateObjectColumns(part, parts_lock);
            }
            else
                data.resetObjectColumnsFromActiveParts(parts_lock);

            ssize_t diff_bytes = add_bytes - reduce_bytes;
            ssize_t diff_rows = add_rows - reduce_rows;
            ssize_t diff_parts  = add_parts - reduce_parts;
            data.increaseDataVolume(diff_bytes, diff_rows, diff_parts);

            if (table_version)
            {
                auto table_version_path = data.getRelativeDataPath() + StorageUniqueMergeTree::TABLE_VERSION_NAME;
                auto disk = data.getStoragePolicy()->getDisks()[0];
                table_version->serialize(table_version_path, disk);

                auto table = dynamic_cast<StorageUniqueMergeTree *>(&data);
                table->table_version.set(std::move(table_version));
            }
        });
    }

    clear();

    return total_covered_parts;
}

bool MergeTreeData::isPrimaryOrMinMaxKeyColumnPossiblyWrappedInFunctions(
    const ASTPtr & node, const StorageMetadataPtr & metadata_snapshot) const
{
    const String column_name = node->getColumnName();

    for (const auto & name : metadata_snapshot->getPrimaryKeyColumns())
        if (column_name == name)
            return true;

    for (const auto & name : getMinMaxColumnsNames(metadata_snapshot->getPartitionKey()))
        if (column_name == name)
            return true;

    if (const auto * func = node->as<ASTFunction>())
        if (func->arguments->children.size() == 1)
            return isPrimaryOrMinMaxKeyColumnPossiblyWrappedInFunctions(func->arguments->children.front(), metadata_snapshot);

    return false;
}

bool MergeTreeData::mayBenefitFromIndexForIn(
    const ASTPtr & left_in_operand, ContextPtr, const StorageMetadataPtr & metadata_snapshot) const
{
    /// Make sure that the left side of the IN operator contain part of the key.
    /// If there is a tuple on the left side of the IN operator, at least one item of the tuple
    ///  must be part of the key (probably wrapped by a chain of some acceptable functions).
    const auto * left_in_operand_tuple = left_in_operand->as<ASTFunction>();
    const auto & index_wrapper_factory = MergeTreeIndexFactory::instance();
    if (left_in_operand_tuple && left_in_operand_tuple->name == "tuple")
    {
        for (const auto & item : left_in_operand_tuple->arguments->children)
        {
            if (isPrimaryOrMinMaxKeyColumnPossiblyWrappedInFunctions(item, metadata_snapshot))
                return true;
            for (const auto & index : metadata_snapshot->getSecondaryIndices())
                if (index_wrapper_factory.get(index)->mayBenefitFromIndexForIn(item))
                    return true;
            for (const auto & projection : metadata_snapshot->getProjections())
            {
                if (projection.isPrimaryKeyColumnPossiblyWrappedInFunctions(item))
                    return true;
            }
        }
        /// The tuple itself may be part of the primary key, so check that as a last resort.
        if (isPrimaryOrMinMaxKeyColumnPossiblyWrappedInFunctions(left_in_operand, metadata_snapshot))
            return true;
        for (const auto & projection : metadata_snapshot->getProjections())
        {
            if (projection.isPrimaryKeyColumnPossiblyWrappedInFunctions(left_in_operand))
                return true;
        }
        return false;
    }
    else
    {
        for (const auto & index : metadata_snapshot->getSecondaryIndices())
            if (index_wrapper_factory.get(index)->mayBenefitFromIndexForIn(left_in_operand))
                return true;

        for (const auto & projection : metadata_snapshot->getProjections())
        {
            if (projection.isPrimaryKeyColumnPossiblyWrappedInFunctions(left_in_operand))
                return true;
        }
        return isPrimaryOrMinMaxKeyColumnPossiblyWrappedInFunctions(left_in_operand, metadata_snapshot);
    }
}

using PartitionIdToMaxBlock = std::unordered_map<String, Int64>;

static void selectBestProjection(
    const MergeTreeDataSelectExecutor & reader,
    const StorageSnapshotPtr & storage_snapshot,
    const SelectQueryInfo & query_info,
    const ActionDAGNodes & added_filter_nodes,
    const Names & required_columns,
    ProjectionCandidate & candidate,
    ContextPtr query_context,
    std::shared_ptr<PartitionIdToMaxBlock> max_added_blocks,
    const Settings & settings,
    const MergeTreeData::DataPartsVector & parts,
    ProjectionCandidate *& selected_candidate,
    size_t & min_sum_marks)
{
    MergeTreeData::DataPartsVector projection_parts;
    MergeTreeData::DataPartsVector normal_parts;
    for (const auto & part : parts)
    {
        const auto & projections = part->getProjectionParts();
        auto it = projections.find(candidate.desc->name);
        if (it != projections.end())
            projection_parts.push_back(it->second);
        else
            normal_parts.push_back(part);
    }

    if (projection_parts.empty())
        return;

    auto projection_result_ptr = reader.estimateNumMarksToRead(
        projection_parts,
        candidate.prewhere_info,
        candidate.required_columns,
        storage_snapshot->metadata,
        candidate.desc->metadata,
        query_info,
        added_filter_nodes,
        query_context,
        settings.max_threads,
        max_added_blocks);

    if (projection_result_ptr->error())
        return;

    auto sum_marks = projection_result_ptr->marks();
    if (normal_parts.empty())
    {
        // All parts are projection parts which allows us to use in_order_optimization.
        // TODO It might be better to use a complete projection even with more marks to read.
        candidate.complete = true;
    }
    else
    {
        auto normal_result_ptr = reader.estimateNumMarksToRead(
            normal_parts,
            query_info.prewhere_info,
            required_columns,
            storage_snapshot->metadata,
            storage_snapshot->metadata,
            query_info, // TODO syntax_analysis_result set in index
            added_filter_nodes,
            query_context,
            settings.max_threads,
            max_added_blocks);

        if (normal_result_ptr->error())
            return;

        if (normal_result_ptr->marks() == 0)
            candidate.complete = true;
        else
        {
            sum_marks += normal_result_ptr->marks();
            candidate.merge_tree_normal_select_result_ptr = normal_result_ptr;
        }
    }
    candidate.merge_tree_projection_select_result_ptr = projection_result_ptr;

    // We choose the projection with least sum_marks to read.
    if (sum_marks < min_sum_marks)
    {
        selected_candidate = &candidate;
        min_sum_marks = sum_marks;
    }
}


Block MergeTreeData::getMinMaxCountProjectionBlock(
    const StorageMetadataPtr & metadata_snapshot,
    const Names & required_columns,
    bool has_filter,
    const SelectQueryInfo & query_info,
    const DataPartsVector & parts,
    DataPartsVector & normal_parts,
    const PartitionIdToMaxBlock * max_block_numbers_to_read,
    ContextPtr query_context) const
{
    if (!metadata_snapshot->minmax_count_projection)
        throw Exception(
            "Cannot find the definition of minmax_count projection but it's used in current query. It's a bug",
            ErrorCodes::LOGICAL_ERROR);

    auto block = metadata_snapshot->minmax_count_projection->sample_block.cloneEmpty();
    bool need_primary_key_max_column = false;
    const auto & primary_key_max_column_name = metadata_snapshot->minmax_count_projection->primary_key_max_column_name;
    NameSet required_columns_set(required_columns.begin(), required_columns.end());
    if (!primary_key_max_column_name.empty())
        need_primary_key_max_column = required_columns_set.contains(primary_key_max_column_name);

    auto partition_minmax_count_columns = block.mutateColumns();
    auto partition_minmax_count_column_names = block.getNames();
    auto insert = [](ColumnAggregateFunction & column, const Field & value)
    {
        auto func = column.getAggregateFunction();
        Arena & arena = column.createOrGetArena();
        size_t size_of_state = func->sizeOfData();
        size_t align_of_state = func->alignOfData();
        auto * place = arena.alignedAlloc(size_of_state, align_of_state);
        func->create(place);
        if (const AggregateFunctionCount * agg_count = typeid_cast<const AggregateFunctionCount *>(func.get()))
            agg_count->set(place, value.get<UInt64>());
        else
        {
            auto value_column = func->getReturnType()->createColumnConst(1, value)->convertToFullColumnIfConst();
            const auto * value_column_ptr = value_column.get();
            func->add(place, &value_column_ptr, 0, &arena);
        }
        column.insertFrom(place);
    };

    Block virtual_columns_block;
    auto virtual_block = getSampleBlockWithVirtualColumns();
    bool has_virtual_column = std::any_of(required_columns.begin(), required_columns.end(), [&](const auto & name) { return virtual_block.has(name); });
    if (has_virtual_column || has_filter)
    {
        virtual_columns_block = getBlockWithVirtualPartColumns(parts, false /* one_part */, true /* ignore_empty */);
        if (virtual_columns_block.rows() == 0)
            return {};
    }

    size_t rows = parts.size();
    ColumnPtr part_name_column;
    std::optional<PartitionPruner> partition_pruner;
    std::optional<KeyCondition> minmax_idx_condition;
    DataTypes minmax_columns_types;
    if (has_filter)
    {
        if (metadata_snapshot->hasPartitionKey())
        {
            const auto & partition_key = metadata_snapshot->getPartitionKey();
            auto minmax_columns_names = getMinMaxColumnsNames(partition_key);
            minmax_columns_types = getMinMaxColumnsTypes(partition_key);

            minmax_idx_condition.emplace(
                query_info, query_context, minmax_columns_names,
                getMinMaxExpr(partition_key, ExpressionActionsSettings::fromContext(query_context)));
            partition_pruner.emplace(metadata_snapshot, query_info, query_context, false /* strict */);
        }

        // Generate valid expressions for filtering
        ASTPtr expression_ast;
        VirtualColumnUtils::prepareFilterBlockWithQuery(query_info.query, query_context, virtual_columns_block, expression_ast);
        if (expression_ast)
            VirtualColumnUtils::filterBlockWithQuery(query_info.query, virtual_columns_block, query_context, expression_ast);

        rows = virtual_columns_block.rows();
        part_name_column = virtual_columns_block.getByName("_part").column;
    }

    auto filter_column = ColumnUInt8::create();
    auto & filter_column_data = filter_column->getData();

    DataPartsVector real_parts;
    real_parts.reserve(rows);
    for (size_t row = 0, part_idx = 0; row < rows; ++row, ++part_idx)
    {
        if (part_name_column)
        {
            while (parts[part_idx]->name != part_name_column->getDataAt(row))
                ++part_idx;
        }

        const auto & part = parts[part_idx];

        if (part->isEmpty())
            continue;

        if (!part->minmax_idx->initialized)
            throw Exception("Found a non-empty part with uninitialized minmax_idx. It's a bug", ErrorCodes::LOGICAL_ERROR);

        filter_column_data.emplace_back();

        if (max_block_numbers_to_read)
        {
            auto blocks_iterator = max_block_numbers_to_read->find(part->info.partition_id);
            if (blocks_iterator == max_block_numbers_to_read->end() || part->info.max_block > blocks_iterator->second)
                continue;
        }

        if (minmax_idx_condition
            && !minmax_idx_condition->checkInHyperrectangle(part->minmax_idx->hyperrectangle, minmax_columns_types).can_be_true)
            continue;

        if (partition_pruner)
        {
            if (partition_pruner->canBePruned(*part))
                continue;
        }

        if (need_primary_key_max_column && !part->index_granularity.hasFinalMark())
        {
            normal_parts.push_back(part);
            continue;
        }

        real_parts.push_back(part);
        filter_column_data.back() = 1;
    }

    if (real_parts.empty())
        return {};

    FilterDescription filter(*filter_column);
    for (size_t i = 0; i < virtual_columns_block.columns(); ++i)
    {
        ColumnPtr & column = virtual_columns_block.safeGetByPosition(i).column;
        column = column->filter(*filter.data, -1);
    }

    size_t pos = 0;
    for (size_t i : metadata_snapshot->minmax_count_projection->partition_value_indices)
    {
        if (required_columns_set.contains(partition_minmax_count_column_names[pos]))
            for (const auto & part : real_parts)
                partition_minmax_count_columns[pos]->insert(part->partition.value[i]);
        ++pos;
    }

    size_t minmax_idx_size = real_parts.front()->minmax_idx->hyperrectangle.size();
    for (size_t i = 0; i < minmax_idx_size; ++i)
    {
        if (required_columns_set.contains(partition_minmax_count_column_names[pos]))
        {
            for (const auto & part : real_parts)
            {
                const auto & range = part->minmax_idx->hyperrectangle[i];
                auto & min_column = assert_cast<ColumnAggregateFunction &>(*partition_minmax_count_columns[pos]);
                insert(min_column, range.left);
            }
        }
        ++pos;

        if (required_columns_set.contains(partition_minmax_count_column_names[pos]))
        {
            for (const auto & part : real_parts)
            {
                const auto & range = part->minmax_idx->hyperrectangle[i];
                auto & max_column = assert_cast<ColumnAggregateFunction &>(*partition_minmax_count_columns[pos]);
                insert(max_column, range.right);
            }
        }
        ++pos;
    }

    if (!primary_key_max_column_name.empty())
    {
        if (required_columns_set.contains(partition_minmax_count_column_names[pos]))
        {
            for (const auto & part : real_parts)
            {
                const auto & primary_key_column = *part->index[0];
                auto & min_column = assert_cast<ColumnAggregateFunction &>(*partition_minmax_count_columns[pos]);
                insert(min_column, primary_key_column[0]);
            }
        }
        ++pos;

        if (required_columns_set.contains(partition_minmax_count_column_names[pos]))
        {
            for (const auto & part : real_parts)
            {
                const auto & primary_key_column = *part->index[0];
                auto & max_column = assert_cast<ColumnAggregateFunction &>(*partition_minmax_count_columns[pos]);
                insert(max_column, primary_key_column[primary_key_column.size() - 1]);
            }
        }
        ++pos;
    }

    bool has_count
        = std::any_of(required_columns.begin(), required_columns.end(), [&](const auto & name) { return startsWith(name, "count"); });
    if (has_count)
    {
        for (const auto & part : real_parts)
        {
            auto & column = assert_cast<ColumnAggregateFunction &>(*partition_minmax_count_columns.back());
            insert(column, part->rows_count);
        }
    }

    block.setColumns(std::move(partition_minmax_count_columns));

    Block res;
    for (const auto & name : required_columns)
    {
        if (virtual_columns_block.has(name))
            res.insert(virtual_columns_block.getByName(name));
        else if (block.has(name))
            res.insert(block.getByName(name));
        else if (startsWith(name, "count")) // special case to match count(...) variants
        {
            const auto & column = block.getByName("count()");
            res.insert({column.column, column.type, name});
        }
        else
            throw Exception(
                ErrorCodes::LOGICAL_ERROR,
                "Cannot find column {} in minmax_count projection but query analysis still selects this projection. It's a bug",
                name);
    }
    return res;
}


std::optional<ProjectionCandidate> MergeTreeData::getQueryProcessingStageWithAggregateProjection(
    ContextPtr query_context, const StorageSnapshotPtr & storage_snapshot, SelectQueryInfo & query_info) const
{
    const auto & metadata_snapshot = storage_snapshot->metadata;
    const auto & settings = query_context->getSettingsRef();

    /// TODO: Analyzer syntax analyzer result
    if (!query_info.syntax_analyzer_result)
        return std::nullopt;

    if (!settings.allow_experimental_projection_optimization || query_info.ignore_projections || query_info.is_projection_query
        || settings.aggregate_functions_null_for_empty /* projections don't work correctly with this setting */)
        return std::nullopt;

    // Currently projections don't support parallel replicas reading yet.
    if (settings.parallel_replicas_count > 1 || settings.max_parallel_replicas > 1)
        return std::nullopt;

    auto query_ptr = query_info.original_query;
    auto * select_query = query_ptr->as<ASTSelectQuery>();
    if (!select_query)
        return std::nullopt;

    // Currently projections don't support final yet.
    if (select_query->final())
        return std::nullopt;

    // Currently projections don't support sample yet.
    if (select_query->sampleSize())
        return std::nullopt;

    // Currently projection don't support deduplication when moving parts between shards.
    if (settings.allow_experimental_query_deduplication)
        return std::nullopt;

    // Currently projections don't support ARRAY JOIN yet.
    if (select_query->arrayJoinExpressionList().first)
        return std::nullopt;

    // In order to properly analyze joins, aliases should be recognized. However, aliases get lost during projection analysis.
    // Let's disable projection if there are any JOIN clauses.
    // TODO: We need a better identifier resolution mechanism for projection analysis.
    if (select_query->hasJoin())
        return std::nullopt;

    // INTERPOLATE expressions may include aliases, so aliases should be preserved
    if (select_query->interpolate() && !select_query->interpolate()->children.empty())
        return std::nullopt;

    // Currently projections don't support GROUPING SET yet.
    if (select_query->group_by_with_grouping_sets)
        return std::nullopt;

    auto query_options = SelectQueryOptions(
        QueryProcessingStage::WithMergeableState,
        /* depth */ 1,
        /* is_subquery_= */ true
    ).ignoreProjections().ignoreAlias();
    InterpreterSelectQuery select(
        query_ptr,
        query_context,
        query_options,
        query_info.prepared_sets);
    const auto & analysis_result = select.getAnalysisResult();

    query_info.prepared_sets = select.getQueryAnalyzer()->getPreparedSets();

    const auto & before_where = analysis_result.before_where;
    const auto & where_column_name = analysis_result.where_column_name;

    /// For PK analysis
    ActionDAGNodes added_filter_nodes;
    if (auto additional_filter_info = select.getAdditionalQueryInfo())
        added_filter_nodes.nodes.push_back(&additional_filter_info->actions->findInOutputs(additional_filter_info->column_name));

    if (before_where)
        added_filter_nodes.nodes.push_back(&before_where->findInOutputs(where_column_name));

    bool can_use_aggregate_projection = true;
    /// If the first stage of the query pipeline is more complex than Aggregating - Expression - Filter - ReadFromStorage,
    /// we cannot use aggregate projection.
    if (analysis_result.join != nullptr || analysis_result.array_join != nullptr)
        can_use_aggregate_projection = false;

    /// Check if all needed columns can be provided by some aggregate projection. Here we also try
    /// to find expression matches. For example, suppose an aggregate projection contains a column
    /// named sum(x) and the given query also has an expression called sum(x), it's a match. This is
    /// why we need to ignore all aliases during projection creation and the above query planning.
    /// It's also worth noting that, sqrt(sum(x)) will also work because we can treat sum(x) as a
    /// required column.

    /// The ownership of ProjectionDescription is hold in metadata_snapshot which lives along with
    /// InterpreterSelect, thus we can store the raw pointer here.
    std::vector<ProjectionCandidate> candidates;
    NameSet keys;
    std::unordered_map<std::string_view, size_t> key_name_pos_map;
    size_t pos = 0;
    for (const auto & desc : select.getQueryAnalyzer()->aggregationKeys())
    {
        keys.insert(desc.name);
        key_name_pos_map.insert({desc.name, pos++});
    }
    auto actions_settings = ExpressionActionsSettings::fromSettings(settings, CompileExpressions::yes);

    // All required columns should be provided by either current projection or previous actions
    // Let's traverse backward to finish the check.
    // TODO what if there is a column with name sum(x) and an aggregate sum(x)?
    auto rewrite_before_where =
        [&](ProjectionCandidate & candidate, const ProjectionDescription & projection,
            NameSet & required_columns, const Block & source_block, const Block & aggregates)
    {
        if (analysis_result.before_where)
        {
            candidate.where_column_name = analysis_result.where_column_name;
            candidate.remove_where_filter = !required_columns.contains(analysis_result.where_column_name);
            candidate.before_where = analysis_result.before_where->clone();

            auto new_required_columns = candidate.before_where->foldActionsByProjection(
                required_columns,
                projection.sample_block_for_keys,
                candidate.where_column_name);
            if (new_required_columns.empty() && !required_columns.empty())
                return false;
            required_columns = std::move(new_required_columns);
            candidate.before_where->addAggregatesViaProjection(aggregates);
        }

        if (analysis_result.prewhere_info)
        {
            candidate.prewhere_info = analysis_result.prewhere_info->clone();

            auto prewhere_actions = candidate.prewhere_info->prewhere_actions->clone();
            auto prewhere_required_columns = required_columns;
            // required_columns should not contain columns generated by prewhere
            for (const auto & column : prewhere_actions->getResultColumns())
                required_columns.erase(column.name);

            {
                // prewhere_action should not add missing keys.
                auto new_prewhere_required_columns = prewhere_actions->foldActionsByProjection(
                        prewhere_required_columns, projection.sample_block_for_keys, candidate.prewhere_info->prewhere_column_name, false);
                if (new_prewhere_required_columns.empty() && !prewhere_required_columns.empty())
                    return false;
                prewhere_required_columns = std::move(new_prewhere_required_columns);
                candidate.prewhere_info->prewhere_actions = prewhere_actions;
            }

            if (candidate.prewhere_info->row_level_filter)
            {
                auto row_level_filter_actions = candidate.prewhere_info->row_level_filter->clone();
                // row_level_filter_action should not add missing keys.
                auto new_prewhere_required_columns = row_level_filter_actions->foldActionsByProjection(
                    prewhere_required_columns, projection.sample_block_for_keys, candidate.prewhere_info->row_level_column_name, false);
                if (new_prewhere_required_columns.empty() && !prewhere_required_columns.empty())
                    return false;
                prewhere_required_columns = std::move(new_prewhere_required_columns);
                candidate.prewhere_info->row_level_filter = row_level_filter_actions;
            }

            required_columns.insert(prewhere_required_columns.begin(), prewhere_required_columns.end());
        }

        bool match = true;
        for (const auto & column : required_columns)
        {
            /// There are still missing columns, fail to match
            if (!source_block.has(column))
            {
                match = false;
                break;
            }
        }
        return match;
    };

    auto virtual_block = getSampleBlockWithVirtualColumns();
    auto add_projection_candidate = [&](const ProjectionDescription & projection, bool minmax_count_projection = false)
    {
        ProjectionCandidate candidate{};
        candidate.desc = &projection;

        auto sample_block = projection.sample_block;
        auto sample_block_for_keys = projection.sample_block_for_keys;
        for (const auto & column : virtual_block)
        {
            sample_block.insertUnique(column);
            sample_block_for_keys.insertUnique(column);
        }

        // If optimize_aggregation_in_order = true, we need additional information to transform the projection's pipeline.
        auto attach_aggregation_in_order_info = [&]()
        {
            for (const auto & desc : select.getQueryAnalyzer()->aggregationKeys())
            {
                const String & key = desc.name;
                auto actions_dag = analysis_result.before_aggregation->clone();
                actions_dag->foldActionsByProjection({key}, sample_block_for_keys);
                candidate.group_by_elements_actions.emplace_back(std::make_shared<ExpressionActions>(actions_dag, actions_settings));
                candidate.group_by_elements_order_descr.emplace_back(key, 1, 1);
            }
        };

        if (projection.type == ProjectionDescription::Type::Aggregate && analysis_result.need_aggregate && can_use_aggregate_projection)
        {
            Block aggregates;
            // Let's first check if all aggregates are provided by current projection
            for (const auto & aggregate : select.getQueryAnalyzer()->aggregates())
            {
                if (const auto * column = sample_block.findByName(aggregate.column_name))
                {
                    aggregates.insert(*column);
                    continue;
                }

                // We can treat every count_not_null_column as count() when selecting minmax_count_projection
                if (minmax_count_projection && dynamic_cast<const AggregateFunctionCount *>(aggregate.function.get()))
                {
                    const auto * count_column = sample_block.findByName("count()");
                    if (!count_column)
                        throw Exception(
                            ErrorCodes::LOGICAL_ERROR, "`count()` column is missing when minmax_count_projection == true. It is a bug");
                    aggregates.insert({count_column->column, count_column->type, aggregate.column_name});
                    continue;
                }

                // No match
                return;
            }

            // Check if all aggregation keys can be either provided by some action, or by current
            // projection directly. Reshape the `before_aggregation` action DAG so that it only
            // needs to provide aggregation keys, and the DAG of certain child might be substituted
            // by some keys in projection.
            candidate.before_aggregation = analysis_result.before_aggregation->clone();
            auto required_columns = candidate.before_aggregation->foldActionsByProjection(keys, sample_block_for_keys);

            // TODO Let's find out the exact required_columns for keys.
            if (required_columns.empty() && (!keys.empty() && !candidate.before_aggregation->getRequiredColumns().empty()))
                return;

            if (analysis_result.optimize_aggregation_in_order)
                attach_aggregation_in_order_info();

            // Reorder aggregation keys and attach aggregates
            candidate.before_aggregation->reorderAggregationKeysForProjection(key_name_pos_map);
            candidate.before_aggregation->addAggregatesViaProjection(aggregates);

            if (rewrite_before_where(candidate, projection, required_columns, sample_block_for_keys, aggregates))
            {
                candidate.required_columns = {required_columns.begin(), required_columns.end()};
                for (const auto & aggregate : aggregates)
                    candidate.required_columns.push_back(aggregate.name);
                candidates.push_back(std::move(candidate));
            }
        }
        else if (projection.type == ProjectionDescription::Type::Normal)
        {
            if (analysis_result.before_aggregation && analysis_result.optimize_aggregation_in_order)
                attach_aggregation_in_order_info();

            if (analysis_result.hasWhere() || analysis_result.hasPrewhere())
            {
                const auto & actions
                    = analysis_result.before_aggregation ? analysis_result.before_aggregation : analysis_result.before_order_by;
                NameSet required_columns;
                for (const auto & column : actions->getRequiredColumns())
                    required_columns.insert(column.name);

                if (rewrite_before_where(candidate, projection, required_columns, sample_block, {}))
                {
                    candidate.required_columns = {required_columns.begin(), required_columns.end()};
                    candidates.push_back(std::move(candidate));
                }
            }
        }
    };

    ProjectionCandidate * selected_candidate = nullptr;
    size_t min_sum_marks = std::numeric_limits<size_t>::max();
    if (metadata_snapshot->minmax_count_projection && !has_lightweight_delete_parts.load(std::memory_order_relaxed)) /// Disable ReadFromStorage for parts with lightweight.
        add_projection_candidate(*metadata_snapshot->minmax_count_projection, true);
    std::optional<ProjectionCandidate> minmax_count_projection_candidate;
    if (!candidates.empty())
    {
        minmax_count_projection_candidate.emplace(std::move(candidates.front()));
        candidates.clear();
    }
    MergeTreeDataSelectExecutor reader(*this);
    std::shared_ptr<PartitionIdToMaxBlock> max_added_blocks;
    if (settings.select_sequential_consistency)
    {
        if (const StorageReplicatedMergeTree * replicated = dynamic_cast<const StorageReplicatedMergeTree *>(this))
            max_added_blocks = std::make_shared<PartitionIdToMaxBlock>(replicated->getMaxAddedBlocks());
    }

    const auto & snapshot_data = assert_cast<const MergeTreeData::SnapshotData &>(*storage_snapshot->data);
    const auto & parts = snapshot_data.parts;

    auto prepare_min_max_count_projection = [&]()
    {
        DataPartsVector normal_parts;
        query_info.minmax_count_projection_block = getMinMaxCountProjectionBlock(
            metadata_snapshot,
            minmax_count_projection_candidate->required_columns,
            !query_info.filter_asts.empty() || analysis_result.prewhere_info || analysis_result.before_where,
            query_info,
            parts,
            normal_parts,
            max_added_blocks.get(),
            query_context);

        // minmax_count_projection should not be used when there is no data to process.
        if (!query_info.minmax_count_projection_block)
            return;

        if (minmax_count_projection_candidate->prewhere_info)
        {
            const auto & prewhere_info = minmax_count_projection_candidate->prewhere_info;

            if (prewhere_info->row_level_filter)
            {
                ExpressionActions(prewhere_info->row_level_filter, actions_settings).execute(query_info.minmax_count_projection_block);
                query_info.minmax_count_projection_block.erase(prewhere_info->row_level_column_name);
            }

            if (prewhere_info->prewhere_actions)
                ExpressionActions(prewhere_info->prewhere_actions, actions_settings).execute(query_info.minmax_count_projection_block);

            if (prewhere_info->remove_prewhere_column)
                query_info.minmax_count_projection_block.erase(prewhere_info->prewhere_column_name);
        }

        if (normal_parts.empty())
        {
            selected_candidate = &*minmax_count_projection_candidate;
            selected_candidate->complete = true;
            min_sum_marks = query_info.minmax_count_projection_block.rows();
        }
        else if (normal_parts.size() < parts.size())
        {
            auto normal_result_ptr = reader.estimateNumMarksToRead(
                normal_parts,
                query_info.prewhere_info,
                analysis_result.required_columns,
                metadata_snapshot,
                metadata_snapshot,
                query_info,
                added_filter_nodes,
                query_context,
                settings.max_threads,
                max_added_blocks);

            if (!normal_result_ptr->error())
            {
                selected_candidate = &*minmax_count_projection_candidate;
                selected_candidate->merge_tree_normal_select_result_ptr = normal_result_ptr;
                min_sum_marks = query_info.minmax_count_projection_block.rows() + normal_result_ptr->marks();
            }
        }
    };

    // If minmax_count_projection is a valid candidate, prepare it and check its completeness.
    if (minmax_count_projection_candidate)
        prepare_min_max_count_projection();

    // We cannot find a complete match of minmax_count_projection, add more projections to check.
    if (!selected_candidate || !selected_candidate->complete)
        for (const auto & projection : metadata_snapshot->projections)
            add_projection_candidate(projection);

    // Let's select the best projection to execute the query.
    if (!candidates.empty())
    {
        query_info.merge_tree_select_result_ptr = reader.estimateNumMarksToRead(
            parts,
            query_info.prewhere_info,
            analysis_result.required_columns,
            metadata_snapshot,
            metadata_snapshot,
            query_info,
            added_filter_nodes,
            query_context,
            settings.max_threads,
            max_added_blocks);

        if (!query_info.merge_tree_select_result_ptr->error())
        {
            // Add 1 to base sum_marks so that we prefer projections even when they have equal number of marks to read.
            // NOTE: It is not clear if we need it. E.g. projections do not support skip index for now.
            auto sum_marks = query_info.merge_tree_select_result_ptr->marks() + 1;
            if (sum_marks < min_sum_marks)
            {
                selected_candidate = nullptr;
                min_sum_marks = sum_marks;
            }
        }

        /// Favor aggregate projections
        for (auto & candidate : candidates)
        {
            if (candidate.desc->type == ProjectionDescription::Type::Aggregate)
            {
                selectBestProjection(
                    reader,
                    storage_snapshot,
                    query_info,
                    added_filter_nodes,
                    analysis_result.required_columns,
                    candidate,
                    query_context,
                    max_added_blocks,
                    settings,
                    parts,
                    selected_candidate,
                    min_sum_marks);
            }
        }

        /// Select the best normal projection.
        for (auto & candidate : candidates)
        {
            if (candidate.desc->type == ProjectionDescription::Type::Normal)
            {
                selectBestProjection(
                    reader,
                    storage_snapshot,
                    query_info,
                    added_filter_nodes,
                    analysis_result.required_columns,
                    candidate,
                    query_context,
                    max_added_blocks,
                    settings,
                    parts,
                    selected_candidate,
                    min_sum_marks);
            }
        }
    }

    if (!selected_candidate)
        return std::nullopt;
    else if (min_sum_marks == 0)
    {
        /// If selected_projection indicated an empty result set. Remember it in query_info but
        /// don't use projection to run the query, because projection pipeline with empty result
        /// set will not work correctly with empty_result_for_aggregation_by_empty_set.
        query_info.merge_tree_empty_result = true;
        return std::nullopt;
    }

    if (selected_candidate->desc->type == ProjectionDescription::Type::Aggregate)
    {
        selected_candidate->aggregation_keys = select.getQueryAnalyzer()->aggregationKeys();
        selected_candidate->aggregate_descriptions = select.getQueryAnalyzer()->aggregates();
    }

    return *selected_candidate;
}


QueryProcessingStage::Enum MergeTreeData::getQueryProcessingStage(
    ContextPtr query_context,
    QueryProcessingStage::Enum to_stage,
    const StorageSnapshotPtr & storage_snapshot,
    SelectQueryInfo & query_info) const
{
    if (to_stage >= QueryProcessingStage::Enum::WithMergeableState)
    {
        if (auto projection = getQueryProcessingStageWithAggregateProjection(query_context, storage_snapshot, query_info))
        {
            query_info.projection = std::move(projection);
            if (query_info.projection->desc->type == ProjectionDescription::Type::Aggregate)
                return QueryProcessingStage::Enum::WithMergeableState;
        }
        else
            query_info.projection = std::nullopt;
    }

    return QueryProcessingStage::Enum::FetchColumns;
}


MergeTreeData & MergeTreeData::checkStructureAndGetMergeTreeData(IStorage & source_table, const StorageMetadataPtr & src_snapshot, const StorageMetadataPtr & my_snapshot) const
{
    MergeTreeData * src_data = dynamic_cast<MergeTreeData *>(&source_table);
    if (!src_data)
        throw Exception("Table " + source_table.getStorageID().getNameForLogs() +
                        " supports attachPartitionFrom only for MergeTree family of table engines."
                        " Got " + source_table.getName(), ErrorCodes::NOT_IMPLEMENTED);

    if (my_snapshot->getColumns().getAllPhysical().sizeOfDifference(src_snapshot->getColumns().getAllPhysical()))
        throw Exception("Tables have different structure", ErrorCodes::INCOMPATIBLE_COLUMNS);

    auto query_to_string = [] (const ASTPtr & ast)
    {
        return ast ? queryToString(ast) : "";
    };

    if (query_to_string(my_snapshot->getSortingKeyAST()) != query_to_string(src_snapshot->getSortingKeyAST()))
        throw Exception("Tables have different ordering", ErrorCodes::BAD_ARGUMENTS);

    if (query_to_string(my_snapshot->getPartitionKeyAST()) != query_to_string(src_snapshot->getPartitionKeyAST()))
        throw Exception("Tables have different partition key", ErrorCodes::BAD_ARGUMENTS);

    if (format_version != src_data->format_version)
        throw Exception("Tables have different format_version", ErrorCodes::BAD_ARGUMENTS);

    if (query_to_string(my_snapshot->getPrimaryKeyAST()) != query_to_string(src_snapshot->getPrimaryKeyAST()))
        throw Exception("Tables have different primary key", ErrorCodes::BAD_ARGUMENTS);

    return *src_data;
}

MergeTreeData & MergeTreeData::checkStructureAndGetMergeTreeData(
    const StoragePtr & source_table, const StorageMetadataPtr & src_snapshot, const StorageMetadataPtr & my_snapshot) const
{
    return checkStructureAndGetMergeTreeData(*source_table, src_snapshot, my_snapshot);
}

std::pair<MergeTreeData::MutableDataPartPtr, scope_guard> MergeTreeData::cloneAndLoadDataPartOnSameDisk(
    const MergeTreeData::DataPartPtr & src_part,
    const String & tmp_part_prefix,
    const MergeTreePartInfo & dst_part_info,
    const StorageMetadataPtr & metadata_snapshot,
    const MergeTreeTransactionPtr & txn,
    HardlinkedFiles * hardlinked_files,
    bool copy_instead_of_hardlink,
    const NameSet & files_to_copy_instead_of_hardlinks)
{
    /// Check that the storage policy contains the disk where the src_part is located.
    bool does_storage_policy_allow_same_disk = false;
    for (const DiskPtr & disk : getStoragePolicy()->getDisks())
    {
        if (disk->getName() == src_part->getDataPartStorage().getDiskName())
        {
            does_storage_policy_allow_same_disk = true;
            break;
        }
    }
    if (!does_storage_policy_allow_same_disk)
        throw Exception(
            ErrorCodes::BAD_ARGUMENTS,
            "Could not clone and load part {} because disk does not belong to storage policy",
            quoteString(src_part->getDataPartStorage().getFullPath()));

    String dst_part_name = src_part->getNewName(dst_part_info);
    assert(!tmp_part_prefix.empty());
    String tmp_dst_part_name = tmp_part_prefix + dst_part_name;
    auto temporary_directory_lock = getTemporaryPartDirectoryHolder(tmp_dst_part_name);

    /// Why it is needed if we only hardlink files?
    auto reservation = src_part->getDataPartStorage().reserve(src_part->getBytesOnDisk());
    auto src_part_storage = src_part->getDataPartStoragePtr();

    scope_guard src_flushed_tmp_dir_lock;
    MergeTreeData::MutableDataPartPtr src_flushed_tmp_part;

    /// If source part is in memory, flush it to disk and clone it already in on-disk format
    /// Protect tmp dir from removing by cleanup thread with src_flushed_tmp_dir_lock
    /// Construct src_flushed_tmp_part in order to delete part with its directory at destructor
    if (auto src_part_in_memory = asInMemoryPart(src_part))
    {
        auto flushed_part_path = *src_part_in_memory->getRelativePathForPrefix(tmp_part_prefix);

        auto tmp_src_part_file_name = fs::path(tmp_dst_part_name).filename();
        src_flushed_tmp_dir_lock = src_part->storage.getTemporaryPartDirectoryHolder(tmp_src_part_file_name);

        auto flushed_part_storage = src_part_in_memory->flushToDisk(flushed_part_path, metadata_snapshot);
        src_flushed_tmp_part = createPart(src_part->name, src_part->info, flushed_part_storage);
        src_flushed_tmp_part->is_temp = true;

        src_part_storage = flushed_part_storage;
    }

    String with_copy;
    if (copy_instead_of_hardlink)
        with_copy = " (copying data)";

    auto dst_part_storage = src_part_storage->freeze(relative_data_path, tmp_dst_part_name, /* make_source_readonly */ false, {}, copy_instead_of_hardlink, files_to_copy_instead_of_hardlinks);

    LOG_DEBUG(log, "Clone {} part {} to {}{}",
              src_flushed_tmp_part ? "flushed" : "",
              src_part_storage->getFullPath(),
              std::string(fs::path(dst_part_storage->getFullRootPath()) / tmp_dst_part_name),
              with_copy);

    auto dst_data_part = createPart(dst_part_name, dst_part_info, dst_part_storage);

    if (!copy_instead_of_hardlink && hardlinked_files)
    {
        hardlinked_files->source_part_name = src_part->name;
        hardlinked_files->source_table_shared_id = src_part->storage.getTableSharedID();

        for (auto it = src_part->getDataPartStorage().iterate(); it->isValid(); it->next())
        {
            if (!files_to_copy_instead_of_hardlinks.contains(it->name())
                && it->name() != IMergeTreeDataPart::DELETE_ON_DESTROY_MARKER_FILE_NAME
                && it->name() != IMergeTreeDataPart::TXN_VERSION_METADATA_FILE_NAME)
            {
                hardlinked_files->hardlinks_from_source_part.insert(it->name());
            }
        }

        auto projections = src_part->getProjectionParts();
        for (const auto & [name, projection_part] : projections)
        {
            const auto & projection_storage = projection_part->getDataPartStorage();
            for (auto it = projection_storage.iterate(); it->isValid(); it->next())
            {
                auto file_name_with_projection_prefix = fs::path(projection_storage.getPartDirectory()) / it->name();
                if (!files_to_copy_instead_of_hardlinks.contains(file_name_with_projection_prefix)
                    && it->name() != IMergeTreeDataPart::DELETE_ON_DESTROY_MARKER_FILE_NAME
                    && it->name() != IMergeTreeDataPart::TXN_VERSION_METADATA_FILE_NAME)
                {
                    hardlinked_files->hardlinks_from_source_part.insert(file_name_with_projection_prefix);
                }
            }
        }
    }

    /// We should write version metadata on part creation to distinguish it from parts that were created without transaction.
    TransactionID tid = txn ? txn->tid : Tx::PrehistoricTID;
    dst_data_part->version.setCreationTID(tid, nullptr);
    dst_data_part->storeVersionMetadata();

    dst_data_part->is_temp = true;

    dst_data_part->loadColumnsChecksumsIndexes(require_part_metadata, true);
    dst_data_part->modification_time = dst_part_storage->getLastModified().epochTime();
    return std::make_pair(dst_data_part, std::move(temporary_directory_lock));
}

String MergeTreeData::getFullPathOnDisk(const DiskPtr & disk) const
{
    return disk->getPath() + relative_data_path;
}


DiskPtr MergeTreeData::tryGetDiskForDetachedPart(const String & part_name) const
{
    String additional_path = "detached/";
    const auto disks = getStoragePolicy()->getDisks();

    for (const DiskPtr & disk : disks)
        if (disk->exists(relative_data_path + additional_path + part_name))
            return disk;

    return nullptr;
}

DiskPtr MergeTreeData::getDiskForDetachedPart(const String & part_name) const
{
    if (auto disk = tryGetDiskForDetachedPart(part_name))
        return disk;
    throw DB::Exception(ErrorCodes::BAD_DATA_PART_NAME, "Detached part \"{}\" not found", part_name);
}


Strings MergeTreeData::getDataPaths() const
{
    Strings res;
    auto disks = getStoragePolicy()->getDisks();
    for (const auto & disk : disks)
        res.push_back(getFullPathOnDisk(disk));
    return res;
}


void MergeTreeData::reportBrokenPart(MergeTreeData::DataPartPtr & data_part) const
{
    if (data_part->getDataPartStorage().isBroken())
    {
        auto parts = getDataPartsForInternalUsage();
        LOG_WARNING(log, "Scanning parts to recover on broken disk {}@{}.", data_part->getDataPartStorage().getDiskName(), data_part->getDataPartStorage().getDiskPath());

        for (const auto & part : parts)
        {
            if (part->getDataPartStorage().getDiskName() == data_part->getDataPartStorage().getDiskName())
                broken_part_callback(part->name);
        }
    }
    else if (data_part && data_part->getState() == MergeTreeDataPartState::Active)
        broken_part_callback(data_part->name);
    else
        LOG_DEBUG(log, "Will not check potentially broken part {} because it's not active", data_part->getNameWithState());
}

MergeTreeData::MatcherFn MergeTreeData::getPartitionMatcher(const ASTPtr & partition_ast, ContextPtr local_context) const
{
    bool prefixed = false;
    String id;

    if (format_version < MERGE_TREE_DATA_MIN_FORMAT_VERSION_WITH_CUSTOM_PARTITIONING)
    {
        /// Month-partitioning specific - partition value can represent a prefix of the partition to freeze.
        if (const auto * partition_lit = partition_ast->as<ASTPartition &>().value->as<ASTLiteral>())
        {
            id = partition_lit->value.getType() == Field::Types::UInt64
                 ? toString(partition_lit->value.get<UInt64>())
                 : partition_lit->value.safeGet<String>();
            prefixed = true;
        }
        else
            id = getPartitionIDFromQuery(partition_ast, local_context);
    }
    else
        id = getPartitionIDFromQuery(partition_ast, local_context);

    return [prefixed, id](const String & partition_id)
    {
        if (prefixed)
            return startsWith(partition_id, id);
        else
            return id == partition_id;
    };
}

PartitionCommandsResultInfo MergeTreeData::freezePartition(
    const ASTPtr & partition_ast,
    const StorageMetadataPtr & metadata_snapshot,
    const String & with_name,
    ContextPtr local_context,
    TableLockHolder &)
{
    return freezePartitionsByMatcher(getPartitionMatcher(partition_ast, local_context), metadata_snapshot, with_name, local_context);
}

PartitionCommandsResultInfo MergeTreeData::freezeAll(
    const String & with_name,
    const StorageMetadataPtr & metadata_snapshot,
    ContextPtr local_context,
    TableLockHolder &)
{
    return freezePartitionsByMatcher([] (const String &) { return true; }, metadata_snapshot, with_name, local_context);
}

PartitionCommandsResultInfo MergeTreeData::freezePartitionsByMatcher(
    MatcherFn matcher,
    const StorageMetadataPtr & metadata_snapshot,
    const String & with_name,
    ContextPtr local_context)
{
    String clickhouse_path = fs::canonical(local_context->getPath());
    String default_shadow_path = fs::path(clickhouse_path) / "shadow/";
    fs::create_directories(default_shadow_path);
    auto increment = Increment(fs::path(default_shadow_path) / "increment.txt").get(true);

    const String shadow_path = "shadow/";

    /// Acquire a snapshot of active data parts to prevent removing while doing backup.
    const auto data_parts = getVisibleDataPartsVector(local_context);

    String backup_name = (!with_name.empty() ? escapeForFileName(with_name) : toString(increment));
    String backup_path = fs::path(shadow_path) / backup_name / "";

    for (const auto & disk : getStoragePolicy()->getDisks())
        disk->onFreeze(backup_path);

    PartitionCommandsResultInfo result;

    size_t parts_processed = 0;
    for (const auto & part : data_parts)
    {
        if (!matcher(part->info.partition_id))
            continue;

        LOG_DEBUG(log, "Freezing part {} snapshot will be placed at {}", part->name, backup_path);

        auto data_part_storage = part->getDataPartStoragePtr();
        String backup_part_path = fs::path(backup_path) / relative_data_path;

        scope_guard src_flushed_tmp_dir_lock;
        MergeTreeData::MutableDataPartPtr src_flushed_tmp_part;

        if (auto part_in_memory = asInMemoryPart(part))
        {
            auto flushed_part_path = *part_in_memory->getRelativePathForPrefix("tmp_freeze");
            src_flushed_tmp_dir_lock = part->storage.getTemporaryPartDirectoryHolder("tmp_freeze" + part->name);

            auto flushed_part_storage = part_in_memory->flushToDisk(flushed_part_path, metadata_snapshot);
            src_flushed_tmp_part = createPart(part->name, part->info, flushed_part_storage);
            src_flushed_tmp_part->is_temp = true;

            data_part_storage = flushed_part_storage;
        }

        auto callback = [this, &part, &backup_part_path](const DiskPtr & disk)
        {

            // Store metadata for replicated table.
            // Do nothing for non-replicated.
            createAndStoreFreezeMetadata(disk, part, fs::path(backup_part_path) / part->getDataPartStorage().getPartDirectory());
        };

        auto new_storage = data_part_storage->freeze(
            backup_part_path,
            part->getDataPartStorage().getPartDirectory(),
            /*make_source_readonly*/ true,
            callback,
            /*copy_instead_of_hardlink*/ false,
            {});

        part->is_frozen.store(true, std::memory_order_relaxed);
        result.push_back(PartitionCommandResultInfo{
            .partition_id = part->info.partition_id,
            .part_name = part->name,
            .backup_path = new_storage->getFullRootPath(),
            .part_backup_path = new_storage->getFullPath(),
            .backup_name = backup_name,
        });
        ++parts_processed;
    }

    LOG_DEBUG(log, "Freezed {} parts", parts_processed);
    return result;
}

void MergeTreeData::createAndStoreFreezeMetadata(DiskPtr, DataPartPtr, String) const
{

}

PartitionCommandsResultInfo MergeTreeData::unfreezePartition(
    const ASTPtr & partition,
    const String & backup_name,
    ContextPtr local_context,
    TableLockHolder &)
{
    return unfreezePartitionsByMatcher(getPartitionMatcher(partition, local_context), backup_name, local_context);
}

PartitionCommandsResultInfo MergeTreeData::unfreezeAll(
    const String & backup_name,
    ContextPtr local_context,
    TableLockHolder &)
{
    return unfreezePartitionsByMatcher([] (const String &) { return true; }, backup_name, local_context);
}

bool MergeTreeData::removeDetachedPart(DiskPtr disk, const String & path, const String &)
{
    disk->removeRecursive(path);

    return false;
}

PartitionCommandsResultInfo MergeTreeData::unfreezePartitionsByMatcher(MatcherFn matcher, const String & backup_name, ContextPtr local_context)
{
    auto backup_path = fs::path("shadow") / escapeForFileName(backup_name) / relative_data_path;

    LOG_DEBUG(log, "Unfreezing parts by path {}", backup_path.generic_string());

    auto disks = getStoragePolicy()->getDisks();

    return Unfreezer(local_context).unfreezePartitionsFromTableDirectory(matcher, backup_name, disks, backup_path);
}

bool MergeTreeData::canReplacePartition(const DataPartPtr & src_part) const
{
    const auto settings = getSettings();

    if (!settings->enable_mixed_granularity_parts || settings->index_granularity_bytes == 0)
    {
        if (!canUseAdaptiveGranularity() && src_part->index_granularity_info.mark_type.adaptive)
            return false;
        if (canUseAdaptiveGranularity() && !src_part->index_granularity_info.mark_type.adaptive)
            return false;
    }

    return true;
}

void MergeTreeData::writePartLog(
    PartLogElement::Type type,
    const ExecutionStatus & execution_status,
    UInt64 elapsed_ns,
    const String & new_part_name,
    const DataPartPtr & result_part,
    const DataPartsVector & source_parts,
    const MergeListEntry * merge_entry)
try
{
    auto table_id = getStorageID();
    auto part_log = getContext()->getPartLog(table_id.database_name);
    if (!part_log)
        return;

    PartLogElement part_log_elem;

    part_log_elem.event_type = type;

    if (part_log_elem.event_type == PartLogElement::MERGE_PARTS)
    {
        if (merge_entry)
        {
            part_log_elem.merge_reason = PartLogElement::getMergeReasonType((*merge_entry)->merge_type);
            part_log_elem.merge_algorithm = PartLogElement::getMergeAlgorithm((*merge_entry)->merge_algorithm);
        }
    }

    part_log_elem.error = static_cast<UInt16>(execution_status.code);
    part_log_elem.exception = execution_status.message;

    // construct event_time and event_time_microseconds using the same time point
    // so that the two times will always be equal up to a precision of a second.
    const auto time_now = std::chrono::system_clock::now();
    part_log_elem.event_time = timeInSeconds(time_now);
    part_log_elem.event_time_microseconds = timeInMicroseconds(time_now);

    /// TODO: Stop stopwatch in outer code to exclude ZK timings and so on
    part_log_elem.duration_ms = elapsed_ns / 1000000;

    part_log_elem.database_name = table_id.database_name;
    part_log_elem.table_name = table_id.table_name;
    part_log_elem.table_uuid = table_id.uuid;
    part_log_elem.partition_id = MergeTreePartInfo::fromPartName(new_part_name, format_version).partition_id;
    part_log_elem.part_name = new_part_name;

    if (result_part)
    {
        part_log_elem.disk_name = result_part->getDataPartStorage().getDiskName();
        part_log_elem.path_on_disk = result_part->getDataPartStorage().getFullPath();
        part_log_elem.bytes_compressed_on_disk = result_part->getBytesOnDisk();
        part_log_elem.rows = result_part->rows_count;
        part_log_elem.part_type = result_part->getType();
    }

    part_log_elem.source_part_names.reserve(source_parts.size());
    for (const auto & source_part : source_parts)
        part_log_elem.source_part_names.push_back(source_part->name);

    if (merge_entry)
    {
        part_log_elem.rows_read = (*merge_entry)->rows_read;
        part_log_elem.bytes_read_uncompressed = (*merge_entry)->bytes_read_uncompressed;

        part_log_elem.rows = (*merge_entry)->rows_written;
        part_log_elem.bytes_uncompressed = (*merge_entry)->bytes_written_uncompressed;
        part_log_elem.peak_memory_usage = (*merge_entry)->memory_tracker.getPeak();
    }

    part_log->add(part_log_elem);
}
catch (...)
{
    tryLogCurrentException(log, __PRETTY_FUNCTION__);
}

StorageMergeTree::PinnedPartUUIDsPtr MergeTreeData::getPinnedPartUUIDs() const
{
    std::lock_guard lock(pinned_part_uuids_mutex);
    return pinned_part_uuids;
}

MergeTreeData::CurrentlyMovingPartsTagger::CurrentlyMovingPartsTagger(MergeTreeMovingParts && moving_parts_, MergeTreeData & data_)
    : parts_to_move(std::move(moving_parts_)), data(data_)
{
    for (const auto & moving_part : parts_to_move)
        if (!data.currently_moving_parts.emplace(moving_part.part).second)
            throw Exception("Cannot move part '" + moving_part.part->name + "'. It's already moving.", ErrorCodes::LOGICAL_ERROR);
}

MergeTreeData::CurrentlyMovingPartsTagger::~CurrentlyMovingPartsTagger()
{
    std::lock_guard lock(data.moving_parts_mutex);
    for (auto & moving_part : parts_to_move)
    {
        /// Something went completely wrong
        if (!data.currently_moving_parts.contains(moving_part.part))
            std::terminate();
        data.currently_moving_parts.erase(moving_part.part);
    }
}

bool MergeTreeData::scheduleDataMovingJob(BackgroundJobsAssignee & assignee)
{
    if (parts_mover.moves_blocker.isCancelled())
        return false;

    auto moving_tagger = selectPartsForMove();
    if (moving_tagger->parts_to_move.empty())
        return false;

    assignee.scheduleMoveTask(std::make_shared<ExecutableLambdaAdapter>(
        [this, moving_tagger] () mutable
        {
            return moveParts(moving_tagger);
        }, moves_assignee_trigger, getStorageID()));
    return true;
}

bool MergeTreeData::areBackgroundMovesNeeded() const
{
    auto policy = getStoragePolicy();

    if (policy->getVolumes().size() > 1)
        return true;

    return policy->getVolumes().size() == 1 && policy->getVolumes()[0]->getDisks().size() > 1;
}

bool MergeTreeData::movePartsToSpace(const DataPartsVector & parts, SpacePtr space)
{
    if (parts_mover.moves_blocker.isCancelled())
        return false;

    auto moving_tagger = checkPartsForMove(parts, space);
    if (moving_tagger->parts_to_move.empty())
        return false;

    return moveParts(moving_tagger);
}

MergeTreeData::CurrentlyMovingPartsTaggerPtr MergeTreeData::selectPartsForMove()
{
    MergeTreeMovingParts parts_to_move;

    auto can_move = [this](const DataPartPtr & part, String * reason) -> bool
    {
        if (partIsAssignedToBackgroundOperation(part))
        {
            *reason = "part already assigned to background operation.";
            return false;
        }
        if (currently_moving_parts.contains(part))
        {
            *reason = "part is already moving.";
            return false;
        }

        return true;
    };

    std::lock_guard moving_lock(moving_parts_mutex);

    parts_mover.selectPartsForMove(parts_to_move, can_move, moving_lock);
    return std::make_shared<CurrentlyMovingPartsTagger>(std::move(parts_to_move), *this);
}

MergeTreeData::CurrentlyMovingPartsTaggerPtr MergeTreeData::checkPartsForMove(const DataPartsVector & parts, SpacePtr space)
{
    std::lock_guard moving_lock(moving_parts_mutex);

    MergeTreeMovingParts parts_to_move;
    for (const auto & part : parts)
    {
        auto reservation = space->reserve(part->getBytesOnDisk());
        if (!reservation)
            throw Exception("Move is not possible. Not enough space on '" + space->getName() + "'", ErrorCodes::NOT_ENOUGH_SPACE);

        auto reserved_disk = reservation->getDisk();

        if (reserved_disk->exists(relative_data_path + part->name))
            throw Exception(
                "Move is not possible: " + fullPath(reserved_disk, relative_data_path + part->name) + " already exists",
                ErrorCodes::DIRECTORY_ALREADY_EXISTS);

        if (currently_moving_parts.contains(part) || partIsAssignedToBackgroundOperation(part))
            throw Exception(
                "Cannot move part '" + part->name + "' because it's participating in background process",
                ErrorCodes::PART_IS_TEMPORARILY_LOCKED);

        parts_to_move.emplace_back(part, std::move(reservation));
    }
    return std::make_shared<CurrentlyMovingPartsTagger>(std::move(parts_to_move), *this);
}

bool MergeTreeData::moveParts(const CurrentlyMovingPartsTaggerPtr & moving_tagger)
{
    LOG_INFO(log, "Got {} parts to move.", moving_tagger->parts_to_move.size());

    const auto settings = getSettings();

    bool result = true;
    for (const auto & moving_part : moving_tagger->parts_to_move)
    {
        Stopwatch stopwatch;
        MutableDataPartPtr cloned_part;

        auto write_part_log = [&](const ExecutionStatus & execution_status)
        {
            writePartLog(
                PartLogElement::Type::MOVE_PART,
                execution_status,
                stopwatch.elapsed(),
                moving_part.part->name,
                cloned_part,
                {moving_part.part},
                nullptr);
        };

        // Register in global moves list (StorageSystemMoves)
        auto moves_list_entry = getContext()->getMovesList().insert(
            getStorageID(),
            moving_part.part->name,
            moving_part.reserved_space->getDisk()->getName(),
            moving_part.reserved_space->getDisk()->getPath(),
            moving_part.part->getBytesOnDisk());

        try
        {
            /// If zero-copy replication enabled than replicas shouldn't try to
            /// move parts to another disk simultaneously. For this purpose we
            /// use shared lock across replicas. NOTE: it's not 100% reliable,
            /// because we are not checking lock while finishing part move.
            /// However it's not dangerous at all, we will just have very rare
            /// copies of some part.
            ///
            /// FIXME: this code is related to Replicated merge tree, and not
            /// common for ordinary merge tree. So it's a bad design and should
            /// be fixed.
            auto disk = moving_part.reserved_space->getDisk();
            if (supportsReplication() && disk->supportZeroCopyReplication() && settings->allow_remote_fs_zero_copy_replication)
            {
                /// If we acquired lock than let's try to move. After one
                /// replica will actually move the part from disk to some
                /// zero-copy storage other replicas will just fetch
                /// metainformation.
                if (auto lock = tryCreateZeroCopyExclusiveLock(moving_part.part->name, disk); lock)
                {
                    cloned_part = parts_mover.clonePart(moving_part);
                    parts_mover.swapClonedPart(cloned_part);
                }
                else
                {
                    /// Move will be retried but with backoff.
                    LOG_DEBUG(log, "Move of part {} postponed, because zero copy mode enabled and someone other moving this part right now", moving_part.part->name);
                    result = false;
                    continue;
                }
            }
            else /// Ordinary move as it should be
            {
                cloned_part = parts_mover.clonePart(moving_part);
                parts_mover.swapClonedPart(cloned_part);
            }
            write_part_log({});
        }
        catch (...)
        {
            write_part_log(ExecutionStatus::fromCurrentException());
            if (cloned_part)
                cloned_part->remove();

            throw;
        }
    }
    return result;
}

bool MergeTreeData::partsContainSameProjections(const DataPartPtr & left, const DataPartPtr & right)
{
    if (left->getProjectionParts().size() != right->getProjectionParts().size())
        return false;
    for (const auto & [name, _] : left->getProjectionParts())
    {
        if (!right->hasProjection(name))
            return false;
    }
    return true;
}

bool MergeTreeData::canUsePolymorphicParts(const MergeTreeSettings & settings, String * out_reason) const
{
    if (!canUseAdaptiveGranularity())
    {
        if (out_reason && (settings.min_rows_for_wide_part != 0 || settings.min_bytes_for_wide_part != 0
            || settings.min_rows_for_compact_part != 0 || settings.min_bytes_for_compact_part != 0))
        {
            *out_reason = fmt::format(
                    "Table can't create parts with adaptive granularity, but settings"
                    " min_rows_for_wide_part = {}"
                    ", min_bytes_for_wide_part = {}"
                    ", min_rows_for_compact_part = {}"
                    ", min_bytes_for_compact_part = {}"
                    ". Parts with non-adaptive granularity can be stored only in Wide (default) format.",
                    settings.min_rows_for_wide_part,    settings.min_bytes_for_wide_part,
                    settings.min_rows_for_compact_part, settings.min_bytes_for_compact_part);
        }

        return false;
    }

    return true;
}

AlterConversions MergeTreeData::getAlterConversionsForPart(const MergeTreeDataPartPtr part) const
{
    MutationCommands commands = getFirstAlterMutationCommandsForPart(part);

    AlterConversions result{};
    for (const auto & command : commands)
        /// Currently we need explicit conversions only for RENAME alter
        /// all other conversions can be deduced from diff between part columns
        /// and columns in storage.
        if (command.type == MutationCommand::Type::RENAME_COLUMN)
            result.rename_map[command.rename_to] = command.column_name;

    return result;
}

MergeTreeData::WriteAheadLogPtr MergeTreeData::getWriteAheadLog()
{
    std::lock_guard lock(write_ahead_log_mutex);
    if (!write_ahead_log)
    {
        auto reservation = reserveSpace(getSettings()->write_ahead_log_max_bytes);
        write_ahead_log = std::make_shared<MergeTreeWriteAheadLog>(*this, reservation->getDisk());
    }

    return write_ahead_log;
}

NamesAndTypesList MergeTreeData::getVirtuals() const
{
    return NamesAndTypesList{
        NameAndTypePair("_part", std::make_shared<DataTypeString>()),
        NameAndTypePair("_part_index", std::make_shared<DataTypeUInt64>()),
        NameAndTypePair("_part_min_block", std::make_shared<DataTypeInt64>()),
        NameAndTypePair("_part_uuid", std::make_shared<DataTypeUUID>()),
        NameAndTypePair("_partition_id", std::make_shared<DataTypeString>()),
        NameAndTypePair("_partition_value", getPartitionValueType()),
        NameAndTypePair("_sample_factor", std::make_shared<DataTypeFloat64>()),
        NameAndTypePair("_part_min_block", std::make_shared<DataTypeInt64>()),
        NameAndTypePair("_part_offset", std::make_shared<DataTypeUInt64>()),
        LightweightDeleteDescription::FILTER_COLUMN,
    };
}

size_t MergeTreeData::getTotalMergesWithTTLInMergeList() const
{
    return getContext()->getMergeList().getMergesWithTTLCount();
}

void MergeTreeData::addPartContributionToDataVolume(const DataPartPtr & part)
{
    increaseDataVolume(part->getBytesOnDisk(), part->rows_count, 1);
}

void MergeTreeData::removePartContributionToDataVolume(const DataPartPtr & part)
{
    increaseDataVolume(-part->getBytesOnDisk(), -part->rows_count, -1);
}

void MergeTreeData::increaseDataVolume(ssize_t bytes, ssize_t rows, ssize_t parts)
{
    total_active_size_bytes.fetch_add(bytes, std::memory_order_acq_rel);
    total_active_size_rows.fetch_add(rows, std::memory_order_acq_rel);
    total_active_size_parts.fetch_add(parts, std::memory_order_acq_rel);
}

void MergeTreeData::setDataVolume(size_t bytes, size_t rows, size_t parts)
{
    total_active_size_bytes.store(bytes, std::memory_order_release);
    total_active_size_rows.store(rows, std::memory_order_release);
    total_active_size_parts.store(parts, std::memory_order_release);
}

bool MergeTreeData::insertQueryIdOrThrow(const String & query_id, size_t max_queries) const
{
    std::lock_guard lock(query_id_set_mutex);
    return insertQueryIdOrThrowNoLock(query_id, max_queries);
}

bool MergeTreeData::insertQueryIdOrThrowNoLock(const String & query_id, size_t max_queries) const
{
    if (query_id_set.find(query_id) != query_id_set.end())
        return false;
    if (query_id_set.size() >= max_queries)
        throw Exception(
            ErrorCodes::TOO_MANY_SIMULTANEOUS_QUERIES,
            "Too many simultaneous queries for table {}. Maximum is: {}",
            *std::atomic_load(&log_name),
            max_queries);
    query_id_set.insert(query_id);
    return true;
}

void MergeTreeData::removeQueryId(const String & query_id) const
{
    std::lock_guard lock(query_id_set_mutex);
    removeQueryIdNoLock(query_id);
}

void MergeTreeData::removeQueryIdNoLock(const String & query_id) const
{
    if (query_id_set.find(query_id) == query_id_set.end())
        LOG_WARNING(log, "We have query_id removed but it's not recorded. This is a bug");
    else
        query_id_set.erase(query_id);
}

ReservationPtr MergeTreeData::balancedReservation(
    const StorageMetadataPtr & metadata_snapshot,
    size_t part_size,
    size_t max_volume_index,
    const String & part_name,
    const MergeTreePartInfo & part_info,
    MergeTreeData::DataPartsVector covered_parts,
    std::optional<CurrentlySubmergingEmergingTagger> * tagger_ptr,
    const IMergeTreeDataPart::TTLInfos * ttl_infos,
    bool is_insert)
{
    ReservationPtr reserved_space;
    auto min_bytes_to_rebalance_partition_over_jbod = getSettings()->min_bytes_to_rebalance_partition_over_jbod;
    if (tagger_ptr && min_bytes_to_rebalance_partition_over_jbod > 0 && part_size >= min_bytes_to_rebalance_partition_over_jbod)
    {
        try
        {
            const auto & disks = getStoragePolicy()->getVolume(max_volume_index)->getDisks();
            std::map<String, size_t> disk_occupation;
            std::map<String, std::vector<String>> disk_parts_for_logging;
            for (const auto & disk : disks)
                disk_occupation.emplace(disk->getName(), 0);

            std::set<String> committed_big_parts_from_partition;
            std::set<String> submerging_big_parts_from_partition;
            std::lock_guard lock(currently_submerging_emerging_mutex);

            for (const auto & part : currently_submerging_big_parts)
            {
                if (part_info.partition_id == part->info.partition_id)
                    submerging_big_parts_from_partition.insert(part->name);
            }

            {
                auto lock_parts = lockParts();
                if (covered_parts.empty())
                {
                    // It's a part fetch. Calculate `covered_parts` here.
                    MergeTreeData::DataPartPtr covering_part;
                    covered_parts = getActivePartsToReplace(part_info, part_name, covering_part, lock_parts);
                }

                // Remove irrelevant parts.
                std::erase_if(covered_parts,
                        [min_bytes_to_rebalance_partition_over_jbod](const auto & part)
                        {
                            return !(part->isStoredOnDisk() && part->getBytesOnDisk() >= min_bytes_to_rebalance_partition_over_jbod);
                        });

                // Include current submerging big parts which are not yet in `currently_submerging_big_parts`
                for (const auto & part : covered_parts)
                    submerging_big_parts_from_partition.insert(part->name);

                for (const auto & part : getDataPartsStateRange(MergeTreeData::DataPartState::Active))
                {
                    if (part->isStoredOnDisk() && part->getBytesOnDisk() >= min_bytes_to_rebalance_partition_over_jbod
                        && part_info.partition_id == part->info.partition_id)
                    {
                        auto name = part->getDataPartStorage().getDiskName();
                        auto it = disk_occupation.find(name);
                        if (it != disk_occupation.end())
                        {
                            if (submerging_big_parts_from_partition.find(part->name) == submerging_big_parts_from_partition.end())
                            {
                                it->second += part->getBytesOnDisk();
                                disk_parts_for_logging[name].push_back(formatReadableSizeWithBinarySuffix(part->getBytesOnDisk()));
                                committed_big_parts_from_partition.insert(part->name);
                            }
                            else
                            {
                                disk_parts_for_logging[name].push_back(formatReadableSizeWithBinarySuffix(part->getBytesOnDisk()) + " (submerging)");
                            }
                        }
                        else
                        {
                            // Part is on different volume. Ignore it.
                        }
                    }
                }
            }

            for (const auto & [name, emerging_part] : currently_emerging_big_parts)
            {
                // It's possible that the emerging big parts are committed and get added twice. Thus a set is used to deduplicate.
                if (committed_big_parts_from_partition.find(name) == committed_big_parts_from_partition.end()
                    && part_info.partition_id == emerging_part.partition_id)
                {
                    auto it = disk_occupation.find(emerging_part.disk_name);
                    if (it != disk_occupation.end())
                    {
                        it->second += emerging_part.estimate_bytes;
                        disk_parts_for_logging[emerging_part.disk_name].push_back(
                            formatReadableSizeWithBinarySuffix(emerging_part.estimate_bytes) + " (emerging)");
                    }
                    else
                    {
                        // Part is on different volume. Ignore it.
                    }
                }
            }

            size_t min_occupation_size = std::numeric_limits<size_t>::max();
            std::vector<String> candidates;
            for (const auto & [disk_name, size] : disk_occupation)
            {
                if (size < min_occupation_size)
                {
                    min_occupation_size = size;
                    candidates = {disk_name};
                }
                else if (size == min_occupation_size)
                {
                    candidates.push_back(disk_name);
                }
            }

            if (!candidates.empty())
            {
                // Random pick one disk from best candidates
                std::shuffle(candidates.begin(), candidates.end(), thread_local_rng);
                String selected_disk_name = candidates.front();
                WriteBufferFromOwnString log_str;
                writeCString("\nbalancer: \n", log_str);
                for (const auto & [disk_name, per_disk_parts] : disk_parts_for_logging)
                    writeString(fmt::format("  {}: [{}]\n", disk_name, fmt::join(per_disk_parts, ", ")), log_str);
                LOG_DEBUG(log, fmt::runtime(log_str.str()));

                if (ttl_infos)
                    reserved_space = tryReserveSpacePreferringTTLRules(
                        metadata_snapshot,
                        part_size,
                        *ttl_infos,
                        time(nullptr),
                        max_volume_index,
                        is_insert,
                        getStoragePolicy()->getDiskByName(selected_disk_name));
                else
                    reserved_space = tryReserveSpace(part_size, getStoragePolicy()->getDiskByName(selected_disk_name));

                if (reserved_space)
                {
                    currently_emerging_big_parts.emplace(
                        part_name, EmergingPartInfo{reserved_space->getDisk(0)->getName(), part_info.partition_id, part_size});

                    for (const auto & part : covered_parts)
                    {
                        if (currently_submerging_big_parts.contains(part))
                            LOG_WARNING(log, "currently_submerging_big_parts contains duplicates. JBOD might lose balance");
                        else
                            currently_submerging_big_parts.insert(part);
                    }

                    // Record submerging big parts in the tagger to clean them up.
                    tagger_ptr->emplace(*this, part_name, std::move(covered_parts), log);
                }
            }
        }
        catch (...)
        {
            LOG_DEBUG(log, "JBOD balancer encounters an error. Fallback to random disk selection");
            tryLogCurrentException(log);
        }
    }
    return reserved_space;
}

ColumnsDescription MergeTreeData::getConcreteObjectColumns(
    const DataPartsVector & parts, const ColumnsDescription & storage_columns)
{
    return DB::getConcreteObjectColumns(
        parts.begin(), parts.end(),
        storage_columns, [](const auto & part) -> const auto & { return part->getColumns(); });
}

ColumnsDescription MergeTreeData::getConcreteObjectColumns(
    boost::iterator_range<DataPartIteratorByStateAndInfo> range, const ColumnsDescription & storage_columns)
{
    return DB::getConcreteObjectColumns(
        range.begin(), range.end(),
        storage_columns, [](const auto & part) -> const auto & { return part->getColumns(); });
}

void MergeTreeData::resetObjectColumnsFromActiveParts(const DataPartsLock & /*lock*/)
{
    auto metadata_snapshot = getInMemoryMetadataPtr();
    const auto & columns = metadata_snapshot->getColumns();
    if (!hasDynamicSubcolumns(columns))
        return;

    auto range = getDataPartsStateRange(DataPartState::Active);
    object_columns = getConcreteObjectColumns(range, columns);
}

void MergeTreeData::updateObjectColumns(const DataPartPtr & part, const DataPartsLock & /*lock*/)
{
    auto metadata_snapshot = getInMemoryMetadataPtr();
    const auto & columns = metadata_snapshot->getColumns();
    if (!hasDynamicSubcolumns(columns))
        return;

    DB::updateObjectColumns(object_columns, columns, part->getColumns());
}

StorageSnapshotPtr MergeTreeData::getStorageSnapshot(const StorageMetadataPtr & metadata_snapshot, ContextPtr query_context) const
{
    auto snapshot_data = std::make_unique<SnapshotData>();

    auto lock = lockParts();
    snapshot_data->parts = getVisibleDataPartsVectorUnlocked(query_context, lock);
    auto res = std::make_shared<StorageSnapshot>(*this, metadata_snapshot, object_columns, std::move(snapshot_data));
    if (merging_params.mode == MergingParams::Unique)
        res->table_version = dynamic_cast<const StorageUniqueMergeTree *>(this)->currentVersion();
    return res;
}

StorageSnapshotPtr MergeTreeData::getStorageSnapshotWithoutParts(const StorageMetadataPtr & metadata_snapshot) const
{
    auto lock = lockParts();
    return std::make_shared<StorageSnapshot>(*this, metadata_snapshot, object_columns, std::make_unique<SnapshotData>());
}

void MergeTreeData::incrementInsertedPartsProfileEvent(MergeTreeDataPartType type)
{
    switch (type.getValue())
    {
        case MergeTreeDataPartType::Wide:
            ProfileEvents::increment(ProfileEvents::InsertedWideParts);
            break;
        case MergeTreeDataPartType::Compact:
            ProfileEvents::increment(ProfileEvents::InsertedCompactParts);
            break;
        case MergeTreeDataPartType::InMemory:
            ProfileEvents::increment(ProfileEvents::InsertedInMemoryParts);
            break;
        default:
            break;
    }
}

void MergeTreeData::incrementMergedPartsProfileEvent(MergeTreeDataPartType type)
{
    switch (type.getValue())
    {
        case MergeTreeDataPartType::Wide:
            ProfileEvents::increment(ProfileEvents::MergedIntoWideParts);
            break;
        case MergeTreeDataPartType::Compact:
            ProfileEvents::increment(ProfileEvents::MergedIntoCompactParts);
            break;
        case MergeTreeDataPartType::InMemory:
            ProfileEvents::increment(ProfileEvents::MergedIntoInMemoryParts);
            break;
        default:
            break;
    }
}

MergeTreeData::MutableDataPartPtr MergeTreeData::createEmptyPart(
        MergeTreePartInfo & new_part_info, const MergeTreePartition & partition, const String & new_part_name,
        const MergeTreeTransactionPtr & txn)
{
    auto metadata_snapshot = getInMemoryMetadataPtr();
    auto settings = getSettings();

    auto block = metadata_snapshot->getSampleBlock();
    NamesAndTypesList columns = metadata_snapshot->getColumns().getAllPhysical().filter(block.getNames());
    setAllObjectsToDummyTupleType(columns);

    auto minmax_idx = std::make_shared<IMergeTreeDataPart::MinMaxIndex>();
    minmax_idx->update(block, getMinMaxColumnsNames(metadata_snapshot->getPartitionKey()));

    DB::IMergeTreeDataPart::TTLInfos move_ttl_infos;
    VolumePtr volume = getStoragePolicy()->getVolume(0);
    ReservationPtr reservation = reserveSpacePreferringTTLRules(metadata_snapshot, 0, move_ttl_infos, time(nullptr), 0, true);
    VolumePtr data_part_volume = createVolumeFromReservation(reservation, volume);

    auto new_data_part_storage = std::make_shared<DataPartStorageOnDisk>(
        data_part_volume,
        getRelativeDataPath(),
        EMPTY_PART_TMP_PREFIX + new_part_name);

    auto new_data_part = createPart(
        new_part_name,
        choosePartTypeOnDisk(0, block.rows()),
        new_part_info,
        new_data_part_storage
        );

    new_data_part->name = new_part_name;

    if (settings->assign_part_uuids)
        new_data_part->uuid = UUIDHelpers::generateV4();

    new_data_part->setColumns(columns, {});
    new_data_part->rows_count = block.rows();

    new_data_part->partition = partition;

    new_data_part->minmax_idx = std::move(minmax_idx);
    new_data_part->is_temp = true;

    SyncGuardPtr sync_guard;
    if (new_data_part->isStoredOnDisk())
    {
        /// The name could be non-unique in case of stale files from previous runs.
        if (new_data_part_storage->exists())
        {
            /// The path has to be unique, all tmp directories are deleted at startup in case of stale files from previous runs.
            /// New part have to capture its name, therefore there is no concurrentcy in directory creation
            throw Exception(ErrorCodes::LOGICAL_ERROR,
                            "New empty part is about to matirialize but the dirrectory already exist"
                            ", new part {}"
                            ", directory {}",
                            new_part_name, new_data_part_storage->getFullPath());
        }

        new_data_part_storage->createDirectories();

        if (getSettings()->fsync_part_directory)
            sync_guard = new_data_part_storage->getDirectorySyncGuard();
    }

    /// This effectively chooses minimal compression method:
    ///  either default lz4 or compression method with zero thresholds on absolute and relative part size.
    auto compression_codec = getContext()->chooseCompressionCodec(0, 0);

    const auto & index_factory = MergeTreeIndexFactory::instance();
    MergedBlockOutputStream out(new_data_part, metadata_snapshot, columns,
        index_factory.getMany(metadata_snapshot->getSecondaryIndices()), compression_codec, txn);

    bool sync_on_insert = settings->fsync_after_insert;

    out.write(block);
    /// Here is no projections as no data inside

    out.finalizePart(new_data_part, sync_on_insert);

    return new_data_part;
}

CurrentlySubmergingEmergingTagger::~CurrentlySubmergingEmergingTagger()
{
    std::lock_guard lock(storage.currently_submerging_emerging_mutex);

    for (const auto & part : submerging_parts)
    {
        if (!storage.currently_submerging_big_parts.contains(part))
        {
            LOG_ERROR(log, "currently_submerging_big_parts doesn't contain part {} to erase. This is a bug", part->name);
            assert(false);
        }
        else
            storage.currently_submerging_big_parts.erase(part);
    }
    storage.currently_emerging_big_parts.erase(emerging_part_name);
}

}<|MERGE_RESOLUTION|>--- conflicted
+++ resolved
@@ -70,19 +70,10 @@
 #include <Common/SimpleIncrement.h>
 #include <Common/Stopwatch.h>
 #include <Common/StringUtils/StringUtils.h>
-#include <Disks/TemporaryFileOnDisk.h>
 #include <Common/escapeForFileName.h>
 #include <Common/noexcept_scope.h>
 #include <Common/quoteString.h>
 #include <Common/typeid_cast.h>
-<<<<<<< HEAD
-=======
-#include <Common/noexcept_scope.h>
-#include <Processors/QueryPlan/ReadFromMergeTree.h>
-#include <Processors/Formats/IInputFormat.h>
-#include <AggregateFunctions/AggregateFunctionCount.h>
-#include <Common/scope_guard_safe.h>
->>>>>>> 049103c5
 
 #include <boost/range/adaptor/filtered.hpp>
 #include <boost/range/algorithm_ext/erase.hpp>
@@ -1170,8 +1161,8 @@
                 throw Exception("Part " + part->name + " already exists but with different checksums", ErrorCodes::DUPLICATE_DATA_PART);
         }
 
-        if (table_version && !table_version->part_versions.count(part_info))
-		{
+        if (table_version && !table_version->part_versions.contains(part_info))
+        {
             modifyPartState(it, DataPartState::Outdated);
             (*it)->remove_time.store((*it)->modification_time, std::memory_order_relaxed);
             return;
@@ -1263,10 +1254,14 @@
 
 void MergeTreeData::loadDataPartsFromWAL(
     MutableDataPartsVector & duplicate_parts_to_remove,
-    MutableDataPartsVector & parts_from_wal)
+    MutableDataPartsVector & parts_from_wal,
+    const std::shared_ptr<const TableVersion> & table_version)
 {
     for (auto & part : parts_from_wal)
     {
+        if (table_version && !table_version->part_versions.contains(part->info))
+            continue;
+
         part->modification_time = time(nullptr);
         /// Assume that all parts are Active, covered parts will be detected and marked as Outdated later
         part->setState(DataPartState::Active);
@@ -1395,7 +1390,7 @@
 
     if (num_parts > 0)
         loadDataPartsFromDisk(
-            broken_parts_to_detach, duplicate_parts_to_remove, pool, num_parts, parts_queue, skip_sanity_checks, settings);
+            broken_parts_to_detach, duplicate_parts_to_remove, pool, num_parts, parts_queue, skip_sanity_checks, settings, table_version);
 
     bool is_static_storage = isStaticStorage();
 
@@ -1447,7 +1442,7 @@
             parts_from_wal.insert(
                 parts_from_wal.end(), std::make_move_iterator(disk_wal_parts.begin()), std::make_move_iterator(disk_wal_parts.end()));
 
-        loadDataPartsFromWAL(duplicate_parts_to_remove, parts_from_wal);
+        loadDataPartsFromWAL(duplicate_parts_to_remove, parts_from_wal, table_version);
 
         num_parts += parts_from_wal.size();
     }
