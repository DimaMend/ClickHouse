#include "Storages/MergeTree/MergeTreeDataPartBuilder.h"
#include <Storages/MergeTree/MergeTreeData.h>

#include <AggregateFunctions/AggregateFunctionCount.h>
#include <Backups/BackupEntriesCollector.h>
#include <Backups/BackupEntryFromSmallFile.h>
#include <Backups/BackupEntryWrappedWith.h>
#include <Backups/IBackup.h>
#include <Backups/RestorerFromBackup.h>
#include <Common/escapeForFileName.h>
#include <Common/Increment.h>
#include <Common/noexcept_scope.h>
#include <Common/ProfileEventsScope.h>
#include <Common/quoteString.h>
#include <Common/scope_guard_safe.h>
#include <Common/SimpleIncrement.h>
#include <Common/Stopwatch.h>
#include <Common/StringUtils/StringUtils.h>
#include <Common/typeid_cast.h>
#include <Common/CurrentMetrics.h>
#include <Compression/CompressedReadBuffer.h>
#include <Core/QueryProcessingStage.h>
#include <DataTypes/DataTypeEnum.h>
#include <DataTypes/DataTypeLowCardinality.h>
#include <DataTypes/DataTypeTuple.h>
#include <DataTypes/DataTypeUUID.h>
#include <DataTypes/hasNullable.h>
#include <DataTypes/NestedUtils.h>
#include <DataTypes/ObjectUtils.h>
#include <Disks/createVolume.h>
#include <Disks/ObjectStorages/DiskObjectStorage.h>
#include <Disks/TemporaryFileOnDisk.h>
#include <Functions/IFunction.h>
#include <Interpreters/Aggregator.h>
#include <Interpreters/Context.h>
#include <Interpreters/convertFieldToType.h>
#include <Interpreters/evaluateConstantExpression.h>
#include <Interpreters/ExpressionAnalyzer.h>
#include <Interpreters/inplaceBlockConversions.h>
#include <Interpreters/InterpreterSelectQuery.h>
#include <Interpreters/MergeTreeTransaction.h>
#include <Interpreters/PartLog.h>
#include <Interpreters/TransactionLog.h>
#include <Interpreters/TreeRewriter.h>
#include <Interpreters/Context_fwd.h>
#include <IO/S3Common.h>
#include <IO/WriteHelpers.h>
#include <IO/Operators.h>
#include <IO/WriteBufferFromString.h>
#include <Parsers/ASTExpressionList.h>
#include <Parsers/ASTIndexDeclaration.h>
#include <Parsers/ASTFunction.h>
#include <Parsers/ASTLiteral.h>
#include <Parsers/ASTNameTypePair.h>
#include <Parsers/ASTPartition.h>
#include <Parsers/ASTSetQuery.h>
#include <Parsers/ASTTablesInSelectQuery.h>
#include <Parsers/ExpressionListParsers.h>
#include <Parsers/parseQuery.h>
#include <Parsers/queryToString.h>
#include <Parsers/ASTAlterQuery.h>
#include <Processors/Formats/IInputFormat.h>
#include <Processors/QueryPlan/QueryIdHolder.h>
#include <Processors/QueryPlan/ReadFromMergeTree.h>
#include <Storages/AlterCommands.h>
#include <Storages/Freeze.h>
#include <Storages/MergeTree/checkDataPart.h>
#include <Storages/MergeTree/MergeTreeBaseSelectProcessor.h>
#include <Storages/MergeTree/MergeTreeDataPartCompact.h>
#include <Storages/MergeTree/MergeTreeDataPartInMemory.h>
#include <Storages/MergeTree/MergeTreeDataPartWide.h>
#include <Storages/MergeTree/DataPartStorageOnDiskFull.h>
#include <Storages/StorageMergeTree.h>
#include <Storages/StorageReplicatedMergeTree.h>
#include <Storages/VirtualColumnUtils.h>

#include <boost/range/algorithm_ext/erase.hpp>
#include <boost/algorithm/string/join.hpp>

#include <base/insertAtEnd.h>

#include <algorithm>
#include <atomic>
<<<<<<< HEAD
#include <cmath>
=======
#include <chrono>
>>>>>>> a4345f71
#include <iomanip>
#include <limits>
#include <optional>
#include <set>
#include <thread>
#include <typeinfo>
#include <typeindex>
#include <unordered_set>
#include <filesystem>

#include <fmt/format.h>
#include <Poco/Logger.h>

template <>
struct fmt::formatter<DB::DataPartPtr> : fmt::formatter<std::string>
{
    template <typename FormatCtx>
    auto format(const DB::DataPartPtr & part, FormatCtx & ctx) const
    {
        return fmt::formatter<std::string>::format(part->name, ctx);
    }
};


namespace fs = std::filesystem;

namespace ProfileEvents
{
    extern const Event RejectedInserts;
    extern const Event DelayedInserts;
    extern const Event DelayedInsertsMilliseconds;
    extern const Event InsertedWideParts;
    extern const Event InsertedCompactParts;
    extern const Event InsertedInMemoryParts;
    extern const Event MergedIntoWideParts;
    extern const Event MergedIntoCompactParts;
    extern const Event MergedIntoInMemoryParts;
}

namespace CurrentMetrics
{
    extern const Metric DelayedInserts;
    extern const Metric MergeTreePartsLoaderThreads;
    extern const Metric MergeTreePartsLoaderThreadsActive;
    extern const Metric MergeTreePartsCleanerThreads;
    extern const Metric MergeTreePartsCleanerThreadsActive;
}


namespace
{
    constexpr UInt64 RESERVATION_MIN_ESTIMATION_SIZE = 1u * 1024u * 1024u; /// 1MB
}


namespace DB
{

namespace ErrorCodes
{
    extern const int NO_SUCH_DATA_PART;
    extern const int NOT_IMPLEMENTED;
    extern const int DIRECTORY_ALREADY_EXISTS;
    extern const int TOO_MANY_UNEXPECTED_DATA_PARTS;
    extern const int DUPLICATE_DATA_PART;
    extern const int NO_SUCH_COLUMN_IN_TABLE;
    extern const int LOGICAL_ERROR;
    extern const int ILLEGAL_COLUMN;
    extern const int ILLEGAL_TYPE_OF_COLUMN_FOR_FILTER;
    extern const int CORRUPTED_DATA;
    extern const int BAD_TYPE_OF_FIELD;
    extern const int BAD_ARGUMENTS;
    extern const int INVALID_PARTITION_VALUE;
    extern const int METADATA_MISMATCH;
    extern const int PART_IS_TEMPORARILY_LOCKED;
    extern const int TOO_MANY_PARTS;
    extern const int INCOMPATIBLE_COLUMNS;
    extern const int BAD_TTL_EXPRESSION;
    extern const int INCORRECT_FILE_NAME;
    extern const int BAD_DATA_PART_NAME;
    extern const int READONLY_SETTING;
    extern const int ABORTED;
    extern const int UNKNOWN_DISK;
    extern const int NOT_ENOUGH_SPACE;
    extern const int ALTER_OF_COLUMN_IS_FORBIDDEN;
    extern const int SUPPORT_IS_DISABLED;
    extern const int TOO_MANY_SIMULTANEOUS_QUERIES;
    extern const int INCORRECT_QUERY;
    extern const int CANNOT_RESTORE_TABLE;
    extern const int ZERO_COPY_REPLICATION_ERROR;
    extern const int NOT_INITIALIZED;
    extern const int SERIALIZATION_ERROR;
    extern const int NETWORK_ERROR;
    extern const int SOCKET_TIMEOUT;
}

static void checkSuspiciousIndices(const ASTFunction * index_function)
{
    NameSet index_key_set;
    for (const auto & child : index_function->arguments->children)
    {
        const auto & tree_hash = child->getTreeHash();
        const String key = toString(tree_hash.first);

        if (!index_key_set.emplace(key).second)
            throw Exception(ErrorCodes::BAD_ARGUMENTS,
            "Primary key or secondary indices contains duplicate expressios");
    }
}

static void checkSampleExpression(const StorageInMemoryMetadata & metadata, bool allow_sampling_expression_not_in_primary_key, bool check_sample_column_is_correct)
{
    if (metadata.sampling_key.column_names.empty())
        throw Exception(ErrorCodes::INCORRECT_QUERY, "There are no columns in sampling expression");

    const auto & pk_sample_block = metadata.getPrimaryKey().sample_block;
    if (!pk_sample_block.has(metadata.sampling_key.column_names[0]) && !allow_sampling_expression_not_in_primary_key)
        throw Exception(ErrorCodes::BAD_ARGUMENTS, "Sampling expression must be present in the primary key");

    if (!check_sample_column_is_correct)
        return;

    const auto & sampling_key = metadata.getSamplingKey();
    DataTypePtr sampling_column_type = sampling_key.data_types[0];

    bool is_correct_sample_condition = false;
    if (sampling_key.data_types.size() == 1)
    {
        if (typeid_cast<const DataTypeUInt64 *>(sampling_column_type.get()))
            is_correct_sample_condition = true;
        else if (typeid_cast<const DataTypeUInt32 *>(sampling_column_type.get()))
            is_correct_sample_condition = true;
        else if (typeid_cast<const DataTypeUInt16 *>(sampling_column_type.get()))
            is_correct_sample_condition = true;
        else if (typeid_cast<const DataTypeUInt8 *>(sampling_column_type.get()))
            is_correct_sample_condition = true;
    }

    if (!is_correct_sample_condition)
        throw Exception(ErrorCodes::ILLEGAL_TYPE_OF_COLUMN_FOR_FILTER,
            "Invalid sampling column type in storage parameters: {}. Must be one unsigned integer type",
            sampling_column_type->getName());
}


void MergeTreeData::initializeDirectoriesAndFormatVersion(const std::string & relative_data_path_, bool attach, const std::string & date_column_name, bool need_create_directories)
{
    relative_data_path = relative_data_path_;

    MergeTreeDataFormatVersion min_format_version(0);
    if (date_column_name.empty())
        min_format_version = MERGE_TREE_DATA_MIN_FORMAT_VERSION_WITH_CUSTOM_PARTITIONING;

    if (relative_data_path.empty())
        throw Exception(ErrorCodes::INCORRECT_FILE_NAME, "MergeTree storages require data path");

    const auto format_version_path = fs::path(relative_data_path) / MergeTreeData::FORMAT_VERSION_FILE_NAME;
    std::optional<UInt32> read_format_version;

    for (const auto & disk : getDisks())
    {
        if (disk->isBroken())
            continue;

        if (need_create_directories)
        {
            disk->createDirectories(relative_data_path);
            disk->createDirectories(fs::path(relative_data_path) / MergeTreeData::DETACHED_DIR_NAME);
        }

        if (disk->exists(format_version_path))
        {
            auto buf = disk->readFile(format_version_path);
            UInt32 current_format_version{0};
            readIntText(current_format_version, *buf);
            if (!buf->eof())
                throw Exception(ErrorCodes::CORRUPTED_DATA, "Bad version file: {}", fullPath(disk, format_version_path));

            if (!read_format_version.has_value())
                read_format_version = current_format_version;
            else if (*read_format_version != current_format_version)
                throw Exception(ErrorCodes::CORRUPTED_DATA,
                                "Version file on {} contains version {} expected version is {}.",
                                fullPath(disk, format_version_path), current_format_version, *read_format_version);
        }
    }


    // When data path or file not exists, ignore the format_version check
    if (!attach || !read_format_version)
    {
        format_version = min_format_version;

        // try to write to first non-readonly disk
        for (const auto & disk : getStoragePolicy()->getDisks())
        {
            if (disk->isBroken())
               continue;

            if (!disk->isReadOnly())
            {
                auto buf = disk->writeFile(format_version_path, DBMS_DEFAULT_BUFFER_SIZE, WriteMode::Rewrite, getContext()->getWriteSettings());
                writeIntText(format_version.toUnderType(), *buf);
                if (getContext()->getSettingsRef().fsync_metadata)
                    buf->sync();
            }

            break;
        }
    }
    else
    {
        format_version = *read_format_version;
    }

    if (format_version < min_format_version)
    {
        if (min_format_version == MERGE_TREE_DATA_MIN_FORMAT_VERSION_WITH_CUSTOM_PARTITIONING.toUnderType())
            throw Exception(ErrorCodes::METADATA_MISMATCH, "MergeTree data format version on disk doesn't support custom partitioning");
    }
}

MergeTreeData::MergeTreeData(
    const StorageID & table_id_,
    const StorageInMemoryMetadata & metadata_,
    ContextMutablePtr context_,
    const String & date_column_name,
    const MergingParams & merging_params_,
    std::unique_ptr<MergeTreeSettings> storage_settings_,
    bool require_part_metadata_,
    bool attach,
    BrokenPartCallback broken_part_callback_)
    : IStorage(table_id_)
    , WithMutableContext(context_->getGlobalContext())
    , format_version(date_column_name.empty() ? MERGE_TREE_DATA_MIN_FORMAT_VERSION_WITH_CUSTOM_PARTITIONING : MERGE_TREE_DATA_OLD_FORMAT_VERSION)
    , merging_params(merging_params_)
    , require_part_metadata(require_part_metadata_)
    , broken_part_callback(broken_part_callback_)
    , log_name(std::make_shared<String>(table_id_.getNameForLogs()))
    , log(&Poco::Logger::get(*log_name))
    , storage_settings(std::move(storage_settings_))
    , pinned_part_uuids(std::make_shared<PinnedPartUUIDs>())
    , data_parts_by_info(data_parts_indexes.get<TagByInfo>())
    , data_parts_by_state_and_info(data_parts_indexes.get<TagByStateAndInfo>())
    , parts_mover(this)
    , background_operations_assignee(*this, BackgroundJobsAssignee::Type::DataProcessing, getContext())
    , background_moves_assignee(*this, BackgroundJobsAssignee::Type::Moving, getContext())
    , use_metadata_cache(getSettings()->use_metadata_cache)
{
    context_->getGlobalContext()->initializeBackgroundExecutorsIfNeeded();

    const auto settings = getSettings();

    allow_nullable_key = attach || settings->allow_nullable_key;

    /// Check sanity of MergeTreeSettings. Only when table is created.
    if (!attach)
        settings->sanityCheck(getContext()->getMergeMutateExecutor()->getMaxTasksCount());

    if (!date_column_name.empty())
    {
        try
        {
            checkPartitionKeyAndInitMinMax(metadata_.partition_key);
            setProperties(metadata_, metadata_, attach);
            if (minmax_idx_date_column_pos == -1)
                throw Exception(ErrorCodes::BAD_TYPE_OF_FIELD, "Could not find Date column");
        }
        catch (Exception & e)
        {
            /// Better error message.
            e.addMessage("(while initializing MergeTree partition key from date column " + backQuote(date_column_name) + ")");
            throw;
        }
    }
    else
    {
        is_custom_partitioned = true;
        checkPartitionKeyAndInitMinMax(metadata_.partition_key);
    }
    setProperties(metadata_, metadata_, attach);

    /// NOTE: using the same columns list as is read when performing actual merges.
    merging_params.check(metadata_);

    if (metadata_.sampling_key.definition_ast != nullptr)
    {
        /// This is for backward compatibility.
        checkSampleExpression(metadata_, attach || settings->compatibility_allow_sampling_expression_not_in_primary_key,
                              settings->check_sample_column_is_correct && !attach);
    }

    checkTTLExpressions(metadata_, metadata_);

    String reason;
    if (!canUsePolymorphicParts(*settings, &reason) && !reason.empty())
        LOG_WARNING(log, "{} Settings 'min_rows_for_wide_part', 'min_bytes_for_wide_part', "
            "'min_rows_for_compact_part' and 'min_bytes_for_compact_part' will be ignored.", reason);

#if !USE_ROCKSDB
    if (use_metadata_cache)
        throw Exception(ErrorCodes::LOGICAL_ERROR, "Can't use merge tree metadata cache if clickhouse was compiled without rocksdb");
#endif

    common_assignee_trigger = [this] (bool delay) noexcept
    {
        if (delay)
            background_operations_assignee.postpone();
        else
            background_operations_assignee.trigger();
    };

    moves_assignee_trigger = [this] (bool delay) noexcept
    {
        if (delay)
            background_moves_assignee.postpone();
        else
            background_moves_assignee.trigger();
    };
}

StoragePolicyPtr MergeTreeData::getStoragePolicy() const
{
    auto settings = getSettings();
    const auto & context = getContext();

    StoragePolicyPtr storage_policy;

    if (settings->disk.changed)
        storage_policy = context->getStoragePolicyFromDisk(settings->disk);
    else
        storage_policy = context->getStoragePolicy(settings->storage_policy);

    return storage_policy;
}

bool MergeTreeData::supportsFinal() const
{
    return merging_params.mode == MergingParams::Collapsing
        || merging_params.mode == MergingParams::Summing
        || merging_params.mode == MergingParams::Aggregating
        || merging_params.mode == MergingParams::Replacing
        || merging_params.mode == MergingParams::Graphite
        || merging_params.mode == MergingParams::VersionedCollapsing;
}

static void checkKeyExpression(const ExpressionActions & expr, const Block & sample_block, const String & key_name, bool allow_nullable_key)
{
    if (expr.hasArrayJoin())
        throw Exception(ErrorCodes::ILLEGAL_COLUMN, "{} key cannot contain array joins", key_name);

    try
    {
        expr.assertDeterministic();
    }
    catch (Exception & e)
    {
        e.addMessage(fmt::format("for {} key", key_name));
        throw;
    }

    for (const ColumnWithTypeAndName & element : sample_block)
    {
        const ColumnPtr & column = element.column;
        if (column && (isColumnConst(*column) || column->isDummy()))
            throw Exception(ErrorCodes::ILLEGAL_COLUMN, "{} key cannot contain constants", key_name);

        if (!allow_nullable_key && hasNullable(element.type))
            throw Exception(
                            ErrorCodes::ILLEGAL_COLUMN,
                            "{} key contains nullable columns, "
                            "but merge tree setting `allow_nullable_key` is disabled", key_name);
    }
}

void MergeTreeData::checkProperties(
    const StorageInMemoryMetadata & new_metadata,
    const StorageInMemoryMetadata & old_metadata,
    bool attach,
    ContextPtr local_context) const
{
    if (!new_metadata.sorting_key.definition_ast)
        throw Exception(ErrorCodes::BAD_ARGUMENTS, "ORDER BY cannot be empty");

    KeyDescription new_sorting_key = new_metadata.sorting_key;
    KeyDescription new_primary_key = new_metadata.primary_key;

    size_t sorting_key_size = new_sorting_key.column_names.size();
    size_t primary_key_size = new_primary_key.column_names.size();
    if (primary_key_size > sorting_key_size)
        throw Exception(ErrorCodes::BAD_ARGUMENTS, "Primary key must be a prefix of the sorting key, but its length: "
            "{} is greater than the sorting key length: {}", primary_key_size, sorting_key_size);

    NameSet primary_key_columns_set;

    bool allow_suspicious_indices = getSettings()->allow_suspicious_indices;

    if (local_context)
        allow_suspicious_indices = local_context->getSettingsRef().allow_suspicious_indices ? true : allow_suspicious_indices;

    if (!allow_suspicious_indices && !attach)
    {
        if (const auto * index_function = typeid_cast<ASTFunction *>(new_sorting_key.definition_ast.get()))
            checkSuspiciousIndices(index_function);
    }

    for (size_t i = 0; i < sorting_key_size; ++i)
    {
        const String & sorting_key_column = new_sorting_key.column_names[i];

        if (i < primary_key_size)
        {
            const String & pk_column = new_primary_key.column_names[i];
            if (pk_column != sorting_key_column)
                throw Exception(ErrorCodes::BAD_ARGUMENTS,
                                "Primary key must be a prefix of the sorting key, "
                                "but the column in the position {} is {}", i, sorting_key_column +", not " + pk_column);

        }
    }

    auto all_columns = new_metadata.columns.getAllPhysical();

    /// Order by check AST
    if (old_metadata.hasSortingKey())
    {
        /// This is ALTER, not CREATE/ATTACH TABLE. Let us check that all new columns used in the sorting key
        /// expression have just been added (so that the sorting order is guaranteed to be valid with the new key).

        Names new_primary_key_columns = new_primary_key.column_names;
        Names new_sorting_key_columns = new_sorting_key.column_names;

        ASTPtr added_key_column_expr_list = std::make_shared<ASTExpressionList>();
        const auto & old_sorting_key_columns = old_metadata.getSortingKeyColumns();
        for (size_t new_i = 0, old_i = 0; new_i < sorting_key_size; ++new_i)
        {
            if (old_i < old_sorting_key_columns.size())
            {
                if (new_sorting_key_columns[new_i] != old_sorting_key_columns[old_i])
                    added_key_column_expr_list->children.push_back(new_sorting_key.expression_list_ast->children[new_i]);
                else
                    ++old_i;
            }
            else
                added_key_column_expr_list->children.push_back(new_sorting_key.expression_list_ast->children[new_i]);
        }

        if (!added_key_column_expr_list->children.empty())
        {
            auto syntax = TreeRewriter(getContext()).analyze(added_key_column_expr_list, all_columns);
            Names used_columns = syntax->requiredSourceColumns();

            NamesAndTypesList deleted_columns;
            NamesAndTypesList added_columns;
            old_metadata.getColumns().getAllPhysical().getDifference(all_columns, deleted_columns, added_columns);

            for (const String & col : used_columns)
            {
                if (!added_columns.contains(col) || deleted_columns.contains(col))
                    throw Exception(ErrorCodes::BAD_ARGUMENTS,
                                    "Existing column {} is used in the expression that was added to the sorting key. "
                                    "You can add expressions that use only the newly added columns",
                                    backQuoteIfNeed(col));

                if (new_metadata.columns.getDefaults().contains(col))
                    throw Exception(ErrorCodes::BAD_ARGUMENTS,
                                    "Newly added column {} has a default expression, so adding expressions that use "
                                    "it to the sorting key is forbidden", backQuoteIfNeed(col));
            }
        }
    }

    if (!new_metadata.secondary_indices.empty())
    {
        std::unordered_set<String> indices_names;

        for (const auto & index : new_metadata.secondary_indices)
        {
            if (!allow_suspicious_indices && !attach)
            {
                const auto * index_ast = typeid_cast<const ASTIndexDeclaration *>(index.definition_ast.get());
                if (const auto * index_function = typeid_cast<const ASTFunction *>(index_ast->expr))
                    checkSuspiciousIndices(index_function);
            }

            MergeTreeIndexFactory::instance().validate(index, attach);

            if (indices_names.find(index.name) != indices_names.end())
                throw Exception(ErrorCodes::LOGICAL_ERROR, "Index with name {} already exists", backQuote(index.name));

            indices_names.insert(index.name);
        }
    }

    if (!new_metadata.projections.empty())
    {
        std::unordered_set<String> projections_names;

        for (const auto & projection : new_metadata.projections)
        {
            if (projections_names.find(projection.name) != projections_names.end())
                throw Exception(ErrorCodes::LOGICAL_ERROR, "Projection with name {} already exists", backQuote(projection.name));

            projections_names.insert(projection.name);
        }
    }

    checkKeyExpression(*new_sorting_key.expression, new_sorting_key.sample_block, "Sorting", allow_nullable_key);
}

void MergeTreeData::setProperties(const StorageInMemoryMetadata & new_metadata,
    const StorageInMemoryMetadata & old_metadata,
    bool attach,
    const ContextPtr local_context)
{
    checkProperties(new_metadata, old_metadata, attach, local_context);
    setInMemoryMetadata(new_metadata);
}

namespace
{

ExpressionActionsPtr getCombinedIndicesExpression(
    const KeyDescription & key,
    const IndicesDescription & indices,
    const ColumnsDescription & columns,
    ContextPtr context)
{
    ASTPtr combined_expr_list = key.expression_list_ast->clone();

    for (const auto & index : indices)
        for (const auto & index_expr : index.expression_list_ast->children)
            combined_expr_list->children.push_back(index_expr->clone());

    auto syntax_result = TreeRewriter(context).analyze(combined_expr_list, columns.getAllPhysical());
    return ExpressionAnalyzer(combined_expr_list, syntax_result, context).getActions(false);
}

}

ExpressionActionsPtr MergeTreeData::getMinMaxExpr(const KeyDescription & partition_key, const ExpressionActionsSettings & settings)
{
    NamesAndTypesList partition_key_columns;
    if (!partition_key.column_names.empty())
        partition_key_columns = partition_key.expression->getRequiredColumnsWithTypes();

    return std::make_shared<ExpressionActions>(std::make_shared<ActionsDAG>(partition_key_columns), settings);
}

Names MergeTreeData::getMinMaxColumnsNames(const KeyDescription & partition_key)
{
    if (!partition_key.column_names.empty())
        return partition_key.expression->getRequiredColumns();
    return {};
}

DataTypes MergeTreeData::getMinMaxColumnsTypes(const KeyDescription & partition_key)
{
    if (!partition_key.column_names.empty())
        return partition_key.expression->getRequiredColumnsWithTypes().getTypes();
    return {};
}

ExpressionActionsPtr MergeTreeData::getPrimaryKeyAndSkipIndicesExpression(const StorageMetadataPtr & metadata_snapshot) const
{
    return getCombinedIndicesExpression(metadata_snapshot->getPrimaryKey(), metadata_snapshot->getSecondaryIndices(), metadata_snapshot->getColumns(), getContext());
}

ExpressionActionsPtr MergeTreeData::getSortingKeyAndSkipIndicesExpression(const StorageMetadataPtr & metadata_snapshot) const
{
    return getCombinedIndicesExpression(metadata_snapshot->getSortingKey(), metadata_snapshot->getSecondaryIndices(), metadata_snapshot->getColumns(), getContext());
}


void MergeTreeData::checkPartitionKeyAndInitMinMax(const KeyDescription & new_partition_key)
{
    if (new_partition_key.expression_list_ast->children.empty())
        return;

    checkKeyExpression(*new_partition_key.expression, new_partition_key.sample_block, "Partition", allow_nullable_key);

    /// Add all columns used in the partition key to the min-max index.
    DataTypes minmax_idx_columns_types = getMinMaxColumnsTypes(new_partition_key);

    /// Try to find the date column in columns used by the partition key (a common case).
    /// If there are no - DateTime or DateTime64 would also suffice.

    bool has_date_column = false;
    bool has_datetime_column = false;

    for (size_t i = 0; i < minmax_idx_columns_types.size(); ++i)
    {
        if (isDate(minmax_idx_columns_types[i]))
        {
            if (!has_date_column)
            {
                minmax_idx_date_column_pos = i;
                has_date_column = true;
            }
            else
            {
                /// There is more than one Date column in partition key and we don't know which one to choose.
                minmax_idx_date_column_pos = -1;
            }
        }
    }
    if (!has_date_column)
    {
        for (size_t i = 0; i < minmax_idx_columns_types.size(); ++i)
        {
            if (isDateTime(minmax_idx_columns_types[i])
                || isDateTime64(minmax_idx_columns_types[i])
            )
            {
                if (!has_datetime_column)
                {
                    minmax_idx_time_column_pos = i;
                    has_datetime_column = true;
                }
                else
                {
                    /// There is more than one DateTime column in partition key and we don't know which one to choose.
                    minmax_idx_time_column_pos = -1;
                }
            }
        }
    }
}


void MergeTreeData::checkTTLExpressions(const StorageInMemoryMetadata & new_metadata, const StorageInMemoryMetadata & old_metadata) const
{
    auto new_column_ttls = new_metadata.column_ttls_by_name;

    if (!new_column_ttls.empty())
    {
        NameSet columns_ttl_forbidden;

        if (old_metadata.hasPartitionKey())
            for (const auto & col : old_metadata.getColumnsRequiredForPartitionKey())
                columns_ttl_forbidden.insert(col);

        if (old_metadata.hasSortingKey())
            for (const auto & col : old_metadata.getColumnsRequiredForSortingKey())
                columns_ttl_forbidden.insert(col);

        for (const auto & [name, ttl_description] : new_column_ttls)
        {
            if (columns_ttl_forbidden.contains(name))
                throw Exception(ErrorCodes::ILLEGAL_COLUMN, "Trying to set TTL for key column {}", name);
        }
    }
    auto new_table_ttl = new_metadata.table_ttl;

    if (new_table_ttl.definition_ast)
    {
        for (const auto & move_ttl : new_table_ttl.move_ttl)
        {
            if (!move_ttl.if_exists && !getDestinationForMoveTTL(move_ttl))
            {
                if (move_ttl.destination_type == DataDestinationType::DISK)
                    throw Exception(ErrorCodes::BAD_TTL_EXPRESSION,
                                    "No such disk {} for given storage policy", backQuote(move_ttl.destination_name));
                else
                    throw Exception(ErrorCodes::BAD_TTL_EXPRESSION,
                                    "No such volume {} for given storage policy", backQuote(move_ttl.destination_name));
            }
        }
    }
}


void MergeTreeData::checkStoragePolicy(const StoragePolicyPtr & new_storage_policy) const
{
    const auto old_storage_policy = getStoragePolicy();
    old_storage_policy->checkCompatibleWith(new_storage_policy);
}


void MergeTreeData::MergingParams::check(const StorageInMemoryMetadata & metadata) const
{
    const auto columns = metadata.getColumns().getAllPhysical();

    if (!is_deleted_column.empty() && mode != MergingParams::Replacing)
        throw Exception(ErrorCodes::LOGICAL_ERROR,
                        "is_deleted column for MergeTree cannot be specified in modes except Replacing.");

    if (!sign_column.empty() && mode != MergingParams::Collapsing && mode != MergingParams::VersionedCollapsing)
        throw Exception(ErrorCodes::LOGICAL_ERROR,
                        "Sign column for MergeTree cannot be specified "
                        "in modes except Collapsing or VersionedCollapsing.");

    if (!version_column.empty() && mode != MergingParams::Replacing && mode != MergingParams::VersionedCollapsing)
        throw Exception(ErrorCodes::LOGICAL_ERROR,
                        "Version column for MergeTree cannot be specified "
                        "in modes except Replacing or VersionedCollapsing.");

    if (!columns_to_sum.empty() && mode != MergingParams::Summing)
        throw Exception(ErrorCodes::LOGICAL_ERROR, "List of columns to sum for MergeTree cannot be specified in all modes except Summing.");

    /// Check that if the sign column is needed, it exists and is of type Int8.
    auto check_sign_column = [this, & columns](bool is_optional, const std::string & storage)
    {
        if (sign_column.empty())
        {
            if (is_optional)
                return;

            throw Exception(ErrorCodes::LOGICAL_ERROR, "Logical error: Sign column for storage {} is empty", storage);
        }

        bool miss_column = true;
        for (const auto & column : columns)
        {
            if (column.name == sign_column)
            {
                if (!typeid_cast<const DataTypeInt8 *>(column.type.get()))
                    throw Exception(ErrorCodes::BAD_TYPE_OF_FIELD, "Sign column ({}) for storage {} must have type Int8. "
                            "Provided column of type {}.", sign_column, storage, column.type->getName());
                miss_column = false;
                break;
            }
        }
        if (miss_column)
            throw Exception(ErrorCodes::NO_SUCH_COLUMN_IN_TABLE, "Sign column {} does not exist in table declaration.", sign_column);
    };

    /// that if the version_column column is needed, it exists and is of unsigned integer type.
    auto check_version_column = [this, & columns](bool is_optional, const std::string & storage)
    {
        if (version_column.empty())
        {
            if (is_optional)
                return;

            throw Exception(ErrorCodes::LOGICAL_ERROR, "Logical error: Version column for storage {} is empty", storage);
        }

        bool miss_column = true;
        for (const auto & column : columns)
        {
            if (column.name == version_column)
            {
                if (!column.type->canBeUsedAsVersion())
                    throw Exception(ErrorCodes::BAD_TYPE_OF_FIELD,
                                    "The column {} cannot be used as a version column for storage {} because it is "
                                    "of type {} (must be of an integer type or of type Date/DateTime/DateTime64)",
                                    version_column, storage, column.type->getName());
                miss_column = false;
                break;
            }
        }
        if (miss_column)
            throw Exception(ErrorCodes::NO_SUCH_COLUMN_IN_TABLE, "Version column {} does not exist in table declaration.", version_column);
    };

    /// Check that if the is_deleted column is needed, it exists and is of type UInt8. If exist, version column must be defined too but version checks are not done here.
    auto check_is_deleted_column = [this, & columns](bool is_optional, const std::string & storage)
    {
        if (is_deleted_column.empty())
        {
            if (is_optional)
                return;

            throw Exception(ErrorCodes::LOGICAL_ERROR, "Logical error: is_deleted ({}) column for storage {} is empty", is_deleted_column, storage);
        }
        else
        {
            if (version_column.empty() && !is_optional)
                throw Exception(ErrorCodes::LOGICAL_ERROR, "Logical error: Version column ({}) for storage {} is empty while is_deleted ({}) is not.",
                                version_column, storage, is_deleted_column);

            bool miss_is_deleted_column = true;
            for (const auto & column : columns)
            {
                if (column.name == is_deleted_column)
                {
                    if (!typeid_cast<const DataTypeUInt8 *>(column.type.get()))
                        throw Exception(ErrorCodes::BAD_TYPE_OF_FIELD, "is_deleted column ({}) for storage {} must have type UInt8. Provided column of type {}.",
                                        is_deleted_column, storage, column.type->getName());
                    miss_is_deleted_column = false;
                    break;
                }
            }

            if (miss_is_deleted_column)
                throw Exception(ErrorCodes::NO_SUCH_COLUMN_IN_TABLE, "is_deleted column {} does not exist in table declaration.", is_deleted_column);
        }
    };


    if (mode == MergingParams::Collapsing)
        check_sign_column(false, "CollapsingMergeTree");

    if (mode == MergingParams::Summing)
    {
        /// If columns_to_sum are set, then check that such columns exist.
        for (const auto & column_to_sum : columns_to_sum)
        {
            auto check_column_to_sum_exists = [& column_to_sum](const NameAndTypePair & name_and_type)
            {
                return column_to_sum == Nested::extractTableName(name_and_type.name);
            };
            if (columns.end() == std::find_if(columns.begin(), columns.end(), check_column_to_sum_exists))
                throw Exception(ErrorCodes::NO_SUCH_COLUMN_IN_TABLE,
                                "Column {} listed in columns to sum does not exist in table declaration.",
                                column_to_sum);
        }

        /// Check that summing columns are not in partition key.
        if (metadata.isPartitionKeyDefined())
        {
            auto partition_key_columns = metadata.getPartitionKey().column_names;

            Names names_intersection;
            std::set_intersection(columns_to_sum.begin(), columns_to_sum.end(),
                                  partition_key_columns.begin(), partition_key_columns.end(),
                                  std::back_inserter(names_intersection));

            if (!names_intersection.empty())
                throw Exception(ErrorCodes::BAD_ARGUMENTS, "Columns: {} listed both in columns to sum and in partition key. "
                "That is not allowed.", boost::algorithm::join(names_intersection, ", "));
        }
    }

    if (mode == MergingParams::Replacing)
    {
        check_is_deleted_column(true, "ReplacingMergeTree");
        check_version_column(true, "ReplacingMergeTree");
    }

    if (mode == MergingParams::VersionedCollapsing)
    {
        check_sign_column(false, "VersionedCollapsingMergeTree");
        check_version_column(false, "VersionedCollapsingMergeTree");
    }

    /// TODO Checks for Graphite mode.
}


DataTypePtr MergeTreeData::getPartitionValueType() const
{
    DataTypePtr partition_value_type;
    auto partition_types = getInMemoryMetadataPtr()->partition_key.sample_block.getDataTypes();
    if (partition_types.empty())
        partition_value_type = std::make_shared<DataTypeUInt8>();
    else
        partition_value_type = std::make_shared<DataTypeTuple>(std::move(partition_types));
    return partition_value_type;
}


Block MergeTreeData::getSampleBlockWithVirtualColumns() const
{
    DataTypePtr partition_value_type = getPartitionValueType();
    return {
        ColumnWithTypeAndName(
            DataTypeLowCardinality{std::make_shared<DataTypeString>()}.createColumn(),
            std::make_shared<DataTypeLowCardinality>(std::make_shared<DataTypeString>()),
            "_part"),
        ColumnWithTypeAndName(
            DataTypeLowCardinality{std::make_shared<DataTypeString>()}.createColumn(),
            std::make_shared<DataTypeLowCardinality>(std::make_shared<DataTypeString>()),
            "_partition_id"),
        ColumnWithTypeAndName(ColumnUUID::create(), std::make_shared<DataTypeUUID>(), "_part_uuid"),
        ColumnWithTypeAndName(partition_value_type->createColumn(), partition_value_type, "_partition_value")};
}


Block MergeTreeData::getBlockWithVirtualPartColumns(const MergeTreeData::DataPartsVector & parts, bool one_part, bool ignore_empty) const
{
    auto block = getSampleBlockWithVirtualColumns();
    MutableColumns columns = block.mutateColumns();

    auto & part_column = columns[0];
    auto & partition_id_column = columns[1];
    auto & part_uuid_column = columns[2];
    auto & partition_value_column = columns[3];

    bool has_partition_value = typeid_cast<const ColumnTuple *>(partition_value_column.get());
    for (const auto & part_or_projection : parts)
    {
        if (ignore_empty && part_or_projection->isEmpty())
            continue;
        const auto * part = part_or_projection->isProjectionPart() ? part_or_projection->getParentPart() : part_or_projection.get();
        part_column->insert(part->name);
        partition_id_column->insert(part->info.partition_id);
        part_uuid_column->insert(part->uuid);
        Tuple tuple(part->partition.value.begin(), part->partition.value.end());
        if (has_partition_value)
            partition_value_column->insert(tuple);

        if (one_part)
        {
            part_column = ColumnConst::create(std::move(part_column), 1);
            partition_id_column = ColumnConst::create(std::move(partition_id_column), 1);
            part_uuid_column = ColumnConst::create(std::move(part_uuid_column), 1);
            if (has_partition_value)
                partition_value_column = ColumnConst::create(std::move(partition_value_column), 1);
            break;
        }
    }

    block.setColumns(std::move(columns));
    if (!has_partition_value)
        block.erase("_partition_value");
    return block;
}


std::optional<UInt64> MergeTreeData::totalRowsByPartitionPredicateImpl(
    const SelectQueryInfo & query_info, ContextPtr local_context, const DataPartsVector & parts) const
{
    if (parts.empty())
        return 0u;
    auto metadata_snapshot = getInMemoryMetadataPtr();
    ASTPtr expression_ast;
    Block virtual_columns_block = getBlockWithVirtualPartColumns(parts, true /* one_part */);

    // Generate valid expressions for filtering
    bool valid = VirtualColumnUtils::prepareFilterBlockWithQuery(query_info.query, local_context, virtual_columns_block, expression_ast);

    PartitionPruner partition_pruner(metadata_snapshot, query_info, local_context, true /* strict */);
    if (partition_pruner.isUseless() && !valid)
        return {};

    std::unordered_set<String> part_values;
    if (valid && expression_ast)
    {
        virtual_columns_block = getBlockWithVirtualPartColumns(parts, false /* one_part */);
        VirtualColumnUtils::filterBlockWithQuery(query_info.query, virtual_columns_block, local_context, expression_ast);
        part_values = VirtualColumnUtils::extractSingleValueFromBlock<String>(virtual_columns_block, "_part");
        if (part_values.empty())
            return 0;
    }
    // At this point, empty `part_values` means all parts.

    size_t res = 0;
    for (const auto & part : parts)
    {
        if ((part_values.empty() || part_values.find(part->name) != part_values.end()) && !partition_pruner.canBePruned(*part))
            res += part->rows_count;
    }
    return res;
}

String MergeTreeData::MergingParams::getModeName() const
{
    switch (mode)
    {
        case Ordinary:      return "";
        case Collapsing:    return "Collapsing";
        case Summing:       return "Summing";
        case Aggregating:   return "Aggregating";
        case Replacing:     return "Replacing";
        case Graphite:      return "Graphite";
        case VersionedCollapsing: return "VersionedCollapsing";
    }

    UNREACHABLE();
}

Int64 MergeTreeData::getMaxBlockNumber() const
{
    auto lock = lockParts();

    Int64 max_block_num = 0;
    for (const DataPartPtr & part : data_parts_by_info)
        max_block_num = std::max({max_block_num, part->info.max_block, part->info.mutation});

    return max_block_num;
}

void MergeTreeData::PartLoadingTree::add(const MergeTreePartInfo & info, const String & name, const DiskPtr & disk)
{
    auto & current_ptr = root_by_partition[info.partition_id];
    if (!current_ptr)
        current_ptr = std::make_shared<Node>(MergeTreePartInfo{}, "", disk);

    auto * current = current_ptr.get();
    while (true)
    {
        auto it = current->children.lower_bound(info);
        if (it != current->children.begin())
        {
            auto prev = std::prev(it);
            const auto & prev_info = prev->first;

            if (prev_info.contains(info))
            {
                current = prev->second.get();
                continue;
            }
            else if (!prev_info.isDisjoint(info))
            {
                throw Exception(ErrorCodes::LOGICAL_ERROR,
                    "Part {} intersects previous part {}. It is a bug!",
                    name, prev->second->name);
            }
        }

        if (it != current->children.end())
        {
            const auto & next_info = it->first;

            if (next_info.contains(info))
            {
                current = it->second.get();
                continue;
            }
            else if (!next_info.isDisjoint(info))
            {
                throw Exception(ErrorCodes::LOGICAL_ERROR,
                    "Part {} intersects next part {}. It is a bug!",
                    name, it->second->name);
            }
        }

        current->children.emplace(info, std::make_shared<Node>(info, name, disk));
        break;
    }
}

template <typename Func>
void MergeTreeData::PartLoadingTree::traverse(bool recursive, Func && func)
{
    std::function<void(const NodePtr &)> traverse_impl = [&](const auto & node)
    {
        func(node);
        if (recursive)
            for (const auto & [_, child] : node->children)
                traverse_impl(child);
    };

    for (const auto & elem : root_by_partition)
        for (const auto & [_, node] : elem.second->children)
            traverse_impl(node);
}

MergeTreeData::PartLoadingTree
MergeTreeData::PartLoadingTree::build(PartLoadingInfos nodes)
{
    std::sort(nodes.begin(), nodes.end(), [](const auto & lhs, const auto & rhs)
    {
        return std::tie(lhs.info.level, lhs.info.mutation) > std::tie(rhs.info.level, rhs.info.mutation);
    });

    PartLoadingTree tree;
    for (const auto & [info, name, disk] : nodes)
        tree.add(info, name, disk);
    return tree;
}

static std::optional<size_t> calculatePartSizeSafe(
    const MergeTreeData::DataPartPtr & part, Poco::Logger * log)
{
    try
    {
        return part->getDataPartStorage().calculateTotalSizeOnDisk();
    }
    catch (...)
    {
        tryLogCurrentException(log, fmt::format("while calculating part size {} on path {}",
            part->name, part->getDataPartStorage().getRelativePath()));
        return {};
    }
}

static void preparePartForRemoval(const MergeTreeMutableDataPartPtr & part)
{
    part->remove_time.store(part->modification_time, std::memory_order_relaxed);
    auto creation_csn = part->version.creation_csn.load(std::memory_order_relaxed);
    if (creation_csn != Tx::RolledBackCSN && creation_csn != Tx::PrehistoricCSN && !part->version.isRemovalTIDLocked())
    {
        /// It's possible that covering part was created without transaction,
        /// but if covered part was created with transaction (i.e. creation_tid is not prehistoric),
        /// then it must have removal tid in metadata file.
        throw Exception(ErrorCodes::LOGICAL_ERROR, "Data part {} is Outdated and has creation TID {} and CSN {}, "
                        "but does not have removal tid. It's a bug or a result of manual intervention.",
                        part->name, part->version.creation_tid, creation_csn);
    }

    /// Explicitly set removal_tid_lock for parts w/o transaction (i.e. w/o txn_version.txt)
    /// to avoid keeping part forever (see VersionMetadata::canBeRemoved())
    if (!part->version.isRemovalTIDLocked())
    {
        TransactionInfoContext transaction_context{part->storage.getStorageID(), part->name};
        part->version.lockRemovalTID(Tx::PrehistoricTID, transaction_context);
    }
}

static bool isRetryableException(const Exception & e)
{
    if (isNotEnoughMemoryErrorCode(e.code()))
        return true;

    if (e.code() == ErrorCodes::NETWORK_ERROR || e.code() == ErrorCodes::SOCKET_TIMEOUT)
        return true;

#if USE_AWS_S3
    const auto * s3_exception = dynamic_cast<const S3Exception *>(&e);
    if (s3_exception && s3_exception->isRetryableError())
        return true;
#endif

    /// In fact, there can be other similar situations.
    /// But it is OK, because there is a safety guard against deleting too many parts.
    return false;
}

static constexpr size_t loading_parts_initial_backoff_ms = 100;
static constexpr size_t loading_parts_max_backoff_ms = 5000;
static constexpr size_t loading_parts_max_tries = 3;

MergeTreeData::LoadPartResult MergeTreeData::loadDataPart(
    const MergeTreePartInfo & part_info,
    const String & part_name,
    const DiskPtr & part_disk_ptr,
    MergeTreeDataPartState to_state,
    std::mutex & part_loading_mutex)
{
    LOG_TRACE(log, "Loading {} part {} from disk {}", magic_enum::enum_name(to_state), part_name, part_disk_ptr->getName());

    LoadPartResult res;
    auto single_disk_volume = std::make_shared<SingleDiskVolume>("volume_" + part_name, part_disk_ptr, 0);
    auto data_part_storage = std::make_shared<DataPartStorageOnDiskFull>(single_disk_volume, relative_data_path, part_name);

    res.part = getDataPartBuilder(part_name, single_disk_volume, part_name)
        .withPartInfo(part_info)
        .withPartFormatFromDisk()
        .build();

    String part_path = fs::path(relative_data_path) / part_name;
    String marker_path = fs::path(part_path) / IMergeTreeDataPart::DELETE_ON_DESTROY_MARKER_FILE_NAME;

    if (part_disk_ptr->exists(marker_path))
    {
        /// NOTE: getBytesOnDisk() cannot be used here, since it may be zero if checksums.txt does not exist.
        res.size_of_part = calculatePartSizeSafe(res.part, log);
        res.is_broken = true;

        auto part_size_str = res.size_of_part ? formatReadableSizeWithBinarySuffix(*res.size_of_part) : "failed to calculate size";

        LOG_WARNING(log,
            "Detaching stale part {} (size: {}), which should have been deleted after a move. "
            "That can only happen after unclean restart of ClickHouse after move of a part having an operation blocking that stale copy of part.",
            res.part->getDataPartStorage().getFullPath(), part_size_str);

        return res;
    }

    try
    {
        res.part->loadColumnsChecksumsIndexes(require_part_metadata, true);
    }
    catch (const Exception & e)
    {
        /// Don't count the part as broken if there was a retryalbe error
        /// during loading, such as "not enough memory" or network error.
        if (isRetryableException(e))
            throw;

        res.is_broken = true;
        tryLogCurrentException(log, fmt::format("while loading part {} on path {}", res.part->name, part_path));
    }
    catch (...)
    {
        res.is_broken = true;
        tryLogCurrentException(log, fmt::format("while loading part {} on path {}", res.part->name, part_path));
    }

    /// Ignore broken parts that can appear as a result of hard server restart.
    if (res.is_broken)
    {
        res.size_of_part = calculatePartSizeSafe(res.part, log);
        auto part_size_str = res.size_of_part ? formatReadableSizeWithBinarySuffix(*res.size_of_part) : "failed to calculate size";

        LOG_ERROR(log,
            "Detaching broken part {}{} (size: {}). "
            "If it happened after update, it is likely because of backward incompatibility. "
            "You need to resolve this manually",
            getFullPathOnDisk(part_disk_ptr), part_name, part_size_str);

        return res;
    }

    res.part->modification_time = part_disk_ptr->getLastModified(fs::path(relative_data_path) / part_name).epochTime();
    res.part->loadVersionMetadata();

    if (res.part->wasInvolvedInTransaction())
    {
        /// Check if CSNs were written after committing transaction, update and write if needed.
        bool version_updated = false;
        auto & version = res.part->version;
        chassert(!version.creation_tid.isEmpty());

        if (!res.part->version.creation_csn)
        {
            auto min = TransactionLog::getCSNAndAssert(res.part->version.creation_tid, res.part->version.creation_csn);
            if (!min)
            {
                /// Transaction that created this part was not committed. Remove part.
                min = Tx::RolledBackCSN;
            }

            LOG_TRACE(log, "Will fix version metadata of {} after unclean restart: part has creation_tid={}, setting creation_csn={}",
                        res.part->name, res.part->version.creation_tid, min);

            version.creation_csn = min;
            version_updated = true;
        }

        if (!version.removal_tid.isEmpty() && !version.removal_csn)
        {
            auto max = TransactionLog::getCSNAndAssert(version.removal_tid, version.removal_csn);
            if (max)
            {
                LOG_TRACE(log, "Will fix version metadata of {} after unclean restart: part has removal_tid={}, setting removal_csn={}",
                            res.part->name, version.removal_tid, max);
                version.removal_csn = max;
            }
            else
            {
                /// Transaction that tried to remove this part was not committed. Clear removal_tid.
                LOG_TRACE(log, "Will fix version metadata of {} after unclean restart: clearing removal_tid={}",
                            res.part->name, version.removal_tid);
                version.unlockRemovalTID(version.removal_tid, TransactionInfoContext{getStorageID(), res.part->name});
            }

            version_updated = true;
        }

        /// Sanity checks
        bool csn_order = !version.removal_csn || version.creation_csn <= version.removal_csn || version.removal_csn == Tx::PrehistoricCSN;
        bool min_start_csn_order = version.creation_tid.start_csn <= version.creation_csn;
        bool max_start_csn_order = version.removal_tid.start_csn <= version.removal_csn;
        bool creation_csn_known = version.creation_csn;
        if (!csn_order || !min_start_csn_order || !max_start_csn_order || !creation_csn_known)
            throw Exception(ErrorCodes::LOGICAL_ERROR, "Part {} has invalid version metadata: {}", res.part->name, version.toString());

        if (version_updated)
            res.part->storeVersionMetadata(/* force */ true);

        /// Deactivate part if creation was not committed or if removal was.
        if (version.creation_csn == Tx::RolledBackCSN || version.removal_csn)
        {
            preparePartForRemoval(res.part);
            to_state = DataPartState::Outdated;
        }
    }

    res.part->setState(to_state);

    DataPartIteratorByInfo it;
    bool inserted;

    {
        std::lock_guard lock(part_loading_mutex);
        LOG_TEST(log, "loadDataPart: inserting {} into data_parts_indexes", res.part->getNameWithState());
        std::tie(it, inserted) = data_parts_indexes.insert(res.part);
    }

    /// Remove duplicate parts with the same checksum.
    if (!inserted)
    {
        if ((*it)->checksums.getTotalChecksumHex() == res.part->checksums.getTotalChecksumHex())
        {
            LOG_ERROR(log, "Remove duplicate part {}", data_part_storage->getFullPath());
            res.part->is_duplicate = true;
            return res;
        }
        else
            throw Exception(ErrorCodes::DUPLICATE_DATA_PART, "Part {} already exists but with different checksums", res.part->name);
    }

    if (to_state == DataPartState::Active)
        addPartContributionToDataVolume(res.part);

    LOG_TRACE(log, "Finished loading {} part {} on disk {}", magic_enum::enum_name(to_state), part_name, part_disk_ptr->getName());
    return res;
}

MergeTreeData::LoadPartResult MergeTreeData::loadDataPartWithRetries(
    const MergeTreePartInfo & part_info,
    const String & part_name,
    const DiskPtr & part_disk_ptr,
    MergeTreeDataPartState to_state,
    std::mutex & part_loading_mutex,
    size_t initial_backoff_ms,
    size_t max_backoff_ms,
    size_t max_tries)
{
    for (size_t try_no = 0; try_no < max_tries; ++try_no)
    {
        try
        {
            return loadDataPart(part_info, part_name, part_disk_ptr, to_state, part_loading_mutex);
        }
        catch (const Exception & e)
        {
            if (!isRetryableException(e) || try_no + 1 == max_tries)
                throw;

            LOG_DEBUG(log, "Failed to load data part {} at try {} with retryable error: {}. Will retry in {} ms",
                part_name, try_no, e.message(), initial_backoff_ms);

            std::this_thread::sleep_for(std::chrono::milliseconds(initial_backoff_ms));
            initial_backoff_ms = std::min(initial_backoff_ms * 2, max_backoff_ms);
        }
    }
    UNREACHABLE();
}

std::vector<MergeTreeData::LoadPartResult> MergeTreeData::loadDataPartsFromDisk(
    ThreadPool & pool,
    size_t num_parts,
    std::queue<PartLoadingTreeNodes> & parts_queue,
    const MergeTreeSettingsPtr & settings)
{
    /// Parallel loading of data parts.
    pool.setMaxThreads(std::min(static_cast<size_t>(settings->max_part_loading_threads), num_parts));
    size_t num_threads = pool.getMaxThreads();
    LOG_DEBUG(log, "Going to use {} threads to load parts", num_threads);

    std::vector<size_t> parts_per_thread(num_threads, num_parts / num_threads);
    for (size_t i = 0ul; i < num_parts % num_threads; ++i)
        ++parts_per_thread[i];

    /// Prepare data parts for parallel loading. Threads will focus on given disk first, then steal
    /// others' tasks when finish current disk part loading process.
    std::vector<PartLoadingTreeNodes> threads_parts(num_threads);
    std::set<size_t> remaining_thread_parts;
    std::queue<size_t> threads_queue;

    for (size_t i = 0; i < num_threads; ++i)
    {
        remaining_thread_parts.insert(i);
        threads_queue.push(i);
    }

    while (!parts_queue.empty())
    {
        assert(!threads_queue.empty());
        size_t i = threads_queue.front();
        auto & need_parts = parts_per_thread[i];
        assert(need_parts > 0);

        auto & thread_parts = threads_parts[i];
        auto & current_parts = parts_queue.front();
        assert(!current_parts.empty());

        auto parts_to_grab = std::min(need_parts, current_parts.size());
        thread_parts.insert(thread_parts.end(), current_parts.end() - parts_to_grab, current_parts.end());
        current_parts.resize(current_parts.size() - parts_to_grab);
        need_parts -= parts_to_grab;

        /// Before processing next thread, change disk if possible.
        /// Different threads will likely start loading parts from different disk,
        /// which may improve read parallelism for JBOD.

        /// If current disk still has some parts, push it to the tail.
        if (!current_parts.empty())
            parts_queue.push(std::move(current_parts));

        parts_queue.pop();

        /// If current thread still want some parts, push it to the tail.
        if (need_parts > 0)
            threads_queue.push(i);

        threads_queue.pop();
    }

    assert(threads_queue.empty());
    assert(std::all_of(threads_parts.begin(), threads_parts.end(), [](const auto & parts)
    {
        return !parts.empty();
    }));

    std::mutex part_select_mutex;
    std::mutex part_loading_mutex;

    std::vector<LoadPartResult> loaded_parts;

    try
    {
        for (size_t thread = 0; thread < num_threads; ++thread)
        {
            pool.scheduleOrThrowOnError([&, thread, thread_group = CurrentThread::getGroup()]
            {
                SCOPE_EXIT_SAFE(
                    if (thread_group)
                        CurrentThread::detachFromGroupIfNotDetached();
                );
                if (thread_group)
                    CurrentThread::attachToGroupIfDetached(thread_group);

                while (true)
                {
                    PartLoadingTree::NodePtr thread_part;
                    size_t thread_idx = thread;

                    {
                        std::lock_guard lock{part_select_mutex};

                        if (remaining_thread_parts.empty())
                            return;

                        /// Steal task if nothing to do
                        if (threads_parts[thread].empty())
                        {
                            // Try random steal tasks from the next thread
                            std::uniform_int_distribution<size_t> distribution(0, remaining_thread_parts.size() - 1);
                            auto it = remaining_thread_parts.begin();
                            std::advance(it, distribution(thread_local_rng));
                            thread_idx = *it;
                        }

                        auto & thread_parts = threads_parts[thread_idx];
                        thread_part = thread_parts.back();
                        thread_parts.pop_back();
                        if (thread_parts.empty())
                            remaining_thread_parts.erase(thread_idx);
                    }

                    /// Pass a separate mutex to guard the set of parts, because this lambda
                    /// is called concurrently but with already locked @data_parts_mutex.
                    auto res = loadDataPartWithRetries(
                        thread_part->info, thread_part->name, thread_part->disk,
                        DataPartState::Active, part_loading_mutex, loading_parts_initial_backoff_ms,
                        loading_parts_max_backoff_ms, loading_parts_max_tries);

                    thread_part->is_loaded = true;
                    bool is_active_part = res.part->getState() == DataPartState::Active;

                    /// If part is broken or duplicate or should be removed according to transaction
                    /// and it has any covered parts then try to load them to replace this part.
                    if (!is_active_part && !thread_part->children.empty())
                    {
                        std::lock_guard lock{part_select_mutex};
                        for (const auto & [_, node] : thread_part->children)
                            threads_parts[thread].push_back(node);
                        remaining_thread_parts.insert(thread);
                    }

                    {
                        std::lock_guard lock(part_loading_mutex);
                        loaded_parts.push_back(std::move(res));
                    }
                }
            });
        }
    }
    catch (...)
    {
        /// If this is not done, then in case of an exception, tasks will be destroyed before the threads are completed, and it will be bad.
        pool.wait();
        throw;
    }

    pool.wait();
    return loaded_parts;
}


void MergeTreeData::loadDataPartsFromWAL(MutableDataPartsVector & parts_from_wal)
{
    std::sort(parts_from_wal.begin(), parts_from_wal.end(), [](const auto & lhs, const auto & rhs)
    {
        return std::tie(lhs->info.level, lhs->info.mutation) > std::tie(rhs->info.level, rhs->info.mutation);
    });

    for (auto & part : parts_from_wal)
    {
        part->modification_time = time(nullptr);
        auto lo = data_parts_by_state_and_info.lower_bound(DataPartStateAndInfo{DataPartState::Active, part->info});

        if (lo != data_parts_by_state_and_info.begin() && (*std::prev(lo))->info.contains(part->info))
            continue;

        if (lo != data_parts_by_state_and_info.end() && (*lo)->info.contains(part->info))
            continue;

        part->setState(DataPartState::Active);
        LOG_TEST(log, "loadDataPartsFromWAL: inserting {} into data_parts_indexes", part->getNameWithState());
        auto [it, inserted] = data_parts_indexes.insert(part);

        if (!inserted)
        {
            if ((*it)->checksums.getTotalChecksumHex() == part->checksums.getTotalChecksumHex())
                LOG_ERROR(log, "Remove duplicate part {}", part->getDataPartStorage().getFullPath());
            else
                throw Exception(ErrorCodes::DUPLICATE_DATA_PART, "Part {} already exists but with different checksums", part->name);
        }
        else
        {
            addPartContributionToDataVolume(part);
        }
    }
}


void MergeTreeData::loadDataParts(bool skip_sanity_checks)
{
    LOG_DEBUG(log, "Loading data parts");

    auto metadata_snapshot = getInMemoryMetadataPtr();
    const auto settings = getSettings();
    Strings part_file_names;

    auto disks = getStoragePolicy()->getDisks();

    /// Only check if user did touch storage configuration for this table.
    if (!getStoragePolicy()->isDefaultPolicy() && !skip_sanity_checks)
    {
        /// Check extra parts at different disks, in order to not allow to miss data parts at undefined disks.
        std::unordered_set<String> defined_disk_names;

        for (const auto & disk_ptr : disks)
        {
            defined_disk_names.insert(disk_ptr->getName());
        }

        /// In case of delegate disks it is not enough to traverse `disks`,
        /// because for example cache or encrypted disk which wrap s3 disk and s3 disk itself can be put into different storage policies.
        /// But disk->exists returns the same thing for both disks.
        for (const auto & [disk_name, disk] : getContext()->getDisksMap())
        {
            /// As encrypted disk can use the same path of its nested disk,
            /// we need to take it into account here.
            const auto & delegate = disk->getDelegateDiskIfExists();
            if (delegate && disk->getPath() == delegate->getPath())
                defined_disk_names.insert(delegate->getName());

            if (disk->supportsCache())
            {
                /// As cache is implemented on object storage layer, not on disk level, e.g.
                /// we have such structure:
                /// DiskObjectStorage(CachedObjectStorage(...(CachedObjectStored(ObjectStorage)...)))
                /// and disk_ptr->getName() here is the name of last delegate - ObjectStorage.
                /// So now we need to add cache layers to defined disk names.
                auto caches = disk->getCacheLayersNames();
                defined_disk_names.insert(caches.begin(), caches.end());
            }
        }

        for (const auto & [disk_name, disk] : getContext()->getDisksMap())
        {
            if (disk->isBroken() || disk->isCustomDisk())
                continue;

            if (!defined_disk_names.contains(disk_name) && disk->exists(relative_data_path))
            {
                for (const auto it = disk->iterateDirectory(relative_data_path); it->isValid(); it->next())
                {
                    if (MergeTreePartInfo::tryParsePartName(it->name(), format_version))
                    {
                        throw Exception(
                            ErrorCodes::UNKNOWN_DISK,
                            "Part {} ({}) was found on disk {} which is not defined in the storage policy (defined disks: {})",
                            backQuote(it->name()), backQuote(it->path()), backQuote(disk_name), fmt::join(defined_disk_names, ", "));
                    }
                }
            }
        }
    }

    ThreadPool pool(CurrentMetrics::MergeTreePartsLoaderThreads, CurrentMetrics::MergeTreePartsLoaderThreadsActive, disks.size());
    std::vector<PartLoadingTree::PartLoadingInfos> parts_to_load_by_disk(disks.size());

    for (size_t i = 0; i < disks.size(); ++i)
    {
        const auto & disk_ptr = disks[i];
        if (disk_ptr->isBroken())
            continue;

        auto & disk_parts = parts_to_load_by_disk[i];

        pool.scheduleOrThrowOnError([&, disk_ptr]()
        {
            for (auto it = disk_ptr->iterateDirectory(relative_data_path); it->isValid(); it->next())
            {
                /// Skip temporary directories, file 'format_version.txt' and directory 'detached'.
                if (startsWith(it->name(), "tmp") || it->name() == MergeTreeData::FORMAT_VERSION_FILE_NAME
                    || it->name() == MergeTreeData::DETACHED_DIR_NAME
                    || startsWith(it->name(), MergeTreeWriteAheadLog::WAL_FILE_NAME))
                    continue;

                if (auto part_info = MergeTreePartInfo::tryParsePartName(it->name(), format_version))
                    disk_parts.emplace_back(*part_info, it->name(), disk_ptr);
            }
        });
    }

    pool.wait();

    PartLoadingTree::PartLoadingInfos parts_to_load;
    for (auto & disk_parts : parts_to_load_by_disk)
        std::move(disk_parts.begin(), disk_parts.end(), std::back_inserter(parts_to_load));

    auto loading_tree = PartLoadingTree::build(std::move(parts_to_load));
    /// Collect parts by disks' names.
    std::map<String, PartLoadingTreeNodes> disk_part_map;

    /// Collect only "the most covering" parts from the top level of the tree.
    loading_tree.traverse(/*recursive=*/ false, [&](const auto & node)
    {
        disk_part_map[node->disk->getName()].emplace_back(node);
    });

    size_t num_parts = 0;
    std::queue<PartLoadingTreeNodes> parts_queue;

    for (auto & [disk_name, disk_parts] : disk_part_map)
    {
        LOG_INFO(log, "Found {} parts for disk '{}' to load", disk_parts.size(), disk_name);

        if (disk_parts.empty())
            continue;

        num_parts += disk_parts.size();
        parts_queue.push(std::move(disk_parts));
    }

    auto part_lock = lockParts();
    LOG_TEST(log, "loadDataParts: clearing data_parts_indexes (had {} parts)", data_parts_indexes.size());
    data_parts_indexes.clear();

    MutableDataPartsVector broken_parts_to_detach;
    MutableDataPartsVector duplicate_parts_to_remove;

    size_t suspicious_broken_parts = 0;
    size_t suspicious_broken_parts_bytes = 0;
    bool have_adaptive_parts = false;
    bool have_non_adaptive_parts = false;
    bool have_lightweight_in_parts = false;
    bool have_parts_with_version_metadata = false;

    bool is_static_storage = isStaticStorage();

    if (num_parts > 0)
    {
        auto loaded_parts = loadDataPartsFromDisk(pool, num_parts, parts_queue, settings);

        for (const auto & res : loaded_parts)
        {
            if (res.is_broken)
            {
                broken_parts_to_detach.push_back(res.part);
                ++suspicious_broken_parts;
                if (res.size_of_part)
                    suspicious_broken_parts_bytes += *res.size_of_part;
            }
            else if (res.part->is_duplicate)
            {
                if (!is_static_storage)
                    res.part->remove();
            }
            else
            {
                bool is_adaptive = res.part->index_granularity_info.mark_type.adaptive;
                have_adaptive_parts |= is_adaptive;
                have_non_adaptive_parts |= !is_adaptive;
                have_lightweight_in_parts |= res.part->hasLightweightDelete();
                have_parts_with_version_metadata |= res.part->wasInvolvedInTransaction();
            }
        }
    }

    if (settings->in_memory_parts_enable_wal)
    {
        pool.setMaxThreads(disks.size());
        std::vector<MutableDataPartsVector> disks_wal_parts(disks.size());
        std::mutex wal_init_lock;

        for (size_t i = 0; i < disks.size(); ++i)
        {
            const auto & disk_ptr = disks[i];
            if (disk_ptr->isBroken())
                continue;

            auto & disk_wal_parts = disks_wal_parts[i];

            pool.scheduleOrThrowOnError([&, disk_ptr]()
            {
                for (auto it = disk_ptr->iterateDirectory(relative_data_path); it->isValid(); it->next())
                {
                    if (!startsWith(it->name(), MergeTreeWriteAheadLog::WAL_FILE_NAME))
                        continue;

                    if (it->name() == MergeTreeWriteAheadLog::DEFAULT_WAL_FILE_NAME)
                    {
                        std::lock_guard lock(wal_init_lock);
                        if (write_ahead_log != nullptr)
                            throw Exception(ErrorCodes::CORRUPTED_DATA,
                                            "There are multiple WAL files appeared in current storage policy. "
                                            "You need to resolve this manually");

                        write_ahead_log = std::make_shared<MergeTreeWriteAheadLog>(*this, disk_ptr, it->name());
                        for (auto && part : write_ahead_log->restore(metadata_snapshot, getContext(), part_lock, is_static_storage))
                            disk_wal_parts.push_back(std::move(part));
                    }
                    else
                    {
                        MergeTreeWriteAheadLog wal(*this, disk_ptr, it->name());
                        for (auto && part : wal.restore(metadata_snapshot, getContext(), part_lock, is_static_storage))
                            disk_wal_parts.push_back(std::move(part));
                    }
                }
            });
        }

        pool.wait();

        MutableDataPartsVector parts_from_wal;
        for (auto & disk_wal_parts : disks_wal_parts)
            std::move(disk_wal_parts.begin(), disk_wal_parts.end(), std::back_inserter(parts_from_wal));

        loadDataPartsFromWAL(parts_from_wal);
        num_parts += parts_from_wal.size();
    }

    if (num_parts == 0)
    {
        resetObjectColumnsFromActiveParts(part_lock);
        LOG_DEBUG(log, "There are no data parts");
        return;
    }

    if (have_non_adaptive_parts && have_adaptive_parts && !settings->enable_mixed_granularity_parts)
        throw Exception(ErrorCodes::LOGICAL_ERROR,
                        "Table contains parts with adaptive and non adaptive marks, "
                        "but `setting enable_mixed_granularity_parts` is disabled");

    has_non_adaptive_index_granularity_parts = have_non_adaptive_parts;
    has_lightweight_delete_parts = have_lightweight_in_parts;
    transactions_enabled = have_parts_with_version_metadata;

    if (suspicious_broken_parts > settings->max_suspicious_broken_parts && !skip_sanity_checks)
        throw Exception(ErrorCodes::TOO_MANY_UNEXPECTED_DATA_PARTS,
                        "Suspiciously many ({} parts, {} in total) broken parts "
                        "to remove while maximum allowed broken parts count is {}. You can change the maximum value "
                        "with merge tree setting 'max_suspicious_broken_parts' "
                        "in <merge_tree> configuration section or in table settings in .sql file "
                        "(don't forget to return setting back to default value)",
                        suspicious_broken_parts, formatReadableSizeWithBinarySuffix(suspicious_broken_parts_bytes),
                        settings->max_suspicious_broken_parts);

    if (suspicious_broken_parts_bytes > settings->max_suspicious_broken_parts_bytes && !skip_sanity_checks)
        throw Exception(ErrorCodes::TOO_MANY_UNEXPECTED_DATA_PARTS,
            "Suspiciously big size ({} parts, {} in total) of all broken parts to remove while maximum allowed broken parts size is {}. "
            "You can change the maximum value with merge tree setting 'max_suspicious_broken_parts_bytes' in <merge_tree> configuration "
            "section or in table settings in .sql file (don't forget to return setting back to default value)",
            suspicious_broken_parts, formatReadableSizeWithBinarySuffix(suspicious_broken_parts_bytes),
            formatReadableSizeWithBinarySuffix(settings->max_suspicious_broken_parts_bytes));

    if (!is_static_storage)
        for (auto & part : broken_parts_to_detach)
            part->renameToDetached("broken-on-start"); /// detached parts must not have '_' in prefixes

    resetObjectColumnsFromActiveParts(part_lock);
    calculateColumnAndSecondaryIndexSizesImpl();

    PartLoadingTreeNodes unloaded_parts;
    loading_tree.traverse(/*recursive=*/ true, [&](const auto & node)
    {
        if (!node->is_loaded)
            unloaded_parts.push_back(node);
    });

    if (!unloaded_parts.empty())
    {
        LOG_DEBUG(log, "Found {} outdated data parts. They will be loaded asynchronously", unloaded_parts.size());

        {
            std::lock_guard lock(outdated_data_parts_mutex);
            outdated_unloaded_data_parts = std::move(unloaded_parts);
        }

        outdated_data_parts_loading_task = getContext()->getSchedulePool().createTask(
            "MergeTreeData::loadOutdatedDataParts",
            [this] { loadOutdatedDataParts(/*is_async=*/ true); });
    }

    LOG_DEBUG(log, "Loaded data parts ({} items)", data_parts_indexes.size());
    data_parts_loading_finished = true;
}

void MergeTreeData::loadOutdatedDataParts(bool is_async)
try
{
    {
        std::lock_guard lock(outdated_data_parts_mutex);
        if (outdated_unloaded_data_parts.empty())
            return;

        LOG_DEBUG(log, "Loading {} outdated data parts {}",
            outdated_unloaded_data_parts.size(),
            is_async ? "asynchronously" : "synchronously");
    }

    /// Acquire shared lock because 'relative_data_path' is used while loading parts.
    TableLockHolder shared_lock;
    if (is_async)
        shared_lock = lockForShare(RWLockImpl::NO_QUERY, getSettings()->lock_acquire_timeout_for_background_operations);

    size_t num_loaded_parts = 0;
    while (true)
    {
        PartLoadingTree::NodePtr part;

        {
            std::lock_guard lock(outdated_data_parts_mutex);

            if (is_async && outdated_data_parts_loading_canceled)
            {
                LOG_DEBUG(log,
                    "Stopped loading outdated data parts because task was canceled. "
                    "Loaded {} parts, {} left unloaded", num_loaded_parts, outdated_unloaded_data_parts.size());
                return;
            }

            if (outdated_unloaded_data_parts.empty())
                break;

            part = outdated_unloaded_data_parts.back();
        }

        auto res = loadDataPartWithRetries(
            part->info, part->name, part->disk,
            DataPartState::Outdated, data_parts_mutex, loading_parts_initial_backoff_ms,
            loading_parts_max_backoff_ms, loading_parts_max_tries);

        ++num_loaded_parts;
        if (res.is_broken)
            res.part->renameToDetached("broken-on-start"); /// detached parts must not have '_' in prefixes
        else if (res.part->is_duplicate)
            res.part->remove();
        else
            preparePartForRemoval(res.part);

        {
            std::lock_guard lock(outdated_data_parts_mutex);
            chassert(part == outdated_unloaded_data_parts.back());
            outdated_unloaded_data_parts.pop_back();

            if (outdated_unloaded_data_parts.empty())
                break;
        }
    }

    LOG_DEBUG(log, "Loaded {} outdated data parts {}",
        num_loaded_parts, is_async ? "asynchronously" : "synchronously");
    outdated_data_parts_cv.notify_all();
}
catch (...)
{
    LOG_ERROR(log, "Loading of outdated parts failed. "
        "Will terminate to avoid undefined behaviour due to inconsistent set of parts. "
        "Exception: {}", getCurrentExceptionMessage(true));
    std::terminate();
}

/// No TSA because of std::unique_lock and std::condition_variable.
void MergeTreeData::waitForOutdatedPartsToBeLoaded() const TSA_NO_THREAD_SAFETY_ANALYSIS
{
    /// Background tasks are not run if storage is static.
    if (isStaticStorage())
        return;

    std::unique_lock lock(outdated_data_parts_mutex);
    if (outdated_unloaded_data_parts.empty())
        return;

    LOG_TRACE(log, "Will wait for outdated data parts to be loaded");

    outdated_data_parts_cv.wait(lock, [this]() TSA_NO_THREAD_SAFETY_ANALYSIS
    {
        return outdated_unloaded_data_parts.empty() || outdated_data_parts_loading_canceled;
    });

    if (outdated_data_parts_loading_canceled)
        throw Exception(ErrorCodes::NOT_INITIALIZED, "Loading of outdated data parts was canceled");

    LOG_TRACE(log, "Finished waiting for outdated data parts to be loaded");
}

void MergeTreeData::startOutdatedDataPartsLoadingTask()
{
    if (outdated_data_parts_loading_task)
        outdated_data_parts_loading_task->activateAndSchedule();
}

void MergeTreeData::stopOutdatedDataPartsLoadingTask()
{
    if (!outdated_data_parts_loading_task)
        return;

    {
        std::lock_guard lock(outdated_data_parts_mutex);
        outdated_data_parts_loading_canceled = true;
    }

    outdated_data_parts_loading_task->deactivate();
    outdated_data_parts_cv.notify_all();
}

/// Is the part directory old.
/// True if its modification time and the modification time of all files inside it is less then threshold.
/// (Only files on the first level of nesting are considered).
static bool isOldPartDirectory(const DiskPtr & disk, const String & directory_path, time_t threshold)
{
    if (!disk->isDirectory(directory_path) || disk->getLastModified(directory_path).epochTime() > threshold)
        return false;

    for (auto it = disk->iterateDirectory(directory_path); it->isValid(); it->next())
        if (disk->getLastModified(it->path()).epochTime() > threshold)
            return false;

    return true;
}


size_t MergeTreeData::clearOldTemporaryDirectories(size_t custom_directories_lifetime_seconds, const NameSet & valid_prefixes)
{
    /// If the method is already called from another thread, then we don't need to do anything.
    std::unique_lock lock(clear_old_temporary_directories_mutex, std::defer_lock);
    if (!lock.try_lock())
        return 0;

    const auto settings = getSettings();
    time_t current_time = time(nullptr);
    ssize_t deadline = current_time - custom_directories_lifetime_seconds;

    size_t cleared_count = 0;

    /// Delete temporary directories older than a the specified age.
    for (const auto & disk : getDisks())
    {
        if (disk->isBroken())
            continue;

        for (auto it = disk->iterateDirectory(relative_data_path); it->isValid(); it->next())
        {
            const std::string & basename = it->name();
            bool start_with_valid_prefix = false;
            for (const auto & prefix : valid_prefixes)
            {
                if (startsWith(basename, prefix))
                {
                    start_with_valid_prefix = true;
                    break;
                }
            }

            if (!start_with_valid_prefix)
                continue;

            const std::string & full_path = fullPath(disk, it->path());

            try
            {
                if (isOldPartDirectory(disk, it->path(), deadline))
                {
                    if (temporary_parts.contains(basename))
                    {
                        /// Actually we don't rely on temporary_directories_lifetime when removing old temporaries directories,
                        /// it's just an extra level of protection just in case we have a bug.
                        LOG_INFO(LogFrequencyLimiter(log, 10), "{} is in use (by merge/mutation/INSERT) (consider increasing temporary_directories_lifetime setting)", full_path);
                        continue;
                    }
                    else
                    {
                        LOG_WARNING(log, "Removing temporary directory {}", full_path);

                        /// Even if it's a temporary part it could be downloaded with zero copy replication and this function
                        /// is executed as a callback.
                        ///
                        /// We don't control the amount of refs for temporary parts so we cannot decide can we remove blobs
                        /// or not. So we are not doing it
                        bool keep_shared = false;
                        if (disk->supportZeroCopyReplication() && settings->allow_remote_fs_zero_copy_replication)
                        {
                            LOG_WARNING(log, "Since zero-copy replication is enabled we are not going to remove blobs from shared storage for {}", full_path);
                            keep_shared = true;
                        }

                        disk->removeSharedRecursive(it->path(), keep_shared, {});
                        ++cleared_count;
                    }
                }
            }
            catch (const fs::filesystem_error & e)
            {
                if (e.code() == std::errc::no_such_file_or_directory)
                {
                    /// If the file is already deleted, do nothing.
                }
                else
                    throw;
            }
        }
    }

    return cleared_count;
}

scope_guard MergeTreeData::getTemporaryPartDirectoryHolder(const String & part_dir_name) const
{
    temporary_parts.add(part_dir_name);
    return [this, part_dir_name]() { temporary_parts.remove(part_dir_name); };
}

MergeTreeData::MutableDataPartPtr MergeTreeData::asMutableDeletingPart(const DataPartPtr & part)
{
    auto state = part->getState();
    if (state != DataPartState::Deleting && state != DataPartState::DeleteOnDestroy)
        throw Exception(ErrorCodes::LOGICAL_ERROR,
            "Cannot remove part {}, because it has state: {}", part->name, magic_enum::enum_name(state));

    return std::const_pointer_cast<IMergeTreeDataPart>(part);
}

MergeTreeData::DataPartsVector MergeTreeData::grabOldParts(bool force)
{
    DataPartsVector res;

    /// If the method is already called from another thread, then we don't need to do anything.
    std::unique_lock lock(grab_old_parts_mutex, std::defer_lock);
    if (!lock.try_lock())
        return res;

    /// Concurrent parts removal is disabled for "zero-copy replication" (a non-production feature),
    /// because parts removal involves hard links and concurrent hard link operations don't work correctly
    /// in the "zero-copy replication" (because it is a non-production feature).
    /// Please don't use "zero-copy replication" (a non-production feature) in production.
    /// It is not ready for production usage. Don't use it.

    bool need_remove_parts_in_order = supportsReplication() && getSettings()->allow_remote_fs_zero_copy_replication;

    if (need_remove_parts_in_order)
    {
        bool has_zero_copy_disk = false;
        for (const auto & disk : getDisks())
        {
            if (disk->supportZeroCopyReplication())
            {
                has_zero_copy_disk = true;
                break;
            }
        }
        need_remove_parts_in_order = has_zero_copy_disk;
    }

    std::vector<DataPartIteratorByStateAndInfo> parts_to_delete;
    std::vector<MergeTreePartInfo> skipped_parts;

    auto has_skipped_mutation_parent = [&skipped_parts, need_remove_parts_in_order] (const DataPartPtr & part)
    {
        if (!need_remove_parts_in_order)
            return false;

        for (const auto & part_info : skipped_parts)
            if (part->info.isMutationChildOf(part_info))
                return true;

        return false;
    };

    auto time_now = time(nullptr);

    {
        auto removal_limit = getSettings()->simultaneous_parts_removal_limit;
        size_t current_removal_limit = removal_limit == 0 ? std::numeric_limits<size_t>::max() : static_cast<size_t>(removal_limit);

        auto parts_lock = lockParts();

        auto outdated_parts_range = getDataPartsStateRange(DataPartState::Outdated);
        for (auto it = outdated_parts_range.begin(); it != outdated_parts_range.end(); ++it)
        {
            if (parts_to_delete.size() == current_removal_limit)
            {
                LOG_TRACE(log, "Found {} parts to remove and reached the limit for one removal iteration", current_removal_limit);
                break;
            }

            const DataPartPtr & part = *it;

            part->last_removal_attemp_time.store(time_now, std::memory_order_relaxed);

            /// Do not remove outdated part if it may be visible for some transaction
            if (!part->version.canBeRemoved())
            {
                part->removal_state.store(DataPartRemovalState::VISIBLE_TO_TRANSACTIONS, std::memory_order_relaxed);
                skipped_parts.push_back(part->info);
                continue;
            }

            /// Grab only parts that are not used by anyone (SELECTs for example).
            if (!part.unique())
            {
                part->removal_state.store(DataPartRemovalState::NON_UNIQUE_OWNERSHIP, std::memory_order_relaxed);
                skipped_parts.push_back(part->info);
                continue;
            }

            auto part_remove_time = part->remove_time.load(std::memory_order_relaxed);
            bool reached_removal_time = part_remove_time <= time_now && time_now - part_remove_time >= getSettings()->old_parts_lifetime.totalSeconds();
            if ((reached_removal_time && !has_skipped_mutation_parent(part))
                || force
                || isInMemoryPart(part)     /// Remove in-memory parts immediately to not store excessive data in RAM
                || (part->version.creation_csn == Tx::RolledBackCSN && getSettings()->remove_rolled_back_parts_immediately))
            {
                part->removal_state.store(DataPartRemovalState::REMOVED, std::memory_order_relaxed);
                parts_to_delete.emplace_back(it);
            }
            else
            {
                if (!reached_removal_time)
                    part->removal_state.store(DataPartRemovalState::NOT_REACHED_REMOVAL_TIME, std::memory_order_relaxed);
                else
                    part->removal_state.store(DataPartRemovalState::HAS_SKIPPED_MUTATION_PARENT, std::memory_order_relaxed);
                skipped_parts.push_back(part->info);
                continue;
            }
        }

        res.reserve(parts_to_delete.size());
        for (const auto & it_to_delete : parts_to_delete)
        {
            res.emplace_back(*it_to_delete);
            modifyPartState(it_to_delete, DataPartState::Deleting);
        }
    }

    if (!res.empty())
        LOG_TRACE(log, "Found {} old parts to remove. Parts: [{}]",
                  res.size(), fmt::join(getPartsNames(res), ", "));

    return res;
}


void MergeTreeData::rollbackDeletingParts(const MergeTreeData::DataPartsVector & parts)
{
    auto lock = lockParts();
    for (const auto & part : parts)
    {
        /// We should modify it under data_parts_mutex
        part->assertState({DataPartState::Deleting});
        modifyPartState(part, DataPartState::Outdated);
    }
}

void MergeTreeData::removePartsFinally(const MergeTreeData::DataPartsVector & parts)
{
    if (parts.empty())
        return;

    {
        auto lock = lockParts();

        /// TODO: use data_parts iterators instead of pointers
        for (const auto & part : parts)
        {
            /// Temporary does not present in data_parts_by_info.
            if (part->getState() == DataPartState::Temporary)
                continue;

            auto it = data_parts_by_info.find(part->info);
            if (it == data_parts_by_info.end())
                throw Exception(ErrorCodes::LOGICAL_ERROR, "Deleting data part {} doesn't exist", part->name);

            (*it)->assertState({DataPartState::Deleting});

            LOG_TEST(log, "removePartsFinally: removing {} from data_parts_indexes", (*it)->getNameWithState());
            data_parts_indexes.erase(it);
        }
    }

    LOG_DEBUG(log, "Removing {} parts from memory: Parts: [{}]", parts.size(), fmt::join(parts, ", "));

    /// Data parts is still alive (since DataPartsVector holds shared_ptrs) and contain useful metainformation for logging
    /// NOTE: There is no need to log parts deletion somewhere else, all deleting parts pass through this function and pass away

    auto table_id = getStorageID();
    if (auto part_log = getContext()->getPartLog(table_id.database_name))
    {
        PartLogElement part_log_elem;

        part_log_elem.event_type = PartLogElement::REMOVE_PART;

        const auto time_now = std::chrono::system_clock::now();
        part_log_elem.event_time = timeInSeconds(time_now);
        part_log_elem.event_time_microseconds = timeInMicroseconds(time_now);

        part_log_elem.duration_ms = 0;

        part_log_elem.database_name = table_id.database_name;
        part_log_elem.table_name = table_id.table_name;
        part_log_elem.table_uuid = table_id.uuid;

        for (const auto & part : parts)
        {
            part_log_elem.partition_id = part->info.partition_id;
            part_log_elem.part_name = part->name;
            part_log_elem.bytes_compressed_on_disk = part->getBytesOnDisk();
            part_log_elem.rows = part->rows_count;
            part_log_elem.part_type = part->getType();

            part_log->add(part_log_elem);
        }
    }
}

void MergeTreeData::flushAllInMemoryPartsIfNeeded()
{
    if (getSettings()->in_memory_parts_enable_wal)
        return;

    auto metadata_snapshot = getInMemoryMetadataPtr();
    DataPartsVector parts = getDataPartsVectorForInternalUsage();
    for (const auto & part : parts)
    {
        if (auto part_in_memory = asInMemoryPart(part))
        {
            part_in_memory->flushToDisk(part_in_memory->getDataPartStorage().getPartDirectory(), metadata_snapshot);
        }
    }
}

size_t MergeTreeData::clearOldPartsFromFilesystem(bool force)
{
    DataPartsVector parts_to_remove = grabOldParts(force);
    if (parts_to_remove.empty())
        return 0;

    clearPartsFromFilesystem(parts_to_remove);
    removePartsFinally(parts_to_remove);
    /// This is needed to close files to avoid they reside on disk after being deleted.
    /// NOTE: we can drop files from cache more selectively but this is good enough.
    getContext()->dropMMappedFileCache();

    return parts_to_remove.size();
}


void MergeTreeData::clearPartsFromFilesystem(const DataPartsVector & parts, bool throw_on_error, NameSet * parts_failed_to_delete)
{
    NameSet part_names_succeed;

    auto get_failed_parts = [&part_names_succeed, &parts_failed_to_delete, &parts] ()
    {
        if (part_names_succeed.size() == parts.size())
            return;

        if (parts_failed_to_delete)
        {
            for (const auto & part : parts)
            {
                if (!part_names_succeed.contains(part->name))
                    parts_failed_to_delete->insert(part->name);
            }
        }
    };

    try
    {
        clearPartsFromFilesystemImpl(parts, &part_names_succeed);
        get_failed_parts();
    }
    catch (...)
    {
        get_failed_parts();

        LOG_DEBUG(log, "Failed to remove all parts, all count {}, removed {}", parts.size(), part_names_succeed.size());

        if (throw_on_error)
            throw;
    }
}

void MergeTreeData::clearPartsFromFilesystemImpl(const DataPartsVector & parts_to_remove, NameSet * part_names_succeed)
{
    if (parts_to_remove.empty())
        return;

    const auto settings = getSettings();

    auto remove_single_thread = [this, &parts_to_remove, part_names_succeed]()
    {
        LOG_DEBUG(
            log, "Removing {} parts from filesystem (serially): Parts: [{}]", parts_to_remove.size(), fmt::join(parts_to_remove, ", "));
        for (const DataPartPtr & part : parts_to_remove)
        {
            asMutableDeletingPart(part)->remove();
            if (part_names_succeed)
                part_names_succeed->insert(part->name);
        }
    };

    if (settings->max_part_removal_threads <= 1 || parts_to_remove.size() <= settings->concurrent_part_removal_threshold)
    {
        remove_single_thread();
        return;
    }

    /// Parallel parts removal.
    size_t num_threads = std::min<size_t>(settings->max_part_removal_threads, parts_to_remove.size());
    std::mutex part_names_mutex;
    ThreadPool pool(CurrentMetrics::MergeTreePartsCleanerThreads, CurrentMetrics::MergeTreePartsCleanerThreadsActive, num_threads);

    bool has_zero_copy_parts = false;
    if (settings->allow_remote_fs_zero_copy_replication && dynamic_cast<StorageReplicatedMergeTree *>(this) != nullptr)
    {
        has_zero_copy_parts = std::any_of(
            parts_to_remove.begin(), parts_to_remove.end(),
            [] (const auto & data_part) { return data_part->isStoredOnRemoteDiskWithZeroCopySupport(); }
        );
    }


    if (!has_zero_copy_parts)
    {
        /// NOTE: Under heavy system load you may get "Cannot schedule a task" from ThreadPool.
        LOG_DEBUG(
            log, "Removing {} parts from filesystem (concurrently): Parts: [{}]", parts_to_remove.size(), fmt::join(parts_to_remove, ", "));

        for (const DataPartPtr & part : parts_to_remove)
        {
            pool.scheduleOrThrowOnError([&part, &part_names_mutex, part_names_succeed, thread_group = CurrentThread::getGroup()]
            {
                SCOPE_EXIT_SAFE(
                    if (thread_group)
                        CurrentThread::detachFromGroupIfNotDetached();
                );
                if (thread_group)
                    CurrentThread::attachToGroupIfDetached(thread_group);

                asMutableDeletingPart(part)->remove();
                if (part_names_succeed)
                {
                    std::lock_guard lock(part_names_mutex);
                    part_names_succeed->insert(part->name);
                }
            });
        }

        pool.wait();
        return;
    }

    if (format_version < MERGE_TREE_DATA_MIN_FORMAT_VERSION_WITH_CUSTOM_PARTITIONING)
    {
        remove_single_thread();
        return;
    }

    /// NOTE: Under heavy system load you may get "Cannot schedule a task" from ThreadPool.
    LOG_DEBUG(
        log, "Removing {} parts from filesystem (concurrently): Parts: [{}]", parts_to_remove.size(), fmt::join(parts_to_remove, ", "));

    /// We have "zero copy replication" parts and we are going to remove them in parallel.
    /// The problem is that all parts in a mutation chain must be removed sequentially to avoid "key does not exits" issues.
    /// We remove disjoint subsets of parts in parallel.
    /// The problem is that it's not trivial to divide Outdated parts into disjoint subsets,
    /// because Outdated parts legally can be intersecting (but intersecting parts must be separated by a DROP_RANGE).
    /// So we ignore level and version and use block numbers only.
    ActiveDataPartSet independent_ranges_set(format_version);
    for (const auto & part : parts_to_remove)
    {
        MergeTreePartInfo range_info = part->info;
        range_info.level = static_cast<UInt32>(range_info.max_block - range_info.min_block);
        range_info.mutation = 0;
        independent_ranges_set.add(range_info, range_info.getPartNameV1());
    }

    auto independent_ranges_infos = independent_ranges_set.getPartInfos();
    size_t sum_of_ranges = 0;
    for (auto range : independent_ranges_infos)
    {
        range.level = MergeTreePartInfo::MAX_LEVEL;
        range.mutation = MergeTreePartInfo::MAX_BLOCK_NUMBER;

        DataPartsVector parts_in_range;
        for (const auto & part : parts_to_remove)
            if (range.contains(part->info))
                parts_in_range.push_back(part);
        sum_of_ranges += parts_in_range.size();

        pool.scheduleOrThrowOnError(
            [this, range, &part_names_mutex, part_names_succeed, thread_group = CurrentThread::getGroup(), batch = std::move(parts_in_range)]
        {
            SCOPE_EXIT_SAFE(
                if (thread_group)
                    CurrentThread::detachFromGroupIfNotDetached();
            );
            if (thread_group)
                CurrentThread::attachToGroupIfDetached(thread_group);

            LOG_TRACE(log, "Removing {} parts in blocks range {}", batch.size(), range.getPartNameForLogs());

            for (const auto & part : batch)
            {
                asMutableDeletingPart(part)->remove();
                if (part_names_succeed)
                {
                    std::lock_guard lock(part_names_mutex);
                    part_names_succeed->insert(part->name);
                }
            }
        });
    }

    pool.wait();

    if (parts_to_remove.size() != sum_of_ranges)
        throw Exception(ErrorCodes::LOGICAL_ERROR, "Number of removed parts is not equal to number of parts in independent ranges "
                                                   "({} != {}), it's a bug", parts_to_remove.size(), sum_of_ranges);
}

size_t MergeTreeData::clearOldBrokenPartsFromDetachedDirectory()
{
    /**
     * Remove old (configured by setting) broken detached parts.
     * Only parts with certain prefixes are removed. These prefixes
     * are such that it is guaranteed that they will never be needed
     * and need to be cleared. ctime is used to check when file was
     * moved to detached/ directory (see https://unix.stackexchange.com/a/211134)
     */

    DetachedPartsInfo detached_parts = getDetachedParts();
    if (detached_parts.empty())
        return 0;

    PartsTemporaryRename renamed_parts(*this, "detached/");

    for (const auto & part_info : detached_parts)
    {
        if (!part_info.valid_name || part_info.prefix.empty())
            continue;

        const auto & removable_detached_parts_prefixes = DetachedPartInfo::DETACHED_REASONS_REMOVABLE_BY_TIMEOUT;
        bool can_be_removed_by_timeout = std::find(
            removable_detached_parts_prefixes.begin(),
            removable_detached_parts_prefixes.end(),
            part_info.prefix) != removable_detached_parts_prefixes.end();

        if (!can_be_removed_by_timeout)
            continue;

        time_t current_time = time(nullptr);
        ssize_t threshold = current_time - getSettings()->merge_tree_clear_old_broken_detached_parts_ttl_timeout_seconds;
        auto path = fs::path(relative_data_path) / "detached" / part_info.dir_name;
        time_t last_change_time = part_info.disk->getLastChanged(path);
        time_t last_modification_time = part_info.disk->getLastModified(path).epochTime();
        time_t last_touch_time = std::max(last_change_time, last_modification_time);

        if (last_touch_time == 0 || last_touch_time >= threshold)
            continue;

        renamed_parts.addPart(part_info.dir_name, "deleting_" + part_info.dir_name, part_info.disk);
    }

    LOG_INFO(log, "Will clean up {} detached parts", renamed_parts.old_and_new_names.size());

    renamed_parts.tryRenameAll();

    for (auto & [old_name, new_name, disk] : renamed_parts.old_and_new_names)
    {
        removeDetachedPart(disk, fs::path(relative_data_path) / "detached" / new_name / "", old_name);
        LOG_DEBUG(log, "Removed broken detached part {} due to a timeout for broken detached parts", old_name);
        old_name.clear();
    }

    return renamed_parts.old_and_new_names.size();
}

size_t MergeTreeData::clearOldWriteAheadLogs()
{
    DataPartsVector parts = getDataPartsVectorForInternalUsage();
    std::vector<std::pair<Int64, Int64>> all_block_numbers_on_disk;
    std::vector<std::pair<Int64, Int64>> block_numbers_on_disk;

    for (const auto & part : parts)
        if (part->isStoredOnDisk())
            all_block_numbers_on_disk.emplace_back(part->info.min_block, part->info.max_block);

    if (all_block_numbers_on_disk.empty())
        return 0;

    ::sort(all_block_numbers_on_disk.begin(), all_block_numbers_on_disk.end());
    block_numbers_on_disk.push_back(all_block_numbers_on_disk[0]);
    for (size_t i = 1; i < all_block_numbers_on_disk.size(); ++i)
    {
        if (all_block_numbers_on_disk[i].first == all_block_numbers_on_disk[i - 1].second + 1)
            block_numbers_on_disk.back().second = all_block_numbers_on_disk[i].second;
        else
            block_numbers_on_disk.push_back(all_block_numbers_on_disk[i]);
    }

    auto is_range_on_disk = [&block_numbers_on_disk](Int64 min_block, Int64 max_block)
    {
        auto lower = std::lower_bound(block_numbers_on_disk.begin(), block_numbers_on_disk.end(), std::make_pair(min_block, Int64(-1L)));
        if (lower != block_numbers_on_disk.end() && min_block >= lower->first && max_block <= lower->second)
            return true;

        if (lower != block_numbers_on_disk.begin())
        {
            --lower;
            if (min_block >= lower->first && max_block <= lower->second)
                return true;
        }

        return false;
    };

    size_t cleared_count = 0;
    auto disks = getStoragePolicy()->getDisks();
    for (auto disk_it = disks.rbegin(); disk_it != disks.rend(); ++disk_it)
    {
        auto disk_ptr = *disk_it;
        if (disk_ptr->isBroken())
            continue;

        for (auto it = disk_ptr->iterateDirectory(relative_data_path); it->isValid(); it->next())
        {
            auto min_max_block_number = MergeTreeWriteAheadLog::tryParseMinMaxBlockNumber(it->name());
            if (min_max_block_number && is_range_on_disk(min_max_block_number->first, min_max_block_number->second))
            {
                LOG_DEBUG(log, "Removing from filesystem the outdated WAL file {}", it->name());
                disk_ptr->removeFile(relative_data_path + it->name());
                ++cleared_count;
            }
        }
    }

    return cleared_count;
}

size_t MergeTreeData::clearEmptyParts()
{
    if (!getSettings()->remove_empty_parts)
        return 0;

    std::vector<std::string> parts_names_to_drop;

    {
        /// Need to destroy parts vector before clearing them from filesystem.
        auto parts = getDataPartsVectorForInternalUsage();
        for (const auto & part : parts)
        {
            if (part->rows_count != 0)
                continue;

            /// Do not try to drop uncommitted parts. If the newest tx doesn't see it then it probably hasn't been committed yet
            if (!part->version.getCreationTID().isPrehistoric() && !part->version.isVisible(TransactionLog::instance().getLatestSnapshot()))
                continue;

            /// Don't drop empty parts that cover other parts
            /// Otherwise covered parts resurrect
            {
                auto lock = lockParts();
                if (part->getState() != DataPartState::Active)
                    continue;

                DataPartsVector covered_parts = getCoveredOutdatedParts(part, lock);
                if (!covered_parts.empty())
                    continue;
            }

            parts_names_to_drop.emplace_back(part->name);
        }
    }

    for (auto & name : parts_names_to_drop)
    {
        LOG_INFO(log, "Will drop empty part {}", name);
        dropPartNoWaitNoThrow(name);
    }

    return parts_names_to_drop.size();
}

void MergeTreeData::rename(const String & new_table_path, const StorageID & new_table_id)
{
    LOG_INFO(log, "Renaming table to path {} with ID {}", new_table_path, new_table_id.getFullTableName());

    auto disks = getStoragePolicy()->getDisks();

    for (const auto & disk : disks)
    {
        if (disk->exists(new_table_path))
            throw Exception(ErrorCodes::DIRECTORY_ALREADY_EXISTS, "Target path already exists: {}", fullPath(disk, new_table_path));
    }

    {
        /// Relies on storage path, so we drop it during rename
        /// it will be recreated automatically.
        std::lock_guard wal_lock(write_ahead_log_mutex);
        if (write_ahead_log)
        {
            write_ahead_log->shutdown();
            write_ahead_log.reset();
        }
    }

    for (const auto & disk : disks)
    {
        auto new_table_path_parent = parentPath(new_table_path);
        disk->createDirectories(new_table_path_parent);
        disk->moveDirectory(relative_data_path, new_table_path);
    }

    if (!getStorageID().hasUUID())
        getContext()->dropCaches();

    /// TODO: remove const_cast
    for (const auto & part : data_parts_by_info)
    {
        auto & part_mutable = const_cast<IMergeTreeDataPart &>(*part);
        part_mutable.getDataPartStorage().changeRootPath(relative_data_path, new_table_path);
    }

    relative_data_path = new_table_path;
    renameInMemory(new_table_id);
}

void MergeTreeData::renameInMemory(const StorageID & new_table_id)
{
    IStorage::renameInMemory(new_table_id);
    std::atomic_store(&log_name, std::make_shared<String>(new_table_id.getNameForLogs()));
    log = &Poco::Logger::get(*log_name);
}

void MergeTreeData::dropAllData()
{
    LOG_TRACE(log, "dropAllData: waiting for locks.");
    auto settings_ptr = getSettings();

    auto lock = lockParts();

    DataPartsVector all_parts;
    for (auto it = data_parts_by_info.begin(); it != data_parts_by_info.end(); ++it)
    {
        modifyPartState(it, DataPartState::Deleting);
        all_parts.push_back(*it);
    }

    {
        std::lock_guard wal_lock(write_ahead_log_mutex);
        if (write_ahead_log)
            write_ahead_log->shutdown();
    }

    /// Tables in atomic databases have UUID and stored in persistent locations.
    /// No need to drop caches (that are keyed by filesystem path) because collision is not possible.
    if (!getStorageID().hasUUID())
        getContext()->dropCaches();

    /// Removing of each data part before recursive removal of directory is to speed-up removal, because there will be less number of syscalls.
    NameSet part_names_failed;
    try
    {
        LOG_TRACE(log, "dropAllData: removing data parts (count {}) from filesystem.", all_parts.size());
        clearPartsFromFilesystem(all_parts, true, &part_names_failed);

        LOG_TRACE(log, "dropAllData: removing all data parts from memory.");
        data_parts_indexes.clear();
        all_data_dropped = true;
    }
    catch (...)
    {
        /// Removing from memory only successfully removed parts from disk
        /// Parts removal process can be important and on the next try it's better to try to remove
        /// them instead of remove recursive call.
        LOG_WARNING(log, "dropAllData: got exception removing parts from disk, removing successfully removed parts from memory.");
        for (const auto & part : all_parts)
        {
            if (!part_names_failed.contains(part->name))
                data_parts_indexes.erase(part->info);
        }

        throw;
    }

    LOG_INFO(log, "dropAllData: clearing temporary directories");
    clearOldTemporaryDirectories(0, {"tmp_", "delete_tmp_", "tmp-fetch_"});

    column_sizes.clear();

    for (const auto & disk : getDisks())
    {
        if (disk->isBroken())
            continue;

        /// It can naturally happen if we cannot drop table from the first time
        /// i.e. get exceptions after remove recursive
        if (!disk->exists(relative_data_path))
        {
            LOG_INFO(log, "dropAllData: path {} is already removed from disk {}", relative_data_path, disk->getName());
            continue;
        }

        LOG_INFO(log, "dropAllData: remove format_version.txt, detached, moving and write ahead logs");
        disk->removeFileIfExists(fs::path(relative_data_path) / FORMAT_VERSION_FILE_NAME);

        if (disk->exists(fs::path(relative_data_path) / DETACHED_DIR_NAME))
            disk->removeRecursive(fs::path(relative_data_path) / DETACHED_DIR_NAME);

        if (disk->exists(fs::path(relative_data_path) / MOVING_DIR_NAME))
            disk->removeRecursive(fs::path(relative_data_path) / MOVING_DIR_NAME);

        MergeTreeWriteAheadLog::dropAllWriteAheadLogs(disk, relative_data_path);

        try
        {
            if (!disk->isDirectoryEmpty(relative_data_path) &&
                supportsReplication() && disk->supportZeroCopyReplication()
                && settings_ptr->allow_remote_fs_zero_copy_replication)
            {
                std::vector<std::string> files_left;
                disk->listFiles(relative_data_path, files_left);

                throw Exception(
                                ErrorCodes::ZERO_COPY_REPLICATION_ERROR,
                                "Directory {} with table {} not empty (files [{}]) after drop. Will not drop.",
                                relative_data_path, getStorageID().getNameForLogs(), fmt::join(files_left, ", "));
            }

            LOG_INFO(log, "dropAllData: removing table directory recursive to cleanup garbage");
            disk->removeRecursive(relative_data_path);
        }
        catch (const fs::filesystem_error & e)
        {
            if (e.code() == std::errc::no_such_file_or_directory)
            {
                /// If the file is already deleted, log the error message and do nothing.
                tryLogCurrentException(__PRETTY_FUNCTION__);
            }
            else
                throw;
        }
    }

    setDataVolume(0, 0, 0);

    LOG_TRACE(log, "dropAllData: done.");
}

void MergeTreeData::dropIfEmpty()
{
    LOG_TRACE(log, "dropIfEmpty");

    auto lock = lockParts();

    if (!data_parts_by_info.empty())
        return;

    try
    {
        for (const auto & disk : getDisks())
        {
            if (disk->isBroken())
                continue;
            /// Non recursive, exception is thrown if there are more files.
            disk->removeFileIfExists(fs::path(relative_data_path) / MergeTreeData::FORMAT_VERSION_FILE_NAME);
            disk->removeDirectory(fs::path(relative_data_path) / MergeTreeData::DETACHED_DIR_NAME);
            disk->removeDirectory(relative_data_path);
        }
    }
    catch (...)
    {
        // On unsuccessful creation of ReplicatedMergeTree table with multidisk configuration some files may not exist.
        tryLogCurrentException(__PRETTY_FUNCTION__);
    }
}

namespace
{

/// Conversion that is allowed for serializable key (primary key, sorting key).
/// Key should be serialized in the same way after conversion.
/// NOTE: The list is not complete.
bool isSafeForKeyConversion(const IDataType * from, const IDataType * to)
{
    if (from->getName() == to->getName())
        return true;

    /// Enums are serialized in partition key as numbers - so conversion from Enum to number is Ok.
    /// But only for types of identical width because they are serialized as binary in minmax index.
    /// But not from number to Enum because Enum does not necessarily represents all numbers.

    if (const auto * from_enum8 = typeid_cast<const DataTypeEnum8 *>(from))
    {
        if (const auto * to_enum8 = typeid_cast<const DataTypeEnum8 *>(to))
            return to_enum8->contains(*from_enum8);
        if (typeid_cast<const DataTypeInt8 *>(to))
            return true;    // NOLINT
        return false;
    }

    if (const auto * from_enum16 = typeid_cast<const DataTypeEnum16 *>(from))
    {
        if (const auto * to_enum16 = typeid_cast<const DataTypeEnum16 *>(to))
            return to_enum16->contains(*from_enum16);
        if (typeid_cast<const DataTypeInt16 *>(to))
            return true;    // NOLINT
        return false;
    }

    if (const auto * from_lc = typeid_cast<const DataTypeLowCardinality *>(from))
        return from_lc->getDictionaryType()->equals(*to);

    if (const auto * to_lc = typeid_cast<const DataTypeLowCardinality *>(to))
        return to_lc->getDictionaryType()->equals(*from);

    return false;
}

/// Special check for alters of VersionedCollapsingMergeTree version column
void checkVersionColumnTypesConversion(const IDataType * old_type, const IDataType * new_type, const String column_name)
{
    /// Check new type can be used as version
    if (!new_type->canBeUsedAsVersion())
        throw Exception(ErrorCodes::ALTER_OF_COLUMN_IS_FORBIDDEN,
                        "Cannot alter version column {} to type {} because version column must be "
                        "of an integer type or of type Date or DateTime" , backQuoteIfNeed(column_name),
                        new_type->getName());

    auto which_new_type = WhichDataType(new_type);
    auto which_old_type = WhichDataType(old_type);

    /// Check alter to different sign or float -> int and so on
    if ((which_old_type.isInt() && !which_new_type.isInt())
        || (which_old_type.isUInt() && !which_new_type.isUInt())
        || (which_old_type.isDate() && !which_new_type.isDate())
        || (which_old_type.isDate32() && !which_new_type.isDate32())
        || (which_old_type.isDateTime() && !which_new_type.isDateTime())
        || (which_old_type.isFloat() && !which_new_type.isFloat()))
    {
        throw Exception(ErrorCodes::ALTER_OF_COLUMN_IS_FORBIDDEN, "Cannot alter version column {} from type {} to type {} "
                        "because new type will change sort order of version column. "
                        "The only possible conversion is expansion of the number of bytes of the current type.",
                        backQuoteIfNeed(column_name), old_type->getName(), new_type->getName());
    }

    /// Check alter to smaller size: UInt64 -> UInt32 and so on
    if (new_type->getSizeOfValueInMemory() < old_type->getSizeOfValueInMemory())
    {
        throw Exception(ErrorCodes::ALTER_OF_COLUMN_IS_FORBIDDEN, "Cannot alter version column {} from type {} to type {} "
                        "because new type is smaller than current in the number of bytes. "
                        "The only possible conversion is expansion of the number of bytes of the current type.",
                        backQuoteIfNeed(column_name), old_type->getName(), new_type->getName());
    }
}

}

void MergeTreeData::checkAlterIsPossible(const AlterCommands & commands, ContextPtr local_context) const
{
    /// Check that needed transformations can be applied to the list of columns without considering type conversions.
    StorageInMemoryMetadata new_metadata = getInMemoryMetadata();
    StorageInMemoryMetadata old_metadata = getInMemoryMetadata();

    const auto & settings = local_context->getSettingsRef();
    const auto & settings_from_storage = getSettings();

    if (!settings.allow_non_metadata_alters)
    {
        auto mutation_commands = commands.getMutationCommands(new_metadata, settings.materialize_ttl_after_modify, getContext());

        if (!mutation_commands.empty())
            throw Exception(ErrorCodes::ALTER_OF_COLUMN_IS_FORBIDDEN,
                            "The following alter commands: '{}' will modify data on disk, "
                            "but setting `allow_non_metadata_alters` is disabled",
                            queryToString(mutation_commands.ast()));
    }

    if (commands.hasInvertedIndex(new_metadata) && !settings.allow_experimental_inverted_index)
        throw Exception(ErrorCodes::SUPPORT_IS_DISABLED,
                "Experimental Inverted Index feature is not enabled (turn on setting 'allow_experimental_inverted_index')");

    commands.apply(new_metadata, getContext());

    /// Set of columns that shouldn't be altered.
    NameSet columns_alter_type_forbidden;

    /// Primary key columns can be ALTERed only if they are used in the key as-is
    /// (and not as a part of some expression) and if the ALTER only affects column metadata.
    NameSet columns_alter_type_metadata_only;

    /// Columns to check that the type change is safe for partition key.
    NameSet columns_alter_type_check_safe_for_partition;

    if (old_metadata.hasPartitionKey())
    {
        /// Forbid altering columns inside partition key expressions because it can change partition ID format.
        auto partition_key_expr = old_metadata.getPartitionKey().expression;
        for (const auto & action : partition_key_expr->getActions())
        {
            for (const auto * child : action.node->children)
                columns_alter_type_forbidden.insert(child->result_name);
        }

        /// But allow to alter columns without expressions under certain condition.
        for (const String & col : partition_key_expr->getRequiredColumns())
            columns_alter_type_check_safe_for_partition.insert(col);
    }

    for (const auto & index : old_metadata.getSecondaryIndices())
    {
        for (const String & col : index.expression->getRequiredColumns())
            columns_alter_type_forbidden.insert(col);
    }

    if (old_metadata.hasSortingKey())
    {
        auto sorting_key_expr = old_metadata.getSortingKey().expression;
        for (const auto & action : sorting_key_expr->getActions())
        {
            for (const auto * child : action.node->children)
                columns_alter_type_forbidden.insert(child->result_name);
        }
        for (const String & col : sorting_key_expr->getRequiredColumns())
            columns_alter_type_metadata_only.insert(col);

        /// We don't process sample_by_ast separately because it must be among the primary key columns
        /// and we don't process primary_key_expr separately because it is a prefix of sorting_key_expr.
    }
    if (!merging_params.sign_column.empty())
        columns_alter_type_forbidden.insert(merging_params.sign_column);

    /// All of the above.
    NameSet columns_in_keys;
    columns_in_keys.insert(columns_alter_type_forbidden.begin(), columns_alter_type_forbidden.end());
    columns_in_keys.insert(columns_alter_type_metadata_only.begin(), columns_alter_type_metadata_only.end());
    columns_in_keys.insert(columns_alter_type_check_safe_for_partition.begin(), columns_alter_type_check_safe_for_partition.end());

    NameSet dropped_columns;

    std::map<String, const IDataType *> old_types;
    for (const auto & column : old_metadata.getColumns().getAllPhysical())
        old_types.emplace(column.name, column.type.get());

    NamesAndTypesList columns_to_check_conversion;

    std::optional<NameDependencies> name_deps{};
    for (const AlterCommand & command : commands)
    {
        /// Just validate partition expression
        if (command.partition)
        {
            getPartitionIDFromQuery(command.partition, getContext());
        }

        if (command.column_name == merging_params.version_column)
        {
            /// Some type changes for version column is allowed despite it's a part of sorting key
            if (command.type == AlterCommand::MODIFY_COLUMN)
            {
                const IDataType * new_type = command.data_type.get();
                const IDataType * old_type = old_types[command.column_name];

                if (new_type)
                    checkVersionColumnTypesConversion(old_type, new_type, command.column_name);

                /// No other checks required
                continue;
            }
            else if (command.type == AlterCommand::DROP_COLUMN)
            {
                throw Exception(ErrorCodes::ALTER_OF_COLUMN_IS_FORBIDDEN,
                    "Trying to ALTER DROP version {} column", backQuoteIfNeed(command.column_name));
            }
            else if (command.type == AlterCommand::RENAME_COLUMN)
            {
                throw Exception(ErrorCodes::ALTER_OF_COLUMN_IS_FORBIDDEN,
                    "Trying to ALTER RENAME version {} column", backQuoteIfNeed(command.column_name));
            }
        }

        if (command.type == AlterCommand::MODIFY_ORDER_BY && !is_custom_partitioned)
        {
            throw Exception(ErrorCodes::BAD_ARGUMENTS,
                            "ALTER MODIFY ORDER BY is not supported for default-partitioned tables created with the old syntax");
        }
        if (command.type == AlterCommand::MODIFY_TTL && !is_custom_partitioned)
        {
            throw Exception(ErrorCodes::BAD_ARGUMENTS,
                            "ALTER MODIFY TTL is not supported for default-partitioned tables created with the old syntax");
        }
        if (command.type == AlterCommand::MODIFY_SAMPLE_BY)
        {
            if (!is_custom_partitioned)
                throw Exception(ErrorCodes::BAD_ARGUMENTS,
                                "ALTER MODIFY SAMPLE BY is not supported for default-partitioned tables created with the old syntax");

            checkSampleExpression(new_metadata, getSettings()->compatibility_allow_sampling_expression_not_in_primary_key,
                                  getSettings()->check_sample_column_is_correct);
        }
        if (command.type == AlterCommand::ADD_INDEX && !is_custom_partitioned)
        {
            throw Exception(ErrorCodes::BAD_ARGUMENTS, "ALTER ADD INDEX is not supported for tables with the old syntax");
        }
        if (command.type == AlterCommand::ADD_PROJECTION)
        {
            if (!is_custom_partitioned)
                throw Exception(ErrorCodes::BAD_ARGUMENTS, "ALTER ADD PROJECTION is not supported for tables with the old syntax");
        }
        if (command.type == AlterCommand::RENAME_COLUMN)
        {
            if (columns_in_keys.contains(command.column_name))
            {
                throw Exception(ErrorCodes::ALTER_OF_COLUMN_IS_FORBIDDEN,
                                "Trying to ALTER RENAME key {} column which is a part of key expression",
                                backQuoteIfNeed(command.column_name));
            }
        }
        else if (command.type == AlterCommand::DROP_COLUMN)
        {
            if (columns_in_keys.contains(command.column_name))
            {
                throw Exception(ErrorCodes::ALTER_OF_COLUMN_IS_FORBIDDEN,
                    "Trying to ALTER DROP key {} column which is a part of key expression", backQuoteIfNeed(command.column_name));
            }

            if (!command.clear)
            {
                if (!name_deps)
                    name_deps = getDependentViewsByColumn(local_context);
                const auto & deps_mv = name_deps.value()[command.column_name];
                if (!deps_mv.empty())
                {
                    throw Exception(ErrorCodes::ALTER_OF_COLUMN_IS_FORBIDDEN,
                        "Trying to ALTER DROP column {} which is referenced by materialized view {}",
                        backQuoteIfNeed(command.column_name), toString(deps_mv));
                }
            }

            if (old_metadata.columns.has(command.column_name))
            {
                dropped_columns.emplace(command.column_name);
            }
            else
            {
                const auto & nested = old_metadata.columns.getNested(command.column_name);
                for (const auto & nested_column : nested)
                    dropped_columns.emplace(nested_column.name);
            }

        }
        else if (command.type == AlterCommand::RESET_SETTING)
        {
            for (const auto & reset_setting : command.settings_resets)
            {
                if (!settings_from_storage->has(reset_setting))
                    throw Exception(ErrorCodes::BAD_ARGUMENTS,
                                    "Cannot reset setting '{}' because it doesn't exist for MergeTree engines family",
                                    reset_setting);
            }
        }
        else if (command.isRequireMutationStage(getInMemoryMetadata()))
        {
            /// This alter will override data on disk. Let's check that it doesn't
            /// modify immutable column.
            if (columns_alter_type_forbidden.contains(command.column_name))
                throw Exception(ErrorCodes::ALTER_OF_COLUMN_IS_FORBIDDEN, "ALTER of key column {} is forbidden",
                    backQuoteIfNeed(command.column_name));

            if (command.type == AlterCommand::MODIFY_COLUMN)
            {
                if (columns_alter_type_check_safe_for_partition.contains(command.column_name))
                {
                    auto it = old_types.find(command.column_name);

                    assert(it != old_types.end());
                    if (!isSafeForKeyConversion(it->second, command.data_type.get()))
                        throw Exception(ErrorCodes::ALTER_OF_COLUMN_IS_FORBIDDEN,
                                        "ALTER of partition key column {} from type {} "
                                        "to type {} is not safe because it can change the representation "
                                        "of partition key", backQuoteIfNeed(command.column_name),
                                        it->second->getName(), command.data_type->getName());
                }

                if (columns_alter_type_metadata_only.contains(command.column_name))
                {
                    auto it = old_types.find(command.column_name);
                    assert(it != old_types.end());
                    if (!isSafeForKeyConversion(it->second, command.data_type.get()))
                        throw Exception(ErrorCodes::ALTER_OF_COLUMN_IS_FORBIDDEN,
                                        "ALTER of key column {} from type {} "
                                        "to type {} is not safe because it can change the representation "
                                        "of primary key", backQuoteIfNeed(command.column_name),
                                        it->second->getName(), command.data_type->getName());
                }

                if (old_metadata.getColumns().has(command.column_name))
                {
                    columns_to_check_conversion.push_back(
                        new_metadata.getColumns().getPhysical(command.column_name));
                }
            }
        }
    }

    checkProperties(new_metadata, old_metadata, false, local_context);
    checkTTLExpressions(new_metadata, old_metadata);

    if (!columns_to_check_conversion.empty())
    {
        auto old_header = old_metadata.getSampleBlock();
        performRequiredConversions(old_header, columns_to_check_conversion, getContext());
    }

    if (old_metadata.hasSettingsChanges())
    {
        const auto current_changes = old_metadata.getSettingsChanges()->as<const ASTSetQuery &>().changes;
        const auto & new_changes = new_metadata.settings_changes->as<const ASTSetQuery &>().changes;
        local_context->checkMergeTreeSettingsConstraints(*settings_from_storage, new_changes);

        for (const auto & changed_setting : new_changes)
        {
            const auto & setting_name = changed_setting.name;
            const auto & new_value = changed_setting.value;
            MergeTreeSettings::checkCanSet(setting_name, new_value);
            const Field * current_value = current_changes.tryGet(setting_name);

            if ((!current_value || *current_value != new_value)
                && MergeTreeSettings::isReadonlySetting(setting_name))
            {
                throw Exception(ErrorCodes::READONLY_SETTING, "Setting '{}' is readonly for storage '{}'", setting_name, getName());
            }

            if (!current_value && MergeTreeSettings::isPartFormatSetting(setting_name))
            {
                MergeTreeSettings copy = *getSettings();
                copy.applyChange(changed_setting);
                String reason;
                if (!canUsePolymorphicParts(copy, &reason) && !reason.empty())
                    throw Exception(ErrorCodes::NOT_IMPLEMENTED, "Can't change settings. Reason: {}", reason);
            }

            if (setting_name == "storage_policy")
                checkStoragePolicy(getContext()->getStoragePolicy(new_value.safeGet<String>()));
        }

        /// Check if it is safe to reset the settings
        for (const auto & current_setting : current_changes)
        {
            const auto & setting_name = current_setting.name;
            const Field * new_value = new_changes.tryGet(setting_name);
            /// Prevent unsetting readonly setting
            if (MergeTreeSettings::isReadonlySetting(setting_name) && !new_value)
            {
                throw Exception(ErrorCodes::READONLY_SETTING, "Setting '{}' is readonly for storage '{}'", setting_name, getName());
            }

            if (MergeTreeSettings::isPartFormatSetting(setting_name) && !new_value)
            {
                /// Use default settings + new and check if doesn't affect part format settings
                auto copy = getDefaultSettings();
                copy->applyChanges(new_changes);
                String reason;
                if (!canUsePolymorphicParts(*copy, &reason) && !reason.empty())
                    throw Exception(ErrorCodes::NOT_IMPLEMENTED, "Can't change settings. Reason: {}", reason);
            }

        }
    }

    for (const auto & part : getDataPartsVectorForInternalUsage())
    {
        bool at_least_one_column_rest = false;
        for (const auto & column : part->getColumns())
        {
            if (!dropped_columns.contains(column.name))
            {
                at_least_one_column_rest = true;
                break;
            }
        }
        if (!at_least_one_column_rest)
        {
            std::string postfix;
            if (dropped_columns.size() > 1)
                postfix = "s";
            throw Exception(ErrorCodes::BAD_ARGUMENTS,
                            "Cannot drop or clear column{} '{}', because all columns "
                            "in part '{}' will be removed from disk. Empty parts are not allowed",
                            postfix, boost::algorithm::join(dropped_columns, ", "), part->name);
        }
    }
}


void MergeTreeData::checkMutationIsPossible(const MutationCommands & /*commands*/, const Settings & /*settings*/) const
{
    /// Some validation will be added
}

MergeTreeDataPartFormat MergeTreeData::choosePartFormat(size_t bytes_uncompressed, size_t rows_count, bool only_on_disk) const
{
    using PartType = MergeTreeDataPartType;
    using PartStorageType = MergeTreeDataPartStorageType;

     const auto settings = getSettings();
     if (!canUsePolymorphicParts(*settings))
        return {PartType::Wide, PartStorageType::Full};

    auto satisfies = [&](const auto & min_bytes_for, const auto & min_rows_for)
    {
        return bytes_uncompressed < min_bytes_for || rows_count < min_rows_for;
    };

    if (!only_on_disk && satisfies(settings->min_bytes_for_compact_part, settings->min_rows_for_compact_part))
        return {PartType::InMemory, PartStorageType::Full};

    auto part_type = PartType::Wide;
    if (satisfies(settings->min_bytes_for_wide_part, settings->min_rows_for_wide_part))
        part_type = PartType::Compact;

    return {part_type, PartStorageType::Full};
}

MergeTreeDataPartFormat MergeTreeData::choosePartFormatOnDisk(size_t bytes_uncompressed, size_t rows_count) const
{
    return choosePartFormat(bytes_uncompressed, rows_count, true);
}

MergeTreeDataPartBuilder MergeTreeData::getDataPartBuilder(
    const String & name, const VolumePtr & volume, const String & part_dir) const
{
    return MergeTreeDataPartBuilder(*this, name, volume, relative_data_path, part_dir);
}

void MergeTreeData::changeSettings(
        const ASTPtr & new_settings,
        AlterLockHolder & /* table_lock_holder */)
{
    if (new_settings)
    {
        bool has_storage_policy_changed = false;

        const auto & new_changes = new_settings->as<const ASTSetQuery &>().changes;

        for (const auto & change : new_changes)
        {
            if (change.name == "storage_policy")
            {
                StoragePolicyPtr new_storage_policy = getContext()->getStoragePolicy(change.value.safeGet<String>());
                StoragePolicyPtr old_storage_policy = getStoragePolicy();

                /// StoragePolicy of different version or name is guaranteed to have different pointer
                if (new_storage_policy != old_storage_policy)
                {
                    checkStoragePolicy(new_storage_policy);

                    std::unordered_set<String> all_diff_disk_names;
                    for (const auto & disk : new_storage_policy->getDisks())
                        all_diff_disk_names.insert(disk->getName());
                    for (const auto & disk : old_storage_policy->getDisks())
                        all_diff_disk_names.erase(disk->getName());

                    for (const String & disk_name : all_diff_disk_names)
                    {
                        auto disk = new_storage_policy->getDiskByName(disk_name);
                        if (disk->exists(relative_data_path))
                            throw Exception(ErrorCodes::LOGICAL_ERROR, "New storage policy contain disks which already contain data of a table with the same name");
                    }

                    for (const String & disk_name : all_diff_disk_names)
                    {
                        auto disk = new_storage_policy->getDiskByName(disk_name);
                        disk->createDirectories(relative_data_path);
                        disk->createDirectories(fs::path(relative_data_path) / MergeTreeData::DETACHED_DIR_NAME);
                    }
                    /// FIXME how would that be done while reloading configuration???

                    has_storage_policy_changed = true;
                }
            }
        }

        /// Reset to default settings before applying existing.
        auto copy = getDefaultSettings();
        copy->applyChanges(new_changes);
        copy->sanityCheck(getContext()->getMergeMutateExecutor()->getMaxTasksCount());

        storage_settings.set(std::move(copy));
        StorageInMemoryMetadata new_metadata = getInMemoryMetadata();
        new_metadata.setSettingsChanges(new_settings);
        setInMemoryMetadata(new_metadata);

        if (has_storage_policy_changed)
            startBackgroundMovesIfNeeded();
    }
}

void MergeTreeData::PartsTemporaryRename::addPart(const String & old_name, const String & new_name, const DiskPtr & disk)
{
    old_and_new_names.push_back({old_name, new_name, disk});
}

void MergeTreeData::PartsTemporaryRename::tryRenameAll()
{
    renamed = true;
    for (size_t i = 0; i < old_and_new_names.size(); ++i)
    {
        try
        {
            const auto & [old_name, new_name, disk] = old_and_new_names[i];
            if (old_name.empty() || new_name.empty())
                throw DB::Exception(ErrorCodes::LOGICAL_ERROR, "Empty part name. Most likely it's a bug.");
            const auto full_path = fs::path(storage.relative_data_path) / source_dir;
            disk->moveFile(fs::path(full_path) / old_name, fs::path(full_path) / new_name);
        }
        catch (...)
        {
            old_and_new_names.resize(i);
            LOG_WARNING(storage.log, "Cannot rename parts to perform operation on them: {}", getCurrentExceptionMessage(false));
            throw;
        }
    }
}

MergeTreeData::PartsTemporaryRename::~PartsTemporaryRename()
{
    // TODO what if server had crashed before this destructor was called?
    if (!renamed)
        return;
    for (const auto & [old_name, new_name, disk] : old_and_new_names)
    {
        if (old_name.empty())
            continue;

        try
        {
            const String full_path = fs::path(storage.relative_data_path) / source_dir;
            disk->moveFile(fs::path(full_path) / new_name, fs::path(full_path) / old_name);
        }
        catch (...)
        {
            tryLogCurrentException(__PRETTY_FUNCTION__);
        }
    }
}

MergeTreeData::PartHierarchy MergeTreeData::getPartHierarchy(
    const MergeTreePartInfo & part_info,
    DataPartState state,
    DataPartsLock & /* data_parts_lock */) const
{
    PartHierarchy result;

    /// Parts contained in the part are consecutive in data_parts, intersecting the insertion place for the part itself.
    auto it_middle = data_parts_by_state_and_info.lower_bound(DataPartStateAndInfo{state, part_info});
    auto committed_parts_range = getDataPartsStateRange(state);

    /// Go to the left.
    DataPartIteratorByStateAndInfo begin = it_middle;
    while (begin != committed_parts_range.begin())
    {
        auto prev = std::prev(begin);

        if (!part_info.contains((*prev)->info))
        {
            if ((*prev)->info.contains(part_info))
            {
                result.covering_parts.push_back(*prev);
            }
            else if (!part_info.isDisjoint((*prev)->info))
            {
                result.intersected_parts.push_back(*prev);
            }

            break;
        }

        begin = prev;
    }

    std::reverse(result.covering_parts.begin(), result.covering_parts.end());

    /// Go to the right.
    DataPartIteratorByStateAndInfo end = it_middle;
    while (end != committed_parts_range.end())
    {
        if ((*end)->info == part_info)
        {
            result.duplicate_part = *end;
            result.covering_parts.clear();
            return result;
        }

        if (!part_info.contains((*end)->info))
        {
            if ((*end)->info.contains(part_info))
            {
                result.covering_parts.push_back(*end);
            }
            else if (!part_info.isDisjoint((*end)->info))
            {
                result.intersected_parts.push_back(*end);
            }

            break;
        }

        ++end;
    }

    result.covered_parts.insert(result.covered_parts.end(), begin, end);

    return result;
}

MergeTreeData::DataPartsVector MergeTreeData::getCoveredOutdatedParts(
    const DataPartPtr & part,
    DataPartsLock & data_parts_lock) const
{
    part->assertState({DataPartState::Active, DataPartState::PreActive});
    PartHierarchy hierarchy = getPartHierarchy(part->info, DataPartState::Outdated, data_parts_lock);

    if (hierarchy.duplicate_part)
        throw Exception(ErrorCodes::LOGICAL_ERROR, "Unexpected duplicate part {}. It is a bug.", hierarchy.duplicate_part->getNameWithState());

    return hierarchy.covered_parts;
}

MergeTreeData::DataPartsVector MergeTreeData::getActivePartsToReplace(
    const MergeTreePartInfo & new_part_info,
    const String & new_part_name,
    DataPartPtr & out_covering_part,
    DataPartsLock & data_parts_lock) const
{
    PartHierarchy hierarchy = getPartHierarchy(new_part_info, DataPartState::Active, data_parts_lock);

    if (!hierarchy.intersected_parts.empty())
        throw Exception(ErrorCodes::LOGICAL_ERROR, "Part {} intersects part {}. It is a bug.",
                        new_part_name, hierarchy.intersected_parts.back()->getNameWithState());

    if (hierarchy.duplicate_part)
        throw Exception(ErrorCodes::LOGICAL_ERROR, "Unexpected duplicate part {}. It is a bug.", hierarchy.duplicate_part->getNameWithState());

    if (!hierarchy.covering_parts.empty())
        out_covering_part = std::move(hierarchy.covering_parts.back());

    return std::move(hierarchy.covered_parts);
}

void MergeTreeData::checkPartPartition(MutableDataPartPtr & part, DataPartsLock & lock) const
{
    if (DataPartPtr existing_part_in_partition = getAnyPartInPartition(part->info.partition_id, lock))
    {
        if (part->partition.value != existing_part_in_partition->partition.value)
            throw Exception(ErrorCodes::CORRUPTED_DATA, "Partition value mismatch between two parts with the same partition ID. "
                "Existing part: {}, newly added part: {}", existing_part_in_partition->name, part->name);
    }
}

void MergeTreeData::checkPartDuplicate(MutableDataPartPtr & part, Transaction & transaction, DataPartsLock & /*lock*/) const
{
    auto it_duplicate = data_parts_by_info.find(part->info);

    if (it_duplicate != data_parts_by_info.end())
    {
        if ((*it_duplicate)->checkState({DataPartState::Outdated, DataPartState::Deleting}))
            throw Exception(ErrorCodes::PART_IS_TEMPORARILY_LOCKED, "Part {} already exists, but it will be deleted soon",
                            (*it_duplicate)->getNameWithState());

        if (transaction.txn)
            throw Exception(ErrorCodes::SERIALIZATION_ERROR, "Part {} already exists", (*it_duplicate)->getNameWithState());

        throw Exception(ErrorCodes::DUPLICATE_DATA_PART, "Part {} already exists", (*it_duplicate)->getNameWithState());
    }
}

void MergeTreeData::checkPartDynamicColumns(MutableDataPartPtr & part, DataPartsLock & /*lock*/) const
{
    auto metadata_snapshot = getInMemoryMetadataPtr();
    const auto & columns = metadata_snapshot->getColumns();

    if (!hasDynamicSubcolumns(columns))
        return;

    const auto & part_columns = part->getColumns();
    for (const auto & part_column : part_columns)
    {
        auto storage_column = columns.getPhysical(part_column.name);
        if (!storage_column.type->hasDynamicSubcolumns())
            continue;

        auto concrete_storage_column = object_columns.getPhysical(part_column.name);

        /// It will throw if types are incompatible.
        getLeastCommonTypeForDynamicColumns(storage_column.type, {concrete_storage_column.type, part_column.type}, true);
    }
}

void MergeTreeData::preparePartForCommit(MutableDataPartPtr & part, Transaction & out_transaction, bool need_rename)
{
    part->is_temp = false;
    part->setState(DataPartState::PreActive);

    assert([&]()
           {
               String dir_name = fs::path(part->getDataPartStorage().getRelativePath()).filename();
               bool may_be_cleaned_up = dir_name.starts_with("tmp_") || dir_name.starts_with("tmp-fetch_");
               return !may_be_cleaned_up || temporary_parts.contains(dir_name);
           }());

    if (need_rename)
        part->renameTo(part->name, true);

    LOG_TEST(log, "preparePartForCommit: inserting {} into data_parts_indexes", part->getNameWithState());
    data_parts_indexes.insert(part);
    out_transaction.addPart(part);
}

bool MergeTreeData::addTempPart(
    MutableDataPartPtr & part,
    Transaction & out_transaction,
    DataPartsLock & lock,
    DataPartsVector * out_covered_parts)
{
    LOG_TRACE(log, "Adding temporary part from directory {} with name {}.", part->getDataPartStorage().getPartDirectory(), part->name);
    if (&out_transaction.data != this)
        throw Exception(ErrorCodes::LOGICAL_ERROR, "MergeTreeData::Transaction for one table cannot be used with another. It is a bug.");

    if (part->hasLightweightDelete())
        has_lightweight_delete_parts.store(true);

    checkPartPartition(part, lock);
    checkPartDuplicate(part, out_transaction, lock);
    checkPartDynamicColumns(part, lock);

    DataPartPtr covering_part;
    DataPartsVector covered_parts = getActivePartsToReplace(part->info, part->name, covering_part, lock);

    if (covering_part)
    {
        LOG_WARNING(log, "Tried to add obsolete part {} covered by {}", part->name, covering_part->getNameWithState());
        return false;
    }

    /// All checks are passed. Now we can rename the part on disk.
    /// So, we maintain invariant: if a non-temporary part in filesystem then it is in data_parts
    preparePartForCommit(part, out_transaction, /* need_rename = */false);

    if (out_covered_parts)
    {
        out_covered_parts->reserve(covered_parts.size());

        for (DataPartPtr & covered_part : covered_parts)
            out_covered_parts->emplace_back(std::move(covered_part));
    }

    return true;
}


bool MergeTreeData::renameTempPartAndReplaceImpl(
    MutableDataPartPtr & part,
    Transaction & out_transaction,
    DataPartsLock & lock,
    DataPartsVector * out_covered_parts)
{
    LOG_TRACE(log, "Renaming temporary part {} to {} with tid {}.", part->getDataPartStorage().getPartDirectory(), part->name, out_transaction.getTID());

    if (&out_transaction.data != this)
        throw Exception(ErrorCodes::LOGICAL_ERROR, "MergeTreeData::Transaction for one table cannot be used with another. It is a bug.");

    part->assertState({DataPartState::Temporary});
    checkPartPartition(part, lock);
    checkPartDuplicate(part, out_transaction, lock);
    checkPartDynamicColumns(part, lock);

    PartHierarchy hierarchy = getPartHierarchy(part->info, DataPartState::Active, lock);

    if (!hierarchy.intersected_parts.empty())
    {
        // Drop part|partition operation inside some transactions sees some stale snapshot from the time when transactions has been started.
        // So such operation may attempt to delete already outdated part. In this case, this outdated part is most likely covered by the other part and intersection may occur.
        // Part mayght be outdated due to merge|mutation|update|optimization operations.
        if (part->isEmpty() || (hierarchy.intersected_parts.size() == 1 && hierarchy.intersected_parts.back()->isEmpty()))
        {
            throw Exception(ErrorCodes::SERIALIZATION_ERROR, "Part {} intersects part {}. One of them is empty part. "
                            "That is a race between drop operation under transaction and a merge/mutation.",
                            part->name, hierarchy.intersected_parts.back()->getNameWithState());
        }

        throw Exception(ErrorCodes::LOGICAL_ERROR, "Part {} intersects part {}. There are {} intersected parts. It is a bug.",
                        part->name, hierarchy.intersected_parts.back()->getNameWithState(), hierarchy.intersected_parts.size());
    }

    if (part->hasLightweightDelete())
        has_lightweight_delete_parts.store(true);

    /// All checks are passed. Now we can rename the part on disk.
    /// So, we maintain invariant: if a non-temporary part in filesystem then it is in data_parts
    preparePartForCommit(part, out_transaction, /* need_rename */ true);

    if (out_covered_parts)
    {
        out_covered_parts->reserve(out_covered_parts->size() + hierarchy.covered_parts.size());
        std::move(hierarchy.covered_parts.begin(), hierarchy.covered_parts.end(), std::back_inserter(*out_covered_parts));
    }

    return true;
}

bool MergeTreeData::renameTempPartAndReplaceUnlocked(
    MutableDataPartPtr & part,
    Transaction & out_transaction,
    DataPartsLock & lock,
    DataPartsVector * out_covered_parts)
{
    return renameTempPartAndReplaceImpl(part, out_transaction, lock, out_covered_parts);
}

MergeTreeData::DataPartsVector MergeTreeData::renameTempPartAndReplace(
    MutableDataPartPtr & part,
    Transaction & out_transaction)
{
    auto part_lock = lockParts();
    DataPartsVector covered_parts;
    renameTempPartAndReplaceImpl(part, out_transaction, part_lock, &covered_parts);
    return covered_parts;
}

bool MergeTreeData::renameTempPartAndAdd(
    MutableDataPartPtr & part,
    Transaction & out_transaction,
    DataPartsLock & lock)
{
    DataPartsVector covered_parts;

    if (!renameTempPartAndReplaceImpl(part, out_transaction, lock, &covered_parts))
        return false;

    if (!covered_parts.empty())
        throw Exception(ErrorCodes::LOGICAL_ERROR, "Added part {} covers {} existing part(s) (including {})",
            part->name, covered_parts.size(), covered_parts[0]->name);

    return true;
}

void MergeTreeData::removePartsFromWorkingSet(MergeTreeTransaction * txn, const MergeTreeData::DataPartsVector & remove, bool clear_without_timeout, DataPartsLock & acquired_lock)
{
    if (txn)
        transactions_enabled.store(true);

    auto remove_time = clear_without_timeout ? 0 : time(nullptr);
    bool removed_active_part = false;

    for (const DataPartPtr & part : remove)
    {
        if (part->version.creation_csn != Tx::RolledBackCSN)
            MergeTreeTransaction::removeOldPart(shared_from_this(), part, txn);

        if (part->getState() == MergeTreeDataPartState::Active)
        {
            removePartContributionToColumnAndSecondaryIndexSizes(part);
            removePartContributionToDataVolume(part);
            removed_active_part = true;
        }

        if (part->getState() == MergeTreeDataPartState::Active || clear_without_timeout)
            part->remove_time.store(remove_time, std::memory_order_relaxed);

        if (part->getState() != MergeTreeDataPartState::Outdated)
            modifyPartState(part, MergeTreeDataPartState::Outdated);

        if (isInMemoryPart(part) && getSettings()->in_memory_parts_enable_wal)
            getWriteAheadLog()->dropPart(part->name);
    }

    if (removed_active_part)
        resetObjectColumnsFromActiveParts(acquired_lock);
}

void MergeTreeData::removePartsFromWorkingSetImmediatelyAndSetTemporaryState(const DataPartsVector & remove)
{
    auto lock = lockParts();

    for (const auto & part : remove)
    {
        auto it_part = data_parts_by_info.find(part->info);
        if (it_part == data_parts_by_info.end())
            throw Exception(ErrorCodes::LOGICAL_ERROR, "Part {} not found in data_parts", part->getNameWithState());

        assert(part->getState() == MergeTreeDataPartState::PreActive);

        modifyPartState(part, MergeTreeDataPartState::Temporary);
        /// Erase immediately
        LOG_TEST(log, "removePartsFromWorkingSetImmediatelyAndSetTemporaryState: removing {} from data_parts_indexes", part->getNameWithState());
        data_parts_indexes.erase(it_part);
    }
}

void MergeTreeData::removePartsFromWorkingSet(
        MergeTreeTransaction * txn, const DataPartsVector & remove, bool clear_without_timeout, DataPartsLock * acquired_lock)
{
    auto lock = (acquired_lock) ? DataPartsLock() : lockParts();

    for (const auto & part : remove)
    {
        if (!data_parts_by_info.count(part->info))
            throw Exception(ErrorCodes::LOGICAL_ERROR, "Part {} not found in data_parts", part->getNameWithState());

        part->assertState({DataPartState::PreActive, DataPartState::Active, DataPartState::Outdated});
    }

    removePartsFromWorkingSet(txn, remove, clear_without_timeout, lock);
}


void MergeTreeData::removePartsInRangeFromWorkingSet(MergeTreeTransaction * txn, const MergeTreePartInfo & drop_range, DataPartsLock & lock)
{
    removePartsInRangeFromWorkingSetAndGetPartsToRemoveFromZooKeeper(txn, drop_range, lock);
}

DataPartsVector MergeTreeData::grabActivePartsToRemoveForDropRange(
    MergeTreeTransaction * txn, const MergeTreePartInfo & drop_range, DataPartsLock & lock)
{
    DataPartsVector parts_to_remove;

    if (drop_range.min_block > drop_range.max_block)
        throw Exception(ErrorCodes::LOGICAL_ERROR, "Invalid drop range: {}", drop_range.getPartNameForLogs());

    auto partition_range = getVisibleDataPartsVectorInPartition(txn, drop_range.partition_id, &lock);

    for (const DataPartPtr & part : partition_range)
    {
        if (part->info.partition_id != drop_range.partition_id)
            throw Exception(ErrorCodes::LOGICAL_ERROR, "Unexpected partition_id of part {}. This is a bug.", part->name);

        /// It's a DROP PART and it's already executed by fetching some covering part
        bool is_drop_part = !drop_range.isFakeDropRangePart() && drop_range.min_block;

        if (is_drop_part && (part->info.min_block != drop_range.min_block || part->info.max_block != drop_range.max_block || part->info.getMutationVersion() != drop_range.getMutationVersion()))
        {
            /// Why we check only min and max blocks here without checking merge
            /// level? It's a tricky situation which can happen on a stale
            /// replica. For example, we have parts all_1_1_0, all_2_2_0 and
            /// all_3_3_0. Fast replica assign some merges (OPTIMIZE FINAL or
            /// TTL) all_2_2_0 -> all_2_2_1 -> all_2_2_2. So it has set of parts
            /// all_1_1_0, all_2_2_2 and all_3_3_0. After that it decides to
            /// drop part all_2_2_2. Now set of parts is all_1_1_0 and
            /// all_3_3_0. Now fast replica assign merge all_1_1_0 + all_3_3_0
            /// to all_1_3_1 and finishes it. Slow replica pulls the queue and
            /// have two contradictory tasks -- drop all_2_2_2 and merge/fetch
            /// all_1_3_1. If this replica will fetch all_1_3_1 first and then tries
            /// to drop all_2_2_2 after that it will receive the LOGICAL ERROR.
            /// So here we just check that all_1_3_1 covers blocks from drop
            /// all_2_2_2.
            ///
            bool is_covered_by_min_max_block = part->info.min_block <= drop_range.min_block && part->info.max_block >= drop_range.max_block && part->info.getMutationVersion() >= drop_range.getMutationVersion();
            if (is_covered_by_min_max_block)
            {
                LOG_INFO(log, "Skipping drop range for part {} because covering part {} already exists", drop_range.getPartNameForLogs(), part->name);
                return {};
            }
        }

        if (part->info.min_block < drop_range.min_block)
        {
            if (drop_range.min_block <= part->info.max_block)
            {
                /// Intersect left border
                throw Exception(ErrorCodes::LOGICAL_ERROR, "Unexpected merged part {} intersecting drop range {}",
                                part->name, drop_range.getPartNameForLogs());
            }

            continue;
        }

        /// Stop on new parts
        if (part->info.min_block > drop_range.max_block)
            break;

        if (part->info.min_block <= drop_range.max_block && drop_range.max_block < part->info.max_block)
        {
            /// Intersect right border
            throw Exception(ErrorCodes::LOGICAL_ERROR, "Unexpected merged part {} intersecting drop range {}",
                            part->name, drop_range.getPartNameForLogs());
        }

        parts_to_remove.emplace_back(part);
    }
    return parts_to_remove;
}

MergeTreeData::PartsToRemoveFromZooKeeper MergeTreeData::removePartsInRangeFromWorkingSetAndGetPartsToRemoveFromZooKeeper(
        MergeTreeTransaction * txn, const MergeTreePartInfo & drop_range, DataPartsLock & lock)
{
#ifndef NDEBUG
    {
        /// All parts (including outdated) must be loaded at this moment.
        std::lock_guard outdated_parts_lock(outdated_data_parts_mutex);
        assert(outdated_unloaded_data_parts.empty());
    }
#endif

    auto parts_to_remove = grabActivePartsToRemoveForDropRange(txn, drop_range, lock);

    bool clear_without_timeout = true;
    /// We a going to remove active parts covered by drop_range without timeout.
    /// Let's also reset timeout for inactive parts
    /// and add these parts to list of parts to remove from ZooKeeper
    auto inactive_parts_to_remove_immediately = getDataPartsVectorInPartitionForInternalUsage({DataPartState::Outdated, DataPartState::Deleting}, drop_range.partition_id, &lock);

    /// FIXME refactor removePartsFromWorkingSet(...), do not remove parts twice
    removePartsFromWorkingSet(txn, parts_to_remove, clear_without_timeout, lock);

    /// Since we can return parts in Deleting state, we have to use a wrapper that restricts access to such parts.
    PartsToRemoveFromZooKeeper parts_to_remove_from_zookeeper;
    for (auto & part : parts_to_remove)
        parts_to_remove_from_zookeeper.emplace_back(std::move(part));

    for (auto & part : inactive_parts_to_remove_immediately)
    {
        if (!drop_range.contains(part->info))
            continue;
        part->remove_time.store(0, std::memory_order_relaxed);
        parts_to_remove_from_zookeeper.emplace_back(std::move(part), /* was_active */ false);
    }

    return parts_to_remove_from_zookeeper;
}

void MergeTreeData::restoreAndActivatePart(const DataPartPtr & part, DataPartsLock * acquired_lock)
{
    auto lock = (acquired_lock) ? DataPartsLock() : lockParts();
    if (part->getState() == DataPartState::Active)
        return;
    addPartContributionToColumnAndSecondaryIndexSizes(part);
    addPartContributionToDataVolume(part);
    modifyPartState(part, DataPartState::Active);
}


void MergeTreeData::outdateBrokenPartAndCloneToDetached(const DataPartPtr & part_to_detach, const String & prefix)
{
    auto metadata_snapshot = getInMemoryMetadataPtr();
    if (prefix.empty())
        LOG_INFO(log, "Cloning part {} to {} and making it obsolete.", part_to_detach->getDataPartStorage().getPartDirectory(), part_to_detach->name);
    else
        LOG_INFO(log, "Cloning part {} to {}_{} and making it obsolete.", part_to_detach->getDataPartStorage().getPartDirectory(), prefix, part_to_detach->name);

    part_to_detach->makeCloneInDetached(prefix, metadata_snapshot);

    DataPartsLock lock = lockParts();
    if (part_to_detach->getState() == DataPartState::Active)
    {
        part_to_detach->outdated_because_broken = true;
        removePartsFromWorkingSet(NO_TRANSACTION_RAW, {part_to_detach}, true, &lock);
    }
}

void MergeTreeData::forcefullyMovePartToDetachedAndRemoveFromMemory(const MergeTreeData::DataPartPtr & part_to_detach, const String & prefix, bool restore_covered)
{
    if (prefix.empty())
        LOG_INFO(log, "Renaming {} to {} and forgetting it.", part_to_detach->getDataPartStorage().getPartDirectory(), part_to_detach->name);
    else
        LOG_INFO(log, "Renaming {} to {}_{} and forgetting it.", part_to_detach->getDataPartStorage().getPartDirectory(), prefix, part_to_detach->name);

    auto lock = lockParts();
    bool removed_active_part = false;
    bool restored_active_part = false;

    auto it_part = data_parts_by_info.find(part_to_detach->info);
    if (it_part == data_parts_by_info.end())
        throw Exception(ErrorCodes::NO_SUCH_DATA_PART, "No such data part {}", part_to_detach->getNameWithState());

    /// What if part_to_detach is a reference to *it_part? Make a new owner just in case.
    /// Important to own part pointer here (not const reference), because it will be removed from data_parts_indexes
    /// few lines below.
    DataPartPtr part = *it_part; // NOLINT

    if (part->getState() == DataPartState::Active)
    {
        removePartContributionToDataVolume(part);
        removePartContributionToColumnAndSecondaryIndexSizes(part);
        removed_active_part = true;
    }

    modifyPartState(it_part, DataPartState::Deleting);
    asMutableDeletingPart(part)->renameToDetached(prefix);
    LOG_TEST(log, "forcefullyMovePartToDetachedAndRemoveFromMemory: removing {} from data_parts_indexes", part->getNameWithState());
    data_parts_indexes.erase(it_part);

    if (restore_covered && part->info.level == 0)
    {
        LOG_WARNING(log, "Will not recover parts covered by zero-level part {}", part->name);
        return;
    }

    if (restore_covered)
    {
        Strings restored;
        bool error = false;
        String error_parts;

        Int64 pos = part->info.min_block;

        auto is_appropriate_state = [] (DataPartState state)
        {
            return state == DataPartState::Active || state == DataPartState::Outdated;
        };

        auto update_error = [&] (DataPartIteratorByInfo it)
        {
            error = true;
            error_parts += (*it)->getNameWithState() + " ";
        };

        auto activate_part = [this, &restored_active_part](auto it)
        {
            /// It's not clear what to do if we try to activate part that was removed in transaction.
            /// It may happen only in ReplicatedMergeTree, so let's simply throw LOGICAL_ERROR for now.
            chassert((*it)->version.isRemovalTIDLocked());
            if ((*it)->version.removal_tid_lock == Tx::PrehistoricTID.getHash())
                (*it)->version.unlockRemovalTID(Tx::PrehistoricTID, TransactionInfoContext{getStorageID(), (*it)->name});
            else
                throw Exception(ErrorCodes::LOGICAL_ERROR, "Cannot activate part {} that was removed by transaction ({})",
                                (*it)->name, (*it)->version.removal_tid_lock);

            addPartContributionToColumnAndSecondaryIndexSizes(*it);
            addPartContributionToDataVolume(*it);
            modifyPartState(it, DataPartState::Active); /// iterator is not invalidated here
            restored_active_part = true;
        };

        auto it_middle = data_parts_by_info.lower_bound(part->info);

        /// Restore the leftmost part covered by the part
        if (it_middle != data_parts_by_info.begin())
        {
            auto it = std::prev(it_middle);

            if (part->contains(**it) && is_appropriate_state((*it)->getState()))
            {
                /// Maybe, we must consider part level somehow
                if ((*it)->info.min_block != part->info.min_block)
                    update_error(it);

                if ((*it)->getState() != DataPartState::Active)
                    activate_part(it);

                pos = (*it)->info.max_block + 1;
                restored.push_back((*it)->name);
            }
            else if ((*it)->info.partition_id == part->info.partition_id)
                update_error(it);
            else
                error = true;
        }
        else
            error = true;

        /// Restore "right" parts
        for (auto it = it_middle; it != data_parts_by_info.end() && part->contains(**it); ++it)
        {
            if ((*it)->info.min_block < pos)
                continue;

            if (!is_appropriate_state((*it)->getState()))
            {
                update_error(it);
                continue;
            }

            if ((*it)->info.min_block > pos)
                update_error(it);

            if ((*it)->getState() != DataPartState::Active)
                activate_part(it);

            pos = (*it)->info.max_block + 1;
            restored.push_back((*it)->name);
        }

        if (pos != part->info.max_block + 1)
            error = true;

        for (const String & name : restored)
        {
            LOG_INFO(log, "Activated part {}", name);
        }

        if (error)
        {
            LOG_WARNING(log, "The set of parts restored in place of {} looks incomplete. "
                             "SELECT queries may observe gaps in data until this replica is synchronized with other replicas.{}",
                        part->name, (error_parts.empty() ? "" : " Suspicious parts: " + error_parts));
        }
    }

    if (removed_active_part || restored_active_part)
        resetObjectColumnsFromActiveParts(lock);
}


void MergeTreeData::tryRemovePartImmediately(DataPartPtr && part)
{
    DataPartPtr part_to_delete;
    {
        auto lock = lockParts();

        auto part_name_with_state = part->getNameWithState();
        LOG_TRACE(log, "Trying to immediately remove part {}", part_name_with_state);

        if (part->getState() != DataPartState::Temporary)
        {
            auto it = data_parts_by_info.find(part->info);
            if (it == data_parts_by_info.end() || (*it).get() != part.get())
                throw Exception(ErrorCodes::LOGICAL_ERROR, "Part {} doesn't exist", part->name);

            part.reset();

            if (!((*it)->getState() == DataPartState::Outdated && it->unique()))
            {
                if ((*it)->getState() != DataPartState::Outdated)
                    LOG_WARNING(log, "Cannot immediately remove part {} because it's not in Outdated state "
                             "usage counter {}", part_name_with_state, it->use_count());

                if (!it->unique())
                    LOG_WARNING(log, "Cannot immediately remove part {} because someone using it right now "
                             "usage counter {}", part_name_with_state, it->use_count());
                return;
            }

            modifyPartState(it, DataPartState::Deleting);

            part_to_delete = *it;
        }
        else
        {
            part_to_delete = std::move(part);
        }
    }

    try
    {
        asMutableDeletingPart(part_to_delete)->remove();
    }
    catch (...)
    {
        rollbackDeletingParts({part_to_delete});
        throw;
    }

    removePartsFinally({part_to_delete});
    LOG_TRACE(log, "Removed part {}", part_to_delete->name);
}


size_t MergeTreeData::getTotalActiveSizeInBytes() const
{
    return total_active_size_bytes.load(std::memory_order_acquire);
}


size_t MergeTreeData::getTotalActiveSizeInRows() const
{
    return total_active_size_rows.load(std::memory_order_acquire);
}


size_t MergeTreeData::getActivePartsCount() const
{
    return total_active_size_parts.load(std::memory_order_acquire);
}


std::pair<size_t, size_t> MergeTreeData::getMaxPartsCountAndSizeForPartitionWithState(DataPartState state) const
{
    auto lock = lockParts();

    size_t cur_parts_count = 0;
    size_t cur_parts_size = 0;
    size_t max_parts_count = 0;
    size_t argmax_parts_size = 0;

    const String * cur_partition_id = nullptr;

    for (const auto & part : getDataPartsStateRange(state))
    {
        if (!cur_partition_id || part->info.partition_id != *cur_partition_id)
        {
            cur_partition_id = &part->info.partition_id;
            cur_parts_count = 0;
            cur_parts_size = 0;
        }

        ++cur_parts_count;
        cur_parts_size += part->getBytesOnDisk();

        if (cur_parts_count > max_parts_count)
        {
            max_parts_count = cur_parts_count;
            argmax_parts_size = cur_parts_size;
        }
    }

    return {max_parts_count, argmax_parts_size};
}


std::pair<size_t, size_t> MergeTreeData::getMaxPartsCountAndSizeForPartition() const
{
    return getMaxPartsCountAndSizeForPartitionWithState(DataPartState::Active);
}


size_t MergeTreeData::getMaxOutdatedPartsCountForPartition() const
{
    return getMaxPartsCountAndSizeForPartitionWithState(DataPartState::Outdated).first;
}


std::optional<Int64> MergeTreeData::getMinPartDataVersion() const
{
    auto lock = lockParts();

    std::optional<Int64> result;
    for (const auto & part : getDataPartsStateRange(DataPartState::Active))
    {
        if (!result || *result > part->info.getDataVersion())
            result = part->info.getDataVersion();
    }

    return result;
}


void MergeTreeData::delayInsertOrThrowIfNeeded(Poco::Event * until, const ContextPtr & query_context) const
{
    const auto settings = getSettings();
    const auto & query_settings = query_context->getSettingsRef();
    const size_t parts_count_in_total = getActivePartsCount();

    /// check if have too many parts in total
    if (parts_count_in_total >= settings->max_parts_in_total)
    {
        ProfileEvents::increment(ProfileEvents::RejectedInserts);
        throw Exception(
            ErrorCodes::TOO_MANY_PARTS,
            "Too many parts ({}) in all partitions in total in table '{}'. This indicates wrong choice of partition key. The threshold can be modified "
            "with 'max_parts_in_total' setting in <merge_tree> element in config.xml or with per-table setting.",
            parts_count_in_total, getLogName());
    }

    size_t outdated_parts_over_threshold = 0;
    {
        size_t outdated_parts_count_in_partition = 0;
        if (settings->inactive_parts_to_throw_insert > 0 || settings->inactive_parts_to_delay_insert > 0)
            outdated_parts_count_in_partition = getMaxOutdatedPartsCountForPartition();

        if (settings->inactive_parts_to_throw_insert > 0 && outdated_parts_count_in_partition >= settings->inactive_parts_to_throw_insert)
        {
            ProfileEvents::increment(ProfileEvents::RejectedInserts);
            throw Exception(
                ErrorCodes::TOO_MANY_PARTS,
                "Too many inactive parts ({}) in table '{}'. Parts cleaning are processing significantly slower than inserts",
                outdated_parts_count_in_partition, getLogName());
        }
        if (settings->inactive_parts_to_delay_insert > 0 && outdated_parts_count_in_partition >= settings->inactive_parts_to_delay_insert)
            outdated_parts_over_threshold = outdated_parts_count_in_partition - settings->inactive_parts_to_delay_insert + 1;
    }

    auto [parts_count_in_partition, size_of_partition] = getMaxPartsCountAndSizeForPartition();
    size_t average_part_size = parts_count_in_partition ? size_of_partition / parts_count_in_partition : 0;
    const auto active_parts_to_delay_insert
        = query_settings.parts_to_delay_insert ? query_settings.parts_to_delay_insert : settings->parts_to_delay_insert;
    const auto active_parts_to_throw_insert
        = query_settings.parts_to_throw_insert ? query_settings.parts_to_throw_insert : settings->parts_to_throw_insert;
    size_t active_parts_over_threshold = 0;

    {
        bool parts_are_large_enough_in_average
            = settings->max_avg_part_size_for_too_many_parts && average_part_size > settings->max_avg_part_size_for_too_many_parts;

        if (parts_count_in_partition >= active_parts_to_throw_insert && !parts_are_large_enough_in_average)
        {
            ProfileEvents::increment(ProfileEvents::RejectedInserts);
            throw Exception(
                ErrorCodes::TOO_MANY_PARTS,
                "Too many parts ({} with average size of {}) in table '{}'. Merges are processing significantly slower than inserts",
                parts_count_in_partition,
                ReadableSize(average_part_size),
                getLogName());
        }
        if (active_parts_to_delay_insert > 0 && parts_count_in_partition >= active_parts_to_delay_insert
            && !parts_are_large_enough_in_average)
            /// if parts_count == parts_to_delay_insert -> we're 1 part over threshold
            active_parts_over_threshold = parts_count_in_partition - active_parts_to_delay_insert + 1;
    }

    /// no need for delay
    if (!active_parts_over_threshold && !outdated_parts_over_threshold)
        return;

    UInt64 delay_milliseconds = 0;
    {
        size_t parts_over_threshold = 0;
        size_t allowed_parts_over_threshold = 1;
        const bool use_active_parts_threshold = (active_parts_over_threshold >= outdated_parts_over_threshold);
        if (use_active_parts_threshold)
        {
            parts_over_threshold = active_parts_over_threshold;
            allowed_parts_over_threshold = active_parts_to_throw_insert - active_parts_to_delay_insert;
        }
        else
        {
            parts_over_threshold = outdated_parts_over_threshold;
            allowed_parts_over_threshold = outdated_parts_over_threshold; /// if throw threshold is not set, will use max delay
            if (settings->inactive_parts_to_throw_insert > 0)
                allowed_parts_over_threshold = settings->inactive_parts_to_throw_insert - settings->inactive_parts_to_delay_insert;
        }

        if (allowed_parts_over_threshold == 0 || parts_over_threshold > allowed_parts_over_threshold) [[unlikely]]
            throw Exception(
                ErrorCodes::LOGICAL_ERROR,
                "Incorrect calculation of {} parts over threshold: allowed_parts_over_threshold={}, parts_over_threshold={}",
                (use_active_parts_threshold ? "active" : "inactive"),
                allowed_parts_over_threshold,
                parts_over_threshold);

        const UInt64 max_delay_milliseconds = (settings->max_delay_to_insert > 0 ? settings->max_delay_to_insert * 1000 : 1000);
        double delay_factor = static_cast<double>(parts_over_threshold) / allowed_parts_over_threshold;
        const UInt64 min_delay_milliseconds = settings->min_delay_to_insert_ms;
        delay_milliseconds = std::max(min_delay_milliseconds, static_cast<UInt64>(max_delay_milliseconds * delay_factor));
    }

    ProfileEvents::increment(ProfileEvents::DelayedInserts);
    ProfileEvents::increment(ProfileEvents::DelayedInsertsMilliseconds, delay_milliseconds);

    CurrentMetrics::Increment metric_increment(CurrentMetrics::DelayedInserts);

    LOG_INFO(log, "Delaying inserting block by {} ms. because there are {} parts and their average size is {}",
        delay_milliseconds, parts_count_in_partition, ReadableSize(average_part_size));

    if (until)
        until->tryWait(delay_milliseconds);
    else
        std::this_thread::sleep_for(std::chrono::milliseconds(static_cast<size_t>(delay_milliseconds)));
}


MergeTreeData::DataPartPtr MergeTreeData::getActiveContainingPart(
    const MergeTreePartInfo & part_info, MergeTreeData::DataPartState state, DataPartsLock & /*lock*/) const
{
    auto current_state_parts_range = getDataPartsStateRange(state);

    /// The part can be covered only by the previous or the next one in data_parts.
    auto it = data_parts_by_state_and_info.lower_bound(DataPartStateAndInfo{state, part_info});

    if (it != current_state_parts_range.end())
    {
        if ((*it)->info == part_info)
            return *it;
        if ((*it)->info.contains(part_info))
            return *it;
    }

    if (it != current_state_parts_range.begin())
    {
        --it;
        if ((*it)->info.contains(part_info))
            return *it;
    }

    return nullptr;
}


void MergeTreeData::swapActivePart(MergeTreeData::DataPartPtr part_copy)
{
    auto lock = lockParts();
    for (auto original_active_part : getDataPartsStateRange(DataPartState::Active)) // NOLINT (copy is intended)
    {
        if (part_copy->name == original_active_part->name)
        {
            auto active_part_it = data_parts_by_info.find(original_active_part->info);
            if (active_part_it == data_parts_by_info.end())
                throw Exception(ErrorCodes::NO_SUCH_DATA_PART, "Cannot swap part '{}', no such active part.", part_copy->name);

            /// We do not check allow_remote_fs_zero_copy_replication here because data may be shared
            /// when allow_remote_fs_zero_copy_replication turned on and off again
            original_active_part->force_keep_shared_data = false;

            if (original_active_part->getDataPartStorage().supportZeroCopyReplication() &&
                part_copy->getDataPartStorage().supportZeroCopyReplication() &&
                original_active_part->getDataPartStorage().getUniqueId() == part_copy->getDataPartStorage().getUniqueId())
            {
                /// May be when several volumes use the same S3/HDFS storage
                original_active_part->force_keep_shared_data = true;
            }

            modifyPartState(original_active_part, DataPartState::DeleteOnDestroy);
            LOG_TEST(log, "swapActivePart: removing {} from data_parts_indexes", (*active_part_it)->getNameWithState());
            data_parts_indexes.erase(active_part_it);

            LOG_TEST(log, "swapActivePart: inserting {} into data_parts_indexes", part_copy->getNameWithState());
            auto part_it = data_parts_indexes.insert(part_copy).first;
            modifyPartState(part_it, DataPartState::Active);

            ssize_t diff_bytes = part_copy->getBytesOnDisk() - original_active_part->getBytesOnDisk();
            ssize_t diff_rows = part_copy->rows_count - original_active_part->rows_count;
            increaseDataVolume(diff_bytes, diff_rows, /* parts= */ 0);

            /// Move parts are non replicated operations, so we take lock here.
            /// All other locks are taken in StorageReplicatedMergeTree
            lockSharedData(*part_copy);

            asMutableDeletingPart(original_active_part)->writeDeleteOnDestroyMarker();
            return;
        }
    }
    throw Exception(ErrorCodes::NO_SUCH_DATA_PART, "Cannot swap part '{}', no such active part.", part_copy->name);
}


MergeTreeData::DataPartPtr MergeTreeData::getActiveContainingPart(const MergeTreePartInfo & part_info) const
{
    auto lock = lockParts();
    return getActiveContainingPart(part_info, DataPartState::Active, lock);
}

MergeTreeData::DataPartPtr MergeTreeData::getActiveContainingPart(const String & part_name) const
{
    auto part_info = MergeTreePartInfo::fromPartName(part_name, format_version);
    return getActiveContainingPart(part_info);
}

MergeTreeData::DataPartsVector MergeTreeData::getVisibleDataPartsVectorInPartition(ContextPtr local_context, const String & partition_id) const
{
    return getVisibleDataPartsVectorInPartition(local_context->getCurrentTransaction().get(), partition_id);
}


MergeTreeData::DataPartsVector MergeTreeData::getVisibleDataPartsVectorInPartition(
    ContextPtr local_context, const String & partition_id, DataPartsLock & lock) const
{
    return getVisibleDataPartsVectorInPartition(local_context->getCurrentTransaction().get(), partition_id, &lock);
}

MergeTreeData::DataPartsVector MergeTreeData::getVisibleDataPartsVectorInPartition(
    MergeTreeTransaction * txn, const String & partition_id, DataPartsLock * acquired_lock) const
{
    if (txn)
    {
        DataPartStateAndPartitionID active_parts{MergeTreeDataPartState::Active, partition_id};
        DataPartStateAndPartitionID outdated_parts{MergeTreeDataPartState::Outdated, partition_id};
        DataPartsVector res;
        {
            auto lock = (acquired_lock) ? DataPartsLock() : lockParts();
            res.insert(res.end(), data_parts_by_state_and_info.lower_bound(active_parts), data_parts_by_state_and_info.upper_bound(active_parts));
            res.insert(res.end(), data_parts_by_state_and_info.lower_bound(outdated_parts), data_parts_by_state_and_info.upper_bound(outdated_parts));
        }
        filterVisibleDataParts(res, txn->getSnapshot(), txn->tid);
        return res;
    }

    return getDataPartsVectorInPartitionForInternalUsage(MergeTreeDataPartState::Active, partition_id, acquired_lock);
}


MergeTreeData::DataPartsVector MergeTreeData::getDataPartsVectorInPartitionForInternalUsage(const DataPartStates & affordable_states, const String & partition_id, DataPartsLock * acquired_lock) const
{
    auto lock = (acquired_lock) ? DataPartsLock() : lockParts();
    DataPartsVector res;
    for (const auto & state : affordable_states)
    {
        DataPartStateAndPartitionID state_with_partition{state, partition_id};
        res.insert(res.end(), data_parts_by_state_and_info.lower_bound(state_with_partition), data_parts_by_state_and_info.upper_bound(state_with_partition));
    }
    return res;
}

MergeTreeData::DataPartsVector MergeTreeData::getDataPartsVectorInPartitionForInternalUsage(
    const MergeTreeData::DataPartState & state, const String & partition_id, DataPartsLock * acquired_lock) const
{
    DataPartStateAndPartitionID state_with_partition{state, partition_id};

    auto lock = (acquired_lock) ? DataPartsLock() : lockParts();
    return DataPartsVector(
        data_parts_by_state_and_info.lower_bound(state_with_partition),
        data_parts_by_state_and_info.upper_bound(state_with_partition));
}

MergeTreeData::DataPartsVector MergeTreeData::getVisibleDataPartsVectorInPartitions(ContextPtr local_context, const std::unordered_set<String> & partition_ids) const
{
    auto txn = local_context->getCurrentTransaction();
    DataPartsVector res;
    {
        auto lock = lockParts();
        for (const auto & partition_id : partition_ids)
        {
            DataPartStateAndPartitionID active_parts{MergeTreeDataPartState::Active, partition_id};
            insertAtEnd(
                res,
                DataPartsVector(
                    data_parts_by_state_and_info.lower_bound(active_parts),
                    data_parts_by_state_and_info.upper_bound(active_parts)));

            if (txn)
            {
                DataPartStateAndPartitionID outdated_parts{MergeTreeDataPartState::Active, partition_id};

                insertAtEnd(
                    res,
                    DataPartsVector(
                        data_parts_by_state_and_info.lower_bound(outdated_parts),
                        data_parts_by_state_and_info.upper_bound(outdated_parts)));
            }
        }
    }

    if (txn)
        filterVisibleDataParts(res, txn->getSnapshot(), txn->tid);

    return res;
}

MergeTreeData::DataPartPtr MergeTreeData::getPartIfExists(const MergeTreePartInfo & part_info, const MergeTreeData::DataPartStates & valid_states)
{
    auto lock = lockParts();
    return getPartIfExistsUnlocked(part_info, valid_states, lock);
}

MergeTreeData::DataPartPtr MergeTreeData::getPartIfExists(const String & part_name, const MergeTreeData::DataPartStates & valid_states)
{
    auto lock = lockParts();
    return getPartIfExistsUnlocked(part_name, valid_states, lock);
}

MergeTreeData::DataPartPtr MergeTreeData::getPartIfExistsUnlocked(const String & part_name, const DataPartStates & valid_states, DataPartsLock & acquired_lock)
{
    return getPartIfExistsUnlocked(MergeTreePartInfo::fromPartName(part_name, format_version), valid_states, acquired_lock);
}

MergeTreeData::DataPartPtr MergeTreeData::getPartIfExistsUnlocked(const MergeTreePartInfo & part_info, const DataPartStates & valid_states, DataPartsLock & /* acquired_lock */)
{
    auto it = data_parts_by_info.find(part_info);
    if (it == data_parts_by_info.end())
        return nullptr;

    for (auto state : valid_states)
        if ((*it)->getState() == state)
            return *it;

    return nullptr;
}

static void loadPartAndFixMetadataImpl(MergeTreeData::MutableDataPartPtr part)
{
    /// Remove metadata version file and take it from table.
    /// Currently we cannot attach parts with different schema, so
    /// we can assume that it's equal to table's current schema.
    part->removeMetadataVersion();

    part->loadColumnsChecksumsIndexes(false, true);
    part->modification_time = part->getDataPartStorage().getLastModified().epochTime();
    part->removeDeleteOnDestroyMarker();
    part->removeVersionMetadata();
}

void MergeTreeData::calculateColumnAndSecondaryIndexSizesImpl()
{
    column_sizes.clear();

    /// Take into account only committed parts
    auto committed_parts_range = getDataPartsStateRange(DataPartState::Active);
    for (const auto & part : committed_parts_range)
        addPartContributionToColumnAndSecondaryIndexSizes(part);
}

void MergeTreeData::addPartContributionToColumnAndSecondaryIndexSizes(const DataPartPtr & part)
{
    for (const auto & column : part->getColumns())
    {
        ColumnSize & total_column_size = column_sizes[column.name];
        ColumnSize part_column_size = part->getColumnSize(column.name);
        total_column_size.add(part_column_size);
    }

    auto indexes_descriptions = getInMemoryMetadataPtr()->secondary_indices;
    for (const auto & index : indexes_descriptions)
    {
        IndexSize & total_secondary_index_size = secondary_index_sizes[index.name];
        IndexSize part_index_size = part->getSecondaryIndexSize(index.name);
        total_secondary_index_size.add(part_index_size);
    }
}

void MergeTreeData::removePartContributionToColumnAndSecondaryIndexSizes(const DataPartPtr & part)
{
    for (const auto & column : part->getColumns())
    {
        ColumnSize & total_column_size = column_sizes[column.name];
        ColumnSize part_column_size = part->getColumnSize(column.name);

        auto log_subtract = [&](size_t & from, size_t value, const char * field)
        {
            if (value > from)
                LOG_ERROR(log, "Possibly incorrect column size subtraction: {} - {} = {}, column: {}, field: {}",
                    from, value, from - value, column.name, field);

            from -= value;
        };

        log_subtract(total_column_size.data_compressed, part_column_size.data_compressed, ".data_compressed");
        log_subtract(total_column_size.data_uncompressed, part_column_size.data_uncompressed, ".data_uncompressed");
        log_subtract(total_column_size.marks, part_column_size.marks, ".marks");
    }

    auto indexes_descriptions = getInMemoryMetadataPtr()->secondary_indices;
    for (const auto & index : indexes_descriptions)
    {
        IndexSize & total_secondary_index_size = secondary_index_sizes[index.name];
        IndexSize part_secondary_index_size = part->getSecondaryIndexSize(index.name);

        auto log_subtract = [&](size_t & from, size_t value, const char * field)
        {
            if (value > from)
                LOG_ERROR(log, "Possibly incorrect index size subtraction: {} - {} = {}, index: {}, field: {}",
                    from, value, from - value, index.name, field);

            from -= value;
        };

        log_subtract(total_secondary_index_size.data_compressed, part_secondary_index_size.data_compressed, ".data_compressed");
        log_subtract(total_secondary_index_size.data_uncompressed, part_secondary_index_size.data_uncompressed, ".data_uncompressed");
        log_subtract(total_secondary_index_size.marks, part_secondary_index_size.marks, ".marks");
    }
}

void MergeTreeData::checkAlterPartitionIsPossible(
    const PartitionCommands & commands, const StorageMetadataPtr & /*metadata_snapshot*/, const Settings & settings) const
{
    for (const auto & command : commands)
    {
        if (command.type == PartitionCommand::DROP_DETACHED_PARTITION
            && !settings.allow_drop_detached)
            throw DB::Exception(ErrorCodes::SUPPORT_IS_DISABLED,
                                "Cannot execute query: DROP DETACHED PART "
                                "is disabled (see allow_drop_detached setting)");

        if (command.partition && command.type != PartitionCommand::DROP_DETACHED_PARTITION)
        {
            if (command.part)
            {
                auto part_name = command.partition->as<ASTLiteral &>().value.safeGet<String>();
                /// We are able to parse it
                MergeTreePartInfo::fromPartName(part_name, format_version);
            }
            else
            {
                /// We are able to parse it
                const auto * partition_ast = command.partition->as<ASTPartition>();
                if (partition_ast && partition_ast->all)
                {
                    if (command.type != PartitionCommand::DROP_PARTITION)
                        throw DB::Exception(ErrorCodes::SUPPORT_IS_DISABLED, "Only support DETACH PARTITION ALL currently");
                }
                else
                    getPartitionIDFromQuery(command.partition, getContext());
            }
        }
    }
}

void MergeTreeData::checkPartitionCanBeDropped(const ASTPtr & partition, ContextPtr local_context)
{
    DataPartsVector parts_to_remove;
    const auto * partition_ast = partition->as<ASTPartition>();
    if (partition_ast && partition_ast->all)
        parts_to_remove = getVisibleDataPartsVector(local_context);
    else
    {
        const String partition_id = getPartitionIDFromQuery(partition, local_context);
        parts_to_remove = getVisibleDataPartsVectorInPartition(local_context, partition_id);
    }
    UInt64 partition_size = 0;

    for (const auto & part : parts_to_remove)
        partition_size += part->getBytesOnDisk();

    auto table_id = getStorageID();
    getContext()->checkPartitionCanBeDropped(table_id.database_name, table_id.table_name, partition_size);
}

void MergeTreeData::checkPartCanBeDropped(const String & part_name)
{
    auto part = getPartIfExists(part_name, {MergeTreeDataPartState::Active});
    if (!part)
        throw Exception(ErrorCodes::NO_SUCH_DATA_PART, "No part {} in committed state", part_name);

    auto table_id = getStorageID();
    getContext()->checkPartitionCanBeDropped(table_id.database_name, table_id.table_name, part->getBytesOnDisk());
}

void MergeTreeData::movePartitionToDisk(const ASTPtr & partition, const String & name, bool moving_part, ContextPtr local_context)
{
    String partition_id;

    if (moving_part)
        partition_id = partition->as<ASTLiteral &>().value.safeGet<String>();
    else
        partition_id = getPartitionIDFromQuery(partition, local_context);

    DataPartsVector parts;
    if (moving_part)
    {
        auto part_info = MergeTreePartInfo::fromPartName(partition_id, format_version);
        parts.push_back(getActiveContainingPart(part_info));
        if (!parts.back() || parts.back()->name != part_info.getPartNameAndCheckFormat(format_version))
            throw Exception(ErrorCodes::NO_SUCH_DATA_PART, "Part {} is not exists or not active", partition_id);
    }
    else
        parts = getVisibleDataPartsVectorInPartition(local_context, partition_id);

    auto disk = getStoragePolicy()->getDiskByName(name);
    std::erase_if(parts, [&](auto part_ptr)
        {
            return part_ptr->getDataPartStorage().getDiskName() == disk->getName();
        });

    if (parts.empty())
    {
        String no_parts_to_move_message;
        if (moving_part)
            throw Exception(ErrorCodes::UNKNOWN_DISK, "Part '{}' is already on disk '{}'", partition_id, disk->getName());
        else
            throw Exception(ErrorCodes::UNKNOWN_DISK, "All parts of partition '{}' are already on disk '{}'", partition_id, disk->getName());
    }

    MovePartsOutcome moves_outcome = movePartsToSpace(parts, std::static_pointer_cast<Space>(disk));
    switch (moves_outcome)
    {
        case MovePartsOutcome::MovesAreCancelled:
            throw Exception(ErrorCodes::ABORTED, "Cannot move parts because moves are manually disabled");
        case MovePartsOutcome::NothingToMove:
            throw Exception(ErrorCodes::NO_SUCH_DATA_PART, "No parts to move are found in partition {}", partition_id);
        case MovePartsOutcome::MoveWasPostponedBecauseOfZeroCopy:
            throw Exception(ErrorCodes::PART_IS_TEMPORARILY_LOCKED, "Move was not finished, because zero copy mode is enabled and someone other is moving the same parts right now");
        case MovePartsOutcome::PartsMoved:
            break;
    }
}


void MergeTreeData::movePartitionToVolume(const ASTPtr & partition, const String & name, bool moving_part, ContextPtr local_context)
{
    String partition_id;

    if (moving_part)
        partition_id = partition->as<ASTLiteral &>().value.safeGet<String>();
    else
        partition_id = getPartitionIDFromQuery(partition, local_context);

    DataPartsVector parts;
    if (moving_part)
    {
        auto part_info = MergeTreePartInfo::fromPartName(partition_id, format_version);
        parts.emplace_back(getActiveContainingPart(part_info));
        if (!parts.back() || parts.back()->name != part_info.getPartNameAndCheckFormat(format_version))
            throw Exception(ErrorCodes::NO_SUCH_DATA_PART, "Part {} is not exists or not active", partition_id);
    }
    else
        parts = getVisibleDataPartsVectorInPartition(local_context, partition_id);

    auto volume = getStoragePolicy()->getVolumeByName(name);
    if (!volume)
        throw Exception(ErrorCodes::UNKNOWN_DISK, "Volume {} does not exists on policy {}", name, getStoragePolicy()->getName());

    if (parts.empty())
        throw Exception(ErrorCodes::NO_SUCH_DATA_PART, "Nothing to move (check that the partition exists).");

    std::erase_if(parts, [&](auto part_ptr)
        {
            for (const auto & disk : volume->getDisks())
            {
                if (part_ptr->getDataPartStorage().getDiskName() == disk->getName())
                {
                    return true;
                }
            }
            return false;
        });

    if (parts.empty())
    {
        String no_parts_to_move_message;
        if (moving_part)
            throw Exception(ErrorCodes::UNKNOWN_DISK, "Part '{}' is already on volume '{}'", partition_id, volume->getName());
        else
            throw Exception(ErrorCodes::UNKNOWN_DISK, "All parts of partition '{}' are already on volume '{}'", partition_id, volume->getName());
    }

    MovePartsOutcome moves_outcome = movePartsToSpace(parts, std::static_pointer_cast<Space>(volume));
    switch (moves_outcome)
    {
        case MovePartsOutcome::MovesAreCancelled:
            throw Exception(ErrorCodes::ABORTED, "Cannot move parts because moves are manually disabled");
        case MovePartsOutcome::NothingToMove:
            throw Exception(ErrorCodes::NO_SUCH_DATA_PART, "No parts to move are found in partition {}", partition_id);
        case MovePartsOutcome::MoveWasPostponedBecauseOfZeroCopy:
            throw Exception(ErrorCodes::PART_IS_TEMPORARILY_LOCKED, "Move was not finished, because zero copy mode is enabled and someone other is moving the same parts right now");
        case MovePartsOutcome::PartsMoved:
            break;
    }
}

void MergeTreeData::movePartitionToShard(const ASTPtr & /*partition*/, bool /*move_part*/, const String & /*to*/, ContextPtr /*query_context*/)
{
    throw Exception(ErrorCodes::NOT_IMPLEMENTED, "MOVE PARTITION TO SHARD is not supported by storage {}", getName());
}

void MergeTreeData::fetchPartition(
    const ASTPtr & /*partition*/,
    const StorageMetadataPtr & /*metadata_snapshot*/,
    const String & /*from*/,
    bool /*fetch_part*/,
    ContextPtr /*query_context*/)
{
    throw Exception(ErrorCodes::NOT_IMPLEMENTED, "FETCH PARTITION is not supported by storage {}", getName());
}

Pipe MergeTreeData::alterPartition(
    const StorageMetadataPtr & metadata_snapshot,
    const PartitionCommands & commands,
    ContextPtr query_context)
{
    /// Wait for loading of outdated parts
    /// because partition commands (DROP, MOVE, etc.)
    /// must be applied to all parts on disk.
    waitForOutdatedPartsToBeLoaded();

    PartitionCommandsResultInfo result;
    for (const PartitionCommand & command : commands)
    {
        PartitionCommandsResultInfo current_command_results;
        switch (command.type)
        {
            case PartitionCommand::DROP_PARTITION:
            {
                if (command.part)
                {
                    auto part_name = command.partition->as<ASTLiteral &>().value.safeGet<String>();
                    checkPartCanBeDropped(part_name);
                    dropPart(part_name, command.detach, query_context);
                }
                else
                {
                    checkPartitionCanBeDropped(command.partition, query_context);
                    dropPartition(command.partition, command.detach, query_context);
                }
            }
            break;

            case PartitionCommand::DROP_DETACHED_PARTITION:
                dropDetached(command.partition, command.part, query_context);
                break;

            case PartitionCommand::ATTACH_PARTITION:
                current_command_results = attachPartition(command.partition, metadata_snapshot, command.part, query_context);
                break;
            case PartitionCommand::MOVE_PARTITION:
            {
                switch (*command.move_destination_type)
                {
                    case PartitionCommand::MoveDestinationType::DISK:
                        movePartitionToDisk(command.partition, command.move_destination_name, command.part, query_context);
                        break;

                    case PartitionCommand::MoveDestinationType::VOLUME:
                        movePartitionToVolume(command.partition, command.move_destination_name, command.part, query_context);
                        break;

                    case PartitionCommand::MoveDestinationType::TABLE:
                    {
                        String dest_database = query_context->resolveDatabase(command.to_database);
                        auto dest_storage = DatabaseCatalog::instance().getTable({dest_database, command.to_table}, query_context);

                        auto * dest_storage_merge_tree = dynamic_cast<MergeTreeData *>(dest_storage.get());
                        if (!dest_storage_merge_tree)
                            throw Exception(ErrorCodes::NOT_IMPLEMENTED,
                                "Cannot move partition from table {} to table {} with storage {}",
                                getStorageID().getNameForLogs(), dest_storage->getStorageID().getNameForLogs(), dest_storage->getName());

                        dest_storage_merge_tree->waitForOutdatedPartsToBeLoaded();
                        movePartitionToTable(dest_storage, command.partition, query_context);
                    }
                    break;

                    case PartitionCommand::MoveDestinationType::SHARD:
                    {
                        if (!getSettings()->part_moves_between_shards_enable)
                            throw Exception(ErrorCodes::SUPPORT_IS_DISABLED,
                                            "Moving parts between shards is experimental and work in progress"
                                            ", see part_moves_between_shards_enable setting");
                        movePartitionToShard(command.partition, command.part, command.move_destination_name, query_context);
                    }
                    break;
                }
            }
            break;

            case PartitionCommand::REPLACE_PARTITION:
            {
                if (command.replace)
                    checkPartitionCanBeDropped(command.partition, query_context);

                String from_database = query_context->resolveDatabase(command.from_database);
                auto from_storage = DatabaseCatalog::instance().getTable({from_database, command.from_table}, query_context);

                auto * from_storage_merge_tree = dynamic_cast<MergeTreeData *>(from_storage.get());
                if (!from_storage_merge_tree)
                    throw Exception(ErrorCodes::NOT_IMPLEMENTED,
                        "Cannot replace partition from table {} with storage {} to table {}",
                        from_storage->getStorageID().getNameForLogs(), from_storage->getName(), getStorageID().getNameForLogs());

                from_storage_merge_tree->waitForOutdatedPartsToBeLoaded();
                replacePartitionFrom(from_storage, command.partition, command.replace, query_context);
            }
            break;

            case PartitionCommand::FETCH_PARTITION:
                fetchPartition(command.partition, metadata_snapshot, command.from_zookeeper_path, command.part, query_context);
                break;

            case PartitionCommand::FREEZE_PARTITION:
            {
                auto lock = lockForShare(query_context->getCurrentQueryId(), query_context->getSettingsRef().lock_acquire_timeout);
                current_command_results = freezePartition(command.partition, metadata_snapshot, command.with_name, query_context, lock);
            }
            break;

            case PartitionCommand::FREEZE_ALL_PARTITIONS:
            {
                auto lock = lockForShare(query_context->getCurrentQueryId(), query_context->getSettingsRef().lock_acquire_timeout);
                current_command_results = freezeAll(command.with_name, metadata_snapshot, query_context, lock);
            }
            break;

            case PartitionCommand::UNFREEZE_PARTITION:
            {
                auto lock = lockForShare(query_context->getCurrentQueryId(), query_context->getSettingsRef().lock_acquire_timeout);
                current_command_results = unfreezePartition(command.partition, command.with_name, query_context, lock);
            }
            break;

            case PartitionCommand::UNFREEZE_ALL_PARTITIONS:
            {
                auto lock = lockForShare(query_context->getCurrentQueryId(), query_context->getSettingsRef().lock_acquire_timeout);
                current_command_results = unfreezeAll(command.with_name, query_context, lock);
            }

            break;

            default:
                throw Exception(ErrorCodes::LOGICAL_ERROR, "Uninitialized partition command");
        }
        for (auto & command_result : current_command_results)
            command_result.command_type = command.typeToString();
        result.insert(result.end(), current_command_results.begin(), current_command_results.end());
    }

    if (query_context->getSettingsRef().alter_partition_verbose_result)
        return convertCommandsResultToSource(result);

    return {};
}


BackupEntries MergeTreeData::backupParts(const DataPartsVector & data_parts, const String & data_path_in_backup, const ContextPtr & local_context)
{
    BackupEntries backup_entries;
    std::map<DiskPtr, std::shared_ptr<TemporaryFileOnDisk>> temp_dirs;
    TableLockHolder table_lock;
    ReadSettings read_settings = local_context->getBackupReadSettings();

    for (const auto & part : data_parts)
    {
        /// Hard links is the default way to ensure that we'll be keeping access to the files of parts.
        bool make_temporary_hard_links = true;
        bool hold_storage_and_part_ptrs = false;
        bool hold_table_lock = false;

        if (getStorageID().hasUUID())
        {
            /// Tables in atomic databases have UUIDs. When using atomic database we don't have to create hard links to make a backup,
            /// we can just hold smart pointers to a storage and to data parts instead. That's enough to protect those files from deleting
            /// until the backup is done (see the calls `part.unique()` in grabOldParts() and table.unique() in DatabaseCatalog).
            make_temporary_hard_links = false;
            hold_storage_and_part_ptrs = true;
        }
        else if (supportsReplication() && part->getDataPartStorage().supportZeroCopyReplication() && getSettings()->allow_remote_fs_zero_copy_replication)
        {
            /// Hard links don't work correctly with zero copy replication.
            make_temporary_hard_links = false;
            hold_storage_and_part_ptrs = true;
            hold_table_lock = true;
        }

        if (hold_table_lock && !table_lock)
            table_lock = lockForShare(local_context->getCurrentQueryId(), local_context->getSettingsRef().lock_acquire_timeout);

        BackupEntries backup_entries_from_part;
        part->getDataPartStorage().backup(
            read_settings,
            part->checksums,
            part->getFileNamesWithoutChecksums(),
            data_path_in_backup,
            backup_entries_from_part,
            make_temporary_hard_links,
            &temp_dirs);

        auto projection_parts = part->getProjectionParts();
        for (const auto & [projection_name, projection_part] : projection_parts)
        {
            projection_part->getDataPartStorage().backup(
                read_settings,
                projection_part->checksums,
                projection_part->getFileNamesWithoutChecksums(),
                fs::path{data_path_in_backup} / part->name,
                backup_entries_from_part,
                make_temporary_hard_links,
                &temp_dirs);
        }

        if (hold_storage_and_part_ptrs)
        {
            /// Wrap backup entries with smart pointers to data parts and to the storage itself
            /// (we'll be holding those smart pointers for as long as we'll be using the backup entries).
            auto storage_and_part = std::make_pair(shared_from_this(), part);
            if (hold_table_lock)
                wrapBackupEntriesWith(backup_entries_from_part, std::make_pair(storage_and_part, table_lock));
            else
                wrapBackupEntriesWith(backup_entries_from_part, storage_and_part);
        }

        insertAtEnd(backup_entries, std::move(backup_entries_from_part));
    }

    return backup_entries;
}

void MergeTreeData::restoreDataFromBackup(RestorerFromBackup & restorer, const String & data_path_in_backup, const std::optional<ASTs> & partitions)
{
    auto backup = restorer.getBackup();
    if (!backup->hasFiles(data_path_in_backup))
        return;

    if (!restorer.isNonEmptyTableAllowed() && getTotalActiveSizeInBytes() && backup->hasFiles(data_path_in_backup))
        restorer.throwTableIsNotEmpty(getStorageID());

    restorePartsFromBackup(restorer, data_path_in_backup, partitions);
}

class MergeTreeData::RestoredPartsHolder
{
public:
    RestoredPartsHolder(const std::shared_ptr<MergeTreeData> & storage_, const BackupPtr & backup_, size_t num_parts_)
        : storage(storage_), backup(backup_), num_parts(num_parts_)
    {
    }

    BackupPtr getBackup() const { return backup; }

    void setNumParts(size_t num_parts_)
    {
        std::lock_guard lock{mutex};
        num_parts = num_parts_;
        attachIfAllPartsRestored();
    }

    void addPart(MutableDataPartPtr part)
    {
        std::lock_guard lock{mutex};
        parts.emplace_back(part);
        attachIfAllPartsRestored();
    }

    String getTemporaryDirectory(const DiskPtr & disk)
    {
        std::lock_guard lock{mutex};
        auto it = temp_dirs.find(disk);
        if (it == temp_dirs.end())
            it = temp_dirs.emplace(disk, std::make_shared<TemporaryFileOnDisk>(disk, "tmp/")).first;
        return it->second->getPath();
    }

private:
    void attachIfAllPartsRestored()
    {
        if (!num_parts || (parts.size() < num_parts))
            return;

        /// Sort parts by min_block (because we need to preserve the order of parts).
        std::sort(
            parts.begin(),
            parts.end(),
            [](const MutableDataPartPtr & lhs, const MutableDataPartPtr & rhs) { return lhs->info.min_block < rhs->info.min_block; });

        storage->attachRestoredParts(std::move(parts));
        parts.clear();
        temp_dirs.clear();
        num_parts = 0;
    }

    std::shared_ptr<MergeTreeData> storage;
    BackupPtr backup;
    size_t num_parts = 0;
    MutableDataPartsVector parts;
    std::map<DiskPtr, std::shared_ptr<TemporaryFileOnDisk>> temp_dirs;
    mutable std::mutex mutex;
};

void MergeTreeData::restorePartsFromBackup(RestorerFromBackup & restorer, const String & data_path_in_backup, const std::optional<ASTs> & partitions)
{
    std::optional<std::unordered_set<String>> partition_ids;
    if (partitions)
        partition_ids = getPartitionIDsFromQuery(*partitions, restorer.getContext());

    auto backup = restorer.getBackup();
    Strings part_names = backup->listFiles(data_path_in_backup);
    boost::remove_erase(part_names, "mutations");

    auto restored_parts_holder
        = std::make_shared<RestoredPartsHolder>(std::static_pointer_cast<MergeTreeData>(shared_from_this()), backup, part_names.size());

    fs::path data_path_in_backup_fs = data_path_in_backup;
    size_t num_parts = 0;

    for (const String & part_name : part_names)
    {
        const auto part_info = MergeTreePartInfo::tryParsePartName(part_name, format_version);
        if (!part_info)
        {
            throw Exception(ErrorCodes::CANNOT_RESTORE_TABLE, "File name {} is not a part's name",
                            String{data_path_in_backup_fs / part_name});
        }

        if (partition_ids && !partition_ids->contains(part_info->partition_id))
            continue;

        restorer.addDataRestoreTask(
            [storage = std::static_pointer_cast<MergeTreeData>(shared_from_this()),
             backup,
             part_path_in_backup = data_path_in_backup_fs / part_name,
             part_info=*part_info,
             restored_parts_holder]
            { storage->restorePartFromBackup(restored_parts_holder, part_info, part_path_in_backup); });

        ++num_parts;
    }

    restored_parts_holder->setNumParts(num_parts);
}

void MergeTreeData::restorePartFromBackup(std::shared_ptr<RestoredPartsHolder> restored_parts_holder, const MergeTreePartInfo & part_info, const String & part_path_in_backup) const
{
    String part_name = part_info.getPartNameAndCheckFormat(format_version);
    auto backup = restored_parts_holder->getBackup();

    UInt64 total_size_of_part = 0;
    Strings filenames = backup->listFiles(part_path_in_backup, /* recursive= */ true);
    fs::path part_path_in_backup_fs = part_path_in_backup;
    for (const String & filename : filenames)
        total_size_of_part += backup->getFileSize(part_path_in_backup_fs / filename);

    std::shared_ptr<IReservation> reservation = getStoragePolicy()->reserveAndCheck(total_size_of_part);
    auto disk = reservation->getDisk();

    fs::path temp_dir = restored_parts_holder->getTemporaryDirectory(disk);
    fs::path temp_part_dir = temp_dir / part_path_in_backup_fs.relative_path();
    disk->createDirectories(temp_part_dir);

    /// For example:
    /// part_name = 0_1_1_0
    /// part_path_in_backup = /data/test/table/0_1_1_0
    /// tmp_dir = tmp/1aaaaaa
    /// tmp_part_dir = tmp/1aaaaaa/data/test/table/0_1_1_0

    /// Subdirectories in the part's directory. It's used to restore projections.
    std::unordered_set<String> subdirs;

    for (const String & filename : filenames)
    {
        /// Needs to create subdirectories before copying the files. Subdirectories are used to represent projections.
        auto separator_pos = filename.rfind('/');
        if (separator_pos != String::npos)
        {
            String subdir = filename.substr(0, separator_pos);
            if (subdirs.emplace(subdir).second)
                disk->createDirectories(temp_part_dir / subdir);
        }

        /// TODO Transactions: Decide what to do with version metadata (if any). Let's just skip it for now.
        if (filename.ends_with(IMergeTreeDataPart::TXN_VERSION_METADATA_FILE_NAME))
            continue;

        size_t file_size = backup->copyFileToDisk(part_path_in_backup_fs / filename, disk, temp_part_dir / filename);
        reservation->update(reservation->getSize() - file_size);
    }

    auto single_disk_volume = std::make_shared<SingleDiskVolume>(disk->getName(), disk, 0);
    MergeTreeDataPartBuilder builder(*this, part_name, single_disk_volume, temp_part_dir.parent_path(), part_name);
    builder.withPartFormatFromDisk();
    auto part = std::move(builder).build();
    part->version.setCreationTID(Tx::PrehistoricTID, nullptr);
    part->loadColumnsChecksumsIndexes(false, true);

    restored_parts_holder->addPart(part);
}


String MergeTreeData::getPartitionIDFromQuery(const ASTPtr & ast, ContextPtr local_context, DataPartsLock * acquired_lock) const
{
    const auto & partition_ast = ast->as<ASTPartition &>();

    if (partition_ast.all)
        throw Exception(ErrorCodes::SUPPORT_IS_DISABLED, "Only Support DETACH PARTITION ALL currently");

    if (!partition_ast.value)
    {
        MergeTreePartInfo::validatePartitionID(partition_ast.id, format_version);
        return partition_ast.id;
    }

    if (format_version < MERGE_TREE_DATA_MIN_FORMAT_VERSION_WITH_CUSTOM_PARTITIONING)
    {
        /// Month-partitioning specific - partition ID can be passed in the partition value.
        const auto * partition_lit = partition_ast.value->as<ASTLiteral>();
        if (partition_lit && partition_lit->value.getType() == Field::Types::String)
        {
            String partition_id = partition_lit->value.get<String>();
            MergeTreePartInfo::validatePartitionID(partition_id, format_version);
            return partition_id;
        }
    }

    /// Re-parse partition key fields using the information about expected field types.
    auto metadata_snapshot = getInMemoryMetadataPtr();
    const Block & key_sample_block = metadata_snapshot->getPartitionKey().sample_block;
    size_t fields_count = key_sample_block.columns();
    if (partition_ast.fields_count != fields_count)
        throw Exception(ErrorCodes::INVALID_PARTITION_VALUE,
                        "Wrong number of fields in the partition expression: {}, must be: {}",
                        partition_ast.fields_count, fields_count);

    Row partition_row(fields_count);
    if (fields_count == 0)
    {
        /// Function tuple(...) requires at least one argument, so empty key is a special case
        assert(!partition_ast.fields_count);
        assert(typeid_cast<ASTFunction *>(partition_ast.value.get()));
        assert(partition_ast.value->as<ASTFunction>()->name == "tuple");
        assert(partition_ast.value->as<ASTFunction>()->arguments);
        auto args = partition_ast.value->as<ASTFunction>()->arguments;
        if (!args)
            throw Exception(ErrorCodes::BAD_ARGUMENTS, "Expected at least one argument in partition AST");
        bool empty_tuple = partition_ast.value->as<ASTFunction>()->arguments->children.empty();
        if (!empty_tuple)
            throw Exception(ErrorCodes::INVALID_PARTITION_VALUE, "Partition key is empty, expected 'tuple()' as partition key");
    }
    else if (fields_count == 1)
    {
        ASTPtr partition_value_ast = partition_ast.value;
        if (auto * tuple = partition_value_ast->as<ASTFunction>())
        {
            assert(tuple->name == "tuple");
            assert(tuple->arguments);
            assert(tuple->arguments->children.size() == 1);
            partition_value_ast = tuple->arguments->children[0];
        }
        /// Simple partition key, need to evaluate and cast
        Field partition_key_value = evaluateConstantExpression(partition_value_ast, local_context).first;
        partition_row[0] = convertFieldToTypeOrThrow(partition_key_value, *key_sample_block.getByPosition(0).type);
    }
    else
    {
        /// Complex key, need to evaluate, untuple and cast
        Field partition_key_value = evaluateConstantExpression(partition_ast.value, local_context).first;
        if (partition_key_value.getType() != Field::Types::Tuple)
            throw Exception(ErrorCodes::INVALID_PARTITION_VALUE,
                            "Expected tuple for complex partition key, got {}", partition_key_value.getTypeName());

        const Tuple & tuple = partition_key_value.get<Tuple>();
        if (tuple.size() != fields_count)
            throw Exception(ErrorCodes::LOGICAL_ERROR,
                            "Wrong number of fields in the partition expression: {}, must be: {}", tuple.size(), fields_count);

        for (size_t i = 0; i < fields_count; ++i)
            partition_row[i] = convertFieldToTypeOrThrow(tuple[i], *key_sample_block.getByPosition(i).type);
    }

    MergeTreePartition partition(std::move(partition_row));
    String partition_id = partition.getID(*this);

    {
        auto data_parts_lock = (acquired_lock) ? DataPartsLock() : lockParts();
        DataPartPtr existing_part_in_partition = getAnyPartInPartition(partition_id, data_parts_lock);
        if (existing_part_in_partition && existing_part_in_partition->partition.value != partition.value)
        {
            WriteBufferFromOwnString buf;
            partition.serializeText(*this, buf, FormatSettings{});
            throw Exception(ErrorCodes::LOGICAL_ERROR, "Parsed partition value: {} "
                            "doesn't match partition value for an existing part with the same partition ID: {}",
                            buf.str(), existing_part_in_partition->name);
        }
    }

    return partition_id;
}


DataPartsVector MergeTreeData::getVisibleDataPartsVector(ContextPtr local_context) const
{
    return getVisibleDataPartsVector(local_context->getCurrentTransaction());
}

DataPartsVector MergeTreeData::getVisibleDataPartsVectorUnlocked(ContextPtr local_context, const DataPartsLock & lock) const
{
    DataPartsVector res;
    if (const auto * txn = local_context->getCurrentTransaction().get())
    {
        res = getDataPartsVectorForInternalUsage({DataPartState::Active, DataPartState::Outdated}, lock);
        filterVisibleDataParts(res, txn->getSnapshot(), txn->tid);
    }
    else
    {
        res = getDataPartsVectorForInternalUsage({DataPartState::Active}, lock);
    }
    return res;
}

MergeTreeData::DataPartsVector MergeTreeData::getVisibleDataPartsVector(const MergeTreeTransactionPtr & txn) const
{
    DataPartsVector res;
    if (txn)
    {
        res = getDataPartsVectorForInternalUsage({DataPartState::Active, DataPartState::Outdated});
        filterVisibleDataParts(res, txn->getSnapshot(), txn->tid);
    }
    else
    {
        res = getDataPartsVectorForInternalUsage();
    }
    return res;
}

MergeTreeData::DataPartsVector MergeTreeData::getVisibleDataPartsVector(CSN snapshot_version, TransactionID current_tid) const
{
    auto res = getDataPartsVectorForInternalUsage({DataPartState::Active, DataPartState::Outdated});
    filterVisibleDataParts(res, snapshot_version, current_tid);
    return res;
}

void MergeTreeData::filterVisibleDataParts(DataPartsVector & maybe_visible_parts, CSN snapshot_version, TransactionID current_tid) const
{
    [[maybe_unused]] size_t total_size = maybe_visible_parts.size();

    auto need_remove_pred = [snapshot_version, &current_tid] (const DataPartPtr & part) -> bool
    {
        return !part->version.isVisible(snapshot_version, current_tid);
    };

    std::erase_if(maybe_visible_parts, need_remove_pred);
    [[maybe_unused]] size_t visible_size = maybe_visible_parts.size();

    LOG_TEST(log, "Got {} parts (of {}) visible in snapshot {} (TID {}): {}",
             visible_size, total_size, snapshot_version, current_tid, fmt::join(getPartsNames(maybe_visible_parts), ", "));
}


std::unordered_set<String> MergeTreeData::getPartitionIDsFromQuery(const ASTs & asts, ContextPtr local_context) const
{
    std::unordered_set<String> partition_ids;
    for (const auto & ast : asts)
        partition_ids.emplace(getPartitionIDFromQuery(ast, local_context));
    return partition_ids;
}

std::set<String> MergeTreeData::getPartitionIdsAffectedByCommands(
    const MutationCommands & commands, ContextPtr query_context) const
{
    std::set<String> affected_partition_ids;

    for (const auto & command : commands)
    {
        if (!command.partition)
        {
            affected_partition_ids.clear();
            break;
        }

        affected_partition_ids.insert(
            getPartitionIDFromQuery(command.partition, query_context)
        );
    }

    return affected_partition_ids;
}

std::unordered_set<String> MergeTreeData::getAllPartitionIds() const
{
    auto lock = lockParts();
    std::unordered_set<String> res;
    std::string_view prev_id;
    for (const auto & part : getDataPartsStateRange(DataPartState::Active))
    {
        if (prev_id == part->info.partition_id)
            continue;

        res.insert(part->info.partition_id);
        prev_id = part->info.partition_id;
    }
    return res;
}


MergeTreeData::DataPartsVector MergeTreeData::getDataPartsVectorForInternalUsage(
    const DataPartStates & affordable_states, const DataPartsLock & /*lock*/, DataPartStateVector * out_states) const
{
    DataPartsVector res;
    DataPartsVector buf;

    for (auto state : affordable_states)
    {
        auto range = getDataPartsStateRange(state);
        std::swap(buf, res);
        res.clear();
        std::merge(range.begin(), range.end(), buf.begin(), buf.end(), std::back_inserter(res), LessDataPart());
    }

    if (out_states != nullptr)
    {
        out_states->resize(res.size());
        for (size_t i = 0; i < res.size(); ++i)
            (*out_states)[i] = res[i]->getState();
    }

    return res;
}

MergeTreeData::DataPartsVector
MergeTreeData::getDataPartsVectorForInternalUsage(const DataPartStates & affordable_states, DataPartStateVector * out_states) const
{
    auto lock = lockParts();
    return getDataPartsVectorForInternalUsage(affordable_states, lock, out_states);
}

MergeTreeData::ProjectionPartsVector
MergeTreeData::getProjectionPartsVectorForInternalUsage(const DataPartStates & affordable_states, DataPartStateVector * out_states) const
{
    auto lock = lockParts();
    ProjectionPartsVector res;
    for (auto state : affordable_states)
    {
        auto range = getDataPartsStateRange(state);
        for (const auto & part : range)
        {
            res.data_parts.push_back(part);
            for (const auto & [_, projection_part] : part->getProjectionParts())
                res.projection_parts.push_back(projection_part);
        }
    }

    if (out_states != nullptr)
    {
        out_states->resize(res.projection_parts.size());
        for (size_t i = 0; i < res.projection_parts.size(); ++i)
            (*out_states)[i] = res.projection_parts[i]->getParentPart()->getState();
    }

    return res;
}

MergeTreeData::DataPartsVector MergeTreeData::getAllDataPartsVector(MergeTreeData::DataPartStateVector * out_states) const
{
    DataPartsVector res;
    auto lock = lockParts();
    res.assign(data_parts_by_info.begin(), data_parts_by_info.end());
    if (out_states != nullptr)
    {
        out_states->resize(res.size());
        for (size_t i = 0; i < res.size(); ++i)
            (*out_states)[i] = res[i]->getState();
    }

    return res;
}

size_t MergeTreeData::getAllPartsCount() const
{
    auto lock = lockParts();
    return data_parts_by_info.size();
}

size_t MergeTreeData::getTotalMarksCount() const
{
    size_t total_marks = 0;
    auto lock = lockParts();
    for (const auto & part : data_parts_by_info)
    {
        total_marks += part->getMarksCount();
    }
    return total_marks;
}

bool MergeTreeData::supportsLightweightDelete() const
{
    auto lock = lockParts();
    for (const auto & part : data_parts_by_info)
    {
        if (!part->supportLightweightDeleteMutate())
            return false;
    }
    return true;
}

MergeTreeData::ProjectionPartsVector MergeTreeData::getAllProjectionPartsVector(MergeTreeData::DataPartStateVector * out_states) const
{
    ProjectionPartsVector res;
    auto lock = lockParts();
    for (const auto & part : data_parts_by_info)
    {
        res.data_parts.push_back(part);
        for (const auto & [p_name, projection_part] : part->getProjectionParts())
            res.projection_parts.push_back(projection_part);
    }

    if (out_states != nullptr)
    {
        out_states->resize(res.projection_parts.size());
        for (size_t i = 0; i < res.projection_parts.size(); ++i)
            (*out_states)[i] = res.projection_parts[i]->getParentPart()->getState();
    }
    return res;
}

DetachedPartsInfo MergeTreeData::getDetachedParts() const
{
    DetachedPartsInfo res;

    for (const auto & disk : getDisks())
    {
        String detached_path = fs::path(relative_data_path) / MergeTreeData::DETACHED_DIR_NAME;

        /// Note: we don't care about TOCTOU issue here.
        if (disk->exists(detached_path))
        {
            for (auto it = disk->iterateDirectory(detached_path); it->isValid(); it->next())
            {
                res.push_back(DetachedPartInfo::parseDetachedPartName(disk, it->name(), format_version));
            }
        }
    }
    return res;
}

void MergeTreeData::validateDetachedPartName(const String & name)
{
    if (name.find('/') != std::string::npos || name == "." || name == "..")
        throw DB::Exception(ErrorCodes::INCORRECT_FILE_NAME, "Invalid part name '{}'", name);

    if (startsWith(name, "attaching_") || startsWith(name, "deleting_"))
        throw DB::Exception(ErrorCodes::BAD_DATA_PART_NAME, "Cannot drop part {}: "
                            "most likely it is used by another DROP or ATTACH query.", name);
}

void MergeTreeData::dropDetached(const ASTPtr & partition, bool part, ContextPtr local_context)
{
    PartsTemporaryRename renamed_parts(*this, "detached/");

    if (part)
    {
        String part_name = partition->as<ASTLiteral &>().value.safeGet<String>();
        validateDetachedPartName(part_name);
        auto disk = getDiskForDetachedPart(part_name);
        renamed_parts.addPart(part_name, "deleting_" + part_name, disk);
    }
    else
    {
        String partition_id = getPartitionIDFromQuery(partition, local_context);
        DetachedPartsInfo detached_parts = getDetachedParts();
        for (const auto & part_info : detached_parts)
            if (part_info.valid_name && part_info.partition_id == partition_id
                && part_info.prefix != "attaching" && part_info.prefix != "deleting")
                renamed_parts.addPart(part_info.dir_name, "deleting_" + part_info.dir_name, part_info.disk);
    }

    LOG_DEBUG(log, "Will drop {} detached parts.", renamed_parts.old_and_new_names.size());

    renamed_parts.tryRenameAll();

    for (auto & [old_name, new_name, disk] : renamed_parts.old_and_new_names)
    {
        bool keep_shared = removeDetachedPart(disk, fs::path(relative_data_path) / "detached" / new_name / "", old_name);
        LOG_DEBUG(log, "Dropped detached part {}, keep shared data: {}", old_name, keep_shared);
        old_name.clear();
    }
}

MergeTreeData::MutableDataPartsVector MergeTreeData::tryLoadPartsToAttach(const ASTPtr & partition, bool attach_part,
        ContextPtr local_context, PartsTemporaryRename & renamed_parts)
{
    const String source_dir = "detached/";

    std::map<String, DiskPtr> name_to_disk;

    /// Let's compose a list of parts that should be added.
    if (attach_part)
    {
        const String part_id = partition->as<ASTLiteral &>().value.safeGet<String>();
        validateDetachedPartName(part_id);
        auto disk = getDiskForDetachedPart(part_id);
        renamed_parts.addPart(part_id, "attaching_" + part_id, disk);

        if (MergeTreePartInfo::tryParsePartName(part_id, format_version))
            name_to_disk[part_id] = getDiskForDetachedPart(part_id);
    }
    else
    {
        String partition_id = getPartitionIDFromQuery(partition, local_context);
        LOG_DEBUG(log, "Looking for parts for partition {} in {}", partition_id, source_dir);

        ActiveDataPartSet active_parts(format_version);

        auto detached_parts = getDetachedParts();
        auto new_end_it = std::remove_if(detached_parts.begin(), detached_parts.end(), [&partition_id](const DetachedPartInfo & part_info)
        {
            return !part_info.valid_name || !part_info.prefix.empty() || part_info.partition_id != partition_id;
        });
        detached_parts.resize(std::distance(detached_parts.begin(), new_end_it));

        for (const auto & part_info : detached_parts)
        {
            LOG_DEBUG(log, "Found part {}", part_info.dir_name);
            active_parts.add(part_info.dir_name);
        }

        LOG_DEBUG(log, "{} of them are active", active_parts.size());

        /// Inactive parts are renamed so they can not be attached in case of repeated ATTACH.
        for (const auto & part_info : detached_parts)
        {
            const String containing_part = active_parts.getContainingPart(part_info.dir_name);

            LOG_DEBUG(log, "Found containing part {} for part {}", containing_part, part_info.dir_name);

            if (!containing_part.empty() && containing_part != part_info.dir_name)
                part_info.disk->moveDirectory(fs::path(relative_data_path) / source_dir / part_info.dir_name,
                    fs::path(relative_data_path) / source_dir / ("inactive_" + part_info.dir_name));
            else
                renamed_parts.addPart(part_info.dir_name, "attaching_" + part_info.dir_name, part_info.disk);
        }
    }


    /// Try to rename all parts before attaching to prevent race with DROP DETACHED and another ATTACH.
    renamed_parts.tryRenameAll();

    /// Synchronously check that added parts exist and are not broken. We will write checksums.txt if it does not exist.
    LOG_DEBUG(log, "Checking {} parts", renamed_parts.old_and_new_names.size());
    MutableDataPartsVector loaded_parts;
    loaded_parts.reserve(renamed_parts.old_and_new_names.size());

    for (const auto & [old_name, new_name, disk] : renamed_parts.old_and_new_names)
    {
        LOG_DEBUG(log, "Checking part {}", new_name);

        auto single_disk_volume = std::make_shared<SingleDiskVolume>("volume_" + old_name, disk);
        auto part = getDataPartBuilder(old_name, single_disk_volume, source_dir + new_name)
            .withPartFormatFromDisk()
            .build();

        loadPartAndFixMetadataImpl(part);
        loaded_parts.push_back(part);
    }

    return loaded_parts;
}

namespace
{

inline ReservationPtr checkAndReturnReservation(UInt64 expected_size, ReservationPtr reservation)
{
    if (reservation)
        return reservation;

    throw Exception(ErrorCodes::NOT_ENOUGH_SPACE, "Cannot reserve {}, not enough space", ReadableSize(expected_size));
}

}

ReservationPtr MergeTreeData::reserveSpace(UInt64 expected_size) const
{
    expected_size = std::max(RESERVATION_MIN_ESTIMATION_SIZE, expected_size);
    return getStoragePolicy()->reserveAndCheck(expected_size);
}

ReservationPtr MergeTreeData::reserveSpace(UInt64 expected_size, SpacePtr space)
{
    expected_size = std::max(RESERVATION_MIN_ESTIMATION_SIZE, expected_size);
    auto reservation = tryReserveSpace(expected_size, space);
    return checkAndReturnReservation(expected_size, std::move(reservation));
}

ReservationPtr MergeTreeData::reserveSpace(UInt64 expected_size, const IDataPartStorage & data_part_storage)
{
    expected_size = std::max(RESERVATION_MIN_ESTIMATION_SIZE, expected_size);
    return data_part_storage.reserve(expected_size);
}

ReservationPtr MergeTreeData::tryReserveSpace(UInt64 expected_size, const IDataPartStorage & data_part_storage)
{
    expected_size = std::max(RESERVATION_MIN_ESTIMATION_SIZE, expected_size);
    return data_part_storage.tryReserve(expected_size);
}

ReservationPtr MergeTreeData::tryReserveSpace(UInt64 expected_size, SpacePtr space)
{
    expected_size = std::max(RESERVATION_MIN_ESTIMATION_SIZE, expected_size);
    return space->reserve(expected_size);
}

ReservationPtr MergeTreeData::reserveSpacePreferringTTLRules(
    const StorageMetadataPtr & metadata_snapshot,
    UInt64 expected_size,
    const IMergeTreeDataPart::TTLInfos & ttl_infos,
    time_t time_of_move,
    size_t min_volume_index,
    bool is_insert,
    DiskPtr selected_disk) const
{
    expected_size = std::max(RESERVATION_MIN_ESTIMATION_SIZE, expected_size);

    ReservationPtr reservation = tryReserveSpacePreferringTTLRules(
        metadata_snapshot, expected_size, ttl_infos, time_of_move, min_volume_index, is_insert, selected_disk);

    return checkAndReturnReservation(expected_size, std::move(reservation));
}

ReservationPtr MergeTreeData::tryReserveSpacePreferringTTLRules(
    const StorageMetadataPtr & metadata_snapshot,
    UInt64 expected_size,
    const IMergeTreeDataPart::TTLInfos & ttl_infos,
    time_t time_of_move,
    size_t min_volume_index,
    bool is_insert,
    DiskPtr selected_disk) const
{
    expected_size = std::max(RESERVATION_MIN_ESTIMATION_SIZE, expected_size);
    ReservationPtr reservation;

    auto move_ttl_entry = selectTTLDescriptionForTTLInfos(metadata_snapshot->getMoveTTLs(), ttl_infos.moves_ttl, time_of_move, true);

    if (move_ttl_entry)
    {
        LOG_TRACE(log, "Trying to reserve {} to apply a TTL rule. Will try to reserve in the destination", ReadableSize(expected_size));
        SpacePtr destination_ptr = getDestinationForMoveTTL(*move_ttl_entry);
        bool perform_ttl_move_on_insert = is_insert && destination_ptr && shouldPerformTTLMoveOnInsert(destination_ptr);

        if (!destination_ptr)
        {
            if (move_ttl_entry->destination_type == DataDestinationType::VOLUME && !move_ttl_entry->if_exists)
                LOG_WARNING(
                    log,
                    "Would like to reserve space on volume '{}' by TTL rule of table '{}' but volume was not found",
                    move_ttl_entry->destination_name,
                    *std::atomic_load(&log_name));
            else if (move_ttl_entry->destination_type == DataDestinationType::DISK && !move_ttl_entry->if_exists)
                LOG_WARNING(
                    log,
                    "Would like to reserve space on disk '{}' by TTL rule of table '{}' but disk was not found",
                    move_ttl_entry->destination_name,
                    *std::atomic_load(&log_name));
        }
        else if (is_insert && !perform_ttl_move_on_insert)
        {
            LOG_TRACE(
                log,
                "TTL move on insert to {} {} for table {} is disabled",
                (move_ttl_entry->destination_type == DataDestinationType::VOLUME ? "volume" : "disk"),
                move_ttl_entry->destination_name,
                *std::atomic_load(&log_name));
        }
        else
        {
            reservation = destination_ptr->reserve(expected_size);
            if (reservation)
            {
                return reservation;
            }
            else
            {
                if (move_ttl_entry->destination_type == DataDestinationType::VOLUME)
                    LOG_WARNING(
                        log,
                        "Would like to reserve space on volume '{}' by TTL rule of table '{}' but there is not enough space",
                        move_ttl_entry->destination_name,
                        *std::atomic_load(&log_name));
                else if (move_ttl_entry->destination_type == DataDestinationType::DISK)
                    LOG_WARNING(
                        log,
                        "Would like to reserve space on disk '{}' by TTL rule of table '{}' but there is not enough space",
                        move_ttl_entry->destination_name,
                        *std::atomic_load(&log_name));
            }
        }
    }

    // Prefer selected_disk
    if (selected_disk)
    {
        LOG_TRACE(
            log,
            "Trying to reserve {} on the selected disk: {} (with type {})",
            ReadableSize(expected_size),
            selected_disk->getName(),
            toString(selected_disk->getDataSourceDescription().type));
        reservation = selected_disk->reserve(expected_size);
    }

    if (!reservation)
    {
        LOG_TRACE(log, "Trying to reserve {} using storage policy from min volume index {}", ReadableSize(expected_size), min_volume_index);
        reservation = getStoragePolicy()->reserve(expected_size, min_volume_index);
    }

    return reservation;
}

SpacePtr MergeTreeData::getDestinationForMoveTTL(const TTLDescription & move_ttl) const
{
    auto policy = getStoragePolicy();
    if (move_ttl.destination_type == DataDestinationType::VOLUME)
        return policy->tryGetVolumeByName(move_ttl.destination_name);
    else if (move_ttl.destination_type == DataDestinationType::DISK)
        return policy->tryGetDiskByName(move_ttl.destination_name);
    else
        return {};
}

bool MergeTreeData::shouldPerformTTLMoveOnInsert(const SpacePtr & move_destination) const
{
    if (move_destination->isVolume())
    {
        auto volume = std::static_pointer_cast<IVolume>(move_destination);
        return volume->perform_ttl_move_on_insert;
    }
    if (move_destination->isDisk())
    {
        auto disk = std::static_pointer_cast<IDisk>(move_destination);
        if (auto volume = getStoragePolicy()->tryGetVolumeByDiskName(disk->getName()))
            return volume->perform_ttl_move_on_insert;
    }
    return false;
}

bool MergeTreeData::isPartInTTLDestination(const TTLDescription & ttl, const IMergeTreeDataPart & part) const
{
    auto policy = getStoragePolicy();
    if (ttl.destination_type == DataDestinationType::VOLUME)
    {
        for (const auto & disk : policy->getVolumeByName(ttl.destination_name)->getDisks())
            if (disk->getName() == part.getDataPartStorage().getDiskName())
                return true;
    }
    else if (ttl.destination_type == DataDestinationType::DISK)
        return policy->getDiskByName(ttl.destination_name)->getName() == part.getDataPartStorage().getDiskName();
    return false;
}

CompressionCodecPtr MergeTreeData::getCompressionCodecForPart(size_t part_size_compressed, const IMergeTreeDataPart::TTLInfos & ttl_infos, time_t current_time) const
{
    auto metadata_snapshot = getInMemoryMetadataPtr();

    const auto & recompression_ttl_entries = metadata_snapshot->getRecompressionTTLs();
    auto best_ttl_entry = selectTTLDescriptionForTTLInfos(recompression_ttl_entries, ttl_infos.recompression_ttl, current_time, true);

    if (best_ttl_entry)
        return CompressionCodecFactory::instance().get(best_ttl_entry->recompression_codec, {});

    return getContext()->chooseCompressionCodec(
        part_size_compressed,
        static_cast<double>(part_size_compressed) / getTotalActiveSizeInBytes());
}


MergeTreeData::DataParts MergeTreeData::getDataParts(const DataPartStates & affordable_states) const
{
    DataParts res;
    {
        auto lock = lockParts();
        for (auto state : affordable_states)
        {
            auto range = getDataPartsStateRange(state);
            res.insert(range.begin(), range.end());
        }
    }
    return res;
}

MergeTreeData::DataParts MergeTreeData::getDataPartsForInternalUsage() const
{
    return getDataParts({DataPartState::Active});
}

MergeTreeData::DataPartsVector MergeTreeData::getDataPartsVectorForInternalUsage() const
{
    return getDataPartsVectorForInternalUsage({DataPartState::Active});
}

MergeTreeData::DataPartPtr MergeTreeData::getAnyPartInPartition(
    const String & partition_id, DataPartsLock & /*data_parts_lock*/) const
{
    auto it = data_parts_by_state_and_info.lower_bound(DataPartStateAndPartitionID{DataPartState::Active, partition_id});

    if (it != data_parts_by_state_and_info.end() && (*it)->getState() == DataPartState::Active && (*it)->info.partition_id == partition_id)
        return *it;

    return nullptr;
}


MergeTreeData::Transaction::Transaction(MergeTreeData & data_, MergeTreeTransaction * txn_)
    : data(data_)
    , txn(txn_)
{
    if (txn)
        data.transactions_enabled.store(true);
}

void MergeTreeData::Transaction::rollbackPartsToTemporaryState()
{
    if (!isEmpty())
    {
        WriteBufferFromOwnString buf;
        buf << " Rollbacking parts state to temporary and removing from working set:";
        for (const auto & part : precommitted_parts)
            buf << " " << part->getDataPartStorage().getPartDirectory();
        buf << ".";
        LOG_DEBUG(data.log, "Undoing transaction.{}", buf.str());

        data.removePartsFromWorkingSetImmediatelyAndSetTemporaryState(
            DataPartsVector(precommitted_parts.begin(), precommitted_parts.end()));
    }

    clear();
}

TransactionID MergeTreeData::Transaction::getTID() const
{
    if (txn)
        return txn->tid;
    return Tx::PrehistoricTID;
}

void MergeTreeData::Transaction::addPart(MutableDataPartPtr & part)
{
    precommitted_parts.insert(part);
}

void MergeTreeData::Transaction::rollback()
{
    if (!isEmpty())
    {
        WriteBufferFromOwnString buf;
        buf << "Removing parts:";
        for (const auto & part : precommitted_parts)
            buf << " " << part->getDataPartStorage().getPartDirectory();
        buf << ".";
        LOG_DEBUG(data.log, "Undoing transaction {}. {}", getTID(), buf.str());

        for (const auto & part : precommitted_parts)
            part->version.creation_csn.store(Tx::RolledBackCSN);

        auto lock = data.lockParts();

        if (data.data_parts_indexes.empty())
        {
            /// Table was dropped concurrently and all parts (including PreActive parts) were cleared, so there's nothing to rollback
            if (!data.all_data_dropped)
            {
                Strings part_names;
                for (const auto & part : precommitted_parts)
                    part_names.emplace_back(part->name);
                throw Exception(ErrorCodes::LOGICAL_ERROR, "There are some PreActive parts ({}) to rollback, "
                                "but data parts set is empty and table {} was not dropped. It's a bug",
                                fmt::join(part_names, ", "), data.getStorageID().getNameForLogs());
            }
        }
        else
        {
            data.removePartsFromWorkingSet(txn,
                DataPartsVector(precommitted_parts.begin(), precommitted_parts.end()),
                /* clear_without_timeout = */ true, &lock);
        }
    }

    clear();
}

void MergeTreeData::Transaction::clear()
{
    precommitted_parts.clear();
}

MergeTreeData::DataPartsVector MergeTreeData::Transaction::commit(MergeTreeData::DataPartsLock * acquired_parts_lock)
{
    DataPartsVector total_covered_parts;

    if (!isEmpty())
    {
        auto settings = data.getSettings();
        auto parts_lock = acquired_parts_lock ? MergeTreeData::DataPartsLock() : data.lockParts();
        auto * owing_parts_lock = acquired_parts_lock ? acquired_parts_lock : &parts_lock;

        for (const auto & part : precommitted_parts)
            if (part->getDataPartStorage().hasActiveTransaction())
                part->getDataPartStorage().commitTransaction();

        if (txn)
        {
            for (const auto & part : precommitted_parts)
            {
                DataPartPtr covering_part;
                DataPartsVector covered_active_parts = data.getActivePartsToReplace(part->info, part->name, covering_part, *owing_parts_lock);

                /// outdated parts should be also collected here
                /// the visible outdated parts should be tried to be removed
                /// more likely the conflict happens at the removing visible outdated parts, what is right actually
                DataPartsVector covered_outdated_parts = data.getCoveredOutdatedParts(part, *owing_parts_lock);

                LOG_TEST(data.log, "Got {} oudated parts covered by {} (TID {} CSN {}): {}",
                         covered_outdated_parts.size(), part->getNameWithState(), txn->tid, txn->getSnapshot(), fmt::join(getPartsNames(covered_outdated_parts), ", "));
                data.filterVisibleDataParts(covered_outdated_parts, txn->getSnapshot(), txn->tid);

                DataPartsVector covered_parts;
                covered_parts.reserve(covered_active_parts.size() + covered_outdated_parts.size());
                std::move(covered_active_parts.begin(), covered_active_parts.end(), std::back_inserter(covered_parts));
                std::move(covered_outdated_parts.begin(), covered_outdated_parts.end(), std::back_inserter(covered_parts));

                MergeTreeTransaction::addNewPartAndRemoveCovered(data.shared_from_this(), part, covered_parts, txn);
            }
        }

        MergeTreeData::WriteAheadLogPtr wal;
        auto get_inited_wal = [&] ()
        {
            if (!wal)
                wal = data.getWriteAheadLog();
            return wal;
        };

        if (settings->in_memory_parts_enable_wal)
            for (const auto & part : precommitted_parts)
                if (auto part_in_memory = asInMemoryPart(part))
                    get_inited_wal()->addPart(part_in_memory);

        NOEXCEPT_SCOPE({
            auto current_time = time(nullptr);

            size_t add_bytes = 0;
            size_t add_rows = 0;
            size_t add_parts = 0;

            size_t reduce_bytes = 0;
            size_t reduce_rows = 0;
            size_t reduce_parts = 0;

            for (const auto & part : precommitted_parts)
            {
                DataPartPtr covering_part;
                DataPartsVector covered_parts = data.getActivePartsToReplace(part->info, part->name, covering_part, *owing_parts_lock);
                if (covering_part)
                {
                    /// It's totally fine for zero-level parts, because of possible race condition between ReplicatedMergeTreeSink and
                    /// background queue execution (new part is added to ZK before this function is called,
                    /// so other replica may produce covering part and replication queue may download covering part).
                    if (part->info.level)
                        LOG_WARNING(data.log, "Tried to commit obsolete part {} covered by {}", part->name, covering_part->getNameWithState());
                    else
                        LOG_INFO(data.log, "Tried to commit obsolete part {} covered by {}", part->name, covering_part->getNameWithState());

                    part->remove_time.store(0, std::memory_order_relaxed); /// The part will be removed without waiting for old_parts_lifetime seconds.
                    data.modifyPartState(part, DataPartState::Outdated);
                }
                else
                {
                    if (!txn)
                        MergeTreeTransaction::addNewPartAndRemoveCovered(data.shared_from_this(), part, covered_parts, NO_TRANSACTION_RAW);

                    total_covered_parts.insert(total_covered_parts.end(), covered_parts.begin(), covered_parts.end());
                    for (const auto & covered_part : covered_parts)
                    {
                        covered_part->remove_time.store(current_time, std::memory_order_relaxed);

                        reduce_bytes += covered_part->getBytesOnDisk();
                        reduce_rows += covered_part->rows_count;

                        data.modifyPartState(covered_part, DataPartState::Outdated);
                        data.removePartContributionToColumnAndSecondaryIndexSizes(covered_part);

                        if (settings->in_memory_parts_enable_wal)
                            if (isInMemoryPart(covered_part))
                                get_inited_wal()->dropPart(covered_part->name);
                    }

                    reduce_parts += covered_parts.size();

                    add_bytes += part->getBytesOnDisk();
                    add_rows += part->rows_count;
                    ++add_parts;

                    data.modifyPartState(part, DataPartState::Active);
                    data.addPartContributionToColumnAndSecondaryIndexSizes(part);
                }
            }

            if (reduce_parts == 0)
            {
                for (const auto & part : precommitted_parts)
                    data.updateObjectColumns(part, parts_lock);
            }
            else
                data.resetObjectColumnsFromActiveParts(parts_lock);

            ssize_t diff_bytes = add_bytes - reduce_bytes;
            ssize_t diff_rows = add_rows - reduce_rows;
            ssize_t diff_parts  = add_parts - reduce_parts;
            data.increaseDataVolume(diff_bytes, diff_rows, diff_parts);
        });
    }

    clear();

    return total_covered_parts;
}

bool MergeTreeData::isPrimaryOrMinMaxKeyColumnPossiblyWrappedInFunctions(
    const ASTPtr & node, const StorageMetadataPtr & metadata_snapshot) const
{
    const String column_name = node->getColumnName();

    for (const auto & name : metadata_snapshot->getPrimaryKeyColumns())
        if (column_name == name)
            return true;

    for (const auto & name : getMinMaxColumnsNames(metadata_snapshot->getPartitionKey()))
        if (column_name == name)
            return true;

    if (const auto * func = node->as<ASTFunction>())
        if (func->arguments->children.size() == 1)
            return isPrimaryOrMinMaxKeyColumnPossiblyWrappedInFunctions(func->arguments->children.front(), metadata_snapshot);

    return false;
}

bool MergeTreeData::mayBenefitFromIndexForIn(
    const ASTPtr & left_in_operand, ContextPtr query_context, const StorageMetadataPtr & metadata_snapshot) const
{
    /// Make sure that the left side of the IN operator contain part of the key.
    /// If there is a tuple on the left side of the IN operator, at least one item of the tuple
    /// must be part of the key (probably wrapped by a chain of some acceptable functions).
    const auto * left_in_operand_tuple = left_in_operand->as<ASTFunction>();
    const auto & index_factory = MergeTreeIndexFactory::instance();
    const auto & query_settings = query_context->getSettingsRef();

    auto check_for_one_argument = [&](const auto & ast)
    {
        if (isPrimaryOrMinMaxKeyColumnPossiblyWrappedInFunctions(ast, metadata_snapshot))
            return true;

        if (query_settings.use_skip_indexes)
        {
            for (const auto & index : metadata_snapshot->getSecondaryIndices())
                if (index_factory.get(index)->mayBenefitFromIndexForIn(ast))
                    return true;
        }

        if (query_settings.allow_experimental_projection_optimization)
        {
            for (const auto & projection : metadata_snapshot->getProjections())
                if (projection.isPrimaryKeyColumnPossiblyWrappedInFunctions(ast))
                    return true;
        }

        return false;
    };

    if (left_in_operand_tuple && left_in_operand_tuple->name == "tuple")
    {
        for (const auto & item : left_in_operand_tuple->arguments->children)
            if (check_for_one_argument(item))
                return true;

        /// The tuple itself may be part of the primary key
        /// or skip index, so check that as a last resort.
    }

    return check_for_one_argument(left_in_operand);
}

using PartitionIdToMaxBlock = std::unordered_map<String, Int64>;

static void selectBestProjection(
    const MergeTreeDataSelectExecutor & reader,
    const StorageSnapshotPtr & storage_snapshot,
    const SelectQueryInfo & query_info,
    const ActionDAGNodes & added_filter_nodes,
    const Names & required_columns,
    ProjectionCandidate & candidate,
    ContextPtr query_context,
    std::shared_ptr<PartitionIdToMaxBlock> max_added_blocks,
    const Settings & settings,
    const MergeTreeData::DataPartsVector & parts,
    ProjectionCandidate *& selected_candidate,
    size_t & min_sum_marks)
{
    MergeTreeData::DataPartsVector projection_parts;
    MergeTreeData::DataPartsVector normal_parts;
    for (const auto & part : parts)
    {
        const auto & projections = part->getProjectionParts();
        auto it = projections.find(candidate.desc->name);
        if (it != projections.end())
            projection_parts.push_back(it->second);
        else
            normal_parts.push_back(part);
    }

    if (projection_parts.empty())
        return;

    auto projection_result_ptr = reader.estimateNumMarksToRead(
        projection_parts,
        candidate.prewhere_info,
        candidate.required_columns,
        storage_snapshot->metadata,
        candidate.desc->metadata,
        query_info,
        added_filter_nodes,
        query_context,
        settings.max_threads,
        max_added_blocks);

    if (projection_result_ptr->error())
        return;

    auto sum_marks = projection_result_ptr->marks();
    if (normal_parts.empty())
    {
        // All parts are projection parts which allows us to use in_order_optimization.
        // TODO It might be better to use a complete projection even with more marks to read.
        candidate.complete = true;
    }
    else
    {
        auto normal_result_ptr = reader.estimateNumMarksToRead(
            normal_parts,
            query_info.prewhere_info,
            required_columns,
            storage_snapshot->metadata,
            storage_snapshot->metadata,
            query_info, // TODO syntax_analysis_result set in index
            added_filter_nodes,
            query_context,
            settings.max_threads,
            max_added_blocks);

        if (normal_result_ptr->error())
            return;

        if (normal_result_ptr->marks() == 0)
            candidate.complete = true;
        else
        {
            sum_marks += normal_result_ptr->marks();
            candidate.merge_tree_normal_select_result_ptr = normal_result_ptr;
        }
    }
    candidate.merge_tree_projection_select_result_ptr = projection_result_ptr;

    // We choose the projection with least sum_marks to read.
    if (sum_marks < min_sum_marks)
    {
        selected_candidate = &candidate;
        min_sum_marks = sum_marks;
    }
}


Block MergeTreeData::getMinMaxCountProjectionBlock(
    const StorageMetadataPtr & metadata_snapshot,
    const Names & required_columns,
    bool has_filter,
    const SelectQueryInfo & query_info,
    const DataPartsVector & parts,
    DataPartsVector & normal_parts,
    const PartitionIdToMaxBlock * max_block_numbers_to_read,
    ContextPtr query_context) const
{
    if (!metadata_snapshot->minmax_count_projection)
        throw Exception(ErrorCodes::LOGICAL_ERROR,
                        "Cannot find the definition of minmax_count projection but it's used in current query. "
                        "It's a bug");

    auto block = metadata_snapshot->minmax_count_projection->sample_block.cloneEmpty();
    bool need_primary_key_max_column = false;
    const auto & primary_key_max_column_name = metadata_snapshot->minmax_count_projection->primary_key_max_column_name;
    NameSet required_columns_set(required_columns.begin(), required_columns.end());

    if (required_columns_set.contains("_partition_value") && !typeid_cast<const DataTypeTuple *>(getPartitionValueType().get()))
    {
        throw Exception(
            ErrorCodes::NO_SUCH_COLUMN_IN_TABLE,
            "Missing column `_partition_value` because there is no partition column in table {}",
            getStorageID().getTableName());
    }

    if (!primary_key_max_column_name.empty())
        need_primary_key_max_column = required_columns_set.contains(primary_key_max_column_name);

    auto partition_minmax_count_columns = block.mutateColumns();
    auto partition_minmax_count_column_names = block.getNames();
    auto insert = [](ColumnAggregateFunction & column, const Field & value)
    {
        auto func = column.getAggregateFunction();
        Arena & arena = column.createOrGetArena();
        size_t size_of_state = func->sizeOfData();
        size_t align_of_state = func->alignOfData();
        auto * place = arena.alignedAlloc(size_of_state, align_of_state);
        func->create(place);
        if (const AggregateFunctionCount * agg_count = typeid_cast<const AggregateFunctionCount *>(func.get()))
            agg_count->set(place, value.get<UInt64>());
        else
        {
            auto value_column = func->getArgumentTypes().front()->createColumnConst(1, value)->convertToFullColumnIfConst();
            const auto * value_column_ptr = value_column.get();
            func->add(place, &value_column_ptr, 0, &arena);
        }
        column.insertFrom(place);
    };

    Block virtual_columns_block;
    auto virtual_block = getSampleBlockWithVirtualColumns();
    bool has_virtual_column = std::any_of(required_columns.begin(), required_columns.end(), [&](const auto & name) { return virtual_block.has(name); });
    if (has_virtual_column || has_filter)
    {
        virtual_columns_block = getBlockWithVirtualPartColumns(parts, false /* one_part */, true /* ignore_empty */);
        if (virtual_columns_block.rows() == 0)
            return {};
    }

    size_t rows = parts.size();
    ColumnPtr part_name_column;
    std::optional<PartitionPruner> partition_pruner;
    std::optional<KeyCondition> minmax_idx_condition;
    DataTypes minmax_columns_types;
    if (has_filter)
    {
        if (metadata_snapshot->hasPartitionKey())
        {
            const auto & partition_key = metadata_snapshot->getPartitionKey();
            auto minmax_columns_names = getMinMaxColumnsNames(partition_key);
            minmax_columns_types = getMinMaxColumnsTypes(partition_key);

            minmax_idx_condition.emplace(
                query_info, query_context, minmax_columns_names,
                getMinMaxExpr(partition_key, ExpressionActionsSettings::fromContext(query_context)));
            partition_pruner.emplace(metadata_snapshot, query_info, query_context, false /* strict */);
        }

        // Generate valid expressions for filtering
        ASTPtr expression_ast;
        VirtualColumnUtils::prepareFilterBlockWithQuery(query_info.query, query_context, virtual_columns_block, expression_ast);
        if (expression_ast)
            VirtualColumnUtils::filterBlockWithQuery(query_info.query, virtual_columns_block, query_context, expression_ast);

        rows = virtual_columns_block.rows();
        part_name_column = virtual_columns_block.getByName("_part").column;
    }

    auto filter_column = ColumnUInt8::create();
    auto & filter_column_data = filter_column->getData();

    DataPartsVector real_parts;
    real_parts.reserve(rows);
    for (size_t row = 0, part_idx = 0; row < rows; ++row, ++part_idx)
    {
        if (part_name_column)
        {
            while (parts[part_idx]->name != part_name_column->getDataAt(row))
                ++part_idx;
        }

        const auto & part = parts[part_idx];

        if (part->isEmpty())
            continue;

        if (!part->minmax_idx->initialized)
            throw Exception(ErrorCodes::LOGICAL_ERROR, "Found a non-empty part with uninitialized minmax_idx. It's a bug");

        filter_column_data.emplace_back();

        if (max_block_numbers_to_read)
        {
            auto blocks_iterator = max_block_numbers_to_read->find(part->info.partition_id);
            if (blocks_iterator == max_block_numbers_to_read->end() || part->info.max_block > blocks_iterator->second)
                continue;
        }

        if (minmax_idx_condition
            && !minmax_idx_condition->checkInHyperrectangle(part->minmax_idx->hyperrectangle, minmax_columns_types).can_be_true)
            continue;

        if (partition_pruner)
        {
            if (partition_pruner->canBePruned(*part))
                continue;
        }

        if (need_primary_key_max_column && !part->index_granularity.hasFinalMark())
        {
            normal_parts.push_back(part);
            continue;
        }

        real_parts.push_back(part);
        filter_column_data.back() = 1;
    }

    if (real_parts.empty())
        return {};

    FilterDescription filter(*filter_column);
    for (size_t i = 0; i < virtual_columns_block.columns(); ++i)
    {
        ColumnPtr & column = virtual_columns_block.safeGetByPosition(i).column;
        column = column->filter(*filter.data, -1);
    }

    size_t pos = 0;
    for (size_t i : metadata_snapshot->minmax_count_projection->partition_value_indices)
    {
        if (required_columns_set.contains(partition_minmax_count_column_names[pos]))
            for (const auto & part : real_parts)
                partition_minmax_count_columns[pos]->insert(part->partition.value[i]);
        ++pos;
    }

    size_t minmax_idx_size = real_parts.front()->minmax_idx->hyperrectangle.size();
    for (size_t i = 0; i < minmax_idx_size; ++i)
    {
        if (required_columns_set.contains(partition_minmax_count_column_names[pos]))
        {
            for (const auto & part : real_parts)
            {
                const auto & range = part->minmax_idx->hyperrectangle[i];
                auto & min_column = assert_cast<ColumnAggregateFunction &>(*partition_minmax_count_columns[pos]);
                insert(min_column, range.left);
            }
        }
        ++pos;

        if (required_columns_set.contains(partition_minmax_count_column_names[pos]))
        {
            for (const auto & part : real_parts)
            {
                const auto & range = part->minmax_idx->hyperrectangle[i];
                auto & max_column = assert_cast<ColumnAggregateFunction &>(*partition_minmax_count_columns[pos]);
                insert(max_column, range.right);
            }
        }
        ++pos;
    }

    if (!primary_key_max_column_name.empty())
    {
        if (required_columns_set.contains(partition_minmax_count_column_names[pos]))
        {
            for (const auto & part : real_parts)
            {
                const auto & primary_key_column = *part->index[0];
                auto & min_column = assert_cast<ColumnAggregateFunction &>(*partition_minmax_count_columns[pos]);
                insert(min_column, primary_key_column[0]);
            }
        }
        ++pos;

        if (required_columns_set.contains(partition_minmax_count_column_names[pos]))
        {
            for (const auto & part : real_parts)
            {
                const auto & primary_key_column = *part->index[0];
                auto & max_column = assert_cast<ColumnAggregateFunction &>(*partition_minmax_count_columns[pos]);
                insert(max_column, primary_key_column[primary_key_column.size() - 1]);
            }
        }
        ++pos;
    }

    bool has_count
        = std::any_of(required_columns.begin(), required_columns.end(), [&](const auto & name) { return startsWith(name, "count"); });
    if (has_count)
    {
        for (const auto & part : real_parts)
        {
            auto & column = assert_cast<ColumnAggregateFunction &>(*partition_minmax_count_columns.back());
            insert(column, part->rows_count);
        }
    }

    block.setColumns(std::move(partition_minmax_count_columns));

    Block res;
    for (const auto & name : required_columns)
    {
        if (virtual_columns_block.has(name))
            res.insert(virtual_columns_block.getByName(name));
        else if (block.has(name))
            res.insert(block.getByName(name));
        else if (startsWith(name, "count")) // special case to match count(...) variants
        {
            const auto & column = block.getByName("count()");
            res.insert({column.column, column.type, name});
        }
        else
            throw Exception(
                ErrorCodes::LOGICAL_ERROR,
                "Cannot find column {} in minmax_count projection but query analysis still selects this projection. It's a bug",
                name);
    }
    return res;
}


std::optional<ProjectionCandidate> MergeTreeData::getQueryProcessingStageWithAggregateProjection(
    ContextPtr query_context, const StorageSnapshotPtr & storage_snapshot, SelectQueryInfo & query_info) const
{
    const auto & metadata_snapshot = storage_snapshot->metadata;
    const auto & settings = query_context->getSettingsRef();

    if (settings.query_plan_optimize_projection)
        return std::nullopt;

    /// TODO: Analyzer syntax analyzer result
    if (!query_info.syntax_analyzer_result)
        return std::nullopt;

    if (!settings.allow_experimental_projection_optimization || query_info.ignore_projections || query_info.is_projection_query
        || settings.aggregate_functions_null_for_empty /* projections don't work correctly with this setting */)
        return std::nullopt;

    // Currently projections don't support parallel replicas reading yet.
    if (settings.parallel_replicas_count > 1 || settings.max_parallel_replicas > 1)
        return std::nullopt;

    /// Cannot use projections in case of additional filter.
    if (query_info.additional_filter_ast)
        return std::nullopt;

    auto query_ptr = query_info.query;
    auto original_query_ptr = query_info.original_query;

    auto * select_query = query_ptr->as<ASTSelectQuery>();
    auto * original_select_query = original_query_ptr->as<ASTSelectQuery>();

    if (!original_select_query || !select_query)
        return std::nullopt;

    // Currently projections don't support final yet.
    if (select_query->final() || original_select_query->final())
        return std::nullopt;

    // Currently projections don't support sample yet.
    if (original_select_query->sampleSize())
        return std::nullopt;

    // Currently projection don't support deduplication when moving parts between shards.
    if (settings.allow_experimental_query_deduplication)
        return std::nullopt;

    // Currently projections don't support ARRAY JOIN yet.
    if (original_select_query->arrayJoinExpressionList().first)
        return std::nullopt;

    // In order to properly analyze joins, aliases should be recognized. However, aliases get lost during projection analysis.
    // Let's disable projection if there are any JOIN clauses.
    // TODO: We need a better identifier resolution mechanism for projection analysis.
    if (original_select_query->hasJoin())
        return std::nullopt;

    // INTERPOLATE expressions may include aliases, so aliases should be preserved
    if (original_select_query->interpolate() && !original_select_query->interpolate()->children.empty())
        return std::nullopt;

    // Projections don't support grouping sets yet.
    if (original_select_query->group_by_with_grouping_sets
        || original_select_query->group_by_with_totals
        || original_select_query->group_by_with_rollup
        || original_select_query->group_by_with_cube)
        return std::nullopt;

    auto query_options = SelectQueryOptions(
        QueryProcessingStage::WithMergeableState,
        /* depth */ 1,
        /* is_subquery_= */ true
        ).ignoreProjections().ignoreAlias();

    InterpreterSelectQuery select(
        original_query_ptr,
        query_context,
        query_options,
        query_info.prepared_sets);

    const auto & analysis_result = select.getAnalysisResult();

    query_info.prepared_sets = select.getQueryAnalyzer()->getPreparedSets();

    const auto & before_where = analysis_result.before_where;
    const auto & where_column_name = analysis_result.where_column_name;

    /// For PK analysis
    ActionDAGNodes added_filter_nodes;
    if (auto additional_filter_info = select.getAdditionalQueryInfo())
        added_filter_nodes.nodes.push_back(&additional_filter_info->actions->findInOutputs(additional_filter_info->column_name));

    if (before_where)
        added_filter_nodes.nodes.push_back(&before_where->findInOutputs(where_column_name));

    bool can_use_aggregate_projection = true;
    /// If the first stage of the query pipeline is more complex than Aggregating - Expression - Filter - ReadFromStorage,
    /// we cannot use aggregate projection.
    if (analysis_result.join != nullptr || analysis_result.array_join != nullptr)
        can_use_aggregate_projection = false;

    /// Check if all needed columns can be provided by some aggregate projection. Here we also try
    /// to find expression matches. For example, suppose an aggregate projection contains a column
    /// named sum(x) and the given query also has an expression called sum(x), it's a match. This is
    /// why we need to ignore all aliases during projection creation and the above query planning.
    /// It's also worth noting that, sqrt(sum(x)) will also work because we can treat sum(x) as a
    /// required column.

    /// The ownership of ProjectionDescription is hold in metadata_snapshot which lives along with
    /// InterpreterSelect, thus we can store the raw pointer here.
    std::vector<ProjectionCandidate> candidates;
    NameSet keys;
    std::unordered_map<std::string_view, size_t> key_name_pos_map;
    size_t pos = 0;
    for (const auto & desc : select.getQueryAnalyzer()->aggregationKeys())
    {
        keys.insert(desc.name);
        key_name_pos_map.insert({desc.name, pos++});
    }
    auto actions_settings = ExpressionActionsSettings::fromSettings(settings, CompileExpressions::yes);

    // All required columns should be provided by either current projection or previous actions
    // Let's traverse backward to finish the check.
    // TODO what if there is a column with name sum(x) and an aggregate sum(x)?
    auto rewrite_before_where =
        [&](ProjectionCandidate & candidate, const ProjectionDescription & projection,
            NameSet & required_columns, const Block & source_block, const Block & aggregates)
    {
        if (analysis_result.before_where)
        {
            candidate.where_column_name = analysis_result.where_column_name;
            candidate.remove_where_filter = !required_columns.contains(analysis_result.where_column_name);
            candidate.before_where = analysis_result.before_where->clone();

            auto new_required_columns = candidate.before_where->foldActionsByProjection(
                required_columns,
                projection.sample_block_for_keys,
                candidate.where_column_name);
            if (new_required_columns.empty() && !required_columns.empty())
                return false;
            required_columns = std::move(new_required_columns);
            candidate.before_where->addAggregatesViaProjection(aggregates);
        }

        if (analysis_result.prewhere_info)
        {
            candidate.prewhere_info = analysis_result.prewhere_info->clone();

            auto prewhere_actions = candidate.prewhere_info->prewhere_actions->clone();
            auto prewhere_required_columns = required_columns;
            // required_columns should not contain columns generated by prewhere
            for (const auto & column : prewhere_actions->getResultColumns())
                required_columns.erase(column.name);

            {
                // prewhere_action should not add missing keys.
                auto new_prewhere_required_columns = prewhere_actions->foldActionsByProjection(
                        prewhere_required_columns, projection.sample_block_for_keys, candidate.prewhere_info->prewhere_column_name, false);
                if (new_prewhere_required_columns.empty() && !prewhere_required_columns.empty())
                    return false;
                prewhere_required_columns = std::move(new_prewhere_required_columns);
                candidate.prewhere_info->prewhere_actions = prewhere_actions;
            }

            if (candidate.prewhere_info->row_level_filter)
            {
                auto row_level_filter_actions = candidate.prewhere_info->row_level_filter->clone();
                // row_level_filter_action should not add missing keys.
                auto new_prewhere_required_columns = row_level_filter_actions->foldActionsByProjection(
                    prewhere_required_columns, projection.sample_block_for_keys, candidate.prewhere_info->row_level_column_name, false);
                if (new_prewhere_required_columns.empty() && !prewhere_required_columns.empty())
                    return false;
                prewhere_required_columns = std::move(new_prewhere_required_columns);
                candidate.prewhere_info->row_level_filter = row_level_filter_actions;
            }

            required_columns.insert(prewhere_required_columns.begin(), prewhere_required_columns.end());
        }

        bool match = true;
        for (const auto & column : required_columns)
        {
            /// There are still missing columns, fail to match
            if (!source_block.has(column))
            {
                match = false;
                break;
            }
        }
        return match;
    };

    auto virtual_block = getSampleBlockWithVirtualColumns();
    auto add_projection_candidate = [&](const ProjectionDescription & projection, bool minmax_count_projection = false)
    {
        ProjectionCandidate candidate{};
        candidate.desc = &projection;
        candidate.context = select.getContext();

        auto sample_block = projection.sample_block;
        auto sample_block_for_keys = projection.sample_block_for_keys;
        for (const auto & column : virtual_block)
        {
            sample_block.insertUnique(column);
            sample_block_for_keys.insertUnique(column);
        }

        // If optimize_aggregation_in_order = true, we need additional information to transform the projection's pipeline.
        auto attach_aggregation_in_order_info = [&]()
        {
            for (const auto & desc : select.getQueryAnalyzer()->aggregationKeys())
            {
                const String & key = desc.name;
                auto actions_dag = analysis_result.before_aggregation->clone();
                actions_dag->foldActionsByProjection({key}, sample_block_for_keys);
                candidate.group_by_elements_actions.emplace_back(std::make_shared<ExpressionActions>(actions_dag, actions_settings));
                candidate.group_by_elements_order_descr.emplace_back(key, 1, 1);
            }
        };

        if (projection.type == ProjectionDescription::Type::Aggregate && analysis_result.need_aggregate && can_use_aggregate_projection)
        {
            Block aggregates;
            // Let's first check if all aggregates are provided by current projection
            for (const auto & aggregate : select.getQueryAnalyzer()->aggregates())
            {
                if (const auto * column = sample_block.findByName(aggregate.column_name))
                {
                    aggregates.insert(*column);
                    continue;
                }

                // We can treat every count_not_null_column as count() when selecting minmax_count_projection
                if (minmax_count_projection && dynamic_cast<const AggregateFunctionCount *>(aggregate.function.get()))
                {
                    const auto * count_column = sample_block.findByName("count()");
                    if (!count_column)
                        throw Exception(
                            ErrorCodes::LOGICAL_ERROR, "`count()` column is missing when minmax_count_projection == true. It is a bug");
                    aggregates.insert({count_column->column, count_column->type, aggregate.column_name});
                    continue;
                }

                // No match
                return;
            }

            // Check if all aggregation keys can be either provided by some action, or by current
            // projection directly. Reshape the `before_aggregation` action DAG so that it only
            // needs to provide aggregation keys, and the DAG of certain child might be substituted
            // by some keys in projection.
            candidate.before_aggregation = analysis_result.before_aggregation->clone();
            auto required_columns = candidate.before_aggregation->foldActionsByProjection(keys, sample_block_for_keys);

            // TODO Let's find out the exact required_columns for keys.
            if (required_columns.empty() && (!keys.empty() && !candidate.before_aggregation->getRequiredColumns().empty()))
                return;

            if (analysis_result.optimize_aggregation_in_order)
                attach_aggregation_in_order_info();

            // Reorder aggregation keys and attach aggregates
            candidate.before_aggregation->reorderAggregationKeysForProjection(key_name_pos_map);
            candidate.before_aggregation->addAggregatesViaProjection(aggregates);

            if (rewrite_before_where(candidate, projection, required_columns, sample_block_for_keys, aggregates))
            {
                candidate.required_columns = {required_columns.begin(), required_columns.end()};
                for (const auto & aggregate : aggregates)
                    candidate.required_columns.push_back(aggregate.name);
                candidates.push_back(std::move(candidate));
            }
        }
        else if (projection.type == ProjectionDescription::Type::Normal)
        {
            if (analysis_result.before_aggregation && analysis_result.optimize_aggregation_in_order)
                attach_aggregation_in_order_info();

            if (analysis_result.hasWhere() || analysis_result.hasPrewhere())
            {
                const auto & actions
                    = analysis_result.before_aggregation ? analysis_result.before_aggregation : analysis_result.before_order_by;
                NameSet required_columns;
                for (const auto & column : actions->getRequiredColumns())
                    required_columns.insert(column.name);

                if (rewrite_before_where(candidate, projection, required_columns, sample_block, {}))
                {
                    candidate.required_columns = {required_columns.begin(), required_columns.end()};
                    candidates.push_back(std::move(candidate));
                }
            }
        }
    };

    ProjectionCandidate * selected_candidate = nullptr;
    size_t min_sum_marks = std::numeric_limits<size_t>::max();
    if (metadata_snapshot->minmax_count_projection && !has_lightweight_delete_parts.load(std::memory_order_relaxed)) /// Disable ReadFromStorage for parts with lightweight.
        add_projection_candidate(*metadata_snapshot->minmax_count_projection, true);
    std::optional<ProjectionCandidate> minmax_count_projection_candidate;
    if (!candidates.empty())
    {
        minmax_count_projection_candidate.emplace(std::move(candidates.front()));
        candidates.clear();
    }
    MergeTreeDataSelectExecutor reader(*this);
    std::shared_ptr<PartitionIdToMaxBlock> max_added_blocks;
    if (settings.select_sequential_consistency)
    {
        if (const StorageReplicatedMergeTree * replicated = dynamic_cast<const StorageReplicatedMergeTree *>(this))
            max_added_blocks = std::make_shared<PartitionIdToMaxBlock>(replicated->getMaxAddedBlocks());
    }

    const auto & snapshot_data = assert_cast<const MergeTreeData::SnapshotData &>(*storage_snapshot->data);
    const auto & parts = snapshot_data.parts;

    auto prepare_min_max_count_projection = [&]()
    {
        DataPartsVector normal_parts;
        query_info.minmax_count_projection_block = getMinMaxCountProjectionBlock(
            metadata_snapshot,
            minmax_count_projection_candidate->required_columns,
            !query_info.filter_asts.empty() || analysis_result.prewhere_info || analysis_result.before_where,
            query_info,
            parts,
            normal_parts,
            max_added_blocks.get(),
            query_context);

        // minmax_count_projection should not be used when there is no data to process.
        if (!query_info.minmax_count_projection_block)
            return;

        if (minmax_count_projection_candidate->prewhere_info)
        {
            const auto & prewhere_info = minmax_count_projection_candidate->prewhere_info;

            if (prewhere_info->row_level_filter)
            {
                ExpressionActions(prewhere_info->row_level_filter, actions_settings).execute(query_info.minmax_count_projection_block);
                query_info.minmax_count_projection_block.erase(prewhere_info->row_level_column_name);
            }

            if (prewhere_info->prewhere_actions)
                ExpressionActions(prewhere_info->prewhere_actions, actions_settings).execute(query_info.minmax_count_projection_block);

            if (prewhere_info->remove_prewhere_column)
                query_info.minmax_count_projection_block.erase(prewhere_info->prewhere_column_name);
        }

        if (normal_parts.empty())
        {
            selected_candidate = &*minmax_count_projection_candidate;
            selected_candidate->complete = true;
            min_sum_marks = query_info.minmax_count_projection_block.rows();
        }
        else if (normal_parts.size() < parts.size())
        {
            auto normal_result_ptr = reader.estimateNumMarksToRead(
                normal_parts,
                query_info.prewhere_info,
                analysis_result.required_columns,
                metadata_snapshot,
                metadata_snapshot,
                query_info,
                added_filter_nodes,
                query_context,
                settings.max_threads,
                max_added_blocks);

            if (!normal_result_ptr->error())
            {
                selected_candidate = &*minmax_count_projection_candidate;
                selected_candidate->merge_tree_normal_select_result_ptr = normal_result_ptr;
                min_sum_marks = query_info.minmax_count_projection_block.rows() + normal_result_ptr->marks();
            }
        }
    };

    // If minmax_count_projection is a valid candidate, prepare it and check its completeness.
    if (minmax_count_projection_candidate)
        prepare_min_max_count_projection();

    // We cannot find a complete match of minmax_count_projection, add more projections to check.
    if (!selected_candidate || !selected_candidate->complete)
        for (const auto & projection : metadata_snapshot->projections)
            add_projection_candidate(projection);

    // Let's select the best projection to execute the query.
    if (!candidates.empty())
    {
        query_info.merge_tree_select_result_ptr = reader.estimateNumMarksToRead(
            parts,
            query_info.prewhere_info,
            analysis_result.required_columns,
            metadata_snapshot,
            metadata_snapshot,
            query_info,
            added_filter_nodes,
            query_context,
            settings.max_threads,
            max_added_blocks);

        if (!query_info.merge_tree_select_result_ptr->error())
        {
            // Add 1 to base sum_marks so that we prefer projections even when they have equal number of marks to read.
            // NOTE: It is not clear if we need it. E.g. projections do not support skip index for now.
            auto sum_marks = query_info.merge_tree_select_result_ptr->marks() + 1;
            if (sum_marks < min_sum_marks)
            {
                selected_candidate = nullptr;
                min_sum_marks = sum_marks;
            }
        }

        /// Favor aggregate projections
        for (auto & candidate : candidates)
        {
            if (candidate.desc->type == ProjectionDescription::Type::Aggregate)
            {
                selectBestProjection(
                    reader,
                    storage_snapshot,
                    query_info,
                    added_filter_nodes,
                    analysis_result.required_columns,
                    candidate,
                    query_context,
                    max_added_blocks,
                    settings,
                    parts,
                    selected_candidate,
                    min_sum_marks);
            }
        }

        /// Select the best normal projection.
        for (auto & candidate : candidates)
        {
            if (candidate.desc->type == ProjectionDescription::Type::Normal)
            {
                selectBestProjection(
                    reader,
                    storage_snapshot,
                    query_info,
                    added_filter_nodes,
                    analysis_result.required_columns,
                    candidate,
                    query_context,
                    max_added_blocks,
                    settings,
                    parts,
                    selected_candidate,
                    min_sum_marks);
            }
        }
    }

    if (!selected_candidate)
        return std::nullopt;
    else if (min_sum_marks == 0)
    {
        /// If selected_projection indicated an empty result set. Remember it in query_info but
        /// don't use projection to run the query, because projection pipeline with empty result
        /// set will not work correctly with empty_result_for_aggregation_by_empty_set.
        query_info.merge_tree_empty_result = true;
        return std::nullopt;
    }

    if (selected_candidate->desc->type == ProjectionDescription::Type::Aggregate)
    {
        selected_candidate->aggregation_keys = select.getQueryAnalyzer()->aggregationKeys();
        selected_candidate->aggregate_descriptions = select.getQueryAnalyzer()->aggregates();
    }

    return *selected_candidate;
}


QueryProcessingStage::Enum MergeTreeData::getQueryProcessingStage(
    ContextPtr query_context,
    QueryProcessingStage::Enum to_stage,
    const StorageSnapshotPtr & storage_snapshot,
    SelectQueryInfo & query_info) const
{
    if (query_context->getClientInfo().collaborate_with_initiator)
        return QueryProcessingStage::Enum::FetchColumns;

    if (query_context->canUseParallelReplicasOnInitiator()
        && to_stage >= QueryProcessingStage::WithMergeableState)
        return QueryProcessingStage::Enum::WithMergeableState;

    if (to_stage >= QueryProcessingStage::Enum::WithMergeableState)
    {
        if (auto projection = getQueryProcessingStageWithAggregateProjection(query_context, storage_snapshot, query_info))
        {
            query_info.projection = std::move(projection);
            if (query_info.projection->desc->type == ProjectionDescription::Type::Aggregate)
                return QueryProcessingStage::Enum::WithMergeableState;
        }
        else
            query_info.projection = std::nullopt;
    }

    return QueryProcessingStage::Enum::FetchColumns;
}


MergeTreeData & MergeTreeData::checkStructureAndGetMergeTreeData(IStorage & source_table, const StorageMetadataPtr & src_snapshot, const StorageMetadataPtr & my_snapshot) const
{
    MergeTreeData * src_data = dynamic_cast<MergeTreeData *>(&source_table);
    if (!src_data)
        throw Exception(ErrorCodes::NOT_IMPLEMENTED,
                        "Table {} supports attachPartitionFrom only for MergeTree family of table engines. Got {}",
                        source_table.getStorageID().getNameForLogs(), source_table.getName());

    if (my_snapshot->getColumns().getAllPhysical().sizeOfDifference(src_snapshot->getColumns().getAllPhysical()))
        throw Exception(ErrorCodes::INCOMPATIBLE_COLUMNS, "Tables have different structure");

    auto query_to_string = [] (const ASTPtr & ast)
    {
        return ast ? queryToString(ast) : "";
    };

    if (query_to_string(my_snapshot->getSortingKeyAST()) != query_to_string(src_snapshot->getSortingKeyAST()))
        throw Exception(ErrorCodes::BAD_ARGUMENTS, "Tables have different ordering");

    if (query_to_string(my_snapshot->getPartitionKeyAST()) != query_to_string(src_snapshot->getPartitionKeyAST()))
        throw Exception(ErrorCodes::BAD_ARGUMENTS, "Tables have different partition key");

    if (format_version != src_data->format_version)
        throw Exception(ErrorCodes::BAD_ARGUMENTS, "Tables have different format_version");

    if (query_to_string(my_snapshot->getPrimaryKeyAST()) != query_to_string(src_snapshot->getPrimaryKeyAST()))
        throw Exception(ErrorCodes::BAD_ARGUMENTS, "Tables have different primary key");

    return *src_data;
}

MergeTreeData & MergeTreeData::checkStructureAndGetMergeTreeData(
    const StoragePtr & source_table, const StorageMetadataPtr & src_snapshot, const StorageMetadataPtr & my_snapshot) const
{
    return checkStructureAndGetMergeTreeData(*source_table, src_snapshot, my_snapshot);
}

std::pair<MergeTreeData::MutableDataPartPtr, scope_guard> MergeTreeData::cloneAndLoadDataPartOnSameDisk(
    const MergeTreeData::DataPartPtr & src_part,
    const String & tmp_part_prefix,
    const MergeTreePartInfo & dst_part_info,
    const StorageMetadataPtr & metadata_snapshot,
    const MergeTreeTransactionPtr & txn,
    HardlinkedFiles * hardlinked_files,
    bool copy_instead_of_hardlink,
    const NameSet & files_to_copy_instead_of_hardlinks)
{
    /// Check that the storage policy contains the disk where the src_part is located.
    bool does_storage_policy_allow_same_disk = false;
    for (const DiskPtr & disk : getStoragePolicy()->getDisks())
    {
        if (disk->getName() == src_part->getDataPartStorage().getDiskName())
        {
            does_storage_policy_allow_same_disk = true;
            break;
        }
    }
    if (!does_storage_policy_allow_same_disk)
        throw Exception(
            ErrorCodes::BAD_ARGUMENTS,
            "Could not clone and load part {} because disk does not belong to storage policy",
            quoteString(src_part->getDataPartStorage().getFullPath()));

    String dst_part_name = src_part->getNewName(dst_part_info);
    String tmp_dst_part_name = tmp_part_prefix + dst_part_name;
    auto temporary_directory_lock = getTemporaryPartDirectoryHolder(tmp_dst_part_name);

    /// Why it is needed if we only hardlink files?
    auto reservation = src_part->getDataPartStorage().reserve(src_part->getBytesOnDisk());
    auto src_part_storage = src_part->getDataPartStoragePtr();

    scope_guard src_flushed_tmp_dir_lock;
    MergeTreeData::MutableDataPartPtr src_flushed_tmp_part;

    /// If source part is in memory, flush it to disk and clone it already in on-disk format
    /// Protect tmp dir from removing by cleanup thread with src_flushed_tmp_dir_lock
    /// Construct src_flushed_tmp_part in order to delete part with its directory at destructor
    if (auto src_part_in_memory = asInMemoryPart(src_part))
    {
        auto flushed_part_path = *src_part_in_memory->getRelativePathForPrefix(tmp_part_prefix);

        auto tmp_src_part_file_name = fs::path(tmp_dst_part_name).filename();
        src_flushed_tmp_dir_lock = src_part->storage.getTemporaryPartDirectoryHolder(tmp_src_part_file_name);

        auto flushed_part_storage = src_part_in_memory->flushToDisk(flushed_part_path, metadata_snapshot);

        src_flushed_tmp_part = MergeTreeDataPartBuilder(*this, src_part->name, flushed_part_storage)
            .withPartInfo(src_part->info)
            .withPartFormatFromDisk()
            .build();

        src_flushed_tmp_part->is_temp = true;
        src_part_storage = flushed_part_storage;
    }

    String with_copy;
    if (copy_instead_of_hardlink)
        with_copy = " (copying data)";

    auto dst_part_storage = src_part_storage->freeze(
        relative_data_path,
        tmp_dst_part_name,
        /*make_source_readonly=*/ false,
        /*save_metadata_callback=*/ {},
        copy_instead_of_hardlink,
        files_to_copy_instead_of_hardlinks);

    LOG_DEBUG(log, "Clone {} part {} to {}{}",
              src_flushed_tmp_part ? "flushed" : "",
              src_part_storage->getFullPath(),
              std::string(fs::path(dst_part_storage->getFullRootPath()) / tmp_dst_part_name),
              with_copy);

    auto dst_data_part = MergeTreeDataPartBuilder(*this, dst_part_name, dst_part_storage)
        .withPartFormatFromDisk()
        .build();

    if (!copy_instead_of_hardlink && hardlinked_files)
    {
        hardlinked_files->source_part_name = src_part->name;
        hardlinked_files->source_table_shared_id = src_part->storage.getTableSharedID();

        for (auto it = src_part->getDataPartStorage().iterate(); it->isValid(); it->next())
        {
            if (!files_to_copy_instead_of_hardlinks.contains(it->name())
                && it->name() != IMergeTreeDataPart::DELETE_ON_DESTROY_MARKER_FILE_NAME
                && it->name() != IMergeTreeDataPart::TXN_VERSION_METADATA_FILE_NAME)
            {
                hardlinked_files->hardlinks_from_source_part.insert(it->name());
            }
        }

        auto projections = src_part->getProjectionParts();
        for (const auto & [name, projection_part] : projections)
        {
            const auto & projection_storage = projection_part->getDataPartStorage();
            for (auto it = projection_storage.iterate(); it->isValid(); it->next())
            {
                auto file_name_with_projection_prefix = fs::path(projection_storage.getPartDirectory()) / it->name();
                if (!files_to_copy_instead_of_hardlinks.contains(file_name_with_projection_prefix)
                    && it->name() != IMergeTreeDataPart::DELETE_ON_DESTROY_MARKER_FILE_NAME
                    && it->name() != IMergeTreeDataPart::TXN_VERSION_METADATA_FILE_NAME)
                {
                    hardlinked_files->hardlinks_from_source_part.insert(file_name_with_projection_prefix);
                }
            }
        }
    }

    /// We should write version metadata on part creation to distinguish it from parts that were created without transaction.
    TransactionID tid = txn ? txn->tid : Tx::PrehistoricTID;
    dst_data_part->version.setCreationTID(tid, nullptr);
    dst_data_part->storeVersionMetadata();

    dst_data_part->is_temp = true;

    dst_data_part->loadColumnsChecksumsIndexes(require_part_metadata, true);
    dst_data_part->modification_time = dst_part_storage->getLastModified().epochTime();
    return std::make_pair(dst_data_part, std::move(temporary_directory_lock));
}

String MergeTreeData::getFullPathOnDisk(const DiskPtr & disk) const
{
    return disk->getPath() + relative_data_path;
}


DiskPtr MergeTreeData::tryGetDiskForDetachedPart(const String & part_name) const
{
    String additional_path = "detached/";
    const auto disks = getStoragePolicy()->getDisks();

    for (const DiskPtr & disk : disks)
        if (disk->exists(fs::path(relative_data_path) / additional_path / part_name))
            return disk;

    return nullptr;
}

DiskPtr MergeTreeData::getDiskForDetachedPart(const String & part_name) const
{
    if (auto disk = tryGetDiskForDetachedPart(part_name))
        return disk;
    throw DB::Exception(ErrorCodes::BAD_DATA_PART_NAME, "Detached part \"{}\" not found", part_name);
}


Strings MergeTreeData::getDataPaths() const
{
    Strings res;
    auto disks = getStoragePolicy()->getDisks();
    for (const auto & disk : disks)
        res.push_back(getFullPathOnDisk(disk));
    return res;
}


void MergeTreeData::reportBrokenPart(MergeTreeData::DataPartPtr & data_part) const
{
    if (data_part->getDataPartStorage().isBroken())
    {
        auto parts = getDataPartsForInternalUsage();
        LOG_WARNING(log, "Scanning parts to recover on broken disk {}@{}.", data_part->getDataPartStorage().getDiskName(), data_part->getDataPartStorage().getDiskPath());

        for (const auto & part : parts)
        {
            if (part->getDataPartStorage().getDiskName() == data_part->getDataPartStorage().getDiskName())
                broken_part_callback(part->name);
        }
    }
    else if (data_part && data_part->getState() == MergeTreeDataPartState::Active)
        broken_part_callback(data_part->name);
    else
        LOG_DEBUG(log, "Will not check potentially broken part {} because it's not active", data_part->getNameWithState());
}

MergeTreeData::MatcherFn MergeTreeData::getPartitionMatcher(const ASTPtr & partition_ast, ContextPtr local_context) const
{
    bool prefixed = false;
    String id;

    if (format_version < MERGE_TREE_DATA_MIN_FORMAT_VERSION_WITH_CUSTOM_PARTITIONING)
    {
        /// Month-partitioning specific - partition value can represent a prefix of the partition to freeze.
        if (const auto * partition_lit = partition_ast->as<ASTPartition &>().value->as<ASTLiteral>())
        {
            id = partition_lit->value.getType() == Field::Types::UInt64
                 ? toString(partition_lit->value.get<UInt64>())
                 : partition_lit->value.safeGet<String>();
            prefixed = true;
        }
        else
            id = getPartitionIDFromQuery(partition_ast, local_context);
    }
    else
        id = getPartitionIDFromQuery(partition_ast, local_context);

    return [prefixed, id](const String & partition_id)
    {
        if (prefixed)
            return startsWith(partition_id, id);
        else
            return id == partition_id;
    };
}

PartitionCommandsResultInfo MergeTreeData::freezePartition(
    const ASTPtr & partition_ast,
    const StorageMetadataPtr & metadata_snapshot,
    const String & with_name,
    ContextPtr local_context,
    TableLockHolder &)
{
    return freezePartitionsByMatcher(getPartitionMatcher(partition_ast, local_context), metadata_snapshot, with_name, local_context);
}

PartitionCommandsResultInfo MergeTreeData::freezeAll(
    const String & with_name,
    const StorageMetadataPtr & metadata_snapshot,
    ContextPtr local_context,
    TableLockHolder &)
{
    return freezePartitionsByMatcher([] (const String &) { return true; }, metadata_snapshot, with_name, local_context);
}

PartitionCommandsResultInfo MergeTreeData::freezePartitionsByMatcher(
    MatcherFn matcher,
    const StorageMetadataPtr & metadata_snapshot,
    const String & with_name,
    ContextPtr local_context)
{
    String clickhouse_path = fs::canonical(local_context->getPath());
    String default_shadow_path = fs::path(clickhouse_path) / "shadow/";
    fs::create_directories(default_shadow_path);
    auto increment = Increment(fs::path(default_shadow_path) / "increment.txt").get(true);

    const String shadow_path = "shadow/";

    /// Acquire a snapshot of active data parts to prevent removing while doing backup.
    const auto data_parts = getVisibleDataPartsVector(local_context);

    String backup_name = (!with_name.empty() ? escapeForFileName(with_name) : toString(increment));
    String backup_path = fs::path(shadow_path) / backup_name / "";

    for (const auto & disk : getStoragePolicy()->getDisks())
        disk->onFreeze(backup_path);

    PartitionCommandsResultInfo result;

    size_t parts_processed = 0;
    for (const auto & part : data_parts)
    {
        if (!matcher(part->info.partition_id))
            continue;

        LOG_DEBUG(log, "Freezing part {} snapshot will be placed at {}", part->name, backup_path);

        auto data_part_storage = part->getDataPartStoragePtr();
        String backup_part_path = fs::path(backup_path) / relative_data_path;

        scope_guard src_flushed_tmp_dir_lock;
        MergeTreeData::MutableDataPartPtr src_flushed_tmp_part;

        if (auto part_in_memory = asInMemoryPart(part))
        {
            auto flushed_part_path = *part_in_memory->getRelativePathForPrefix("tmp_freeze");
            src_flushed_tmp_dir_lock = part->storage.getTemporaryPartDirectoryHolder("tmp_freeze" + part->name);

            auto flushed_part_storage = part_in_memory->flushToDisk(flushed_part_path, metadata_snapshot);

            src_flushed_tmp_part = MergeTreeDataPartBuilder(*this, part->name, flushed_part_storage)
                .withPartInfo(part->info)
                .withPartFormatFromDisk()
                .build();

            src_flushed_tmp_part->is_temp = true;
            data_part_storage = flushed_part_storage;
        }

        auto callback = [this, &part, &backup_part_path](const DiskPtr & disk)
        {
            // Store metadata for replicated table.
            // Do nothing for non-replicated.
            createAndStoreFreezeMetadata(disk, part, fs::path(backup_part_path) / part->getDataPartStorage().getPartDirectory());
        };

        auto new_storage = data_part_storage->freeze(
            backup_part_path,
            part->getDataPartStorage().getPartDirectory(),
            /*make_source_readonly=*/ true,
            callback,
            /*copy_instead_of_hardlink=*/ false,
            /*files_to_copy_instead_of_hardlinks=*/ {});

        part->is_frozen.store(true, std::memory_order_relaxed);
        result.push_back(PartitionCommandResultInfo{
            .partition_id = part->info.partition_id,
            .part_name = part->name,
            .backup_path = new_storage->getFullRootPath(),
            .part_backup_path = new_storage->getFullPath(),
            .backup_name = backup_name,
        });
        ++parts_processed;
    }

    LOG_DEBUG(log, "Freezed {} parts", parts_processed);
    return result;
}

void MergeTreeData::createAndStoreFreezeMetadata(DiskPtr, DataPartPtr, String) const
{

}

PartitionCommandsResultInfo MergeTreeData::unfreezePartition(
    const ASTPtr & partition,
    const String & backup_name,
    ContextPtr local_context,
    TableLockHolder &)
{
    return unfreezePartitionsByMatcher(getPartitionMatcher(partition, local_context), backup_name, local_context);
}

PartitionCommandsResultInfo MergeTreeData::unfreezeAll(
    const String & backup_name,
    ContextPtr local_context,
    TableLockHolder &)
{
    return unfreezePartitionsByMatcher([] (const String &) { return true; }, backup_name, local_context);
}

bool MergeTreeData::removeDetachedPart(DiskPtr disk, const String & path, const String &)
{
    disk->removeRecursive(path);

    return false;
}

PartitionCommandsResultInfo MergeTreeData::unfreezePartitionsByMatcher(MatcherFn matcher, const String & backup_name, ContextPtr local_context)
{
    auto backup_path = fs::path("shadow") / escapeForFileName(backup_name) / relative_data_path;

    LOG_DEBUG(log, "Unfreezing parts by path {}", backup_path.generic_string());

    auto disks = getStoragePolicy()->getDisks();

    return Unfreezer(local_context).unfreezePartitionsFromTableDirectory(matcher, backup_name, disks, backup_path);
}

bool MergeTreeData::canReplacePartition(const DataPartPtr & src_part) const
{
    const auto settings = getSettings();

    if (!settings->enable_mixed_granularity_parts || settings->index_granularity_bytes == 0)
    {
        if (!canUseAdaptiveGranularity() && src_part->index_granularity_info.mark_type.adaptive)
            return false;
        if (canUseAdaptiveGranularity() && !src_part->index_granularity_info.mark_type.adaptive)
            return false;
    }

    return true;
}

void MergeTreeData::writePartLog(
    PartLogElement::Type type,
    const ExecutionStatus & execution_status,
    UInt64 elapsed_ns,
    const String & new_part_name,
    const DataPartPtr & result_part,
    const DataPartsVector & source_parts,
    const MergeListEntry * merge_entry,
    std::shared_ptr<ProfileEvents::Counters::Snapshot> profile_counters)
try
{
    auto table_id = getStorageID();
    auto part_log = getContext()->getPartLog(table_id.database_name);
    if (!part_log)
        return;

    PartLogElement part_log_elem;

    part_log_elem.event_type = type;

    if (part_log_elem.event_type == PartLogElement::MERGE_PARTS)
    {
        if (merge_entry)
        {
            part_log_elem.merge_reason = PartLogElement::getMergeReasonType((*merge_entry)->merge_type);
            part_log_elem.merge_algorithm = PartLogElement::getMergeAlgorithm((*merge_entry)->merge_algorithm);
        }
    }

    part_log_elem.error = static_cast<UInt16>(execution_status.code);
    part_log_elem.exception = execution_status.message;

    // construct event_time and event_time_microseconds using the same time point
    // so that the two times will always be equal up to a precision of a second.
    const auto time_now = std::chrono::system_clock::now();
    part_log_elem.event_time = timeInSeconds(time_now);
    part_log_elem.event_time_microseconds = timeInMicroseconds(time_now);

    /// TODO: Stop stopwatch in outer code to exclude ZK timings and so on
    part_log_elem.duration_ms = elapsed_ns / 1000000;

    part_log_elem.database_name = table_id.database_name;
    part_log_elem.table_name = table_id.table_name;
    part_log_elem.table_uuid = table_id.uuid;
    part_log_elem.partition_id = MergeTreePartInfo::fromPartName(new_part_name, format_version).partition_id;
    part_log_elem.part_name = new_part_name;

    if (result_part)
    {
        part_log_elem.disk_name = result_part->getDataPartStorage().getDiskName();
        part_log_elem.path_on_disk = result_part->getDataPartStorage().getFullPath();
        part_log_elem.bytes_compressed_on_disk = result_part->getBytesOnDisk();
        part_log_elem.rows = result_part->rows_count;
        part_log_elem.part_type = result_part->getType();
    }

    part_log_elem.source_part_names.reserve(source_parts.size());
    for (const auto & source_part : source_parts)
        part_log_elem.source_part_names.push_back(source_part->name);

    if (merge_entry)
    {
        part_log_elem.rows_read = (*merge_entry)->rows_read;
        part_log_elem.bytes_read_uncompressed = (*merge_entry)->bytes_read_uncompressed;

        part_log_elem.rows = (*merge_entry)->rows_written;
        part_log_elem.bytes_uncompressed = (*merge_entry)->bytes_written_uncompressed;
        part_log_elem.peak_memory_usage = (*merge_entry)->getMemoryTracker().getPeak();
    }

    if (profile_counters)
    {
        part_log_elem.profile_counters = profile_counters;
    }
    else
    {
        LOG_WARNING(log, "Profile counters are not set");
    }

    part_log->add(part_log_elem);
}
catch (...)
{
    tryLogCurrentException(log, __PRETTY_FUNCTION__);
}

StorageMergeTree::PinnedPartUUIDsPtr MergeTreeData::getPinnedPartUUIDs() const
{
    std::lock_guard lock(pinned_part_uuids_mutex);
    return pinned_part_uuids;
}

MergeTreeData::CurrentlyMovingPartsTagger::CurrentlyMovingPartsTagger(MergeTreeMovingParts && moving_parts_, MergeTreeData & data_)
    : parts_to_move(std::move(moving_parts_)), data(data_)
{
    for (const auto & moving_part : parts_to_move)
        if (!data.currently_moving_parts.emplace(moving_part.part).second)
            throw Exception(ErrorCodes::LOGICAL_ERROR, "Cannot move part '{}'. It's already moving.", moving_part.part->name);
}

MergeTreeData::CurrentlyMovingPartsTagger::~CurrentlyMovingPartsTagger()
{
    std::lock_guard lock(data.moving_parts_mutex);
    for (auto & moving_part : parts_to_move)
    {
        /// Something went completely wrong
        if (!data.currently_moving_parts.contains(moving_part.part))
            std::terminate();
        data.currently_moving_parts.erase(moving_part.part);
    }
}

bool MergeTreeData::scheduleDataMovingJob(BackgroundJobsAssignee & assignee)
{
    if (parts_mover.moves_blocker.isCancelled())
        return false;

    auto moving_tagger = selectPartsForMove();
    if (moving_tagger->parts_to_move.empty())
        return false;

    assignee.scheduleMoveTask(std::make_shared<ExecutableLambdaAdapter>(
        [this, moving_tagger] () mutable
        {
            return moveParts(moving_tagger) == MovePartsOutcome::PartsMoved;
        }, moves_assignee_trigger, getStorageID()));
    return true;
}

bool MergeTreeData::areBackgroundMovesNeeded() const
{
    auto policy = getStoragePolicy();

    if (policy->getVolumes().size() > 1)
        return true;

    return policy->getVolumes().size() == 1 && policy->getVolumes()[0]->getDisks().size() > 1;
}

MovePartsOutcome MergeTreeData::movePartsToSpace(const DataPartsVector & parts, SpacePtr space)
{
    if (parts_mover.moves_blocker.isCancelled())
        return MovePartsOutcome::MovesAreCancelled;

    auto moving_tagger = checkPartsForMove(parts, space);
    if (moving_tagger->parts_to_move.empty())
        return MovePartsOutcome::NothingToMove;

    return moveParts(moving_tagger, true);
}

MergeTreeData::CurrentlyMovingPartsTaggerPtr MergeTreeData::selectPartsForMove()
{
    MergeTreeMovingParts parts_to_move;

    auto can_move = [this](const DataPartPtr & part, String * reason) -> bool
    {
        if (partIsAssignedToBackgroundOperation(part))
        {
            *reason = "part already assigned to background operation.";
            return false;
        }
        if (currently_moving_parts.contains(part))
        {
            *reason = "part is already moving.";
            return false;
        }

        return true;
    };

    std::lock_guard moving_lock(moving_parts_mutex);

    parts_mover.selectPartsForMove(parts_to_move, can_move, moving_lock);
    return std::make_shared<CurrentlyMovingPartsTagger>(std::move(parts_to_move), *this);
}

MergeTreeData::CurrentlyMovingPartsTaggerPtr MergeTreeData::checkPartsForMove(const DataPartsVector & parts, SpacePtr space)
{
    std::lock_guard moving_lock(moving_parts_mutex);

    MergeTreeMovingParts parts_to_move;
    for (const auto & part : parts)
    {
        auto reservation = space->reserve(part->getBytesOnDisk());
        if (!reservation)
            throw Exception(ErrorCodes::NOT_ENOUGH_SPACE, "Move is not possible. Not enough space on '{}'", space->getName());

        auto reserved_disk = reservation->getDisk();

        if (reserved_disk->exists(relative_data_path + part->name))
            throw Exception(ErrorCodes::DIRECTORY_ALREADY_EXISTS, "Move is not possible: {} already exists",
                fullPath(reserved_disk, relative_data_path + part->name));

        if (currently_moving_parts.contains(part) || partIsAssignedToBackgroundOperation(part))
            throw Exception(ErrorCodes::PART_IS_TEMPORARILY_LOCKED,
                            "Cannot move part '{}' because it's participating in background process", part->name);

        parts_to_move.emplace_back(part, std::move(reservation));
    }
    return std::make_shared<CurrentlyMovingPartsTagger>(std::move(parts_to_move), *this);
}

MovePartsOutcome MergeTreeData::moveParts(const CurrentlyMovingPartsTaggerPtr & moving_tagger, bool wait_for_move_if_zero_copy)
{
    LOG_INFO(log, "Got {} parts to move.", moving_tagger->parts_to_move.size());

    const auto settings = getSettings();

    MovePartsOutcome result{MovePartsOutcome::PartsMoved};
    for (const auto & moving_part : moving_tagger->parts_to_move)
    {
        Stopwatch stopwatch;
        MutableDataPartPtr cloned_part;
        ProfileEventsScope profile_events_scope;

        auto write_part_log = [&](const ExecutionStatus & execution_status)
        {
            writePartLog(
                PartLogElement::Type::MOVE_PART,
                execution_status,
                stopwatch.elapsed(),
                moving_part.part->name,
                cloned_part,
                {moving_part.part},
                nullptr,
                profile_events_scope.getSnapshot());
        };

        // Register in global moves list (StorageSystemMoves)
        auto moves_list_entry = getContext()->getMovesList().insert(
            getStorageID(),
            moving_part.part->name,
            moving_part.reserved_space->getDisk()->getName(),
            moving_part.reserved_space->getDisk()->getPath(),
            moving_part.part->getBytesOnDisk());

        try
        {
            /// If zero-copy replication enabled than replicas shouldn't try to
            /// move parts to another disk simultaneously. For this purpose we
            /// use shared lock across replicas. NOTE: it's not 100% reliable,
            /// because we are not checking lock while finishing part move.
            /// However it's not dangerous at all, we will just have very rare
            /// copies of some part.
            ///
            /// FIXME: this code is related to Replicated merge tree, and not
            /// common for ordinary merge tree. So it's a bad design and should
            /// be fixed.
            auto disk = moving_part.reserved_space->getDisk();
            if (supportsReplication() && disk->supportZeroCopyReplication() && settings->allow_remote_fs_zero_copy_replication)
            {
                /// This loop is not endless, if shutdown called/connection failed/replica became readonly
                /// we will return true from waitZeroCopyLock and createZeroCopyLock will return nullopt.
                while (true)
                {
                    /// If we acquired lock than let's try to move. After one
                    /// replica will actually move the part from disk to some
                    /// zero-copy storage other replicas will just fetch
                    /// metainformation.
                    if (auto lock = tryCreateZeroCopyExclusiveLock(moving_part.part->name, disk); lock)
                    {
                        if (lock->isLocked())
                        {
                            cloned_part = parts_mover.clonePart(moving_part);
                            parts_mover.swapClonedPart(cloned_part);
                            break;
                        }
                        else if (wait_for_move_if_zero_copy)
                        {
                            LOG_DEBUG(log, "Other replica is working on move of {}, will wait until lock disappear", moving_part.part->name);
                            /// Wait and checks not only for timeout but also for shutdown and so on.
                            while (!waitZeroCopyLockToDisappear(*lock, 3000))
                            {
                                LOG_DEBUG(log, "Waiting until some replica will move {} and zero copy lock disappear", moving_part.part->name);
                            }
                        }
                        else
                            break;
                    }
                    else
                    {
                        /// Move will be retried but with backoff.
                        LOG_DEBUG(log, "Move of part {} postponed, because zero copy mode enabled and someone other moving this part right now", moving_part.part->name);
                        result = MovePartsOutcome::MoveWasPostponedBecauseOfZeroCopy;
                        break;
                    }
                }
            }
            else /// Ordinary move as it should be
            {
                cloned_part = parts_mover.clonePart(moving_part);
                parts_mover.swapClonedPart(cloned_part);
            }
            write_part_log({});
        }
        catch (...)
        {
            write_part_log(ExecutionStatus::fromCurrentException("", true));
            if (cloned_part)
                cloned_part->remove();

            throw;
        }
    }
    return result;
}

bool MergeTreeData::partsContainSameProjections(const DataPartPtr & left, const DataPartPtr & right)
{
    if (left->getProjectionParts().size() != right->getProjectionParts().size())
        return false;
    for (const auto & [name, _] : left->getProjectionParts())
    {
        if (!right->hasProjection(name))
            return false;
    }
    return true;
}

bool MergeTreeData::canUsePolymorphicParts() const
{
    return canUsePolymorphicParts(*getSettings(), nullptr);
}

bool MergeTreeData::canUsePolymorphicParts(const MergeTreeSettings & settings, String * out_reason) const
{
    if (!canUseAdaptiveGranularity())
    {
        if (out_reason && (settings.min_rows_for_wide_part != 0 || settings.min_bytes_for_wide_part != 0
            || settings.min_rows_for_compact_part != 0 || settings.min_bytes_for_compact_part != 0))
        {
            *out_reason = fmt::format(
                    "Table can't create parts with adaptive granularity, but settings"
                    " min_rows_for_wide_part = {}"
                    ", min_bytes_for_wide_part = {}"
                    ", min_rows_for_compact_part = {}"
                    ", min_bytes_for_compact_part = {}"
                    ". Parts with non-adaptive granularity can be stored only in Wide (default) format.",
                    settings.min_rows_for_wide_part,    settings.min_bytes_for_wide_part,
                    settings.min_rows_for_compact_part, settings.min_bytes_for_compact_part);
        }

        return false;
    }

    return true;
}

AlterConversions MergeTreeData::getAlterConversionsForPart(const MergeTreeDataPartPtr part) const
{
    std::map<int64_t, MutationCommands> commands_map = getAlterMutationCommandsForPart(part);

    AlterConversions result{};
    auto & rename_map = result.rename_map;
    for (const auto & [version, commands] : commands_map)
    {
        for (const auto & command : commands)
        {
            /// Currently we need explicit conversions only for RENAME alter
            /// all other conversions can be deduced from diff between part columns
            /// and columns in storage.
            if (command.type == MutationCommand::Type::RENAME_COLUMN)
            {
                rename_map.emplace_back(AlterConversions::RenamePair{command.rename_to, command.column_name});
            }
        }
    }

    return result;
}

MergeTreeData::WriteAheadLogPtr MergeTreeData::getWriteAheadLog()
{
    std::lock_guard lock(write_ahead_log_mutex);
    if (!write_ahead_log)
    {
        auto reservation = reserveSpace(getSettings()->write_ahead_log_max_bytes);
        for (const auto & disk: reservation->getDisks())
        {
            if (!disk->isRemote())
            {
                write_ahead_log = std::make_shared<MergeTreeWriteAheadLog>(*this, disk);
                break;
            }
        }

        if (!write_ahead_log)
            throw Exception(
                    ErrorCodes::NOT_IMPLEMENTED,
                    "Can't store write ahead log in remote disk. It makes no sense.");
    }

    return write_ahead_log;
}

NamesAndTypesList MergeTreeData::getVirtuals() const
{
    return NamesAndTypesList{
        NameAndTypePair("_part", std::make_shared<DataTypeLowCardinality>(std::make_shared<DataTypeString>())),
        NameAndTypePair("_part_index", std::make_shared<DataTypeUInt64>()),
        NameAndTypePair("_part_uuid", std::make_shared<DataTypeUUID>()),
        NameAndTypePair("_partition_id", std::make_shared<DataTypeLowCardinality>(std::make_shared<DataTypeString>())),
        NameAndTypePair("_partition_value", getPartitionValueType()),
        NameAndTypePair("_sample_factor", std::make_shared<DataTypeFloat64>()),
        NameAndTypePair("_part_offset", std::make_shared<DataTypeUInt64>()),
        LightweightDeleteDescription::FILTER_COLUMN,
    };
}

size_t MergeTreeData::getTotalMergesWithTTLInMergeList() const
{
    return getContext()->getMergeList().getMergesWithTTLCount();
}

void MergeTreeData::addPartContributionToDataVolume(const DataPartPtr & part)
{
    increaseDataVolume(part->getBytesOnDisk(), part->rows_count, 1);
}

void MergeTreeData::removePartContributionToDataVolume(const DataPartPtr & part)
{
    increaseDataVolume(-part->getBytesOnDisk(), -part->rows_count, -1);
}

void MergeTreeData::increaseDataVolume(ssize_t bytes, ssize_t rows, ssize_t parts)
{
    total_active_size_bytes.fetch_add(bytes, std::memory_order_acq_rel);
    total_active_size_rows.fetch_add(rows, std::memory_order_acq_rel);
    total_active_size_parts.fetch_add(parts, std::memory_order_acq_rel);
}

void MergeTreeData::setDataVolume(size_t bytes, size_t rows, size_t parts)
{
    total_active_size_bytes.store(bytes, std::memory_order_release);
    total_active_size_rows.store(rows, std::memory_order_release);
    total_active_size_parts.store(parts, std::memory_order_release);
}

bool MergeTreeData::insertQueryIdOrThrow(const String & query_id, size_t max_queries) const
{
    std::lock_guard lock(query_id_set_mutex);
    return insertQueryIdOrThrowNoLock(query_id, max_queries);
}

bool MergeTreeData::insertQueryIdOrThrowNoLock(const String & query_id, size_t max_queries) const
{
    if (query_id_set.find(query_id) != query_id_set.end())
        return false;
    if (query_id_set.size() >= max_queries)
        throw Exception(
            ErrorCodes::TOO_MANY_SIMULTANEOUS_QUERIES,
            "Too many simultaneous queries for table {}. Maximum is: {}",
            *std::atomic_load(&log_name),
            max_queries);
    query_id_set.insert(query_id);
    return true;
}

void MergeTreeData::removeQueryId(const String & query_id) const
{
    std::lock_guard lock(query_id_set_mutex);
    removeQueryIdNoLock(query_id);
}

void MergeTreeData::removeQueryIdNoLock(const String & query_id) const
{
    if (query_id_set.find(query_id) == query_id_set.end())
        LOG_WARNING(log, "We have query_id removed but it's not recorded. This is a bug");
    else
        query_id_set.erase(query_id);
}

std::shared_ptr<QueryIdHolder> MergeTreeData::getQueryIdHolder(const String & query_id, UInt64 max_concurrent_queries) const
{
    auto lock = std::lock_guard<std::mutex>(query_id_set_mutex);
    if (insertQueryIdOrThrowNoLock(query_id, max_concurrent_queries))
    {
        try
        {
            return std::make_shared<QueryIdHolder>(query_id, *this);
        }
        catch (...)
        {
            /// If we fail to construct the holder, remove query_id explicitly to avoid leak.
            removeQueryIdNoLock(query_id);
            throw;
        }
    }
    return nullptr;
}

ReservationPtr MergeTreeData::balancedReservation(
    const StorageMetadataPtr & metadata_snapshot,
    size_t part_size,
    size_t max_volume_index,
    const String & part_name,
    const MergeTreePartInfo & part_info,
    MergeTreeData::DataPartsVector covered_parts,
    std::optional<CurrentlySubmergingEmergingTagger> * tagger_ptr,
    const IMergeTreeDataPart::TTLInfos * ttl_infos,
    bool is_insert)
{
    ReservationPtr reserved_space;
    auto min_bytes_to_rebalance_partition_over_jbod = getSettings()->min_bytes_to_rebalance_partition_over_jbod;
    if (tagger_ptr && min_bytes_to_rebalance_partition_over_jbod > 0 && part_size >= min_bytes_to_rebalance_partition_over_jbod)
    {
        try
        {
            const auto & disks = getStoragePolicy()->getVolume(max_volume_index)->getDisks();
            std::map<String, size_t> disk_occupation;
            std::map<String, std::vector<String>> disk_parts_for_logging;
            for (const auto & disk : disks)
                disk_occupation.emplace(disk->getName(), 0);

            std::set<String> committed_big_parts_from_partition;
            std::set<String> submerging_big_parts_from_partition;
            std::lock_guard lock(currently_submerging_emerging_mutex);

            for (const auto & part : currently_submerging_big_parts)
            {
                if (part_info.partition_id == part->info.partition_id)
                    submerging_big_parts_from_partition.insert(part->name);
            }

            {
                auto lock_parts = lockParts();
                if (covered_parts.empty())
                {
                    // It's a part fetch. Calculate `covered_parts` here.
                    MergeTreeData::DataPartPtr covering_part;
                    covered_parts = getActivePartsToReplace(part_info, part_name, covering_part, lock_parts);
                }

                // Remove irrelevant parts.
                std::erase_if(covered_parts,
                        [min_bytes_to_rebalance_partition_over_jbod](const auto & part)
                        {
                            return !(part->isStoredOnDisk() && part->getBytesOnDisk() >= min_bytes_to_rebalance_partition_over_jbod);
                        });

                // Include current submerging big parts which are not yet in `currently_submerging_big_parts`
                for (const auto & part : covered_parts)
                    submerging_big_parts_from_partition.insert(part->name);

                for (const auto & part : getDataPartsStateRange(MergeTreeData::DataPartState::Active))
                {
                    if (part->isStoredOnDisk() && part->getBytesOnDisk() >= min_bytes_to_rebalance_partition_over_jbod
                        && part_info.partition_id == part->info.partition_id)
                    {
                        auto name = part->getDataPartStorage().getDiskName();
                        auto it = disk_occupation.find(name);
                        if (it != disk_occupation.end())
                        {
                            if (submerging_big_parts_from_partition.find(part->name) == submerging_big_parts_from_partition.end())
                            {
                                it->second += part->getBytesOnDisk();
                                disk_parts_for_logging[name].push_back(formatReadableSizeWithBinarySuffix(part->getBytesOnDisk()));
                                committed_big_parts_from_partition.insert(part->name);
                            }
                            else
                            {
                                disk_parts_for_logging[name].push_back(formatReadableSizeWithBinarySuffix(part->getBytesOnDisk()) + " (submerging)");
                            }
                        }
                        else
                        {
                            // Part is on different volume. Ignore it.
                        }
                    }
                }
            }

            for (const auto & [name, emerging_part] : currently_emerging_big_parts)
            {
                // It's possible that the emerging big parts are committed and get added twice. Thus a set is used to deduplicate.
                if (committed_big_parts_from_partition.find(name) == committed_big_parts_from_partition.end()
                    && part_info.partition_id == emerging_part.partition_id)
                {
                    auto it = disk_occupation.find(emerging_part.disk_name);
                    if (it != disk_occupation.end())
                    {
                        it->second += emerging_part.estimate_bytes;
                        disk_parts_for_logging[emerging_part.disk_name].push_back(
                            formatReadableSizeWithBinarySuffix(emerging_part.estimate_bytes) + " (emerging)");
                    }
                    else
                    {
                        // Part is on different volume. Ignore it.
                    }
                }
            }

            size_t min_occupation_size = std::numeric_limits<size_t>::max();
            std::vector<String> candidates;
            for (const auto & [disk_name, size] : disk_occupation)
            {
                if (size < min_occupation_size)
                {
                    min_occupation_size = size;
                    candidates = {disk_name};
                }
                else if (size == min_occupation_size)
                {
                    candidates.push_back(disk_name);
                }
            }

            if (!candidates.empty())
            {
                // Random pick one disk from best candidates
                std::shuffle(candidates.begin(), candidates.end(), thread_local_rng);
                String selected_disk_name = candidates.front();
                WriteBufferFromOwnString log_str;
                writeCString("\nbalancer: \n", log_str);
                for (const auto & [disk_name, per_disk_parts] : disk_parts_for_logging)
                    writeString(fmt::format("  {}: [{}]\n", disk_name, fmt::join(per_disk_parts, ", ")), log_str);
                LOG_DEBUG(log, fmt::runtime(log_str.str()));

                if (ttl_infos)
                    reserved_space = tryReserveSpacePreferringTTLRules(
                        metadata_snapshot,
                        part_size,
                        *ttl_infos,
                        time(nullptr),
                        max_volume_index,
                        is_insert,
                        getStoragePolicy()->getDiskByName(selected_disk_name));
                else
                    reserved_space = tryReserveSpace(part_size, getStoragePolicy()->getDiskByName(selected_disk_name));

                if (reserved_space)
                {
                    currently_emerging_big_parts.emplace(
                        part_name, EmergingPartInfo{reserved_space->getDisk(0)->getName(), part_info.partition_id, part_size});

                    for (const auto & part : covered_parts)
                    {
                        if (currently_submerging_big_parts.contains(part))
                            LOG_WARNING(log, "currently_submerging_big_parts contains duplicates. JBOD might lose balance");
                        else
                            currently_submerging_big_parts.insert(part);
                    }

                    // Record submerging big parts in the tagger to clean them up.
                    tagger_ptr->emplace(*this, part_name, std::move(covered_parts), log);
                }
            }
        }
        catch (...)
        {
            LOG_DEBUG(log, "JBOD balancer encounters an error. Fallback to random disk selection");
            tryLogCurrentException(log);
        }
    }
    return reserved_space;
}

ColumnsDescription MergeTreeData::getConcreteObjectColumns(
    const DataPartsVector & parts, const ColumnsDescription & storage_columns)
{
    return DB::getConcreteObjectColumns(
        parts.begin(), parts.end(),
        storage_columns, [](const auto & part) -> const auto & { return part->getColumns(); });
}

ColumnsDescription MergeTreeData::getConcreteObjectColumns(
    boost::iterator_range<DataPartIteratorByStateAndInfo> range, const ColumnsDescription & storage_columns)
{
    return DB::getConcreteObjectColumns(
        range.begin(), range.end(),
        storage_columns, [](const auto & part) -> const auto & { return part->getColumns(); });
}

void MergeTreeData::resetObjectColumnsFromActiveParts(const DataPartsLock & /*lock*/)
{
    auto metadata_snapshot = getInMemoryMetadataPtr();
    const auto & columns = metadata_snapshot->getColumns();
    if (!hasDynamicSubcolumns(columns))
        return;

    auto range = getDataPartsStateRange(DataPartState::Active);
    object_columns = getConcreteObjectColumns(range, columns);
}

void MergeTreeData::updateObjectColumns(const DataPartPtr & part, const DataPartsLock & /*lock*/)
{
    auto metadata_snapshot = getInMemoryMetadataPtr();
    const auto & columns = metadata_snapshot->getColumns();
    if (!hasDynamicSubcolumns(columns))
        return;

    DB::updateObjectColumns(object_columns, columns, part->getColumns());
}

StorageSnapshotPtr MergeTreeData::getStorageSnapshot(const StorageMetadataPtr & metadata_snapshot, ContextPtr query_context) const
{
    auto snapshot_data = std::make_unique<SnapshotData>();

    auto lock = lockParts();
    snapshot_data->parts = getVisibleDataPartsVectorUnlocked(query_context, lock);
    return std::make_shared<StorageSnapshot>(*this, metadata_snapshot, object_columns, std::move(snapshot_data));
}

StorageSnapshotPtr MergeTreeData::getStorageSnapshotWithoutParts(const StorageMetadataPtr & metadata_snapshot) const
{
    auto lock = lockParts();
    return std::make_shared<StorageSnapshot>(*this, metadata_snapshot, object_columns, std::make_unique<SnapshotData>());
}

void MergeTreeData::incrementInsertedPartsProfileEvent(MergeTreeDataPartType type)
{
    switch (type.getValue())
    {
        case MergeTreeDataPartType::Wide:
            ProfileEvents::increment(ProfileEvents::InsertedWideParts);
            break;
        case MergeTreeDataPartType::Compact:
            ProfileEvents::increment(ProfileEvents::InsertedCompactParts);
            break;
        case MergeTreeDataPartType::InMemory:
            ProfileEvents::increment(ProfileEvents::InsertedInMemoryParts);
            break;
        default:
            break;
    }
}

void MergeTreeData::incrementMergedPartsProfileEvent(MergeTreeDataPartType type)
{
    switch (type.getValue())
    {
        case MergeTreeDataPartType::Wide:
            ProfileEvents::increment(ProfileEvents::MergedIntoWideParts);
            break;
        case MergeTreeDataPartType::Compact:
            ProfileEvents::increment(ProfileEvents::MergedIntoCompactParts);
            break;
        case MergeTreeDataPartType::InMemory:
            ProfileEvents::increment(ProfileEvents::MergedIntoInMemoryParts);
            break;
        default:
            break;
    }
}

MergeTreeData::MutableDataPartPtr MergeTreeData::createEmptyPart(
        MergeTreePartInfo & new_part_info, const MergeTreePartition & partition, const String & new_part_name,
        const MergeTreeTransactionPtr & txn)
{
    auto metadata_snapshot = getInMemoryMetadataPtr();
    auto settings = getSettings();

    auto block = metadata_snapshot->getSampleBlock();
    NamesAndTypesList columns = metadata_snapshot->getColumns().getAllPhysical().filter(block.getNames());
    setAllObjectsToDummyTupleType(columns);

    auto minmax_idx = std::make_shared<IMergeTreeDataPart::MinMaxIndex>();
    minmax_idx->update(block, getMinMaxColumnsNames(metadata_snapshot->getPartitionKey()));

    DB::IMergeTreeDataPart::TTLInfos move_ttl_infos;
    VolumePtr volume = getStoragePolicy()->getVolume(0);
    ReservationPtr reservation = reserveSpacePreferringTTLRules(metadata_snapshot, 0, move_ttl_infos, time(nullptr), 0, true);
    VolumePtr data_part_volume = createVolumeFromReservation(reservation, volume);

    auto new_data_part = getDataPartBuilder(new_part_name, data_part_volume, EMPTY_PART_TMP_PREFIX + new_part_name)
        .withBytesAndRowsOnDisk(0, 0)
        .withPartInfo(new_part_info)
        .build();

    if (settings->assign_part_uuids)
        new_data_part->uuid = UUIDHelpers::generateV4();

    new_data_part->setColumns(columns, {}, metadata_snapshot->getMetadataVersion());
    new_data_part->rows_count = block.rows();

    new_data_part->partition = partition;

    new_data_part->minmax_idx = std::move(minmax_idx);
    new_data_part->is_temp = true;

    auto new_data_part_storage = new_data_part->getDataPartStoragePtr();
    new_data_part_storage->beginTransaction();

    SyncGuardPtr sync_guard;
    if (new_data_part->isStoredOnDisk())
    {
        /// The name could be non-unique in case of stale files from previous runs.
        if (new_data_part_storage->exists())
        {
            /// The path has to be unique, all tmp directories are deleted at startup in case of stale files from previous runs.
            /// New part have to capture its name, therefore there is no concurrentcy in directory creation
            throw Exception(ErrorCodes::LOGICAL_ERROR,
                            "New empty part is about to matirialize but the dirrectory already exist"
                            ", new part {}"
                            ", directory {}",
                            new_part_name, new_data_part_storage->getFullPath());
        }

        new_data_part_storage->createDirectories();

        if (getSettings()->fsync_part_directory)
            sync_guard = new_data_part_storage->getDirectorySyncGuard();
    }

    /// This effectively chooses minimal compression method:
    ///  either default lz4 or compression method with zero thresholds on absolute and relative part size.
    auto compression_codec = getContext()->chooseCompressionCodec(0, 0);

    const auto & index_factory = MergeTreeIndexFactory::instance();
    MergedBlockOutputStream out(new_data_part, metadata_snapshot, columns,
        index_factory.getMany(metadata_snapshot->getSecondaryIndices()), compression_codec, txn);

    bool sync_on_insert = settings->fsync_after_insert;

    out.write(block);
    /// Here is no projections as no data inside
    out.finalizePart(new_data_part, sync_on_insert);

    new_data_part_storage->precommitTransaction();
    return new_data_part;
}

CurrentlySubmergingEmergingTagger::~CurrentlySubmergingEmergingTagger()
{
    std::lock_guard lock(storage.currently_submerging_emerging_mutex);

    for (const auto & part : submerging_parts)
    {
        if (!storage.currently_submerging_big_parts.contains(part))
        {
            LOG_ERROR(log, "currently_submerging_big_parts doesn't contain part {} to erase. This is a bug", part->name);
            assert(false);
        }
        else
            storage.currently_submerging_big_parts.erase(part);
    }
    storage.currently_emerging_big_parts.erase(emerging_part_name);
}

}<|MERGE_RESOLUTION|>--- conflicted
+++ resolved
@@ -81,11 +81,8 @@
 
 #include <algorithm>
 #include <atomic>
-<<<<<<< HEAD
 #include <cmath>
-=======
 #include <chrono>
->>>>>>> a4345f71
 #include <iomanip>
 #include <limits>
 #include <optional>
