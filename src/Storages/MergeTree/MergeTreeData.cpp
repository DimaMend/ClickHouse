#include <Storages/MergeTree/MergeTreeData.h>

#include <AggregateFunctions/AggregateFunctionCount.h>
#include <Analyzer/QueryTreeBuilder.h>
#include <Analyzer/Utils.h>
#include <Backups/BackupEntriesCollector.h>
#include <Backups/BackupEntryFromSmallFile.h>
#include <Backups/BackupEntryWrappedWith.h>
#include <Backups/IBackup.h>
#include <Backups/RestorerFromBackup.h>
#include <Compression/CompressedReadBuffer.h>
#include <Core/QueryProcessingStage.h>
#include <DataTypes/DataTypeEnum.h>
#include <DataTypes/DataTypeLowCardinality.h>
#include <DataTypes/DataTypeTuple.h>
#include <DataTypes/DataTypeUUID.h>
#include <DataTypes/NestedUtils.h>
#include <DataTypes/ObjectUtils.h>
#include <DataTypes/hasNullable.h>
#include <Disks/ObjectStorages/DiskObjectStorage.h>
#include <Disks/TemporaryFileOnDisk.h>
#include <Disks/createVolume.h>
#include <IO/Operators.h>
#include <IO/S3Common.h>
#include <IO/SharedThreadPools.h>
#include <IO/WriteBufferFromString.h>
#include <IO/WriteHelpers.h>
#include <Interpreters/Aggregator.h>
#include <Interpreters/Context.h>
#include <Interpreters/ExpressionAnalyzer.h>
#include <Interpreters/InterpreterSelectQuery.h>
#include <Interpreters/MergeTreeTransaction.h>
#include <Interpreters/PartLog.h>
#include <Interpreters/TransactionLog.h>
#include <Interpreters/TreeRewriter.h>
#include <Interpreters/convertFieldToType.h>
#include <Interpreters/evaluateConstantExpression.h>
#include <Interpreters/inplaceBlockConversions.h>
#include <Parsers/ASTAlterQuery.h>
#include <Parsers/ASTExpressionList.h>
#include <Parsers/ASTFunction.h>
#include <Parsers/ASTHelpers.h>
#include <Parsers/ASTIndexDeclaration.h>
#include <Parsers/ASTLiteral.h>
#include <Parsers/ASTNameTypePair.h>
#include <Parsers/ASTPartition.h>
#include <Parsers/ASTSetQuery.h>
#include <Parsers/ASTTablesInSelectQuery.h>
#include <Parsers/parseQuery.h>
#include <Parsers/queryToString.h>
#include <Processors/Formats/IInputFormat.h>
#include <Processors/QueryPlan/QueryIdHolder.h>
#include <Processors/QueryPlan/ReadFromMergeTree.h>
#include <Storages/AlterCommands.h>
#include <Storages/BlockNumberColumn.h>
#include <Storages/Freeze.h>
#include <Storages/MergeTree/ActiveDataPartSet.h>
#include <Storages/MergeTree/DataPartStorageOnDiskFull.h>
#include <Storages/MergeTree/MergeTreeDataPartBuilder.h>
#include <Storages/MergeTree/MergeTreeDataPartCloner.h>
#include <Storages/MergeTree/MergeTreeDataPartCompact.h>
#include <Storages/MergeTree/MergeTreeDataPartInMemory.h>
#include <Storages/Statistics/Estimator.h>
#include <Storages/MergeTree/RangesInDataPart.h>
#include <Storages/MergeTree/checkDataPart.h>
#include <Storages/MutationCommands.h>
#include <Storages/StorageMergeTree.h>
#include <Storages/StorageReplicatedMergeTree.h>
#include <Storages/VirtualColumnUtils.h>
#include <Common/Config/ConfigHelper.h>
#include <Common/CurrentMetrics.h>
#include <Common/Increment.h>
#include <Common/ProfileEventsScope.h>
#include <Common/Stopwatch.h>
#include <Common/StringUtils/StringUtils.h>
#include <Common/ThreadFuzzer.h>
#include <Common/escapeForFileName.h>
#include <Common/noexcept_scope.h>
#include <Common/quoteString.h>
#include <Common/scope_guard_safe.h>
#include <Common/typeid_cast.h>

#include <boost/range/algorithm_ext/erase.hpp>
#include <boost/algorithm/string/join.hpp>

#include <base/insertAtEnd.h>
#include <base/interpolate.h>

#include <algorithm>
#include <atomic>
#include <chrono>
#include <limits>
#include <optional>
#include <ranges>
#include <set>
#include <thread>
#include <typeinfo>
#include <typeindex>
#include <unordered_set>
#include <filesystem>

#include <fmt/format.h>
#include <Poco/Logger.h>
#include <Poco/Net/NetException.h>

#if USE_AZURE_BLOB_STORAGE
#include <azure/core/http/http.hpp>
#endif

template <>
struct fmt::formatter<DB::DataPartPtr> : fmt::formatter<std::string>
{
    template <typename FormatCtx>
    auto format(const DB::DataPartPtr & part, FormatCtx & ctx) const
    {
        return fmt::formatter<std::string>::format(part->name, ctx);
    }
};


namespace fs = std::filesystem;

namespace ProfileEvents
{
    extern const Event RejectedInserts;
    extern const Event DelayedInserts;
    extern const Event DelayedInsertsMilliseconds;
    extern const Event InsertedWideParts;
    extern const Event InsertedCompactParts;
    extern const Event MergedIntoWideParts;
    extern const Event MergedIntoCompactParts;
    extern const Event RejectedMutations;
    extern const Event DelayedMutations;
    extern const Event DelayedMutationsMilliseconds;
    extern const Event PartsLockWaitMicroseconds;
    extern const Event PartsLockHoldMicroseconds;
}

namespace CurrentMetrics
{
    extern const Metric DelayedInserts;
}


namespace
{
    constexpr UInt64 RESERVATION_MIN_ESTIMATION_SIZE = 1u * 1024u * 1024u; /// 1MB
}


namespace DB
{

namespace ErrorCodes
{
    extern const int NO_SUCH_DATA_PART;
    extern const int NOT_IMPLEMENTED;
    extern const int DIRECTORY_ALREADY_EXISTS;
    extern const int TOO_MANY_UNEXPECTED_DATA_PARTS;
    extern const int DUPLICATE_DATA_PART;
    extern const int NO_SUCH_COLUMN_IN_TABLE;
    extern const int LOGICAL_ERROR;
    extern const int ILLEGAL_COLUMN;
    extern const int ILLEGAL_TYPE_OF_COLUMN_FOR_FILTER;
    extern const int CORRUPTED_DATA;
    extern const int BAD_TYPE_OF_FIELD;
    extern const int BAD_ARGUMENTS;
    extern const int INVALID_PARTITION_VALUE;
    extern const int METADATA_MISMATCH;
    extern const int PART_IS_TEMPORARILY_LOCKED;
    extern const int TOO_MANY_PARTS;
    extern const int INCOMPATIBLE_COLUMNS;
    extern const int BAD_TTL_EXPRESSION;
    extern const int INCORRECT_FILE_NAME;
    extern const int BAD_DATA_PART_NAME;
    extern const int READONLY_SETTING;
    extern const int ABORTED;
    extern const int UNKNOWN_DISK;
    extern const int NOT_ENOUGH_SPACE;
    extern const int ALTER_OF_COLUMN_IS_FORBIDDEN;
    extern const int SUPPORT_IS_DISABLED;
    extern const int TOO_MANY_SIMULTANEOUS_QUERIES;
    extern const int INCORRECT_QUERY;
    extern const int CANNOT_RESTORE_TABLE;
    extern const int ZERO_COPY_REPLICATION_ERROR;
    extern const int NOT_INITIALIZED;
    extern const int SERIALIZATION_ERROR;
    extern const int TOO_MANY_MUTATIONS;
    extern const int CANNOT_SCHEDULE_TASK;
    extern const int LIMIT_EXCEEDED;
    extern const int CANNOT_FORGET_PARTITION;
}

static size_t getPartitionAstFieldsCount(const ASTPartition & partition_ast, ASTPtr partition_value_ast)
{
    if (partition_ast.fields_count.has_value())
        return *partition_ast.fields_count;

    if (partition_value_ast->as<ASTLiteral>())
        return 1;

    const auto * tuple_ast = partition_value_ast->as<ASTFunction>();

    if (!tuple_ast)
    {
        throw Exception(
            ErrorCodes::INVALID_PARTITION_VALUE, "Expected literal or tuple for partition key, got {}", partition_value_ast->getID());
    }

    if (tuple_ast->name != "tuple")
    {
        if (!isFunctionCast(tuple_ast))
            throw Exception(ErrorCodes::INVALID_PARTITION_VALUE, "Expected tuple for complex partition key, got {}", tuple_ast->name);

        if (tuple_ast->arguments->as<ASTExpressionList>()->children.empty())
            throw Exception(ErrorCodes::INVALID_PARTITION_VALUE, "Expected tuple for complex partition key, got {}", tuple_ast->name);

        auto first_arg = tuple_ast->arguments->as<ASTExpressionList>()->children.at(0);
        if (const auto * inner_tuple = first_arg->as<ASTFunction>(); inner_tuple && inner_tuple->name == "tuple")
        {
            const auto * arguments_ast = tuple_ast->arguments->as<ASTExpressionList>();
            return arguments_ast ? arguments_ast->children.size() : 0;
        }
        else if (const auto * inner_literal_tuple = first_arg->as<ASTLiteral>(); inner_literal_tuple)
        {
            return inner_literal_tuple->value.getType() == Field::Types::Tuple ? inner_literal_tuple->value.safeGet<Tuple>().size() : 1;
        }

        throw Exception(ErrorCodes::INVALID_PARTITION_VALUE, "Expected tuple for complex partition key, got {}", tuple_ast->name);
    }
    else
    {
        const auto * arguments_ast = tuple_ast->arguments->as<ASTExpressionList>();
        return arguments_ast ? arguments_ast->children.size() : 0;
    }
}

static void checkSuspiciousIndices(const ASTFunction * index_function)
{
    std::unordered_set<UInt64> unique_index_expression_hashes;
    for (const auto & child : index_function->arguments->children)
    {
        const IAST::Hash hash = child->getTreeHash(/*ignore_aliases=*/ true);
        const auto & first_half_of_hash = hash.low64;

        if (!unique_index_expression_hashes.emplace(first_half_of_hash).second)
            throw Exception(ErrorCodes::BAD_ARGUMENTS,
                    "Primary key or secondary index contains a duplicate expression. To suppress this exception, rerun the command with setting 'allow_suspicious_indices = 1'");
    }
}

static void checkSampleExpression(const StorageInMemoryMetadata & metadata, bool allow_sampling_expression_not_in_primary_key, bool check_sample_column_is_correct)
{
    if (metadata.sampling_key.column_names.empty())
        throw Exception(ErrorCodes::INCORRECT_QUERY, "There are no columns in sampling expression");

    const auto & pk_sample_block = metadata.getPrimaryKey().sample_block;
    if (!pk_sample_block.has(metadata.sampling_key.column_names[0]) && !allow_sampling_expression_not_in_primary_key)
        throw Exception(ErrorCodes::BAD_ARGUMENTS, "Sampling expression must be present in the primary key");

    if (!check_sample_column_is_correct)
        return;

    const auto & sampling_key = metadata.getSamplingKey();
    DataTypePtr sampling_column_type = sampling_key.data_types[0];

    bool is_correct_sample_condition = false;
    if (sampling_key.data_types.size() == 1)
    {
        if (typeid_cast<const DataTypeUInt64 *>(sampling_column_type.get()))
            is_correct_sample_condition = true;
        else if (typeid_cast<const DataTypeUInt32 *>(sampling_column_type.get()))
            is_correct_sample_condition = true;
        else if (typeid_cast<const DataTypeUInt16 *>(sampling_column_type.get()))
            is_correct_sample_condition = true;
        else if (typeid_cast<const DataTypeUInt8 *>(sampling_column_type.get()))
            is_correct_sample_condition = true;
    }

    if (!is_correct_sample_condition)
        throw Exception(ErrorCodes::ILLEGAL_TYPE_OF_COLUMN_FOR_FILTER,
            "Invalid sampling column type in storage parameters: {}. Must be one unsigned integer type",
            sampling_column_type->getName());
}


void MergeTreeData::initializeDirectoriesAndFormatVersion(const std::string & relative_data_path_, bool attach, const std::string & date_column_name, bool need_create_directories)
{
    relative_data_path = relative_data_path_;

    MergeTreeDataFormatVersion min_format_version(0);
    if (date_column_name.empty())
        min_format_version = MERGE_TREE_DATA_MIN_FORMAT_VERSION_WITH_CUSTOM_PARTITIONING;

    if (relative_data_path.empty())
        throw Exception(ErrorCodes::INCORRECT_FILE_NAME, "MergeTree storages require data path");

    const auto format_version_path = fs::path(relative_data_path) / MergeTreeData::FORMAT_VERSION_FILE_NAME;
    std::optional<UInt32> read_format_version;

    for (const auto & disk : getDisks())
    {
        if (disk->isBroken())
            continue;

        if (need_create_directories)
        {
            disk->createDirectories(relative_data_path);
            disk->createDirectories(fs::path(relative_data_path) / MergeTreeData::DETACHED_DIR_NAME);
        }

        if (disk->exists(format_version_path))
        {
            auto buf = disk->readFile(format_version_path);
            UInt32 current_format_version{0};
            readIntText(current_format_version, *buf);
            if (!buf->eof())
                throw Exception(ErrorCodes::CORRUPTED_DATA, "Bad version file: {}", fullPath(disk, format_version_path));

            if (!read_format_version.has_value())
                read_format_version = current_format_version;
            else if (*read_format_version != current_format_version)
                throw Exception(ErrorCodes::CORRUPTED_DATA,
                                "Version file on {} contains version {} expected version is {}.",
                                fullPath(disk, format_version_path), current_format_version, *read_format_version);
        }
    }


    // When data path or file not exists, ignore the format_version check
    if (!attach || !read_format_version)
    {
        format_version = min_format_version;

        // try to write to first non-readonly disk
        for (const auto & disk : getStoragePolicy()->getDisks())
        {
            if (disk->isBroken())
               continue;

            /// Write once disk is almost the same as read-only for MergeTree,
            /// since it does not support move, that is required for any
            /// operation over MergeTree, so avoid writing format_version.txt
            /// into it as well, to avoid leaving it after DROP.
            if (!disk->isReadOnly() && !disk->isWriteOnce())
            {
                auto buf = disk->writeFile(format_version_path, DBMS_DEFAULT_BUFFER_SIZE, WriteMode::Rewrite, getContext()->getWriteSettings());
                writeIntText(format_version.toUnderType(), *buf);
                buf->finalize();
                if (getContext()->getSettingsRef().fsync_metadata)
                    buf->sync();
            }

            break;
        }
    }
    else
    {
        format_version = *read_format_version;
    }

    if (format_version < min_format_version)
    {
        if (min_format_version == MERGE_TREE_DATA_MIN_FORMAT_VERSION_WITH_CUSTOM_PARTITIONING.toUnderType())
            throw Exception(ErrorCodes::METADATA_MISMATCH, "MergeTree data format version on disk doesn't support custom partitioning");
    }
}
DataPartsLock::DataPartsLock(std::mutex & data_parts_mutex_)
    : wait_watch(Stopwatch(CLOCK_MONOTONIC))
    , lock(data_parts_mutex_)
    , lock_watch(Stopwatch(CLOCK_MONOTONIC))
{
    ProfileEvents::increment(ProfileEvents::PartsLockWaitMicroseconds, wait_watch->elapsedMicroseconds());
}


DataPartsLock::~DataPartsLock()
{
    if (lock_watch.has_value())
        ProfileEvents::increment(ProfileEvents::PartsLockHoldMicroseconds, lock_watch->elapsedMicroseconds());
}

MergeTreeData::MergeTreeData(
    const StorageID & table_id_,
    const StorageInMemoryMetadata & metadata_,
    ContextMutablePtr context_,
    const String & date_column_name,
    const MergingParams & merging_params_,
    std::unique_ptr<MergeTreeSettings> storage_settings_,
    bool require_part_metadata_,
    LoadingStrictnessLevel mode,
    BrokenPartCallback broken_part_callback_)
    : IStorage(table_id_)
    , WithMutableContext(context_->getGlobalContext())
    , format_version(date_column_name.empty() ? MERGE_TREE_DATA_MIN_FORMAT_VERSION_WITH_CUSTOM_PARTITIONING : MERGE_TREE_DATA_OLD_FORMAT_VERSION)
    , merging_params(merging_params_)
    , require_part_metadata(require_part_metadata_)
    , broken_part_callback(broken_part_callback_)
    , log(table_id_.getNameForLogs())
    , storage_settings(std::move(storage_settings_))
    , pinned_part_uuids(std::make_shared<PinnedPartUUIDs>())
    , data_parts_by_info(data_parts_indexes.get<TagByInfo>())
    , data_parts_by_state_and_info(data_parts_indexes.get<TagByStateAndInfo>())
    , parts_mover(this)
    , background_operations_assignee(*this, BackgroundJobsAssignee::Type::DataProcessing, getContext())
    , background_moves_assignee(*this, BackgroundJobsAssignee::Type::Moving, getContext())
{
    context_->getGlobalContext()->initializeBackgroundExecutorsIfNeeded();

    const auto settings = getSettings();

    bool sanity_checks = mode <= LoadingStrictnessLevel::CREATE;

    allow_nullable_key = !sanity_checks || settings->allow_nullable_key;

    /// Check sanity of MergeTreeSettings. Only when table is created.
    if (sanity_checks)
        settings->sanityCheck(getContext()->getMergeMutateExecutor()->getMaxTasksCount());

    if (!date_column_name.empty())
    {
        try
        {
            checkPartitionKeyAndInitMinMax(metadata_.partition_key);
            setProperties(metadata_, metadata_, !sanity_checks);
            if (minmax_idx_date_column_pos == -1)
                throw Exception(ErrorCodes::BAD_TYPE_OF_FIELD, "Could not find Date column");
        }
        catch (Exception & e)
        {
            /// Better error message.
            e.addMessage("(while initializing MergeTree partition key from date column " + backQuote(date_column_name) + ")");
            throw;
        }
    }
    else
    {
        is_custom_partitioned = true;
        checkPartitionKeyAndInitMinMax(metadata_.partition_key);
    }
    setProperties(metadata_, metadata_, !sanity_checks);

    /// NOTE: using the same columns list as is read when performing actual merges.
    merging_params.check(metadata_);

    if (metadata_.sampling_key.definition_ast != nullptr)
    {
        /// This is for backward compatibility.
        checkSampleExpression(metadata_, !sanity_checks || settings->compatibility_allow_sampling_expression_not_in_primary_key,
                              settings->check_sample_column_is_correct && sanity_checks);
    }

    checkColumnFilenamesForCollision(metadata_.getColumns(), *settings, sanity_checks);
    checkTTLExpressions(metadata_, metadata_);

    String reason;
    if (!canUsePolymorphicParts(*settings, reason) && !reason.empty())
        LOG_WARNING(log, "{} Settings 'min_rows_for_wide_part'and 'min_bytes_for_wide_part' will be ignored.", reason);

    common_assignee_trigger = [this] (bool delay) noexcept
    {
        if (delay)
            background_operations_assignee.postpone();
        else
            background_operations_assignee.trigger();
    };

    moves_assignee_trigger = [this] (bool delay) noexcept
    {
        if (delay)
            background_moves_assignee.postpone();
        else
            background_moves_assignee.trigger();
    };
}

StoragePolicyPtr MergeTreeData::getStoragePolicy() const
{
    auto settings = getSettings();
    const auto & context = getContext();

    StoragePolicyPtr storage_policy;

    if (settings->disk.changed)
        storage_policy = context->getStoragePolicyFromDisk(settings->disk);
    else
        storage_policy = context->getStoragePolicy(settings->storage_policy);

    return storage_policy;
}

ConditionEstimator MergeTreeData::getConditionEstimatorByPredicate(const SelectQueryInfo & query_info, const StorageSnapshotPtr & storage_snapshot, ContextPtr local_context) const
{
    if (!local_context->getSettings().allow_statistic_optimize)
        return {};

    const auto & parts = assert_cast<const MergeTreeData::SnapshotData &>(*storage_snapshot->data).parts;

    if (parts.empty())
    {
        return {};
    }

    ASTPtr expression_ast;

    ConditionEstimator result;
    PartitionPruner partition_pruner(storage_snapshot->metadata, query_info, local_context, true /* strict */);

    if (partition_pruner.isUseless())
    {
        /// Read all partitions.
        for (const auto & part : parts)
        {
            auto stats = part->loadStatistics();
            /// TODO: We only have one stats file for every part.
            for (const auto & stat : stats)
                result.merge(part->info.getPartNameV1(), part->rows_count, stat);
        }
    }
    else
    {
        for (const auto & part : parts)
        {
            if (!partition_pruner.canBePruned(*part))
            {
                auto stats = part->loadStatistics();
                for (const auto & stat : stats)
                    result.merge(part->info.getPartNameV1(), part->rows_count, stat);
            }
        }
    }

    return result;
}

bool MergeTreeData::supportsFinal() const
{
    return merging_params.mode == MergingParams::Collapsing
        || merging_params.mode == MergingParams::Summing
        || merging_params.mode == MergingParams::Aggregating
        || merging_params.mode == MergingParams::Replacing
        || merging_params.mode == MergingParams::Graphite
        || merging_params.mode == MergingParams::VersionedCollapsing;
}

static void checkKeyExpression(const ExpressionActions & expr, const Block & sample_block, const String & key_name, bool allow_nullable_key)
{
    if (expr.hasArrayJoin())
        throw Exception(ErrorCodes::ILLEGAL_COLUMN, "{} key cannot contain array joins", key_name);

    try
    {
        expr.assertDeterministic();
    }
    catch (Exception & e)
    {
        e.addMessage(fmt::format("for {} key", key_name));
        throw;
    }

    for (const ColumnWithTypeAndName & element : sample_block)
    {
        const ColumnPtr & column = element.column;
        if (column && (isColumnConst(*column) || column->isDummy()))
            throw Exception(ErrorCodes::ILLEGAL_COLUMN, "{} key cannot contain constants", key_name);

        if (!allow_nullable_key && hasNullable(element.type))
            throw Exception(
                            ErrorCodes::ILLEGAL_COLUMN,
                            "{} key contains nullable columns, "
                            "but merge tree setting `allow_nullable_key` is disabled", key_name);
    }
}

void MergeTreeData::checkProperties(
    const StorageInMemoryMetadata & new_metadata,
    const StorageInMemoryMetadata & old_metadata,
    bool attach,
    bool allow_empty_sorting_key,
    bool allow_nullable_key_,
    ContextPtr local_context) const
{
    if (!new_metadata.sorting_key.definition_ast && !allow_empty_sorting_key)
        throw Exception(ErrorCodes::BAD_ARGUMENTS, "ORDER BY cannot be empty");

    KeyDescription new_sorting_key = new_metadata.sorting_key;
    KeyDescription new_primary_key = new_metadata.primary_key;

    size_t sorting_key_size = new_sorting_key.column_names.size();
    size_t primary_key_size = new_primary_key.column_names.size();
    if (primary_key_size > sorting_key_size)
        throw Exception(ErrorCodes::BAD_ARGUMENTS, "Primary key must be a prefix of the sorting key, but its length: "
            "{} is greater than the sorting key length: {}", primary_key_size, sorting_key_size);

    bool allow_suspicious_indices = getSettings()->allow_suspicious_indices;
    if (local_context)
        allow_suspicious_indices = local_context->getSettingsRef().allow_suspicious_indices;

    if (!allow_suspicious_indices && !attach)
        if (const auto * index_function = typeid_cast<ASTFunction *>(new_sorting_key.definition_ast.get()))
            checkSuspiciousIndices(index_function);

    for (size_t i = 0; i < sorting_key_size; ++i)
    {
        const String & sorting_key_column = new_sorting_key.column_names[i];

        if (i < primary_key_size)
        {
            const String & pk_column = new_primary_key.column_names[i];
            if (pk_column != sorting_key_column)
                throw Exception(ErrorCodes::BAD_ARGUMENTS,
                                "Primary key must be a prefix of the sorting key, "
                                "but the column in the position {} is {}", i, sorting_key_column +", not " + pk_column);

        }
    }

    auto all_columns = new_metadata.columns.getAllPhysical();

    /// This is ALTER, not CREATE/ATTACH TABLE. Let us check that all new columns used in the sorting key
    /// expression have just been added (so that the sorting order is guaranteed to be valid with the new key).

    Names new_primary_key_columns = new_primary_key.column_names;
    Names new_sorting_key_columns = new_sorting_key.column_names;

    ASTPtr added_key_column_expr_list = std::make_shared<ASTExpressionList>();
    const auto & old_sorting_key_columns = old_metadata.getSortingKeyColumns();
    for (size_t new_i = 0, old_i = 0; new_i < sorting_key_size; ++new_i)
    {
        if (old_i < old_sorting_key_columns.size())
        {
            if (new_sorting_key_columns[new_i] != old_sorting_key_columns[old_i])
                added_key_column_expr_list->children.push_back(new_sorting_key.expression_list_ast->children[new_i]);
            else
                ++old_i;
        }
        else
            added_key_column_expr_list->children.push_back(new_sorting_key.expression_list_ast->children[new_i]);
    }

    if (!added_key_column_expr_list->children.empty())
    {
        auto syntax = TreeRewriter(getContext()).analyze(added_key_column_expr_list, all_columns);
        Names used_columns = syntax->requiredSourceColumns();

        NamesAndTypesList deleted_columns;
        NamesAndTypesList added_columns;
        old_metadata.getColumns().getAllPhysical().getDifference(all_columns, deleted_columns, added_columns);

        for (const String & col : used_columns)
        {
            if (!added_columns.contains(col) || deleted_columns.contains(col))
                throw Exception(ErrorCodes::BAD_ARGUMENTS,
                                "Existing column {} is used in the expression that was added to the sorting key. "
                                "You can add expressions that use only the newly added columns",
                                backQuoteIfNeed(col));

            if (new_metadata.columns.getDefaults().contains(col))
                throw Exception(ErrorCodes::BAD_ARGUMENTS,
                                "Newly added column {} has a default expression, so adding expressions that use "
                                "it to the sorting key is forbidden", backQuoteIfNeed(col));
        }
    }

    if (!new_metadata.secondary_indices.empty())
    {
        std::unordered_set<String> indices_names;

        for (const auto & index : new_metadata.secondary_indices)
        {
            if (!allow_suspicious_indices && !attach)
            {
                const auto * index_ast = typeid_cast<const ASTIndexDeclaration *>(index.definition_ast.get());
                if (const auto * index_function = typeid_cast<const ASTFunction *>(index_ast->expr))
                    checkSuspiciousIndices(index_function);
            }

            MergeTreeIndexFactory::instance().validate(index, attach);

            if (indices_names.find(index.name) != indices_names.end())
                throw Exception(ErrorCodes::LOGICAL_ERROR, "Index with name {} already exists", backQuote(index.name));

            indices_names.insert(index.name);
        }
    }

    if (!new_metadata.projections.empty())
    {
        std::unordered_set<String> projections_names;

        for (const auto & projection : new_metadata.projections)
        {
            if (projections_names.find(projection.name) != projections_names.end())
                throw Exception(ErrorCodes::LOGICAL_ERROR, "Projection with name {} already exists", backQuote(projection.name));

            const auto settings = getSettings();
            if (projections_names.size() >= settings->max_projections)
                throw Exception(ErrorCodes::LIMIT_EXCEEDED, "Maximum limit of {} projection(s) exceeded", settings->max_projections);

            /// We cannot alter a projection so far. So here we do not try to find a projection in old metadata.
            bool is_aggregate = projection.type == ProjectionDescription::Type::Aggregate;
            checkProperties(*projection.metadata, *projection.metadata, attach, is_aggregate, true /* allow_nullable_key */, local_context);
            projections_names.insert(projection.name);
        }
    }

    for (const auto & col : new_metadata.columns)
    {
        if (col.stat)
            MergeTreeStatisticsFactory::instance().validate(*col.stat, col.type);
    }

    checkKeyExpression(*new_sorting_key.expression, new_sorting_key.sample_block, "Sorting", allow_nullable_key_);
}

void MergeTreeData::setProperties(
    const StorageInMemoryMetadata & new_metadata,
    const StorageInMemoryMetadata & old_metadata,
    bool attach,
    ContextPtr local_context)
{
    checkProperties(new_metadata, old_metadata, attach, false, allow_nullable_key, local_context);
    setInMemoryMetadata(new_metadata);
}

namespace
{

ExpressionActionsPtr getCombinedIndicesExpression(
    const KeyDescription & key,
    const MergeTreeIndices & indices,
    const ColumnsDescription & columns,
    ContextPtr context)
{
    ASTPtr combined_expr_list = key.expression_list_ast->clone();

    for (const auto & index : indices)
        for (const auto & index_expr : index->index.expression_list_ast->children)
            combined_expr_list->children.push_back(index_expr->clone());

    auto syntax_result = TreeRewriter(context).analyze(combined_expr_list, columns.getAllPhysical());
    return ExpressionAnalyzer(combined_expr_list, syntax_result, context).getActions(false);
}

}

ExpressionActionsPtr MergeTreeData::getMinMaxExpr(const KeyDescription & partition_key, const ExpressionActionsSettings & settings)
{
    NamesAndTypesList partition_key_columns;
    if (!partition_key.column_names.empty())
        partition_key_columns = partition_key.expression->getRequiredColumnsWithTypes();

    return std::make_shared<ExpressionActions>(std::make_shared<ActionsDAG>(partition_key_columns), settings);
}

Names MergeTreeData::getMinMaxColumnsNames(const KeyDescription & partition_key)
{
    if (!partition_key.column_names.empty())
        return partition_key.expression->getRequiredColumns();
    return {};
}

DataTypes MergeTreeData::getMinMaxColumnsTypes(const KeyDescription & partition_key)
{
    if (!partition_key.column_names.empty())
        return partition_key.expression->getRequiredColumnsWithTypes().getTypes();
    return {};
}

ExpressionActionsPtr
MergeTreeData::getPrimaryKeyAndSkipIndicesExpression(const StorageMetadataPtr & metadata_snapshot, const MergeTreeIndices & indices) const
{
    return getCombinedIndicesExpression(metadata_snapshot->getPrimaryKey(), indices, metadata_snapshot->getColumns(), getContext());
}

ExpressionActionsPtr
MergeTreeData::getSortingKeyAndSkipIndicesExpression(const StorageMetadataPtr & metadata_snapshot, const MergeTreeIndices & indices) const
{
    return getCombinedIndicesExpression(metadata_snapshot->getSortingKey(), indices, metadata_snapshot->getColumns(), getContext());
}


void MergeTreeData::checkPartitionKeyAndInitMinMax(const KeyDescription & new_partition_key)
{
    if (new_partition_key.expression_list_ast->children.empty())
        return;

    checkKeyExpression(*new_partition_key.expression, new_partition_key.sample_block, "Partition", allow_nullable_key);

    /// Add all columns used in the partition key to the min-max index.
    DataTypes minmax_idx_columns_types = getMinMaxColumnsTypes(new_partition_key);

    /// Try to find the date column in columns used by the partition key (a common case).
    /// If there are no - DateTime or DateTime64 would also suffice.

    bool has_date_column = false;
    bool has_datetime_column = false;

    for (size_t i = 0; i < minmax_idx_columns_types.size(); ++i)
    {
        if (isDate(minmax_idx_columns_types[i]))
        {
            if (!has_date_column)
            {
                minmax_idx_date_column_pos = i;
                has_date_column = true;
            }
            else
            {
                /// There is more than one Date column in partition key and we don't know which one to choose.
                minmax_idx_date_column_pos = -1;
            }
        }
    }
    if (!has_date_column)
    {
        for (size_t i = 0; i < minmax_idx_columns_types.size(); ++i)
        {
            if (isDateTime(minmax_idx_columns_types[i])
                || isDateTime64(minmax_idx_columns_types[i])
            )
            {
                if (!has_datetime_column)
                {
                    minmax_idx_time_column_pos = i;
                    has_datetime_column = true;
                }
                else
                {
                    /// There is more than one DateTime column in partition key and we don't know which one to choose.
                    minmax_idx_time_column_pos = -1;
                }
            }
        }
    }
}


void MergeTreeData::checkTTLExpressions(const StorageInMemoryMetadata & new_metadata, const StorageInMemoryMetadata & old_metadata) const
{
    auto new_column_ttls = new_metadata.column_ttls_by_name;

    if (!new_column_ttls.empty())
    {
        NameSet columns_ttl_forbidden;

        if (old_metadata.hasPartitionKey())
            for (const auto & col : old_metadata.getColumnsRequiredForPartitionKey())
                columns_ttl_forbidden.insert(col);

        if (old_metadata.hasSortingKey())
            for (const auto & col : old_metadata.getColumnsRequiredForSortingKey())
                columns_ttl_forbidden.insert(col);

        for (const auto & [name, ttl_description] : new_column_ttls)
        {
            if (columns_ttl_forbidden.contains(name))
                throw Exception(ErrorCodes::ILLEGAL_COLUMN, "Trying to set TTL for key column {}", name);
        }
    }
    auto new_table_ttl = new_metadata.table_ttl;

    if (new_table_ttl.definition_ast)
    {
        for (const auto & move_ttl : new_table_ttl.move_ttl)
        {
            if (!move_ttl.if_exists && !getDestinationForMoveTTL(move_ttl))
            {
                if (move_ttl.destination_type == DataDestinationType::DISK)
                    throw Exception(ErrorCodes::BAD_TTL_EXPRESSION,
                                    "No such disk {} for given storage policy", backQuote(move_ttl.destination_name));
                else
                    throw Exception(ErrorCodes::BAD_TTL_EXPRESSION,
                                    "No such volume {} for given storage policy", backQuote(move_ttl.destination_name));
            }
        }
    }
}


void MergeTreeData::checkStoragePolicy(const StoragePolicyPtr & new_storage_policy) const
{
    const auto old_storage_policy = getStoragePolicy();
    old_storage_policy->checkCompatibleWith(new_storage_policy);
}


void MergeTreeData::MergingParams::check(const StorageInMemoryMetadata & metadata) const
{
    const auto columns = metadata.getColumns().getAllPhysical();

    if (!is_deleted_column.empty() && mode != MergingParams::Replacing)
        throw Exception(ErrorCodes::LOGICAL_ERROR,
                        "is_deleted column for MergeTree cannot be specified in modes except Replacing.");

    if (!sign_column.empty() && mode != MergingParams::Collapsing && mode != MergingParams::VersionedCollapsing)
        throw Exception(ErrorCodes::LOGICAL_ERROR,
                        "Sign column for MergeTree cannot be specified "
                        "in modes except Collapsing or VersionedCollapsing.");

    if (!version_column.empty() && mode != MergingParams::Replacing && mode != MergingParams::VersionedCollapsing)
        throw Exception(ErrorCodes::LOGICAL_ERROR,
                        "Version column for MergeTree cannot be specified "
                        "in modes except Replacing or VersionedCollapsing.");

    if (!columns_to_sum.empty() && mode != MergingParams::Summing)
        throw Exception(ErrorCodes::LOGICAL_ERROR, "List of columns to sum for MergeTree cannot be specified in all modes except Summing.");

    /// Check that if the sign column is needed, it exists and is of type Int8.
    auto check_sign_column = [this, & columns](bool is_optional, const std::string & storage)
    {
        if (sign_column.empty())
        {
            if (is_optional)
                return;

            throw Exception(ErrorCodes::LOGICAL_ERROR, "Logical error: Sign column for storage {} is empty", storage);
        }

        bool miss_column = true;
        for (const auto & column : columns)
        {
            if (column.name == sign_column)
            {
                if (!typeid_cast<const DataTypeInt8 *>(column.type.get()))
                    throw Exception(ErrorCodes::BAD_TYPE_OF_FIELD, "Sign column ({}) for storage {} must have type Int8. "
                            "Provided column of type {}.", sign_column, storage, column.type->getName());
                miss_column = false;
                break;
            }
        }
        if (miss_column)
            throw Exception(ErrorCodes::NO_SUCH_COLUMN_IN_TABLE, "Sign column {} does not exist in table declaration.", sign_column);
    };

    /// that if the version_column column is needed, it exists and is of unsigned integer type.
    auto check_version_column = [this, & columns](bool is_optional, const std::string & storage)
    {
        if (version_column.empty())
        {
            if (is_optional)
                return;

            throw Exception(ErrorCodes::LOGICAL_ERROR, "Logical error: Version column for storage {} is empty", storage);
        }

        bool miss_column = true;
        for (const auto & column : columns)
        {
            if (column.name == version_column)
            {
                if (!column.type->canBeUsedAsVersion())
                    throw Exception(ErrorCodes::BAD_TYPE_OF_FIELD,
                                    "The column {} cannot be used as a version column for storage {} because it is "
                                    "of type {} (must be of an integer type or of type Date/DateTime/DateTime64)",
                                    version_column, storage, column.type->getName());
                miss_column = false;
                break;
            }
        }
        if (miss_column)
            throw Exception(ErrorCodes::NO_SUCH_COLUMN_IN_TABLE, "Version column {} does not exist in table declaration.", version_column);
    };

    /// Check that if the is_deleted column is needed, it exists and is of type UInt8. If exist, version column must be defined too but version checks are not done here.
    auto check_is_deleted_column = [this, & columns](bool is_optional, const std::string & storage)
    {
        if (is_deleted_column.empty())
        {
            if (is_optional)
                return;

            throw Exception(ErrorCodes::LOGICAL_ERROR, "Logical error: is_deleted ({}) column for storage {} is empty", is_deleted_column, storage);
        }
        else
        {
            if (version_column.empty() && !is_optional)
                throw Exception(ErrorCodes::LOGICAL_ERROR, "Logical error: Version column ({}) for storage {} is empty while is_deleted ({}) is not.",
                                version_column, storage, is_deleted_column);

            bool miss_is_deleted_column = true;
            for (const auto & column : columns)
            {
                if (column.name == is_deleted_column)
                {
                    if (!typeid_cast<const DataTypeUInt8 *>(column.type.get()))
                        throw Exception(ErrorCodes::BAD_TYPE_OF_FIELD, "is_deleted column ({}) for storage {} must have type UInt8. Provided column of type {}.",
                                        is_deleted_column, storage, column.type->getName());
                    miss_is_deleted_column = false;
                    break;
                }
            }

            if (miss_is_deleted_column)
                throw Exception(ErrorCodes::NO_SUCH_COLUMN_IN_TABLE, "is_deleted column {} does not exist in table declaration.", is_deleted_column);
        }
    };


    if (mode == MergingParams::Collapsing)
        check_sign_column(false, "CollapsingMergeTree");

    if (mode == MergingParams::Summing)
    {
        /// If columns_to_sum are set, then check that such columns exist.
        for (const auto & column_to_sum : columns_to_sum)
        {
            auto check_column_to_sum_exists = [& column_to_sum](const NameAndTypePair & name_and_type)
            {
                return column_to_sum == Nested::extractTableName(name_and_type.name);
            };
            if (columns.end() == std::find_if(columns.begin(), columns.end(), check_column_to_sum_exists))
                throw Exception(ErrorCodes::NO_SUCH_COLUMN_IN_TABLE,
                                "Column {} listed in columns to sum does not exist in table declaration.",
                                column_to_sum);
        }

        /// Check that summing columns are not in partition key.
        if (metadata.isPartitionKeyDefined())
        {
            auto partition_key_columns = metadata.getPartitionKey().column_names;

            Names names_intersection;
            std::set_intersection(columns_to_sum.begin(), columns_to_sum.end(),
                                  partition_key_columns.begin(), partition_key_columns.end(),
                                  std::back_inserter(names_intersection));

            if (!names_intersection.empty())
                throw Exception(ErrorCodes::BAD_ARGUMENTS, "Columns: {} listed both in columns to sum and in partition key. "
                "That is not allowed.", boost::algorithm::join(names_intersection, ", "));
        }
    }

    if (mode == MergingParams::Replacing)
    {
        check_is_deleted_column(true, "ReplacingMergeTree");
        check_version_column(true, "ReplacingMergeTree");
    }

    if (mode == MergingParams::VersionedCollapsing)
    {
        check_sign_column(false, "VersionedCollapsingMergeTree");
        check_version_column(false, "VersionedCollapsingMergeTree");
    }

    /// TODO Checks for Graphite mode.
}


DataTypePtr MergeTreeData::getPartitionValueType() const
{
    DataTypePtr partition_value_type;
    auto partition_types = getInMemoryMetadataPtr()->partition_key.sample_block.getDataTypes();
    if (partition_types.empty())
        partition_value_type = std::make_shared<DataTypeUInt8>();
    else
        partition_value_type = std::make_shared<DataTypeTuple>(std::move(partition_types));
    return partition_value_type;
}


Block MergeTreeData::getSampleBlockWithVirtualColumns() const
{
    DataTypePtr partition_value_type = getPartitionValueType();
    return {
        ColumnWithTypeAndName(
            DataTypeLowCardinality{std::make_shared<DataTypeString>()}.createColumn(),
            std::make_shared<DataTypeLowCardinality>(std::make_shared<DataTypeString>()),
            "_part"),
        ColumnWithTypeAndName(
            DataTypeLowCardinality{std::make_shared<DataTypeString>()}.createColumn(),
            std::make_shared<DataTypeLowCardinality>(std::make_shared<DataTypeString>()),
            "_partition_id"),
        ColumnWithTypeAndName(ColumnUUID::create(), std::make_shared<DataTypeUUID>(), "_part_uuid"),
        ColumnWithTypeAndName(partition_value_type->createColumn(), partition_value_type, "_partition_value")};
}


Block MergeTreeData::getBlockWithVirtualPartColumns(const MergeTreeData::DataPartsVector & parts, bool one_part, bool ignore_empty) const
{
    auto block = getSampleBlockWithVirtualColumns();
    MutableColumns columns = block.mutateColumns();

    auto & part_column = columns[0];
    auto & partition_id_column = columns[1];
    auto & part_uuid_column = columns[2];
    auto & partition_value_column = columns[3];

    bool has_partition_value = typeid_cast<const ColumnTuple *>(partition_value_column.get());
    for (const auto & part_or_projection : parts)
    {
        if (ignore_empty && part_or_projection->isEmpty())
            continue;
        const auto * part = part_or_projection->isProjectionPart() ? part_or_projection->getParentPart() : part_or_projection.get();
        part_column->insert(part->name);
        partition_id_column->insert(part->info.partition_id);
        part_uuid_column->insert(part->uuid);
        Tuple tuple(part->partition.value.begin(), part->partition.value.end());
        if (has_partition_value)
            partition_value_column->insert(tuple);

        if (one_part)
        {
            part_column = ColumnConst::create(std::move(part_column), 1);
            partition_id_column = ColumnConst::create(std::move(partition_id_column), 1);
            part_uuid_column = ColumnConst::create(std::move(part_uuid_column), 1);
            if (has_partition_value)
                partition_value_column = ColumnConst::create(std::move(partition_value_column), 1);
            break;
        }
    }

    block.setColumns(std::move(columns));
    if (!has_partition_value)
        block.erase("_partition_value");
    return block;
}


std::optional<UInt64> MergeTreeData::totalRowsByPartitionPredicateImpl(
    const ActionsDAGPtr & filter_actions_dag, ContextPtr local_context, const DataPartsVector & parts) const
{
    if (parts.empty())
        return 0u;
    auto metadata_snapshot = getInMemoryMetadataPtr();
    Block virtual_columns_block = getBlockWithVirtualPartColumns(parts, true /* one_part */);

    auto filter_dag = VirtualColumnUtils::splitFilterDagForAllowedInputs(filter_actions_dag->getOutputs().at(0), nullptr);

    // Generate valid expressions for filtering
    bool valid = true;
    for (const auto * input : filter_dag->getInputs())
        if (!virtual_columns_block.has(input->result_name))
            valid = false;

    PartitionPruner partition_pruner(metadata_snapshot, filter_dag, local_context, true /* strict */);
    if (partition_pruner.isUseless() && !valid)
        return {};

    std::unordered_set<String> part_values;
    if (valid)
    {
        virtual_columns_block = getBlockWithVirtualPartColumns(parts, false /* one_part */);
        VirtualColumnUtils::filterBlockWithDAG(filter_dag, virtual_columns_block, local_context);
        part_values = VirtualColumnUtils::extractSingleValueFromBlock<String>(virtual_columns_block, "_part");
        if (part_values.empty())
            return 0;
    }
    // At this point, empty `part_values` means all parts.

    size_t res = 0;
    for (const auto & part : parts)
    {
        if ((part_values.empty() || part_values.find(part->name) != part_values.end()) && !partition_pruner.canBePruned(*part))
            res += part->rows_count;
    }
    return res;
}

String MergeTreeData::MergingParams::getModeName() const
{
    switch (mode)
    {
        case Ordinary:      return "";
        case Collapsing:    return "Collapsing";
        case Summing:       return "Summing";
        case Aggregating:   return "Aggregating";
        case Replacing:     return "Replacing";
        case Graphite:      return "Graphite";
        case VersionedCollapsing: return "VersionedCollapsing";
    }

    UNREACHABLE();
}

Int64 MergeTreeData::getMaxBlockNumber() const
{
    auto lock = lockParts();

    Int64 max_block_num = 0;
    for (const DataPartPtr & part : data_parts_by_info)
        max_block_num = std::max({max_block_num, part->info.max_block, part->info.mutation});

    return max_block_num;
}

void MergeTreeData::PartLoadingTree::add(const MergeTreePartInfo & info, const String & name, const DiskPtr & disk)
{
    auto & current_ptr = root_by_partition[info.partition_id];
    if (!current_ptr)
        current_ptr = std::make_shared<Node>(MergeTreePartInfo{}, "", disk);

    auto * current = current_ptr.get();
    while (true)
    {
        auto it = current->children.lower_bound(info);
        if (it != current->children.begin())
        {
            auto prev = std::prev(it);
            const auto & prev_info = prev->first;

            if (prev_info.contains(info))
            {
                current = prev->second.get();
                continue;
            }
            else if (!prev_info.isDisjoint(info))
            {
                throw Exception(ErrorCodes::LOGICAL_ERROR,
                    "Part {} intersects previous part {}. It is a bug or a result of manual intervention in the server or ZooKeeper data",
                    name, prev->second->name);
            }
        }

        if (it != current->children.end())
        {
            const auto & next_info = it->first;

            if (next_info.contains(info))
            {
                current = it->second.get();
                continue;
            }
            else if (!next_info.isDisjoint(info))
            {
                throw Exception(ErrorCodes::LOGICAL_ERROR,
                    "Part {} intersects next part {}.  It is a bug or a result of manual intervention in the server or ZooKeeper data",
                    name, it->second->name);
            }
        }

        current->children.emplace(info, std::make_shared<Node>(info, name, disk));
        break;
    }
}

template <typename Func>
void MergeTreeData::PartLoadingTree::traverse(bool recursive, Func && func)
{
    std::function<void(const NodePtr &)> traverse_impl = [&](const auto & node)
    {
        func(node);
        if (recursive)
            for (const auto & [_, child] : node->children)
                traverse_impl(child);
    };

    for (const auto & elem : root_by_partition)
        for (const auto & [_, node] : elem.second->children)
            traverse_impl(node);
}

MergeTreeData::PartLoadingTree
MergeTreeData::PartLoadingTree::build(PartLoadingInfos nodes)
{
    std::sort(nodes.begin(), nodes.end(), [](const auto & lhs, const auto & rhs)
    {
        return std::tie(lhs.info.level, lhs.info.mutation) > std::tie(rhs.info.level, rhs.info.mutation);
    });

    PartLoadingTree tree;
    for (const auto & [info, name, disk] : nodes)
        tree.add(info, name, disk);
    return tree;
}

static std::optional<size_t> calculatePartSizeSafe(
    const MergeTreeData::DataPartPtr & part, const LoggerPtr & log)
{
    try
    {
        return part->getDataPartStorage().calculateTotalSizeOnDisk();
    }
    catch (...)
    {
        tryLogCurrentException(log, fmt::format("while calculating part size {} on path {}",
            part->name, part->getDataPartStorage().getRelativePath()));
        return {};
    }
}

static void preparePartForRemoval(const MergeTreeMutableDataPartPtr & part)
{
    part->remove_time.store(part->modification_time, std::memory_order_relaxed);
    auto creation_csn = part->version.creation_csn.load(std::memory_order_relaxed);
    if (creation_csn != Tx::RolledBackCSN && creation_csn != Tx::PrehistoricCSN && !part->version.isRemovalTIDLocked())
    {
        /// It's possible that covering part was created without transaction,
        /// but if covered part was created with transaction (i.e. creation_tid is not prehistoric),
        /// then it must have removal tid in metadata file.
        throw Exception(ErrorCodes::LOGICAL_ERROR, "Data part {} is Outdated and has creation TID {} and CSN {}, "
                        "but does not have removal tid. It's a bug or a result of manual intervention.",
                        part->name, part->version.creation_tid, creation_csn);
    }

    /// Explicitly set removal_tid_lock for parts w/o transaction (i.e. w/o txn_version.txt)
    /// to avoid keeping part forever (see VersionMetadata::canBeRemoved())
    if (!part->version.isRemovalTIDLocked())
    {
        TransactionInfoContext transaction_context{part->storage.getStorageID(), part->name};
        part->version.lockRemovalTID(Tx::PrehistoricTID, transaction_context);
    }
}

static constexpr size_t loading_parts_initial_backoff_ms = 100;
static constexpr size_t loading_parts_max_backoff_ms = 5000;
static constexpr size_t loading_parts_max_tries = 3;

MergeTreeData::LoadPartResult MergeTreeData::loadDataPart(
    const MergeTreePartInfo & part_info,
    const String & part_name,
    const DiskPtr & part_disk_ptr,
    MergeTreeDataPartState to_state,
    std::mutex & part_loading_mutex)
{
    LOG_TRACE(log, "Loading {} part {} from disk {}", magic_enum::enum_name(to_state), part_name, part_disk_ptr->getName());

    LoadPartResult res;
    auto single_disk_volume = std::make_shared<SingleDiskVolume>("volume_" + part_name, part_disk_ptr, 0);
    auto data_part_storage = std::make_shared<DataPartStorageOnDiskFull>(single_disk_volume, relative_data_path, part_name);

    String part_path = fs::path(relative_data_path) / part_name;
    String marker_path = fs::path(part_path) / IMergeTreeDataPart::DELETE_ON_DESTROY_MARKER_FILE_NAME_DEPRECATED;

    /// Ignore broken parts that can appear as a result of hard server restart.
    auto mark_broken = [&]
    {
        if (!res.part)
        {
            /// Build a fake part and mark it as broken in case of filesystem error.
            /// If the error impacts part directory instead of single files,
            /// an exception will be thrown during detach and silently ignored.
            res.part = getDataPartBuilder(part_name, single_disk_volume, part_name)
                .withPartStorageType(MergeTreeDataPartStorageType::Full)
                .withPartType(MergeTreeDataPartType::Wide)
                .build();
        }

        res.is_broken = true;
        tryLogCurrentException(log, fmt::format("while loading part {} on path {}", part_name, part_path));

        res.size_of_part = calculatePartSizeSafe(res.part, log.load());
        auto part_size_str = res.size_of_part ? formatReadableSizeWithBinarySuffix(*res.size_of_part) : "failed to calculate size";

        LOG_ERROR(log,
            "Detaching broken part {} (size: {}). "
            "If it happened after update, it is likely because of backward incompatibility. "
            "You need to resolve this manually",
            fs::path(getFullPathOnDisk(part_disk_ptr)) / part_name, part_size_str);
    };

    try
    {
        res.part = getDataPartBuilder(part_name, single_disk_volume, part_name)
            .withPartInfo(part_info)
            .withPartFormatFromDisk()
            .build();
    }
    catch (...)
    {
        /// Don't count the part as broken if there was a retryalbe error
        /// during loading, such as "not enough memory" or network error.
        if (isRetryableException(std::current_exception()))
            throw;
        LOG_DEBUG(log, "Failed to load data part {}, unknown exception", part_name);
        mark_broken();
        return res;
    }

    if (part_disk_ptr->exists(marker_path))
    {
        /// NOTE: getBytesOnDisk() cannot be used here, since it may be zero if checksums.txt does not exist.
        res.size_of_part = calculatePartSizeSafe(res.part, log.load());
        res.is_broken = true;

        auto part_size_str = res.size_of_part ? formatReadableSizeWithBinarySuffix(*res.size_of_part) : "failed to calculate size";

        LOG_WARNING(log,
            "Detaching stale part {} (size: {}), which should have been deleted after a move. "
            "That can only happen after unclean restart of ClickHouse after move of a part having an operation blocking that stale copy of part.",
            res.part->getDataPartStorage().getFullPath(), part_size_str);

        return res;
    }

    try
    {
        res.part->loadColumnsChecksumsIndexes(require_part_metadata, true);
    }
    catch (...)
    {
        /// Don't count the part as broken if there was a retryalbe error
        /// during loading, such as "not enough memory" or network error.
        if (isRetryableException(std::current_exception()))
            throw;
        mark_broken();
        return res;
    }

    res.part->modification_time = part_disk_ptr->getLastModified(fs::path(relative_data_path) / part_name).epochTime();
    res.part->loadVersionMetadata();

    if (res.part->wasInvolvedInTransaction())
    {
        /// Check if CSNs were written after committing transaction, update and write if needed.
        bool version_updated = false;
        auto & version = res.part->version;
        chassert(!version.creation_tid.isEmpty());

        if (!res.part->version.creation_csn)
        {
            auto min = TransactionLog::getCSNAndAssert(res.part->version.creation_tid, res.part->version.creation_csn);
            if (!min)
            {
                /// Transaction that created this part was not committed. Remove part.
                min = Tx::RolledBackCSN;
            }

            LOG_TRACE(log, "Will fix version metadata of {} after unclean restart: part has creation_tid={}, setting creation_csn={}",
                        res.part->name, res.part->version.creation_tid, min);

            version.creation_csn = min;
            version_updated = true;
        }

        if (!version.removal_tid.isEmpty() && !version.removal_csn)
        {
            auto max = TransactionLog::getCSNAndAssert(version.removal_tid, version.removal_csn);
            if (max)
            {
                LOG_TRACE(log, "Will fix version metadata of {} after unclean restart: part has removal_tid={}, setting removal_csn={}",
                            res.part->name, version.removal_tid, max);
                version.removal_csn = max;
            }
            else
            {
                /// Transaction that tried to remove this part was not committed. Clear removal_tid.
                LOG_TRACE(log, "Will fix version metadata of {} after unclean restart: clearing removal_tid={}",
                            res.part->name, version.removal_tid);
                version.unlockRemovalTID(version.removal_tid, TransactionInfoContext{getStorageID(), res.part->name});
            }

            version_updated = true;
        }

        /// Sanity checks
        bool csn_order = !version.removal_csn || version.creation_csn <= version.removal_csn || version.removal_csn == Tx::PrehistoricCSN;
        bool min_start_csn_order = version.creation_tid.start_csn <= version.creation_csn;
        bool max_start_csn_order = version.removal_tid.start_csn <= version.removal_csn;
        bool creation_csn_known = version.creation_csn;
        if (!csn_order || !min_start_csn_order || !max_start_csn_order || !creation_csn_known)
            throw Exception(ErrorCodes::LOGICAL_ERROR, "Part {} has invalid version metadata: {}", res.part->name, version.toString());

        if (version_updated)
            res.part->storeVersionMetadata(/* force */ true);

        /// Deactivate part if creation was not committed or if removal was.
        if (version.creation_csn == Tx::RolledBackCSN || version.removal_csn)
        {
            preparePartForRemoval(res.part);
            to_state = DataPartState::Outdated;
        }
    }

    res.part->setState(to_state);

    DataPartIteratorByInfo it;
    bool inserted;

    {
        std::lock_guard lock(part_loading_mutex);
        LOG_TEST(log, "loadDataPart: inserting {} into data_parts_indexes", res.part->getNameWithState());
        std::tie(it, inserted) = data_parts_indexes.insert(res.part);
    }

    /// Remove duplicate parts with the same checksum.
    if (!inserted)
    {
        if ((*it)->checksums.getTotalChecksumHex() == res.part->checksums.getTotalChecksumHex())
        {
            LOG_ERROR(log, "Remove duplicate part {}", data_part_storage->getFullPath());
            res.part->is_duplicate = true;
            return res;
        }
        else
            throw Exception(ErrorCodes::DUPLICATE_DATA_PART, "Part {} already exists but with different checksums", res.part->name);
    }

    if (to_state == DataPartState::Active)
        addPartContributionToDataVolume(res.part);

    if (res.part->hasLightweightDelete())
        has_lightweight_delete_parts.store(true);

    LOG_TRACE(log, "Finished loading {} part {} on disk {}", magic_enum::enum_name(to_state), part_name, part_disk_ptr->getName());
    return res;
}

MergeTreeData::LoadPartResult MergeTreeData::loadDataPartWithRetries(
    const MergeTreePartInfo & part_info,
    const String & part_name,
    const DiskPtr & part_disk_ptr,
    MergeTreeDataPartState to_state,
    std::mutex & part_loading_mutex,
    size_t initial_backoff_ms,
    size_t max_backoff_ms,
    size_t max_tries)
{
    auto handle_exception = [&, this](std::exception_ptr exception_ptr, size_t try_no)
    {
        if (try_no + 1 == max_tries)
            throw;

        String exception_message;
        try
        {
            rethrow_exception(exception_ptr);
        }
        catch (const Exception & e)
        {
            exception_message = e.message();
        }
        #if USE_AZURE_BLOB_STORAGE
        catch (const Azure::Core::RequestFailedException & e)
        {
             exception_message = e.Message;
        }
        #endif


        LOG_DEBUG(log, "Failed to load data part {} at try {} with retryable error: {}. Will retry in {} ms",
                  part_name, try_no, exception_message, initial_backoff_ms);

        std::this_thread::sleep_for(std::chrono::milliseconds(initial_backoff_ms));
        initial_backoff_ms = std::min(initial_backoff_ms * 2, max_backoff_ms);
    };

    for (size_t try_no = 0; try_no < max_tries; ++try_no)
    {
        try
        {
            return loadDataPart(part_info, part_name, part_disk_ptr, to_state, part_loading_mutex);
        }
        catch (...)
        {
            if (isRetryableException(std::current_exception()))
                handle_exception(std::current_exception(),try_no);
            else
                throw;
        }
    }
    UNREACHABLE();
}

/// Wait for all tasks to finish and rethrow the first exception if any.
/// The tasks access local variables of the caller function, so we can't just rethrow the first exception until all other tasks are finished.
void waitForAllToFinishAndRethrowFirstError(std::vector<std::future<void>> & futures)
{
    /// First wait for all tasks to finish.
    for (auto & future : futures)
        future.wait();

    /// Now rethrow the first exception if any.
    for (auto & future : futures)
        future.get();

    futures.clear();
}

std::vector<MergeTreeData::LoadPartResult> MergeTreeData::loadDataPartsFromDisk(PartLoadingTreeNodes & parts_to_load)
{
    const size_t num_parts = parts_to_load.size();

    LOG_TRACE(log, "Will load {} parts using up to {} threads", num_parts, getActivePartsLoadingThreadPool().get().getMaxThreads());

    /// Shuffle all the parts randomly to possible speed up loading them from JBOD.
    std::shuffle(parts_to_load.begin(), parts_to_load.end(), thread_local_rng);

    auto runner = threadPoolCallbackRunner<void>(getActivePartsLoadingThreadPool().get(), "ActiveParts");
    std::vector<std::future<void>> parts_futures;

    std::mutex part_select_mutex;
    std::mutex part_loading_mutex;

    std::vector<LoadPartResult> loaded_parts;

    try
    {
        while (true)
        {
            bool are_parts_to_load_empty = false;
            {
                std::lock_guard lock(part_select_mutex);
                are_parts_to_load_empty = parts_to_load.empty();
            }

            if (are_parts_to_load_empty)
            {
                /// Wait for all scheduled tasks.
                waitForAllToFinishAndRethrowFirstError(parts_futures);

                /// At this point it is possible, that some other parts appeared in the queue for processing (parts_to_load),
                /// because we added them from inside the pool.
                /// So we need to recheck it.
            }

            PartLoadingTree::NodePtr current_part;
            {
                std::lock_guard lock(part_select_mutex);
                if (parts_to_load.empty())
                    break;

                current_part = parts_to_load.back();
                parts_to_load.pop_back();
            }

            parts_futures.push_back(runner(
                [&, part = std::move(current_part)]()
                {
                    /// Pass a separate mutex to guard the set of parts, because this lambda
                    /// is called concurrently but with already locked @data_parts_mutex.
                    auto res = loadDataPartWithRetries(
                        part->info, part->name, part->disk,
                        DataPartState::Active, part_loading_mutex, loading_parts_initial_backoff_ms,
                        loading_parts_max_backoff_ms, loading_parts_max_tries);

                    part->is_loaded = true;
                    bool is_active_part = res.part->getState() == DataPartState::Active;

                    /// If part is broken or duplicate or should be removed according to transaction
                    /// and it has any covered parts then try to load them to replace this part.
                    if (!is_active_part && !part->children.empty())
                    {
                        std::lock_guard lock{part_select_mutex};
                        for (const auto & [_, node] : part->children)
                            parts_to_load.push_back(node);
                    }

                    {
                        std::lock_guard lock(part_loading_mutex);
                        loaded_parts.push_back(std::move(res));
                    }
                }, Priority{0}));
        }
    }
    catch (...)
    {
        /// Wait for all scheduled tasks
        /// A future becomes invalid after .get() call
        /// + .wait() method is used not to throw any exception here.
        for (auto & future: parts_futures)
            if (future.valid())
                future.wait();

        throw;
    }

    return loaded_parts;
}


void MergeTreeData::loadDataParts(bool skip_sanity_checks, std::optional<std::unordered_set<std::string>> expected_parts)
{
    LOG_DEBUG(log, "Loading data parts");

    auto metadata_snapshot = getInMemoryMetadataPtr();
    const auto settings = getSettings();
    Strings part_file_names;

    auto disks = getStoragePolicy()->getDisks();

    /// Only check if user did touch storage configuration for this table.
    if (!getStoragePolicy()->isDefaultPolicy() && !skip_sanity_checks)
    {
        /// Check extra parts at different disks, in order to not allow to miss data parts at undefined disks.
        std::unordered_set<String> defined_disk_names;

        for (const auto & disk_ptr : disks)
        {
            defined_disk_names.insert(disk_ptr->getName());
        }

        /// In case of delegate disks it is not enough to traverse `disks`,
        /// because for example cache or encrypted disk which wrap s3 disk and s3 disk itself can be put into different storage policies.
        /// But disk->exists returns the same thing for both disks.
        for (const auto & [disk_name, disk] : getContext()->getDisksMap())
        {
            /// As encrypted disk can use the same path of its nested disk,
            /// we need to take it into account here.
            const auto & delegate = disk->getDelegateDiskIfExists();
            if (delegate && disk->getPath() == delegate->getPath())
                defined_disk_names.insert(delegate->getName());

            if (disk->supportsCache())
            {
                /// As cache is implemented on object storage layer, not on disk level, e.g.
                /// we have such structure:
                /// DiskObjectStorage(CachedObjectStorage(...(CachedObjectStored(ObjectStorage)...)))
                /// and disk_ptr->getName() here is the name of last delegate - ObjectStorage.
                /// So now we need to add cache layers to defined disk names.
                auto caches = disk->getCacheLayersNames();
                defined_disk_names.insert(caches.begin(), caches.end());
            }
        }

        std::unordered_set<String> skip_check_disks;
        for (const auto & [disk_name, disk] : getContext()->getDisksMap())
        {
            if (disk->isBroken() || disk->isCustomDisk())
            {
                skip_check_disks.insert(disk_name);
                continue;
            }

            bool is_disk_defined = defined_disk_names.contains(disk_name);

            if (!is_disk_defined && disk->exists(relative_data_path))
            {
                /// There still a chance that underlying disk is defined in storage policy
                const auto & delegate = disk->getDelegateDiskIfExists();
                is_disk_defined = delegate && !delegate->isBroken() && !delegate->isCustomDisk()
                               && delegate->getPath() == disk->getPath()
                               && defined_disk_names.contains(delegate->getName());
            }

            if (!is_disk_defined && disk->exists(relative_data_path))
            {
                for (const auto it = disk->iterateDirectory(relative_data_path); it->isValid(); it->next())
                {
                    if (!MergeTreePartInfo::tryParsePartName(it->name(), format_version))
                        continue; /// Cannot parse part name, some garbage on disk, just ignore it.
                    /// But we can't ignore valid part name on undefined disk.
                    throw Exception(
                        ErrorCodes::UNKNOWN_DISK,
                        "Part '{}' ({}) was found on disk '{}' which is not defined in the storage policy '{}' or broken"
                        " (defined disks: [{}], skipped disks: [{}])",
                        it->name(), it->path(), disk_name, getStoragePolicy()->getName(),
                        fmt::join(defined_disk_names, ", "), fmt::join(skip_check_disks, ", "));
                }
            }
        }
    }

    auto runner = threadPoolCallbackRunner<void>(getActivePartsLoadingThreadPool().get(), "ActiveParts");
    std::vector<PartLoadingTree::PartLoadingInfos> parts_to_load_by_disk(disks.size());

    std::vector<std::future<void>> disks_futures;
    disks_futures.reserve(disks.size());

    for (size_t i = 0; i < disks.size(); ++i)
    {
        const auto & disk_ptr = disks[i];
        if (disk_ptr->isBroken())
            continue;

        auto & disk_parts = parts_to_load_by_disk[i];

        disks_futures.push_back(runner([&, disk_ptr]()
        {
            for (auto it = disk_ptr->iterateDirectory(relative_data_path); it->isValid(); it->next())
            {
                /// Skip temporary directories, file 'format_version.txt' and directory 'detached'.
                if (startsWith(it->name(), "tmp") || it->name() == MergeTreeData::FORMAT_VERSION_FILE_NAME
                    || it->name() == MergeTreeData::DETACHED_DIR_NAME
                    || startsWith(it->name(), MergeTreeWriteAheadLog::WAL_FILE_NAME))
                    continue;

                if (auto part_info = MergeTreePartInfo::tryParsePartName(it->name(), format_version))
                    disk_parts.emplace_back(*part_info, it->name(), disk_ptr);
            }
        }, Priority{0}));
    }

    /// For iteration to be completed
    waitForAllToFinishAndRethrowFirstError(disks_futures);

    PartLoadingTree::PartLoadingInfos parts_to_load;
    for (auto & disk_parts : parts_to_load_by_disk)
        std::move(disk_parts.begin(), disk_parts.end(), std::back_inserter(parts_to_load));

    auto loading_tree = PartLoadingTree::build(std::move(parts_to_load));

    size_t num_parts = 0;
    PartLoadingTreeNodes active_parts;

    /// Collect only "the most covering" parts from the top level of the tree.
    loading_tree.traverse(/*recursive=*/ false, [&](const auto & node)
    {
        active_parts.emplace_back(node);
    });

    num_parts += active_parts.size();

    auto part_lock = lockParts();
    LOG_TEST(log, "loadDataParts: clearing data_parts_indexes (had {} parts)", data_parts_indexes.size());
    data_parts_indexes.clear();

    MutableDataPartsVector broken_parts_to_detach;
    MutableDataPartsVector duplicate_parts_to_remove;

    size_t suspicious_broken_parts = 0;
    size_t suspicious_broken_parts_bytes = 0;
    size_t suspicious_broken_unexpected_parts = 0;
    size_t suspicious_broken_unexpected_parts_bytes = 0;
    bool have_adaptive_parts = false;
    bool have_non_adaptive_parts = false;
    bool have_lightweight_in_parts = false;
    bool have_parts_with_version_metadata = false;

    bool is_static_storage = isStaticStorage();

    if (num_parts > 0)
    {
        auto loaded_parts = loadDataPartsFromDisk(active_parts);

        for (const auto & res : loaded_parts)
        {
            if (res.is_broken)
            {
                broken_parts_to_detach.push_back(res.part);
                bool unexpected = expected_parts != std::nullopt && !expected_parts->contains(res.part->name);
                if (unexpected)
                {
                    LOG_DEBUG(log, "loadDataParts: Part {} is broken, but it's not expected to be in parts set, "
                              " will not count it as suspicious broken part", res.part->name);
                    ++suspicious_broken_unexpected_parts;
                }
                else
                    ++suspicious_broken_parts;

                if (res.size_of_part)
                {
                    if (unexpected)
                        suspicious_broken_unexpected_parts_bytes += *res.size_of_part;
                    else
                        suspicious_broken_parts_bytes += *res.size_of_part;
                }
            }
            else if (res.part->is_duplicate)
            {
                if (!is_static_storage)
                    res.part->remove();
            }
            else
            {
                bool is_adaptive = res.part->index_granularity_info.mark_type.adaptive;
                have_adaptive_parts |= is_adaptive;
                have_non_adaptive_parts |= !is_adaptive;
                have_lightweight_in_parts |= res.part->hasLightweightDelete();
                have_parts_with_version_metadata |= res.part->wasInvolvedInTransaction();
            }
        }
    }

    if (num_parts == 0)
    {
        resetObjectColumnsFromActiveParts(part_lock);
        LOG_DEBUG(log, "There are no data parts");
        return;
    }

    if (have_non_adaptive_parts && have_adaptive_parts && !settings->enable_mixed_granularity_parts)
        throw Exception(ErrorCodes::LOGICAL_ERROR,
                        "Table contains parts with adaptive and non adaptive marks, "
                        "but `setting enable_mixed_granularity_parts` is disabled");

    has_non_adaptive_index_granularity_parts = have_non_adaptive_parts;
    has_lightweight_delete_parts = have_lightweight_in_parts;
    transactions_enabled = have_parts_with_version_metadata;

    if (!skip_sanity_checks)
    {
        if (suspicious_broken_parts > settings->max_suspicious_broken_parts)
            throw Exception(
                ErrorCodes::TOO_MANY_UNEXPECTED_DATA_PARTS,
                "Suspiciously many ({} parts, {} in total) broken parts "
                "to remove while maximum allowed broken parts count is {}. You can change the maximum value "
                "with merge tree setting 'max_suspicious_broken_parts' in <merge_tree> configuration section or in table settings in .sql file "
                "(don't forget to return setting back to default value)",
                suspicious_broken_parts,
                formatReadableSizeWithBinarySuffix(suspicious_broken_parts_bytes),
                settings->max_suspicious_broken_parts);

        if (suspicious_broken_parts_bytes > settings->max_suspicious_broken_parts_bytes)
            throw Exception(
                ErrorCodes::TOO_MANY_UNEXPECTED_DATA_PARTS,
                "Suspiciously big size ({} parts, {} in total) of all broken "
                "parts to remove while maximum allowed broken parts size is {}. "
                "You can change the maximum value with merge tree setting 'max_suspicious_broken_parts_bytes' in <merge_tree> configuration "
                "section or in table settings in .sql file (don't forget to return setting back to default value)",
                suspicious_broken_parts,
                formatReadableSizeWithBinarySuffix(suspicious_broken_parts_bytes),
                formatReadableSizeWithBinarySuffix(settings->max_suspicious_broken_parts_bytes));
    }

    if (suspicious_broken_unexpected_parts != 0)
        LOG_WARNING(log, "Found suspicious broken unexpected parts {} with total rows count {}", suspicious_broken_unexpected_parts, suspicious_broken_unexpected_parts_bytes);


    if (!is_static_storage)
        for (auto & part : broken_parts_to_detach)
            part->renameToDetached("broken-on-start"); /// detached parts must not have '_' in prefixes

    resetObjectColumnsFromActiveParts(part_lock);
    calculateColumnAndSecondaryIndexSizesImpl();

    PartLoadingTreeNodes unloaded_parts;
    loading_tree.traverse(/*recursive=*/ true, [&](const auto & node)
    {
        if (!node->is_loaded)
            unloaded_parts.push_back(node);
    });

    if (!unloaded_parts.empty())
    {
        LOG_DEBUG(log, "Found {} outdated data parts. They will be loaded asynchronously", unloaded_parts.size());

        {
            std::lock_guard lock(outdated_data_parts_mutex);
            outdated_unloaded_data_parts = std::move(unloaded_parts);
            outdated_data_parts_loading_finished = false;
        }

        outdated_data_parts_loading_task = getContext()->getSchedulePool().createTask(
            "MergeTreeData::loadOutdatedDataParts",
            [this] { loadOutdatedDataParts(/*is_async=*/ true); });
    }

    LOG_DEBUG(log, "Loaded data parts ({} items)", data_parts_indexes.size());
    data_parts_loading_finished = true;
}

void MergeTreeData::loadOutdatedDataParts(bool is_async)
try
{
    {
        std::lock_guard lock(outdated_data_parts_mutex);
        if (outdated_unloaded_data_parts.empty())
        {
            outdated_data_parts_loading_finished = true;
            outdated_data_parts_cv.notify_all();
            return;
        }

        LOG_DEBUG(log, "Loading {} outdated data parts {}",
            outdated_unloaded_data_parts.size(),
            is_async ? "asynchronously" : "synchronously");
    }

    std::this_thread::sleep_for(std::chrono::milliseconds(static_cast<size_t>(getSettings()->sleep_before_loading_outdated_parts_ms)));
    ThreadFuzzer::maybeInjectSleep();

    /// Acquire shared lock because 'relative_data_path' is used while loading parts.
    TableLockHolder shared_lock;
    if (is_async)
        shared_lock = lockForShare(RWLockImpl::NO_QUERY, getSettings()->lock_acquire_timeout_for_background_operations);

    std::atomic_size_t num_loaded_parts = 0;

    auto runner = threadPoolCallbackRunner<void>(getOutdatedPartsLoadingThreadPool().get(), "OutdatedParts");
    std::vector<std::future<void>> parts_futures;

    while (true)
    {
        ThreadFuzzer::maybeInjectSleep();
        PartLoadingTree::NodePtr part;

        {
            std::lock_guard lock(outdated_data_parts_mutex);

            if (is_async && outdated_data_parts_loading_canceled)
            {
                /// Wait for every scheduled task
                /// In case of any exception it will be re-thrown and server will be terminated.
                waitForAllToFinishAndRethrowFirstError(parts_futures);

                LOG_DEBUG(log,
                    "Stopped loading outdated data parts because task was canceled. "
                    "Loaded {} parts, {} left unloaded", num_loaded_parts, outdated_unloaded_data_parts.size());
                return;
            }

            if (outdated_unloaded_data_parts.empty())
                break;

            part = outdated_unloaded_data_parts.back();
            outdated_unloaded_data_parts.pop_back();
        }

        parts_futures.push_back(runner([&, my_part = part]()
        {
            auto res = loadDataPartWithRetries(
            my_part->info, my_part->name, my_part->disk,
            DataPartState::Outdated, data_parts_mutex, loading_parts_initial_backoff_ms,
            loading_parts_max_backoff_ms, loading_parts_max_tries);

            ++num_loaded_parts;
            if (res.is_broken)
            {
                forcefullyRemoveBrokenOutdatedPartFromZooKeeperBeforeDetaching(res.part->name);
                res.part->renameToDetached("broken-on-start"); /// detached parts must not have '_' in prefixes
            }
            else if (res.part->is_duplicate)
                res.part->remove();
            else
                preparePartForRemoval(res.part);
        }, Priority{}));
    }

    /// Wait for every scheduled task
    for (auto & future : parts_futures)
        future.get();

    LOG_DEBUG(log, "Loaded {} outdated data parts {}",
        num_loaded_parts, is_async ? "asynchronously" : "synchronously");

    {
        std::lock_guard lock(outdated_data_parts_mutex);
        outdated_data_parts_loading_finished = true;
        outdated_data_parts_cv.notify_all();
    }
}
catch (...)
{
    LOG_ERROR(log, "Loading of outdated parts failed. "
        "Will terminate to avoid undefined behaviour due to inconsistent set of parts. "
        "Exception: {}", getCurrentExceptionMessage(true));
    std::terminate();
}

/// No TSA because of std::unique_lock and std::condition_variable.
void MergeTreeData::waitForOutdatedPartsToBeLoaded() const TSA_NO_THREAD_SAFETY_ANALYSIS
{
    /// Background tasks are not run if storage is static.
    if (isStaticStorage())
        return;

    /// We need to load parts as fast as possible
    getOutdatedPartsLoadingThreadPool().enableTurboMode();
    SCOPE_EXIT({
        /// Let's lower the number of threads e.g. for later ATTACH queries to behave as usual
        getOutdatedPartsLoadingThreadPool().disableTurboMode();
    });

    LOG_TRACE(log, "Will wait for outdated data parts to be loaded");

    std::unique_lock lock(outdated_data_parts_mutex);

    outdated_data_parts_cv.wait(lock, [this]() TSA_NO_THREAD_SAFETY_ANALYSIS
    {
        return outdated_data_parts_loading_finished || outdated_data_parts_loading_canceled;
    });

    if (outdated_data_parts_loading_canceled)
        throw Exception(ErrorCodes::NOT_INITIALIZED, "Loading of outdated data parts was canceled");

    LOG_TRACE(log, "Finished waiting for outdated data parts to be loaded");
}

void MergeTreeData::startOutdatedDataPartsLoadingTask()
{
    if (outdated_data_parts_loading_task)
        outdated_data_parts_loading_task->activateAndSchedule();
}

void MergeTreeData::stopOutdatedDataPartsLoadingTask()
{
    if (!outdated_data_parts_loading_task)
        return;

    {
        std::lock_guard lock(outdated_data_parts_mutex);
        outdated_data_parts_loading_canceled = true;
    }

    outdated_data_parts_loading_task->deactivate();
    outdated_data_parts_cv.notify_all();
}

/// Is the part directory old.
/// True if its modification time and the modification time of all files inside it is less then threshold.
/// (Only files on the first level of nesting are considered).
static bool isOldPartDirectory(const DiskPtr & disk, const String & directory_path, time_t threshold)
{
    if (!disk->isDirectory(directory_path) || disk->getLastModified(directory_path).epochTime() > threshold)
        return false;

    for (auto it = disk->iterateDirectory(directory_path); it->isValid(); it->next())
        if (disk->getLastModified(it->path()).epochTime() > threshold)
            return false;

    return true;
}


size_t MergeTreeData::clearOldTemporaryDirectories(size_t custom_directories_lifetime_seconds, const NameSet & valid_prefixes)
{
    size_t cleared_count = 0;

    cleared_count += clearOldTemporaryDirectories(relative_data_path, custom_directories_lifetime_seconds, valid_prefixes);

    if (allowRemoveStaleMovingParts())
    {
        /// Clear _all_ parts from the `moving` directory
        cleared_count += clearOldTemporaryDirectories(fs::path(relative_data_path) / "moving", custom_directories_lifetime_seconds, {""});
    }

    return cleared_count;
}

size_t MergeTreeData::clearOldTemporaryDirectories(const String & root_path, size_t custom_directories_lifetime_seconds, const NameSet & valid_prefixes)
{
    /// If the method is already called from another thread, then we don't need to do anything.
    std::unique_lock lock(clear_old_temporary_directories_mutex, std::defer_lock);
    if (!lock.try_lock())
        return 0;

    const auto settings = getSettings();
    time_t current_time = time(nullptr);
    ssize_t deadline = current_time - custom_directories_lifetime_seconds;

    size_t cleared_count = 0;

    /// Delete temporary directories older than a the specified age.
    for (const auto & disk : getDisks())
    {
        if (disk->isBroken())
            continue;

        if (!disk->exists(root_path))
            continue;

        for (auto it = disk->iterateDirectory(root_path); it->isValid(); it->next())
        {
            const std::string & basename = it->name();
            bool start_with_valid_prefix = false;
            for (const auto & prefix : valid_prefixes)
            {
                if (startsWith(basename, prefix))
                {
                    start_with_valid_prefix = true;
                    break;
                }
            }

            if (!start_with_valid_prefix)
                continue;

            const std::string & full_path = fullPath(disk, it->path());

            try
            {
                if (isOldPartDirectory(disk, it->path(), deadline))
                {
                    ThreadFuzzer::maybeInjectSleep();
                    if (temporary_parts.contains(basename))
                    {
                        /// Actually we don't rely on temporary_directories_lifetime when removing old temporaries directories,
                        /// it's just an extra level of protection just in case we have a bug.
                        LOG_INFO(LogFrequencyLimiter(log.load(), 10), "{} is in use (by merge/mutation/INSERT) (consider increasing temporary_directories_lifetime setting)", full_path);
                        continue;
                    }
                    else if (!disk->exists(it->path()))
                    {
                        /// We should recheck that the dir exists, otherwise we can get "No such file or directory"
                        /// due to a race condition with "Renaming temporary part" (temporary part holder could be already released, so the check above is not enough)
                        LOG_WARNING(log, "Temporary directory {} suddenly disappeared while iterating, assuming it was concurrently renamed to persistent", it->path());
                        continue;
                    }
                    else
                    {
                        LOG_WARNING(log, "Removing temporary directory {}", full_path);

                        /// Even if it's a temporary part it could be downloaded with zero copy replication and this function
                        /// is executed as a callback.
                        ///
                        /// We don't control the amount of refs for temporary parts so we cannot decide can we remove blobs
                        /// or not. So we are not doing it
                        bool keep_shared = false;
                        if (disk->supportZeroCopyReplication() && settings->allow_remote_fs_zero_copy_replication)
                        {
                            LOG_WARNING(log, "Since zero-copy replication is enabled we are not going to remove blobs from shared storage for {}", full_path);
                            keep_shared = true;
                        }

                        disk->removeSharedRecursive(it->path(), keep_shared, {});
                        ++cleared_count;
                    }
                }
            }
            catch (const fs::filesystem_error & e)
            {
                if (e.code() == std::errc::no_such_file_or_directory)
                {
                    /// If the file is already deleted, do nothing.
                }
                else
                    throw;
            }
        }
    }

    return cleared_count;
}

scope_guard MergeTreeData::getTemporaryPartDirectoryHolder(const String & part_dir_name) const
{
    temporary_parts.add(part_dir_name);
    return [this, part_dir_name]() { temporary_parts.remove(part_dir_name); };
}

MergeTreeData::MutableDataPartPtr MergeTreeData::asMutableDeletingPart(const DataPartPtr & part)
{
    auto state = part->getState();
    if (state != DataPartState::Deleting && state != DataPartState::DeleteOnDestroy)
        throw Exception(ErrorCodes::LOGICAL_ERROR,
            "Cannot remove part {}, because it has state: {}", part->name, magic_enum::enum_name(state));

    return std::const_pointer_cast<IMergeTreeDataPart>(part);
}

MergeTreeData::DataPartsVector MergeTreeData::grabOldParts(bool force)
{
    DataPartsVector res;

    /// If the method is already called from another thread, then we don't need to do anything.
    std::unique_lock lock(grab_old_parts_mutex, std::defer_lock);
    if (!lock.try_lock())
        return res;

    /// Concurrent parts removal is disabled for "zero-copy replication" (a non-production feature),
    /// because parts removal involves hard links and concurrent hard link operations don't work correctly
    /// in the "zero-copy replication" (because it is a non-production feature).
    /// Please don't use "zero-copy replication" (a non-production feature) in production.
    /// It is not ready for production usage. Don't use it.

    bool need_remove_parts_in_order = supportsReplication() && getSettings()->allow_remote_fs_zero_copy_replication;

    if (need_remove_parts_in_order)
    {
        bool has_zero_copy_disk = false;
        for (const auto & disk : getDisks())
        {
            if (disk->supportZeroCopyReplication())
            {
                has_zero_copy_disk = true;
                break;
            }
        }
        need_remove_parts_in_order = has_zero_copy_disk;
    }

    std::vector<DataPartIteratorByStateAndInfo> parts_to_delete;
    std::vector<MergeTreePartInfo> skipped_parts;

    auto has_skipped_mutation_parent = [&skipped_parts, need_remove_parts_in_order] (const DataPartPtr & part)
    {
        if (!need_remove_parts_in_order)
            return false;

        for (const auto & part_info : skipped_parts)
            if (part->info.isMutationChildOf(part_info))
                return true;

        return false;
    };

    auto time_now = time(nullptr);

    {
        auto removal_limit = getSettings()->simultaneous_parts_removal_limit;
        size_t current_removal_limit = removal_limit == 0 ? std::numeric_limits<size_t>::max() : static_cast<size_t>(removal_limit);

        auto parts_lock = lockParts();

        auto outdated_parts_range = getDataPartsStateRange(DataPartState::Outdated);
        for (auto it = outdated_parts_range.begin(); it != outdated_parts_range.end(); ++it)
        {
            if (parts_to_delete.size() == current_removal_limit)
            {
                LOG_TRACE(log, "Found {} parts to remove and reached the limit for one removal iteration", current_removal_limit);
                break;
            }

            const DataPartPtr & part = *it;

            part->last_removal_attempt_time.store(time_now, std::memory_order_relaxed);

            /// Do not remove outdated part if it may be visible for some transaction
            if (!part->version.canBeRemoved())
            {
                part->removal_state.store(DataPartRemovalState::VISIBLE_TO_TRANSACTIONS, std::memory_order_relaxed);
                skipped_parts.push_back(part->info);
                continue;
            }

            /// Grab only parts that are not used by anyone (SELECTs for example).
            if (!part.unique())
            {
                part->removal_state.store(DataPartRemovalState::NON_UNIQUE_OWNERSHIP, std::memory_order_relaxed);
                skipped_parts.push_back(part->info);
                continue;
            }

            /// First remove all covered parts, then remove covering empty part
            /// Avoids resurrection of old parts for MergeTree and issues with unexpected parts for Replicated
            if (part->rows_count == 0 && !getCoveredOutdatedParts(part, parts_lock).empty())
            {
                part->removal_state.store(DataPartRemovalState::EMPTY_PART_COVERS_OTHER_PARTS, std::memory_order_relaxed);
                skipped_parts.push_back(part->info);
                continue;
            }

            auto part_remove_time = part->remove_time.load(std::memory_order_relaxed);
            bool reached_removal_time = part_remove_time <= time_now && time_now - part_remove_time >= getSettings()->old_parts_lifetime.totalSeconds();
            if ((reached_removal_time && !has_skipped_mutation_parent(part))
                || force
                || isInMemoryPart(part)     /// Remove in-memory parts immediately to not store excessive data in RAM
                || (part->version.creation_csn == Tx::RolledBackCSN && getSettings()->remove_rolled_back_parts_immediately))
            {
                part->removal_state.store(DataPartRemovalState::REMOVED, std::memory_order_relaxed);
                parts_to_delete.emplace_back(it);
            }
            else
            {
                if (!reached_removal_time)
                    part->removal_state.store(DataPartRemovalState::NOT_REACHED_REMOVAL_TIME, std::memory_order_relaxed);
                else
                    part->removal_state.store(DataPartRemovalState::HAS_SKIPPED_MUTATION_PARENT, std::memory_order_relaxed);
                skipped_parts.push_back(part->info);
                continue;
            }
        }

        res.reserve(parts_to_delete.size());
        for (const auto & it_to_delete : parts_to_delete)
        {
            res.emplace_back(*it_to_delete);
            modifyPartState(it_to_delete, DataPartState::Deleting);
        }
    }

    if (!res.empty())
        LOG_TRACE(log, "Found {} old parts to remove. Parts: [{}]",
                  res.size(), fmt::join(getPartsNames(res), ", "));

    return res;
}


void MergeTreeData::rollbackDeletingParts(const MergeTreeData::DataPartsVector & parts)
{
    auto lock = lockParts();
    for (const auto & part : parts)
    {
        /// We should modify it under data_parts_mutex
        part->assertState({DataPartState::Deleting});
        modifyPartState(part, DataPartState::Outdated);
    }
}

void MergeTreeData::removePartsFinally(const MergeTreeData::DataPartsVector & parts)
{
    if (parts.empty())
        return;

    {
        auto lock = lockParts();

        /// TODO: use data_parts iterators instead of pointers
        for (const auto & part : parts)
        {
            /// Temporary does not present in data_parts_by_info.
            if (part->getState() == DataPartState::Temporary)
                continue;

            auto it = data_parts_by_info.find(part->info);
            if (it == data_parts_by_info.end())
                throw Exception(ErrorCodes::LOGICAL_ERROR, "Deleting data part {} doesn't exist", part->name);

            (*it)->assertState({DataPartState::Deleting});

            LOG_TEST(log, "removePartsFinally: removing {} from data_parts_indexes", (*it)->getNameWithState());
            data_parts_indexes.erase(it);
        }
    }

    LOG_DEBUG(log, "Removing {} parts from memory: Parts: [{}]", parts.size(), fmt::join(parts, ", "));

    /// Data parts is still alive (since DataPartsVector holds shared_ptrs) and contain useful metainformation for logging
    /// NOTE: There is no need to log parts deletion somewhere else, all deleting parts pass through this function and pass away

    auto table_id = getStorageID();
    if (auto part_log = getContext()->getPartLog(table_id.database_name))
    {
        PartLogElement part_log_elem;

        part_log_elem.event_type = PartLogElement::REMOVE_PART;

        const auto time_now = std::chrono::system_clock::now();
        part_log_elem.event_time = timeInSeconds(time_now);
        part_log_elem.event_time_microseconds = timeInMicroseconds(time_now);

        part_log_elem.duration_ms = 0;

        part_log_elem.database_name = table_id.database_name;
        part_log_elem.table_name = table_id.table_name;
        part_log_elem.table_uuid = table_id.uuid;

        for (const auto & part : parts)
        {
            part_log_elem.partition_id = part->info.partition_id;
            part_log_elem.part_name = part->name;
            part_log_elem.bytes_compressed_on_disk = part->getBytesOnDisk();
            part_log_elem.bytes_uncompressed = part->getBytesUncompressedOnDisk();
            part_log_elem.rows = part->rows_count;
            part_log_elem.part_type = part->getType();

            part_log->add(part_log_elem);
        }
    }
}

size_t MergeTreeData::clearOldPartsFromFilesystem(bool force)
{
    DataPartsVector parts_to_remove = grabOldParts(force);
    if (parts_to_remove.empty())
        return 0;

    clearPartsFromFilesystem(parts_to_remove);
    removePartsFinally(parts_to_remove);
    /// This is needed to close files to avoid they reside on disk after being deleted.
    /// NOTE: we can drop files from cache more selectively but this is good enough.
    getContext()->clearMMappedFileCache();

    return parts_to_remove.size();
}


void MergeTreeData::clearPartsFromFilesystem(const DataPartsVector & parts, bool throw_on_error, NameSet * parts_failed_to_delete)
{
    NameSet part_names_succeed;

    auto get_failed_parts = [&part_names_succeed, &parts_failed_to_delete, &parts] ()
    {
        if (part_names_succeed.size() == parts.size())
            return;

        if (parts_failed_to_delete)
        {
            for (const auto & part : parts)
            {
                if (!part_names_succeed.contains(part->name))
                    parts_failed_to_delete->insert(part->name);
            }
        }
    };

    try
    {
        clearPartsFromFilesystemImpl(parts, &part_names_succeed);
        get_failed_parts();
    }
    catch (...)
    {
        get_failed_parts();

        LOG_DEBUG(log, "Failed to remove all parts, all count {}, removed {}", parts.size(), part_names_succeed.size());

        if (throw_on_error)
            throw;
    }
}

void MergeTreeData::clearPartsFromFilesystemImpl(const DataPartsVector & parts_to_remove, NameSet * part_names_succeed)
{
    if (parts_to_remove.empty())
        return;

    const auto settings = getSettings();

    auto remove_single_thread = [this, &parts_to_remove, part_names_succeed]()
    {
        LOG_DEBUG(
            log, "Removing {} parts from filesystem (serially): Parts: [{}]", parts_to_remove.size(), fmt::join(parts_to_remove, ", "));
        for (const DataPartPtr & part : parts_to_remove)
        {
            asMutableDeletingPart(part)->remove();
            if (part_names_succeed)
                part_names_succeed->insert(part->name);
        }
    };

    if (parts_to_remove.size() <= settings->concurrent_part_removal_threshold)
    {
        remove_single_thread();
        return;
    }

    /// Parallel parts removal.
    std::mutex part_names_mutex;
    auto runner = threadPoolCallbackRunner<void>(getPartsCleaningThreadPool().get(), "PartsCleaning");

    /// This flag disallow straightforward concurrent parts removal. It's required only in case
    /// when we have parts on zero-copy disk + at least some of them were mutated.
    bool remove_parts_in_order = false;
    if (settings->allow_remote_fs_zero_copy_replication && dynamic_cast<StorageReplicatedMergeTree *>(this) != nullptr)
    {
        remove_parts_in_order = std::any_of(
            parts_to_remove.begin(), parts_to_remove.end(),
            [] (const auto & data_part) { return data_part->isStoredOnRemoteDiskWithZeroCopySupport() && data_part->info.getMutationVersion() > 0; }
        );
    }


    if (!remove_parts_in_order)
    {
        /// NOTE: Under heavy system load you may get "Cannot schedule a task" from ThreadPool.
        LOG_DEBUG(
            log, "Removing {} parts from filesystem (concurrently): Parts: [{}]", parts_to_remove.size(), fmt::join(parts_to_remove, ", "));

        std::vector<std::future<void>> parts_to_remove_futures;
        parts_to_remove_futures.reserve(parts_to_remove.size());

        for (const DataPartPtr & part : parts_to_remove)
        {
            parts_to_remove_futures.push_back(runner([&part, &part_names_mutex, part_names_succeed, thread_group = CurrentThread::getGroup()]
            {
                asMutableDeletingPart(part)->remove();
                if (part_names_succeed)
                {
                    std::lock_guard lock(part_names_mutex);
                    part_names_succeed->insert(part->name);
                }
            }, Priority{0}));
        }

        waitForAllToFinishAndRethrowFirstError(parts_to_remove_futures);

        return;
    }

    if (format_version < MERGE_TREE_DATA_MIN_FORMAT_VERSION_WITH_CUSTOM_PARTITIONING)
    {
        remove_single_thread();
        return;
    }

    /// NOTE: Under heavy system load you may get "Cannot schedule a task" from ThreadPool.
    LOG_DEBUG(
        log, "Removing {} parts from filesystem (concurrently): Parts: [{}]", parts_to_remove.size(), fmt::join(parts_to_remove, ", "));

    /// We have "zero copy replication" parts and we are going to remove them in parallel.
    /// The problem is that all parts in a mutation chain must be removed sequentially to avoid "key does not exits" issues.
    /// We remove disjoint subsets of parts in parallel.
    /// The problem is that it's not trivial to divide Outdated parts into disjoint subsets,
    /// because Outdated parts legally can be intersecting (but intersecting parts must be separated by a DROP_RANGE).
    /// So we ignore level and version and use block numbers only (they cannot intersect by block numbers unless we have a bug).

    struct RemovalRanges
    {
        std::vector<MergeTreePartInfo> infos;
        std::vector<DataPartsVector> parts;
        std::vector<UInt64> split_times;
    };

    auto split_into_independent_ranges = [this](const DataPartsVector & parts_to_remove_, size_t split_times) -> RemovalRanges
    {
        if (parts_to_remove_.empty())
            return {};

        ActiveDataPartSet independent_ranges_set(format_version);
        for (const auto & part : parts_to_remove_)
        {
            MergeTreePartInfo range_info = part->info;
            range_info.level = static_cast<UInt32>(range_info.max_block - range_info.min_block);
            range_info.mutation = 0;
            independent_ranges_set.add(range_info, range_info.getPartNameV1());
        }

        RemovalRanges independent_ranges;
        independent_ranges.infos = independent_ranges_set.getPartInfos();
        size_t num_ranges = independent_ranges.infos.size();
        independent_ranges.parts.resize(num_ranges);
        independent_ranges.split_times.resize(num_ranges, split_times);
        size_t avg_range_size = parts_to_remove_.size() / num_ranges;

        size_t sum_of_ranges = 0;
        for (size_t i = 0; i < num_ranges; ++i)
        {
            MergeTreePartInfo & range = independent_ranges.infos[i];
            DataPartsVector & parts_in_range = independent_ranges.parts[i];
            range.level = MergeTreePartInfo::MAX_LEVEL;
            range.mutation = MergeTreePartInfo::MAX_BLOCK_NUMBER;

            parts_in_range.reserve(avg_range_size * 2);
            for (const auto & part : parts_to_remove_)
                if (range.contains(part->info))
                    parts_in_range.push_back(part);
            sum_of_ranges += parts_in_range.size();
        }

        if (parts_to_remove_.size() != sum_of_ranges)
            throw Exception(ErrorCodes::LOGICAL_ERROR, "Number of removed parts is not equal to number of parts in independent ranges "
                                                       "({} != {}), it's a bug", parts_to_remove_.size(), sum_of_ranges);

        return independent_ranges;
    };

    std::vector<std::future<void>> part_removal_futures;

    auto schedule_parts_removal = [this, &runner, &part_names_mutex, part_names_succeed, &part_removal_futures](
        const MergeTreePartInfo & range, DataPartsVector && parts_in_range)
    {
        /// Below, range should be captured by copy to avoid use-after-scope on exception from pool
        part_removal_futures.push_back(runner(
            [this, range, &part_names_mutex, part_names_succeed, batch = std::move(parts_in_range)]
        {
            LOG_TRACE(log, "Removing {} parts in blocks range {}", batch.size(), range.getPartNameForLogs());

            for (const auto & part : batch)
            {
                asMutableDeletingPart(part)->remove();
                if (part_names_succeed)
                {
                    std::lock_guard lock(part_names_mutex);
                    part_names_succeed->insert(part->name);
                }
            }
        }, Priority{0}));
    };

    RemovalRanges independent_ranges = split_into_independent_ranges(parts_to_remove, /* split_times */ 0);
    DataPartsVector excluded_parts;
    size_t num_ranges = independent_ranges.infos.size();
    size_t sum_of_ranges = 0;
    for (size_t i = 0; i < num_ranges; ++i)
    {
        MergeTreePartInfo & range = independent_ranges.infos[i];
        DataPartsVector & parts_in_range = independent_ranges.parts[i];
        UInt64 split_times = independent_ranges.split_times[i];

        /// It may happen that we have a huge part covering thousands small parts.
        /// In this case, we will get a huge range that will be process by only one thread causing really long tail latency.
        /// Let's try to exclude such parts in order to get smaller tasks for thread pool and more uniform distribution.
        if (settings->concurrent_part_removal_threshold < parts_in_range.size() &&
            split_times < settings->zero_copy_concurrent_part_removal_max_split_times)
        {
            auto smaller_parts_pred = [&range](const DataPartPtr & part)
            {
                return !(part->info.min_block == range.min_block && part->info.max_block == range.max_block);
            };

            size_t covered_parts_count = std::count_if(parts_in_range.begin(), parts_in_range.end(), smaller_parts_pred);
            size_t top_level_count = parts_in_range.size() - covered_parts_count;
            chassert(top_level_count);
            Float32 parts_to_exclude_ratio = static_cast<Float32>(top_level_count) / parts_in_range.size();
            if (settings->zero_copy_concurrent_part_removal_max_postpone_ratio < parts_to_exclude_ratio)
            {
                /// Most likely we have a long mutations chain here
                LOG_DEBUG(log, "Block range {} contains {} parts including {} top-level parts, will not try to split it",
                          range.getPartNameForLogs(), parts_in_range.size(), top_level_count);
            }
            else
            {
                auto new_end_it = std::partition(parts_in_range.begin(), parts_in_range.end(), smaller_parts_pred);
                std::move(new_end_it, parts_in_range.end(), std::back_inserter(excluded_parts));
                parts_in_range.erase(new_end_it, parts_in_range.end());

                RemovalRanges subranges = split_into_independent_ranges(parts_in_range, split_times + 1);

                LOG_DEBUG(log, "Block range {} contained {} parts, it was split into {} independent subranges after excluding {} top-level parts",
                          range.getPartNameForLogs(), parts_in_range.size() + top_level_count, subranges.infos.size(), top_level_count);

                std::move(subranges.infos.begin(), subranges.infos.end(), std::back_inserter(independent_ranges.infos));
                std::move(subranges.parts.begin(), subranges.parts.end(), std::back_inserter(independent_ranges.parts));
                std::move(subranges.split_times.begin(), subranges.split_times.end(), std::back_inserter(independent_ranges.split_times));
                num_ranges += subranges.infos.size();
                continue;
            }
        }

        sum_of_ranges += parts_in_range.size();

        schedule_parts_removal(range, std::move(parts_in_range));
    }

    /// Remove excluded parts as well. They were reordered, so sort them again
    std::sort(excluded_parts.begin(), excluded_parts.end(), [](const auto & x, const auto & y) { return x->info < y->info; });
    LOG_TRACE(log, "Will remove {} big parts separately: {}", excluded_parts.size(), fmt::join(excluded_parts, ", "));

    independent_ranges = split_into_independent_ranges(excluded_parts, /* split_times */ 0);

    waitForAllToFinishAndRethrowFirstError(part_removal_futures);

    for (size_t i = 0; i < independent_ranges.infos.size(); ++i)
    {
        MergeTreePartInfo & range = independent_ranges.infos[i];
        DataPartsVector & parts_in_range = independent_ranges.parts[i];
        schedule_parts_removal(range, std::move(parts_in_range));
    }

    waitForAllToFinishAndRethrowFirstError(part_removal_futures);

    if (parts_to_remove.size() != sum_of_ranges + excluded_parts.size())
        throw Exception(ErrorCodes::LOGICAL_ERROR,
                        "Number of parts to remove was not equal to number of parts in independent ranges and excluded parts"
                        "({} != {} + {}), it's a bug", parts_to_remove.size(), sum_of_ranges, excluded_parts.size());
}


size_t MergeTreeData::clearEmptyParts()
{
    if (!getSettings()->remove_empty_parts)
        return 0;

    std::vector<std::string> parts_names_to_drop;

    {
        /// Need to destroy parts vector before clearing them from filesystem.
        auto parts = getDataPartsVectorForInternalUsage();
        for (const auto & part : parts)
        {
            if (part->rows_count != 0)
                continue;

            /// Do not try to drop uncommitted parts. If the newest tx doesn't see it then it probably hasn't been committed yet
            if (!part->version.getCreationTID().isPrehistoric() && !part->version.isVisible(TransactionLog::instance().getLatestSnapshot()))
                continue;

            parts_names_to_drop.emplace_back(part->name);
        }
    }

    for (auto & name : parts_names_to_drop)
    {
        LOG_INFO(log, "Will drop empty part {}", name);
        dropPartNoWaitNoThrow(name);
    }

    return parts_names_to_drop.size();
}

void MergeTreeData::rename(const String & new_table_path, const StorageID & new_table_id)
{
    LOG_INFO(log, "Renaming table to path {} with ID {}", new_table_path, new_table_id.getFullTableName());

    auto disks = getStoragePolicy()->getDisks();

    for (const auto & disk : disks)
    {
        if (disk->exists(new_table_path))
            throw Exception(ErrorCodes::DIRECTORY_ALREADY_EXISTS, "Target path already exists: {}", fullPath(disk, new_table_path));
    }

    for (const auto & disk : disks)
    {
        auto new_table_path_parent = parentPath(new_table_path);
        disk->createDirectories(new_table_path_parent);
        disk->moveDirectory(relative_data_path, new_table_path);
    }

    if (!getStorageID().hasUUID())
        getContext()->clearCaches();

    /// TODO: remove const_cast
    for (const auto & part : data_parts_by_info)
    {
        auto & part_mutable = const_cast<IMergeTreeDataPart &>(*part);
        part_mutable.getDataPartStorage().changeRootPath(relative_data_path, new_table_path);
    }

    relative_data_path = new_table_path;
    renameInMemory(new_table_id);
}

void MergeTreeData::renameInMemory(const StorageID & new_table_id)
{
    IStorage::renameInMemory(new_table_id);
    log.store(new_table_id.getNameForLogs());
}

void MergeTreeData::dropAllData()
{
    /// In case there is read-only/write-once disk we cannot allow to call dropAllData(), but dropping tables is allowed.
    ///
    /// Note, that one may think that drop on write-once disk should be
    /// supported, since it is pretty trivial to implement
    /// MetadataStorageFromPlainObjectStorageTransaction::removeDirectory(),
    /// however removing part requires moveDirectory() as well.
    if (isStaticStorage())
        return;

    LOG_TRACE(log, "dropAllData: waiting for locks.");
    auto settings_ptr = getSettings();

    auto lock = lockParts();

    DataPartsVector all_parts;
    for (auto it = data_parts_by_info.begin(); it != data_parts_by_info.end(); ++it)
    {
        modifyPartState(it, DataPartState::Deleting);
        all_parts.push_back(*it);
    }

    /// Tables in atomic databases have UUID and stored in persistent locations.
    /// No need to clear caches (that are keyed by filesystem path) because collision is not possible.
    if (!getStorageID().hasUUID())
        getContext()->clearCaches();

    /// Removing of each data part before recursive removal of directory is to speed-up removal, because there will be less number of syscalls.
    NameSet part_names_failed;
    try
    {
        LOG_TRACE(log, "dropAllData: removing data parts (count {}) from filesystem.", all_parts.size());
        clearPartsFromFilesystem(all_parts, true, &part_names_failed);

        LOG_TRACE(log, "dropAllData: removing all data parts from memory.");
        data_parts_indexes.clear();
        all_data_dropped = true;
    }
    catch (...)
    {
        /// Removing from memory only successfully removed parts from disk
        /// Parts removal process can be important and on the next try it's better to try to remove
        /// them instead of remove recursive call.
        LOG_WARNING(log, "dropAllData: got exception removing parts from disk, removing successfully removed parts from memory.");
        for (const auto & part : all_parts)
        {
            if (!part_names_failed.contains(part->name))
                data_parts_indexes.erase(part->info);
        }

        throw;
    }

    LOG_INFO(log, "dropAllData: clearing temporary directories");
    clearOldTemporaryDirectories(0, {"tmp_", "delete_tmp_", "tmp-fetch_"});

    column_sizes.clear();

    auto detached_parts = getDetachedParts();
    for (const auto & part : detached_parts)
    {
        bool is_zero_copy = supportsReplication() && part.disk->supportZeroCopyReplication()
            && settings_ptr->allow_remote_fs_zero_copy_replication;
        try
        {
            bool keep_shared = removeDetachedPart(part.disk, fs::path(relative_data_path) / "detached" / part.dir_name / "", part.dir_name);
            LOG_DEBUG(log, "Dropped detached part {}, keep shared data: {}", part.dir_name, keep_shared);
        }
        catch (...)
        {
            /// Without zero-copy-replication we will simply remove it recursively, but with zero-copy it will leave garbage on s3
            if (is_zero_copy && isRetryableException(std::current_exception()))
                throw;
            tryLogCurrentException(log);
        }
    }

    for (const auto & disk : getDisks())
    {
        if (disk->isBroken())
            continue;

        /// It can naturally happen if we cannot drop table from the first time
        /// i.e. get exceptions after remove recursive
        if (!disk->exists(relative_data_path))
        {
            LOG_INFO(log, "dropAllData: path {} is already removed from disk {}", relative_data_path, disk->getName());
            continue;
        }

        LOG_INFO(log, "dropAllData: remove format_version.txt, detached, moving and write ahead logs");
        disk->removeFileIfExists(fs::path(relative_data_path) / FORMAT_VERSION_FILE_NAME);

        if (disk->exists(fs::path(relative_data_path) / DETACHED_DIR_NAME))
            disk->removeSharedRecursive(fs::path(relative_data_path) / DETACHED_DIR_NAME, /*keep_all_shared_data*/ true, {});

        if (disk->exists(fs::path(relative_data_path) / MOVING_DIR_NAME))
            disk->removeRecursive(fs::path(relative_data_path) / MOVING_DIR_NAME);

        try
        {
            if (!disk->isDirectoryEmpty(relative_data_path) &&
                supportsReplication() && disk->supportZeroCopyReplication()
                && settings_ptr->allow_remote_fs_zero_copy_replication)
            {
                std::vector<std::string> files_left;
                disk->listFiles(relative_data_path, files_left);

                throw Exception(
                                ErrorCodes::ZERO_COPY_REPLICATION_ERROR,
                                "Directory {} with table {} not empty (files [{}]) after drop. Will not drop.",
                                relative_data_path, getStorageID().getNameForLogs(), fmt::join(files_left, ", "));
            }

            LOG_INFO(log, "dropAllData: removing table directory recursive to cleanup garbage");
            disk->removeRecursive(relative_data_path);
        }
        catch (const fs::filesystem_error & e)
        {
            if (e.code() == std::errc::no_such_file_or_directory)
            {
                /// If the file is already deleted, log the error message and do nothing.
                tryLogCurrentException(__PRETTY_FUNCTION__);
            }
            else
                throw;
        }
    }

    setDataVolume(0, 0, 0);

    LOG_TRACE(log, "dropAllData: done.");
}

void MergeTreeData::dropIfEmpty()
{
    auto lock = lockParts();

    if (!data_parts_by_info.empty())
        return;

    try
    {
        for (const auto & disk : getDisks())
        {
            if (disk->isBroken())
                continue;
            /// Non recursive, exception is thrown if there are more files.
            disk->removeFileIfExists(fs::path(relative_data_path) / MergeTreeData::FORMAT_VERSION_FILE_NAME);
            disk->removeDirectory(fs::path(relative_data_path) / MergeTreeData::DETACHED_DIR_NAME);
            disk->removeDirectory(relative_data_path);
        }
    }
    catch (...)
    {
        // On unsuccessful creation of ReplicatedMergeTree table with multidisk configuration some files may not exist.
        tryLogCurrentException(__PRETTY_FUNCTION__);
    }
}

namespace
{

/// Conversion that is allowed for serializable key (primary key, sorting key).
/// Key should be serialized in the same way after conversion.
/// NOTE: The list is not complete.
bool isSafeForKeyConversion(const IDataType * from, const IDataType * to)
{
    if (from->getName() == to->getName())
        return true;

    /// Enums are serialized in partition key as numbers - so conversion from Enum to number is Ok.
    /// But only for types of identical width because they are serialized as binary in minmax index.
    /// But not from number to Enum because Enum does not necessarily represents all numbers.

    if (const auto * from_enum8 = typeid_cast<const DataTypeEnum8 *>(from))
    {
        if (const auto * to_enum8 = typeid_cast<const DataTypeEnum8 *>(to))
            return to_enum8->contains(*from_enum8);
        if (typeid_cast<const DataTypeInt8 *>(to))
            return true;    // NOLINT
        return false;
    }

    if (const auto * from_enum16 = typeid_cast<const DataTypeEnum16 *>(from))
    {
        if (const auto * to_enum16 = typeid_cast<const DataTypeEnum16 *>(to))
            return to_enum16->contains(*from_enum16);
        if (typeid_cast<const DataTypeInt16 *>(to))
            return true;    // NOLINT
        return false;
    }

    if (const auto * from_lc = typeid_cast<const DataTypeLowCardinality *>(from))
        return from_lc->getDictionaryType()->equals(*to);

    if (const auto * to_lc = typeid_cast<const DataTypeLowCardinality *>(to))
        return to_lc->getDictionaryType()->equals(*from);

    return false;
}

/// Special check for alters of VersionedCollapsingMergeTree version column
void checkVersionColumnTypesConversion(const IDataType * old_type, const IDataType * new_type, const String column_name)
{
    /// Check new type can be used as version
    if (!new_type->canBeUsedAsVersion())
        throw Exception(ErrorCodes::ALTER_OF_COLUMN_IS_FORBIDDEN,
                        "Cannot alter version column {} to type {} because version column must be "
                        "of an integer type or of type Date or DateTime" , backQuoteIfNeed(column_name),
                        new_type->getName());

    auto which_new_type = WhichDataType(new_type);
    auto which_old_type = WhichDataType(old_type);

    /// Check alter to different sign or float -> int and so on
    if ((which_old_type.isInt() && !which_new_type.isInt())
        || (which_old_type.isUInt() && !which_new_type.isUInt())
        || (which_old_type.isDate() && !which_new_type.isDate())
        || (which_old_type.isDate32() && !which_new_type.isDate32())
        || (which_old_type.isDateTime() && !which_new_type.isDateTime())
        || (which_old_type.isFloat() && !which_new_type.isFloat()))
    {
        throw Exception(ErrorCodes::ALTER_OF_COLUMN_IS_FORBIDDEN, "Cannot alter version column {} from type {} to type {} "
                        "because new type will change sort order of version column. "
                        "The only possible conversion is expansion of the number of bytes of the current type.",
                        backQuoteIfNeed(column_name), old_type->getName(), new_type->getName());
    }

    /// Check alter to smaller size: UInt64 -> UInt32 and so on
    if (new_type->getSizeOfValueInMemory() < old_type->getSizeOfValueInMemory())
    {
        throw Exception(ErrorCodes::ALTER_OF_COLUMN_IS_FORBIDDEN, "Cannot alter version column {} from type {} to type {} "
                        "because new type is smaller than current in the number of bytes. "
                        "The only possible conversion is expansion of the number of bytes of the current type.",
                        backQuoteIfNeed(column_name), old_type->getName(), new_type->getName());
    }
}

}

void MergeTreeData::checkAlterIsPossible(const AlterCommands & commands, ContextPtr local_context) const
{
    /// Check that needed transformations can be applied to the list of columns without considering type conversions.
    StorageInMemoryMetadata new_metadata = getInMemoryMetadata();
    StorageInMemoryMetadata old_metadata = getInMemoryMetadata();

    const auto & settings = local_context->getSettingsRef();
    const auto & settings_from_storage = getSettings();

    if (!settings.allow_non_metadata_alters)
    {
        auto mutation_commands = commands.getMutationCommands(new_metadata, settings.materialize_ttl_after_modify, local_context);

        if (!mutation_commands.empty())
            throw Exception(ErrorCodes::ALTER_OF_COLUMN_IS_FORBIDDEN,
                            "The following alter commands: '{}' will modify data on disk, "
                            "but setting `allow_non_metadata_alters` is disabled",
                            queryToString(mutation_commands.ast()));
    }

    commands.apply(new_metadata, local_context);

    if (commands.hasInvertedIndex(new_metadata) && !settings.allow_experimental_inverted_index)
        throw Exception(ErrorCodes::SUPPORT_IS_DISABLED,
                "Experimental Inverted Index feature is not enabled (turn on setting 'allow_experimental_inverted_index')");

    /// Set of columns that shouldn't be altered.
    NameSet columns_alter_type_forbidden;

    /// Primary key columns can be ALTERed only if they are used in the key as-is
    /// (and not as a part of some expression) and if the ALTER only affects column metadata.
    NameSet columns_alter_type_metadata_only;

    /// Columns to check that the type change is safe for partition key.
    NameSet columns_alter_type_check_safe_for_partition;

    if (old_metadata.hasPartitionKey())
    {
        /// Forbid altering columns inside partition key expressions because it can change partition ID format.
        auto partition_key_expr = old_metadata.getPartitionKey().expression;
        for (const auto & action : partition_key_expr->getActions())
        {
            for (const auto * child : action.node->children)
                columns_alter_type_forbidden.insert(child->result_name);
        }

        /// But allow to alter columns without expressions under certain condition.
        for (const String & col : partition_key_expr->getRequiredColumns())
            columns_alter_type_check_safe_for_partition.insert(col);
    }

    if (old_metadata.hasSortingKey())
    {
        auto sorting_key_expr = old_metadata.getSortingKey().expression;
        for (const auto & action : sorting_key_expr->getActions())
        {
            for (const auto * child : action.node->children)
                columns_alter_type_forbidden.insert(child->result_name);
        }
        for (const String & col : sorting_key_expr->getRequiredColumns())
            columns_alter_type_metadata_only.insert(col);

        /// We don't process sample_by_ast separately because it must be among the primary key columns
        /// and we don't process primary_key_expr separately because it is a prefix of sorting_key_expr.
    }
    if (!merging_params.sign_column.empty())
        columns_alter_type_forbidden.insert(merging_params.sign_column);

    /// All of the above.
    NameSet columns_in_keys;
    columns_in_keys.insert(columns_alter_type_forbidden.begin(), columns_alter_type_forbidden.end());
    columns_in_keys.insert(columns_alter_type_metadata_only.begin(), columns_alter_type_metadata_only.end());
    columns_in_keys.insert(columns_alter_type_check_safe_for_partition.begin(), columns_alter_type_check_safe_for_partition.end());

    std::unordered_map<String, String> columns_in_indices;
    for (const auto & index : old_metadata.getSecondaryIndices())
    {
        for (const String & col : index.expression->getRequiredColumns())
            columns_in_indices.emplace(col, index.name);
    }

    std::unordered_map<String, String> columns_in_projections;
    for (const auto & projection : old_metadata.getProjections())
    {
        for (const String & col : projection.getRequiredColumns())
            columns_in_projections.emplace(col, projection.name);
    }

    NameSet dropped_columns;

    std::map<String, const IDataType *> old_types;
    for (const auto & column : old_metadata.getColumns().getAllPhysical())
        old_types.emplace(column.name, column.type.get());

    NamesAndTypesList columns_to_check_conversion;

    auto unfinished_mutations = getUnfinishedMutationCommands();
    std::optional<NameDependencies> name_deps{};
    for (const AlterCommand & command : commands)
    {
        checkDropCommandDoesntAffectInProgressMutations(command, unfinished_mutations, local_context);
        /// Just validate partition expression
        if (command.partition)
        {
            getPartitionIDFromQuery(command.partition, local_context);
        }

        if (command.column_name == merging_params.version_column)
        {
            /// Some type changes for version column is allowed despite it's a part of sorting key
            if (command.type == AlterCommand::MODIFY_COLUMN)
            {
                const IDataType * new_type = command.data_type.get();
                const IDataType * old_type = old_types[command.column_name];

                if (new_type)
                    checkVersionColumnTypesConversion(old_type, new_type, command.column_name);

                /// No other checks required
                continue;
            }
            else if (command.type == AlterCommand::DROP_COLUMN)
            {
                throw Exception(ErrorCodes::ALTER_OF_COLUMN_IS_FORBIDDEN,
                    "Trying to ALTER DROP version {} column", backQuoteIfNeed(command.column_name));
            }
            else if (command.type == AlterCommand::RENAME_COLUMN)
            {
                throw Exception(ErrorCodes::ALTER_OF_COLUMN_IS_FORBIDDEN,
                    "Trying to ALTER RENAME version {} column", backQuoteIfNeed(command.column_name));
            }
        }

        if (command.type == AlterCommand::MODIFY_QUERY)
            throw Exception(ErrorCodes::NOT_IMPLEMENTED,
                            "ALTER MODIFY QUERY is not supported by MergeTree engines family");
        if (command.type == AlterCommand::MODIFY_REFRESH)
            throw Exception(ErrorCodes::NOT_IMPLEMENTED,
                            "ALTER MODIFY REFRESH is not supported by MergeTree engines family");

        if (command.type == AlterCommand::MODIFY_ORDER_BY && !is_custom_partitioned)
        {
            throw Exception(ErrorCodes::BAD_ARGUMENTS,
                            "ALTER MODIFY ORDER BY is not supported for default-partitioned tables created with the old syntax");
        }
        if (command.type == AlterCommand::MODIFY_TTL && !is_custom_partitioned)
        {
            throw Exception(ErrorCodes::BAD_ARGUMENTS,
                            "ALTER MODIFY TTL is not supported for default-partitioned tables created with the old syntax");
        }
        if (command.type == AlterCommand::MODIFY_SAMPLE_BY)
        {
            if (!is_custom_partitioned)
                throw Exception(ErrorCodes::BAD_ARGUMENTS,
                                "ALTER MODIFY SAMPLE BY is not supported for default-partitioned tables created with the old syntax");

            checkSampleExpression(new_metadata, getSettings()->compatibility_allow_sampling_expression_not_in_primary_key,
                                  getSettings()->check_sample_column_is_correct);
        }
        if (command.type == AlterCommand::ADD_INDEX && !is_custom_partitioned)
        {
            throw Exception(ErrorCodes::BAD_ARGUMENTS, "ALTER ADD INDEX is not supported for tables with the old syntax");
        }
        if (command.type == AlterCommand::ADD_PROJECTION)
        {
            if (!is_custom_partitioned)
                throw Exception(ErrorCodes::BAD_ARGUMENTS, "ALTER ADD PROJECTION is not supported for tables with the old syntax");
        }
        if (command.type == AlterCommand::RENAME_COLUMN)
        {
            if (columns_in_keys.contains(command.column_name))
            {
                throw Exception(ErrorCodes::ALTER_OF_COLUMN_IS_FORBIDDEN,
                                "Trying to ALTER RENAME key {} column which is a part of key expression",
                                backQuoteIfNeed(command.column_name));
            }

            /// Don't check columns in indices here. RENAME works fine with index columns.

            if (auto it = columns_in_projections.find(command.column_name); it != columns_in_projections.end())
            {
                throw Exception(
                    ErrorCodes::ALTER_OF_COLUMN_IS_FORBIDDEN,
                    "Trying to ALTER RENAME {} column which is a part of projection {}",
                    backQuoteIfNeed(command.column_name),
                    it->second);
            }
        }
        else if (command.type == AlterCommand::DROP_COLUMN)
        {
            if (columns_in_keys.contains(command.column_name))
            {
                throw Exception(ErrorCodes::ALTER_OF_COLUMN_IS_FORBIDDEN,
                    "Trying to ALTER DROP key {} column which is a part of key expression", backQuoteIfNeed(command.column_name));
            }

            /// Don't check columns in indices or projections here. If required columns of indices
            /// or projections get dropped, it will be checked later in AlterCommands::apply. This
            /// allows projections with * to drop columns. One example can be found in
            /// 02691_drop_column_with_projections_replicated.sql.

            if (!command.clear)
            {
                if (!name_deps)
                    name_deps = getDependentViewsByColumn(local_context);
                const auto & deps_mv = name_deps.value()[command.column_name];
                if (!deps_mv.empty())
                {
                    throw Exception(ErrorCodes::ALTER_OF_COLUMN_IS_FORBIDDEN,
                        "Trying to ALTER DROP column {} which is referenced by materialized view {}",
                        backQuoteIfNeed(command.column_name), toString(deps_mv));
                }
            }

            if (old_metadata.columns.has(command.column_name))
            {
                dropped_columns.emplace(command.column_name);
            }
            else
            {
                const auto & nested = old_metadata.columns.getNested(command.column_name);
                for (const auto & nested_column : nested)
                    dropped_columns.emplace(nested_column.name);
            }

        }
        else if (command.type == AlterCommand::RESET_SETTING)
        {
            for (const auto & reset_setting : command.settings_resets)
            {
                if (!settings_from_storage->has(reset_setting))
                    throw Exception(ErrorCodes::BAD_ARGUMENTS,
                                    "Cannot reset setting '{}' because it doesn't exist for MergeTree engines family",
                                    reset_setting);
            }
        }
        else if (command.isRequireMutationStage(getInMemoryMetadata()))
        {
            /// This alter will override data on disk. Let's check that it doesn't
            /// modify immutable column.
            if (columns_alter_type_forbidden.contains(command.column_name))
                throw Exception(ErrorCodes::ALTER_OF_COLUMN_IS_FORBIDDEN, "ALTER of key column {} is forbidden",
                    backQuoteIfNeed(command.column_name));

            if (auto it = columns_in_indices.find(command.column_name); it != columns_in_indices.end())
            {
                throw Exception(
                    ErrorCodes::ALTER_OF_COLUMN_IS_FORBIDDEN,
                    "Trying to ALTER {} column which is a part of index {}",
                    backQuoteIfNeed(command.column_name),
                    it->second);
            }

            /// Don't check columns in projections here. If required columns of projections get
            /// modified, it will be checked later in AlterCommands::apply.

            if (command.type == AlterCommand::MODIFY_COLUMN)
            {
                if (columns_alter_type_check_safe_for_partition.contains(command.column_name))
                {
                    auto it = old_types.find(command.column_name);

                    assert(it != old_types.end());
                    if (!isSafeForKeyConversion(it->second, command.data_type.get()))
                        throw Exception(ErrorCodes::ALTER_OF_COLUMN_IS_FORBIDDEN,
                                        "ALTER of partition key column {} from type {} "
                                        "to type {} is not safe because it can change the representation "
                                        "of partition key", backQuoteIfNeed(command.column_name),
                                        it->second->getName(), command.data_type->getName());
                }

                if (columns_alter_type_metadata_only.contains(command.column_name))
                {
                    auto it = old_types.find(command.column_name);
                    assert(it != old_types.end());
                    if (!isSafeForKeyConversion(it->second, command.data_type.get()))
                        throw Exception(ErrorCodes::ALTER_OF_COLUMN_IS_FORBIDDEN,
                                        "ALTER of key column {} from type {} "
                                        "to type {} is not safe because it can change the representation "
                                        "of primary key", backQuoteIfNeed(command.column_name),
                                        it->second->getName(), command.data_type->getName());
                }

                if (old_metadata.getColumns().has(command.column_name))
                {
                    columns_to_check_conversion.push_back(
                        new_metadata.getColumns().getPhysical(command.column_name));

                    const auto & old_column = old_metadata.getColumns().get(command.column_name);
                    if (old_column.stat)
                    {
                        const auto & new_column = new_metadata.getColumns().get(command.column_name);
                        if (!old_column.type->equals(*new_column.type))
                            throw Exception(ErrorCodes::ALTER_OF_COLUMN_IS_FORBIDDEN,
                                            "ALTER types of column {} with statistic is not not safe "
                                            "because it can change the representation of statistic",
                                            backQuoteIfNeed(command.column_name));
                    }
                }
            }
        }
    }

    checkColumnFilenamesForCollision(new_metadata, /*throw_on_error=*/ true);
    checkProperties(new_metadata, old_metadata, false, false, allow_nullable_key, local_context);
    checkTTLExpressions(new_metadata, old_metadata);

    if (!columns_to_check_conversion.empty())
    {
        auto old_header = old_metadata.getSampleBlock();
        performRequiredConversions(old_header, columns_to_check_conversion, local_context);
    }

    if (old_metadata.hasSettingsChanges())
    {
        const auto current_changes = old_metadata.getSettingsChanges()->as<const ASTSetQuery &>().changes;
        const auto & new_changes = new_metadata.settings_changes->as<const ASTSetQuery &>().changes;
        local_context->checkMergeTreeSettingsConstraints(*settings_from_storage, new_changes);

        for (const auto & changed_setting : new_changes)
        {
            const auto & setting_name = changed_setting.name;
            const auto & new_value = changed_setting.value;
            MergeTreeSettings::checkCanSet(setting_name, new_value);
            const Field * current_value = current_changes.tryGet(setting_name);

            if ((!current_value || *current_value != new_value)
                && MergeTreeSettings::isReadonlySetting(setting_name))
            {
                throw Exception(ErrorCodes::READONLY_SETTING, "Setting '{}' is readonly for storage '{}'", setting_name, getName());
            }

            if (!current_value && MergeTreeSettings::isPartFormatSetting(setting_name))
            {
                MergeTreeSettings copy = *getSettings();
                copy.applyChange(changed_setting);
                String reason;
                if (!canUsePolymorphicParts(copy, reason) && !reason.empty())
                    throw Exception(ErrorCodes::NOT_IMPLEMENTED, "Can't change settings. Reason: {}", reason);
            }

            if (setting_name == "storage_policy")
                checkStoragePolicy(local_context->getStoragePolicy(new_value.safeGet<String>()));
        }

        /// Check if it is safe to reset the settings
        for (const auto & current_setting : current_changes)
        {
            const auto & setting_name = current_setting.name;
            const Field * new_value = new_changes.tryGet(setting_name);
            /// Prevent unsetting readonly setting
            if (MergeTreeSettings::isReadonlySetting(setting_name) && !new_value)
            {
                throw Exception(ErrorCodes::READONLY_SETTING, "Setting '{}' is readonly for storage '{}'", setting_name, getName());
            }

            if (MergeTreeSettings::isPartFormatSetting(setting_name) && !new_value)
            {
                /// Use default settings + new and check if doesn't affect part format settings
                auto copy = getDefaultSettings();
                copy->applyChanges(new_changes);
                String reason;
                if (!canUsePolymorphicParts(*copy, reason) && !reason.empty())
                    throw Exception(ErrorCodes::NOT_IMPLEMENTED, "Can't change settings. Reason: {}", reason);
            }

        }
    }

    for (const auto & part : getDataPartsVectorForInternalUsage())
    {
        bool at_least_one_column_rest = false;
        for (const auto & column : part->getColumns())
        {
            if (!dropped_columns.contains(column.name))
            {
                at_least_one_column_rest = true;
                break;
            }
        }
        if (!at_least_one_column_rest)
        {
            std::string postfix;
            if (dropped_columns.size() > 1)
                postfix = "s";
            throw Exception(ErrorCodes::BAD_ARGUMENTS,
                            "Cannot drop or clear column{} '{}', because all columns "
                            "in part '{}' will be removed from disk. Empty parts are not allowed",
                            postfix, boost::algorithm::join(dropped_columns, ", "), part->name);
        }
    }
}


void MergeTreeData::checkMutationIsPossible(const MutationCommands & /*commands*/, const Settings & /*settings*/) const
{
    /// Some validation will be added
}

MergeTreeDataPartFormat MergeTreeData::choosePartFormat(size_t bytes_uncompressed, size_t rows_count) const
{
    using PartType = MergeTreeDataPartType;
    using PartStorageType = MergeTreeDataPartStorageType;

    String out_reason;
    const auto settings = getSettings();
    if (!canUsePolymorphicParts(*settings, out_reason))
        return {PartType::Wide, PartStorageType::Full};

    auto satisfies = [&](const auto & min_bytes_for, const auto & min_rows_for)
    {
        return bytes_uncompressed < min_bytes_for || rows_count < min_rows_for;
    };

    auto part_type = PartType::Wide;
    if (satisfies(settings->min_bytes_for_wide_part, settings->min_rows_for_wide_part))
        part_type = PartType::Compact;

    return {part_type, PartStorageType::Full};
}

MergeTreeDataPartFormat MergeTreeData::choosePartFormatOnDisk(size_t bytes_uncompressed, size_t rows_count) const
{
    return choosePartFormat(bytes_uncompressed, rows_count);
}

MergeTreeDataPartBuilder MergeTreeData::getDataPartBuilder(
    const String & name, const VolumePtr & volume, const String & part_dir) const
{
    return MergeTreeDataPartBuilder(*this, name, volume, relative_data_path, part_dir);
}

void MergeTreeData::changeSettings(
        const ASTPtr & new_settings,
        AlterLockHolder & /* table_lock_holder */)
{
    if (new_settings)
    {
        bool has_storage_policy_changed = false;

        const auto & new_changes = new_settings->as<const ASTSetQuery &>().changes;

        for (const auto & change : new_changes)
        {
            if (change.name == "storage_policy")
            {
                StoragePolicyPtr new_storage_policy = getContext()->getStoragePolicy(change.value.safeGet<String>());
                StoragePolicyPtr old_storage_policy = getStoragePolicy();

                /// StoragePolicy of different version or name is guaranteed to have different pointer
                if (new_storage_policy != old_storage_policy)
                {
                    checkStoragePolicy(new_storage_policy);

                    std::unordered_set<String> all_diff_disk_names;
                    for (const auto & disk : new_storage_policy->getDisks())
                        all_diff_disk_names.insert(disk->getName());
                    for (const auto & disk : old_storage_policy->getDisks())
                        all_diff_disk_names.erase(disk->getName());

                    for (const String & disk_name : all_diff_disk_names)
                    {
                        auto disk = new_storage_policy->getDiskByName(disk_name);
                        if (disk->exists(relative_data_path))
                            throw Exception(ErrorCodes::LOGICAL_ERROR, "New storage policy contain disks which already contain data of a table with the same name");
                    }

                    for (const String & disk_name : all_diff_disk_names)
                    {
                        auto disk = new_storage_policy->getDiskByName(disk_name);
                        disk->createDirectories(relative_data_path);
                        disk->createDirectories(fs::path(relative_data_path) / MergeTreeData::DETACHED_DIR_NAME);
                    }
                    /// FIXME how would that be done while reloading configuration???

                    has_storage_policy_changed = true;
                }
            }
        }

        /// Reset to default settings before applying existing.
        auto copy = getDefaultSettings();
        copy->applyChanges(new_changes);
        copy->sanityCheck(getContext()->getMergeMutateExecutor()->getMaxTasksCount());

        storage_settings.set(std::move(copy));
        StorageInMemoryMetadata new_metadata = getInMemoryMetadata();
        new_metadata.setSettingsChanges(new_settings);
        setInMemoryMetadata(new_metadata);

        if (has_storage_policy_changed)
            startBackgroundMovesIfNeeded();
    }
}

void MergeTreeData::PartsTemporaryRename::addPart(const String & old_name, const String & new_name, const DiskPtr & disk)
{
    old_and_new_names.push_back({old_name, new_name, disk});
}

void MergeTreeData::PartsTemporaryRename::tryRenameAll()
{
    renamed = true;
    for (size_t i = 0; i < old_and_new_names.size(); ++i)
    {
        try
        {
            const auto & [old_name, new_name, disk] = old_and_new_names[i];
            if (old_name.empty() || new_name.empty())
                throw DB::Exception(ErrorCodes::LOGICAL_ERROR, "Empty part name. Most likely it's a bug.");
            const auto full_path = fs::path(storage.relative_data_path) / source_dir;
            disk->moveFile(fs::path(full_path) / old_name, fs::path(full_path) / new_name);
        }
        catch (...)
        {
            old_and_new_names.resize(i);
            LOG_WARNING(storage.log, "Cannot rename parts to perform operation on them: {}", getCurrentExceptionMessage(false));
            throw;
        }
    }
}

MergeTreeData::PartsTemporaryRename::~PartsTemporaryRename()
{
    // TODO what if server had crashed before this destructor was called?
    if (!renamed)
        return;
    for (const auto & [old_name, new_name, disk] : old_and_new_names)
    {
        if (old_name.empty())
            continue;

        try
        {
            const String full_path = fs::path(storage.relative_data_path) / source_dir;
            disk->moveFile(fs::path(full_path) / new_name, fs::path(full_path) / old_name);
        }
        catch (...)
        {
            tryLogCurrentException(__PRETTY_FUNCTION__);
        }
    }
}

MergeTreeData::PartHierarchy MergeTreeData::getPartHierarchy(
    const MergeTreePartInfo & part_info,
    DataPartState state,
    DataPartsLock & /* data_parts_lock */) const
{
    PartHierarchy result;

    /// Parts contained in the part are consecutive in data_parts, intersecting the insertion place for the part itself.
    auto it_middle = data_parts_by_state_and_info.lower_bound(DataPartStateAndInfo{state, part_info});
    auto committed_parts_range = getDataPartsStateRange(state);

    /// Go to the left.
    DataPartIteratorByStateAndInfo begin = it_middle;
    while (begin != committed_parts_range.begin())
    {
        auto prev = std::prev(begin);

        if (!part_info.contains((*prev)->info))
        {
            if ((*prev)->info.contains(part_info))
            {
                result.covering_parts.push_back(*prev);
            }
            else if (!part_info.isDisjoint((*prev)->info))
            {
                result.intersected_parts.push_back(*prev);
            }

            break;
        }

        begin = prev;
    }

    std::reverse(result.covering_parts.begin(), result.covering_parts.end());

    /// Go to the right.
    DataPartIteratorByStateAndInfo end = it_middle;
    while (end != committed_parts_range.end())
    {
        if ((*end)->info == part_info)
        {
            result.duplicate_part = *end;
        }

        if (!part_info.contains((*end)->info))
        {
            if ((*end)->info.contains(part_info))
            {
                result.covering_parts.push_back(*end);
            }
            else if (!part_info.isDisjoint((*end)->info))
            {
                result.intersected_parts.push_back(*end);
            }

            break;
        }

        ++end;
    }

    if (begin != committed_parts_range.end() && (*begin)->info == part_info)
        ++begin;

    result.covered_parts.insert(result.covered_parts.end(), begin, end);

    return result;
}

MergeTreeData::DataPartsVector MergeTreeData::getCoveredOutdatedParts(
    const DataPartPtr & part,
    DataPartsLock & data_parts_lock) const
{
    part->assertState({DataPartState::Active, DataPartState::PreActive, DataPartState::Outdated});
    bool is_outdated_part = part->getState() == DataPartState::Outdated;
    PartHierarchy hierarchy = getPartHierarchy(part->info, DataPartState::Outdated, data_parts_lock);

    if (hierarchy.duplicate_part && !is_outdated_part)
        throw Exception(ErrorCodes::LOGICAL_ERROR, "Unexpected duplicate part {}. It is a bug.", hierarchy.duplicate_part->getNameWithState());

    return hierarchy.covered_parts;
}

MergeTreeData::DataPartsVector MergeTreeData::getActivePartsToReplace(
    const MergeTreePartInfo & new_part_info,
    const String & new_part_name,
    DataPartPtr & out_covering_part,
    DataPartsLock & data_parts_lock) const
{
    PartHierarchy hierarchy = getPartHierarchy(new_part_info, DataPartState::Active, data_parts_lock);

    if (!hierarchy.intersected_parts.empty())
        throw Exception(ErrorCodes::LOGICAL_ERROR, "Part {} intersects part {}. It is a bug.",
                        new_part_name, hierarchy.intersected_parts.back()->getNameWithState());

    if (hierarchy.duplicate_part)
        throw Exception(ErrorCodes::LOGICAL_ERROR, "Unexpected duplicate part {}. It is a bug.", hierarchy.duplicate_part->getNameWithState());

    if (!hierarchy.covering_parts.empty())
        out_covering_part = std::move(hierarchy.covering_parts.back());

    return std::move(hierarchy.covered_parts);
}

void MergeTreeData::checkPartPartition(MutableDataPartPtr & part, DataPartsLock & lock) const
{
    if (DataPartPtr existing_part_in_partition = getAnyPartInPartition(part->info.partition_id, lock))
    {
        if (part->partition.value != existing_part_in_partition->partition.value)
            throw Exception(ErrorCodes::CORRUPTED_DATA, "Partition value mismatch between two parts with the same partition ID. "
                "Existing part: {}, newly added part: {}", existing_part_in_partition->name, part->name);
    }
}

void MergeTreeData::checkPartDuplicate(MutableDataPartPtr & part, Transaction & transaction, DataPartsLock & /*lock*/) const
{
    auto it_duplicate = data_parts_by_info.find(part->info);

    if (it_duplicate != data_parts_by_info.end())
    {
        if ((*it_duplicate)->checkState({DataPartState::Outdated, DataPartState::Deleting}))
            throw Exception(ErrorCodes::PART_IS_TEMPORARILY_LOCKED, "Part {} already exists, but it will be deleted soon",
                            (*it_duplicate)->getNameWithState());

        if (transaction.txn)
            throw Exception(ErrorCodes::SERIALIZATION_ERROR, "Part {} already exists", (*it_duplicate)->getNameWithState());

        throw Exception(ErrorCodes::DUPLICATE_DATA_PART, "Part {} already exists", (*it_duplicate)->getNameWithState());
    }
}

void MergeTreeData::checkPartDynamicColumns(MutableDataPartPtr & part, DataPartsLock & /*lock*/) const
{
    auto metadata_snapshot = getInMemoryMetadataPtr();
    const auto & columns = metadata_snapshot->getColumns();

    if (!hasDynamicSubcolumns(columns))
        return;

    const auto & part_columns = part->getColumns();
    for (const auto & part_column : part_columns)
    {
        if (part_column.name == LightweightDeleteDescription::FILTER_COLUMN.name || part_column.name == BlockNumberColumn::name)
            continue;

        auto storage_column = columns.getPhysical(part_column.name);
        if (!storage_column.type->hasDynamicSubcolumns())
            continue;

        auto concrete_storage_column = object_columns.getPhysical(part_column.name);

        /// It will throw if types are incompatible.
        getLeastCommonTypeForDynamicColumns(storage_column.type, {concrete_storage_column.type, part_column.type}, true);
    }
}

void MergeTreeData::preparePartForCommit(MutableDataPartPtr & part, Transaction & out_transaction, bool need_rename)
{
    part->is_temp = false;
    part->setState(DataPartState::PreActive);

    assert([&]()
           {
               String dir_name = fs::path(part->getDataPartStorage().getRelativePath()).filename();
               bool may_be_cleaned_up = dir_name.starts_with("tmp_") || dir_name.starts_with("tmp-fetch_");
               return !may_be_cleaned_up || temporary_parts.contains(dir_name);
           }());

    if (need_rename)
        part->renameTo(part->name, true);

    LOG_TEST(log, "preparePartForCommit: inserting {} into data_parts_indexes", part->getNameWithState());
    data_parts_indexes.insert(part);
    out_transaction.addPart(part);
}

bool MergeTreeData::addTempPart(
    MutableDataPartPtr & part,
    Transaction & out_transaction,
    DataPartsLock & lock,
    DataPartsVector * out_covered_parts)
{
    LOG_TRACE(log, "Adding temporary part from directory {} with name {}.", part->getDataPartStorage().getPartDirectory(), part->name);
    if (&out_transaction.data != this)
        throw Exception(ErrorCodes::LOGICAL_ERROR, "MergeTreeData::Transaction for one table cannot be used with another. It is a bug.");

    if (part->hasLightweightDelete())
        has_lightweight_delete_parts.store(true);

    checkPartPartition(part, lock);
    checkPartDuplicate(part, out_transaction, lock);
    checkPartDynamicColumns(part, lock);

    DataPartPtr covering_part;
    DataPartsVector covered_parts = getActivePartsToReplace(part->info, part->name, covering_part, lock);

    if (covering_part)
    {
        LOG_WARNING(log, "Tried to add obsolete part {} covered by {}", part->name, covering_part->getNameWithState());
        return false;
    }

    /// All checks are passed. Now we can rename the part on disk.
    /// So, we maintain invariant: if a non-temporary part in filesystem then it is in data_parts
    preparePartForCommit(part, out_transaction, /* need_rename = */false);

    if (out_covered_parts)
    {
        out_covered_parts->reserve(covered_parts.size());

        for (DataPartPtr & covered_part : covered_parts)
            out_covered_parts->emplace_back(std::move(covered_part));
    }

    return true;
}


bool MergeTreeData::renameTempPartAndReplaceImpl(
    MutableDataPartPtr & part,
    Transaction & out_transaction,
    DataPartsLock & lock,
    DataPartsVector * out_covered_parts)
{
    LOG_TRACE(log, "Renaming temporary part {} to {} with tid {}.", part->getDataPartStorage().getPartDirectory(), part->name, out_transaction.getTID());

    if (&out_transaction.data != this)
        throw Exception(ErrorCodes::LOGICAL_ERROR, "MergeTreeData::Transaction for one table cannot be used with another. It is a bug.");

    part->assertState({DataPartState::Temporary});
    checkPartPartition(part, lock);
    checkPartDuplicate(part, out_transaction, lock);
    checkPartDynamicColumns(part, lock);

    PartHierarchy hierarchy = getPartHierarchy(part->info, DataPartState::Active, lock);

    if (!hierarchy.intersected_parts.empty())
    {
        // Drop part|partition operation inside some transactions sees some stale snapshot from the time when transactions has been started.
        // So such operation may attempt to delete already outdated part. In this case, this outdated part is most likely covered by the other part and intersection may occur.
        // Part mayght be outdated due to merge|mutation|update|optimization operations.
        if (part->isEmpty() || (hierarchy.intersected_parts.size() == 1 && hierarchy.intersected_parts.back()->isEmpty()))
        {
            throw Exception(ErrorCodes::SERIALIZATION_ERROR, "Part {} intersects part {}. One of them is empty part. "
                            "That is a race between drop operation under transaction and a merge/mutation.",
                            part->name, hierarchy.intersected_parts.back()->getNameWithState());
        }

        throw Exception(ErrorCodes::LOGICAL_ERROR, "Part {} intersects part {}. There are {} intersected parts. It is a bug.",
                        part->name, hierarchy.intersected_parts.back()->getNameWithState(), hierarchy.intersected_parts.size());
    }

    if (hierarchy.duplicate_part)
        throw Exception(ErrorCodes::LOGICAL_ERROR, "Unexpected duplicate part {}. It is a bug.", hierarchy.duplicate_part->getNameWithState());


    if (part->hasLightweightDelete())
        has_lightweight_delete_parts.store(true);

    /// All checks are passed. Now we can rename the part on disk.
    /// So, we maintain invariant: if a non-temporary part in filesystem then it is in data_parts
    preparePartForCommit(part, out_transaction, /* need_rename */ true);

    if (out_covered_parts)
    {
        out_covered_parts->reserve(out_covered_parts->size() + hierarchy.covered_parts.size());
        std::move(hierarchy.covered_parts.begin(), hierarchy.covered_parts.end(), std::back_inserter(*out_covered_parts));
    }

    return true;
}

bool MergeTreeData::renameTempPartAndReplaceUnlocked(
    MutableDataPartPtr & part,
    Transaction & out_transaction,
    DataPartsLock & lock,
    DataPartsVector * out_covered_parts)
{
    return renameTempPartAndReplaceImpl(part, out_transaction, lock, out_covered_parts);
}

MergeTreeData::DataPartsVector MergeTreeData::renameTempPartAndReplace(
    MutableDataPartPtr & part,
    Transaction & out_transaction)
{
    auto part_lock = lockParts();
    DataPartsVector covered_parts;
    renameTempPartAndReplaceImpl(part, out_transaction, part_lock, &covered_parts);
    return covered_parts;
}

bool MergeTreeData::renameTempPartAndAdd(
    MutableDataPartPtr & part,
    Transaction & out_transaction,
    DataPartsLock & lock)
{
    DataPartsVector covered_parts;

    if (!renameTempPartAndReplaceImpl(part, out_transaction, lock, &covered_parts))
        return false;

    if (!covered_parts.empty())
        throw Exception(ErrorCodes::LOGICAL_ERROR, "Added part {} covers {} existing part(s) (including {})",
            part->name, covered_parts.size(), covered_parts[0]->name);

    return true;
}

void MergeTreeData::removePartsFromWorkingSet(MergeTreeTransaction * txn, const MergeTreeData::DataPartsVector & remove, bool clear_without_timeout, DataPartsLock & acquired_lock)
{
    if (txn)
        transactions_enabled.store(true);

    auto remove_time = clear_without_timeout ? 0 : time(nullptr);
    bool removed_active_part = false;

    for (const DataPartPtr & part : remove)
    {
        if (part->version.creation_csn != Tx::RolledBackCSN)
            MergeTreeTransaction::removeOldPart(shared_from_this(), part, txn);

        if (part->getState() == MergeTreeDataPartState::Active)
        {
            removePartContributionToColumnAndSecondaryIndexSizes(part);
            removePartContributionToDataVolume(part);
            removed_active_part = true;
        }

        if (part->getState() == MergeTreeDataPartState::Active || clear_without_timeout)
            part->remove_time.store(remove_time, std::memory_order_relaxed);

        if (part->getState() != MergeTreeDataPartState::Outdated)
            modifyPartState(part, MergeTreeDataPartState::Outdated);
    }

    if (removed_active_part)
        resetObjectColumnsFromActiveParts(acquired_lock);
}

void MergeTreeData::removePartsFromWorkingSetImmediatelyAndSetTemporaryState(const DataPartsVector & remove)
{
    auto lock = lockParts();

    for (const auto & part : remove)
    {
        auto it_part = data_parts_by_info.find(part->info);
        if (it_part == data_parts_by_info.end())
            throw Exception(ErrorCodes::LOGICAL_ERROR, "Part {} not found in data_parts", part->getNameWithState());

        assert(part->getState() == MergeTreeDataPartState::PreActive);

        modifyPartState(part, MergeTreeDataPartState::Temporary);
        /// Erase immediately
        LOG_TEST(log, "removePartsFromWorkingSetImmediatelyAndSetTemporaryState: removing {} from data_parts_indexes", part->getNameWithState());
        data_parts_indexes.erase(it_part);
    }
}

void MergeTreeData::removePartsFromWorkingSet(
        MergeTreeTransaction * txn, const DataPartsVector & remove, bool clear_without_timeout, DataPartsLock * acquired_lock)
{
    auto lock = (acquired_lock) ? DataPartsLock() : lockParts();

    for (const auto & part : remove)
    {
        if (!data_parts_by_info.count(part->info))
            throw Exception(ErrorCodes::LOGICAL_ERROR, "Part {} not found in data_parts", part->getNameWithState());

        part->assertState({DataPartState::PreActive, DataPartState::Active, DataPartState::Outdated});
    }

    removePartsFromWorkingSet(txn, remove, clear_without_timeout, lock);
}


void MergeTreeData::removePartsInRangeFromWorkingSet(MergeTreeTransaction * txn, const MergeTreePartInfo & drop_range, DataPartsLock & lock)
{
    removePartsInRangeFromWorkingSetAndGetPartsToRemoveFromZooKeeper(txn, drop_range, lock, /*create_empty_part*/ false);
}

DataPartsVector MergeTreeData::grabActivePartsToRemoveForDropRange(
    MergeTreeTransaction * txn, const MergeTreePartInfo & drop_range, DataPartsLock & lock)
{
    DataPartsVector parts_to_remove;

    if (drop_range.min_block > drop_range.max_block)
        throw Exception(ErrorCodes::LOGICAL_ERROR, "Invalid drop range: {}", drop_range.getPartNameForLogs());

    auto partition_range = getVisibleDataPartsVectorInPartition(txn, drop_range.partition_id, &lock);

    for (const DataPartPtr & part : partition_range)
    {
        if (part->info.partition_id != drop_range.partition_id)
            throw Exception(ErrorCodes::LOGICAL_ERROR, "Unexpected partition_id of part {}. This is a bug.", part->name);

        /// It's a DROP PART and it's already executed by fetching some covering part
        bool is_drop_part = !drop_range.isFakeDropRangePart() && drop_range.min_block;

        if (is_drop_part && (part->info.min_block != drop_range.min_block || part->info.max_block != drop_range.max_block || part->info.getMutationVersion() != drop_range.getMutationVersion()))
        {
            /// Why we check only min and max blocks here without checking merge
            /// level? It's a tricky situation which can happen on a stale
            /// replica. For example, we have parts all_1_1_0, all_2_2_0 and
            /// all_3_3_0. Fast replica assign some merges (OPTIMIZE FINAL or
            /// TTL) all_2_2_0 -> all_2_2_1 -> all_2_2_2. So it has set of parts
            /// all_1_1_0, all_2_2_2 and all_3_3_0. After that it decides to
            /// drop part all_2_2_2. Now set of parts is all_1_1_0 and
            /// all_3_3_0. Now fast replica assign merge all_1_1_0 + all_3_3_0
            /// to all_1_3_1 and finishes it. Slow replica pulls the queue and
            /// have two contradictory tasks -- drop all_2_2_2 and merge/fetch
            /// all_1_3_1. If this replica will fetch all_1_3_1 first and then tries
            /// to drop all_2_2_2 after that it will receive the LOGICAL ERROR.
            /// So here we just check that all_1_3_1 covers blocks from drop
            /// all_2_2_2.
            ///
            bool is_covered_by_min_max_block = part->info.min_block <= drop_range.min_block && part->info.max_block >= drop_range.max_block && part->info.getMutationVersion() >= drop_range.getMutationVersion();
            if (is_covered_by_min_max_block)
            {
                LOG_INFO(log, "Skipping drop range for part {} because covering part {} already exists", drop_range.getPartNameForLogs(), part->name);
                return {};
            }
        }

        if (part->info.min_block < drop_range.min_block)
        {
            if (drop_range.min_block <= part->info.max_block)
            {
                /// Intersect left border
                throw Exception(ErrorCodes::LOGICAL_ERROR, "Unexpected merged part {} intersecting drop range {}",
                                part->name, drop_range.getPartNameForLogs());
            }

            continue;
        }

        /// Stop on new parts
        if (part->info.min_block > drop_range.max_block)
            break;

        if (part->info.min_block <= drop_range.max_block && drop_range.max_block < part->info.max_block)
        {
            /// Intersect right border
            throw Exception(ErrorCodes::LOGICAL_ERROR, "Unexpected merged part {} intersecting drop range {}",
                            part->name, drop_range.getPartNameForLogs());
        }

        parts_to_remove.emplace_back(part);
    }
    return parts_to_remove;
}

MergeTreeData::PartsToRemoveFromZooKeeper MergeTreeData::removePartsInRangeFromWorkingSetAndGetPartsToRemoveFromZooKeeper(
        MergeTreeTransaction * txn, const MergeTreePartInfo & drop_range, DataPartsLock & lock, bool create_empty_part)
{
#ifndef NDEBUG
    {
        /// All parts (including outdated) must be loaded at this moment.
        std::lock_guard outdated_parts_lock(outdated_data_parts_mutex);
        assert(outdated_unloaded_data_parts.empty());
    }
#endif

    auto parts_to_remove = grabActivePartsToRemoveForDropRange(txn, drop_range, lock);

    bool clear_without_timeout = true;
    /// We a going to remove active parts covered by drop_range without timeout.
    /// Let's also reset timeout for inactive parts
    /// and add these parts to list of parts to remove from ZooKeeper
    auto inactive_parts_to_remove_immediately = getDataPartsVectorInPartitionForInternalUsage({DataPartState::Outdated, DataPartState::Deleting}, drop_range.partition_id, &lock);

    /// FIXME refactor removePartsFromWorkingSet(...), do not remove parts twice
    removePartsFromWorkingSet(txn, parts_to_remove, clear_without_timeout, lock);

    /// We can only create a covering part for a blocks range that starts with 0 (otherwise we may get "intersecting parts"
    /// if we remove a range from the middle when dropping a part).
    /// Maybe we could do it by incrementing mutation version to get a name for the empty covering part,
    /// but it's okay to simply avoid creating it for DROP PART (for a part in the middle).
    /// NOTE: Block numbers in ReplicatedMergeTree start from 0. For MergeTree, is_new_syntax is always false.
    assert(!create_empty_part || supportsReplication());
    bool range_in_the_middle = drop_range.min_block;
    bool is_new_syntax = format_version >= MERGE_TREE_DATA_MIN_FORMAT_VERSION_WITH_CUSTOM_PARTITIONING;
    if (create_empty_part && !parts_to_remove.empty() && is_new_syntax && !range_in_the_middle)
    {
        /// We are going to remove a lot of parts from zookeeper just after returning from this function.
        /// And we will remove parts from disk later (because some queries may use them).
        /// But if the server restarts in-between, then it will notice a lot of unexpected parts,
        /// so it may refuse to start. Let's create an empty part that covers them.
        /// We don't need to commit it to zk, and don't even need to activate it.

        MergeTreePartInfo empty_info = drop_range;
        empty_info.level = empty_info.mutation = 0;
        empty_info.min_block = MergeTreePartInfo::MAX_BLOCK_NUMBER;
        for (const auto & part : parts_to_remove)
        {
            /// We still have to take min_block into account to avoid creating multiple covering ranges
            /// that intersect each other
            empty_info.min_block = std::min(empty_info.min_block, part->info.min_block);
            empty_info.level = std::max(empty_info.level, part->info.level);
            empty_info.mutation = std::max(empty_info.mutation, part->info.mutation);
        }
        empty_info.level += 1;

        const auto & partition = parts_to_remove.front()->partition;
        String empty_part_name = empty_info.getPartNameAndCheckFormat(format_version);
        auto [new_data_part, tmp_dir_holder] = createEmptyPart(empty_info, partition, empty_part_name, NO_TRANSACTION_PTR);

        MergeTreeData::Transaction transaction(*this, NO_TRANSACTION_RAW);
        renameTempPartAndAdd(new_data_part, transaction, lock);     /// All covered parts must be already removed

        /// It will add the empty part to the set of Outdated parts without making it Active (exactly what we need)
        transaction.rollback(&lock);
        new_data_part->remove_time.store(0, std::memory_order_relaxed);
        /// Such parts are always local, they don't participate in replication, they don't have shared blobs.
        /// So we don't have locks for shared data in zk for them, and can just remove blobs (this avoids leaving garbage in S3)
        new_data_part->remove_tmp_policy = IMergeTreeDataPart::BlobsRemovalPolicyForTemporaryParts::REMOVE_BLOBS_OF_NOT_TEMPORARY;
    }

    /// Since we can return parts in Deleting state, we have to use a wrapper that restricts access to such parts.
    PartsToRemoveFromZooKeeper parts_to_remove_from_zookeeper;
    for (auto & part : parts_to_remove)
        parts_to_remove_from_zookeeper.emplace_back(std::move(part));

    for (auto & part : inactive_parts_to_remove_immediately)
    {
        if (!drop_range.contains(part->info))
            continue;
        part->remove_time.store(0, std::memory_order_relaxed);
        parts_to_remove_from_zookeeper.emplace_back(std::move(part), /* was_active */ false);
    }

    return parts_to_remove_from_zookeeper;
}

void MergeTreeData::restoreAndActivatePart(const DataPartPtr & part, DataPartsLock * acquired_lock)
{
    auto lock = (acquired_lock) ? DataPartsLock() : lockParts();
    if (part->getState() == DataPartState::Active)
        return;
    addPartContributionToColumnAndSecondaryIndexSizes(part);
    addPartContributionToDataVolume(part);
    modifyPartState(part, DataPartState::Active);
}


void MergeTreeData::outdateUnexpectedPartAndCloneToDetached(const DataPartPtr & part_to_detach)
{
    LOG_INFO(log, "Cloning part {} to unexpected_{} and making it obsolete.", part_to_detach->getDataPartStorage().getPartDirectory(), part_to_detach->name);
    part_to_detach->makeCloneInDetached("unexpected", getInMemoryMetadataPtr(), /*disk_transaction*/ {});

    DataPartsLock lock = lockParts();
    part_to_detach->is_unexpected_local_part = true;
    if (part_to_detach->getState() == DataPartState::Active)
        removePartsFromWorkingSet(NO_TRANSACTION_RAW, {part_to_detach}, true, &lock);
}

void MergeTreeData::forcefullyMovePartToDetachedAndRemoveFromMemory(const MergeTreeData::DataPartPtr & part_to_detach, const String & prefix, bool restore_covered)
{
    if (prefix.empty())
        LOG_INFO(log, "Renaming {} to {} and forgetting it.", part_to_detach->getDataPartStorage().getPartDirectory(), part_to_detach->name);
    else
        LOG_INFO(log, "Renaming {} to {}_{} and forgetting it.", part_to_detach->getDataPartStorage().getPartDirectory(), prefix, part_to_detach->name);

    if (restore_covered)
        waitForOutdatedPartsToBeLoaded();

    auto lock = lockParts();
    bool removed_active_part = false;
    bool restored_active_part = false;

    auto it_part = data_parts_by_info.find(part_to_detach->info);
    if (it_part == data_parts_by_info.end())
        throw Exception(ErrorCodes::NO_SUCH_DATA_PART, "No such data part {}", part_to_detach->getNameWithState());

    /// What if part_to_detach is a reference to *it_part? Make a new owner just in case.
    /// Important to own part pointer here (not const reference), because it will be removed from data_parts_indexes
    /// few lines below.
    DataPartPtr part = *it_part; // NOLINT

    if (part->getState() == DataPartState::Active)
    {
        removePartContributionToDataVolume(part);
        removePartContributionToColumnAndSecondaryIndexSizes(part);
        removed_active_part = true;
    }

    modifyPartState(it_part, DataPartState::Deleting);
    asMutableDeletingPart(part)->renameToDetached(prefix);
    LOG_TEST(log, "forcefullyMovePartToDetachedAndRemoveFromMemory: removing {} from data_parts_indexes", part->getNameWithState());
    data_parts_indexes.erase(it_part);

    if (restore_covered && part->info.level == 0 && part->info.mutation == 0)
    {
        LOG_WARNING(log, "Will not recover parts covered by zero-level part {}", part->name);
        return;
    }

    /// Let's restore some parts covered by unexpected to avoid partial data
    if (restore_covered)
    {
        Strings restored;
        Strings error_parts;

        auto is_appropriate_state = [] (const DataPartPtr & part_)
        {
            /// In rare cases, we may have a chain of unexpected parts that cover common source parts, e.g. all_1_2_3, all_1_3_4
            /// It may happen as a result of interrupted cloneReplica
            bool already_active = part_->getState() == DataPartState::Active;
            if (!already_active && part_->getState() != DataPartState::Outdated)
                throw Exception(ErrorCodes::LOGICAL_ERROR, "Trying to restore a part {} from unexpected state: {}", part_->name, part_->getState());
            return !already_active;
        };

        auto activate_part = [this, &restored_active_part](auto it)
        {
            /// It's not clear what to do if we try to activate part that was removed in transaction.
            /// It may happen only in ReplicatedMergeTree, so let's simply throw LOGICAL_ERROR for now.
            chassert((*it)->version.isRemovalTIDLocked());
            if ((*it)->version.removal_tid_lock == Tx::PrehistoricTID.getHash())
                (*it)->version.unlockRemovalTID(Tx::PrehistoricTID, TransactionInfoContext{getStorageID(), (*it)->name});
            else
                throw Exception(ErrorCodes::LOGICAL_ERROR, "Cannot activate part {} that was removed by transaction ({})",
                                (*it)->name, (*it)->version.removal_tid_lock);

            addPartContributionToColumnAndSecondaryIndexSizes(*it);
            addPartContributionToDataVolume(*it);
            modifyPartState(it, DataPartState::Active); /// iterator is not invalidated here
            restored_active_part = true;
        };

        /// ActiveDataPartSet allows to restore most top-level parts instead of unexpected.
        /// It can be important in case of assigned merges. If unexpected part is result of some
        /// finished, but not committed merge then we should restore (at least try to restore)
        /// closest ancestors for the unexpected part to be able to execute it.
        /// However it's not guaranteed because outdated parts can intersect
        ActiveDataPartSet parts_for_replacement(format_version);
        auto range = getDataPartsPartitionRange(part->info.partition_id);
        DataPartsVector parts_candidates(range.begin(), range.end());

        /// In case of intersecting outdated parts we want to add bigger parts (with higher level) first
        auto comparator = [] (const DataPartPtr left, const DataPartPtr right) -> bool
        {
            if (left->info.level < right->info.level)
                return true;
            else if (left->info.level > right->info.level)
                return false;
            else
                return left->info.mutation < right->info.mutation;
        };
        std::sort(parts_candidates.begin(), parts_candidates.end(), comparator);
        /// From larger to smaller parts
        for (const auto & part_candidate_in_partition : parts_candidates | std::views::reverse)
        {
            if (part->info.contains(part_candidate_in_partition->info)
                && is_appropriate_state(part_candidate_in_partition))
            {
                String out_reason;
                /// Outdated parts can itersect legally (because of DROP_PART) here it's okay, we
                /// are trying to do out best to restore covered parts.
                auto outcome = parts_for_replacement.tryAddPart(part_candidate_in_partition->info, &out_reason);
                if (outcome == ActiveDataPartSet::AddPartOutcome::HasIntersectingPart)
                {
                    error_parts.push_back(part->name);
                    LOG_ERROR(log, "Failed to restore part {}, because of intersection reason '{}'", part->name, out_reason);
                }
            }
        }

        if (parts_for_replacement.size() > 0)
        {
            std::vector<std::pair<uint64_t, uint64_t>> holes_list;
            /// Most part of the code below is just to write pretty message
            auto part_infos = parts_for_replacement.getPartInfos();
            int64_t current_right_block = part_infos[0].min_block;
            for (const auto & top_level_part_to_replace : part_infos)
            {
                auto data_part_it = data_parts_by_info.find(top_level_part_to_replace);
                if (data_part_it == data_parts_by_info.end())
                    throw Exception(ErrorCodes::LOGICAL_ERROR, "Cannot find part {} in own set", top_level_part_to_replace.getPartNameForLogs());
                activate_part(data_part_it);
                restored.push_back((*data_part_it)->name);
                if (top_level_part_to_replace.min_block - current_right_block > 1)
                    holes_list.emplace_back(current_right_block, top_level_part_to_replace.min_block);
                current_right_block = top_level_part_to_replace.max_block;
            }
            if (part->info.max_block != current_right_block)
                holes_list.emplace_back(current_right_block, part->info.max_block);

            for (const String & name : restored)
                LOG_INFO(log, "Activated part {} in place of unexpected {}", name, part->name);

            if (!error_parts.empty() || !holes_list.empty())
            {
                std::string error_parts_message, holes_list_message;
                if (!error_parts.empty())
                    error_parts_message = fmt::format(" Parts failed to restore because of intersection: [{}]", fmt::join(error_parts, ", "));
                if (!holes_list.empty())
                {
                    if (!error_parts.empty())
                        holes_list_message = ".";

                    Strings holes_list_pairs;
                    for (const auto & [left_side, right_side] : holes_list)
                        holes_list_pairs.push_back(fmt::format("({}, {})", left_side + 1, right_side - 1));
                    holes_list_message += fmt::format(" Block ranges failed to restore: [{}]", fmt::join(holes_list_pairs, ", "));
                }
                LOG_WARNING(log, "The set of parts restored in place of {} looks incomplete. "
                                 "SELECT queries may observe gaps in data until this replica is synchronized with other replicas.{}{}",
                            part->name, error_parts_message, holes_list_message);
            }
        }
        else
        {
            LOG_INFO(log, "Don't find any parts for replacement instead of unexpected {}", part->name);
        }
    }

    if (removed_active_part || restored_active_part)
        resetObjectColumnsFromActiveParts(lock);
}


bool MergeTreeData::tryRemovePartImmediately(DataPartPtr && part)
{
    DataPartPtr part_to_delete;
    {
        auto lock = lockParts();

        auto part_name_with_state = part->getNameWithState();
        LOG_TRACE(log, "Trying to immediately remove part {}", part_name_with_state);

        if (part->getState() != DataPartState::Temporary)
        {
            auto it = data_parts_by_info.find(part->info);
            if (it == data_parts_by_info.end() || (*it).get() != part.get())
                throw Exception(ErrorCodes::LOGICAL_ERROR, "Part {} doesn't exist", part->name);

            part.reset();

            if (!((*it)->getState() == DataPartState::Outdated && it->unique()))
            {
                if ((*it)->getState() != DataPartState::Outdated)
                    LOG_WARNING(log, "Cannot immediately remove part {} because it's not in Outdated state "
                             "usage counter {}", part_name_with_state, it->use_count());

                if (!it->unique())
                    LOG_WARNING(log, "Cannot immediately remove part {} because someone using it right now "
                             "usage counter {}", part_name_with_state, it->use_count());
                return false;
            }

            modifyPartState(it, DataPartState::Deleting);

            part_to_delete = *it;
        }
        else
        {
            part_to_delete = std::move(part);
        }
    }

    try
    {
        asMutableDeletingPart(part_to_delete)->remove();
    }
    catch (...)
    {
        rollbackDeletingParts({part_to_delete});
        throw;
    }

    removePartsFinally({part_to_delete});
    LOG_TRACE(log, "Removed part {}", part_to_delete->name);
    return true;
}


size_t MergeTreeData::getTotalActiveSizeInBytes() const
{
    return total_active_size_bytes.load(std::memory_order_acquire);
}


size_t MergeTreeData::getTotalActiveSizeInRows() const
{
    return total_active_size_rows.load(std::memory_order_acquire);
}


size_t MergeTreeData::getActivePartsCount() const
{
    return total_active_size_parts.load(std::memory_order_acquire);
}


size_t MergeTreeData::getOutdatedPartsCount() const
{
    return total_outdated_parts_count.load(std::memory_order_relaxed);
}

size_t MergeTreeData::getNumberOfOutdatedPartsWithExpiredRemovalTime() const
{
    size_t res = 0;

    auto time_now = time(nullptr);

    auto parts_lock = lockParts();
    auto outdated_parts_range = getDataPartsStateRange(DataPartState::Outdated);
    for (const auto & part : outdated_parts_range)
    {
        auto part_remove_time = part->remove_time.load(std::memory_order_relaxed);
        if (part_remove_time <= time_now && time_now - part_remove_time >= getSettings()->old_parts_lifetime.totalSeconds() && part.unique())
            ++res;
    }

    return res;
}

std::pair<size_t, size_t> MergeTreeData::getMaxPartsCountAndSizeForPartitionWithState(DataPartState state) const
{
    auto lock = lockParts();

    size_t cur_parts_count = 0;
    size_t cur_parts_size = 0;
    size_t max_parts_count = 0;
    size_t argmax_parts_size = 0;

    const String * cur_partition_id = nullptr;

    for (const auto & part : getDataPartsStateRange(state))
    {
        if (!cur_partition_id || part->info.partition_id != *cur_partition_id)
        {
            cur_partition_id = &part->info.partition_id;
            cur_parts_count = 0;
            cur_parts_size = 0;
        }

        ++cur_parts_count;
        cur_parts_size += part->getBytesOnDisk();

        if (cur_parts_count > max_parts_count)
        {
            max_parts_count = cur_parts_count;
            argmax_parts_size = cur_parts_size;
        }
    }

    return {max_parts_count, argmax_parts_size};
}


std::pair<size_t, size_t> MergeTreeData::getMaxPartsCountAndSizeForPartition() const
{
    return getMaxPartsCountAndSizeForPartitionWithState(DataPartState::Active);
}


size_t MergeTreeData::getMaxOutdatedPartsCountForPartition() const
{
    return getMaxPartsCountAndSizeForPartitionWithState(DataPartState::Outdated).first;
}


std::optional<Int64> MergeTreeData::getMinPartDataVersion() const
{
    auto lock = lockParts();

    std::optional<Int64> result;
    for (const auto & part : getDataPartsStateRange(DataPartState::Active))
    {
        if (!result || *result > part->info.getDataVersion())
            result = part->info.getDataVersion();
    }

    return result;
}


void MergeTreeData::delayInsertOrThrowIfNeeded(Poco::Event * until, const ContextPtr & query_context, bool allow_throw) const
{
    const auto settings = getSettings();
    const auto & query_settings = query_context->getSettingsRef();
    const size_t parts_count_in_total = getActivePartsCount();

    /// Check if we have too many parts in total
    if (allow_throw && parts_count_in_total >= settings->max_parts_in_total)
    {
        ProfileEvents::increment(ProfileEvents::RejectedInserts);
        throw Exception(
            ErrorCodes::TOO_MANY_PARTS,
            "Too many parts ({}) in all partitions in total in table '{}'. This indicates wrong choice of partition key. The threshold can be modified "
            "with 'max_parts_in_total' setting in <merge_tree> element in config.xml or with per-table setting.",
            parts_count_in_total, getLogName());
    }

    size_t outdated_parts_over_threshold = 0;
    {
        size_t outdated_parts_count_in_partition = 0;
        if (settings->inactive_parts_to_throw_insert > 0 || settings->inactive_parts_to_delay_insert > 0)
            outdated_parts_count_in_partition = getMaxOutdatedPartsCountForPartition();

        if (allow_throw && settings->inactive_parts_to_throw_insert > 0 && outdated_parts_count_in_partition >= settings->inactive_parts_to_throw_insert)
        {
            ProfileEvents::increment(ProfileEvents::RejectedInserts);
            throw Exception(
                ErrorCodes::TOO_MANY_PARTS,
                "Too many inactive parts ({}) in table '{}'. Parts cleaning are processing significantly slower than inserts",
                outdated_parts_count_in_partition, getLogName());
        }
        if (settings->inactive_parts_to_delay_insert > 0 && outdated_parts_count_in_partition >= settings->inactive_parts_to_delay_insert)
            outdated_parts_over_threshold = outdated_parts_count_in_partition - settings->inactive_parts_to_delay_insert + 1;
    }

    auto [parts_count_in_partition, size_of_partition] = getMaxPartsCountAndSizeForPartition();
    size_t average_part_size = parts_count_in_partition ? size_of_partition / parts_count_in_partition : 0;
    const auto active_parts_to_delay_insert
        = query_settings.parts_to_delay_insert ? query_settings.parts_to_delay_insert : settings->parts_to_delay_insert;
    const auto active_parts_to_throw_insert
        = query_settings.parts_to_throw_insert ? query_settings.parts_to_throw_insert : settings->parts_to_throw_insert;
    size_t active_parts_over_threshold = 0;

    {
        bool parts_are_large_enough_in_average
            = settings->max_avg_part_size_for_too_many_parts && average_part_size > settings->max_avg_part_size_for_too_many_parts;

        if (allow_throw && parts_count_in_partition >= active_parts_to_throw_insert && !parts_are_large_enough_in_average)
        {
            ProfileEvents::increment(ProfileEvents::RejectedInserts);
            throw Exception(
                ErrorCodes::TOO_MANY_PARTS,
                "Too many parts ({} with average size of {}) in table '{}'. Merges are processing significantly slower than inserts",
                parts_count_in_partition,
                ReadableSize(average_part_size),
                getLogName());
        }
        if (active_parts_to_delay_insert > 0 && parts_count_in_partition >= active_parts_to_delay_insert
            && !parts_are_large_enough_in_average)
            /// if parts_count == parts_to_delay_insert -> we're 1 part over threshold
            active_parts_over_threshold = parts_count_in_partition - active_parts_to_delay_insert + 1;
    }

    /// no need for delay
    if (!active_parts_over_threshold && !outdated_parts_over_threshold)
        return;

    UInt64 delay_milliseconds = 0;
    {
        size_t parts_over_threshold = 0;
        size_t allowed_parts_over_threshold = 1;
        const bool use_active_parts_threshold = (active_parts_over_threshold >= outdated_parts_over_threshold);
        if (use_active_parts_threshold)
        {
            parts_over_threshold = active_parts_over_threshold;
            allowed_parts_over_threshold = active_parts_to_throw_insert - active_parts_to_delay_insert;
        }
        else
        {
            parts_over_threshold = outdated_parts_over_threshold;
            allowed_parts_over_threshold = outdated_parts_over_threshold; /// if throw threshold is not set, will use max delay
            if (settings->inactive_parts_to_throw_insert > 0)
                allowed_parts_over_threshold = settings->inactive_parts_to_throw_insert - settings->inactive_parts_to_delay_insert;
        }

        const UInt64 max_delay_milliseconds = (settings->max_delay_to_insert > 0 ? settings->max_delay_to_insert * 1000 : 1000);
        if (allowed_parts_over_threshold == 0 || parts_over_threshold > allowed_parts_over_threshold)
        {
            delay_milliseconds = max_delay_milliseconds;
        }
        else
        {
            double delay_factor = static_cast<double>(parts_over_threshold) / allowed_parts_over_threshold;
            const UInt64 min_delay_milliseconds = settings->min_delay_to_insert_ms;
            delay_milliseconds = std::max(min_delay_milliseconds, static_cast<UInt64>(max_delay_milliseconds * delay_factor));
        }
    }

    ProfileEvents::increment(ProfileEvents::DelayedInserts);
    ProfileEvents::increment(ProfileEvents::DelayedInsertsMilliseconds, delay_milliseconds);

    CurrentMetrics::Increment metric_increment(CurrentMetrics::DelayedInserts);

    LOG_INFO(log, "Delaying inserting block by {} ms. because there are {} parts and their average size is {}",
        delay_milliseconds, parts_count_in_partition, ReadableSize(average_part_size));

    if (until)
        until->tryWait(delay_milliseconds);
    else
        std::this_thread::sleep_for(std::chrono::milliseconds(static_cast<size_t>(delay_milliseconds)));
}

void MergeTreeData::delayMutationOrThrowIfNeeded(Poco::Event * until, const ContextPtr & query_context) const
{
    const auto settings = getSettings();
    const auto & query_settings = query_context->getSettingsRef();

    size_t num_mutations_to_delay = query_settings.number_of_mutations_to_delay
        ? query_settings.number_of_mutations_to_delay
        : settings->number_of_mutations_to_delay;

    size_t num_mutations_to_throw = query_settings.number_of_mutations_to_throw
        ? query_settings.number_of_mutations_to_throw
        : settings->number_of_mutations_to_throw;

    if (!num_mutations_to_delay && !num_mutations_to_throw)
        return;

    size_t num_unfinished_mutations = getUnfinishedMutationCommands().size();
    if (num_mutations_to_throw && num_unfinished_mutations >= num_mutations_to_throw)
    {
        ProfileEvents::increment(ProfileEvents::RejectedMutations);
        throw Exception(ErrorCodes::TOO_MANY_MUTATIONS,
            "Too many unfinished mutations ({}) in table {}",
            num_unfinished_mutations, getLogName());
    }

    if (num_mutations_to_delay && num_unfinished_mutations >= num_mutations_to_delay)
    {
        if (!num_mutations_to_throw)
            num_mutations_to_throw = num_mutations_to_delay * 2;

        size_t mutations_over_threshold = num_unfinished_mutations - num_mutations_to_delay;
        size_t allowed_mutations_over_threshold = num_mutations_to_throw - num_mutations_to_delay;

        double delay_factor = std::min(static_cast<double>(mutations_over_threshold) / allowed_mutations_over_threshold, 1.0);
        size_t delay_milliseconds = static_cast<size_t>(interpolateLinear(settings->min_delay_to_mutate_ms, settings->max_delay_to_mutate_ms, delay_factor));

        ProfileEvents::increment(ProfileEvents::DelayedMutations);
        ProfileEvents::increment(ProfileEvents::DelayedMutationsMilliseconds, delay_milliseconds);

        if (until)
            until->tryWait(delay_milliseconds);
        else
            std::this_thread::sleep_for(std::chrono::milliseconds(delay_milliseconds));
    }
}

MergeTreeData::DataPartPtr MergeTreeData::getActiveContainingPart(
    const MergeTreePartInfo & part_info, MergeTreeData::DataPartState state, DataPartsLock & /*lock*/) const
{
    auto current_state_parts_range = getDataPartsStateRange(state);

    /// The part can be covered only by the previous or the next one in data_parts.
    auto it = data_parts_by_state_and_info.lower_bound(DataPartStateAndInfo{state, part_info});

    if (it != current_state_parts_range.end())
    {
        if ((*it)->info == part_info)
            return *it;
        if ((*it)->info.contains(part_info))
            return *it;
    }

    if (it != current_state_parts_range.begin())
    {
        --it;
        if ((*it)->info.contains(part_info))
            return *it;
    }

    return nullptr;
}


void MergeTreeData::swapActivePart(MergeTreeData::DataPartPtr part_copy, DataPartsLock &)
{
    for (auto original_active_part : getDataPartsStateRange(DataPartState::Active)) // NOLINT (copy is intended)
    {
        if (part_copy->name == original_active_part->name)
        {
            auto active_part_it = data_parts_by_info.find(original_active_part->info);
            if (active_part_it == data_parts_by_info.end())
                throw Exception(ErrorCodes::NO_SUCH_DATA_PART, "Cannot swap part '{}', no such active part.", part_copy->name);

            /// We do not check allow_remote_fs_zero_copy_replication here because data may be shared
            /// when allow_remote_fs_zero_copy_replication turned on and off again
            original_active_part->force_keep_shared_data = false;

            if (original_active_part->getDataPartStorage().supportZeroCopyReplication() &&
                part_copy->getDataPartStorage().supportZeroCopyReplication() &&
                original_active_part->getDataPartStorage().getUniqueId() == part_copy->getDataPartStorage().getUniqueId())
            {
                /// May be when several volumes use the same S3/HDFS storage
                original_active_part->force_keep_shared_data = true;
            }

            modifyPartState(original_active_part, DataPartState::DeleteOnDestroy);
            LOG_TEST(log, "swapActivePart: removing {} from data_parts_indexes", (*active_part_it)->getNameWithState());
            data_parts_indexes.erase(active_part_it);

            LOG_TEST(log, "swapActivePart: inserting {} into data_parts_indexes", part_copy->getNameWithState());
            auto part_it = data_parts_indexes.insert(part_copy).first;
            modifyPartState(part_it, DataPartState::Active);

            ssize_t diff_bytes = part_copy->getBytesOnDisk() - original_active_part->getBytesOnDisk();
            ssize_t diff_rows = part_copy->rows_count - original_active_part->rows_count;
            increaseDataVolume(diff_bytes, diff_rows, /* parts= */ 0);

            /// Move parts are non replicated operations, so we take lock here.
            /// All other locks are taken in StorageReplicatedMergeTree
            lockSharedData(*part_copy, /* replace_existing_lock */ true);

            return;
        }
    }
    throw Exception(ErrorCodes::NO_SUCH_DATA_PART, "Cannot swap part '{}', no such active part.", part_copy->name);
}


MergeTreeData::DataPartPtr MergeTreeData::getActiveContainingPart(const MergeTreePartInfo & part_info) const
{
    auto lock = lockParts();
    return getActiveContainingPart(part_info, DataPartState::Active, lock);
}

MergeTreeData::DataPartPtr MergeTreeData::getActiveContainingPart(const String & part_name) const
{
    auto part_info = MergeTreePartInfo::fromPartName(part_name, format_version);
    return getActiveContainingPart(part_info);
}

MergeTreeData::DataPartPtr MergeTreeData::getActiveContainingPart(const String & part_name, DataPartsLock & lock) const
{
    auto part_info = MergeTreePartInfo::fromPartName(part_name, format_version);
    return getActiveContainingPart(part_info, DataPartState::Active, lock);
}

MergeTreeData::DataPartsVector MergeTreeData::getVisibleDataPartsVectorInPartition(ContextPtr local_context, const String & partition_id) const
{
    return getVisibleDataPartsVectorInPartition(local_context->getCurrentTransaction().get(), partition_id);
}


MergeTreeData::DataPartsVector MergeTreeData::getVisibleDataPartsVectorInPartition(
    ContextPtr local_context, const String & partition_id, DataPartsLock & lock) const
{
    return getVisibleDataPartsVectorInPartition(local_context->getCurrentTransaction().get(), partition_id, &lock);
}

MergeTreeData::DataPartsVector MergeTreeData::getVisibleDataPartsVectorInPartition(
    MergeTreeTransaction * txn, const String & partition_id, DataPartsLock * acquired_lock) const
{
    if (txn)
    {
        DataPartStateAndPartitionID active_parts{MergeTreeDataPartState::Active, partition_id};
        DataPartStateAndPartitionID outdated_parts{MergeTreeDataPartState::Outdated, partition_id};
        DataPartsVector res;
        {
            auto lock = (acquired_lock) ? DataPartsLock() : lockParts();
            res.insert(res.end(), data_parts_by_state_and_info.lower_bound(active_parts), data_parts_by_state_and_info.upper_bound(active_parts));
            res.insert(res.end(), data_parts_by_state_and_info.lower_bound(outdated_parts), data_parts_by_state_and_info.upper_bound(outdated_parts));
        }
        filterVisibleDataParts(res, txn->getSnapshot(), txn->tid);
        return res;
    }

    return getDataPartsVectorInPartitionForInternalUsage(MergeTreeDataPartState::Active, partition_id, acquired_lock);
}


MergeTreeData::DataPartsVector MergeTreeData::getDataPartsVectorInPartitionForInternalUsage(const DataPartStates & affordable_states, const String & partition_id, DataPartsLock * acquired_lock) const
{
    auto lock = (acquired_lock) ? DataPartsLock() : lockParts();
    DataPartsVector res;
    for (const auto & state : affordable_states)
    {
        DataPartStateAndPartitionID state_with_partition{state, partition_id};
        res.insert(res.end(), data_parts_by_state_and_info.lower_bound(state_with_partition), data_parts_by_state_and_info.upper_bound(state_with_partition));
    }
    return res;
}

MergeTreeData::DataPartsVector MergeTreeData::getDataPartsVectorInPartitionForInternalUsage(
    const MergeTreeData::DataPartState & state, const String & partition_id, DataPartsLock * acquired_lock) const
{
    DataPartStateAndPartitionID state_with_partition{state, partition_id};

    auto lock = (acquired_lock) ? DataPartsLock() : lockParts();
    return DataPartsVector(
        data_parts_by_state_and_info.lower_bound(state_with_partition),
        data_parts_by_state_and_info.upper_bound(state_with_partition));
}

MergeTreeData::DataPartsVector MergeTreeData::getVisibleDataPartsVectorInPartitions(ContextPtr local_context, const std::unordered_set<String> & partition_ids) const
{
    auto txn = local_context->getCurrentTransaction();
    DataPartsVector res;
    {
        auto lock = lockParts();
        for (const auto & partition_id : partition_ids)
        {
            DataPartStateAndPartitionID active_parts{MergeTreeDataPartState::Active, partition_id};
            insertAtEnd(
                res,
                DataPartsVector(
                    data_parts_by_state_and_info.lower_bound(active_parts),
                    data_parts_by_state_and_info.upper_bound(active_parts)));

            if (txn)
            {
                DataPartStateAndPartitionID outdated_parts{MergeTreeDataPartState::Active, partition_id};

                insertAtEnd(
                    res,
                    DataPartsVector(
                        data_parts_by_state_and_info.lower_bound(outdated_parts),
                        data_parts_by_state_and_info.upper_bound(outdated_parts)));
            }
        }
    }

    if (txn)
        filterVisibleDataParts(res, txn->getSnapshot(), txn->tid);

    return res;
}

MergeTreeData::DataPartPtr MergeTreeData::getPartIfExists(const MergeTreePartInfo & part_info, const MergeTreeData::DataPartStates & valid_states) const
{
    auto lock = lockParts();
    return getPartIfExistsUnlocked(part_info, valid_states, lock);
}

MergeTreeData::DataPartPtr MergeTreeData::getPartIfExists(const String & part_name, const MergeTreeData::DataPartStates & valid_states) const
{
    auto lock = lockParts();
    return getPartIfExistsUnlocked(part_name, valid_states, lock);
}

MergeTreeData::DataPartPtr MergeTreeData::getPartIfExistsUnlocked(const String & part_name, const DataPartStates & valid_states, DataPartsLock & acquired_lock) const
{
    return getPartIfExistsUnlocked(MergeTreePartInfo::fromPartName(part_name, format_version), valid_states, acquired_lock);
}

MergeTreeData::DataPartPtr MergeTreeData::getPartIfExistsUnlocked(const MergeTreePartInfo & part_info, const DataPartStates & valid_states, DataPartsLock & /* acquired_lock */) const
{
    auto it = data_parts_by_info.find(part_info);
    if (it == data_parts_by_info.end())
        return nullptr;

    for (auto state : valid_states)
        if ((*it)->getState() == state)
            return *it;

    return nullptr;
}

static void loadPartAndFixMetadataImpl(MergeTreeData::MutableDataPartPtr part, ContextPtr local_context, int32_t metadata_version, bool sync)
{
    /// Remove metadata version file and take it from table.
    /// Currently we cannot attach parts with different schema, so
    /// we can assume that it's equal to table's current schema.
    part->removeMetadataVersion();
    {
        auto out_metadata = part->getDataPartStorage().writeFile(IMergeTreeDataPart::METADATA_VERSION_FILE_NAME, 4096, local_context->getWriteSettings());
        writeText(metadata_version, *out_metadata);
        out_metadata->finalize();
        if (sync)
            out_metadata->sync();
    }

    part->loadColumnsChecksumsIndexes(false, true);
    part->modification_time = part->getDataPartStorage().getLastModified().epochTime();
    part->removeDeleteOnDestroyMarker();
    part->removeVersionMetadata();
}

void MergeTreeData::calculateColumnAndSecondaryIndexSizesImpl()
{
    column_sizes.clear();

    /// Take into account only committed parts
    auto committed_parts_range = getDataPartsStateRange(DataPartState::Active);
    for (const auto & part : committed_parts_range)
        addPartContributionToColumnAndSecondaryIndexSizes(part);
}

void MergeTreeData::addPartContributionToColumnAndSecondaryIndexSizes(const DataPartPtr & part)
{
    for (const auto & column : part->getColumns())
    {
        ColumnSize & total_column_size = column_sizes[column.name];
        ColumnSize part_column_size = part->getColumnSize(column.name);
        total_column_size.add(part_column_size);
    }

    auto indexes_descriptions = getInMemoryMetadataPtr()->secondary_indices;
    for (const auto & index : indexes_descriptions)
    {
        IndexSize & total_secondary_index_size = secondary_index_sizes[index.name];
        IndexSize part_index_size = part->getSecondaryIndexSize(index.name);
        total_secondary_index_size.add(part_index_size);
    }
}

void MergeTreeData::removePartContributionToColumnAndSecondaryIndexSizes(const DataPartPtr & part)
{
    for (const auto & column : part->getColumns())
    {
        ColumnSize & total_column_size = column_sizes[column.name];
        ColumnSize part_column_size = part->getColumnSize(column.name);

        auto log_subtract = [&](size_t & from, size_t value, const char * field)
        {
            if (value > from)
                LOG_ERROR(log, "Possibly incorrect column size subtraction: {} - {} = {}, column: {}, field: {}",
                    from, value, from - value, column.name, field);

            from -= value;
        };

        log_subtract(total_column_size.data_compressed, part_column_size.data_compressed, ".data_compressed");
        log_subtract(total_column_size.data_uncompressed, part_column_size.data_uncompressed, ".data_uncompressed");
        log_subtract(total_column_size.marks, part_column_size.marks, ".marks");
    }

    for (auto & [secondary_index_name, total_secondary_index_size] : secondary_index_sizes)
    {
        if (!part->hasSecondaryIndex(secondary_index_name))
            continue;

        IndexSize part_secondary_index_size = part->getSecondaryIndexSize(secondary_index_name);

        auto log_subtract = [&](size_t & from, size_t value, const char * field)
        {
            if (value > from)
                LOG_ERROR(log, "Possibly incorrect index size subtraction: {} - {} = {}, index: {}, field: {}",
                    from, value, from - value, secondary_index_name, field);

            from -= value;
        };

        log_subtract(total_secondary_index_size.data_compressed, part_secondary_index_size.data_compressed, ".data_compressed");
        log_subtract(total_secondary_index_size.data_uncompressed, part_secondary_index_size.data_uncompressed, ".data_uncompressed");
        log_subtract(total_secondary_index_size.marks, part_secondary_index_size.marks, ".marks");
    }
}

void MergeTreeData::checkAlterPartitionIsPossible(
    const PartitionCommands & commands, const StorageMetadataPtr & /*metadata_snapshot*/, const Settings & settings, ContextPtr) const
{
    for (const auto & command : commands)
    {
        if (command.type == PartitionCommand::DROP_DETACHED_PARTITION
            && !settings.allow_drop_detached)
            throw DB::Exception(ErrorCodes::SUPPORT_IS_DISABLED,
                                "Cannot execute query: DROP DETACHED PART "
                                "is disabled (see allow_drop_detached setting)");

        if (command.partition && command.type != PartitionCommand::DROP_DETACHED_PARTITION)
        {
            if (command.part)
            {
                auto part_name = command.partition->as<ASTLiteral &>().value.safeGet<String>();
                /// We are able to parse it
                MergeTreePartInfo::fromPartName(part_name, format_version);
            }
            else
            {
                /// We are able to parse it
                const auto * partition_ast = command.partition->as<ASTPartition>();
                if (partition_ast && partition_ast->all)
                {
                    if (command.type != PartitionCommand::DROP_PARTITION)
                        throw DB::Exception(ErrorCodes::SUPPORT_IS_DISABLED, "Only support DROP/DETACH PARTITION ALL currently");
                }
                else
                {
<<<<<<< HEAD
                    // The below `getPartitionIDFromQuery` call will not work for attach / replace because it assumes the partition expressions
                    // are the same and deliberately uses this storage. Later on, `MergeTreeData::replaceFrom` is called, and it makes the right
                    // call to `getPartitionIDFromQuery` using source storage.
                    // Note: `PartitionCommand::REPLACE_PARTITION` is used both for `REPLACE PARTITION` and `ATTACH PARTITION FROM` queries.
                    // But not for `ATTACH PARTITION` queries.
                    // It is fine not to block `PartitionCommand::MOVE_PARTITION` for different partition expressions
                    // because it happens on source object, so it will always be valid
                    if (command.type != PartitionCommand::REPLACE_PARTITION)
                        getPartitionIDFromQuery(command.partition, getContext());
=======
                    String partition_id = getPartitionIDFromQuery(command.partition, local_context);
                    if (command.type == PartitionCommand::FORGET_PARTITION)
                    {
                        DataPartsLock lock = lockParts();
                        auto parts_in_partition = getDataPartsPartitionRange(partition_id);
                        if (!parts_in_partition.empty())
                            throw Exception(ErrorCodes::CANNOT_FORGET_PARTITION, "Partition {} is not empty", partition_id);
                    }
>>>>>>> 32607cc7
                }
            }
        }
    }
}

void MergeTreeData::checkPartitionCanBeDropped(const ASTPtr & partition, ContextPtr local_context)
{
    if (!supportsReplication() && isStaticStorage())
        return;

    DataPartsVector parts_to_remove;
    const auto * partition_ast = partition->as<ASTPartition>();
    if (partition_ast && partition_ast->all)
        parts_to_remove = getVisibleDataPartsVector(local_context);
    else
    {
        const String partition_id = getPartitionIDFromQuery(partition, local_context);
        parts_to_remove = getVisibleDataPartsVectorInPartition(local_context, partition_id);
    }
    UInt64 partition_size = 0;

    for (const auto & part : parts_to_remove)
        partition_size += part->getBytesOnDisk();

    auto table_id = getStorageID();

    const auto & query_settings = local_context->getSettingsRef();
    if (query_settings.max_partition_size_to_drop.changed)
    {
        getContext()->checkPartitionCanBeDropped(table_id.database_name, table_id.table_name, partition_size, query_settings.max_partition_size_to_drop);
        return;
    }

    getContext()->checkPartitionCanBeDropped(table_id.database_name, table_id.table_name, partition_size);
}

void MergeTreeData::checkPartCanBeDropped(const String & part_name, ContextPtr local_context)
{
    if (!supportsReplication() && isStaticStorage())
        return;

    auto part = getPartIfExists(part_name, {MergeTreeDataPartState::Active});
    if (!part)
        throw Exception(ErrorCodes::NO_SUCH_DATA_PART, "No part {} in committed state", part_name);

    auto table_id = getStorageID();

    const auto & query_settings = local_context->getSettingsRef();
    if (query_settings.max_partition_size_to_drop.changed)
    {
        getContext()->checkPartitionCanBeDropped(table_id.database_name, table_id.table_name, part->getBytesOnDisk(), query_settings.max_partition_size_to_drop);
        return;
    }

    getContext()->checkPartitionCanBeDropped(table_id.database_name, table_id.table_name, part->getBytesOnDisk());
}

void MergeTreeData::movePartitionToDisk(const ASTPtr & partition, const String & name, bool moving_part, ContextPtr local_context)
{
    String partition_id;

    if (moving_part)
        partition_id = partition->as<ASTLiteral &>().value.safeGet<String>();
    else
        partition_id = getPartitionIDFromQuery(partition, local_context);

    DataPartsVector parts;
    if (moving_part)
    {
        auto part_info = MergeTreePartInfo::fromPartName(partition_id, format_version);
        parts.push_back(getActiveContainingPart(part_info));
        if (!parts.back() || parts.back()->name != part_info.getPartNameAndCheckFormat(format_version))
            throw Exception(ErrorCodes::NO_SUCH_DATA_PART, "Part {} is not exists or not active", partition_id);
    }
    else
        parts = getVisibleDataPartsVectorInPartition(local_context, partition_id);

    auto disk = getStoragePolicy()->getDiskByName(name);
    std::erase_if(parts, [&](auto part_ptr)
        {
            return part_ptr->getDataPartStorage().getDiskName() == disk->getName();
        });

    if (parts.empty())
    {
        if (moving_part)
            throw Exception(ErrorCodes::UNKNOWN_DISK, "Part '{}' is already on disk '{}'", partition_id, disk->getName());
        else
            throw Exception(ErrorCodes::UNKNOWN_DISK, "All parts of partition '{}' are already on disk '{}'", partition_id, disk->getName());
    }

    if (parts_mover.moves_blocker.isCancelled())
        throw Exception(ErrorCodes::ABORTED, "Cannot move parts because moves are manually disabled");

    auto moving_tagger = checkPartsForMove(parts, std::static_pointer_cast<Space>(disk));
    if (moving_tagger->parts_to_move.empty())
        throw Exception(ErrorCodes::NO_SUCH_DATA_PART, "No parts to move are found in partition {}", partition_id);

    const auto & query_settings = local_context->getSettingsRef();
    std::future<MovePartsOutcome> moves_future = movePartsToSpace(moving_tagger, local_context->getReadSettings(), local_context->getWriteSettings(), query_settings.alter_move_to_space_execute_async);

    if (query_settings.alter_move_to_space_execute_async && moves_future.wait_for(std::chrono::seconds(0)) != std::future_status::ready)
    {
        return;
    }
    else
    {
        auto moves_outcome = moves_future.get();
        switch (moves_outcome)
        {
            case MovePartsOutcome::MovesAreCancelled:
                throw Exception(ErrorCodes::ABORTED, "Cannot move parts because moves are manually disabled");
            case MovePartsOutcome::NothingToMove:
                throw Exception(ErrorCodes::NO_SUCH_DATA_PART, "No parts to move are found in partition {}", partition_id);
            case MovePartsOutcome::MoveWasPostponedBecauseOfZeroCopy:
                throw Exception(ErrorCodes::PART_IS_TEMPORARILY_LOCKED, "Move was not finished, because zero copy mode is enabled and someone other is moving the same parts right now");
            case MovePartsOutcome::CannotScheduleMove:
                throw Exception(ErrorCodes::CANNOT_SCHEDULE_TASK, "Cannot schedule move, no free threads, try to wait until all in-progress move finish or increase <background_move_pool_size>");
            case MovePartsOutcome::PartsMoved:
                break;
        }
    }
}


void MergeTreeData::movePartitionToVolume(const ASTPtr & partition, const String & name, bool moving_part, ContextPtr local_context)
{
    String partition_id;

    if (moving_part)
        partition_id = partition->as<ASTLiteral &>().value.safeGet<String>();
    else
        partition_id = getPartitionIDFromQuery(partition, local_context);

    DataPartsVector parts;
    if (moving_part)
    {
        auto part_info = MergeTreePartInfo::fromPartName(partition_id, format_version);
        parts.emplace_back(getActiveContainingPart(part_info));
        if (!parts.back() || parts.back()->name != part_info.getPartNameAndCheckFormat(format_version))
            throw Exception(ErrorCodes::NO_SUCH_DATA_PART, "Part {} is not exists or not active", partition_id);
    }
    else
        parts = getVisibleDataPartsVectorInPartition(local_context, partition_id);

    auto volume = getStoragePolicy()->getVolumeByName(name);
    if (!volume)
        throw Exception(ErrorCodes::UNKNOWN_DISK, "Volume {} does not exists on policy {}", name, getStoragePolicy()->getName());

    if (parts.empty())
        throw Exception(ErrorCodes::NO_SUCH_DATA_PART, "Nothing to move (check that the partition exists).");

    std::erase_if(parts, [&](auto part_ptr)
        {
            for (const auto & disk : volume->getDisks())
            {
                if (part_ptr->getDataPartStorage().getDiskName() == disk->getName())
                {
                    return true;
                }
            }
            return false;
        });

    if (parts.empty())
    {
        if (moving_part)
            throw Exception(ErrorCodes::UNKNOWN_DISK, "Part '{}' is already on volume '{}'", partition_id, volume->getName());
        else
            throw Exception(ErrorCodes::UNKNOWN_DISK, "All parts of partition '{}' are already on volume '{}'", partition_id, volume->getName());
    }

    if (parts_mover.moves_blocker.isCancelled())
        throw Exception(ErrorCodes::ABORTED, "Cannot move parts because moves are manually disabled");

    auto moving_tagger = checkPartsForMove(parts, std::static_pointer_cast<Space>(volume));
    if (moving_tagger->parts_to_move.empty())
        throw Exception(ErrorCodes::NO_SUCH_DATA_PART, "No parts to move are found in partition {}", partition_id);

    const auto & query_settings = local_context->getSettingsRef();
    std::future<MovePartsOutcome> moves_future = movePartsToSpace(moving_tagger, local_context->getReadSettings(), local_context->getWriteSettings(), query_settings.alter_move_to_space_execute_async);

    if (query_settings.alter_move_to_space_execute_async && moves_future.wait_for(std::chrono::seconds(0)) != std::future_status::ready)
    {
        return;
    }
    else
    {
        auto moves_outcome = moves_future.get();
        switch (moves_outcome)
        {
            case MovePartsOutcome::MovesAreCancelled:
                throw Exception(ErrorCodes::ABORTED, "Cannot move parts because moves are manually disabled");
            case MovePartsOutcome::NothingToMove:
                throw Exception(ErrorCodes::NO_SUCH_DATA_PART, "No parts to move are found in partition {}", partition_id);
            case MovePartsOutcome::MoveWasPostponedBecauseOfZeroCopy:
                throw Exception(ErrorCodes::PART_IS_TEMPORARILY_LOCKED, "Move was not finished, because zero copy mode is enabled and someone other is moving the same parts right now");
            case MovePartsOutcome::CannotScheduleMove:
                throw Exception(ErrorCodes::CANNOT_SCHEDULE_TASK, "Cannot schedule move, no free threads, try to wait until all in-progress move finish or increase <background_move_pool_size>");
            case MovePartsOutcome::PartsMoved:
                break;
        }
    }
}

void MergeTreeData::movePartitionToShard(const ASTPtr & /*partition*/, bool /*move_part*/, const String & /*to*/, ContextPtr /*query_context*/)
{
    throw Exception(ErrorCodes::NOT_IMPLEMENTED, "MOVE PARTITION TO SHARD is not supported by storage {}", getName());
}

void MergeTreeData::fetchPartition(
    const ASTPtr & /*partition*/,
    const StorageMetadataPtr & /*metadata_snapshot*/,
    const String & /*from*/,
    bool /*fetch_part*/,
    ContextPtr /*query_context*/)
{
    throw Exception(ErrorCodes::NOT_IMPLEMENTED, "FETCH PARTITION is not supported by storage {}", getName());
}

void MergeTreeData::forgetPartition(const ASTPtr & /*partition*/, ContextPtr /*query_context*/)
{
    throw Exception(ErrorCodes::NOT_IMPLEMENTED, "FORGET PARTITION is not supported by storage {}", getName());
}

Pipe MergeTreeData::alterPartition(
    const StorageMetadataPtr & metadata_snapshot,
    const PartitionCommands & commands,
    ContextPtr query_context)
{
    /// Wait for loading of outdated parts
    /// because partition commands (DROP, MOVE, etc.)
    /// must be applied to all parts on disk.
    waitForOutdatedPartsToBeLoaded();

    PartitionCommandsResultInfo result;
    for (const PartitionCommand & command : commands)
    {
        PartitionCommandsResultInfo current_command_results;
        switch (command.type)
        {
            case PartitionCommand::DROP_PARTITION:
            {
                if (command.part)
                {
                    auto part_name = command.partition->as<ASTLiteral &>().value.safeGet<String>();
                    checkPartCanBeDropped(part_name, query_context);
                    dropPart(part_name, command.detach, query_context);
                }
                else
                {
                    checkPartitionCanBeDropped(command.partition, query_context);
                    dropPartition(command.partition, command.detach, query_context);
                }
            }
            break;

            case PartitionCommand::DROP_DETACHED_PARTITION:
                dropDetached(command.partition, command.part, query_context);
                break;

            case PartitionCommand::FORGET_PARTITION:
                forgetPartition(command.partition, query_context);
                break;

            case PartitionCommand::ATTACH_PARTITION:
                current_command_results = attachPartition(command.partition, metadata_snapshot, command.part, query_context);
                break;
            case PartitionCommand::MOVE_PARTITION:
            {
                switch (*command.move_destination_type)
                {
                    case PartitionCommand::MoveDestinationType::DISK:
                        movePartitionToDisk(command.partition, command.move_destination_name, command.part, query_context);
                        break;

                    case PartitionCommand::MoveDestinationType::VOLUME:
                        movePartitionToVolume(command.partition, command.move_destination_name, command.part, query_context);
                        break;

                    case PartitionCommand::MoveDestinationType::TABLE:
                    {
                        String dest_database = query_context->resolveDatabase(command.to_database);
                        auto dest_storage = DatabaseCatalog::instance().getTable({dest_database, command.to_table}, query_context);

                        auto * dest_storage_merge_tree = dynamic_cast<MergeTreeData *>(dest_storage.get());
                        if (!dest_storage_merge_tree)
                            throw Exception(ErrorCodes::NOT_IMPLEMENTED,
                                "Cannot move partition from table {} to table {} with storage {}",
                                getStorageID().getNameForLogs(), dest_storage->getStorageID().getNameForLogs(), dest_storage->getName());

                        dest_storage_merge_tree->waitForOutdatedPartsToBeLoaded();
                        movePartitionToTable(dest_storage, command.partition, query_context);
                    }
                    break;

                    case PartitionCommand::MoveDestinationType::SHARD:
                    {
                        if (!getSettings()->part_moves_between_shards_enable)
                            throw Exception(ErrorCodes::SUPPORT_IS_DISABLED,
                                            "Moving parts between shards is experimental and work in progress"
                                            ", see part_moves_between_shards_enable setting");
                        movePartitionToShard(command.partition, command.part, command.move_destination_name, query_context);
                    }
                    break;
                }
            }
            break;

            case PartitionCommand::REPLACE_PARTITION:
            {
                if (command.replace)
                    checkPartitionCanBeDropped(command.partition, query_context);

                auto resolved = query_context->resolveStorageID({command.from_database, command.from_table});
                auto from_storage = DatabaseCatalog::instance().getTable(resolved, query_context);

                auto * from_storage_merge_tree = dynamic_cast<MergeTreeData *>(from_storage.get());
                if (!from_storage_merge_tree)
                    throw Exception(ErrorCodes::NOT_IMPLEMENTED,
                        "Cannot replace partition from table {} with storage {} to table {}",
                        from_storage->getStorageID().getNameForLogs(), from_storage->getName(), getStorageID().getNameForLogs());

                from_storage_merge_tree->waitForOutdatedPartsToBeLoaded();
                replacePartitionFrom(from_storage, command.partition, command.replace, query_context);
            }
            break;

            case PartitionCommand::FETCH_PARTITION:
                fetchPartition(command.partition, metadata_snapshot, command.from_zookeeper_path, command.part, query_context);
                break;

            case PartitionCommand::FREEZE_PARTITION:
            {
                auto lock = lockForShare(query_context->getCurrentQueryId(), query_context->getSettingsRef().lock_acquire_timeout);
                current_command_results = freezePartition(command.partition, metadata_snapshot, command.with_name, query_context, lock);
            }
            break;

            case PartitionCommand::FREEZE_ALL_PARTITIONS:
            {
                auto lock = lockForShare(query_context->getCurrentQueryId(), query_context->getSettingsRef().lock_acquire_timeout);
                current_command_results = freezeAll(command.with_name, metadata_snapshot, query_context, lock);
            }
            break;

            case PartitionCommand::UNFREEZE_PARTITION:
            {
                auto lock = lockForShare(query_context->getCurrentQueryId(), query_context->getSettingsRef().lock_acquire_timeout);
                current_command_results = unfreezePartition(command.partition, command.with_name, query_context, lock);
            }
            break;

            case PartitionCommand::UNFREEZE_ALL_PARTITIONS:
            {
                auto lock = lockForShare(query_context->getCurrentQueryId(), query_context->getSettingsRef().lock_acquire_timeout);
                current_command_results = unfreezeAll(command.with_name, query_context, lock);
            }

            break;

            default:
                throw Exception(ErrorCodes::LOGICAL_ERROR, "Uninitialized partition command");
        }
        for (auto & command_result : current_command_results)
            command_result.command_type = command.typeToString();
        result.insert(result.end(), current_command_results.begin(), current_command_results.end());
    }

    if (query_context->getSettingsRef().alter_partition_verbose_result)
        return convertCommandsResultToSource(result);

    return {};
}

MergeTreeData::PartsBackupEntries MergeTreeData::backupParts(
    const DataPartsVector & data_parts,
    const String & data_path_in_backup,
    const BackupSettings & backup_settings,
    const ReadSettings & read_settings,
    const ContextPtr & local_context)
{
    MergeTreeData::PartsBackupEntries res;
    std::map<DiskPtr, std::shared_ptr<TemporaryFileOnDisk>> temp_dirs;
    TableLockHolder table_lock;

    for (const auto & part : data_parts)
    {
        /// Hard links is the default way to ensure that we'll be keeping access to the files of parts.
        bool make_temporary_hard_links = true;
        bool hold_storage_and_part_ptrs = false;
        bool hold_table_lock = false;

        if (getStorageID().hasUUID())
        {
            /// Tables in atomic databases have UUIDs. When using atomic database we don't have to create hard links to make a backup,
            /// we can just hold smart pointers to a storage and to data parts instead. That's enough to protect those files from deleting
            /// until the backup is done (see the calls `part.unique()` in grabOldParts() and table.unique() in DatabaseCatalog).
            make_temporary_hard_links = false;
            hold_storage_and_part_ptrs = true;
        }
        else if (supportsReplication() && part->getDataPartStorage().supportZeroCopyReplication() && getSettings()->allow_remote_fs_zero_copy_replication)
        {
            /// Hard links don't work correctly with zero copy replication.
            make_temporary_hard_links = false;
            hold_storage_and_part_ptrs = true;
            hold_table_lock = true;
        }

        if (hold_table_lock && !table_lock)
            table_lock = lockForShare(local_context->getCurrentQueryId(), local_context->getSettingsRef().lock_acquire_timeout);

        if (backup_settings.check_projection_parts)
            part->checkConsistencyWithProjections(/* require_part_metadata= */ true);

        BackupEntries backup_entries_from_part;
        part->getDataPartStorage().backup(
            part->checksums,
            part->getFileNamesWithoutChecksums(),
            data_path_in_backup,
            backup_settings,
            read_settings,
            make_temporary_hard_links,
            backup_entries_from_part,
            &temp_dirs,
            false, false);

        auto projection_parts = part->getProjectionParts();
        for (const auto & [projection_name, projection_part] : projection_parts)
        {
            projection_part->getDataPartStorage().backup(
                projection_part->checksums,
                projection_part->getFileNamesWithoutChecksums(),
                fs::path{data_path_in_backup} / part->name,
                backup_settings,
                read_settings,
                make_temporary_hard_links,
                backup_entries_from_part,
                &temp_dirs,
                projection_part->is_broken,
                backup_settings.allow_backup_broken_projections);
        }

        if (hold_storage_and_part_ptrs)
        {
            /// Wrap backup entries with smart pointers to data parts and to the storage itself
            /// (we'll be holding those smart pointers for as long as we'll be using the backup entries).
            auto storage_and_part = std::make_pair(shared_from_this(), part);
            if (hold_table_lock)
                wrapBackupEntriesWith(backup_entries_from_part, std::make_pair(storage_and_part, table_lock));
            else
                wrapBackupEntriesWith(backup_entries_from_part, storage_and_part);
        }

        auto & part_backup_entries = res.emplace_back();
        part_backup_entries.part_name = part->name;
        part_backup_entries.part_checksum = part->checksums.getTotalChecksumUInt128();
        part_backup_entries.backup_entries = std::move(backup_entries_from_part);
    }

    return res;
}

void MergeTreeData::restoreDataFromBackup(RestorerFromBackup & restorer, const String & data_path_in_backup, const std::optional<ASTs> & partitions)
{
    auto backup = restorer.getBackup();
    if (!backup->hasFiles(data_path_in_backup))
        return;

    if (!restorer.isNonEmptyTableAllowed() && getTotalActiveSizeInBytes() && backup->hasFiles(data_path_in_backup))
        restorer.throwTableIsNotEmpty(getStorageID());

    restorePartsFromBackup(restorer, data_path_in_backup, partitions);
}

class MergeTreeData::RestoredPartsHolder
{
public:
    RestoredPartsHolder(const std::shared_ptr<MergeTreeData> & storage_, const BackupPtr & backup_)
        : storage(storage_), backup(backup_)
    {
    }

    BackupPtr getBackup() const { return backup; }

    void setNumParts(size_t num_parts_)
    {
        std::lock_guard lock{mutex};
        num_parts = num_parts_;
        attachIfAllPartsRestored();
    }

    void increaseNumBrokenParts()
    {
        std::lock_guard lock{mutex};
        ++num_broken_parts;
        attachIfAllPartsRestored();
    }

    void addPart(MutableDataPartPtr part)
    {
        std::lock_guard lock{mutex};
        parts.emplace_back(part);
        attachIfAllPartsRestored();
    }

    String getTemporaryDirectory(const DiskPtr & disk)
    {
        std::lock_guard lock{mutex};
        auto it = temp_dirs.find(disk);
        if (it == temp_dirs.end())
            it = temp_dirs.emplace(disk, std::make_shared<TemporaryFileOnDisk>(disk, "tmp/")).first;
        return it->second->getRelativePath();
    }

private:
    void attachIfAllPartsRestored()
    {
        if (!num_parts || (parts.size() + num_broken_parts < num_parts))
            return;

        /// Sort parts by min_block (because we need to preserve the order of parts).
        std::sort(
            parts.begin(),
            parts.end(),
            [](const MutableDataPartPtr & lhs, const MutableDataPartPtr & rhs) { return lhs->info.min_block < rhs->info.min_block; });

        storage->attachRestoredParts(std::move(parts));
        parts.clear();
        temp_dirs.clear();
        num_parts = 0;
    }

    const std::shared_ptr<MergeTreeData> storage;
    const BackupPtr backup;
    size_t num_parts = 0;
    size_t num_broken_parts = 0;
    MutableDataPartsVector parts;
    std::map<DiskPtr, std::shared_ptr<TemporaryFileOnDisk>> temp_dirs;
    mutable std::mutex mutex;
};

void MergeTreeData::restorePartsFromBackup(RestorerFromBackup & restorer, const String & data_path_in_backup, const std::optional<ASTs> & partitions)
{
    std::optional<std::unordered_set<String>> partition_ids;
    if (partitions)
        partition_ids = getPartitionIDsFromQuery(*partitions, restorer.getContext());

    auto backup = restorer.getBackup();
    Strings part_names = backup->listFiles(data_path_in_backup);
    boost::remove_erase(part_names, "mutations");

    bool restore_broken_parts_as_detached = restorer.getRestoreSettings().restore_broken_parts_as_detached;

    auto restored_parts_holder = std::make_shared<RestoredPartsHolder>(std::static_pointer_cast<MergeTreeData>(shared_from_this()), backup);

    fs::path data_path_in_backup_fs = data_path_in_backup;
    size_t num_parts = 0;

    for (const String & part_name : part_names)
    {
        const auto part_info = MergeTreePartInfo::tryParsePartName(part_name, format_version);
        if (!part_info)
        {
            throw Exception(ErrorCodes::CANNOT_RESTORE_TABLE, "File name {} is not a part's name",
                            String{data_path_in_backup_fs / part_name});
        }

        if (partition_ids && !partition_ids->contains(part_info->partition_id))
            continue;

        restorer.addDataRestoreTask(
            [storage = std::static_pointer_cast<MergeTreeData>(shared_from_this()),
             backup,
             part_path_in_backup = data_path_in_backup_fs / part_name,
             my_part_info = *part_info,
             restore_broken_parts_as_detached,
             restored_parts_holder]
            { storage->restorePartFromBackup(restored_parts_holder, my_part_info, part_path_in_backup, restore_broken_parts_as_detached); });

        ++num_parts;
    }

    restored_parts_holder->setNumParts(num_parts);
}

void MergeTreeData::restorePartFromBackup(std::shared_ptr<RestoredPartsHolder> restored_parts_holder, const MergeTreePartInfo & part_info, const String & part_path_in_backup, bool detach_if_broken) const
{
    String part_name = part_info.getPartNameAndCheckFormat(format_version);
    auto backup = restored_parts_holder->getBackup();

    /// Calculate the total size of the part.
    UInt64 total_size_of_part = 0;
    Strings filenames = backup->listFiles(part_path_in_backup, /* recursive= */ true);
    fs::path part_path_in_backup_fs = part_path_in_backup;
    for (const String & filename : filenames)
        total_size_of_part += backup->getFileSize(part_path_in_backup_fs / filename);

    std::shared_ptr<IReservation> reservation = getStoragePolicy()->reserveAndCheck(total_size_of_part);

    /// Calculate paths, for example:
    /// part_name = 0_1_1_0
    /// part_path_in_backup = /data/test/table/0_1_1_0
    /// tmp_dir = tmp/1aaaaaa
    /// tmp_part_dir = tmp/1aaaaaa/data/test/table/0_1_1_0
    auto disk = reservation->getDisk();
    fs::path temp_dir = restored_parts_holder->getTemporaryDirectory(disk);
    fs::path temp_part_dir = temp_dir / part_path_in_backup_fs.relative_path();

    /// Subdirectories in the part's directory. It's used to restore projections.
    std::unordered_set<String> subdirs;

    /// Copy files from the backup to the directory `tmp_part_dir`.
    disk->createDirectories(temp_part_dir);

    for (const String & filename : filenames)
    {
        /// Needs to create subdirectories before copying the files. Subdirectories are used to represent projections.
        auto separator_pos = filename.rfind('/');
        if (separator_pos != String::npos)
        {
            String subdir = filename.substr(0, separator_pos);
            if (subdirs.emplace(subdir).second)
                disk->createDirectories(temp_part_dir / subdir);
        }

        /// TODO Transactions: Decide what to do with version metadata (if any). Let's just skip it for now.
        if (filename.ends_with(IMergeTreeDataPart::TXN_VERSION_METADATA_FILE_NAME))
            continue;

        size_t file_size = backup->copyFileToDisk(part_path_in_backup_fs / filename, disk, temp_part_dir / filename);
        reservation->update(reservation->getSize() - file_size);
    }

    if (auto part = loadPartRestoredFromBackup(disk, temp_part_dir.parent_path(), part_name, detach_if_broken))
        restored_parts_holder->addPart(part);
    else
        restored_parts_holder->increaseNumBrokenParts();
}

MergeTreeData::MutableDataPartPtr MergeTreeData::loadPartRestoredFromBackup(const DiskPtr & disk, const String & temp_dir, const String & part_name, bool detach_if_broken) const
{
    MutableDataPartPtr part;

    auto single_disk_volume = std::make_shared<SingleDiskVolume>(disk->getName(), disk, 0);

    /// Load this part from the directory `tmp_part_dir`.
    auto load_part = [&]
    {
        MergeTreeDataPartBuilder builder(*this, part_name, single_disk_volume, temp_dir, part_name);
        builder.withPartFormatFromDisk();
        part = std::move(builder).build();
        part->version.setCreationTID(Tx::PrehistoricTID, nullptr);
        part->loadColumnsChecksumsIndexes(/* require_columns_checksums= */ false, /* check_consistency= */ true);
    };

    /// Broken parts can appear in a backup sometimes.
    auto mark_broken = [&](const std::exception_ptr error)
    {
        tryLogException(error, log,
                        fmt::format("Part {} will be restored as detached because it's broken. You need to resolve this manually", part_name));
        if (!part)
        {
            /// Make a fake data part only to copy its files to /detached/.
            part = MergeTreeDataPartBuilder{*this, part_name, single_disk_volume, temp_dir, part_name}
                       .withPartStorageType(MergeTreeDataPartStorageType::Full)
                       .withPartType(MergeTreeDataPartType::Wide)
                       .build();
        }
        part->renameToDetached("broken-from-backup");
    };

    /// Try to load this part multiple times.
    auto backoff_ms = loading_parts_initial_backoff_ms;
    for (size_t try_no = 0; try_no < loading_parts_max_tries; ++try_no)
    {
        std::exception_ptr error;
        bool retryable = false;
        try
        {
            load_part();
        }
        catch (const Poco::Net::NetException &)
        {
            error = std::current_exception();
            retryable = true;
        }
        catch (const Poco::TimeoutException &)
        {
            error = std::current_exception();
            retryable = true;
        }
        catch (...)
        {
            error = std::current_exception();
            retryable = isRetryableException(std::current_exception());
        }

        if (!error)
            return part;

        if (!retryable && detach_if_broken)
        {
            mark_broken(error);
            return nullptr;
        }

        if (!retryable)
        {
            LOG_ERROR(log,
                      "Failed to restore part {} because it's broken. You can skip broken parts while restoring by setting "
                      "'restore_broken_parts_as_detached = true'",
                      part_name);
        }

        if (!retryable || (try_no + 1 == loading_parts_max_tries))
        {
            if (Exception * e = exception_cast<Exception *>(error))
                e->addMessage("while restoring part {} of table {}", part->name, getStorageID());
            std::rethrow_exception(error);
        }

        tryLogException(error, log,
                        fmt::format("Failed to load part {} at try {} with a retryable error. Will retry in {} ms", part_name, try_no, backoff_ms));

        std::this_thread::sleep_for(std::chrono::milliseconds(backoff_ms));
        backoff_ms = std::min(backoff_ms * 2, loading_parts_max_backoff_ms);
    }

    UNREACHABLE();
}


String MergeTreeData::getPartitionIDFromQuery(const ASTPtr & ast, ContextPtr local_context, DataPartsLock * acquired_lock) const
{
    const auto & partition_ast = ast->as<ASTPartition &>();

    if (partition_ast.all)
        throw Exception(ErrorCodes::SUPPORT_IS_DISABLED, "Only Support DETACH PARTITION ALL currently");

    if (!partition_ast.value)
    {
        MergeTreePartInfo::validatePartitionID(partition_ast.id->clone(), format_version);
        return partition_ast.id->as<ASTLiteral>()->value.safeGet<String>();
    }
    ASTPtr partition_value_ast = partition_ast.value->clone();
    auto partition_ast_fields_count = getPartitionAstFieldsCount(partition_ast, partition_value_ast);

    if (format_version < MERGE_TREE_DATA_MIN_FORMAT_VERSION_WITH_CUSTOM_PARTITIONING)
    {
        /// Month-partitioning specific - partition ID can be passed in the partition value.
        const auto * partition_lit = partition_ast.value->as<ASTLiteral>();
        if (partition_lit && partition_lit->value.getType() == Field::Types::String)
        {
            MergeTreePartInfo::validatePartitionID(partition_ast.value->clone(), format_version);
            return partition_lit->value.get<String>();
        }
    }

    /// Re-parse partition key fields using the information about expected field types.
    auto metadata_snapshot = getInMemoryMetadataPtr();
    const Block & key_sample_block = metadata_snapshot->getPartitionKey().sample_block;
    size_t fields_count = key_sample_block.columns();
    if (partition_ast_fields_count != fields_count)
        throw Exception(ErrorCodes::INVALID_PARTITION_VALUE,
                        "Wrong number of fields in the partition expression: {}, must be: {}",
                        partition_ast_fields_count, fields_count);

    Row partition_row(fields_count);
    if (fields_count == 0)
    {
        /// Function tuple(...) requires at least one argument, so empty key is a special case
        assert(!partition_ast_fields_count);
        assert(typeid_cast<ASTFunction *>(partition_value_ast.get()));
        assert(partition_value_ast->as<ASTFunction>()->name == "tuple");
        assert(partition_value_ast->as<ASTFunction>()->arguments);
        auto args = partition_value_ast->as<ASTFunction>()->arguments;
        if (!args)
            throw Exception(ErrorCodes::BAD_ARGUMENTS, "Expected at least one argument in partition AST");
        bool empty_tuple = partition_value_ast->as<ASTFunction>()->arguments->children.empty();
        if (!empty_tuple)
            throw Exception(ErrorCodes::INVALID_PARTITION_VALUE, "Partition key is empty, expected 'tuple()' as partition key");
    }
    else if (fields_count == 1)
    {
        if (auto * tuple = partition_value_ast->as<ASTFunction>(); tuple)
        {
            if (tuple->name == "tuple")
            {
                assert(tuple->arguments);
                assert(tuple->arguments->children.size() == 1);
                partition_value_ast = tuple->arguments->children[0];
            }
            else if (isFunctionCast(tuple))
            {
                assert(tuple->arguments);
                assert(tuple->arguments->children.size() == 2);
            }
            else
            {
                throw Exception(
                    ErrorCodes::INVALID_PARTITION_VALUE,
                    "Expected literal or tuple for partition key, got {}",
                    partition_value_ast->getID());
            }
        }
        /// Simple partition key, need to evaluate and cast
        Field partition_key_value = evaluateConstantExpression(partition_value_ast, local_context).first;
        partition_row[0] = convertFieldToTypeOrThrow(partition_key_value, *key_sample_block.getByPosition(0).type);
    }
    else
    {
        /// Complex key, need to evaluate, untuple and cast
        Field partition_key_value = evaluateConstantExpression(partition_value_ast, local_context).first;
        if (partition_key_value.getType() != Field::Types::Tuple)
            throw Exception(ErrorCodes::INVALID_PARTITION_VALUE,
                            "Expected tuple for complex partition key, got {}", partition_key_value.getTypeName());

        const Tuple & tuple = partition_key_value.get<Tuple>();
        if (tuple.size() != fields_count)
            throw Exception(ErrorCodes::LOGICAL_ERROR,
                            "Wrong number of fields in the partition expression: {}, must be: {}", tuple.size(), fields_count);

        for (size_t i = 0; i < fields_count; ++i)
            partition_row[i] = convertFieldToTypeOrThrow(tuple[i], *key_sample_block.getByPosition(i).type);
    }

    MergeTreePartition partition(std::move(partition_row));
    String partition_id = partition.getID(*this);

    {
        auto data_parts_lock = (acquired_lock) ? DataPartsLock() : lockParts();
        DataPartPtr existing_part_in_partition = getAnyPartInPartition(partition_id, data_parts_lock);
        if (existing_part_in_partition && existing_part_in_partition->partition.value != partition.value)
        {
            WriteBufferFromOwnString buf;
            partition.serializeText(*this, buf, FormatSettings{});
            throw Exception(ErrorCodes::LOGICAL_ERROR, "Parsed partition value: {} "
                            "doesn't match partition value for an existing part with the same partition ID: {}",
                            buf.str(), existing_part_in_partition->name);
        }
    }

    return partition_id;
}


DataPartsVector MergeTreeData::getVisibleDataPartsVector(ContextPtr local_context) const
{
    return getVisibleDataPartsVector(local_context->getCurrentTransaction());
}

DataPartsVector MergeTreeData::getVisibleDataPartsVectorUnlocked(ContextPtr local_context, const DataPartsLock & lock) const
{
    DataPartsVector res;
    if (const auto * txn = local_context->getCurrentTransaction().get())
    {
        res = getDataPartsVectorForInternalUsage({DataPartState::Active, DataPartState::Outdated}, lock);
        filterVisibleDataParts(res, txn->getSnapshot(), txn->tid);
    }
    else
    {
        res = getDataPartsVectorForInternalUsage({DataPartState::Active}, lock);
    }
    return res;
}

MergeTreeData::DataPartsVector MergeTreeData::getVisibleDataPartsVector(const MergeTreeTransactionPtr & txn) const
{
    DataPartsVector res;
    if (txn)
    {
        res = getDataPartsVectorForInternalUsage({DataPartState::Active, DataPartState::Outdated});
        filterVisibleDataParts(res, txn->getSnapshot(), txn->tid);
    }
    else
    {
        res = getDataPartsVectorForInternalUsage();
    }
    return res;
}

MergeTreeData::DataPartsVector MergeTreeData::getVisibleDataPartsVector(CSN snapshot_version, TransactionID current_tid) const
{
    auto res = getDataPartsVectorForInternalUsage({DataPartState::Active, DataPartState::Outdated});
    filterVisibleDataParts(res, snapshot_version, current_tid);
    return res;
}

void MergeTreeData::filterVisibleDataParts(DataPartsVector & maybe_visible_parts, CSN snapshot_version, TransactionID current_tid) const
{
    [[maybe_unused]] size_t total_size = maybe_visible_parts.size();

    auto need_remove_pred = [snapshot_version, &current_tid] (const DataPartPtr & part) -> bool
    {
        return !part->version.isVisible(snapshot_version, current_tid);
    };

    std::erase_if(maybe_visible_parts, need_remove_pred);
    [[maybe_unused]] size_t visible_size = maybe_visible_parts.size();

    LOG_TEST(log, "Got {} parts (of {}) visible in snapshot {} (TID {}): {}",
             visible_size, total_size, snapshot_version, current_tid, fmt::join(getPartsNames(maybe_visible_parts), ", "));
}


std::unordered_set<String> MergeTreeData::getPartitionIDsFromQuery(const ASTs & asts, ContextPtr local_context) const
{
    std::unordered_set<String> partition_ids;
    for (const auto & ast : asts)
        partition_ids.emplace(getPartitionIDFromQuery(ast, local_context));
    return partition_ids;
}

std::set<String> MergeTreeData::getPartitionIdsAffectedByCommands(
    const MutationCommands & commands, ContextPtr query_context) const
{
    std::set<String> affected_partition_ids;

    for (const auto & command : commands)
    {
        if (!command.partition)
        {
            affected_partition_ids.clear();
            break;
        }

        affected_partition_ids.insert(
            getPartitionIDFromQuery(command.partition, query_context)
        );
    }

    return affected_partition_ids;
}

std::unordered_set<String> MergeTreeData::getAllPartitionIds() const
{
    auto lock = lockParts();
    std::unordered_set<String> res;
    std::string_view prev_id;
    for (const auto & part : getDataPartsStateRange(DataPartState::Active))
    {
        if (prev_id == part->info.partition_id)
            continue;

        res.insert(part->info.partition_id);
        prev_id = part->info.partition_id;
    }
    return res;
}


MergeTreeData::DataPartsVector MergeTreeData::getDataPartsVectorForInternalUsage(
    const DataPartStates & affordable_states, const DataPartsLock & /*lock*/, DataPartStateVector * out_states) const
{
    DataPartsVector res;
    DataPartsVector buf;

    for (auto state : affordable_states)
    {
        auto range = getDataPartsStateRange(state);
        std::swap(buf, res);
        res.clear();
        std::merge(range.begin(), range.end(), buf.begin(), buf.end(), std::back_inserter(res), LessDataPart());
    }

    if (out_states != nullptr)
    {
        out_states->resize(res.size());
        for (size_t i = 0; i < res.size(); ++i)
            (*out_states)[i] = res[i]->getState();
    }

    return res;
}

MergeTreeData::DataPartsVector
MergeTreeData::getDataPartsVectorForInternalUsage(const DataPartStates & affordable_states, DataPartStateVector * out_states) const
{
    auto lock = lockParts();
    return getDataPartsVectorForInternalUsage(affordable_states, lock, out_states);
}

MergeTreeData::ProjectionPartsVector
MergeTreeData::getProjectionPartsVectorForInternalUsage(const DataPartStates & affordable_states, DataPartStateVector * out_states) const
{
    auto lock = lockParts();
    ProjectionPartsVector res;
    for (auto state : affordable_states)
    {
        auto range = getDataPartsStateRange(state);
        for (const auto & part : range)
        {
            res.data_parts.push_back(part);
            for (const auto & [_, projection_part] : part->getProjectionParts())
                res.projection_parts.push_back(projection_part);
        }
    }

    if (out_states != nullptr)
    {
        out_states->resize(res.projection_parts.size());
        for (size_t i = 0; i < res.projection_parts.size(); ++i)
            (*out_states)[i] = res.projection_parts[i]->getParentPart()->getState();
    }

    return res;
}

MergeTreeData::DataPartsVector MergeTreeData::getAllDataPartsVector(MergeTreeData::DataPartStateVector * out_states) const
{
    DataPartsVector res;
    auto lock = lockParts();
    res.assign(data_parts_by_info.begin(), data_parts_by_info.end());
    if (out_states != nullptr)
    {
        out_states->resize(res.size());
        for (size_t i = 0; i < res.size(); ++i)
            (*out_states)[i] = res[i]->getState();
    }

    return res;
}

size_t MergeTreeData::getAllPartsCount() const
{
    auto lock = lockParts();
    return data_parts_by_info.size();
}

size_t MergeTreeData::getTotalMarksCount() const
{
    size_t total_marks = 0;
    auto lock = lockParts();
    for (const auto & part : data_parts_by_info)
    {
        total_marks += part->getMarksCount();
    }
    return total_marks;
}

bool MergeTreeData::supportsLightweightDelete() const
{
    auto lock = lockParts();
    for (const auto & part : data_parts_by_info)
    {
        if (part->getState() == MergeTreeDataPartState::Outdated
            || part->getState() == MergeTreeDataPartState::Deleting)
            continue;

        if (!part->supportLightweightDeleteMutate())
            return false;
    }
    return true;
}

MergeTreeData::ProjectionPartsVector MergeTreeData::getAllProjectionPartsVector(MergeTreeData::DataPartStateVector * out_states) const
{
    ProjectionPartsVector res;
    auto lock = lockParts();
    for (const auto & part : data_parts_by_info)
    {
        res.data_parts.push_back(part);
        for (const auto & [p_name, projection_part] : part->getProjectionParts())
            res.projection_parts.push_back(projection_part);
    }

    if (out_states != nullptr)
    {
        out_states->resize(res.projection_parts.size());
        for (size_t i = 0; i < res.projection_parts.size(); ++i)
            (*out_states)[i] = res.projection_parts[i]->getParentPart()->getState();
    }
    return res;
}

DetachedPartsInfo MergeTreeData::getDetachedParts() const
{
    DetachedPartsInfo res;

    for (const auto & disk : getDisks())
    {
        String detached_path = fs::path(relative_data_path) / MergeTreeData::DETACHED_DIR_NAME;

        /// Note: we don't care about TOCTOU issue here.
        if (disk->exists(detached_path))
        {
            for (auto it = disk->iterateDirectory(detached_path); it->isValid(); it->next())
            {
                res.push_back(DetachedPartInfo::parseDetachedPartName(disk, it->name(), format_version));
            }
        }
    }
    return res;
}

void MergeTreeData::validateDetachedPartName(const String & name)
{
    if (name.find('/') != std::string::npos || name == "." || name == "..")
        throw DB::Exception(ErrorCodes::INCORRECT_FILE_NAME, "Invalid part name '{}'", name);

    if (startsWith(name, "attaching_") || startsWith(name, "deleting_"))
        throw DB::Exception(ErrorCodes::BAD_DATA_PART_NAME, "Cannot drop part {}: "
                            "most likely it is used by another DROP or ATTACH query.", name);
}

void MergeTreeData::dropDetached(const ASTPtr & partition, bool part, ContextPtr local_context)
{
    PartsTemporaryRename renamed_parts(*this, "detached/");

    if (part)
    {
        String part_name = partition->as<ASTLiteral &>().value.safeGet<String>();
        validateDetachedPartName(part_name);
        auto disk = getDiskForDetachedPart(part_name);
        renamed_parts.addPart(part_name, "deleting_" + part_name, disk);
    }
    else
    {
        String partition_id = getPartitionIDFromQuery(partition, local_context);
        DetachedPartsInfo detached_parts = getDetachedParts();
        for (const auto & part_info : detached_parts)
            if (part_info.valid_name && part_info.partition_id == partition_id
                && part_info.prefix != "attaching" && part_info.prefix != "deleting")
                renamed_parts.addPart(part_info.dir_name, "deleting_" + part_info.dir_name, part_info.disk);
    }

    LOG_DEBUG(log, "Will drop {} detached parts.", renamed_parts.old_and_new_names.size());

    renamed_parts.tryRenameAll();

    for (auto & [old_name, new_name, disk] : renamed_parts.old_and_new_names)
    {
        bool keep_shared = removeDetachedPart(disk, fs::path(relative_data_path) / "detached" / new_name / "", old_name);
        LOG_DEBUG(log, "Dropped detached part {}, keep shared data: {}", old_name, keep_shared);
        old_name.clear();
    }
}

MergeTreeData::MutableDataPartsVector MergeTreeData::tryLoadPartsToAttach(const ASTPtr & partition, bool attach_part,
        ContextPtr local_context, PartsTemporaryRename & renamed_parts)
{
    const String source_dir = "detached/";

    /// Let's compose a list of parts that should be added.
    if (attach_part)
    {
        const String part_id = partition->as<ASTLiteral &>().value.safeGet<String>();
        validateDetachedPartName(part_id);
        if (temporary_parts.contains(String(DETACHED_DIR_NAME) + "/" + part_id))
        {
            LOG_WARNING(log, "Will not try to attach part {} because its directory is temporary, "
                             "probably it's being detached right now", part_id);
        }
        else
        {
            auto disk = getDiskForDetachedPart(part_id);
            renamed_parts.addPart(part_id, "attaching_" + part_id, disk);
        }
    }
    else
    {
        String partition_id = getPartitionIDFromQuery(partition, local_context);
        LOG_DEBUG(log, "Looking for parts for partition {} in {}", partition_id, source_dir);

        ActiveDataPartSet active_parts(format_version);

        auto detached_parts = getDetachedParts();
        std::erase_if(detached_parts, [&partition_id](const DetachedPartInfo & part_info)
        {
            return !part_info.valid_name || !part_info.prefix.empty() || part_info.partition_id != partition_id;
        });

        for (const auto & part_info : detached_parts)
        {
            if (temporary_parts.contains(String(DETACHED_DIR_NAME) + "/" + part_info.dir_name))
            {
                LOG_WARNING(log, "Will not try to attach part {} because its directory is temporary, "
                                 "probably it's being detached right now", part_info.dir_name);
                continue;
            }
            LOG_DEBUG(log, "Found part {}", part_info.dir_name);
            active_parts.add(part_info.dir_name);
        }

        LOG_DEBUG(log, "{} of them are active", active_parts.size());

        /// Inactive parts are renamed so they can not be attached in case of repeated ATTACH.
        for (const auto & part_info : detached_parts)
        {
            const String containing_part = active_parts.getContainingPart(part_info.dir_name);
            if (containing_part.empty())
                continue;

            LOG_DEBUG(log, "Found containing part {} for part {}", containing_part, part_info.dir_name);

            if (!containing_part.empty() && containing_part != part_info.dir_name)
                part_info.disk->moveDirectory(fs::path(relative_data_path) / source_dir / part_info.dir_name,
                    fs::path(relative_data_path) / source_dir / ("inactive_" + part_info.dir_name));
            else
                renamed_parts.addPart(part_info.dir_name, "attaching_" + part_info.dir_name, part_info.disk);
        }
    }


    /// Try to rename all parts before attaching to prevent race with DROP DETACHED and another ATTACH.
    renamed_parts.tryRenameAll();

    /// Synchronously check that added parts exist and are not broken. We will write checksums.txt if it does not exist.
    LOG_DEBUG(log, "Checking {} parts", renamed_parts.old_and_new_names.size());
    MutableDataPartsVector loaded_parts;
    loaded_parts.reserve(renamed_parts.old_and_new_names.size());

    for (const auto & [old_name, new_name, disk] : renamed_parts.old_and_new_names)
    {
        LOG_DEBUG(log, "Checking part {}", new_name);

        auto single_disk_volume = std::make_shared<SingleDiskVolume>("volume_" + old_name, disk);
        auto part = getDataPartBuilder(old_name, single_disk_volume, source_dir + new_name)
            .withPartFormatFromDisk()
            .build();

        loadPartAndFixMetadataImpl(part, local_context, getInMemoryMetadataPtr()->getMetadataVersion(), getSettings()->fsync_after_insert);
        loaded_parts.push_back(part);
    }

    return loaded_parts;
}

namespace
{

inline ReservationPtr checkAndReturnReservation(UInt64 expected_size, ReservationPtr reservation)
{
    if (reservation)
        return reservation;

    throw Exception(ErrorCodes::NOT_ENOUGH_SPACE, "Cannot reserve {}, not enough space", ReadableSize(expected_size));
}

}

ReservationPtr MergeTreeData::reserveSpace(UInt64 expected_size) const
{
    expected_size = std::max(RESERVATION_MIN_ESTIMATION_SIZE, expected_size);
    return getStoragePolicy()->reserveAndCheck(expected_size);
}

ReservationPtr MergeTreeData::reserveSpace(UInt64 expected_size, SpacePtr space)
{
    expected_size = std::max(RESERVATION_MIN_ESTIMATION_SIZE, expected_size);
    auto reservation = tryReserveSpace(expected_size, space);
    return checkAndReturnReservation(expected_size, std::move(reservation));
}

ReservationPtr MergeTreeData::reserveSpace(UInt64 expected_size, const IDataPartStorage & data_part_storage)
{
    expected_size = std::max(RESERVATION_MIN_ESTIMATION_SIZE, expected_size);
    return data_part_storage.reserve(expected_size);
}

ReservationPtr MergeTreeData::tryReserveSpace(UInt64 expected_size, const IDataPartStorage & data_part_storage)
{
    expected_size = std::max(RESERVATION_MIN_ESTIMATION_SIZE, expected_size);
    return data_part_storage.tryReserve(expected_size);
}

ReservationPtr MergeTreeData::tryReserveSpace(UInt64 expected_size, SpacePtr space)
{
    expected_size = std::max(RESERVATION_MIN_ESTIMATION_SIZE, expected_size);
    return space->reserve(expected_size);
}

ReservationPtr MergeTreeData::reserveSpacePreferringTTLRules(
    const StorageMetadataPtr & metadata_snapshot,
    UInt64 expected_size,
    const IMergeTreeDataPart::TTLInfos & ttl_infos,
    time_t time_of_move,
    size_t min_volume_index,
    bool is_insert,
    DiskPtr selected_disk) const
{
    expected_size = std::max(RESERVATION_MIN_ESTIMATION_SIZE, expected_size);

    ReservationPtr reservation = tryReserveSpacePreferringTTLRules(
        metadata_snapshot, expected_size, ttl_infos, time_of_move, min_volume_index, is_insert, selected_disk);

    return checkAndReturnReservation(expected_size, std::move(reservation));
}

ReservationPtr MergeTreeData::tryReserveSpacePreferringTTLRules(
    const StorageMetadataPtr & metadata_snapshot,
    UInt64 expected_size,
    const IMergeTreeDataPart::TTLInfos & ttl_infos,
    time_t time_of_move,
    size_t min_volume_index,
    bool is_insert,
    DiskPtr selected_disk) const
{
    expected_size = std::max(RESERVATION_MIN_ESTIMATION_SIZE, expected_size);
    ReservationPtr reservation;

    auto move_ttl_entry = selectTTLDescriptionForTTLInfos(metadata_snapshot->getMoveTTLs(), ttl_infos.moves_ttl, time_of_move, true);

    if (move_ttl_entry)
    {
        LOG_TRACE(log, "Trying to reserve {} to apply a TTL rule. Will try to reserve in the destination", ReadableSize(expected_size));
        SpacePtr destination_ptr = getDestinationForMoveTTL(*move_ttl_entry);
        bool perform_ttl_move_on_insert = is_insert && destination_ptr && shouldPerformTTLMoveOnInsert(destination_ptr);

        if (!destination_ptr)
        {
            if (move_ttl_entry->destination_type == DataDestinationType::VOLUME && !move_ttl_entry->if_exists)
                LOG_WARNING(
                    log,
                    "Would like to reserve space on volume '{}' by TTL rule of table '{}' but volume was not found",
                    move_ttl_entry->destination_name,
                    log.loadName());
            else if (move_ttl_entry->destination_type == DataDestinationType::DISK && !move_ttl_entry->if_exists)
                LOG_WARNING(
                    log,
                    "Would like to reserve space on disk '{}' by TTL rule of table '{}' but disk was not found",
                    move_ttl_entry->destination_name,
                    log.loadName());
        }
        else if (is_insert && !perform_ttl_move_on_insert)
        {
            LOG_TRACE(
                log,
                "TTL move on insert to {} {} for table {} is disabled",
                (move_ttl_entry->destination_type == DataDestinationType::VOLUME ? "volume" : "disk"),
                move_ttl_entry->destination_name,
                log.loadName());
        }
        else
        {
            reservation = destination_ptr->reserve(expected_size);
            if (reservation)
            {
                return reservation;
            }
            else
            {
                if (move_ttl_entry->destination_type == DataDestinationType::VOLUME)
                    LOG_WARNING(
                        log,
                        "Would like to reserve space on volume '{}' by TTL rule of table '{}' but there is not enough space",
                        move_ttl_entry->destination_name,
                        log.loadName());
                else if (move_ttl_entry->destination_type == DataDestinationType::DISK)
                    LOG_WARNING(
                        log,
                        "Would like to reserve space on disk '{}' by TTL rule of table '{}' but there is not enough space",
                        move_ttl_entry->destination_name,
                        log.loadName());
            }
        }
    }

    // Prefer selected_disk
    if (selected_disk)
    {
        LOG_TRACE(
            log,
            "Trying to reserve {} on the selected disk: {} (with type {})",
            ReadableSize(expected_size),
            selected_disk->getName(),
            selected_disk->getDataSourceDescription().toString());
        reservation = selected_disk->reserve(expected_size);
    }

    if (!reservation)
    {
        LOG_TRACE(log, "Trying to reserve {} using storage policy from min volume index {}", ReadableSize(expected_size), min_volume_index);
        reservation = getStoragePolicy()->reserve(expected_size, min_volume_index);
    }

    return reservation;
}

SpacePtr MergeTreeData::getDestinationForMoveTTL(const TTLDescription & move_ttl) const
{
    auto policy = getStoragePolicy();
    if (move_ttl.destination_type == DataDestinationType::VOLUME)
        return policy->tryGetVolumeByName(move_ttl.destination_name);
    else if (move_ttl.destination_type == DataDestinationType::DISK)
        return policy->tryGetDiskByName(move_ttl.destination_name);
    else
        return {};
}

bool MergeTreeData::shouldPerformTTLMoveOnInsert(const SpacePtr & move_destination) const
{
    if (move_destination->isVolume())
    {
        auto volume = std::static_pointer_cast<IVolume>(move_destination);
        return volume->perform_ttl_move_on_insert;
    }
    if (move_destination->isDisk())
    {
        auto disk = std::static_pointer_cast<IDisk>(move_destination);
        if (auto volume = getStoragePolicy()->tryGetVolumeByDiskName(disk->getName()))
            return volume->perform_ttl_move_on_insert;
    }
    return false;
}

bool MergeTreeData::isPartInTTLDestination(const TTLDescription & ttl, const IMergeTreeDataPart & part) const
{
    auto policy = getStoragePolicy();
    if (ttl.destination_type == DataDestinationType::VOLUME)
    {
        for (const auto & disk : policy->getVolumeByName(ttl.destination_name)->getDisks())
            if (disk->getName() == part.getDataPartStorage().getDiskName())
                return true;
    }
    else if (ttl.destination_type == DataDestinationType::DISK)
        return policy->getDiskByName(ttl.destination_name)->getName() == part.getDataPartStorage().getDiskName();
    return false;
}

CompressionCodecPtr MergeTreeData::getCompressionCodecForPart(size_t part_size_compressed, const IMergeTreeDataPart::TTLInfos & ttl_infos, time_t current_time) const
{
    auto metadata_snapshot = getInMemoryMetadataPtr();

    const auto & recompression_ttl_entries = metadata_snapshot->getRecompressionTTLs();
    auto best_ttl_entry = selectTTLDescriptionForTTLInfos(recompression_ttl_entries, ttl_infos.recompression_ttl, current_time, true);

    if (best_ttl_entry)
        return CompressionCodecFactory::instance().get(best_ttl_entry->recompression_codec, {});

    return getContext()->chooseCompressionCodec(
        part_size_compressed,
        static_cast<double>(part_size_compressed) / getTotalActiveSizeInBytes());
}


MergeTreeData::DataParts MergeTreeData::getDataParts(const DataPartStates & affordable_states) const
{
    DataParts res;
    {
        auto lock = lockParts();
        for (auto state : affordable_states)
        {
            auto range = getDataPartsStateRange(state);
            res.insert(range.begin(), range.end());
        }
    }
    return res;
}

MergeTreeData::DataParts MergeTreeData::getDataPartsForInternalUsage() const
{
    return getDataParts({DataPartState::Active});
}

MergeTreeData::DataPartsVector MergeTreeData::getDataPartsVectorForInternalUsage() const
{
    return getDataPartsVectorForInternalUsage({DataPartState::Active});
}

MergeTreeData::DataPartPtr MergeTreeData::getAnyPartInPartition(
    const String & partition_id, DataPartsLock & /*data_parts_lock*/) const
{
    auto it = data_parts_by_state_and_info.lower_bound(DataPartStateAndPartitionID{DataPartState::Active, partition_id});

    if (it != data_parts_by_state_and_info.end() && (*it)->getState() == DataPartState::Active && (*it)->info.partition_id == partition_id)
        return *it;

    return nullptr;
}


MergeTreeData::Transaction::Transaction(MergeTreeData & data_, MergeTreeTransaction * txn_)
    : data(data_)
    , txn(txn_)
{
    if (txn)
        data.transactions_enabled.store(true);
}

void MergeTreeData::Transaction::rollbackPartsToTemporaryState()
{
    if (!isEmpty())
    {
        WriteBufferFromOwnString buf;
        buf << " Rollbacking parts state to temporary and removing from working set:";
        for (const auto & part : precommitted_parts)
            buf << " " << part->getDataPartStorage().getPartDirectory();
        buf << ".";
        LOG_DEBUG(data.log, "Undoing transaction.{}", buf.str());

        data.removePartsFromWorkingSetImmediatelyAndSetTemporaryState(
            DataPartsVector(precommitted_parts.begin(), precommitted_parts.end()));
    }

    clear();
}

TransactionID MergeTreeData::Transaction::getTID() const
{
    if (txn)
        return txn->tid;
    return Tx::PrehistoricTID;
}

void MergeTreeData::Transaction::addPart(MutableDataPartPtr & part)
{
    precommitted_parts.insert(part);
}

void MergeTreeData::Transaction::rollback(DataPartsLock * lock)
{
    if (!isEmpty())
    {
        WriteBufferFromOwnString buf;
        buf << "Removing parts:";
        for (const auto & part : precommitted_parts)
            buf << " " << part->getDataPartStorage().getPartDirectory();
        buf << ".";
        LOG_DEBUG(data.log, "Undoing transaction {}. {}", getTID(), buf.str());

        for (const auto & part : precommitted_parts)
            part->version.creation_csn.store(Tx::RolledBackCSN);

        /// It would be much better with TSA...
        auto our_lock = (lock) ? DataPartsLock() : data.lockParts();

        if (data.data_parts_indexes.empty())
        {
            /// Table was dropped concurrently and all parts (including PreActive parts) were cleared, so there's nothing to rollback
            if (!data.all_data_dropped)
            {
                Strings part_names;
                for (const auto & part : precommitted_parts)
                    part_names.emplace_back(part->name);
                throw Exception(ErrorCodes::LOGICAL_ERROR, "There are some PreActive parts ({}) to rollback, "
                                "but data parts set is empty and table {} was not dropped. It's a bug",
                                fmt::join(part_names, ", "), data.getStorageID().getNameForLogs());
            }
        }
        else
        {
            data.removePartsFromWorkingSet(txn,
                DataPartsVector(precommitted_parts.begin(), precommitted_parts.end()),
                /* clear_without_timeout = */ true, &our_lock);
        }
    }

    clear();
}

void MergeTreeData::Transaction::clear()
{
    precommitted_parts.clear();
}

MergeTreeData::DataPartsVector MergeTreeData::Transaction::commit(DataPartsLock * acquired_parts_lock)
{
    DataPartsVector total_covered_parts;

    if (!isEmpty())
    {
        auto settings = data.getSettings();
        auto parts_lock = acquired_parts_lock ? DataPartsLock() : data.lockParts();
        auto * owing_parts_lock = acquired_parts_lock ? acquired_parts_lock : &parts_lock;

        for (const auto & part : precommitted_parts)
            if (part->getDataPartStorage().hasActiveTransaction())
                part->getDataPartStorage().commitTransaction();

        if (txn)
        {
            for (const auto & part : precommitted_parts)
            {
                DataPartPtr covering_part;
                DataPartsVector covered_active_parts = data.getActivePartsToReplace(part->info, part->name, covering_part, *owing_parts_lock);

                /// outdated parts should be also collected here
                /// the visible outdated parts should be tried to be removed
                /// more likely the conflict happens at the removing visible outdated parts, what is right actually
                DataPartsVector covered_outdated_parts = data.getCoveredOutdatedParts(part, *owing_parts_lock);

                LOG_TEST(data.log, "Got {} oudated parts covered by {} (TID {} CSN {}): {}",
                         covered_outdated_parts.size(), part->getNameWithState(), txn->tid, txn->getSnapshot(), fmt::join(getPartsNames(covered_outdated_parts), ", "));
                data.filterVisibleDataParts(covered_outdated_parts, txn->getSnapshot(), txn->tid);

                DataPartsVector covered_parts;
                covered_parts.reserve(covered_active_parts.size() + covered_outdated_parts.size());
                std::move(covered_active_parts.begin(), covered_active_parts.end(), std::back_inserter(covered_parts));
                std::move(covered_outdated_parts.begin(), covered_outdated_parts.end(), std::back_inserter(covered_parts));

                MergeTreeTransaction::addNewPartAndRemoveCovered(data.shared_from_this(), part, covered_parts, txn);
            }
        }

        NOEXCEPT_SCOPE({
            auto current_time = time(nullptr);

            size_t add_bytes = 0;
            size_t add_rows = 0;
            size_t add_parts = 0;

            size_t reduce_bytes = 0;
            size_t reduce_rows = 0;
            size_t reduce_parts = 0;

            for (const auto & part : precommitted_parts)
            {
                DataPartPtr covering_part;
                DataPartsVector covered_parts = data.getActivePartsToReplace(part->info, part->name, covering_part, *owing_parts_lock);
                if (covering_part)
                {
                    /// It's totally fine for zero-level parts, because of possible race condition between ReplicatedMergeTreeSink and
                    /// background queue execution (new part is added to ZK before this function is called,
                    /// so other replica may produce covering part and replication queue may download covering part).
                    if (part->info.level)
                        LOG_WARNING(data.log, "Tried to commit obsolete part {} covered by {}", part->name, covering_part->getNameWithState());
                    else
                        LOG_INFO(data.log, "Tried to commit obsolete part {} covered by {}", part->name, covering_part->getNameWithState());

                    part->remove_time.store(0, std::memory_order_relaxed); /// The part will be removed without waiting for old_parts_lifetime seconds.
                    data.modifyPartState(part, DataPartState::Outdated);
                }
                else
                {
                    if (!txn)
                        MergeTreeTransaction::addNewPartAndRemoveCovered(data.shared_from_this(), part, covered_parts, NO_TRANSACTION_RAW);

                    total_covered_parts.insert(total_covered_parts.end(), covered_parts.begin(), covered_parts.end());
                    for (const auto & covered_part : covered_parts)
                    {
                        covered_part->remove_time.store(current_time, std::memory_order_relaxed);

                        reduce_bytes += covered_part->getBytesOnDisk();
                        reduce_rows += covered_part->rows_count;

                        data.modifyPartState(covered_part, DataPartState::Outdated);
                        data.removePartContributionToColumnAndSecondaryIndexSizes(covered_part);
                    }

                    reduce_parts += covered_parts.size();

                    add_bytes += part->getBytesOnDisk();
                    add_rows += part->rows_count;
                    ++add_parts;

                    data.modifyPartState(part, DataPartState::Active);
                    data.addPartContributionToColumnAndSecondaryIndexSizes(part);
                }
            }

            if (reduce_parts == 0)
            {
                for (const auto & part : precommitted_parts)
                    data.updateObjectColumns(part, parts_lock);
            }
            else
                data.resetObjectColumnsFromActiveParts(parts_lock);

            ssize_t diff_bytes = add_bytes - reduce_bytes;
            ssize_t diff_rows = add_rows - reduce_rows;
            ssize_t diff_parts  = add_parts - reduce_parts;
            data.increaseDataVolume(diff_bytes, diff_rows, diff_parts);
        });
    }

    clear();

    return total_covered_parts;
}

bool MergeTreeData::isPrimaryOrMinMaxKeyColumnPossiblyWrappedInFunctions(
    const ASTPtr & node, const StorageMetadataPtr & metadata_snapshot) const
{
    const String column_name = node->getColumnName();

    for (const auto & name : metadata_snapshot->getPrimaryKeyColumns())
        if (column_name == name)
            return true;

    for (const auto & name : getMinMaxColumnsNames(metadata_snapshot->getPartitionKey()))
        if (column_name == name)
            return true;

    if (const auto * func = node->as<ASTFunction>())
        if (func->arguments->children.size() == 1)
            return isPrimaryOrMinMaxKeyColumnPossiblyWrappedInFunctions(func->arguments->children.front(), metadata_snapshot);

    return false;
}

using PartitionIdToMaxBlock = std::unordered_map<String, Int64>;

Block MergeTreeData::getMinMaxCountProjectionBlock(
    const StorageMetadataPtr & metadata_snapshot,
    const Names & required_columns,
    const ActionsDAGPtr & filter_dag,
    const DataPartsVector & parts,
    const PartitionIdToMaxBlock * max_block_numbers_to_read,
    ContextPtr query_context) const
{
    if (!metadata_snapshot->minmax_count_projection)
        throw Exception(ErrorCodes::LOGICAL_ERROR,
                        "Cannot find the definition of minmax_count projection but it's used in current query. "
                        "It's a bug");

    auto block = metadata_snapshot->minmax_count_projection->sample_block.cloneEmpty();
    bool need_primary_key_max_column = false;
    const auto & primary_key_max_column_name = metadata_snapshot->minmax_count_projection->primary_key_max_column_name;
    NameSet required_columns_set(required_columns.begin(), required_columns.end());

    if (required_columns_set.contains("_partition_value") && !typeid_cast<const DataTypeTuple *>(getPartitionValueType().get()))
    {
        throw Exception(
            ErrorCodes::NO_SUCH_COLUMN_IN_TABLE,
            "Missing column `_partition_value` because there is no partition column in table {}",
            getStorageID().getTableName());
    }

    if (!primary_key_max_column_name.empty())
        need_primary_key_max_column = required_columns_set.contains(primary_key_max_column_name);

    auto partition_minmax_count_columns = block.mutateColumns();
    auto partition_minmax_count_column_names = block.getNames();
    auto insert = [](ColumnAggregateFunction & column, const Field & value)
    {
        auto func = column.getAggregateFunction();
        Arena & arena = column.createOrGetArena();
        size_t size_of_state = func->sizeOfData();
        size_t align_of_state = func->alignOfData();
        auto * place = arena.alignedAlloc(size_of_state, align_of_state);
        func->create(place);
        if (const AggregateFunctionCount * agg_count = typeid_cast<const AggregateFunctionCount *>(func.get()))
            agg_count->set(place, value.get<UInt64>());
        else
        {
            auto value_column = func->getArgumentTypes().front()->createColumnConst(1, value)->convertToFullColumnIfConst();
            const auto * value_column_ptr = value_column.get();
            func->add(place, &value_column_ptr, 0, &arena);
        }
        column.insertFrom(place);
    };

    Block virtual_columns_block;
    auto virtual_block = getSampleBlockWithVirtualColumns();
    bool has_virtual_column = std::any_of(required_columns.begin(), required_columns.end(), [&](const auto & name) { return virtual_block.has(name); });
    if (has_virtual_column || filter_dag)
    {
        virtual_columns_block = getBlockWithVirtualPartColumns(parts, false /* one_part */, true /* ignore_empty */);
        if (virtual_columns_block.rows() == 0)
            return {};
    }

    size_t rows = parts.size();
    ColumnPtr part_name_column;
    std::optional<PartitionPruner> partition_pruner;
    std::optional<KeyCondition> minmax_idx_condition;
    DataTypes minmax_columns_types;
    if (filter_dag)
    {
        if (metadata_snapshot->hasPartitionKey())
        {
            const auto & partition_key = metadata_snapshot->getPartitionKey();
            auto minmax_columns_names = getMinMaxColumnsNames(partition_key);
            minmax_columns_types = getMinMaxColumnsTypes(partition_key);

            minmax_idx_condition.emplace(
                filter_dag, query_context, minmax_columns_names,
                getMinMaxExpr(partition_key, ExpressionActionsSettings::fromContext(query_context)));
            partition_pruner.emplace(metadata_snapshot, filter_dag, query_context, false /* strict */);
        }

        const auto * predicate = filter_dag->getOutputs().at(0);

        // Generate valid expressions for filtering
        VirtualColumnUtils::filterBlockWithPredicate(predicate, virtual_columns_block, query_context);

        rows = virtual_columns_block.rows();
        part_name_column = virtual_columns_block.getByName("_part").column;
    }

    auto filter_column = ColumnUInt8::create();
    auto & filter_column_data = filter_column->getData();

    DataPartsVector real_parts;
    real_parts.reserve(rows);
    for (size_t row = 0, part_idx = 0; row < rows; ++row, ++part_idx)
    {
        if (part_name_column)
        {
            while (parts[part_idx]->name != part_name_column->getDataAt(row))
                ++part_idx;
        }

        const auto & part = parts[part_idx];

        if (part->isEmpty())
            continue;

        if (!part->minmax_idx->initialized)
            throw Exception(ErrorCodes::LOGICAL_ERROR, "Found a non-empty part with uninitialized minmax_idx. It's a bug");

        filter_column_data.emplace_back();

        if (max_block_numbers_to_read)
        {
            auto blocks_iterator = max_block_numbers_to_read->find(part->info.partition_id);
            if (blocks_iterator == max_block_numbers_to_read->end() || part->info.max_block > blocks_iterator->second)
                continue;
        }

        if (minmax_idx_condition
            && !minmax_idx_condition->checkInHyperrectangle(part->minmax_idx->hyperrectangle, minmax_columns_types).can_be_true)
            continue;

        if (partition_pruner)
        {
            if (partition_pruner->canBePruned(*part))
                continue;
        }

        /// It's extremely rare that some parts have final marks while others don't. To make it
        /// straightforward, disable minmax_count projection when `max(pk)' encounters any part with
        /// no final mark.
        if (need_primary_key_max_column && !part->index_granularity.hasFinalMark())
            return {};

        real_parts.push_back(part);
        filter_column_data.back() = 1;
    }

    if (real_parts.empty())
        return {};

    FilterDescription filter(*filter_column);
    for (size_t i = 0; i < virtual_columns_block.columns(); ++i)
    {
        ColumnPtr & column = virtual_columns_block.safeGetByPosition(i).column;
        column = column->filter(*filter.data, -1);
    }

    size_t pos = 0;
    for (size_t i : metadata_snapshot->minmax_count_projection->partition_value_indices)
    {
        if (required_columns_set.contains(partition_minmax_count_column_names[pos]))
            for (const auto & part : real_parts)
                partition_minmax_count_columns[pos]->insert(part->partition.value[i]);
        ++pos;
    }

    size_t minmax_idx_size = real_parts.front()->minmax_idx->hyperrectangle.size();
    for (size_t i = 0; i < minmax_idx_size; ++i)
    {
        if (required_columns_set.contains(partition_minmax_count_column_names[pos]))
        {
            for (const auto & part : real_parts)
            {
                const auto & range = part->minmax_idx->hyperrectangle[i];
                auto & min_column = assert_cast<ColumnAggregateFunction &>(*partition_minmax_count_columns[pos]);
                insert(min_column, range.left);
            }
        }
        ++pos;

        if (required_columns_set.contains(partition_minmax_count_column_names[pos]))
        {
            for (const auto & part : real_parts)
            {
                const auto & range = part->minmax_idx->hyperrectangle[i];
                auto & max_column = assert_cast<ColumnAggregateFunction &>(*partition_minmax_count_columns[pos]);
                insert(max_column, range.right);
            }
        }
        ++pos;
    }

    if (!primary_key_max_column_name.empty())
    {
        if (required_columns_set.contains(partition_minmax_count_column_names[pos]))
        {
            for (const auto & part : real_parts)
            {
                const auto & primary_key_column = *part->getIndex()[0];
                auto & min_column = assert_cast<ColumnAggregateFunction &>(*partition_minmax_count_columns[pos]);
                insert(min_column, primary_key_column[0]);
            }
        }
        ++pos;

        if (required_columns_set.contains(partition_minmax_count_column_names[pos]))
        {
            for (const auto & part : real_parts)
            {
                const auto & primary_key_column = *part->getIndex()[0];
                auto & max_column = assert_cast<ColumnAggregateFunction &>(*partition_minmax_count_columns[pos]);
                insert(max_column, primary_key_column[primary_key_column.size() - 1]);
            }
        }
        ++pos;
    }

    bool has_count
        = std::any_of(required_columns.begin(), required_columns.end(), [&](const auto & name) { return startsWith(name, "count"); });
    if (has_count)
    {
        for (const auto & part : real_parts)
        {
            auto & column = assert_cast<ColumnAggregateFunction &>(*partition_minmax_count_columns.back());
            insert(column, part->rows_count);
        }
    }

    block.setColumns(std::move(partition_minmax_count_columns));

    Block res;
    for (const auto & name : required_columns)
    {
        if (virtual_columns_block.has(name))
            res.insert(virtual_columns_block.getByName(name));
        else if (block.has(name))
            res.insert(block.getByName(name));
        else if (startsWith(name, "count")) // special case to match count(...) variants
        {
            const auto & column = block.getByName("count()");
            res.insert({column.column, column.type, name});
        }
        else
            throw Exception(
                ErrorCodes::LOGICAL_ERROR,
                "Cannot find column {} in minmax_count projection but query analysis still selects this projection. It's a bug",
                name);
    }
    return res;
}

ActionDAGNodes MergeTreeData::getFiltersForPrimaryKeyAnalysis(const InterpreterSelectQuery & select)
{
    const auto & analysis_result = select.getAnalysisResult();
    const auto & before_where = analysis_result.before_where;
    const auto & where_column_name = analysis_result.where_column_name;

    ActionDAGNodes filter_nodes;
    if (auto additional_filter_info = select.getAdditionalQueryInfo())
        filter_nodes.nodes.push_back(&additional_filter_info->actions->findInOutputs(additional_filter_info->column_name));

    if (before_where)
        filter_nodes.nodes.push_back(&before_where->findInOutputs(where_column_name));

    return filter_nodes;
}

QueryProcessingStage::Enum MergeTreeData::getQueryProcessingStage(
    ContextPtr query_context,
    QueryProcessingStage::Enum to_stage,
    const StorageSnapshotPtr &,
    SelectQueryInfo &) const
{
    if (query_context->getClientInfo().collaborate_with_initiator)
        return QueryProcessingStage::Enum::FetchColumns;

    /// Parallel replicas
    if (query_context->canUseParallelReplicasOnInitiator() && to_stage >= QueryProcessingStage::WithMergeableState)
    {
        /// ReplicatedMergeTree
        if (supportsReplication())
            return QueryProcessingStage::Enum::WithMergeableState;

        /// For non-replicated MergeTree we allow them only if parallel_replicas_for_non_replicated_merge_tree is enabled
        if (query_context->getSettingsRef().parallel_replicas_for_non_replicated_merge_tree)
            return QueryProcessingStage::Enum::WithMergeableState;
    }

    return QueryProcessingStage::Enum::FetchColumns;
}


UInt64 MergeTreeData::estimateNumberOfRowsToRead(
    ContextPtr query_context,
    const StorageSnapshotPtr & storage_snapshot,
    const SelectQueryInfo & query_info,
    const ActionDAGNodes & added_filter_nodes) const
{
    const auto & snapshot_data = assert_cast<const MergeTreeData::SnapshotData &>(*storage_snapshot->data);
    const auto & parts = snapshot_data.parts;

    MergeTreeDataSelectExecutor reader(*this);
    auto result_ptr = reader.estimateNumMarksToRead(
        parts,
        query_info.prewhere_info,
        storage_snapshot->getMetadataForQuery()->getColumns().getAll().getNames(),
        storage_snapshot->metadata,
        query_info,
        added_filter_nodes,
        query_context,
        query_context->getSettingsRef().max_threads);

    UInt64 total_rows = result_ptr->selected_rows;
    if (query_info.limit > 0 && query_info.limit < total_rows)
        total_rows = query_info.limit;
    return total_rows;
}

void MergeTreeData::checkColumnFilenamesForCollision(const StorageInMemoryMetadata & metadata, bool throw_on_error) const
{
    auto settings = getDefaultSettings();
    if (metadata.settings_changes)
    {
        const auto & changes = metadata.settings_changes->as<const ASTSetQuery &>().changes;
        settings->applyChanges(changes);
    }

    checkColumnFilenamesForCollision(metadata.getColumns(), *settings, throw_on_error);
}

void MergeTreeData::checkColumnFilenamesForCollision(const ColumnsDescription & columns, const MergeTreeSettings & settings, bool throw_on_error) const
{
    std::unordered_map<String, std::pair<String, String>> stream_name_to_full_name;
    auto columns_list = Nested::collect(columns.getAllPhysical());

    for (const auto & column : columns_list)
    {
        std::unordered_map<String, String> column_streams;

        auto callback = [&](const auto & substream_path)
        {
            String stream_name;
            auto full_stream_name = ISerialization::getFileNameForStream(column, substream_path);

            if (settings.replace_long_file_name_to_hash && full_stream_name.size() > settings.max_file_name_length)
                stream_name = sipHash128String(full_stream_name);
            else
                stream_name = full_stream_name;

            column_streams.emplace(stream_name, full_stream_name);
        };

        auto serialization = column.type->getDefaultSerialization();
        serialization->enumerateStreams(callback);

        if (column.type->supportsSparseSerialization() && settings.ratio_of_defaults_for_sparse_serialization < 1.0)
        {
            auto sparse_serialization = column.type->getSparseSerialization();
            sparse_serialization->enumerateStreams(callback);
        }

        for (const auto & [stream_name, full_stream_name] : column_streams)
        {
            auto [it, inserted] = stream_name_to_full_name.emplace(stream_name, std::pair{full_stream_name, column.name});
            if (!inserted)
            {
                const auto & [other_full_name, other_column_name] = it->second;
                auto other_type = columns.getPhysical(other_column_name).type;

                auto message = fmt::format(
                    "Columns '{} {}' and '{} {}' have streams ({} and {}) with collision in file name {}",
                    column.name, column.type->getName(), other_column_name, other_type->getName(), full_stream_name, other_full_name, stream_name);

                if (settings.replace_long_file_name_to_hash)
                    message += ". It may be a collision between a filename for one column and a hash of filename for another column (see setting 'replace_long_file_name_to_hash')";

                if (throw_on_error)
                    throw Exception(ErrorCodes::BAD_ARGUMENTS, "{}", message);

                LOG_ERROR(log, "Table definition is incorrect. {}. It may lead to corruption of data or crashes. You need to resolve it manually", message);
                return;
            }
        }
    }
}

MergeTreeData & MergeTreeData::checkStructureAndGetMergeTreeData(IStorage & source_table, const StorageMetadataPtr & src_snapshot, const StorageMetadataPtr & my_snapshot) const
{
    MergeTreeData * src_data = dynamic_cast<MergeTreeData *>(&source_table);
    if (!src_data)
        throw Exception(ErrorCodes::NOT_IMPLEMENTED,
                        "Table {} supports attachPartitionFrom only for MergeTree family of table engines. Got {}",
                        source_table.getStorageID().getNameForLogs(), source_table.getName());

    if (my_snapshot->getColumns().getAllPhysical().sizeOfDifference(src_snapshot->getColumns().getAllPhysical()))
        throw Exception(ErrorCodes::INCOMPATIBLE_COLUMNS, "Tables have different structure");

    if (queryToStringNullable(my_snapshot->getSortingKeyAST()) != queryToStringNullable(src_snapshot->getSortingKeyAST()))
        throw Exception(ErrorCodes::BAD_ARGUMENTS, "Tables have different ordering");

    if (format_version != src_data->format_version)
        throw Exception(ErrorCodes::BAD_ARGUMENTS, "Tables have different format_version");

    if (queryToStringNullable(my_snapshot->getPrimaryKeyAST()) != queryToStringNullable(src_snapshot->getPrimaryKeyAST()))
        throw Exception(ErrorCodes::BAD_ARGUMENTS, "Tables have different primary key");


    if (queryToStringNullable(my_snapshot->getPartitionKeyAST()) != queryToStringNullable(src_snapshot->getPartitionKeyAST()))
    {
        if (!getSettings()->allow_experimental_alter_partition_with_different_key)
        {
            throw Exception(ErrorCodes::BAD_ARGUMENTS, "Tables have different partition key. "
                                                       "This is only allowed if `allow_experimental_alter_partition_with_different_key` is set");
        }

        const auto is_a_subset_of = [](const auto & lhs, const auto & rhs)
        {
            if (lhs.size() > rhs.size())
                return false;

            const auto rhs_set = NameSet(rhs.begin(), rhs.end());
            for (const auto & lhs_element : lhs)
                if (!rhs_set.contains(lhs_element))
                    return false;

            return true;
        };

        if (!is_a_subset_of(my_snapshot->getColumnsRequiredForPartitionKey(), src_snapshot->getColumnsRequiredForPartitionKey()))
        {
                throw Exception(
                    ErrorCodes::BAD_ARGUMENTS,
                    "Destination table partition expression columns must be a subset of source table partition expression columns");
        }
    }

    const auto check_definitions = [](const auto & my_descriptions, const auto & src_descriptions)
    {
        if (my_descriptions.size() != src_descriptions.size())
            return false;

        std::unordered_set<std::string> my_query_strings;
        for (const auto & description : my_descriptions)
            my_query_strings.insert(queryToString(description.definition_ast));

        for (const auto & src_description : src_descriptions)
            if (!my_query_strings.contains(queryToString(src_description.definition_ast)))
                return false;

        return true;
    };

    if (!check_definitions(my_snapshot->getSecondaryIndices(), src_snapshot->getSecondaryIndices()))
        throw Exception(ErrorCodes::BAD_ARGUMENTS, "Tables have different secondary indices");

    if (!check_definitions(my_snapshot->getProjections(), src_snapshot->getProjections()))
        throw Exception(ErrorCodes::BAD_ARGUMENTS, "Tables have different projections");

    return *src_data;
}

MergeTreeData & MergeTreeData::checkStructureAndGetMergeTreeData(
    const StoragePtr & source_table, const StorageMetadataPtr & src_snapshot, const StorageMetadataPtr & my_snapshot) const
{
    return checkStructureAndGetMergeTreeData(*source_table, src_snapshot, my_snapshot);
}

std::pair<MergeTreeData::MutableDataPartPtr, scope_guard> MergeTreeData::cloneAndLoadDataPartOnSameDisk(
    const MergeTreeData::DataPartPtr & src_part,
    const String & tmp_part_prefix,
    const MergeTreePartInfo & dst_part_info,
    const StorageMetadataPtr & metadata_snapshot,
    const IDataPartStorage::ClonePartParams & params,
    const ReadSettings & read_settings,
    const WriteSettings & write_settings)
{
    return MergeTreeDataPartCloner::clone(
        this, src_part, metadata_snapshot, dst_part_info, tmp_part_prefix, require_part_metadata, params, read_settings, write_settings);
}

std::pair<MergeTreeData::MutableDataPartPtr, scope_guard> MergeTreeData::cloneAndLoadPartOnSameDiskWithDifferentPartitionKey(
    const MergeTreeData::DataPartPtr & src_part,
    const MergeTreePartition & new_partition,
    const MergeTreePartInfo & destination_part_info,
    const IMergeTreeDataPart::MinMaxIndex & min_max_index,
    const String & tmp_part_prefix,
    const StorageMetadataPtr & my_metadata_snapshot,
    const IDataPartStorage::ClonePartParams & clone_params,
    ContextPtr local_context
)
{
    return MergeTreeDataPartCloner::cloneWithDistinctPartitionExpression(
        this,
        src_part,
        my_metadata_snapshot,
        destination_part_info,
        tmp_part_prefix,
        local_context->getReadSettings(),
        local_context->getWriteSettings(),
        new_partition,
        min_max_index,
        getSettings()->fsync_after_insert,
        clone_params);
}

String MergeTreeData::getFullPathOnDisk(const DiskPtr & disk) const
{
    return disk->getPath() + relative_data_path;
}


DiskPtr MergeTreeData::tryGetDiskForDetachedPart(const String & part_name) const
{
    String additional_path = "detached/";
    const auto disks = getStoragePolicy()->getDisks();

    for (const DiskPtr & disk : disks)
        if (disk->exists(fs::path(relative_data_path) / additional_path / part_name))
            return disk;

    return nullptr;
}

DiskPtr MergeTreeData::getDiskForDetachedPart(const String & part_name) const
{
    if (auto disk = tryGetDiskForDetachedPart(part_name))
        return disk;
    throw DB::Exception(ErrorCodes::BAD_DATA_PART_NAME, "Detached part \"{}\" not found", part_name);
}


Strings MergeTreeData::getDataPaths() const
{
    Strings res;
    auto disks = getStoragePolicy()->getDisks();
    for (const auto & disk : disks)
        res.push_back(getFullPathOnDisk(disk));
    return res;
}


void MergeTreeData::reportBrokenPart(MergeTreeData::DataPartPtr data_part) const
{
    if (!data_part)
        return;

    if (data_part->isProjectionPart())
    {
        String parent_part_name = data_part->getParentPartName();
        auto parent_part = getPartIfExists(parent_part_name, {DataPartState::PreActive, DataPartState::Active, DataPartState::Outdated});

        if (!parent_part)
        {
            LOG_WARNING(log, "Did not find parent part {} for potentially broken projection part {}",
                        parent_part_name, data_part->getDataPartStorage().getFullPath());
            return;
        }

        data_part = parent_part;
    }

    if (data_part->getDataPartStorage().isBroken())
    {
        auto parts = getDataPartsForInternalUsage();
        LOG_WARNING(log, "Scanning parts to recover on broken disk {}@{}.", data_part->getDataPartStorage().getDiskName(), data_part->getDataPartStorage().getDiskPath());

        for (const auto & part : parts)
        {
            if (part->getDataPartStorage().getDiskName() == data_part->getDataPartStorage().getDiskName())
                broken_part_callback(part->name);
        }
    }
    else if (data_part->getState() == MergeTreeDataPartState::Active)
        broken_part_callback(data_part->name);
    else
        LOG_DEBUG(log, "Will not check potentially broken part {} because it's not active", data_part->getNameWithState());
}

MergeTreeData::MatcherFn MergeTreeData::getPartitionMatcher(const ASTPtr & partition_ast, ContextPtr local_context) const
{
    bool prefixed = false;
    String id;

    if (format_version < MERGE_TREE_DATA_MIN_FORMAT_VERSION_WITH_CUSTOM_PARTITIONING)
    {
        /// Month-partitioning specific - partition value can represent a prefix of the partition to freeze.
        if (const auto * partition_lit = partition_ast->as<ASTPartition &>().value->as<ASTLiteral>())
        {
            id = partition_lit->value.getType() == Field::Types::UInt64
                 ? toString(partition_lit->value.get<UInt64>())
                 : partition_lit->value.safeGet<String>();
            prefixed = true;
        }
        else
            id = getPartitionIDFromQuery(partition_ast, local_context);
    }
    else
        id = getPartitionIDFromQuery(partition_ast, local_context);

    return [prefixed, id](const String & partition_id)
    {
        if (prefixed)
            return startsWith(partition_id, id);
        else
            return id == partition_id;
    };
}

PartitionCommandsResultInfo MergeTreeData::freezePartition(
    const ASTPtr & partition_ast,
    const StorageMetadataPtr & metadata_snapshot,
    const String & with_name,
    ContextPtr local_context,
    TableLockHolder &)
{
    return freezePartitionsByMatcher(getPartitionMatcher(partition_ast, local_context), metadata_snapshot, with_name, local_context);
}

PartitionCommandsResultInfo MergeTreeData::freezeAll(
    const String & with_name,
    const StorageMetadataPtr & metadata_snapshot,
    ContextPtr local_context,
    TableLockHolder &)
{
    return freezePartitionsByMatcher([] (const String &) { return true; }, metadata_snapshot, with_name, local_context);
}

PartitionCommandsResultInfo MergeTreeData::freezePartitionsByMatcher(
    MatcherFn matcher,
    const StorageMetadataPtr & metadata_snapshot,
    const String & with_name,
    ContextPtr local_context)
{
    auto settings = getSettings();

    String clickhouse_path = fs::canonical(local_context->getPath());
    String default_shadow_path = fs::path(clickhouse_path) / "shadow/";
    fs::create_directories(default_shadow_path);
    auto increment = Increment(fs::path(default_shadow_path) / "increment.txt").get(true);

    const String shadow_path = "shadow/";

    /// Acquire a snapshot of active data parts to prevent removing while doing backup.
    const auto data_parts = getVisibleDataPartsVector(local_context);

    bool has_zero_copy_part = false;
    for (const auto & part : data_parts)
    {
        if (part->isStoredOnRemoteDiskWithZeroCopySupport())
        {
            has_zero_copy_part = true;
            break;
        }
    }

    if (supportsReplication() && settings->disable_freeze_partition_for_zero_copy_replication
        && settings->allow_remote_fs_zero_copy_replication && has_zero_copy_part)
        throw Exception(ErrorCodes::SUPPORT_IS_DISABLED, "FREEZE PARTITION queries are disabled.");

    String backup_name = (!with_name.empty() ? escapeForFileName(with_name) : toString(increment));
    String backup_path = fs::path(shadow_path) / backup_name / "";

    for (const auto & disk : getStoragePolicy()->getDisks())
        disk->onFreeze(backup_path);

    PartitionCommandsResultInfo result;

    size_t parts_processed = 0;
    for (const auto & part : data_parts)
    {
        if (!matcher(part->info.partition_id))
            continue;

        LOG_DEBUG(log, "Freezing part {} snapshot will be placed at {}", part->name, backup_path);

        auto data_part_storage = part->getDataPartStoragePtr();
        String backup_part_path = fs::path(backup_path) / relative_data_path;

        scope_guard src_flushed_tmp_dir_lock;
        MergeTreeData::MutableDataPartPtr src_flushed_tmp_part;

        if (auto part_in_memory = asInMemoryPart(part))
        {
            auto flushed_part_path = *part_in_memory->getRelativePathForPrefix("tmp_freeze");
            src_flushed_tmp_dir_lock = part->storage.getTemporaryPartDirectoryHolder("tmp_freeze" + part->name);

            auto flushed_part_storage = part_in_memory->flushToDisk(flushed_part_path, metadata_snapshot);

            src_flushed_tmp_part = MergeTreeDataPartBuilder(*this, part->name, flushed_part_storage)
                .withPartInfo(part->info)
                .withPartFormatFromDisk()
                .build();

            src_flushed_tmp_part->is_temp = true;
            data_part_storage = flushed_part_storage;
        }

        auto callback = [this, &part, &backup_part_path](const DiskPtr & disk)
        {
            // Store metadata for replicated table.
            // Do nothing for non-replicated.
            createAndStoreFreezeMetadata(disk, part, fs::path(backup_part_path) / part->getDataPartStorage().getPartDirectory());
        };

        IDataPartStorage::ClonePartParams params
        {
            .make_source_readonly = true
        };
        auto new_storage = data_part_storage->freeze(
            backup_part_path,
            part->getDataPartStorage().getPartDirectory(),
            local_context->getReadSettings(),
            local_context->getWriteSettings(),
            callback,
            params);

        part->is_frozen.store(true, std::memory_order_relaxed);
        result.push_back(PartitionCommandResultInfo{
            .command_type = "FREEZE PART",
            .partition_id = part->info.partition_id,
            .part_name = part->name,
            .backup_path = new_storage->getFullRootPath(),
            .part_backup_path = new_storage->getFullPath(),
            .backup_name = backup_name,
        });
        ++parts_processed;
    }

    LOG_DEBUG(log, "Froze {} parts", parts_processed);
    return result;
}

void MergeTreeData::createAndStoreFreezeMetadata(DiskPtr, DataPartPtr, String) const
{

}

PartitionCommandsResultInfo MergeTreeData::unfreezePartition(
    const ASTPtr & partition,
    const String & backup_name,
    ContextPtr local_context,
    TableLockHolder &)
{
    return unfreezePartitionsByMatcher(getPartitionMatcher(partition, local_context), backup_name, local_context);
}

PartitionCommandsResultInfo MergeTreeData::unfreezeAll(
    const String & backup_name,
    ContextPtr local_context,
    TableLockHolder &)
{
    return unfreezePartitionsByMatcher([] (const String &) { return true; }, backup_name, local_context);
}

bool MergeTreeData::removeDetachedPart(DiskPtr disk, const String & path, const String &)
{
    disk->removeRecursive(path);

    return false;
}

PartitionCommandsResultInfo MergeTreeData::unfreezePartitionsByMatcher(MatcherFn matcher, const String & backup_name, ContextPtr local_context)
{
    auto backup_path = fs::path("shadow") / escapeForFileName(backup_name) / relative_data_path;

    LOG_DEBUG(log, "Unfreezing parts by path {}", backup_path.generic_string());

    auto disks = getStoragePolicy()->getDisks();

    return Unfreezer(local_context).unfreezePartitionsFromTableDirectory(matcher, backup_name, disks, backup_path);
}

bool MergeTreeData::canReplacePartition(const DataPartPtr & src_part) const
{
    const auto settings = getSettings();

    if (!settings->enable_mixed_granularity_parts || settings->index_granularity_bytes == 0)
    {
        if (!canUseAdaptiveGranularity() && src_part->index_granularity_info.mark_type.adaptive)
            return false;
        if (canUseAdaptiveGranularity() && !src_part->index_granularity_info.mark_type.adaptive)
            return false;
    }

    return true;
}

void MergeTreeData::writePartLog(
    PartLogElement::Type type,
    const ExecutionStatus & execution_status,
    UInt64 elapsed_ns,
    const String & new_part_name,
    const DataPartPtr & result_part,
    const DataPartsVector & source_parts,
    const MergeListEntry * merge_entry,
    std::shared_ptr<ProfileEvents::Counters::Snapshot> profile_counters)
try
{
    auto table_id = getStorageID();
    auto part_log = getContext()->getPartLog(table_id.database_name);
    if (!part_log)
        return;

    PartLogElement part_log_elem;

    part_log_elem.event_type = type;

    if (part_log_elem.event_type == PartLogElement::MERGE_PARTS)
    {
        if (merge_entry)
        {
            part_log_elem.merge_reason = PartLogElement::getMergeReasonType((*merge_entry)->merge_type);
            part_log_elem.merge_algorithm = PartLogElement::getMergeAlgorithm((*merge_entry)->merge_algorithm);
        }
    }

    part_log_elem.error = static_cast<UInt16>(execution_status.code);
    part_log_elem.exception = execution_status.message;

    // construct event_time and event_time_microseconds using the same time point
    // so that the two times will always be equal up to a precision of a second.
    const auto time_now = std::chrono::system_clock::now();
    part_log_elem.event_time = timeInSeconds(time_now);
    part_log_elem.event_time_microseconds = timeInMicroseconds(time_now);

    /// TODO: Stop stopwatch in outer code to exclude ZK timings and so on
    part_log_elem.duration_ms = elapsed_ns / 1000000;

    part_log_elem.database_name = table_id.database_name;
    part_log_elem.table_name = table_id.table_name;
    part_log_elem.table_uuid = table_id.uuid;
    part_log_elem.partition_id = MergeTreePartInfo::fromPartName(new_part_name, format_version).partition_id;
    part_log_elem.part_name = new_part_name;

    if (result_part)
    {
        part_log_elem.disk_name = result_part->getDataPartStorage().getDiskName();
        part_log_elem.path_on_disk = result_part->getDataPartStorage().getFullPath();
        part_log_elem.bytes_compressed_on_disk = result_part->getBytesOnDisk();
        part_log_elem.bytes_uncompressed = result_part->getBytesUncompressedOnDisk();
        part_log_elem.rows = result_part->rows_count;
        part_log_elem.part_type = result_part->getType();
    }

    part_log_elem.source_part_names.reserve(source_parts.size());
    for (const auto & source_part : source_parts)
        part_log_elem.source_part_names.push_back(source_part->name);

    if (merge_entry)
    {
        part_log_elem.rows_read = (*merge_entry)->rows_read;
        part_log_elem.bytes_read_uncompressed = (*merge_entry)->bytes_read_uncompressed;

        part_log_elem.rows = (*merge_entry)->rows_written;
        part_log_elem.peak_memory_usage = (*merge_entry)->getMemoryTracker().getPeak();
    }

    if (profile_counters)
    {
        part_log_elem.profile_counters = profile_counters;
    }
    else
    {
        LOG_WARNING(log, "Profile counters are not set");
    }

    part_log->add(std::move(part_log_elem));
}
catch (...)
{
    tryLogCurrentException(log, __PRETTY_FUNCTION__);
}

StorageMergeTree::PinnedPartUUIDsPtr MergeTreeData::getPinnedPartUUIDs() const
{
    std::lock_guard lock(pinned_part_uuids_mutex);
    return pinned_part_uuids;
}

MergeTreeData::CurrentlyMovingPartsTagger::CurrentlyMovingPartsTagger(MergeTreeMovingParts && moving_parts_, MergeTreeData & data_)
    : parts_to_move(std::move(moving_parts_)), data(data_)
{
    for (const auto & moving_part : parts_to_move)
        if (!data.currently_moving_parts.emplace(moving_part.part).second)
            throw Exception(ErrorCodes::LOGICAL_ERROR, "Cannot move part '{}'. It's already moving.", moving_part.part->name);
}

MergeTreeData::CurrentlyMovingPartsTagger::~CurrentlyMovingPartsTagger()
{
    std::lock_guard lock(data.moving_parts_mutex);
    for (auto & moving_part : parts_to_move)
    {
        /// Something went completely wrong
        if (!data.currently_moving_parts.contains(moving_part.part))
            std::terminate();
        data.currently_moving_parts.erase(moving_part.part);
    }
}

bool MergeTreeData::scheduleDataMovingJob(BackgroundJobsAssignee & assignee)
{
    if (parts_mover.moves_blocker.isCancelled())
        return false;

    auto moving_tagger = selectPartsForMove();
    if (moving_tagger->parts_to_move.empty())
        return false;

    assignee.scheduleMoveTask(std::make_shared<ExecutableLambdaAdapter>(
        [this, moving_tagger] () mutable
        {
            ReadSettings read_settings = Context::getGlobalContextInstance()->getReadSettings();
            WriteSettings write_settings = Context::getGlobalContextInstance()->getWriteSettings();
            return moveParts(moving_tagger, read_settings, write_settings, /* wait_for_move_if_zero_copy= */ false) == MovePartsOutcome::PartsMoved;
        }, moves_assignee_trigger, getStorageID()));
    return true;
}

bool MergeTreeData::areBackgroundMovesNeeded() const
{
    auto policy = getStoragePolicy();

    if (policy->getVolumes().size() > 1)
        return true;

    return policy->getVolumes().size() == 1 && policy->getVolumes()[0]->getDisks().size() > 1;
}

std::future<MovePartsOutcome> MergeTreeData::movePartsToSpace(const CurrentlyMovingPartsTaggerPtr & moving_tagger, const ReadSettings & read_settings, const WriteSettings & write_settings, bool async)
{
    auto finish_move_promise = std::make_shared<std::promise<MovePartsOutcome>>();
    auto finish_move_future = finish_move_promise->get_future();

    if (async)
    {
        bool is_scheduled = background_moves_assignee.scheduleMoveTask(std::make_shared<ExecutableLambdaAdapter>(
            [this, finish_move_promise, moving_tagger, read_settings, write_settings] () mutable
            {
                auto outcome = moveParts(moving_tagger, read_settings, write_settings, /* wait_for_move_if_zero_copy= */ true);

                finish_move_promise->set_value(outcome);

                return outcome == MovePartsOutcome::PartsMoved;
            }, moves_assignee_trigger, getStorageID()));

        if (!is_scheduled)
            finish_move_promise->set_value(MovePartsOutcome::CannotScheduleMove);
    }
    else
    {
        auto outcome = moveParts(moving_tagger, read_settings, write_settings, /* wait_for_move_if_zero_copy= */ true);
        finish_move_promise->set_value(outcome);
    }

    return finish_move_future;
}

MergeTreeData::CurrentlyMovingPartsTaggerPtr MergeTreeData::selectPartsForMove()
{
    MergeTreeMovingParts parts_to_move;

    auto can_move = [this](const DataPartPtr & part, String * reason) -> bool
    {
        if (partIsAssignedToBackgroundOperation(part))
        {
            *reason = "part already assigned to background operation.";
            return false;
        }
        if (currently_moving_parts.contains(part))
        {
            *reason = "part is already moving.";
            return false;
        }

        return true;
    };

    std::lock_guard moving_lock(moving_parts_mutex);

    parts_mover.selectPartsForMove(parts_to_move, can_move, moving_lock);
    return std::make_shared<CurrentlyMovingPartsTagger>(std::move(parts_to_move), *this);
}

MergeTreeData::CurrentlyMovingPartsTaggerPtr MergeTreeData::checkPartsForMove(const DataPartsVector & parts, SpacePtr space)
{
    std::lock_guard moving_lock(moving_parts_mutex);

    MergeTreeMovingParts parts_to_move;
    for (const auto & part : parts)
    {
        auto reservation = space->reserve(part->getBytesOnDisk());
        if (!reservation)
            throw Exception(ErrorCodes::NOT_ENOUGH_SPACE, "Move is not possible. Not enough space on '{}'", space->getName());

        auto reserved_disk = reservation->getDisk();

        if (reserved_disk->exists(relative_data_path + part->name))
            throw Exception(ErrorCodes::DIRECTORY_ALREADY_EXISTS, "Move is not possible: {} already exists",
                fullPath(reserved_disk, relative_data_path + part->name));

        if (currently_moving_parts.contains(part) || partIsAssignedToBackgroundOperation(part))
            throw Exception(ErrorCodes::PART_IS_TEMPORARILY_LOCKED,
                            "Cannot move part '{}' because it's participating in background process", part->name);

        parts_to_move.emplace_back(part, std::move(reservation));
    }
    return std::make_shared<CurrentlyMovingPartsTagger>(std::move(parts_to_move), *this);
}

MovePartsOutcome MergeTreeData::moveParts(const CurrentlyMovingPartsTaggerPtr & moving_tagger, const ReadSettings & read_settings, const WriteSettings & write_settings, bool wait_for_move_if_zero_copy)
{
    LOG_INFO(log, "Got {} parts to move.", moving_tagger->parts_to_move.size());

    const auto settings = getSettings();

    MovePartsOutcome result{MovePartsOutcome::PartsMoved};
    for (const auto & moving_part : moving_tagger->parts_to_move)
    {
        Stopwatch stopwatch;
        MergeTreePartsMover::TemporaryClonedPart cloned_part;
        ProfileEventsScope profile_events_scope;

        auto write_part_log = [&](const ExecutionStatus & execution_status)
        {
            writePartLog(
                PartLogElement::Type::MOVE_PART,
                execution_status,
                stopwatch.elapsed(),
                moving_part.part->name,
                cloned_part.part,
                {moving_part.part},
                nullptr,
                profile_events_scope.getSnapshot());
        };

        // Register in global moves list (StorageSystemMoves)
        auto moves_list_entry = getContext()->getMovesList().insert(
            getStorageID(),
            moving_part.part->name,
            moving_part.reserved_space->getDisk()->getName(),
            moving_part.reserved_space->getDisk()->getPath(),
            moving_part.part->getBytesOnDisk());

        try
        {
            /// If zero-copy replication enabled than replicas shouldn't try to
            /// move parts to another disk simultaneously. For this purpose we
            /// use shared lock across replicas. NOTE: it's not 100% reliable,
            /// because we are not checking lock while finishing part move.
            /// However it's not dangerous at all, we will just have very rare
            /// copies of some part.
            ///
            /// FIXME: this code is related to Replicated merge tree, and not
            /// common for ordinary merge tree. So it's a bad design and should
            /// be fixed.
            auto disk = moving_part.reserved_space->getDisk();
            if (supportsReplication() && disk->supportZeroCopyReplication() && settings->allow_remote_fs_zero_copy_replication)
            {
                /// This loop is not endless, if shutdown called/connection failed/replica became readonly
                /// we will return true from waitZeroCopyLock and createZeroCopyLock will return nullopt.
                while (true)
                {
                    /// If we acquired lock than let's try to move. After one
                    /// replica will actually move the part from disk to some
                    /// zero-copy storage other replicas will just fetch
                    /// metainformation.
                    if (auto lock = tryCreateZeroCopyExclusiveLock(moving_part.part->name, disk); lock)
                    {
                        if (lock->isLocked())
                        {
                            cloned_part = parts_mover.clonePart(moving_part, read_settings, write_settings);
                            parts_mover.swapClonedPart(cloned_part);
                            break;
                        }
                        else if (wait_for_move_if_zero_copy)
                        {
                            LOG_DEBUG(log, "Other replica is working on move of {}, will wait until lock disappear", moving_part.part->name);
                            /// Wait and checks not only for timeout but also for shutdown and so on.
                            while (!waitZeroCopyLockToDisappear(*lock, 3000))
                            {
                                LOG_DEBUG(log, "Waiting until some replica will move {} and zero copy lock disappear", moving_part.part->name);
                            }
                        }
                        else
                            break;
                    }
                    else
                    {
                        /// Move will be retried but with backoff.
                        LOG_DEBUG(log, "Move of part {} postponed, because zero copy mode enabled and someone other moving this part right now", moving_part.part->name);
                        result = MovePartsOutcome::MoveWasPostponedBecauseOfZeroCopy;
                        break;
                    }
                }
            }
            else /// Ordinary move as it should be
            {
                cloned_part = parts_mover.clonePart(moving_part, read_settings, write_settings);
                parts_mover.swapClonedPart(cloned_part);
            }
            write_part_log({});
        }
        catch (...)
        {
            write_part_log(ExecutionStatus::fromCurrentException("", true));
            throw;
        }
    }
    return result;
}

bool MergeTreeData::partsContainSameProjections(const DataPartPtr & left, const DataPartPtr & right, String & out_reason)
{
    auto remove_broken_parts_from_consideration = [](auto & parts)
    {
        std::set<String> broken_projection_parts;
        for (const auto & [name, part] : parts)
        {
            if (part->is_broken)
                broken_projection_parts.emplace(name);
        }
        for (const auto & name : broken_projection_parts)
            parts.erase(name);
    };

    auto left_projection_parts = left->getProjectionParts();
    auto right_projection_parts = right->getProjectionParts();

    remove_broken_parts_from_consideration(left_projection_parts);
    remove_broken_parts_from_consideration(right_projection_parts);

    if (left_projection_parts.size() != right_projection_parts.size())
    {
        out_reason = fmt::format(
            "Parts have different number of projections: {} in part '{}' and {} in part '{}'",
            left_projection_parts.size(),
            left->name,
            right_projection_parts.size(),
            right->name
        );
        return false;
    }

    for (const auto & [name, _] : left_projection_parts)
    {
        if (!right_projection_parts.contains(name))
        {
            out_reason = fmt::format(
                "The part '{}' doesn't have projection '{}' while part '{}' does", right->name, name, left->name
            );
            return false;
        }
    }
    return true;
}

bool MergeTreeData::canUsePolymorphicParts() const
{
    String unused;
    return canUsePolymorphicParts(*getSettings(), unused);
}


void MergeTreeData::checkDropCommandDoesntAffectInProgressMutations(const AlterCommand & command, const std::map<std::string, MutationCommands> & unfinished_mutations, ContextPtr local_context) const
{
    if (!command.isDropSomething() || unfinished_mutations.empty())
        return;

    auto throw_exception = [] (
        const std::string & mutation_name,
        const std::string & entity_name,
        const std::string & identifier_name)
    {
        throw Exception(
            ErrorCodes::BAD_ARGUMENTS,
            "Cannot drop {} {} because it's affected by mutation with ID '{}' which is not finished yet. "
            "Wait this mutation, or KILL it with command "
            "\"KILL MUTATION WHERE mutation_id = '{}'\"",
            entity_name,
            backQuoteIfNeed(identifier_name),
            mutation_name,
            mutation_name);
    };

    for (const auto & [mutation_name, commands] : unfinished_mutations)
    {
        for (const MutationCommand & mutation_command : commands)
        {
            if (command.type == AlterCommand::DROP_INDEX && mutation_command.index_name == command.index_name)
            {
                throw_exception(mutation_name, "index", command.index_name);
            }
            else if (command.type == AlterCommand::DROP_PROJECTION
                     && mutation_command.projection_name == command.projection_name)
            {
                throw_exception(mutation_name, "projection", command.projection_name);
            }
            else if (command.type == AlterCommand::DROP_COLUMN)
            {
                if (mutation_command.column_name == command.column_name)
                    throw_exception(mutation_name, "column", command.column_name);

                if (mutation_command.predicate)
                {
                    auto query_tree = buildQueryTree(mutation_command.predicate, local_context);
                    auto identifiers = collectIdentifiersFullNames(query_tree);

                    if (identifiers.contains(command.column_name))
                        throw_exception(mutation_name, "column", command.column_name);
                }

                for (const auto & [name, expr] : mutation_command.column_to_update_expression)
                {
                    if (name == command.column_name)
                        throw_exception(mutation_name, "column", command.column_name);

                    auto query_tree = buildQueryTree(expr, local_context);
                    auto identifiers = collectIdentifiersFullNames(query_tree);
                    if (identifiers.contains(command.column_name))
                        throw_exception(mutation_name, "column", command.column_name);
                }
            }
        }
    }
}

bool MergeTreeData::canUsePolymorphicParts(const MergeTreeSettings & settings, String & out_reason) const
{
    if (!canUseAdaptiveGranularity())
    {
        if ((settings.min_rows_for_wide_part != 0 || settings.min_bytes_for_wide_part != 0
            || settings.min_rows_for_compact_part != 0 || settings.min_bytes_for_compact_part != 0))
        {
            out_reason = fmt::format(
                "Table can't create parts with adaptive granularity, but settings"
                " min_rows_for_wide_part = {}"
                ", min_bytes_for_wide_part = {}"
                ". Parts with non-adaptive granularity can be stored only in Wide (default) format.",
                settings.min_rows_for_wide_part, settings.min_bytes_for_wide_part);
        }

        return false;
    }

    return true;
}

AlterConversionsPtr MergeTreeData::getAlterConversionsForPart(MergeTreeDataPartPtr part) const
{
    auto commands = getAlterMutationCommandsForPart(part);

    auto result = std::make_shared<AlterConversions>();
    for (const auto & command : commands | std::views::reverse)
        result->addMutationCommand(command);

    return result;
}

NamesAndTypesList MergeTreeData::getVirtuals() const
{
    return NamesAndTypesList{
        NameAndTypePair("_part", std::make_shared<DataTypeLowCardinality>(std::make_shared<DataTypeString>())),
        NameAndTypePair("_part_index", std::make_shared<DataTypeUInt64>()),
        NameAndTypePair("_part_uuid", std::make_shared<DataTypeUUID>()),
        NameAndTypePair("_partition_id", std::make_shared<DataTypeLowCardinality>(std::make_shared<DataTypeString>())),
        NameAndTypePair("_partition_value", getPartitionValueType()),
        NameAndTypePair("_sample_factor", std::make_shared<DataTypeFloat64>()),
        NameAndTypePair("_part_offset", std::make_shared<DataTypeUInt64>()),
        LightweightDeleteDescription::FILTER_COLUMN,
        NameAndTypePair(BlockNumberColumn::name, BlockNumberColumn::type),
    };
}

size_t MergeTreeData::getTotalMergesWithTTLInMergeList() const
{
    return getContext()->getMergeList().getMergesWithTTLCount();
}

void MergeTreeData::addPartContributionToDataVolume(const DataPartPtr & part)
{
    increaseDataVolume(part->getBytesOnDisk(), part->rows_count, 1);
}

void MergeTreeData::removePartContributionToDataVolume(const DataPartPtr & part)
{
    increaseDataVolume(-part->getBytesOnDisk(), -part->rows_count, -1);
}

void MergeTreeData::increaseDataVolume(ssize_t bytes, ssize_t rows, ssize_t parts)
{
    total_active_size_bytes.fetch_add(bytes, std::memory_order_acq_rel);
    total_active_size_rows.fetch_add(rows, std::memory_order_acq_rel);
    total_active_size_parts.fetch_add(parts, std::memory_order_acq_rel);
}

void MergeTreeData::setDataVolume(size_t bytes, size_t rows, size_t parts)
{
    total_active_size_bytes.store(bytes, std::memory_order_release);
    total_active_size_rows.store(rows, std::memory_order_release);
    total_active_size_parts.store(parts, std::memory_order_release);
}

bool MergeTreeData::insertQueryIdOrThrow(const String & query_id, size_t max_queries) const
{
    std::lock_guard lock(query_id_set_mutex);
    return insertQueryIdOrThrowNoLock(query_id, max_queries);
}

bool MergeTreeData::insertQueryIdOrThrowNoLock(const String & query_id, size_t max_queries) const
{
    if (query_id_set.find(query_id) != query_id_set.end())
        return false;
    if (query_id_set.size() >= max_queries)
        throw Exception(
            ErrorCodes::TOO_MANY_SIMULTANEOUS_QUERIES,
            "Too many simultaneous queries for table {}. Maximum is: {}",
            log.loadName(),
            max_queries);
    query_id_set.insert(query_id);
    return true;
}

void MergeTreeData::removeQueryId(const String & query_id) const
{
    std::lock_guard lock(query_id_set_mutex);
    removeQueryIdNoLock(query_id);
}

void MergeTreeData::removeQueryIdNoLock(const String & query_id) const
{
    if (query_id_set.find(query_id) == query_id_set.end())
        LOG_WARNING(log, "We have query_id removed but it's not recorded. This is a bug");
    else
        query_id_set.erase(query_id);
}

std::shared_ptr<QueryIdHolder> MergeTreeData::getQueryIdHolder(const String & query_id, UInt64 max_concurrent_queries) const
{
    auto lock = std::lock_guard<std::mutex>(query_id_set_mutex);
    if (insertQueryIdOrThrowNoLock(query_id, max_concurrent_queries))
    {
        try
        {
            return std::make_shared<QueryIdHolder>(query_id, *this);
        }
        catch (...)
        {
            /// If we fail to construct the holder, remove query_id explicitly to avoid leak.
            removeQueryIdNoLock(query_id);
            throw;
        }
    }
    return nullptr;
}

ReservationPtr MergeTreeData::balancedReservation(
    const StorageMetadataPtr & metadata_snapshot,
    size_t part_size,
    size_t max_volume_index,
    const String & part_name,
    const MergeTreePartInfo & part_info,
    MergeTreeData::DataPartsVector covered_parts,
    std::optional<CurrentlySubmergingEmergingTagger> * tagger_ptr,
    const IMergeTreeDataPart::TTLInfos * ttl_infos,
    bool is_insert)
{
    ReservationPtr reserved_space;
    auto min_bytes_to_rebalance_partition_over_jbod = getSettings()->min_bytes_to_rebalance_partition_over_jbod;
    if (tagger_ptr && min_bytes_to_rebalance_partition_over_jbod > 0 && part_size >= min_bytes_to_rebalance_partition_over_jbod)
    {
        try
        {
            const auto & disks = getStoragePolicy()->getVolume(max_volume_index)->getDisks();
            std::map<String, size_t> disk_occupation;
            std::map<String, std::vector<String>> disk_parts_for_logging;
            for (const auto & disk : disks)
                disk_occupation.emplace(disk->getName(), 0);

            std::set<String> committed_big_parts_from_partition;
            std::set<String> submerging_big_parts_from_partition;
            std::lock_guard lock(currently_submerging_emerging_mutex);

            for (const auto & part : currently_submerging_big_parts)
            {
                if (part_info.partition_id == part->info.partition_id)
                    submerging_big_parts_from_partition.insert(part->name);
            }

            {
                auto lock_parts = lockParts();
                if (covered_parts.empty())
                {
                    // It's a part fetch. Calculate `covered_parts` here.
                    MergeTreeData::DataPartPtr covering_part;
                    covered_parts = getActivePartsToReplace(part_info, part_name, covering_part, lock_parts);
                }

                // Remove irrelevant parts.
                std::erase_if(covered_parts,
                        [min_bytes_to_rebalance_partition_over_jbod](const auto & part)
                        {
                            return !(part->isStoredOnDisk() && part->getBytesOnDisk() >= min_bytes_to_rebalance_partition_over_jbod);
                        });

                // Include current submerging big parts which are not yet in `currently_submerging_big_parts`
                for (const auto & part : covered_parts)
                    submerging_big_parts_from_partition.insert(part->name);

                for (const auto & part : getDataPartsStateRange(MergeTreeData::DataPartState::Active))
                {
                    if (part->isStoredOnDisk() && part->getBytesOnDisk() >= min_bytes_to_rebalance_partition_over_jbod
                        && part_info.partition_id == part->info.partition_id)
                    {
                        auto name = part->getDataPartStorage().getDiskName();
                        auto it = disk_occupation.find(name);
                        if (it != disk_occupation.end())
                        {
                            if (submerging_big_parts_from_partition.find(part->name) == submerging_big_parts_from_partition.end())
                            {
                                it->second += part->getBytesOnDisk();
                                disk_parts_for_logging[name].push_back(formatReadableSizeWithBinarySuffix(part->getBytesOnDisk()));
                                committed_big_parts_from_partition.insert(part->name);
                            }
                            else
                            {
                                disk_parts_for_logging[name].push_back(formatReadableSizeWithBinarySuffix(part->getBytesOnDisk()) + " (submerging)");
                            }
                        }
                        else
                        {
                            // Part is on different volume. Ignore it.
                        }
                    }
                }
            }

            for (const auto & [name, emerging_part] : currently_emerging_big_parts)
            {
                // It's possible that the emerging big parts are committed and get added twice. Thus a set is used to deduplicate.
                if (committed_big_parts_from_partition.find(name) == committed_big_parts_from_partition.end()
                    && part_info.partition_id == emerging_part.partition_id)
                {
                    auto it = disk_occupation.find(emerging_part.disk_name);
                    if (it != disk_occupation.end())
                    {
                        it->second += emerging_part.estimate_bytes;
                        disk_parts_for_logging[emerging_part.disk_name].push_back(
                            formatReadableSizeWithBinarySuffix(emerging_part.estimate_bytes) + " (emerging)");
                    }
                    else
                    {
                        // Part is on different volume. Ignore it.
                    }
                }
            }

            size_t min_occupation_size = std::numeric_limits<size_t>::max();
            std::vector<String> candidates;
            for (const auto & [disk_name, size] : disk_occupation)
            {
                if (size < min_occupation_size)
                {
                    min_occupation_size = size;
                    candidates = {disk_name};
                }
                else if (size == min_occupation_size)
                {
                    candidates.push_back(disk_name);
                }
            }

            if (!candidates.empty())
            {
                // Random pick one disk from best candidates
                std::shuffle(candidates.begin(), candidates.end(), thread_local_rng);
                String selected_disk_name = candidates.front();
                WriteBufferFromOwnString log_str;
                writeCString("\nbalancer: \n", log_str);
                for (const auto & [disk_name, per_disk_parts] : disk_parts_for_logging)
                    writeString(fmt::format("  {}: [{}]\n", disk_name, fmt::join(per_disk_parts, ", ")), log_str);
                LOG_DEBUG(log, fmt::runtime(log_str.str()));

                if (ttl_infos)
                    reserved_space = tryReserveSpacePreferringTTLRules(
                        metadata_snapshot,
                        part_size,
                        *ttl_infos,
                        time(nullptr),
                        max_volume_index,
                        is_insert,
                        getStoragePolicy()->getDiskByName(selected_disk_name));
                else
                    reserved_space = tryReserveSpace(part_size, getStoragePolicy()->getDiskByName(selected_disk_name));

                if (reserved_space)
                {
                    currently_emerging_big_parts.emplace(
                        part_name, EmergingPartInfo{reserved_space->getDisk(0)->getName(), part_info.partition_id, part_size});

                    for (const auto & part : covered_parts)
                    {
                        if (currently_submerging_big_parts.contains(part))
                            LOG_WARNING(log, "currently_submerging_big_parts contains duplicates. JBOD might lose balance");
                        else
                            currently_submerging_big_parts.insert(part);
                    }

                    // Record submerging big parts in the tagger to clean them up.
                    tagger_ptr->emplace(*this, part_name, std::move(covered_parts), log.load());
                }
            }
        }
        catch (...)
        {
            LOG_DEBUG(log, "JBOD balancer encounters an error. Fallback to random disk selection");
            tryLogCurrentException(log);
        }
    }
    return reserved_space;
}

ColumnsDescription MergeTreeData::getConcreteObjectColumns(
    const DataPartsVector & parts, const ColumnsDescription & storage_columns)
{
    return DB::getConcreteObjectColumns(
        parts.begin(), parts.end(),
        storage_columns, [](const auto & part) -> const auto & { return part->getColumns(); });
}

ColumnsDescription MergeTreeData::getConcreteObjectColumns(
    boost::iterator_range<DataPartIteratorByStateAndInfo> range, const ColumnsDescription & storage_columns)
{
    return DB::getConcreteObjectColumns(
        range.begin(), range.end(),
        storage_columns, [](const auto & part) -> const auto & { return part->getColumns(); });
}

void MergeTreeData::resetObjectColumnsFromActiveParts(const DataPartsLock & /*lock*/)
{
    auto metadata_snapshot = getInMemoryMetadataPtr();
    const auto & columns = metadata_snapshot->getColumns();
    if (!hasDynamicSubcolumns(columns))
        return;

    auto range = getDataPartsStateRange(DataPartState::Active);
    object_columns = getConcreteObjectColumns(range, columns);
}

void MergeTreeData::updateObjectColumns(const DataPartPtr & part, const DataPartsLock & /*lock*/)
{
    auto metadata_snapshot = getInMemoryMetadataPtr();
    const auto & columns = metadata_snapshot->getColumns();
    if (!hasDynamicSubcolumns(columns))
        return;

    DB::updateObjectColumns(object_columns, columns, part->getColumns());
}

StorageSnapshotPtr MergeTreeData::getStorageSnapshot(const StorageMetadataPtr & metadata_snapshot, ContextPtr query_context) const
{
    auto snapshot_data = std::make_unique<SnapshotData>();
    ColumnsDescription object_columns_copy;

    {
        auto lock = lockParts();
        snapshot_data->parts = getVisibleDataPartsVectorUnlocked(query_context, lock);
        object_columns_copy = object_columns;
    }

    snapshot_data->alter_conversions.reserve(snapshot_data->parts.size());
    for (const auto & part : snapshot_data->parts)
        snapshot_data->alter_conversions.push_back(getAlterConversionsForPart(part));

    return std::make_shared<StorageSnapshot>(*this, metadata_snapshot, std::move(object_columns_copy), std::move(snapshot_data));
}

StorageSnapshotPtr MergeTreeData::getStorageSnapshotWithoutData(const StorageMetadataPtr & metadata_snapshot, ContextPtr) const
{
    auto lock = lockParts();
    return std::make_shared<StorageSnapshot>(*this, metadata_snapshot, object_columns, std::make_unique<SnapshotData>());
}

void MergeTreeData::incrementInsertedPartsProfileEvent(MergeTreeDataPartType type)
{
    switch (type.getValue())
    {
        case MergeTreeDataPartType::Wide:
            ProfileEvents::increment(ProfileEvents::InsertedWideParts);
            break;
        case MergeTreeDataPartType::Compact:
            ProfileEvents::increment(ProfileEvents::InsertedCompactParts);
            break;
        default:
            break;
    }
}

void MergeTreeData::incrementMergedPartsProfileEvent(MergeTreeDataPartType type)
{
    switch (type.getValue())
    {
        case MergeTreeDataPartType::Wide:
            ProfileEvents::increment(ProfileEvents::MergedIntoWideParts);
            break;
        case MergeTreeDataPartType::Compact:
            ProfileEvents::increment(ProfileEvents::MergedIntoCompactParts);
            break;
        default:
            break;
    }
}

std::pair<MergeTreeData::MutableDataPartPtr, scope_guard> MergeTreeData::createEmptyPart(
        MergeTreePartInfo & new_part_info, const MergeTreePartition & partition, const String & new_part_name,
        const MergeTreeTransactionPtr & txn)
{
    auto metadata_snapshot = getInMemoryMetadataPtr();
    auto settings = getSettings();

    auto block = metadata_snapshot->getSampleBlock();
    NamesAndTypesList columns = metadata_snapshot->getColumns().getAllPhysical().filter(block.getNames());
    setAllObjectsToDummyTupleType(columns);

    auto minmax_idx = std::make_shared<IMergeTreeDataPart::MinMaxIndex>();
    minmax_idx->update(block, getMinMaxColumnsNames(metadata_snapshot->getPartitionKey()));

    DB::IMergeTreeDataPart::TTLInfos move_ttl_infos;
    VolumePtr volume = getStoragePolicy()->getVolume(0);
    ReservationPtr reservation = reserveSpacePreferringTTLRules(metadata_snapshot, 0, move_ttl_infos, time(nullptr), 0, true);
    VolumePtr data_part_volume = createVolumeFromReservation(reservation, volume);

    auto tmp_dir_holder = getTemporaryPartDirectoryHolder(EMPTY_PART_TMP_PREFIX + new_part_name);
    auto new_data_part = getDataPartBuilder(new_part_name, data_part_volume, EMPTY_PART_TMP_PREFIX + new_part_name)
        .withBytesAndRowsOnDisk(0, 0)
        .withPartInfo(new_part_info)
        .build();

    if (settings->assign_part_uuids)
        new_data_part->uuid = UUIDHelpers::generateV4();

    new_data_part->setColumns(columns, {}, metadata_snapshot->getMetadataVersion());
    new_data_part->rows_count = block.rows();

    new_data_part->partition = partition;

    new_data_part->minmax_idx = std::move(minmax_idx);
    new_data_part->is_temp = true;
    /// In case of replicated merge tree with zero copy replication
    /// Here Clickhouse claims that this new part can be deleted in temporary state without unlocking the blobs
    /// The blobs have to be removed along with the part, this temporary part owns them and does not share them yet.
    new_data_part->remove_tmp_policy = IMergeTreeDataPart::BlobsRemovalPolicyForTemporaryParts::REMOVE_BLOBS;

    auto new_data_part_storage = new_data_part->getDataPartStoragePtr();
    new_data_part_storage->beginTransaction();

    SyncGuardPtr sync_guard;
    if (new_data_part->isStoredOnDisk())
    {
        /// The name could be non-unique in case of stale files from previous runs.
        if (new_data_part_storage->exists())
        {
            /// The path has to be unique, all tmp directories are deleted at startup in case of stale files from previous runs.
            /// New part have to capture its name, therefore there is no concurrentcy in directory creation
            throw Exception(ErrorCodes::LOGICAL_ERROR,
                            "New empty part is about to matirialize but the dirrectory already exist"
                            ", new part {}"
                            ", directory {}",
                            new_part_name, new_data_part_storage->getFullPath());
        }

        new_data_part_storage->createDirectories();

        if (getSettings()->fsync_part_directory)
            sync_guard = new_data_part_storage->getDirectorySyncGuard();
    }

    /// This effectively chooses minimal compression method:
    ///  either default lz4 or compression method with zero thresholds on absolute and relative part size.
    auto compression_codec = getContext()->chooseCompressionCodec(0, 0);

    const auto & index_factory = MergeTreeIndexFactory::instance();
    MergedBlockOutputStream out(new_data_part, metadata_snapshot, columns,
        index_factory.getMany(metadata_snapshot->getSecondaryIndices()),
        Statistics{},
        compression_codec, txn);

    bool sync_on_insert = settings->fsync_after_insert;

    out.write(block);
    /// Here is no projections as no data inside
    out.finalizePart(new_data_part, sync_on_insert);

    new_data_part_storage->precommitTransaction();
    return std::make_pair(std::move(new_data_part), std::move(tmp_dir_holder));
}

bool MergeTreeData::allowRemoveStaleMovingParts() const
{
    return ConfigHelper::getBool(getContext()->getConfigRef(), "allow_remove_stale_moving_parts", /* default_ = */ true);
}

CurrentlySubmergingEmergingTagger::~CurrentlySubmergingEmergingTagger()
{
    std::lock_guard lock(storage.currently_submerging_emerging_mutex);

    for (const auto & part : submerging_parts)
    {
        if (!storage.currently_submerging_big_parts.contains(part))
        {
            LOG_ERROR(log, "currently_submerging_big_parts doesn't contain part {} to erase. This is a bug", part->name);
            assert(false);
        }
        else
            storage.currently_submerging_big_parts.erase(part);
    }
    storage.currently_emerging_big_parts.erase(emerging_part_name);
}

bool MergeTreeData::initializeDiskOnConfigChange(const std::set<String> & new_added_disks)
{
    auto storage_policy = getStoragePolicy();
    const auto format_version_path = fs::path(relative_data_path) / MergeTreeData::FORMAT_VERSION_FILE_NAME;
    for (const auto & name : new_added_disks)
    {
        auto disk = storage_policy->tryGetDiskByName(name);
        if (disk)
        {
            disk->createDirectories(relative_data_path);
            disk->createDirectories(fs::path(relative_data_path) / MergeTreeData::DETACHED_DIR_NAME);
            auto buf = disk->writeFile(format_version_path, DBMS_DEFAULT_BUFFER_SIZE, WriteMode::Rewrite, getContext()->getWriteSettings());
            writeIntText(format_version.toUnderType(), *buf);
            buf->finalize();
            if (getContext()->getSettingsRef().fsync_metadata)
                buf->sync();
        }
    }
    return true;
}
}<|MERGE_RESOLUTION|>--- conflicted
+++ resolved
@@ -4934,7 +4934,6 @@
                 }
                 else
                 {
-<<<<<<< HEAD
                     // The below `getPartitionIDFromQuery` call will not work for attach / replace because it assumes the partition expressions
                     // are the same and deliberately uses this storage. Later on, `MergeTreeData::replaceFrom` is called, and it makes the right
                     // call to `getPartitionIDFromQuery` using source storage.
@@ -4943,17 +4942,16 @@
                     // It is fine not to block `PartitionCommand::MOVE_PARTITION` for different partition expressions
                     // because it happens on source object, so it will always be valid
                     if (command.type != PartitionCommand::REPLACE_PARTITION)
-                        getPartitionIDFromQuery(command.partition, getContext());
-=======
-                    String partition_id = getPartitionIDFromQuery(command.partition, local_context);
-                    if (command.type == PartitionCommand::FORGET_PARTITION)
                     {
-                        DataPartsLock lock = lockParts();
-                        auto parts_in_partition = getDataPartsPartitionRange(partition_id);
-                        if (!parts_in_partition.empty())
-                            throw Exception(ErrorCodes::CANNOT_FORGET_PARTITION, "Partition {} is not empty", partition_id);
+                        String partition_id = getPartitionIDFromQuery(command.partition, local_context);
+                        if (command.type == PartitionCommand::FORGET_PARTITION)
+                        {
+                            DataPartsLock lock = lockParts();
+                            auto parts_in_partition = getDataPartsPartitionRange(partition_id);
+                            if (!parts_in_partition.empty())
+                                throw Exception(ErrorCodes::CANNOT_FORGET_PARTITION, "Partition {} is not empty", partition_id);
+                        }
                     }
->>>>>>> 32607cc7
                 }
             }
         }
