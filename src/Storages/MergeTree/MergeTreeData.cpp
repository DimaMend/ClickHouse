--- conflicted
+++ resolved
@@ -7408,11 +7408,7 @@
     return std::make_shared<CurrentlyMovingPartsTagger>(std::move(parts_to_move), *this);
 }
 
-<<<<<<< HEAD
-MovePartsOutcome MergeTreeData::moveParts(const CurrentlyMovingPartsTaggerPtr & moving_tagger, bool wait_for_move_if_zero_copy)
-=======
-bool MergeTreeData::moveParts(const CurrentlyMovingPartsTaggerPtr & moving_tagger)
->>>>>>> b3ef30eb
+bool MergeTreeData::moveParts(const CurrentlyMovingPartsTaggerPtr & moving_tagger, bool wait_for_move_if_zero_copy)
 {
     LOG_INFO(log, "Got {} parts to move.", moving_tagger->parts_to_move.size());
 
@@ -7463,7 +7459,6 @@
                 /// we will return true from waitZeroCopyLock and createZeroCopyLock will return nullopt.
                 while (true)
                 {
-<<<<<<< HEAD
                     /// If we acquired lock than let's try to move. After one
                     /// replica will actually move the part from disk to some
                     /// zero-copy storage other replicas will just fetch
@@ -7492,15 +7487,9 @@
                     {
                         /// Move will be retried but with backoff.
                         LOG_DEBUG(log, "Move of part {} postponed, because zero copy mode enabled and someone other moving this part right now", moving_part.part->name);
-                        result = MovePartsOutcome::MoveWasPostponedBecauseOfZeroCopy;
+                        result = MovePartsOutcome::false;
                         break;
                     }
-=======
-                    /// Move will be retried but with backoff.
-                    LOG_DEBUG(log, "Move of part {} postponed, because zero copy mode enabled and someone other moving this part right now", moving_part.part->name);
-                    result = false;
-                    continue;
->>>>>>> b3ef30eb
                 }
             }
             else /// Ordinary move as it should be
