--- conflicted
+++ resolved
@@ -6067,7 +6067,6 @@
     HardlinkedFiles * hardlinked_files,
     bool copy_instead_of_hardlink)
 {
-<<<<<<< HEAD
     MergeTreeDataPartCloner part_cloner {
         *this,
         src_part,
@@ -6079,70 +6078,11 @@
         hardlinked_files,
         copy_instead_of_hardlink
     };
-=======
-    /// Check that the storage policy contains the disk where the src_part is located.
-    bool does_storage_policy_allow_same_disk = false;
-    for (const DiskPtr & disk : getStoragePolicy()->getDisks())
-    {
-        if (disk->getName() == src_part->data_part_storage->getDiskName())
-        {
-            does_storage_policy_allow_same_disk = true;
-            break;
-        }
-    }
-    if (!does_storage_policy_allow_same_disk)
-        throw Exception(
-            ErrorCodes::BAD_ARGUMENTS,
-            "Could not clone and load part {} because disk does not belong to storage policy",
-            quoteString(src_part->data_part_storage->getFullPath()));
-
-    String dst_part_name = src_part->getNewName(dst_part_info);
-    assert(!tmp_part_prefix.empty());
-    String tmp_dst_part_name = tmp_part_prefix + dst_part_name;
-    auto temporary_directory_lock = getTemporaryPartDirectoryHolder(tmp_dst_part_name);
-
-    /// Why it is needed if we only hardlink files?
-    auto reservation = src_part->data_part_storage->reserve(src_part->getBytesOnDisk());
-
-    auto src_part_storage = src_part->data_part_storage;
-
-    /// If source part is in memory, flush it to disk and clone it already in on-disk format
-    if (auto src_part_in_memory = asInMemoryPart(src_part))
-    {
-        auto flushed_part_path = src_part_in_memory->getRelativePathForPrefix(tmp_part_prefix);
-        src_part_storage = src_part_in_memory->flushToDisk(flushed_part_path, metadata_snapshot);
-    }
-
-    String with_copy;
-    if (copy_instead_of_hardlink)
-        with_copy = " (copying data)";
-
-    LOG_DEBUG(log, "Cloning part {} to {}{}",
-              src_part_storage->getFullPath(),
-              std::string(fs::path(src_part_storage->getFullRootPath()) / tmp_dst_part_name),
-              with_copy);
-
-    auto dst_part_storage = src_part_storage->freeze(relative_data_path, tmp_dst_part_name, /* make_source_readonly */ false, {}, /* copy_instead_of_hardlinks */ copy_instead_of_hardlink);
-
-    auto dst_data_part = createPart(dst_part_name, dst_part_info, dst_part_storage);
-
-    if (!copy_instead_of_hardlink && hardlinked_files)
-    {
-        hardlinked_files->source_part_name = src_part->name;
-        hardlinked_files->source_table_shared_id = src_part->storage.getTableSharedID();
-
-        for (auto it = src_part->data_part_storage->iterate(); it->isValid(); it->next())
-        {
-            if (it->name() != IMergeTreeDataPart::DELETE_ON_DESTROY_MARKER_FILE_NAME && it->name() != IMergeTreeDataPart::TXN_VERSION_METADATA_FILE_NAME)
-                hardlinked_files->hardlinks_from_source_part.insert(it->name());
-        }
-    }
->>>>>>> 365438d6
 
     return part_cloner.clone();
 }
 
-MergeTreeData::MutableDataPartPtr MergeTreeData::cloneAndLoadPartOnSameDiskWithDifferentPartitionKey(
+std::pair<MergeTreeData::MutableDataPartPtr, scope_guard> MergeTreeData::cloneAndLoadPartOnSameDiskWithDifferentPartitionKey(
         const MergeTreeData::DataPartPtr & src_part, const String & tmp_part_prefix,
         const MergeTreePartInfo & dst_part_info, const StorageMetadataPtr &,
         const MergeTreePartition & new_partition, const IMergeTreeDataPart::MinMaxIndex & new_min_max_index,
@@ -6158,13 +6098,7 @@
         new_min_max_index
     };
 
-<<<<<<< HEAD
     return part_cloner.clone();
-=======
-    dst_data_part->loadColumnsChecksumsIndexes(require_part_metadata, true);
-    dst_data_part->modification_time = dst_part_storage->getLastModified().epochTime();
-    return std::make_pair(dst_data_part, std::move(temporary_directory_lock));
->>>>>>> 365438d6
 }
 
 String MergeTreeData::getFullPathOnDisk(const DiskPtr & disk) const
