#include <Compression/CompressedReadBuffer.h>
#include <DataStreams/copyData.h>
#include <DataTypes/DataTypeArray.h>
#include <DataTypes/DataTypeDate.h>
#include <DataTypes/DataTypeDateTime.h>
#include <DataTypes/DataTypeEnum.h>
#include <DataTypes/DataTypeLowCardinality.h>
#include <DataTypes/DataTypeNullable.h>
#include <DataTypes/DataTypeUUID.h>
#include <DataTypes/NestedUtils.h>
#include <Formats/FormatFactory.h>
#include <Functions/FunctionFactory.h>
#include <Functions/IFunction.h>
#include <IO/ConcatReadBuffer.h>
#include <IO/Operators.h>
#include <IO/ReadBufferFromMemory.h>
#include <IO/WriteBufferFromString.h>
#include <Interpreters/Context.h>
#include <Interpreters/ExpressionAnalyzer.h>
#include <Interpreters/InterpreterSelectQuery.h>
#include <Interpreters/PartLog.h>
#include <Interpreters/TreeRewriter.h>
#include <Interpreters/inplaceBlockConversions.h>
#include <Parsers/ASTFunction.h>
#include <Parsers/ASTLiteral.h>
#include <Parsers/ASTNameTypePair.h>
#include <Parsers/ASTPartition.h>
#include <Parsers/ASTSetQuery.h>
#include <Parsers/ExpressionListParsers.h>
#include <Parsers/parseQuery.h>
#include <Parsers/queryToString.h>
#include <Processors/Formats/InputStreamFromInputFormat.h>
#include <Storages/AlterCommands.h>
#include <Storages/MergeTree/MergeTreeData.h>
#include <Storages/MergeTree/MergeTreeDataPartCompact.h>
#include <Storages/MergeTree/MergeTreeDataPartInMemory.h>
#include <Storages/MergeTree/MergeTreeDataPartWide.h>
#include <Storages/MergeTree/MergeTreeSequentialSource.h>
#include <Storages/MergeTree/MergedBlockOutputStream.h>
#include <Storages/MergeTree/MergedColumnOnlyOutputStream.h>
#include <Storages/MergeTree/checkDataPart.h>
#include <Storages/MergeTree/localBackup.h>
#include <Storages/StorageMergeTree.h>
#include <Storages/StorageReplicatedMergeTree.h>
#include <Storages/VirtualColumnUtils.h>
#include <Common/Increment.h>
#include <Common/SimpleIncrement.h>
#include <Common/Stopwatch.h>
#include <Common/StringUtils/StringUtils.h>
#include <Common/escapeForFileName.h>
#include <Common/quoteString.h>
#include <Common/typeid_cast.h>

#include <Poco/DirectoryIterator.h>

#include <boost/range/adaptor/filtered.hpp>
#include <boost/algorithm/string/join.hpp>

#include <algorithm>
#include <iomanip>
#include <optional>
#include <set>
#include <thread>
#include <typeinfo>
#include <typeindex>
#include <unordered_set>


namespace ProfileEvents
{
    extern const Event RejectedInserts;
    extern const Event DelayedInserts;
    extern const Event DelayedInsertsMilliseconds;
}

namespace CurrentMetrics
{
    extern const Metric DelayedInserts;
    extern const Metric BackgroundMovePoolTask;
}


namespace
{
    constexpr UInt64 RESERVATION_MIN_ESTIMATION_SIZE = 1u * 1024u * 1024u; /// 1MB
}


namespace DB
{

namespace ErrorCodes
{
    extern const int NO_SUCH_DATA_PART;
    extern const int NOT_IMPLEMENTED;
    extern const int DIRECTORY_ALREADY_EXISTS;
    extern const int TOO_MANY_UNEXPECTED_DATA_PARTS;
    extern const int DUPLICATE_DATA_PART;
    extern const int NO_SUCH_COLUMN_IN_TABLE;
    extern const int LOGICAL_ERROR;
    extern const int ILLEGAL_COLUMN;
    extern const int CORRUPTED_DATA;
    extern const int BAD_TYPE_OF_FIELD;
    extern const int BAD_ARGUMENTS;
    extern const int INVALID_PARTITION_VALUE;
    extern const int METADATA_MISMATCH;
    extern const int PART_IS_TEMPORARILY_LOCKED;
    extern const int TOO_MANY_PARTS;
    extern const int INCOMPATIBLE_COLUMNS;
    extern const int BAD_TTL_EXPRESSION;
    extern const int INCORRECT_FILE_NAME;
    extern const int BAD_DATA_PART_NAME;
    extern const int READONLY_SETTING;
    extern const int ABORTED;
    extern const int UNKNOWN_PART_TYPE;
    extern const int UNKNOWN_DISK;
    extern const int NOT_ENOUGH_SPACE;
    extern const int ALTER_OF_COLUMN_IS_FORBIDDEN;
    extern const int SUPPORT_IS_DISABLED;
    extern const int TOO_MANY_SIMULTANEOUS_QUERIES;
}


static void checkSampleExpression(const StorageInMemoryMetadata & metadata, bool allow_sampling_expression_not_in_primary_key)
{
    const auto & pk_sample_block = metadata.getPrimaryKey().sample_block;
    if (!pk_sample_block.has(metadata.sampling_key.column_names[0]) && !allow_sampling_expression_not_in_primary_key)
        throw Exception("Sampling expression must be present in the primary key", ErrorCodes::BAD_ARGUMENTS);
}

MergeTreeData::MergeTreeData(
    const StorageID & table_id_,
    const String & relative_data_path_,
    const StorageInMemoryMetadata & metadata_,
    Context & context_,
    const String & date_column_name,
    const MergingParams & merging_params_,
    std::unique_ptr<MergeTreeSettings> storage_settings_,
    bool require_part_metadata_,
    bool attach,
    BrokenPartCallback broken_part_callback_)
    : IStorage(table_id_)
    , global_context(context_.getGlobalContext())
    , merging_params(merging_params_)
    , require_part_metadata(require_part_metadata_)
    , relative_data_path(relative_data_path_)
    , broken_part_callback(broken_part_callback_)
    , log_name(table_id_.getNameForLogs())
    , log(&Poco::Logger::get(log_name))
    , storage_settings(std::move(storage_settings_))
    , data_parts_by_info(data_parts_indexes.get<TagByInfo>())
    , data_parts_by_state_and_info(data_parts_indexes.get<TagByStateAndInfo>())
    , parts_mover(this)
{
    const auto settings = getSettings();
    allow_nullable_key = attach || settings->allow_nullable_key;

    if (relative_data_path.empty())
        throw Exception("MergeTree storages require data path", ErrorCodes::INCORRECT_FILE_NAME);

    /// Check sanity of MergeTreeSettings. Only when table is created.
    if (!attach)
        settings->sanityCheck(global_context.getSettingsRef());

    MergeTreeDataFormatVersion min_format_version(0);
    if (!date_column_name.empty())
    {
        try
        {

            checkPartitionKeyAndInitMinMax(metadata_.partition_key);
            setProperties(metadata_, metadata_, attach);
            if (minmax_idx_date_column_pos == -1)
                throw Exception("Could not find Date column", ErrorCodes::BAD_TYPE_OF_FIELD);
        }
        catch (Exception & e)
        {
            /// Better error message.
            e.addMessage("(while initializing MergeTree partition key from date column " + backQuote(date_column_name) + ")");
            throw;
        }
    }
    else
    {
        is_custom_partitioned = true;
        checkPartitionKeyAndInitMinMax(metadata_.partition_key);
        min_format_version = MERGE_TREE_DATA_MIN_FORMAT_VERSION_WITH_CUSTOM_PARTITIONING;
    }
    setProperties(metadata_, metadata_, attach);

    /// NOTE: using the same columns list as is read when performing actual merges.
    merging_params.check(metadata_);

    if (metadata_.sampling_key.definition_ast != nullptr)
    {
        /// This is for backward compatibility.
        checkSampleExpression(metadata_, attach || settings->compatibility_allow_sampling_expression_not_in_primary_key);
    }

    checkTTLExpressions(metadata_, metadata_);

    /// format_file always contained on any data path
    PathWithDisk version_file;
    /// Creating directories, if not exist.
    for (const auto & [path, disk] : getRelativeDataPathsWithDisks())
    {
        disk->createDirectories(path);
        disk->createDirectories(path + MergeTreeData::DETACHED_DIR_NAME);
        auto current_version_file_path = path + MergeTreeData::FORMAT_VERSION_FILE_NAME;
        if (disk->exists(current_version_file_path))
        {
            if (!version_file.first.empty())
            {
                LOG_ERROR(log, "Duplication of version file {} and {}", fullPath(version_file.second, version_file.first), current_version_file_path);
                throw Exception("Multiple format_version.txt file", ErrorCodes::CORRUPTED_DATA);
            }
            version_file = {current_version_file_path, disk};
        }
    }

    /// If not choose any
    if (version_file.first.empty())
        version_file = {relative_data_path + MergeTreeData::FORMAT_VERSION_FILE_NAME, getStoragePolicy()->getAnyDisk()};

    bool version_file_exists = version_file.second->exists(version_file.first);

    // When data path or file not exists, ignore the format_version check
    if (!attach || !version_file_exists)
    {
        format_version = min_format_version;
        auto buf = version_file.second->writeFile(version_file.first);
        writeIntText(format_version.toUnderType(), *buf);
        if (global_context.getSettingsRef().fsync_metadata)
            buf->sync();
    }
    else
    {
        auto buf = version_file.second->readFile(version_file.first);
        UInt32 read_format_version;
        readIntText(read_format_version, *buf);
        format_version = read_format_version;
        if (!buf->eof())
            throw Exception("Bad version file: " + fullPath(version_file.second, version_file.first), ErrorCodes::CORRUPTED_DATA);
    }

    if (format_version < min_format_version)
    {
        if (min_format_version == MERGE_TREE_DATA_MIN_FORMAT_VERSION_WITH_CUSTOM_PARTITIONING.toUnderType())
            throw Exception(
                "MergeTree data format version on disk doesn't support custom partitioning",
                ErrorCodes::METADATA_MISMATCH);
    }

    String reason;
    if (!canUsePolymorphicParts(*settings, &reason) && !reason.empty())
        LOG_WARNING(log, "{} Settings 'min_rows_for_wide_part', 'min_bytes_for_wide_part', "
            "'min_rows_for_compact_part' and 'min_bytes_for_compact_part' will be ignored.", reason);
}

StoragePolicyPtr MergeTreeData::getStoragePolicy() const
{
    return global_context.getStoragePolicy(getSettings()->storage_policy);
}

static void checkKeyExpression(const ExpressionActions & expr, const Block & sample_block, const String & key_name, bool allow_nullable_key)
{
    for (const auto & action : expr.getActions())
    {
        if (action.node->type == ActionsDAG::ActionType::ARRAY_JOIN)
            throw Exception(key_name + " key cannot contain array joins", ErrorCodes::ILLEGAL_COLUMN);

        if (action.node->type == ActionsDAG::ActionType::FUNCTION)
        {
            IFunctionBase & func = *action.node->function_base;
            if (!func.isDeterministic())
                throw Exception(key_name + " key cannot contain non-deterministic functions, "
                    "but contains function " + func.getName(),
                    ErrorCodes::BAD_ARGUMENTS);
        }
    }

    for (const ColumnWithTypeAndName & element : sample_block)
    {
        const ColumnPtr & column = element.column;
        if (column && (isColumnConst(*column) || column->isDummy()))
            throw Exception{key_name + " key cannot contain constants", ErrorCodes::ILLEGAL_COLUMN};

        if (!allow_nullable_key && element.type->isNullable())
            throw Exception{key_name + " key cannot contain nullable columns", ErrorCodes::ILLEGAL_COLUMN};
    }
}

void MergeTreeData::checkProperties(
    const StorageInMemoryMetadata & new_metadata, const StorageInMemoryMetadata & old_metadata, bool attach) const
{
    if (!new_metadata.sorting_key.definition_ast)
        throw Exception("ORDER BY cannot be empty", ErrorCodes::BAD_ARGUMENTS);

    KeyDescription new_sorting_key = new_metadata.sorting_key;
    KeyDescription new_primary_key = new_metadata.primary_key;

    size_t sorting_key_size = new_sorting_key.column_names.size();
    size_t primary_key_size = new_primary_key.column_names.size();
    if (primary_key_size > sorting_key_size)
        throw Exception("Primary key must be a prefix of the sorting key, but its length: "
            + toString(primary_key_size) + " is greater than the sorting key length: " + toString(sorting_key_size),
            ErrorCodes::BAD_ARGUMENTS);

    NameSet primary_key_columns_set;

    for (size_t i = 0; i < sorting_key_size; ++i)
    {
        const String & sorting_key_column = new_sorting_key.column_names[i];

        if (i < primary_key_size)
        {
            const String & pk_column = new_primary_key.column_names[i];
            if (pk_column != sorting_key_column)
                throw Exception("Primary key must be a prefix of the sorting key, but in position "
                    + toString(i) + " its column is " + pk_column + ", not " + sorting_key_column,
                    ErrorCodes::BAD_ARGUMENTS);

            if (!primary_key_columns_set.emplace(pk_column).second)
                throw Exception("Primary key contains duplicate columns", ErrorCodes::BAD_ARGUMENTS);

        }
    }

    auto all_columns = new_metadata.columns.getAllPhysical();

    /// Order by check AST
    if (old_metadata.hasSortingKey())
    {
        /// This is ALTER, not CREATE/ATTACH TABLE. Let us check that all new columns used in the sorting key
        /// expression have just been added (so that the sorting order is guaranteed to be valid with the new key).

        Names new_primary_key_columns = new_primary_key.column_names;
        Names new_sorting_key_columns = new_sorting_key.column_names;

        ASTPtr added_key_column_expr_list = std::make_shared<ASTExpressionList>();
        const auto & old_sorting_key_columns = old_metadata.getSortingKeyColumns();
        for (size_t new_i = 0, old_i = 0; new_i < sorting_key_size; ++new_i)
        {
            if (old_i < old_sorting_key_columns.size())
            {
                if (new_sorting_key_columns[new_i] != old_sorting_key_columns[old_i])
                    added_key_column_expr_list->children.push_back(new_sorting_key.expression_list_ast->children[new_i]);
                else
                    ++old_i;
            }
            else
                added_key_column_expr_list->children.push_back(new_sorting_key.expression_list_ast->children[new_i]);
        }

        if (!added_key_column_expr_list->children.empty())
        {
            auto syntax = TreeRewriter(global_context).analyze(added_key_column_expr_list, all_columns);
            Names used_columns = syntax->requiredSourceColumns();

            NamesAndTypesList deleted_columns;
            NamesAndTypesList added_columns;
            old_metadata.getColumns().getAllPhysical().getDifference(all_columns, deleted_columns, added_columns);

            for (const String & col : used_columns)
            {
                if (!added_columns.contains(col) || deleted_columns.contains(col))
                    throw Exception("Existing column " + backQuoteIfNeed(col) + " is used in the expression that was "
                        "added to the sorting key. You can add expressions that use only the newly added columns",
                        ErrorCodes::BAD_ARGUMENTS);

                if (new_metadata.columns.getDefaults().count(col))
                    throw Exception("Newly added column " + backQuoteIfNeed(col) + " has a default expression, so adding "
                        "expressions that use it to the sorting key is forbidden",
                        ErrorCodes::BAD_ARGUMENTS);
            }
        }
    }

    if (!new_metadata.secondary_indices.empty())
    {
        std::unordered_set<String> indices_names;

        for (const auto & index : new_metadata.secondary_indices)
        {

            MergeTreeIndexFactory::instance().validate(index, attach);

            if (indices_names.find(index.name) != indices_names.end())
                throw Exception(
                        "Index with name " + backQuote(index.name) + " already exists",
                        ErrorCodes::LOGICAL_ERROR);

            indices_names.insert(index.name);
        }
    }

    checkKeyExpression(*new_sorting_key.expression, new_sorting_key.sample_block, "Sorting", allow_nullable_key);

}

void MergeTreeData::setProperties(const StorageInMemoryMetadata & new_metadata, const StorageInMemoryMetadata & old_metadata, bool attach)
{
    checkProperties(new_metadata, old_metadata, attach);
    setInMemoryMetadata(new_metadata);
}

namespace
{

ExpressionActionsPtr getCombinedIndicesExpression(
    const KeyDescription & key,
    const IndicesDescription & indices,
    const ColumnsDescription & columns,
    const Context & context)
{
    ASTPtr combined_expr_list = key.expression_list_ast->clone();

    for (const auto & index : indices)
        for (const auto & index_expr : index.expression_list_ast->children)
            combined_expr_list->children.push_back(index_expr->clone());

    auto syntax_result = TreeRewriter(context).analyze(combined_expr_list, columns.getAllPhysical());
    return ExpressionAnalyzer(combined_expr_list, syntax_result, context).getActions(false);
}

}

ExpressionActionsPtr MergeTreeData::getMinMaxExpr(const KeyDescription & partition_key, const ExpressionActionsSettings & settings)
{
    NamesAndTypesList partition_key_columns;
    if (!partition_key.column_names.empty())
        partition_key_columns = partition_key.expression->getRequiredColumnsWithTypes();

    return std::make_shared<ExpressionActions>(std::make_shared<ActionsDAG>(partition_key_columns), settings);
}

Names MergeTreeData::getMinMaxColumnsNames(const KeyDescription & partition_key)
{
    if (!partition_key.column_names.empty())
        return partition_key.expression->getRequiredColumns();
    return {};
}

DataTypes MergeTreeData::getMinMaxColumnsTypes(const KeyDescription & partition_key)
{
    if (!partition_key.column_names.empty())
        return partition_key.expression->getRequiredColumnsWithTypes().getTypes();
    return {};
}

ExpressionActionsPtr MergeTreeData::getPrimaryKeyAndSkipIndicesExpression(const StorageMetadataPtr & metadata_snapshot) const
{
    return getCombinedIndicesExpression(metadata_snapshot->getPrimaryKey(), metadata_snapshot->getSecondaryIndices(), metadata_snapshot->getColumns(), global_context);
}

ExpressionActionsPtr MergeTreeData::getSortingKeyAndSkipIndicesExpression(const StorageMetadataPtr & metadata_snapshot) const
{
    return getCombinedIndicesExpression(metadata_snapshot->getSortingKey(), metadata_snapshot->getSecondaryIndices(), metadata_snapshot->getColumns(), global_context);
}


void MergeTreeData::checkPartitionKeyAndInitMinMax(const KeyDescription & new_partition_key)
{
    if (new_partition_key.expression_list_ast->children.empty())
        return;

    checkKeyExpression(*new_partition_key.expression, new_partition_key.sample_block, "Partition", allow_nullable_key);

    /// Add all columns used in the partition key to the min-max index.
    DataTypes minmax_idx_columns_types = getMinMaxColumnsTypes(new_partition_key);

    /// Try to find the date column in columns used by the partition key (a common case).
    /// If there are no - DateTime or DateTime64 would also suffice.

    bool has_date_column = false;
    bool has_datetime_column = false;

    for (size_t i = 0; i < minmax_idx_columns_types.size(); ++i)
    {
        if (isDate(minmax_idx_columns_types[i]))
        {
            if (!has_date_column)
            {
                minmax_idx_date_column_pos = i;
                has_date_column = true;
            }
            else
            {
                /// There is more than one Date column in partition key and we don't know which one to choose.
                minmax_idx_date_column_pos = -1;
            }
        }
    }
    if (!has_date_column)
    {
        for (size_t i = 0; i < minmax_idx_columns_types.size(); ++i)
        {
            if (isDateTime(minmax_idx_columns_types[i])
                || isDateTime64(minmax_idx_columns_types[i])
            )
            {
                if (!has_datetime_column)
                {
                    minmax_idx_time_column_pos = i;
                    has_datetime_column = true;
                }
                else
                {
                    /// There is more than one DateTime column in partition key and we don't know which one to choose.
                    minmax_idx_time_column_pos = -1;
                }
            }
        }
    }
}


void MergeTreeData::checkTTLExpressions(const StorageInMemoryMetadata & new_metadata, const StorageInMemoryMetadata & old_metadata) const
{
    auto new_column_ttls = new_metadata.column_ttls_by_name;

    if (!new_column_ttls.empty())
    {
        NameSet columns_ttl_forbidden;

        if (old_metadata.hasPartitionKey())
            for (const auto & col : old_metadata.getColumnsRequiredForPartitionKey())
                columns_ttl_forbidden.insert(col);

        if (old_metadata.hasSortingKey())
            for (const auto & col : old_metadata.getColumnsRequiredForSortingKey())
                columns_ttl_forbidden.insert(col);

        for (const auto & [name, ttl_description] : new_column_ttls)
        {
            if (columns_ttl_forbidden.count(name))
                throw Exception("Trying to set TTL for key column " + name, ErrorCodes::ILLEGAL_COLUMN);
        }
    }
    auto new_table_ttl = new_metadata.table_ttl;

    if (new_table_ttl.definition_ast)
    {
        for (const auto & move_ttl : new_table_ttl.move_ttl)
        {
            if (!getDestinationForMoveTTL(move_ttl))
            {
                String message;
                if (move_ttl.destination_type == DataDestinationType::DISK)
                    message = "No such disk " + backQuote(move_ttl.destination_name) + " for given storage policy.";
                else
                    message = "No such volume " + backQuote(move_ttl.destination_name) + " for given storage policy.";
                throw Exception(message, ErrorCodes::BAD_TTL_EXPRESSION);
            }
        }
    }
}


void MergeTreeData::checkStoragePolicy(const StoragePolicyPtr & new_storage_policy) const
{
    const auto old_storage_policy = getStoragePolicy();
    old_storage_policy->checkCompatibleWith(new_storage_policy);
}


void MergeTreeData::MergingParams::check(const StorageInMemoryMetadata & metadata) const
{
    const auto columns = metadata.getColumns().getAllPhysical();

    if (!sign_column.empty() && mode != MergingParams::Collapsing && mode != MergingParams::VersionedCollapsing)
        throw Exception("Sign column for MergeTree cannot be specified in modes except Collapsing or VersionedCollapsing.",
                        ErrorCodes::LOGICAL_ERROR);

    if (!version_column.empty() && mode != MergingParams::Replacing && mode != MergingParams::VersionedCollapsing)
        throw Exception("Version column for MergeTree cannot be specified in modes except Replacing or VersionedCollapsing.",
                        ErrorCodes::LOGICAL_ERROR);

    if (!columns_to_sum.empty() && mode != MergingParams::Summing)
        throw Exception("List of columns to sum for MergeTree cannot be specified in all modes except Summing.",
                        ErrorCodes::LOGICAL_ERROR);

    /// Check that if the sign column is needed, it exists and is of type Int8.
    auto check_sign_column = [this, & columns](bool is_optional, const std::string & storage)
    {
        if (sign_column.empty())
        {
            if (is_optional)
                return;

            throw Exception("Logical error: Sign column for storage " + storage + " is empty", ErrorCodes::LOGICAL_ERROR);
        }

        bool miss_column = true;
        for (const auto & column : columns)
        {
            if (column.name == sign_column)
            {
                if (!typeid_cast<const DataTypeInt8 *>(column.type.get()))
                    throw Exception("Sign column (" + sign_column + ") for storage " + storage + " must have type Int8."
                            " Provided column of type " + column.type->getName() + ".", ErrorCodes::BAD_TYPE_OF_FIELD);
                miss_column = false;
                break;
            }
        }
        if (miss_column)
            throw Exception("Sign column " + sign_column + " does not exist in table declaration.", ErrorCodes::NO_SUCH_COLUMN_IN_TABLE);
    };

    /// that if the version_column column is needed, it exists and is of unsigned integer type.
    auto check_version_column = [this, & columns](bool is_optional, const std::string & storage)
    {
        if (version_column.empty())
        {
            if (is_optional)
                return;

            throw Exception("Logical error: Version column for storage " + storage + " is empty", ErrorCodes::LOGICAL_ERROR);
        }

        bool miss_column = true;
        for (const auto & column : columns)
        {
            if (column.name == version_column)
            {
                if (!column.type->canBeUsedAsVersion())
                    throw Exception("The column " + version_column +
                        " cannot be used as a version column for storage " + storage +
                        " because it is of type " + column.type->getName() +
                        " (must be of an integer type or of type Date or DateTime)", ErrorCodes::BAD_TYPE_OF_FIELD);
                miss_column = false;
                break;
            }
        }
        if (miss_column)
            throw Exception("Version column " + version_column + " does not exist in table declaration.", ErrorCodes::NO_SUCH_COLUMN_IN_TABLE);
    };

    if (mode == MergingParams::Collapsing)
        check_sign_column(false, "CollapsingMergeTree");

    if (mode == MergingParams::Summing)
    {
        /// If columns_to_sum are set, then check that such columns exist.
        for (const auto & column_to_sum : columns_to_sum)
        {
            auto check_column_to_sum_exists = [& column_to_sum](const NameAndTypePair & name_and_type)
            {
                return column_to_sum == Nested::extractTableName(name_and_type.name);
            };
            if (columns.end() == std::find_if(columns.begin(), columns.end(), check_column_to_sum_exists))
                throw Exception(
                        "Column " + column_to_sum + " listed in columns to sum does not exist in table declaration.", ErrorCodes::NO_SUCH_COLUMN_IN_TABLE);
        }

        /// Check that summing columns are not in partition key.
        if (metadata.isPartitionKeyDefined())
        {
            auto partition_key_columns = metadata.getPartitionKey().column_names;

            Names names_intersection;
            std::set_intersection(columns_to_sum.begin(), columns_to_sum.end(),
                                  partition_key_columns.begin(), partition_key_columns.end(),
                                  std::back_inserter(names_intersection));

            if (!names_intersection.empty())
                throw Exception("Columns: " + boost::algorithm::join(names_intersection, ", ") +
                " listed both in columns to sum and in partition key. That is not allowed.", ErrorCodes::BAD_ARGUMENTS);
        }
    }

    if (mode == MergingParams::Replacing)
        check_version_column(true, "ReplacingMergeTree");

    if (mode == MergingParams::VersionedCollapsing)
    {
        check_sign_column(false, "VersionedCollapsingMergeTree");
        check_version_column(false, "VersionedCollapsingMergeTree");
    }

    /// TODO Checks for Graphite mode.
}


std::optional<UInt64> MergeTreeData::totalRowsByPartitionPredicateImpl(
    const SelectQueryInfo & query_info, const Context & context, const DataPartsVector & parts) const
{
    if (parts.empty())
        return 0u;
    auto metadata_snapshot = getInMemoryMetadataPtr();
    ASTPtr expression_ast;
    Block virtual_columns_block = MergeTreeDataSelectExecutor::getBlockWithVirtualPartColumns(parts, true /* one_part */);

    // Generate valid expressions for filtering
    bool valid = VirtualColumnUtils::prepareFilterBlockWithQuery(query_info.query, context, virtual_columns_block, expression_ast);

    PartitionPruner partition_pruner(metadata_snapshot->getPartitionKey(), query_info, context, true /* strict */);
    if (partition_pruner.isUseless() && !valid)
        return {};

    std::unordered_set<String> part_values;
    if (valid && expression_ast)
    {
<<<<<<< HEAD
        virtual_columns_block = MergeTreeDataSelectExecutor::getBlockWithVirtualPartColumns(parts, false /* one_part */);
        VirtualColumnUtils::filterBlockWithQuery(query_info.query, virtual_columns_block, local_context, expression_ast);
=======
        MergeTreeDataSelectExecutor::fillBlockWithVirtualPartColumns(parts, virtual_columns_block);
        VirtualColumnUtils::filterBlockWithQuery(query_info.query, virtual_columns_block, context, expression_ast);
>>>>>>> 1829c35a
        part_values = VirtualColumnUtils::extractSingleValueFromBlock<String>(virtual_columns_block, "_part");
        if (part_values.empty())
            return 0;
    }
    // At this point, empty `part_values` means all parts.

    size_t res = 0;
    for (const auto & part : parts)
    {
        if ((part_values.empty() || part_values.find(part->name) != part_values.end()) && !partition_pruner.canBePruned(part))
            res += part->rows_count;
    }
    return res;
}


String MergeTreeData::MergingParams::getModeName() const
{
    switch (mode)
    {
        case Ordinary:      return "";
        case Collapsing:    return "Collapsing";
        case Summing:       return "Summing";
        case Aggregating:   return "Aggregating";
        case Replacing:     return "Replacing";
        case Graphite:      return "Graphite";
        case VersionedCollapsing: return "VersionedCollapsing";
    }

    __builtin_unreachable();
}

Int64 MergeTreeData::getMaxBlockNumber() const
{
    auto lock = lockParts();

    Int64 max_block_num = 0;
    for (const DataPartPtr & part : data_parts_by_info)
        max_block_num = std::max({max_block_num, part->info.max_block, part->info.mutation});

    return max_block_num;
}


void MergeTreeData::loadDataParts(bool skip_sanity_checks)
{
    LOG_DEBUG(log, "Loading data parts");

    auto metadata_snapshot = getInMemoryMetadataPtr();
    const auto settings = getSettings();
    std::vector<std::pair<String, DiskPtr>> part_names_with_disks;
    MutableDataPartsVector parts_from_wal;
    Strings part_file_names;

    auto disks = getStoragePolicy()->getDisks();

    /// Only check if user did touch storage configuration for this table.
    if (!getStoragePolicy()->isDefaultPolicy() && !skip_sanity_checks)
    {
        /// Check extra parts at different disks, in order to not allow to miss data parts at undefined disks.
        std::unordered_set<String> defined_disk_names;
        for (const auto & disk_ptr : disks)
            defined_disk_names.insert(disk_ptr->getName());

        for (const auto & [disk_name, disk] : global_context.getDisksMap())
        {
            if (defined_disk_names.count(disk_name) == 0 && disk->exists(relative_data_path))
            {
                for (const auto it = disk->iterateDirectory(relative_data_path); it->isValid(); it->next())
                {
                    MergeTreePartInfo part_info;
                    if (MergeTreePartInfo::tryParsePartName(it->name(), &part_info, format_version))
                        throw Exception("Part " + backQuote(it->name()) + " was found on disk " + backQuote(disk_name) + " which is not defined in the storage policy", ErrorCodes::UNKNOWN_DISK);
                }
            }
        }
    }

    /// Reversed order to load part from low priority disks firstly.
    /// Used for keep part on low priority disk if duplication found
    for (auto disk_it = disks.rbegin(); disk_it != disks.rend(); ++disk_it)
    {
        auto disk_ptr = *disk_it;
        for (auto it = disk_ptr->iterateDirectory(relative_data_path); it->isValid(); it->next())
        {
            /// Skip temporary directories, file 'format_version.txt' and directory 'detached'.
            if (startsWith(it->name(), "tmp") || it->name() == MergeTreeData::FORMAT_VERSION_FILE_NAME || it->name() == MergeTreeData::DETACHED_DIR_NAME)
                continue;

            if (!startsWith(it->name(), MergeTreeWriteAheadLog::WAL_FILE_NAME))
                part_names_with_disks.emplace_back(it->name(), disk_ptr);
            else if (it->name() == MergeTreeWriteAheadLog::DEFAULT_WAL_FILE_NAME && settings->in_memory_parts_enable_wal)
            {
                /// Create and correctly initialize global WAL object
                write_ahead_log = std::make_shared<MergeTreeWriteAheadLog>(*this, disk_ptr, it->name());
                for (auto && part : write_ahead_log->restore(metadata_snapshot))
                    parts_from_wal.push_back(std::move(part));
            }
            else if (settings->in_memory_parts_enable_wal)
            {
                MergeTreeWriteAheadLog wal(*this, disk_ptr, it->name());
                for (auto && part : wal.restore(metadata_snapshot))
                    parts_from_wal.push_back(std::move(part));
            }
        }
    }

    auto part_lock = lockParts();
    data_parts_indexes.clear();

    if (part_names_with_disks.empty() && parts_from_wal.empty())
    {
        LOG_DEBUG(log, "There is no data parts");
        return;
    }

    /// Parallel loading of data parts.
    size_t num_threads = std::min(size_t(settings->max_part_loading_threads), part_names_with_disks.size());

    std::mutex mutex;

    DataPartsVector broken_parts_to_remove;
    DataPartsVector broken_parts_to_detach;
    size_t suspicious_broken_parts = 0;

    std::atomic<bool> has_adaptive_parts = false;
    std::atomic<bool> has_non_adaptive_parts = false;

    ThreadPool pool(num_threads);

    for (size_t i = 0; i < part_names_with_disks.size(); ++i)
    {
        pool.scheduleOrThrowOnError([&, i]
        {
            const auto & part_name = part_names_with_disks[i].first;
            const auto part_disk_ptr = part_names_with_disks[i].second;

            MergeTreePartInfo part_info;
            if (!MergeTreePartInfo::tryParsePartName(part_name, &part_info, format_version))
                return;

            auto single_disk_volume = std::make_shared<SingleDiskVolume>("volume_" + part_name, part_disk_ptr, 0);
            auto part = createPart(part_name, part_info, single_disk_volume, part_name);
            bool broken = false;

            String part_path = relative_data_path + "/" + part_name;
            String marker_path = part_path + "/" + IMergeTreeDataPart::DELETE_ON_DESTROY_MARKER_FILE_NAME;
            if (part_disk_ptr->exists(marker_path))
            {
                LOG_WARNING(log, "Detaching stale part {}{}, which should have been deleted after a move. That can only happen after unclean restart of ClickHouse after move of a part having an operation blocking that stale copy of part.", getFullPathOnDisk(part_disk_ptr), part_name);
                std::lock_guard loading_lock(mutex);
                broken_parts_to_detach.push_back(part);
                ++suspicious_broken_parts;
                return;
            }

            try
            {
                part->loadColumnsChecksumsIndexes(require_part_metadata, true);
            }
            catch (const Exception & e)
            {
                /// Don't count the part as broken if there is not enough memory to load it.
                /// In fact, there can be many similar situations.
                /// But it is OK, because there is a safety guard against deleting too many parts.
                if (isNotEnoughMemoryErrorCode(e.code()))
                    throw;

                broken = true;
                tryLogCurrentException(__PRETTY_FUNCTION__);
            }
            catch (...)
            {
                broken = true;
                tryLogCurrentException(__PRETTY_FUNCTION__);
            }

            /// Ignore and possibly delete broken parts that can appear as a result of hard server restart.
            if (broken)
            {
                if (part->info.level == 0)
                {
                    /// It is impossible to restore level 0 parts.
                    LOG_ERROR(log, "Considering to remove broken part {}{} because it's impossible to repair.", getFullPathOnDisk(part_disk_ptr), part_name);
                    std::lock_guard loading_lock(mutex);
                    broken_parts_to_remove.push_back(part);
                }
                else
                {
                    /// Count the number of parts covered by the broken part. If it is at least two, assume that
                    /// the broken part was created as a result of merging them and we won't lose data if we
                    /// delete it.
                    size_t contained_parts = 0;

                    LOG_ERROR(log, "Part {}{} is broken. Looking for parts to replace it.", getFullPathOnDisk(part_disk_ptr), part_name);

                    for (const auto & [contained_name, contained_disk_ptr] : part_names_with_disks)
                    {
                        if (contained_name == part_name)
                            continue;

                        MergeTreePartInfo contained_part_info;
                        if (!MergeTreePartInfo::tryParsePartName(contained_name, &contained_part_info, format_version))
                            continue;

                        if (part->info.contains(contained_part_info))
                        {
                            LOG_ERROR(log, "Found part {}{}", getFullPathOnDisk(contained_disk_ptr), contained_name);
                            ++contained_parts;
                        }
                    }

                    if (contained_parts >= 2)
                    {
                        LOG_ERROR(log, "Considering to remove broken part {}{} because it covers at least 2 other parts", getFullPathOnDisk(part_disk_ptr), part_name);
                        std::lock_guard loading_lock(mutex);
                        broken_parts_to_remove.push_back(part);
                    }
                    else
                    {
                        LOG_ERROR(log, "Detaching broken part {}{} because it covers less than 2 parts. You need to resolve this manually", getFullPathOnDisk(part_disk_ptr), part_name);
                        std::lock_guard loading_lock(mutex);
                        broken_parts_to_detach.push_back(part);
                        ++suspicious_broken_parts;
                    }
                }

                return;
            }
            if (!part->index_granularity_info.is_adaptive)
                has_non_adaptive_parts.store(true, std::memory_order_relaxed);
            else
                has_adaptive_parts.store(true, std::memory_order_relaxed);

            part->modification_time = part_disk_ptr->getLastModified(relative_data_path + part_name).epochTime();
            /// Assume that all parts are Committed, covered parts will be detected and marked as Outdated later
            part->setState(DataPartState::Committed);

            std::lock_guard loading_lock(mutex);
            if (!data_parts_indexes.insert(part).second)
                throw Exception("Part " + part->name + " already exists", ErrorCodes::DUPLICATE_DATA_PART);

            addPartContributionToDataVolume(part);
        });
    }

    pool.wait();

    for (auto & part : parts_from_wal)
    {
        if (getActiveContainingPart(part->info, DataPartState::Committed, part_lock))
            continue;

        part->modification_time = time(nullptr);
        /// Assume that all parts are Committed, covered parts will be detected and marked as Outdated later
        part->setState(DataPartState::Committed);

        if (!data_parts_indexes.insert(part).second)
            throw Exception("Part " + part->name + " already exists", ErrorCodes::DUPLICATE_DATA_PART);

        addPartContributionToDataVolume(part);
    }

    if (has_non_adaptive_parts && has_adaptive_parts && !settings->enable_mixed_granularity_parts)
        throw Exception("Table contains parts with adaptive and non adaptive marks, but `setting enable_mixed_granularity_parts` is disabled", ErrorCodes::LOGICAL_ERROR);

    has_non_adaptive_index_granularity_parts = has_non_adaptive_parts;

    if (suspicious_broken_parts > settings->max_suspicious_broken_parts && !skip_sanity_checks)
        throw Exception("Suspiciously many (" + toString(suspicious_broken_parts) + ") broken parts to remove.",
            ErrorCodes::TOO_MANY_UNEXPECTED_DATA_PARTS);

    for (auto & part : broken_parts_to_remove)
        part->remove();
    for (auto & part : broken_parts_to_detach)
        part->renameToDetached("");


    /// Delete from the set of current parts those parts that are covered by another part (those parts that
    /// were merged), but that for some reason are still not deleted from the filesystem.
    /// Deletion of files will be performed later in the clearOldParts() method.

    if (data_parts_indexes.size() >= 2)
    {
        /// Now all parts are committed, so data_parts_by_state_and_info == committed_parts_range
        auto prev_jt = data_parts_by_state_and_info.begin();
        auto curr_jt = std::next(prev_jt);

        auto deactivate_part = [&] (DataPartIteratorByStateAndInfo it)
        {
            (*it)->remove_time.store((*it)->modification_time, std::memory_order_relaxed);
            modifyPartState(it, DataPartState::Outdated);
            removePartContributionToDataVolume(*it);
        };

        (*prev_jt)->assertState({DataPartState::Committed});

        while (curr_jt != data_parts_by_state_and_info.end() && (*curr_jt)->getState() == DataPartState::Committed)
        {
            /// Don't consider data parts belonging to different partitions.
            if ((*curr_jt)->info.partition_id != (*prev_jt)->info.partition_id)
            {
                ++prev_jt;
                ++curr_jt;
                continue;
            }

            if ((*curr_jt)->contains(**prev_jt))
            {
                deactivate_part(prev_jt);
                prev_jt = curr_jt;
                ++curr_jt;
            }
            else if ((*prev_jt)->contains(**curr_jt))
            {
                auto next = std::next(curr_jt);
                deactivate_part(curr_jt);
                curr_jt = next;
            }
            else
            {
                ++prev_jt;
                ++curr_jt;
            }
        }
    }

    calculateColumnSizesImpl();


    LOG_DEBUG(log, "Loaded data parts ({} items)", data_parts_indexes.size());
}


/// Is the part directory old.
/// True if its modification time and the modification time of all files inside it is less then threshold.
/// (Only files on the first level of nesting are considered).
static bool isOldPartDirectory(const DiskPtr & disk, const String & directory_path, time_t threshold)
{
    if (disk->getLastModified(directory_path).epochTime() >= threshold)
        return false;

    for (auto it = disk->iterateDirectory(directory_path); it->isValid(); it->next())
        if (disk->getLastModified(it->path()).epochTime() >= threshold)
            return false;

    return true;
}


void MergeTreeData::clearOldTemporaryDirectories(ssize_t custom_directories_lifetime_seconds)
{
    /// If the method is already called from another thread, then we don't need to do anything.
    std::unique_lock lock(clear_old_temporary_directories_mutex, std::defer_lock);
    if (!lock.try_lock())
        return;

    const auto settings = getSettings();
    time_t current_time = time(nullptr);
    ssize_t deadline = (custom_directories_lifetime_seconds >= 0)
        ? current_time - custom_directories_lifetime_seconds
        : current_time - settings->temporary_directories_lifetime.totalSeconds();

    /// Delete temporary directories older than a day.
    for (const auto & [path, disk] : getRelativeDataPathsWithDisks())
    {
        for (auto it = disk->iterateDirectory(path); it->isValid(); it->next())
        {
            if (startsWith(it->name(), "tmp_"))
            {
                try
                {
                    if (disk->isDirectory(it->path()) && isOldPartDirectory(disk, it->path(), deadline))
                    {
                        LOG_WARNING(log, "Removing temporary directory {}", fullPath(disk, it->path()));
                        disk->removeRecursive(it->path());
                    }
                }
                catch (const Poco::FileNotFoundException &)
                {
                    /// If the file is already deleted, do nothing.
                }
            }
        }
    }
}


MergeTreeData::DataPartsVector MergeTreeData::grabOldParts(bool force)
{
    DataPartsVector res;

    /// If the method is already called from another thread, then we don't need to do anything.
    std::unique_lock lock(grab_old_parts_mutex, std::defer_lock);
    if (!lock.try_lock())
        return res;

    time_t now = time(nullptr);
    std::vector<DataPartIteratorByStateAndInfo> parts_to_delete;

    {
        auto parts_lock = lockParts();

        auto outdated_parts_range = getDataPartsStateRange(DataPartState::Outdated);
        for (auto it = outdated_parts_range.begin(); it != outdated_parts_range.end(); ++it)
        {
            const DataPartPtr & part = *it;

            auto part_remove_time = part->remove_time.load(std::memory_order_relaxed);

            if (part.unique() && /// Grab only parts that are not used by anyone (SELECTs for example).
                ((part_remove_time < now &&
                now - part_remove_time > getSettings()->old_parts_lifetime.totalSeconds()) || force
                || isInMemoryPart(part))) /// Remove in-memory parts immediately to not store excessive data in RAM
            {
                parts_to_delete.emplace_back(it);
            }
        }

        res.reserve(parts_to_delete.size());
        for (const auto & it_to_delete : parts_to_delete)
        {
            res.emplace_back(*it_to_delete);
            modifyPartState(it_to_delete, DataPartState::Deleting);
        }
    }

    if (!res.empty())
        LOG_TRACE(log, "Found {} old parts to remove.", res.size());

    return res;
}


void MergeTreeData::rollbackDeletingParts(const MergeTreeData::DataPartsVector & parts)
{
    auto lock = lockParts();
    for (const auto & part : parts)
    {
        /// We should modify it under data_parts_mutex
        part->assertState({DataPartState::Deleting});
        modifyPartState(part, DataPartState::Outdated);
    }
}

void MergeTreeData::removePartsFinally(const MergeTreeData::DataPartsVector & parts)
{
    {
        auto lock = lockParts();

        /// TODO: use data_parts iterators instead of pointers
        for (const auto & part : parts)
        {
            auto it = data_parts_by_info.find(part->info);
            if (it == data_parts_by_info.end())
                throw Exception("Deleting data part " + part->name + " doesn't exist", ErrorCodes::LOGICAL_ERROR);

            (*it)->assertState({DataPartState::Deleting});

            data_parts_indexes.erase(it);
        }
    }

    /// Data parts is still alive (since DataPartsVector holds shared_ptrs) and contain useful metainformation for logging
    /// NOTE: There is no need to log parts deletion somewhere else, all deleting parts pass through this function and pass away

    auto table_id = getStorageID();
    if (auto part_log = global_context.getPartLog(table_id.database_name))
    {
        PartLogElement part_log_elem;

        part_log_elem.event_type = PartLogElement::REMOVE_PART;
        part_log_elem.event_time = time(nullptr);
        part_log_elem.duration_ms = 0;

        part_log_elem.database_name = table_id.database_name;
        part_log_elem.table_name = table_id.table_name;

        for (const auto & part : parts)
        {
            part_log_elem.partition_id = part->info.partition_id;
            part_log_elem.part_name = part->name;
            part_log_elem.bytes_compressed_on_disk = part->getBytesOnDisk();
            part_log_elem.rows = part->rows_count;

            part_log->add(part_log_elem);
        }
    }
}

void MergeTreeData::clearOldPartsFromFilesystem(bool force)
{
    DataPartsVector parts_to_remove = grabOldParts(force);
    clearPartsFromFilesystem(parts_to_remove);
    removePartsFinally(parts_to_remove);

    /// This is needed to close files to avoid they reside on disk after being deleted.
    /// NOTE: we can drop files from cache more selectively but this is good enough.
    if (!parts_to_remove.empty())
        global_context.dropMMappedFileCache();
}

void MergeTreeData::clearPartsFromFilesystem(const DataPartsVector & parts_to_remove)
{
    const auto settings = getSettings();
    if (parts_to_remove.size() > 1 && settings->max_part_removal_threads > 1 && parts_to_remove.size() > settings->concurrent_part_removal_threshold)
    {
        /// Parallel parts removal.

        size_t num_threads = std::min(size_t(settings->max_part_removal_threads), parts_to_remove.size());
        ThreadPool pool(num_threads);

        /// NOTE: Under heavy system load you may get "Cannot schedule a task" from ThreadPool.
        for (const DataPartPtr & part : parts_to_remove)
        {
            pool.scheduleOrThrowOnError([&]
            {
                LOG_DEBUG(log, "Removing part from filesystem {}", part->name);
                part->remove();
            });
        }

        pool.wait();
    }
    else
    {
        for (const DataPartPtr & part : parts_to_remove)
        {
            LOG_DEBUG(log, "Removing part from filesystem {}", part->name);
            part->remove();
        }
    }
}

void MergeTreeData::clearOldWriteAheadLogs()
{
    DataPartsVector parts = getDataPartsVector();
    std::vector<std::pair<Int64, Int64>> all_block_numbers_on_disk;
    std::vector<std::pair<Int64, Int64>> block_numbers_on_disk;

    for (const auto & part : parts)
        if (part->isStoredOnDisk())
            all_block_numbers_on_disk.emplace_back(part->info.min_block, part->info.max_block);

    if (all_block_numbers_on_disk.empty())
        return;

    std::sort(all_block_numbers_on_disk.begin(), all_block_numbers_on_disk.end());
    block_numbers_on_disk.push_back(all_block_numbers_on_disk[0]);
    for (size_t i = 1; i < all_block_numbers_on_disk.size(); ++i)
    {
        if (all_block_numbers_on_disk[i].first == all_block_numbers_on_disk[i - 1].second + 1)
            block_numbers_on_disk.back().second = all_block_numbers_on_disk[i].second;
        else
            block_numbers_on_disk.push_back(all_block_numbers_on_disk[i]);
    }

    auto is_range_on_disk = [&block_numbers_on_disk](Int64 min_block, Int64 max_block)
    {
        auto lower = std::lower_bound(block_numbers_on_disk.begin(), block_numbers_on_disk.end(), std::make_pair(min_block, Int64(-1L)));
        if (lower != block_numbers_on_disk.end() && min_block >= lower->first && max_block <= lower->second)
            return true;

        if (lower != block_numbers_on_disk.begin())
        {
            --lower;
            if (min_block >= lower->first && max_block <= lower->second)
                return true;
        }

        return false;
    };

    auto disks = getStoragePolicy()->getDisks();
    for (auto disk_it = disks.rbegin(); disk_it != disks.rend(); ++disk_it)
    {
        auto disk_ptr = *disk_it;
        for (auto it = disk_ptr->iterateDirectory(relative_data_path); it->isValid(); it->next())
        {
            auto min_max_block_number = MergeTreeWriteAheadLog::tryParseMinMaxBlockNumber(it->name());
            if (min_max_block_number && is_range_on_disk(min_max_block_number->first, min_max_block_number->second))
            {
                LOG_DEBUG(log, "Removing from filesystem the outdated WAL file " + it->name());
                disk_ptr->removeFile(relative_data_path + it->name());
            }
        }
    }
}

void MergeTreeData::clearEmptyParts()
{
    if (!getSettings()->remove_empty_parts)
        return;

    auto parts = getDataPartsVector();
    for (const auto & part : parts)
    {
        if (part->rows_count == 0)
        {
            ASTPtr literal = std::make_shared<ASTLiteral>(part->name);
            /// If another replica has already started drop, it's ok, no need to throw.
            dropPartition(literal, /* detach = */ false, /*drop_part = */ true, global_context, /* throw_if_noop = */ false);
        }
    }
}

void MergeTreeData::rename(const String & new_table_path, const StorageID & new_table_id)
{
    auto disks = getStoragePolicy()->getDisks();

    for (const auto & disk : disks)
    {
        if (disk->exists(new_table_path))
            throw Exception{"Target path already exists: " + fullPath(disk, new_table_path), ErrorCodes::DIRECTORY_ALREADY_EXISTS};
    }

    for (const auto & disk : disks)
    {
        auto new_table_path_parent = parentPath(new_table_path);
        disk->createDirectories(new_table_path_parent);
        disk->moveDirectory(relative_data_path, new_table_path);
    }

    if (!getStorageID().hasUUID())
        global_context.dropCaches();

    relative_data_path = new_table_path;
    renameInMemory(new_table_id);
}

void MergeTreeData::dropAllData()
{
    LOG_TRACE(log, "dropAllData: waiting for locks.");

    auto lock = lockParts();

    LOG_TRACE(log, "dropAllData: removing data from memory.");

    DataPartsVector all_parts(data_parts_by_info.begin(), data_parts_by_info.end());

    data_parts_indexes.clear();
    column_sizes.clear();

    /// Tables in atomic databases have UUID and stored in persistent locations.
    /// No need to drop caches (that are keyed by filesystem path) because collision is not possible.
    if (!getStorageID().hasUUID())
        global_context.dropCaches();

    LOG_TRACE(log, "dropAllData: removing data from filesystem.");

    /// Removing of each data part before recursive removal of directory is to speed-up removal, because there will be less number of syscalls.
    clearPartsFromFilesystem(all_parts);

    for (const auto & [path, disk] : getRelativeDataPathsWithDisks())
    {
        try
        {
            disk->removeRecursive(path);
        }
        catch (const Poco::FileNotFoundException &)
        {
            /// If the file is already deleted, log the error message and do nothing.
            tryLogCurrentException(__PRETTY_FUNCTION__);
        }
    }

    setDataVolume(0, 0, 0);

    LOG_TRACE(log, "dropAllData: done.");
}

void MergeTreeData::dropIfEmpty()
{
    LOG_TRACE(log, "dropIfEmpty");

    auto lock = lockParts();

    if (!data_parts_by_info.empty())
        return;

    try
    {
        for (const auto & [path, disk] : getRelativeDataPathsWithDisks())
        {
            /// Non recursive, exception is thrown if there are more files.
            disk->removeFileIfExists(path + MergeTreeData::FORMAT_VERSION_FILE_NAME);
            disk->removeDirectory(path + MergeTreeData::DETACHED_DIR_NAME);
            disk->removeDirectory(path);
        }
    }
    catch (...)
    {
        // On unsuccessful creation of ReplicatedMergeTree table with multidisk configuration some files may not exist.
        tryLogCurrentException(__PRETTY_FUNCTION__);
    }
}

namespace
{

/// Conversion that is allowed for serializable key (primary key, sorting key).
/// Key should be serialized in the same way after conversion.
/// NOTE: The list is not complete.
bool isSafeForKeyConversion(const IDataType * from, const IDataType * to)
{
    if (from->getName() == to->getName())
        return true;

    /// Enums are serialized in partition key as numbers - so conversion from Enum to number is Ok.
    /// But only for types of identical width because they are serialized as binary in minmax index.
    /// But not from number to Enum because Enum does not necessarily represents all numbers.

    if (const auto * from_enum8 = typeid_cast<const DataTypeEnum8 *>(from))
    {
        if (const auto * to_enum8 = typeid_cast<const DataTypeEnum8 *>(to))
            return to_enum8->contains(*from_enum8);
        if (typeid_cast<const DataTypeInt8 *>(to))
            return true;    // NOLINT
        return false;
    }

    if (const auto * from_enum16 = typeid_cast<const DataTypeEnum16 *>(from))
    {
        if (const auto * to_enum16 = typeid_cast<const DataTypeEnum16 *>(to))
            return to_enum16->contains(*from_enum16);
        if (typeid_cast<const DataTypeInt16 *>(to))
            return true;    // NOLINT
        return false;
    }

    if (const auto * from_lc = typeid_cast<const DataTypeLowCardinality *>(from))
        return from_lc->getDictionaryType()->equals(*to);

    if (const auto * to_lc = typeid_cast<const DataTypeLowCardinality *>(to))
        return to_lc->getDictionaryType()->equals(*from);

    return false;
}

/// Special check for alters of VersionedCollapsingMergeTree version column
void checkVersionColumnTypesConversion(const IDataType * old_type, const IDataType * new_type, const String column_name)
{
    /// Check new type can be used as version
    if (!new_type->canBeUsedAsVersion())
        throw Exception("Cannot alter version column " + backQuoteIfNeed(column_name) +
            " to type " + new_type->getName() +
            " because version column must be of an integer type or of type Date or DateTime"
            , ErrorCodes::ALTER_OF_COLUMN_IS_FORBIDDEN);

    auto which_new_type = WhichDataType(new_type);
    auto which_old_type = WhichDataType(old_type);

    /// Check alter to different sign or float -> int and so on
    if ((which_old_type.isInt() && !which_new_type.isInt())
        || (which_old_type.isUInt() && !which_new_type.isUInt())
        || (which_old_type.isDate() && !which_new_type.isDate())
        || (which_old_type.isDateTime() && !which_new_type.isDateTime())
        || (which_old_type.isFloat() && !which_new_type.isFloat()))
    {
        throw Exception("Cannot alter version column " + backQuoteIfNeed(column_name) +
            " from type " + old_type->getName() +
            " to type " + new_type->getName() + " because new type will change sort order of version column." +
            " The only possible conversion is expansion of the number of bytes of the current type."
            , ErrorCodes::ALTER_OF_COLUMN_IS_FORBIDDEN);
    }

    /// Check alter to smaller size: UInt64 -> UInt32 and so on
    if (new_type->getSizeOfValueInMemory() < old_type->getSizeOfValueInMemory())
    {
        throw Exception("Cannot alter version column " + backQuoteIfNeed(column_name) +
            " from type " + old_type->getName() +
            " to type " + new_type->getName() + " because new type is smaller than current in the number of bytes." +
            " The only possible conversion is expansion of the number of bytes of the current type."
            , ErrorCodes::ALTER_OF_COLUMN_IS_FORBIDDEN);
    }
}

}

void MergeTreeData::checkAlterIsPossible(const AlterCommands & commands, const Context & context) const
{
    /// Check that needed transformations can be applied to the list of columns without considering type conversions.
    StorageInMemoryMetadata new_metadata = getInMemoryMetadata();
    StorageInMemoryMetadata old_metadata = getInMemoryMetadata();

    const auto & settings = context.getSettingsRef();

    if (!settings.allow_non_metadata_alters)
    {

        auto mutation_commands = commands.getMutationCommands(new_metadata, settings.materialize_ttl_after_modify, global_context);

        if (!mutation_commands.empty())
            throw Exception(ErrorCodes::ALTER_OF_COLUMN_IS_FORBIDDEN, "The following alter commands: '{}' will modify data on disk, but setting `allow_non_metadata_alters` is disabled", queryToString(mutation_commands.ast()));
    }
    commands.apply(new_metadata, global_context);

    /// Set of columns that shouldn't be altered.
    NameSet columns_alter_type_forbidden;

    /// Primary key columns can be ALTERed only if they are used in the key as-is
    /// (and not as a part of some expression) and if the ALTER only affects column metadata.
    NameSet columns_alter_type_metadata_only;

    /// Columns to check that the type change is safe for partition key.
    NameSet columns_alter_type_check_safe_for_partition;

    if (old_metadata.hasPartitionKey())
    {
        /// Forbid altering columns inside partition key expressions because it can change partition ID format.
        auto partition_key_expr = old_metadata.getPartitionKey().expression;
        for (const auto & action : partition_key_expr->getActions())
        {
            for (const auto * child : action.node->children)
                columns_alter_type_forbidden.insert(child->result_name);
        }

        /// But allow to alter columns without expressions under certain condition.
        for (const String & col : partition_key_expr->getRequiredColumns())
            columns_alter_type_check_safe_for_partition.insert(col);
    }

    for (const auto & index : old_metadata.getSecondaryIndices())
    {
        for (const String & col : index.expression->getRequiredColumns())
            columns_alter_type_forbidden.insert(col);
    }

    if (old_metadata.hasSortingKey())
    {
        auto sorting_key_expr = old_metadata.getSortingKey().expression;
        for (const auto & action : sorting_key_expr->getActions())
        {
            for (const auto * child : action.node->children)
                columns_alter_type_forbidden.insert(child->result_name);
        }
        for (const String & col : sorting_key_expr->getRequiredColumns())
            columns_alter_type_metadata_only.insert(col);

        /// We don't process sample_by_ast separately because it must be among the primary key columns
        /// and we don't process primary_key_expr separately because it is a prefix of sorting_key_expr.
    }
    if (!merging_params.sign_column.empty())
        columns_alter_type_forbidden.insert(merging_params.sign_column);

    /// All of the above.
    NameSet columns_in_keys;
    columns_in_keys.insert(columns_alter_type_forbidden.begin(), columns_alter_type_forbidden.end());
    columns_in_keys.insert(columns_alter_type_metadata_only.begin(), columns_alter_type_metadata_only.end());
    columns_in_keys.insert(columns_alter_type_check_safe_for_partition.begin(), columns_alter_type_check_safe_for_partition.end());

    NameSet dropped_columns;

    std::map<String, const IDataType *> old_types;
    for (const auto & column : old_metadata.getColumns().getAllPhysical())
        old_types.emplace(column.name, column.type.get());

    NamesAndTypesList columns_to_check_conversion;
    auto name_deps = getDependentViewsByColumn(context);
    for (const AlterCommand & command : commands)
    {
        /// Just validate partition expression
        if (command.partition)
        {
            getPartitionIDFromQuery(command.partition, global_context);
        }

        if (command.column_name == merging_params.version_column)
        {
            /// Some type changes for version column is allowed despite it's a part of sorting key
            if (command.type == AlterCommand::MODIFY_COLUMN)
            {
                const IDataType * new_type = command.data_type.get();
                const IDataType * old_type = old_types[command.column_name];

                if (new_type)
                    checkVersionColumnTypesConversion(old_type, new_type, command.column_name);

                /// No other checks required
                continue;
            }
            else if (command.type == AlterCommand::DROP_COLUMN)
            {
                throw Exception(
                    "Trying to ALTER DROP version " + backQuoteIfNeed(command.column_name) + " column",
                    ErrorCodes::ALTER_OF_COLUMN_IS_FORBIDDEN);
            }
            else if (command.type == AlterCommand::RENAME_COLUMN)
            {
                throw Exception(
                    "Trying to ALTER RENAME version " + backQuoteIfNeed(command.column_name) + " column",
                    ErrorCodes::ALTER_OF_COLUMN_IS_FORBIDDEN);
            }
        }

        if (command.type == AlterCommand::MODIFY_ORDER_BY && !is_custom_partitioned)
        {
            throw Exception(
                "ALTER MODIFY ORDER BY is not supported for default-partitioned tables created with the old syntax",
                ErrorCodes::BAD_ARGUMENTS);
        }
        if (command.type == AlterCommand::MODIFY_TTL && !is_custom_partitioned)
        {
            throw Exception(
                "ALTER MODIFY TTL is not supported for default-partitioned tables created with the old syntax",
                ErrorCodes::BAD_ARGUMENTS);
        }
        if (command.type == AlterCommand::MODIFY_SAMPLE_BY)
        {
            if (!is_custom_partitioned)
                throw Exception(
                    "ALTER MODIFY SAMPLE BY is not supported for default-partitioned tables created with the old syntax",
                    ErrorCodes::BAD_ARGUMENTS);

            checkSampleExpression(new_metadata, getSettings()->compatibility_allow_sampling_expression_not_in_primary_key);
        }
        if (command.type == AlterCommand::ADD_INDEX && !is_custom_partitioned)
        {
            throw Exception(
                "ALTER ADD INDEX is not supported for tables with the old syntax",
                ErrorCodes::BAD_ARGUMENTS);
        }
        if (command.type == AlterCommand::RENAME_COLUMN)
        {
            if (columns_in_keys.count(command.column_name))
            {
                throw Exception(
                    "Trying to ALTER RENAME key " + backQuoteIfNeed(command.column_name) + " column which is a part of key expression",
                    ErrorCodes::ALTER_OF_COLUMN_IS_FORBIDDEN);
            }
        }
        else if (command.type == AlterCommand::DROP_COLUMN)
        {
            if (columns_in_keys.count(command.column_name))
            {
                throw Exception(
                    "Trying to ALTER DROP key " + backQuoteIfNeed(command.column_name) + " column which is a part of key expression",
                    ErrorCodes::ALTER_OF_COLUMN_IS_FORBIDDEN);
            }

            const auto & deps_mv = name_deps[command.column_name];
            if (!deps_mv.empty())
            {
                throw Exception(
                    "Trying to ALTER DROP column " + backQuoteIfNeed(command.column_name) + " which is referenced by materialized view "
                        + toString(deps_mv),
                    ErrorCodes::ALTER_OF_COLUMN_IS_FORBIDDEN);
            }

            dropped_columns.emplace(command.column_name);
        }
        else if (command.isRequireMutationStage(getInMemoryMetadata()))
        {
            /// This alter will override data on disk. Let's check that it doesn't
            /// modify immutable column.
            if (columns_alter_type_forbidden.count(command.column_name))
                throw Exception("ALTER of key column " + backQuoteIfNeed(command.column_name) + " is forbidden",
                    ErrorCodes::ALTER_OF_COLUMN_IS_FORBIDDEN);

            if (command.type == AlterCommand::MODIFY_COLUMN)
            {
                if (columns_alter_type_check_safe_for_partition.count(command.column_name))
                {
                    auto it = old_types.find(command.column_name);

                    assert(it != old_types.end());
                    if (!isSafeForKeyConversion(it->second, command.data_type.get()))
                        throw Exception("ALTER of partition key column " + backQuoteIfNeed(command.column_name) + " from type "
                                + it->second->getName() + " to type " + command.data_type->getName()
                                + " is not safe because it can change the representation of partition key",
                            ErrorCodes::ALTER_OF_COLUMN_IS_FORBIDDEN);
                }

                if (columns_alter_type_metadata_only.count(command.column_name))
                {
                    auto it = old_types.find(command.column_name);
                    assert(it != old_types.end());
                    if (!isSafeForKeyConversion(it->second, command.data_type.get()))
                        throw Exception("ALTER of key column " + backQuoteIfNeed(command.column_name) + " from type "
                                    + it->second->getName() + " to type " + command.data_type->getName()
                                    + " is not safe because it can change the representation of primary key",
                            ErrorCodes::ALTER_OF_COLUMN_IS_FORBIDDEN);
                }

                if (old_metadata.getColumns().has(command.column_name))
                {
                    columns_to_check_conversion.push_back(
                        new_metadata.getColumns().getPhysical(command.column_name));
                }
            }
        }
    }

    checkProperties(new_metadata, old_metadata);
    checkTTLExpressions(new_metadata, old_metadata);

    if (!columns_to_check_conversion.empty())
    {
        auto old_header = old_metadata.getSampleBlock();
        performRequiredConversions(old_header, columns_to_check_conversion, global_context);
    }

    if (old_metadata.hasSettingsChanges())
    {
        const auto current_changes = old_metadata.getSettingsChanges()->as<const ASTSetQuery &>().changes;
        const auto & new_changes = new_metadata.settings_changes->as<const ASTSetQuery &>().changes;
        for (const auto & changed_setting : new_changes)
        {
            const auto & setting_name = changed_setting.name;
            const auto & new_value = changed_setting.value;
            MergeTreeSettings::checkCanSet(setting_name, new_value);
            const Field * current_value = current_changes.tryGet(setting_name);

            if ((!current_value || *current_value != new_value)
                && MergeTreeSettings::isReadonlySetting(setting_name))
            {
                throw Exception{"Setting '" + setting_name + "' is readonly for storage '" + getName() + "'",
                                 ErrorCodes::READONLY_SETTING};
            }

            if (!current_value && MergeTreeSettings::isPartFormatSetting(setting_name))
            {
                MergeTreeSettings copy = *getSettings();
                copy.applyChange(changed_setting);
                String reason;
                if (!canUsePolymorphicParts(copy, &reason) && !reason.empty())
                    throw Exception("Can't change settings. Reason: " + reason, ErrorCodes::NOT_IMPLEMENTED);
            }

            if (setting_name == "storage_policy")
                checkStoragePolicy(global_context.getStoragePolicy(new_value.safeGet<String>()));
        }
    }

    for (const auto & part : getDataPartsVector())
    {
        bool at_least_one_column_rest = false;
        for (const auto & column : part->getColumns())
        {
            if (!dropped_columns.count(column.name))
            {
                at_least_one_column_rest = true;
                break;
            }
        }
        if (!at_least_one_column_rest)
        {
            std::string postfix;
            if (dropped_columns.size() > 1)
                postfix = "s";
            throw Exception(ErrorCodes::BAD_ARGUMENTS,
                "Cannot drop or clear column{} '{}', because all columns in part '{}' will be removed from disk. Empty parts are not allowed", postfix, boost::algorithm::join(dropped_columns, ", "), part->name);
        }
    }
}


void MergeTreeData::checkMutationIsPossible(const MutationCommands & /*commands*/, const Settings & /*settings*/) const
{
    /// Some validation will be added
}

MergeTreeDataPartType MergeTreeData::choosePartType(size_t bytes_uncompressed, size_t rows_count) const
{
    const auto settings = getSettings();
    if (!canUsePolymorphicParts(*settings))
        return MergeTreeDataPartType::WIDE;

    if (bytes_uncompressed < settings->min_bytes_for_compact_part || rows_count < settings->min_rows_for_compact_part)
        return MergeTreeDataPartType::IN_MEMORY;

    if (bytes_uncompressed < settings->min_bytes_for_wide_part || rows_count < settings->min_rows_for_wide_part)
        return MergeTreeDataPartType::COMPACT;

    return MergeTreeDataPartType::WIDE;
}

MergeTreeDataPartType MergeTreeData::choosePartTypeOnDisk(size_t bytes_uncompressed, size_t rows_count) const
{
    const auto settings = getSettings();
    if (!canUsePolymorphicParts(*settings))
        return MergeTreeDataPartType::WIDE;

    if (bytes_uncompressed < settings->min_bytes_for_wide_part || rows_count < settings->min_rows_for_wide_part)
        return MergeTreeDataPartType::COMPACT;

    return MergeTreeDataPartType::WIDE;
}


MergeTreeData::MutableDataPartPtr MergeTreeData::createPart(const String & name,
    MergeTreeDataPartType type, const MergeTreePartInfo & part_info,
    const VolumePtr & volume, const String & relative_path) const
{
    if (type == MergeTreeDataPartType::COMPACT)
        return std::make_shared<MergeTreeDataPartCompact>(*this, name, part_info, volume, relative_path);
    else if (type == MergeTreeDataPartType::WIDE)
        return std::make_shared<MergeTreeDataPartWide>(*this, name, part_info, volume, relative_path);
    else if (type == MergeTreeDataPartType::IN_MEMORY)
        return std::make_shared<MergeTreeDataPartInMemory>(*this, name, part_info, volume, relative_path);
    else
        throw Exception("Unknown type of part " + relative_path, ErrorCodes::UNKNOWN_PART_TYPE);
}

static MergeTreeDataPartType getPartTypeFromMarkExtension(const String & mrk_ext)
{
    if (mrk_ext == getNonAdaptiveMrkExtension())
        return MergeTreeDataPartType::WIDE;
    if (mrk_ext == getAdaptiveMrkExtension(MergeTreeDataPartType::WIDE))
        return MergeTreeDataPartType::WIDE;
    if (mrk_ext == getAdaptiveMrkExtension(MergeTreeDataPartType::COMPACT))
        return MergeTreeDataPartType::COMPACT;

    throw Exception("Can't determine part type, because of unknown mark extension " + mrk_ext, ErrorCodes::UNKNOWN_PART_TYPE);
}

MergeTreeData::MutableDataPartPtr MergeTreeData::createPart(
    const String & name, const VolumePtr & volume, const String & relative_path) const
{
    return createPart(name, MergeTreePartInfo::fromPartName(name, format_version), volume, relative_path);
}

MergeTreeData::MutableDataPartPtr MergeTreeData::createPart(
    const String & name, const MergeTreePartInfo & part_info,
    const VolumePtr & volume, const String & relative_path) const
{
    MergeTreeDataPartType type;
    auto full_path = relative_data_path + relative_path + "/";
    auto mrk_ext = MergeTreeIndexGranularityInfo::getMarksExtensionFromFilesystem(volume->getDisk(), full_path);

    if (mrk_ext)
        type = getPartTypeFromMarkExtension(*mrk_ext);
    else
    {
        /// Didn't find any mark file, suppose that part is empty.
        type = choosePartTypeOnDisk(0, 0);
    }

    return createPart(name, type, part_info, volume, relative_path);
}

void MergeTreeData::changeSettings(
        const ASTPtr & new_settings,
        TableLockHolder & /* table_lock_holder */)
{
    if (new_settings)
    {
        bool has_storage_policy_changed = false;

        const auto & new_changes = new_settings->as<const ASTSetQuery &>().changes;

        for (const auto & change : new_changes)
        {
            if (change.name == "storage_policy")
            {
                StoragePolicyPtr new_storage_policy = global_context.getStoragePolicy(change.value.safeGet<String>());
                StoragePolicyPtr old_storage_policy = getStoragePolicy();

                /// StoragePolicy of different version or name is guaranteed to have different pointer
                if (new_storage_policy != old_storage_policy)
                {
                    checkStoragePolicy(new_storage_policy);

                    std::unordered_set<String> all_diff_disk_names;
                    for (const auto & disk : new_storage_policy->getDisks())
                        all_diff_disk_names.insert(disk->getName());
                    for (const auto & disk : old_storage_policy->getDisks())
                        all_diff_disk_names.erase(disk->getName());

                    for (const String & disk_name : all_diff_disk_names)
                    {
                        auto disk = new_storage_policy->getDiskByName(disk_name);
                        if (disk->exists(relative_data_path))
                            throw Exception("New storage policy contain disks which already contain data of a table with the same name", ErrorCodes::LOGICAL_ERROR);
                    }

                    for (const String & disk_name : all_diff_disk_names)
                    {
                        auto disk = new_storage_policy->getDiskByName(disk_name);
                        disk->createDirectories(relative_data_path);
                        disk->createDirectories(relative_data_path + MergeTreeData::DETACHED_DIR_NAME);
                    }
                    /// FIXME how would that be done while reloading configuration???

                    has_storage_policy_changed = true;
                }
            }
        }

        MergeTreeSettings copy = *getSettings();
        copy.applyChanges(new_changes);

        copy.sanityCheck(global_context.getSettingsRef());

        storage_settings.set(std::make_unique<const MergeTreeSettings>(copy));
        StorageInMemoryMetadata new_metadata = getInMemoryMetadata();
        new_metadata.setSettingsChanges(new_settings);
        setInMemoryMetadata(new_metadata);

        if (has_storage_policy_changed)
            startBackgroundMovesIfNeeded();
    }
}

void MergeTreeData::PartsTemporaryRename::addPart(const String & old_name, const String & new_name)
{
    old_and_new_names.push_back({old_name, new_name});
    for (const auto & [path, disk] : storage.getRelativeDataPathsWithDisks())
    {
        for (auto it = disk->iterateDirectory(path + source_dir); it->isValid(); it->next())
        {
            if (it->name() == old_name)
            {
                old_part_name_to_path_and_disk[old_name] = {path, disk};
                break;
            }
        }
    }
}

void MergeTreeData::PartsTemporaryRename::tryRenameAll()
{
    renamed = true;
    for (size_t i = 0; i < old_and_new_names.size(); ++i)
    {
        try
        {
            const auto & [old_name, new_name] = old_and_new_names[i];
            if (old_name.empty() || new_name.empty())
                throw DB::Exception("Empty part name. Most likely it's a bug.", ErrorCodes::INCORRECT_FILE_NAME);
            const auto & [path, disk] = old_part_name_to_path_and_disk[old_name];
            const auto full_path = path + source_dir; /// for old_name
            disk->moveFile(full_path + old_name, full_path + new_name);
        }
        catch (...)
        {
            old_and_new_names.resize(i);
            LOG_WARNING(storage.log, "Cannot rename parts to perform operation on them: {}", getCurrentExceptionMessage(false));
            throw;
        }
    }
}

MergeTreeData::PartsTemporaryRename::~PartsTemporaryRename()
{
    // TODO what if server had crashed before this destructor was called?
    if (!renamed)
        return;
    for (const auto & [old_name, new_name] : old_and_new_names)
    {
        if (old_name.empty())
            continue;

        try
        {
            const auto & [path, disk] = old_part_name_to_path_and_disk[old_name];
            const auto full_path = path + source_dir; /// for old_name
            disk->moveFile(full_path + new_name, full_path + old_name);
        }
        catch (...)
        {
            tryLogCurrentException(__PRETTY_FUNCTION__);
        }
    }
}


MergeTreeData::DataPartsVector MergeTreeData::getActivePartsToReplace(
    const MergeTreePartInfo & new_part_info,
    const String & new_part_name,
    DataPartPtr & out_covering_part,
    DataPartsLock & /* data_parts_lock */) const
{
    /// Parts contained in the part are consecutive in data_parts, intersecting the insertion place for the part itself.
    auto it_middle = data_parts_by_state_and_info.lower_bound(DataPartStateAndInfo{DataPartState::Committed, new_part_info});
    auto committed_parts_range = getDataPartsStateRange(DataPartState::Committed);

    /// Go to the left.
    DataPartIteratorByStateAndInfo begin = it_middle;
    while (begin != committed_parts_range.begin())
    {
        auto prev = std::prev(begin);

        if (!new_part_info.contains((*prev)->info))
        {
            if ((*prev)->info.contains(new_part_info))
            {
                out_covering_part = *prev;
                return {};
            }

            if (!new_part_info.isDisjoint((*prev)->info))
                throw Exception("Part " + new_part_name + " intersects previous part " + (*prev)->getNameWithState() +
                    ". It is a bug.", ErrorCodes::LOGICAL_ERROR);

            break;
        }

        begin = prev;
    }

    /// Go to the right.
    DataPartIteratorByStateAndInfo end = it_middle;
    while (end != committed_parts_range.end())
    {
        if ((*end)->info == new_part_info)
            throw Exception("Unexpected duplicate part " + (*end)->getNameWithState() + ". It is a bug.", ErrorCodes::LOGICAL_ERROR);

        if (!new_part_info.contains((*end)->info))
        {
            if ((*end)->info.contains(new_part_info))
            {
                out_covering_part = *end;
                return {};
            }

            if (!new_part_info.isDisjoint((*end)->info))
                throw Exception("Part " + new_part_name + " intersects next part " + (*end)->getNameWithState() +
                    ". It is a bug.", ErrorCodes::LOGICAL_ERROR);

            break;
        }

        ++end;
    }

    return DataPartsVector{begin, end};
}


bool MergeTreeData::renameTempPartAndAdd(MutableDataPartPtr & part, SimpleIncrement * increment, Transaction * out_transaction)
{
    if (out_transaction && &out_transaction->data != this)
        throw Exception("MergeTreeData::Transaction for one table cannot be used with another. It is a bug.",
            ErrorCodes::LOGICAL_ERROR);

    DataPartsVector covered_parts;
    {
        auto lock = lockParts();
        if (!renameTempPartAndReplace(part, increment, out_transaction, lock, &covered_parts))
            return false;
    }
    if (!covered_parts.empty())
        throw Exception("Added part " + part->name + " covers " + toString(covered_parts.size())
            + " existing part(s) (including " + covered_parts[0]->name + ")", ErrorCodes::LOGICAL_ERROR);

    return true;
}


bool MergeTreeData::renameTempPartAndReplace(
    MutableDataPartPtr & part, SimpleIncrement * increment, Transaction * out_transaction,
    std::unique_lock<std::mutex> & lock, DataPartsVector * out_covered_parts)
{
    if (out_transaction && &out_transaction->data != this)
        throw Exception("MergeTreeData::Transaction for one table cannot be used with another. It is a bug.",
            ErrorCodes::LOGICAL_ERROR);

    part->assertState({DataPartState::Temporary});

    MergeTreePartInfo part_info = part->info;
    String part_name;

    if (DataPartPtr existing_part_in_partition = getAnyPartInPartition(part->info.partition_id, lock))
    {
        if (part->partition.value != existing_part_in_partition->partition.value)
            throw Exception(
                "Partition value mismatch between two parts with the same partition ID. Existing part: "
                + existing_part_in_partition->name + ", newly added part: " + part->name,
                ErrorCodes::CORRUPTED_DATA);
    }

    /** It is important that obtaining new block number and adding that block to parts set is done atomically.
      * Otherwise there is race condition - merge of blocks could happen in interval that doesn't yet contain new part.
      */
    if (increment)
    {
        part_info.min_block = part_info.max_block = increment->get();
        part_info.mutation = 0; /// it's equal to min_block by default
        part_name = part->getNewName(part_info);
    }
    else /// Parts from ReplicatedMergeTree already have names
        part_name = part->name;

    LOG_TRACE(log, "Renaming temporary part {} to {}.", part->relative_path, part_name);

    auto it_duplicate = data_parts_by_info.find(part_info);
    if (it_duplicate != data_parts_by_info.end())
    {
        String message = "Part " + (*it_duplicate)->getNameWithState() + " already exists";

        if ((*it_duplicate)->checkState({DataPartState::Outdated, DataPartState::Deleting}))
            throw Exception(message + ", but it will be deleted soon", ErrorCodes::PART_IS_TEMPORARILY_LOCKED);

        throw Exception(message, ErrorCodes::DUPLICATE_DATA_PART);
    }

    DataPartPtr covering_part;
    DataPartsVector covered_parts = getActivePartsToReplace(part_info, part_name, covering_part, lock);
    DataPartsVector covered_parts_in_memory;

    if (covering_part)
    {
        LOG_WARNING(log, "Tried to add obsolete part {} covered by {}", part_name, covering_part->getNameWithState());
        return false;
    }

    /// All checks are passed. Now we can rename the part on disk.
    /// So, we maintain invariant: if a non-temporary part in filesystem then it is in data_parts
    ///
    /// If out_transaction is null, we commit the part to the active set immediately, else add it to the transaction.
    part->name = part_name;
    part->info = part_info;
    part->is_temp = false;
    part->setState(DataPartState::PreCommitted);
    part->renameTo(part_name, true);

    auto part_it = data_parts_indexes.insert(part).first;

    if (out_transaction)
    {
        out_transaction->precommitted_parts.insert(part);
    }
    else
    {
        size_t reduce_bytes = 0;
        size_t reduce_rows = 0;
        size_t reduce_parts = 0;
        auto current_time = time(nullptr);
        for (const DataPartPtr & covered_part : covered_parts)
        {
            covered_part->remove_time.store(current_time, std::memory_order_relaxed);
            modifyPartState(covered_part, DataPartState::Outdated);
            removePartContributionToColumnSizes(covered_part);
            reduce_bytes += covered_part->getBytesOnDisk();
            reduce_rows += covered_part->rows_count;
            ++reduce_parts;
        }

        decreaseDataVolume(reduce_bytes, reduce_rows, reduce_parts);

        modifyPartState(part_it, DataPartState::Committed);
        addPartContributionToColumnSizes(part);
        addPartContributionToDataVolume(part);
    }

    auto part_in_memory = asInMemoryPart(part);
    if (part_in_memory && getSettings()->in_memory_parts_enable_wal)
    {
        auto wal = getWriteAheadLog();
        wal->addPart(part_in_memory);
    }

    if (out_covered_parts)
    {
        for (DataPartPtr & covered_part : covered_parts)
            out_covered_parts->emplace_back(std::move(covered_part));
    }

    return true;
}

MergeTreeData::DataPartsVector MergeTreeData::renameTempPartAndReplace(
    MutableDataPartPtr & part, SimpleIncrement * increment, Transaction * out_transaction)
{
    if (out_transaction && &out_transaction->data != this)
        throw Exception("MergeTreeData::Transaction for one table cannot be used with another. It is a bug.",
            ErrorCodes::LOGICAL_ERROR);

    DataPartsVector covered_parts;
    {
        auto lock = lockParts();
        renameTempPartAndReplace(part, increment, out_transaction, lock, &covered_parts);
    }
    return covered_parts;
}

void MergeTreeData::removePartsFromWorkingSet(const MergeTreeData::DataPartsVector & remove, bool clear_without_timeout, DataPartsLock & /*acquired_lock*/)
{
    auto remove_time = clear_without_timeout ? 0 : time(nullptr);

    for (const DataPartPtr & part : remove)
    {
        if (part->getState() == IMergeTreeDataPart::State::Committed)
        {
            removePartContributionToColumnSizes(part);
            removePartContributionToDataVolume(part);
        }

        if (part->getState() == IMergeTreeDataPart::State::Committed || clear_without_timeout)
            part->remove_time.store(remove_time, std::memory_order_relaxed);

        if (part->getState() != IMergeTreeDataPart::State::Outdated)
            modifyPartState(part, IMergeTreeDataPart::State::Outdated);

        if (isInMemoryPart(part) && getSettings()->in_memory_parts_enable_wal)
            getWriteAheadLog()->dropPart(part->name);
    }
}

void MergeTreeData::removePartsFromWorkingSetImmediatelyAndSetTemporaryState(const DataPartsVector & remove)
{
    auto lock = lockParts();

    for (const auto & part : remove)
    {
        auto it_part = data_parts_by_info.find(part->info);
        if (it_part == data_parts_by_info.end())
            throw Exception("Part " + part->getNameWithState() + " not found in data_parts", ErrorCodes::LOGICAL_ERROR);

        modifyPartState(part, IMergeTreeDataPart::State::Temporary);
        /// Erase immediately
        data_parts_indexes.erase(it_part);
    }
}

void MergeTreeData::removePartsFromWorkingSet(const DataPartsVector & remove, bool clear_without_timeout, DataPartsLock * acquired_lock)
{
    auto lock = (acquired_lock) ? DataPartsLock() : lockParts();

    for (const auto & part : remove)
    {
        if (!data_parts_by_info.count(part->info))
            throw Exception("Part " + part->getNameWithState() + " not found in data_parts", ErrorCodes::LOGICAL_ERROR);

        part->assertState({DataPartState::PreCommitted, DataPartState::Committed, DataPartState::Outdated});
    }

    removePartsFromWorkingSet(remove, clear_without_timeout, lock);
}

MergeTreeData::DataPartsVector MergeTreeData::removePartsInRangeFromWorkingSet(const MergeTreePartInfo & drop_range, bool clear_without_timeout,
                                                                               bool skip_intersecting_parts, DataPartsLock & lock)
{
    DataPartsVector parts_to_remove;

    if (drop_range.min_block > drop_range.max_block)
        return parts_to_remove;

    auto partition_range = getDataPartsPartitionRange(drop_range.partition_id);

    for (const DataPartPtr & part : partition_range)
    {
        if (part->info.partition_id != drop_range.partition_id)
            throw Exception("Unexpected partition_id of part " + part->name + ". This is a bug.", ErrorCodes::LOGICAL_ERROR);

        if (part->info.min_block < drop_range.min_block)
        {
            if (drop_range.min_block <= part->info.max_block)
            {
                /// Intersect left border
                String error = "Unexpected merged part " + part->name + " intersecting drop range " + drop_range.getPartName();
                if (!skip_intersecting_parts)
                    throw Exception(error, ErrorCodes::LOGICAL_ERROR);

                LOG_WARNING(log, error);
            }

            continue;
        }

        /// Stop on new parts
        if (part->info.min_block > drop_range.max_block)
            break;

        if (part->info.min_block <= drop_range.max_block && drop_range.max_block < part->info.max_block)
        {
            /// Intersect right border
            String error = "Unexpected merged part " + part->name + " intersecting drop range " + drop_range.getPartName();
            if (!skip_intersecting_parts)
                throw Exception(error, ErrorCodes::LOGICAL_ERROR);

            LOG_WARNING(log, error);
            continue;
        }

        if (part->getState() != DataPartState::Deleting)
            parts_to_remove.emplace_back(part);
    }

    removePartsFromWorkingSet(parts_to_remove, clear_without_timeout, lock);

    return parts_to_remove;
}

void MergeTreeData::forgetPartAndMoveToDetached(const MergeTreeData::DataPartPtr & part_to_detach, const String & prefix, bool
restore_covered)
{
    LOG_INFO(log, "Renaming {} to {}{} and forgetting it.", part_to_detach->relative_path, prefix, part_to_detach->name);

    auto lock = lockParts();

    auto it_part = data_parts_by_info.find(part_to_detach->info);
    if (it_part == data_parts_by_info.end())
        throw Exception("No such data part " + part_to_detach->getNameWithState(), ErrorCodes::NO_SUCH_DATA_PART);

    /// What if part_to_detach is a reference to *it_part? Make a new owner just in case.
    DataPartPtr part = *it_part;

    if (part->getState() == DataPartState::Committed)
    {
        removePartContributionToDataVolume(part);
        removePartContributionToColumnSizes(part);
    }
    modifyPartState(it_part, DataPartState::Deleting);

    part->renameToDetached(prefix);

    data_parts_indexes.erase(it_part);

    if (restore_covered && part->info.level == 0)
    {
        LOG_WARNING(log, "Will not recover parts covered by zero-level part {}", part->name);
        return;
    }

    if (restore_covered)
    {
        Strings restored;
        bool error = false;
        String error_parts;

        Int64 pos = part->info.min_block;

        auto is_appropriate_state = [] (DataPartState state)
        {
            return state == DataPartState::Committed || state == DataPartState::Outdated;
        };

        auto update_error = [&] (DataPartIteratorByInfo it)
        {
            error = true;
            error_parts += (*it)->getNameWithState() + " ";
        };

        auto it_middle = data_parts_by_info.lower_bound(part->info);

        /// Restore the leftmost part covered by the part
        if (it_middle != data_parts_by_info.begin())
        {
            auto it = std::prev(it_middle);

            if (part->contains(**it) && is_appropriate_state((*it)->getState()))
            {
                /// Maybe, we must consider part level somehow
                if ((*it)->info.min_block != part->info.min_block)
                    update_error(it);

                if ((*it)->getState() != DataPartState::Committed)
                {
                    addPartContributionToColumnSizes(*it);
                    addPartContributionToDataVolume(*it);
                    modifyPartState(it, DataPartState::Committed); // iterator is not invalidated here
                }

                pos = (*it)->info.max_block + 1;
                restored.push_back((*it)->name);
            }
            else
                update_error(it);
        }
        else
            error = true;

        /// Restore "right" parts
        for (auto it = it_middle; it != data_parts_by_info.end() && part->contains(**it); ++it)
        {
            if ((*it)->info.min_block < pos)
                continue;

            if (!is_appropriate_state((*it)->getState()))
            {
                update_error(it);
                continue;
            }

            if ((*it)->info.min_block > pos)
                update_error(it);

            if ((*it)->getState() != DataPartState::Committed)
            {
                addPartContributionToColumnSizes(*it);
                addPartContributionToDataVolume(*it);
                modifyPartState(it, DataPartState::Committed);
            }

            pos = (*it)->info.max_block + 1;
            restored.push_back((*it)->name);
        }

        if (pos != part->info.max_block + 1)
            error = true;

        for (const String & name : restored)
        {
            LOG_INFO(log, "Activated part {}", name);
        }

        if (error)
        {
            LOG_ERROR(log, "The set of parts restored in place of {} looks incomplete. There might or might not be a data loss.{}", part->name, (error_parts.empty() ? "" : " Suspicious parts: " + error_parts));
        }
    }
}


void MergeTreeData::tryRemovePartImmediately(DataPartPtr && part)
{
    DataPartPtr part_to_delete;
    {
        auto lock = lockParts();

        LOG_TRACE(log, "Trying to immediately remove part {}", part->getNameWithState());

        auto it = data_parts_by_info.find(part->info);
        if (it == data_parts_by_info.end() || (*it).get() != part.get())
            throw Exception("Part " + part->name + " doesn't exist", ErrorCodes::LOGICAL_ERROR);

        part.reset();

        if (!((*it)->getState() == DataPartState::Outdated && it->unique()))
            return;

        modifyPartState(it, DataPartState::Deleting);
        part_to_delete = *it;
    }

    try
    {
        part_to_delete->remove();
    }
    catch (...)
    {
        rollbackDeletingParts({part_to_delete});
        throw;
    }

    removePartsFinally({part_to_delete});
    LOG_TRACE(log, "Removed part {}", part_to_delete->name);
}


size_t MergeTreeData::getTotalActiveSizeInBytes() const
{
    return total_active_size_bytes.load(std::memory_order_acquire);
}


size_t MergeTreeData::getTotalActiveSizeInRows() const
{
    return total_active_size_rows.load(std::memory_order_acquire);
}


size_t MergeTreeData::getPartsCount() const
{
    return total_active_size_parts.load(std::memory_order_acquire);
}


size_t MergeTreeData::getMaxPartsCountForPartitionWithState(DataPartState state) const
{
    auto lock = lockParts();

    size_t res = 0;
    size_t cur_count = 0;
    const String * cur_partition_id = nullptr;

    for (const auto & part : getDataPartsStateRange(state))
    {
        if (cur_partition_id && part->info.partition_id == *cur_partition_id)
        {
            ++cur_count;
        }
        else
        {
            cur_partition_id = &part->info.partition_id;
            cur_count = 1;
        }

        res = std::max(res, cur_count);
    }

    return res;
}


size_t MergeTreeData::getMaxPartsCountForPartition() const
{
    return getMaxPartsCountForPartitionWithState(DataPartState::Committed);
}


size_t MergeTreeData::getMaxInactivePartsCountForPartition() const
{
    return getMaxPartsCountForPartitionWithState(DataPartState::Outdated);
}


std::optional<Int64> MergeTreeData::getMinPartDataVersion() const
{
    auto lock = lockParts();

    std::optional<Int64> result;
    for (const auto & part : getDataPartsStateRange(DataPartState::Committed))
    {
        if (!result || *result > part->info.getDataVersion())
            result = part->info.getDataVersion();
    }

    return result;
}


void MergeTreeData::delayInsertOrThrowIfNeeded(Poco::Event * until) const
{
    const auto settings = getSettings();
    const size_t parts_count_in_total = getPartsCount();
    if (parts_count_in_total >= settings->max_parts_in_total)
    {
        ProfileEvents::increment(ProfileEvents::RejectedInserts);
        throw Exception("Too many parts (" + toString(parts_count_in_total) + ") in all partitions in total. This indicates wrong choice of partition key. The threshold can be modified with 'max_parts_in_total' setting in <merge_tree> element in config.xml or with per-table setting.", ErrorCodes::TOO_MANY_PARTS);
    }

    size_t parts_count_in_partition = getMaxPartsCountForPartition();
    ssize_t k_inactive = -1;
    if (settings->inactive_parts_to_throw_insert > 0 || settings->inactive_parts_to_delay_insert > 0)
    {
        size_t inactive_parts_count_in_partition = getMaxInactivePartsCountForPartition();
        if (inactive_parts_count_in_partition >= settings->inactive_parts_to_throw_insert)
        {
            ProfileEvents::increment(ProfileEvents::RejectedInserts);
            throw Exception(
                ErrorCodes::TOO_MANY_PARTS,
                "Too many inactive parts ({}). Parts cleaning are processing significantly slower than inserts",
                inactive_parts_count_in_partition);
        }
        k_inactive = ssize_t(inactive_parts_count_in_partition) - ssize_t(settings->inactive_parts_to_delay_insert);
    }

    if (parts_count_in_partition >= settings->parts_to_throw_insert)
    {
        ProfileEvents::increment(ProfileEvents::RejectedInserts);
        throw Exception(
            ErrorCodes::TOO_MANY_PARTS,
            "Too many parts ({}). Parts cleaning are processing significantly slower than inserts",
            parts_count_in_partition);
    }

    if (k_inactive < 0 && parts_count_in_partition < settings->parts_to_delay_insert)
        return;

    const ssize_t k_active = ssize_t(parts_count_in_partition) - ssize_t(settings->parts_to_delay_insert);
    size_t max_k;
    size_t k;
    if (k_active > k_inactive)
    {
        max_k = settings->parts_to_throw_insert - settings->parts_to_delay_insert;
        k = k_active + 1;
    }
    else
    {
        max_k = settings->inactive_parts_to_throw_insert - settings->inactive_parts_to_delay_insert;
        k = k_inactive + 1;
    }
    const double delay_milliseconds = ::pow(settings->max_delay_to_insert * 1000, static_cast<double>(k) / max_k);

    ProfileEvents::increment(ProfileEvents::DelayedInserts);
    ProfileEvents::increment(ProfileEvents::DelayedInsertsMilliseconds, delay_milliseconds);

    CurrentMetrics::Increment metric_increment(CurrentMetrics::DelayedInserts);

    LOG_INFO(log, "Delaying inserting block by {} ms. because there are {} parts", delay_milliseconds, parts_count_in_partition);

    if (until)
        until->tryWait(delay_milliseconds);
    else
        std::this_thread::sleep_for(std::chrono::milliseconds(static_cast<size_t>(delay_milliseconds)));
}


MergeTreeData::DataPartPtr MergeTreeData::getActiveContainingPart(
    const MergeTreePartInfo & part_info, MergeTreeData::DataPartState state, DataPartsLock & /*lock*/) const
{
    auto current_state_parts_range = getDataPartsStateRange(state);

    /// The part can be covered only by the previous or the next one in data_parts.
    auto it = data_parts_by_state_and_info.lower_bound(DataPartStateAndInfo{state, part_info});

    if (it != current_state_parts_range.end())
    {
        if ((*it)->info == part_info)
            return *it;
        if ((*it)->info.contains(part_info))
            return *it;
    }

    if (it != current_state_parts_range.begin())
    {
        --it;
        if ((*it)->info.contains(part_info))
            return *it;
    }

    return nullptr;
}


void MergeTreeData::swapActivePart(MergeTreeData::DataPartPtr part_copy)
{
    auto lock = lockParts();
    for (auto original_active_part : getDataPartsStateRange(DataPartState::Committed)) // NOLINT (copy is intended)
    {
        if (part_copy->name == original_active_part->name)
        {
            auto active_part_it = data_parts_by_info.find(original_active_part->info);
            if (active_part_it == data_parts_by_info.end())
                throw Exception("Cannot swap part '" + part_copy->name + "', no such active part.", ErrorCodes::NO_SUCH_DATA_PART);

            modifyPartState(original_active_part, DataPartState::DeleteOnDestroy);
            data_parts_indexes.erase(active_part_it);

            auto part_it = data_parts_indexes.insert(part_copy).first;
            modifyPartState(part_it, DataPartState::Committed);

            removePartContributionToDataVolume(original_active_part);
            addPartContributionToDataVolume(part_copy);

            auto disk = original_active_part->volume->getDisk();
            String marker_path = original_active_part->getFullRelativePath() + IMergeTreeDataPart::DELETE_ON_DESTROY_MARKER_FILE_NAME;
            try
            {
                disk->createFile(marker_path);
            }
            catch (Poco::Exception & e)
            {
                LOG_ERROR(log, "{} (while creating DeleteOnDestroy marker: {})", e.what(), backQuote(fullPath(disk, marker_path)));
            }
            return;
        }
    }
    throw Exception("Cannot swap part '" + part_copy->name + "', no such active part.", ErrorCodes::NO_SUCH_DATA_PART);
}


MergeTreeData::DataPartPtr MergeTreeData::getActiveContainingPart(const MergeTreePartInfo & part_info) const
{
    auto lock = lockParts();
    return getActiveContainingPart(part_info, DataPartState::Committed, lock);
}

MergeTreeData::DataPartPtr MergeTreeData::getActiveContainingPart(const String & part_name) const
{
    auto part_info = MergeTreePartInfo::fromPartName(part_name, format_version);
    return getActiveContainingPart(part_info);
}

MergeTreeData::DataPartsVector MergeTreeData::getDataPartsVectorInPartition(MergeTreeData::DataPartState state, const String & partition_id)
{
    DataPartStateAndPartitionID state_with_partition{state, partition_id};

    auto lock = lockParts();
    return DataPartsVector(
        data_parts_by_state_and_info.lower_bound(state_with_partition),
        data_parts_by_state_and_info.upper_bound(state_with_partition));
}


MergeTreeData::DataPartPtr MergeTreeData::getPartIfExists(const MergeTreePartInfo & part_info, const MergeTreeData::DataPartStates & valid_states)
{
    auto lock = lockParts();

    auto it = data_parts_by_info.find(part_info);
    if (it == data_parts_by_info.end())
        return nullptr;

    for (auto state : valid_states)
        if ((*it)->getState() == state)
            return *it;

    return nullptr;
}

MergeTreeData::DataPartPtr MergeTreeData::getPartIfExists(const String & part_name, const MergeTreeData::DataPartStates & valid_states)
{
    return getPartIfExists(MergeTreePartInfo::fromPartName(part_name, format_version), valid_states);
}


static void loadPartAndFixMetadataImpl(MergeTreeData::MutableDataPartPtr part)
{
    auto disk = part->volume->getDisk();
    String full_part_path = part->getFullRelativePath();

    part->loadColumnsChecksumsIndexes(false, true);
    part->modification_time = disk->getLastModified(full_part_path).epochTime();
}

void MergeTreeData::calculateColumnSizesImpl()
{
    column_sizes.clear();

    /// Take into account only committed parts
    auto committed_parts_range = getDataPartsStateRange(DataPartState::Committed);
    for (const auto & part : committed_parts_range)
        addPartContributionToColumnSizes(part);
}

void MergeTreeData::addPartContributionToColumnSizes(const DataPartPtr & part)
{
    for (const auto & column : part->getColumns())
    {
        ColumnSize & total_column_size = column_sizes[column.name];
        ColumnSize part_column_size = part->getColumnSize(column.name, *column.type);
        total_column_size.add(part_column_size);
    }
}

void MergeTreeData::removePartContributionToColumnSizes(const DataPartPtr & part)
{
    for (const auto & column : part->getColumns())
    {
        ColumnSize & total_column_size = column_sizes[column.name];
        ColumnSize part_column_size = part->getColumnSize(column.name, *column.type);

        auto log_subtract = [&](size_t & from, size_t value, const char * field)
        {
            if (value > from)
                LOG_ERROR(log, "Possibly incorrect column size subtraction: {} - {} = {}, column: {}, field: {}",
                    from, value, from - value, column.name, field);

            from -= value;
        };

        log_subtract(total_column_size.data_compressed, part_column_size.data_compressed, ".data_compressed");
        log_subtract(total_column_size.data_uncompressed, part_column_size.data_uncompressed, ".data_uncompressed");
        log_subtract(total_column_size.marks, part_column_size.marks, ".marks");
    }
}

void MergeTreeData::checkAlterPartitionIsPossible(const PartitionCommands & commands, const StorageMetadataPtr & /*metadata_snapshot*/, const Settings & settings) const
{
    for (const auto & command : commands)
    {
        if (command.type == PartitionCommand::DROP_DETACHED_PARTITION
            && !settings.allow_drop_detached)
            throw DB::Exception("Cannot execute query: DROP DETACHED PART is disabled "
                                "(see allow_drop_detached setting)", ErrorCodes::SUPPORT_IS_DISABLED);

        if (command.partition && command.type != PartitionCommand::DROP_DETACHED_PARTITION)
        {
            if (command.part)
            {
                auto part_name = command.partition->as<ASTLiteral &>().value.safeGet<String>();
                /// We are able to parse it
                MergeTreePartInfo::fromPartName(part_name, format_version);
            }
            else
            {
                /// We are able to parse it
                getPartitionIDFromQuery(command.partition, global_context);
            }
        }
    }
}

void MergeTreeData::checkPartitionCanBeDropped(const ASTPtr & partition)
{
    const String partition_id = getPartitionIDFromQuery(partition, global_context);
    auto parts_to_remove = getDataPartsVectorInPartition(MergeTreeDataPartState::Committed, partition_id);

    UInt64 partition_size = 0;

    for (const auto & part : parts_to_remove)
        partition_size += part->getBytesOnDisk();

    auto table_id = getStorageID();
    global_context.checkPartitionCanBeDropped(table_id.database_name, table_id.table_name, partition_size);
}

void MergeTreeData::checkPartCanBeDropped(const ASTPtr & part_ast)
{
    String part_name = part_ast->as<ASTLiteral &>().value.safeGet<String>();
    auto part = getPartIfExists(part_name, {MergeTreeDataPartState::Committed});
    if (!part)
        throw Exception(ErrorCodes::NO_SUCH_DATA_PART, "No part {} in committed state", part_name);

    auto table_id = getStorageID();
    global_context.checkPartitionCanBeDropped(table_id.database_name, table_id.table_name, part->getBytesOnDisk());
}

void MergeTreeData::movePartitionToDisk(const ASTPtr & partition, const String & name, bool moving_part, const Context & context)
{
    String partition_id;

    if (moving_part)
        partition_id = partition->as<ASTLiteral &>().value.safeGet<String>();
    else
        partition_id = getPartitionIDFromQuery(partition, context);

    DataPartsVector parts;
    if (moving_part)
    {
        auto part_info = MergeTreePartInfo::fromPartName(partition_id, format_version);
        parts.push_back(getActiveContainingPart(part_info));
        if (!parts.back() || parts.back()->name != part_info.getPartName())
            throw Exception("Part " + partition_id + " is not exists or not active", ErrorCodes::NO_SUCH_DATA_PART);
    }
    else
        parts = getDataPartsVectorInPartition(MergeTreeDataPartState::Committed, partition_id);

    auto disk = getStoragePolicy()->getDiskByName(name);
    if (!disk)
        throw Exception("Disk " + name + " does not exists on policy " + getStoragePolicy()->getName(), ErrorCodes::UNKNOWN_DISK);

    parts.erase(std::remove_if(parts.begin(), parts.end(), [&](auto part_ptr)
        {
            return part_ptr->volume->getDisk()->getName() == disk->getName();
        }), parts.end());

    if (parts.empty())
    {
        String no_parts_to_move_message;
        if (moving_part)
            no_parts_to_move_message = "Part '" + partition_id + "' is already on disk '" + disk->getName() + "'";
        else
            no_parts_to_move_message = "All parts of partition '" + partition_id + "' are already on disk '" + disk->getName() + "'";

        throw Exception(no_parts_to_move_message, ErrorCodes::UNKNOWN_DISK);
    }

    if (!movePartsToSpace(parts, std::static_pointer_cast<Space>(disk)))
        throw Exception("Cannot move parts because moves are manually disabled", ErrorCodes::ABORTED);
}


void MergeTreeData::movePartitionToVolume(const ASTPtr & partition, const String & name, bool moving_part, const Context & context)
{
    String partition_id;

    if (moving_part)
        partition_id = partition->as<ASTLiteral &>().value.safeGet<String>();
    else
        partition_id = getPartitionIDFromQuery(partition, context);

    DataPartsVector parts;
    if (moving_part)
    {
        auto part_info = MergeTreePartInfo::fromPartName(partition_id, format_version);
        parts.emplace_back(getActiveContainingPart(part_info));
        if (!parts.back() || parts.back()->name != part_info.getPartName())
            throw Exception("Part " + partition_id + " is not exists or not active", ErrorCodes::NO_SUCH_DATA_PART);
    }
    else
        parts = getDataPartsVectorInPartition(MergeTreeDataPartState::Committed, partition_id);

    auto volume = getStoragePolicy()->getVolumeByName(name);
    if (!volume)
        throw Exception("Volume " + name + " does not exists on policy " + getStoragePolicy()->getName(), ErrorCodes::UNKNOWN_DISK);

    if (parts.empty())
        throw Exception("Nothing to move", ErrorCodes::NO_SUCH_DATA_PART);

    parts.erase(std::remove_if(parts.begin(), parts.end(), [&](auto part_ptr)
        {
            for (const auto & disk : volume->getDisks())
            {
                if (part_ptr->volume->getDisk()->getName() == disk->getName())
                {
                    return true;
                }
            }
            return false;
        }), parts.end());

    if (parts.empty())
    {
        String no_parts_to_move_message;
        if (moving_part)
            no_parts_to_move_message = "Part '" + partition_id + "' is already on volume '" + volume->getName() + "'";
        else
            no_parts_to_move_message = "All parts of partition '" + partition_id + "' are already on volume '" + volume->getName() + "'";

        throw Exception(no_parts_to_move_message, ErrorCodes::UNKNOWN_DISK);
    }

    if (!movePartsToSpace(parts, std::static_pointer_cast<Space>(volume)))
        throw Exception("Cannot move parts because moves are manually disabled", ErrorCodes::ABORTED);
}

void MergeTreeData::fetchPartition(const ASTPtr & /*partition*/, const StorageMetadataPtr & /*metadata_snapshot*/, const String & /*from*/, const Context & /*query_context*/)
{
    throw Exception(ErrorCodes::NOT_IMPLEMENTED, "FETCH PARTITION is not supported by storage {}", getName());
}

Pipe MergeTreeData::alterPartition(
    const StorageMetadataPtr & metadata_snapshot,
    const PartitionCommands & commands,
    const Context & query_context)
{
    PartitionCommandsResultInfo result;
    for (const PartitionCommand & command : commands)
    {
        PartitionCommandsResultInfo current_command_results;
        switch (command.type)
        {
            case PartitionCommand::DROP_PARTITION:
                if (command.part)
                    checkPartCanBeDropped(command.partition);
                else
                    checkPartitionCanBeDropped(command.partition);
                dropPartition(command.partition, command.detach, command.part, query_context);
                break;

            case PartitionCommand::DROP_DETACHED_PARTITION:
                dropDetached(command.partition, command.part, query_context);
                break;

            case PartitionCommand::ATTACH_PARTITION:
                current_command_results = attachPartition(command.partition, metadata_snapshot, command.part, query_context);
                break;
            case PartitionCommand::MOVE_PARTITION:
            {
                switch (*command.move_destination_type)
                {
                    case PartitionCommand::MoveDestinationType::DISK:
                        movePartitionToDisk(command.partition, command.move_destination_name, command.part, query_context);
                        break;

                    case PartitionCommand::MoveDestinationType::VOLUME:
                        movePartitionToVolume(command.partition, command.move_destination_name, command.part, query_context);
                        break;

                    case PartitionCommand::MoveDestinationType::TABLE:
                        checkPartitionCanBeDropped(command.partition);
                        String dest_database = query_context.resolveDatabase(command.to_database);
                        auto dest_storage = DatabaseCatalog::instance().getTable({dest_database, command.to_table}, query_context);
                        movePartitionToTable(dest_storage, command.partition, query_context);
                        break;
                }
            }
            break;

            case PartitionCommand::REPLACE_PARTITION:
            {
                checkPartitionCanBeDropped(command.partition);
                String from_database = query_context.resolveDatabase(command.from_database);
                auto from_storage = DatabaseCatalog::instance().getTable({from_database, command.from_table}, query_context);
                replacePartitionFrom(from_storage, command.partition, command.replace, query_context);
            }
            break;

            case PartitionCommand::FETCH_PARTITION:
                fetchPartition(command.partition, metadata_snapshot, command.from_zookeeper_path, query_context);
                break;

            case PartitionCommand::FREEZE_PARTITION:
            {
                auto lock = lockForShare(query_context.getCurrentQueryId(), query_context.getSettingsRef().lock_acquire_timeout);
                current_command_results = freezePartition(command.partition, metadata_snapshot, command.with_name, query_context, lock);
            }
            break;

            case PartitionCommand::FREEZE_ALL_PARTITIONS:
            {
                auto lock = lockForShare(query_context.getCurrentQueryId(), query_context.getSettingsRef().lock_acquire_timeout);
                current_command_results = freezeAll(command.with_name, metadata_snapshot, query_context, lock);
            }
            break;

            case PartitionCommand::UNFREEZE_PARTITION:
            {
                auto lock = lockForShare(query_context.getCurrentQueryId(), query_context.getSettingsRef().lock_acquire_timeout);
                current_command_results = unfreezePartition(command.partition, command.with_name, query_context, lock);
            }
            break;

            case PartitionCommand::UNFREEZE_ALL_PARTITIONS:
            {
                auto lock = lockForShare(query_context.getCurrentQueryId(), query_context.getSettingsRef().lock_acquire_timeout);
                current_command_results = unfreezeAll(command.with_name, query_context, lock);
            }

            break;
        }
        for (auto & command_result : current_command_results)
            command_result.command_type = command.typeToString();
        result.insert(result.end(), current_command_results.begin(), current_command_results.end());
    }

    if (query_context.getSettingsRef().alter_partition_verbose_result)
        return convertCommandsResultToSource(result);

    return {};
}

String MergeTreeData::getPartitionIDFromQuery(const ASTPtr & ast, const Context & context) const
{
    const auto & partition_ast = ast->as<ASTPartition &>();

    if (!partition_ast.value)
        return partition_ast.id;

    if (format_version < MERGE_TREE_DATA_MIN_FORMAT_VERSION_WITH_CUSTOM_PARTITIONING)
    {
        /// Month-partitioning specific - partition ID can be passed in the partition value.
        const auto * partition_lit = partition_ast.value->as<ASTLiteral>();
        if (partition_lit && partition_lit->value.getType() == Field::Types::String)
        {
            String partition_id = partition_lit->value.get<String>();
            if (partition_id.size() != 6 || !std::all_of(partition_id.begin(), partition_id.end(), isNumericASCII))
                throw Exception(
                    "Invalid partition format: " + partition_id + ". Partition should consist of 6 digits: YYYYMM",
                    ErrorCodes::INVALID_PARTITION_VALUE);
            return partition_id;
        }
    }

    /// Re-parse partition key fields using the information about expected field types.

    auto metadata_snapshot = getInMemoryMetadataPtr();
    size_t fields_count = metadata_snapshot->getPartitionKey().sample_block.columns();
    if (partition_ast.fields_count != fields_count)
        throw Exception(
            "Wrong number of fields in the partition expression: " + toString(partition_ast.fields_count) +
            ", must be: " + toString(fields_count),
            ErrorCodes::INVALID_PARTITION_VALUE);

    const FormatSettings format_settings;
    Row partition_row(fields_count);

    if (fields_count)
    {
        ReadBufferFromMemory left_paren_buf("(", 1);
        ReadBufferFromMemory fields_buf(partition_ast.fields_str.data(), partition_ast.fields_str.size());
        ReadBufferFromMemory right_paren_buf(")", 1);
        ConcatReadBuffer buf({&left_paren_buf, &fields_buf, &right_paren_buf});

        auto input_format = FormatFactory::instance().getInput("Values", buf, metadata_snapshot->getPartitionKey().sample_block, context, context.getSettingsRef().max_block_size);
        auto input_stream = std::make_shared<InputStreamFromInputFormat>(input_format);

        auto block = input_stream->read();
        if (!block || !block.rows())
            throw Exception(
                "Could not parse partition value: `" + partition_ast.fields_str + "`",
                ErrorCodes::INVALID_PARTITION_VALUE);

        for (size_t i = 0; i < fields_count; ++i)
            block.getByPosition(i).column->get(0, partition_row[i]);
    }

    MergeTreePartition partition(std::move(partition_row));
    String partition_id = partition.getID(*this);

    {
        auto data_parts_lock = lockParts();
        DataPartPtr existing_part_in_partition = getAnyPartInPartition(partition_id, data_parts_lock);
        if (existing_part_in_partition && existing_part_in_partition->partition.value != partition.value)
        {
            WriteBufferFromOwnString buf;
            writeCString("Parsed partition value: ", buf);
            partition.serializeText(*this, buf, format_settings);
            writeCString(" doesn't match partition value for an existing part with the same partition ID: ", buf);
            writeString(existing_part_in_partition->name, buf);
            throw Exception(buf.str(), ErrorCodes::INVALID_PARTITION_VALUE);
        }
    }

    return partition_id;
}

MergeTreeData::DataPartsVector MergeTreeData::getDataPartsVector(const DataPartStates & affordable_states, DataPartStateVector * out_states) const
{
    DataPartsVector res;
    DataPartsVector buf;
    {
        auto lock = lockParts();

        for (auto state : affordable_states)
        {
            std::swap(buf, res);
            res.clear();

            auto range = getDataPartsStateRange(state);
            std::merge(range.begin(), range.end(), buf.begin(), buf.end(), std::back_inserter(res), LessDataPart());
        }

        if (out_states != nullptr)
        {
            out_states->resize(res.size());
            for (size_t i = 0; i < res.size(); ++i)
                (*out_states)[i] = res[i]->getState();
        }
    }

    return res;
}

MergeTreeData::DataPartsVector MergeTreeData::getAllDataPartsVector(MergeTreeData::DataPartStateVector * out_states) const
{
    DataPartsVector res;
    {
        auto lock = lockParts();
        res.assign(data_parts_by_info.begin(), data_parts_by_info.end());

        if (out_states != nullptr)
        {
            out_states->resize(res.size());
            for (size_t i = 0; i < res.size(); ++i)
                (*out_states)[i] = res[i]->getState();
        }
    }

    return res;
}

std::vector<DetachedPartInfo>
MergeTreeData::getDetachedParts() const
{
    std::vector<DetachedPartInfo> res;

    for (const auto & [path, disk] : getRelativeDataPathsWithDisks())
    {
        for (auto it = disk->iterateDirectory(path + MergeTreeData::DETACHED_DIR_NAME); it->isValid(); it->next())
        {
            res.emplace_back();
            auto & part = res.back();

            DetachedPartInfo::tryParseDetachedPartName(it->name(), part, format_version);
            part.disk = disk->getName();
        }
    }
    return res;
}

void MergeTreeData::validateDetachedPartName(const String & name) const
{
    if (name.find('/') != std::string::npos || name == "." || name == "..")
        throw DB::Exception("Invalid part name '" + name + "'", ErrorCodes::INCORRECT_FILE_NAME);

    auto full_path = getFullRelativePathForPart(name, "detached/");

    if (!full_path)
        throw DB::Exception("Detached part \"" + name + "\" not found" , ErrorCodes::BAD_DATA_PART_NAME);

    if (startsWith(name, "attaching_") || startsWith(name, "deleting_"))
        throw DB::Exception("Cannot drop part " + name + ": "
                            "most likely it is used by another DROP or ATTACH query.",
                            ErrorCodes::BAD_DATA_PART_NAME);
}

void MergeTreeData::dropDetached(const ASTPtr & partition, bool part, const Context & context)
{
    PartsTemporaryRename renamed_parts(*this, "detached/");

    if (part)
    {
        String part_name = partition->as<ASTLiteral &>().value.safeGet<String>();
        validateDetachedPartName(part_name);
        renamed_parts.addPart(part_name, "deleting_" + part_name);
    }
    else
    {
        String partition_id = getPartitionIDFromQuery(partition, context);
        DetachedPartsInfo detached_parts = getDetachedParts();
        for (const auto & part_info : detached_parts)
            if (part_info.valid_name && part_info.partition_id == partition_id
                && part_info.prefix != "attaching" && part_info.prefix != "deleting")
                renamed_parts.addPart(part_info.dir_name, "deleting_" + part_info.dir_name);
    }

    LOG_DEBUG(log, "Will drop {} detached parts.", renamed_parts.old_and_new_names.size());

    renamed_parts.tryRenameAll();

    for (auto & [old_name, new_name] : renamed_parts.old_and_new_names)
    {
        const auto & [path, disk] = renamed_parts.old_part_name_to_path_and_disk[old_name];
        disk->removeRecursive(path + "detached/" + new_name + "/");
        LOG_DEBUG(log, "Dropped detached part {}", old_name);
        old_name.clear();
    }
}

MergeTreeData::MutableDataPartsVector MergeTreeData::tryLoadPartsToAttach(const ASTPtr & partition, bool attach_part,
        const Context & context, PartsTemporaryRename & renamed_parts)
{
    const String source_dir = "detached/";

    std::map<String, DiskPtr> name_to_disk;

    /// Let's compose a list of parts that should be added.
    if (attach_part)
    {
        const String part_id = partition->as<ASTLiteral &>().value.safeGet<String>();

        validateDetachedPartName(part_id);
        renamed_parts.addPart(part_id, "attaching_" + part_id);

        if (MergeTreePartInfo::tryParsePartName(part_id, nullptr, format_version))
            name_to_disk[part_id] = getDiskForPart(part_id, source_dir);
    }
    else
    {
        String partition_id = getPartitionIDFromQuery(partition, context);
        LOG_DEBUG(log, "Looking for parts for partition {} in {}", partition_id, source_dir);
        ActiveDataPartSet active_parts(format_version);

        const auto disks = getStoragePolicy()->getDisks();

        for (const auto & disk : disks)
        {
            for (auto it = disk->iterateDirectory(relative_data_path + source_dir); it->isValid(); it->next())
            {
                const String & name = it->name();
                MergeTreePartInfo part_info;

                // TODO what if name contains "_tryN" suffix?
                /// Parts with prefix in name (e.g. attaching_1_3_3_0, deleting_1_3_3_0) will be ignored
                if (!MergeTreePartInfo::tryParsePartName(name, &part_info, format_version)
                    || part_info.partition_id != partition_id)
                {
                    continue;
                }

                LOG_DEBUG(log, "Found part {}", name);
                active_parts.add(name);
                name_to_disk[name] = disk;
            }
        }
        LOG_DEBUG(log, "{} of them are active", active_parts.size());

        /// Inactive parts are renamed so they can not be attached in case of repeated ATTACH.
        for (const auto & [name, disk] : name_to_disk)
        {
            const String containing_part = active_parts.getContainingPart(name);

            if (!containing_part.empty() && containing_part != name)
                // TODO maybe use PartsTemporaryRename here?
                disk->moveDirectory(relative_data_path + source_dir + name,
                    relative_data_path + source_dir + "inactive_" + name);
            else
                renamed_parts.addPart(name, "attaching_" + name);
        }
    }


    /// Try to rename all parts before attaching to prevent race with DROP DETACHED and another ATTACH.
    renamed_parts.tryRenameAll();

    /// Synchronously check that added parts exist and are not broken. We will write checksums.txt if it does not exist.
    LOG_DEBUG(log, "Checking parts");
    MutableDataPartsVector loaded_parts;
    loaded_parts.reserve(renamed_parts.old_and_new_names.size());

    for (const auto & [old_name, new_name] : renamed_parts.old_and_new_names)
    {
        LOG_DEBUG(log, "Checking part {}", new_name);

        auto single_disk_volume = std::make_shared<SingleDiskVolume>("volume_" + old_name, name_to_disk[old_name]);
        MutableDataPartPtr part = createPart(old_name, single_disk_volume, source_dir + new_name);

        loadPartAndFixMetadataImpl(part);
        loaded_parts.push_back(part);
    }

    return loaded_parts;
}

namespace
{

inline ReservationPtr checkAndReturnReservation(UInt64 expected_size, ReservationPtr reservation)
{
    if (reservation)
        return reservation;

    throw Exception(fmt::format("Cannot reserve {}, not enough space", ReadableSize(expected_size)), ErrorCodes::NOT_ENOUGH_SPACE);
}

}

ReservationPtr MergeTreeData::reserveSpace(UInt64 expected_size) const
{
    expected_size = std::max(RESERVATION_MIN_ESTIMATION_SIZE, expected_size);
    return getStoragePolicy()->reserveAndCheck(expected_size);
}

ReservationPtr MergeTreeData::reserveSpace(UInt64 expected_size, SpacePtr space)
{
    expected_size = std::max(RESERVATION_MIN_ESTIMATION_SIZE, expected_size);
    auto reservation = tryReserveSpace(expected_size, space);
    return checkAndReturnReservation(expected_size, std::move(reservation));
}

ReservationPtr MergeTreeData::tryReserveSpace(UInt64 expected_size, SpacePtr space)
{
    expected_size = std::max(RESERVATION_MIN_ESTIMATION_SIZE, expected_size);
    return space->reserve(expected_size);
}

ReservationPtr MergeTreeData::reserveSpacePreferringTTLRules(
    const StorageMetadataPtr & metadata_snapshot,
    UInt64 expected_size,
    const IMergeTreeDataPart::TTLInfos & ttl_infos,
    time_t time_of_move,
    size_t min_volume_index,
    bool is_insert,
    DiskPtr selected_disk) const
{
    expected_size = std::max(RESERVATION_MIN_ESTIMATION_SIZE, expected_size);

    ReservationPtr reservation = tryReserveSpacePreferringTTLRules(
        metadata_snapshot, expected_size, ttl_infos, time_of_move, min_volume_index, is_insert, selected_disk);

    return checkAndReturnReservation(expected_size, std::move(reservation));
}

ReservationPtr MergeTreeData::tryReserveSpacePreferringTTLRules(
    const StorageMetadataPtr & metadata_snapshot,
    UInt64 expected_size,
    const IMergeTreeDataPart::TTLInfos & ttl_infos,
    time_t time_of_move,
    size_t min_volume_index,
    bool is_insert,
    DiskPtr selected_disk) const
{
    expected_size = std::max(RESERVATION_MIN_ESTIMATION_SIZE, expected_size);

    ReservationPtr reservation;

    auto move_ttl_entry = selectTTLDescriptionForTTLInfos(metadata_snapshot->getMoveTTLs(), ttl_infos.moves_ttl, time_of_move, true);

    if (move_ttl_entry)
    {
        SpacePtr destination_ptr = getDestinationForMoveTTL(*move_ttl_entry, is_insert);
        if (!destination_ptr)
        {
            if (move_ttl_entry->destination_type == DataDestinationType::VOLUME)
                LOG_WARNING(log, "Would like to reserve space on volume '{}' by TTL rule of table '{}' but volume was not found or rule is not applicable at the moment",
                    move_ttl_entry->destination_name, log_name);
            else if (move_ttl_entry->destination_type == DataDestinationType::DISK)
                LOG_WARNING(log, "Would like to reserve space on disk '{}' by TTL rule of table '{}' but disk was not found or rule is not applicable at the moment",
                    move_ttl_entry->destination_name, log_name);
        }
        else
        {
            reservation = destination_ptr->reserve(expected_size);
            if (reservation)
                return reservation;
            else
                if (move_ttl_entry->destination_type == DataDestinationType::VOLUME)
                    LOG_WARNING(log, "Would like to reserve space on volume '{}' by TTL rule of table '{}' but there is not enough space",
                    move_ttl_entry->destination_name, log_name);
                else if (move_ttl_entry->destination_type == DataDestinationType::DISK)
                    LOG_WARNING(log, "Would like to reserve space on disk '{}' by TTL rule of table '{}' but there is not enough space",
                        move_ttl_entry->destination_name, log_name);
        }
    }

    // Prefer selected_disk
    if (selected_disk)
        reservation = selected_disk->reserve(expected_size);

    if (!reservation)
        reservation = getStoragePolicy()->reserve(expected_size, min_volume_index);

    return reservation;
}

SpacePtr MergeTreeData::getDestinationForMoveTTL(const TTLDescription & move_ttl, bool is_insert) const
{
    auto policy = getStoragePolicy();
    if (move_ttl.destination_type == DataDestinationType::VOLUME)
    {
        auto volume = policy->getVolumeByName(move_ttl.destination_name);

        if (!volume)
            return {};

        if (is_insert && !volume->perform_ttl_move_on_insert)
            return {};

        return volume;
    }
    else if (move_ttl.destination_type == DataDestinationType::DISK)
    {
        auto disk = policy->getDiskByName(move_ttl.destination_name);
        if (!disk)
            return {};

        auto volume = policy->getVolume(policy->getVolumeIndexByDisk(disk));
        if (!volume)
            return {};

        if (is_insert && !volume->perform_ttl_move_on_insert)
            return {};

        return disk;
    }
    else
        return {};
}

bool MergeTreeData::isPartInTTLDestination(const TTLDescription & ttl, const IMergeTreeDataPart & part) const
{
    auto policy = getStoragePolicy();
    if (ttl.destination_type == DataDestinationType::VOLUME)
    {
        for (const auto & disk : policy->getVolumeByName(ttl.destination_name)->getDisks())
            if (disk->getName() == part.volume->getDisk()->getName())
                return true;
    }
    else if (ttl.destination_type == DataDestinationType::DISK)
        return policy->getDiskByName(ttl.destination_name)->getName() == part.volume->getDisk()->getName();
    return false;
}

CompressionCodecPtr MergeTreeData::getCompressionCodecForPart(size_t part_size_compressed, const IMergeTreeDataPart::TTLInfos & ttl_infos, time_t current_time) const
{

    auto metadata_snapshot = getInMemoryMetadataPtr();

    const auto & recompression_ttl_entries = metadata_snapshot->getRecompressionTTLs();
    auto best_ttl_entry = selectTTLDescriptionForTTLInfos(recompression_ttl_entries, ttl_infos.recompression_ttl, current_time, true);


    if (best_ttl_entry)
        return CompressionCodecFactory::instance().get(best_ttl_entry->recompression_codec, {});

    return global_context.chooseCompressionCodec(
        part_size_compressed,
        static_cast<double>(part_size_compressed) / getTotalActiveSizeInBytes());
}

MergeTreeData::DataParts MergeTreeData::getDataParts(const DataPartStates & affordable_states) const
{
    DataParts res;
    {
        auto lock = lockParts();
        for (auto state : affordable_states)
        {
            auto range = getDataPartsStateRange(state);
            res.insert(range.begin(), range.end());
        }
    }
    return res;
}

MergeTreeData::DataParts MergeTreeData::getDataParts() const
{
    return getDataParts({DataPartState::Committed});
}

MergeTreeData::DataPartsVector MergeTreeData::getDataPartsVector() const
{
    return getDataPartsVector({DataPartState::Committed});
}

MergeTreeData::DataPartPtr MergeTreeData::getAnyPartInPartition(
    const String & partition_id, DataPartsLock & /*data_parts_lock*/) const
{
    auto it = data_parts_by_state_and_info.lower_bound(DataPartStateAndPartitionID{DataPartState::Committed, partition_id});

    if (it != data_parts_by_state_and_info.end() && (*it)->getState() == DataPartState::Committed && (*it)->info.partition_id == partition_id)
        return *it;

    return nullptr;
}


void MergeTreeData::Transaction::rollbackPartsToTemporaryState()
{
    if (!isEmpty())
    {
        WriteBufferFromOwnString buf;
        buf << " Rollbacking parts state to temporary and removing from working set:";
        for (const auto & part : precommitted_parts)
            buf << " " << part->relative_path;
        buf << ".";
        LOG_DEBUG(data.log, "Undoing transaction.{}", buf.str());

        data.removePartsFromWorkingSetImmediatelyAndSetTemporaryState(
            DataPartsVector(precommitted_parts.begin(), precommitted_parts.end()));
    }

    clear();
}

void MergeTreeData::Transaction::rollback()
{
    if (!isEmpty())
    {
        WriteBufferFromOwnString buf;
        buf << " Removing parts:";
        for (const auto & part : precommitted_parts)
            buf << " " << part->relative_path;
        buf << ".";
        LOG_DEBUG(data.log, "Undoing transaction.{}", buf.str());

        data.removePartsFromWorkingSet(
            DataPartsVector(precommitted_parts.begin(), precommitted_parts.end()),
            /* clear_without_timeout = */ true);
    }

    clear();
}

MergeTreeData::DataPartsVector MergeTreeData::Transaction::commit(MergeTreeData::DataPartsLock * acquired_parts_lock)
{
    DataPartsVector total_covered_parts;

    if (!isEmpty())
    {
        auto parts_lock = acquired_parts_lock ? MergeTreeData::DataPartsLock() : data.lockParts();
        auto * owing_parts_lock = acquired_parts_lock ? acquired_parts_lock : &parts_lock;

        auto current_time = time(nullptr);

        size_t add_bytes = 0;
        size_t add_rows = 0;
        size_t add_parts = 0;

        size_t reduce_bytes = 0;
        size_t reduce_rows = 0;
        size_t reduce_parts = 0;

        for (const DataPartPtr & part : precommitted_parts)
        {
            DataPartPtr covering_part;
            DataPartsVector covered_parts = data.getActivePartsToReplace(part->info, part->name, covering_part, *owing_parts_lock);
            if (covering_part)
            {
                LOG_WARNING(data.log, "Tried to commit obsolete part {} covered by {}", part->name, covering_part->getNameWithState());

                part->remove_time.store(0, std::memory_order_relaxed); /// The part will be removed without waiting for old_parts_lifetime seconds.
                data.modifyPartState(part, DataPartState::Outdated);
            }
            else
            {
                total_covered_parts.insert(total_covered_parts.end(), covered_parts.begin(), covered_parts.end());
                for (const DataPartPtr & covered_part : covered_parts)
                {
                    covered_part->remove_time.store(current_time, std::memory_order_relaxed);

                    reduce_bytes += covered_part->getBytesOnDisk();
                    reduce_rows += covered_part->rows_count;

                    data.modifyPartState(covered_part, DataPartState::Outdated);
                    data.removePartContributionToColumnSizes(covered_part);
                }
                reduce_parts += covered_parts.size();

                add_bytes += part->getBytesOnDisk();
                add_rows += part->rows_count;
                ++add_parts;

                data.modifyPartState(part, DataPartState::Committed);
                data.addPartContributionToColumnSizes(part);
            }
        }
        data.decreaseDataVolume(reduce_bytes, reduce_rows, reduce_parts);
        data.increaseDataVolume(add_bytes, add_rows, add_parts);
    }

    clear();

    return total_covered_parts;
}

bool MergeTreeData::isPrimaryOrMinMaxKeyColumnPossiblyWrappedInFunctions(
    const ASTPtr & node, const StorageMetadataPtr & metadata_snapshot) const
{
    const String column_name = node->getColumnName();

    for (const auto & name : metadata_snapshot->getPrimaryKeyColumns())
        if (column_name == name)
            return true;

    for (const auto & name : getMinMaxColumnsNames(metadata_snapshot->getPartitionKey()))
        if (column_name == name)
            return true;

    if (const auto * func = node->as<ASTFunction>())
        if (func->arguments->children.size() == 1)
            return isPrimaryOrMinMaxKeyColumnPossiblyWrappedInFunctions(func->arguments->children.front(), metadata_snapshot);

    return false;
}

bool MergeTreeData::mayBenefitFromIndexForIn(
    const ASTPtr & left_in_operand, const Context &, const StorageMetadataPtr & metadata_snapshot) const
{
    /// Make sure that the left side of the IN operator contain part of the key.
    /// If there is a tuple on the left side of the IN operator, at least one item of the tuple
    ///  must be part of the key (probably wrapped by a chain of some acceptable functions).
    const auto * left_in_operand_tuple = left_in_operand->as<ASTFunction>();
    const auto & index_wrapper_factory = MergeTreeIndexFactory::instance();
    if (left_in_operand_tuple && left_in_operand_tuple->name == "tuple")
    {
        for (const auto & item : left_in_operand_tuple->arguments->children)
        {
            if (isPrimaryOrMinMaxKeyColumnPossiblyWrappedInFunctions(item, metadata_snapshot))
                return true;
            for (const auto & index : metadata_snapshot->getSecondaryIndices())
                if (index_wrapper_factory.get(index)->mayBenefitFromIndexForIn(item))
                    return true;
        }
        /// The tuple itself may be part of the primary key, so check that as a last resort.
        return isPrimaryOrMinMaxKeyColumnPossiblyWrappedInFunctions(left_in_operand, metadata_snapshot);
    }
    else
    {
        for (const auto & index : metadata_snapshot->getSecondaryIndices())
            if (index_wrapper_factory.get(index)->mayBenefitFromIndexForIn(left_in_operand))
                return true;

        return isPrimaryOrMinMaxKeyColumnPossiblyWrappedInFunctions(left_in_operand, metadata_snapshot);
    }
}

MergeTreeData & MergeTreeData::checkStructureAndGetMergeTreeData(IStorage & source_table, const StorageMetadataPtr & src_snapshot, const StorageMetadataPtr & my_snapshot) const
{
    MergeTreeData * src_data = dynamic_cast<MergeTreeData *>(&source_table);
    if (!src_data)
        throw Exception("Table " + source_table.getStorageID().getNameForLogs() +
                        " supports attachPartitionFrom only for MergeTree family of table engines."
                        " Got " + source_table.getName(), ErrorCodes::NOT_IMPLEMENTED);

    if (my_snapshot->getColumns().getAllPhysical().sizeOfDifference(src_snapshot->getColumns().getAllPhysical()))
        throw Exception("Tables have different structure", ErrorCodes::INCOMPATIBLE_COLUMNS);

    auto query_to_string = [] (const ASTPtr & ast)
    {
        return ast ? queryToString(ast) : "";
    };

    if (query_to_string(my_snapshot->getSortingKeyAST()) != query_to_string(src_snapshot->getSortingKeyAST()))
        throw Exception("Tables have different ordering", ErrorCodes::BAD_ARGUMENTS);

    if (query_to_string(my_snapshot->getPartitionKeyAST()) != query_to_string(src_snapshot->getPartitionKeyAST()))
        throw Exception("Tables have different partition key", ErrorCodes::BAD_ARGUMENTS);

    if (format_version != src_data->format_version)
        throw Exception("Tables have different format_version", ErrorCodes::BAD_ARGUMENTS);

    return *src_data;
}

MergeTreeData & MergeTreeData::checkStructureAndGetMergeTreeData(
    const StoragePtr & source_table, const StorageMetadataPtr & src_snapshot, const StorageMetadataPtr & my_snapshot) const
{
    return checkStructureAndGetMergeTreeData(*source_table, src_snapshot, my_snapshot);
}

MergeTreeData::MutableDataPartPtr MergeTreeData::cloneAndLoadDataPartOnSameDisk(
    const MergeTreeData::DataPartPtr & src_part,
    const String & tmp_part_prefix,
    const MergeTreePartInfo & dst_part_info,
    const StorageMetadataPtr & metadata_snapshot)
{
    /// Check that the storage policy contains the disk where the src_part is located.
    bool does_storage_policy_allow_same_disk = false;
    for (const DiskPtr & disk : getStoragePolicy()->getDisks())
    {
        if (disk->getName() == src_part->volume->getDisk()->getName())
        {
            does_storage_policy_allow_same_disk = true;
            break;
        }
    }
    if (!does_storage_policy_allow_same_disk)
        throw Exception(
            "Could not clone and load part " + quoteString(src_part->getFullPath()) + " because disk does not belong to storage policy",
            ErrorCodes::BAD_ARGUMENTS);

    String dst_part_name = src_part->getNewName(dst_part_info);
    String tmp_dst_part_name = tmp_part_prefix + dst_part_name;

    auto reservation = reserveSpace(src_part->getBytesOnDisk(), src_part->volume->getDisk());
    auto disk = reservation->getDisk();
    String src_part_path = src_part->getFullRelativePath();
    String dst_part_path = relative_data_path + tmp_dst_part_name;

    if (disk->exists(dst_part_path))
        throw Exception("Part in " + fullPath(disk, dst_part_path) + " already exists", ErrorCodes::DIRECTORY_ALREADY_EXISTS);

    /// If source part is in memory, flush it to disk and clone it already in on-disk format
    if (auto src_part_in_memory = asInMemoryPart(src_part))
    {
        const auto & src_relative_data_path = src_part_in_memory->storage.relative_data_path;
        auto flushed_part_path = src_part_in_memory->getRelativePathForPrefix(tmp_part_prefix);
        src_part_in_memory->flushToDisk(src_relative_data_path, flushed_part_path, metadata_snapshot);
        src_part_path = src_relative_data_path + flushed_part_path + "/";
    }

    LOG_DEBUG(log, "Cloning part {} to {}", fullPath(disk, src_part_path), fullPath(disk, dst_part_path));
    localBackup(disk, src_part_path, dst_part_path);
    disk->removeFileIfExists(dst_part_path + "/" + IMergeTreeDataPart::DELETE_ON_DESTROY_MARKER_FILE_NAME);

    auto single_disk_volume = std::make_shared<SingleDiskVolume>(disk->getName(), disk, 0);
    auto dst_data_part = createPart(dst_part_name, dst_part_info, single_disk_volume, tmp_dst_part_name);

    dst_data_part->is_temp = true;

    dst_data_part->loadColumnsChecksumsIndexes(require_part_metadata, true);
    dst_data_part->modification_time = disk->getLastModified(dst_part_path).epochTime();
    return dst_data_part;
}

String MergeTreeData::getFullPathOnDisk(const DiskPtr & disk) const
{
    return disk->getPath() + relative_data_path;
}


DiskPtr MergeTreeData::getDiskForPart(const String & part_name, const String & additional_path) const
{
    const auto disks = getStoragePolicy()->getDisks();

    for (const DiskPtr & disk : disks)
        for (auto it = disk->iterateDirectory(relative_data_path + additional_path); it->isValid(); it->next())
            if (it->name() == part_name)
                return disk;

    return nullptr;
}


std::optional<String> MergeTreeData::getFullRelativePathForPart(const String & part_name, const String & additional_path) const
{
    auto disk = getDiskForPart(part_name, additional_path);
    if (disk)
        return relative_data_path + additional_path;
    return {};
}

Strings MergeTreeData::getDataPaths() const
{
    Strings res;
    auto disks = getStoragePolicy()->getDisks();
    for (const auto & disk : disks)
        res.push_back(getFullPathOnDisk(disk));
    return res;
}

MergeTreeData::PathsWithDisks MergeTreeData::getRelativeDataPathsWithDisks() const
{
    PathsWithDisks res;
    auto disks = getStoragePolicy()->getDisks();
    for (const auto & disk : disks)
        res.emplace_back(relative_data_path, disk);
    return res;
}

MergeTreeData::MatcherFn MergeTreeData::getPartitionMatcher(const ASTPtr & partition_ast, const Context & context) const
{
    bool prefixed = false;
    String id;

    if (format_version < MERGE_TREE_DATA_MIN_FORMAT_VERSION_WITH_CUSTOM_PARTITIONING)
    {
        /// Month-partitioning specific - partition value can represent a prefix of the partition to freeze.
        if (const auto * partition_lit = partition_ast->as<ASTPartition &>().value->as<ASTLiteral>())
        {
            id = partition_lit->value.getType() == Field::Types::UInt64
                 ? toString(partition_lit->value.get<UInt64>())
                 : partition_lit->value.safeGet<String>();
            prefixed = true;
        }
        else
            id = getPartitionIDFromQuery(partition_ast, context);
    }
    else
        id = getPartitionIDFromQuery(partition_ast, context);

    return [prefixed, id](const String & partition_id)
    {
        if (prefixed)
            return startsWith(partition_id, id);
        else
            return id == partition_id;
    };
}

PartitionCommandsResultInfo MergeTreeData::freezePartition(
    const ASTPtr & partition_ast,
    const StorageMetadataPtr & metadata_snapshot,
    const String & with_name,
    const Context & context,
    TableLockHolder &)
{
    return freezePartitionsByMatcher(getPartitionMatcher(partition_ast, context), metadata_snapshot, with_name, context);
}

PartitionCommandsResultInfo MergeTreeData::freezeAll(
    const String & with_name,
    const StorageMetadataPtr & metadata_snapshot,
    const Context & context,
    TableLockHolder &)
{
    return freezePartitionsByMatcher([] (const String &) { return true; }, metadata_snapshot, with_name, context);
}

PartitionCommandsResultInfo MergeTreeData::freezePartitionsByMatcher(
    MatcherFn matcher,
    const StorageMetadataPtr & metadata_snapshot,
    const String & with_name,
    const Context & context)
{
    String clickhouse_path = Poco::Path(context.getPath()).makeAbsolute().toString();
    String default_shadow_path = clickhouse_path + "shadow/";
    Poco::File(default_shadow_path).createDirectories();
    auto increment = Increment(default_shadow_path + "increment.txt").get(true);

    const String shadow_path = "shadow/";

    /// Acquire a snapshot of active data parts to prevent removing while doing backup.
    const auto data_parts = getDataParts();

    String backup_name = (!with_name.empty() ? escapeForFileName(with_name) : toString(increment));
    String backup_path = shadow_path + backup_name + "/";

    for (const auto & disk : getStoragePolicy()->getDisks())
        disk->onFreeze(backup_path);

    PartitionCommandsResultInfo result;

    size_t parts_processed = 0;
    for (const auto & part : data_parts)
    {
        if (!matcher(part->info.partition_id))
            continue;

        LOG_DEBUG(log, "Freezing part {} snapshot will be placed at {}", part->name, backup_path);

        part->volume->getDisk()->createDirectories(backup_path);

        String backup_part_path = backup_path + relative_data_path + part->relative_path;
        if (auto part_in_memory = asInMemoryPart(part))
            part_in_memory->flushToDisk(backup_path + relative_data_path, part->relative_path, metadata_snapshot);
        else
            localBackup(part->volume->getDisk(), part->getFullRelativePath(), backup_part_path);

        part->volume->getDisk()->removeFileIfExists(backup_part_path + "/" + IMergeTreeDataPart::DELETE_ON_DESTROY_MARKER_FILE_NAME);

        part->is_frozen.store(true, std::memory_order_relaxed);
        result.push_back(PartitionCommandResultInfo{
            .partition_id = part->info.partition_id,
            .part_name = part->name,
            .backup_path = part->volume->getDisk()->getPath() + backup_path,
            .part_backup_path = part->volume->getDisk()->getPath() + backup_part_path,
            .backup_name = backup_name,
        });
        ++parts_processed;
    }

    LOG_DEBUG(log, "Freezed {} parts", parts_processed);
    return result;
}

PartitionCommandsResultInfo MergeTreeData::unfreezePartition(
    const ASTPtr & partition,
    const String & backup_name,
    const Context & context,
    TableLockHolder &)
{
    return unfreezePartitionsByMatcher(getPartitionMatcher(partition, context), backup_name, context);
}

PartitionCommandsResultInfo MergeTreeData::unfreezeAll(
    const String & backup_name,
    const Context & context,
    TableLockHolder &)
{
    return unfreezePartitionsByMatcher([] (const String &) { return true; }, backup_name, context);
}

PartitionCommandsResultInfo MergeTreeData::unfreezePartitionsByMatcher(MatcherFn matcher, const String & backup_name, const Context &)
{
    auto backup_path = std::filesystem::path("shadow") / escapeForFileName(backup_name) / relative_data_path;

    LOG_DEBUG(log, "Unfreezing parts by path {}", backup_path.generic_string());

    PartitionCommandsResultInfo result;

    for (const auto & disk : getStoragePolicy()->getDisks())
    {
        if (!disk->exists(backup_path))
            continue;

        for (auto it = disk->iterateDirectory(backup_path); it->isValid(); it->next())
        {
            const auto & partition_directory = it->name();

            /// Partition ID is prefix of part directory name: <partition id>_<rest of part directory name>
            auto found = partition_directory.find('_');
            if (found == std::string::npos)
                continue;
            auto partition_id = partition_directory.substr(0, found);

            if (!matcher(partition_id))
                continue;

            const auto & path = it->path();

            disk->removeRecursive(path);

            result.push_back(PartitionCommandResultInfo{
                .partition_id = partition_id,
                .part_name = partition_directory,
                .backup_path = disk->getPath() + backup_path.generic_string(),
                .part_backup_path = disk->getPath() + path,
                .backup_name = backup_name,
            });

            LOG_DEBUG(log, "Unfreezed part by path {}", disk->getPath() + path);
        }
    }

    LOG_DEBUG(log, "Unfreezed {} parts", result.size());

    return result;
}

bool MergeTreeData::canReplacePartition(const DataPartPtr & src_part) const
{
    const auto settings = getSettings();

    if (!settings->enable_mixed_granularity_parts || settings->index_granularity_bytes == 0)
    {
        if (!canUseAdaptiveGranularity() && src_part->index_granularity_info.is_adaptive)
            return false;
        if (canUseAdaptiveGranularity() && !src_part->index_granularity_info.is_adaptive)
            return false;
    }
    return true;
}

inline UInt64 time_in_microseconds(std::chrono::time_point<std::chrono::system_clock> timepoint)
{
    return std::chrono::duration_cast<std::chrono::microseconds>(timepoint.time_since_epoch()).count();
}


inline UInt64 time_in_seconds(std::chrono::time_point<std::chrono::system_clock> timepoint)
{
    return std::chrono::duration_cast<std::chrono::seconds>(timepoint.time_since_epoch()).count();
}

void MergeTreeData::writePartLog(
    PartLogElement::Type type,
    const ExecutionStatus & execution_status,
    UInt64 elapsed_ns,
    const String & new_part_name,
    const DataPartPtr & result_part,
    const DataPartsVector & source_parts,
    const MergeListEntry * merge_entry)
try
{
    auto table_id = getStorageID();
    auto part_log = global_context.getPartLog(table_id.database_name);
    if (!part_log)
        return;

    PartLogElement part_log_elem;

    part_log_elem.event_type = type;

    part_log_elem.error = static_cast<UInt16>(execution_status.code);
    part_log_elem.exception = execution_status.message;

    // construct event_time and event_time_microseconds using the same time point
    // so that the two times will always be equal up to a precision of a second.
    const auto time_now = std::chrono::system_clock::now();
    part_log_elem.event_time = time_in_seconds(time_now);
    part_log_elem.event_time_microseconds = time_in_microseconds(time_now);

    /// TODO: Stop stopwatch in outer code to exclude ZK timings and so on
    part_log_elem.duration_ms = elapsed_ns / 1000000;

    part_log_elem.database_name = table_id.database_name;
    part_log_elem.table_name = table_id.table_name;
    part_log_elem.partition_id = MergeTreePartInfo::fromPartName(new_part_name, format_version).partition_id;
    part_log_elem.part_name = new_part_name;

    if (result_part)
    {
        part_log_elem.path_on_disk = result_part->getFullPath();
        part_log_elem.bytes_compressed_on_disk = result_part->getBytesOnDisk();
        part_log_elem.rows = result_part->rows_count;
    }

    part_log_elem.source_part_names.reserve(source_parts.size());
    for (const auto & source_part : source_parts)
        part_log_elem.source_part_names.push_back(source_part->name);

    if (merge_entry)
    {
        part_log_elem.rows_read = (*merge_entry)->rows_read;
        part_log_elem.bytes_read_uncompressed = (*merge_entry)->bytes_read_uncompressed;

        part_log_elem.rows = (*merge_entry)->rows_written;
        part_log_elem.bytes_uncompressed = (*merge_entry)->bytes_written_uncompressed;
        part_log_elem.peak_memory_usage = (*merge_entry)->memory_tracker.getPeak();
    }

    part_log->add(part_log_elem);
}
catch (...)
{
    tryLogCurrentException(log, __PRETTY_FUNCTION__);
}

MergeTreeData::CurrentlyMovingPartsTagger::CurrentlyMovingPartsTagger(MergeTreeMovingParts && moving_parts_, MergeTreeData & data_)
    : parts_to_move(std::move(moving_parts_)), data(data_)
{
    for (const auto & moving_part : parts_to_move)
        if (!data.currently_moving_parts.emplace(moving_part.part).second)
            throw Exception("Cannot move part '" + moving_part.part->name + "'. It's already moving.", ErrorCodes::LOGICAL_ERROR);
}

MergeTreeData::CurrentlyMovingPartsTagger::~CurrentlyMovingPartsTagger()
{
    std::lock_guard lock(data.moving_parts_mutex);
    for (const auto & moving_part : parts_to_move)
    {
        /// Something went completely wrong
        if (!data.currently_moving_parts.count(moving_part.part))
            std::terminate();
        data.currently_moving_parts.erase(moving_part.part);
    }
}

std::optional<JobAndPool> MergeTreeData::getDataMovingJob()
{
    if (parts_mover.moves_blocker.isCancelled())
        return {};

    auto moving_tagger = selectPartsForMove();
    if (moving_tagger->parts_to_move.empty())
        return {};

    return JobAndPool{[this, moving_tagger] () mutable
    {
        return moveParts(moving_tagger);
    }, PoolType::MOVE};
}

bool MergeTreeData::areBackgroundMovesNeeded() const
{
    auto policy = getStoragePolicy();

    if (policy->getVolumes().size() > 1)
        return true;

    return policy->getVolumes().size() == 1 && policy->getVolumes()[0]->getDisks().size() > 1;
}

bool MergeTreeData::movePartsToSpace(const DataPartsVector & parts, SpacePtr space)
{
    if (parts_mover.moves_blocker.isCancelled())
        return false;

    auto moving_tagger = checkPartsForMove(parts, space);
    if (moving_tagger->parts_to_move.empty())
        return false;

    return moveParts(moving_tagger);
}

MergeTreeData::CurrentlyMovingPartsTaggerPtr MergeTreeData::selectPartsForMove()
{
    MergeTreeMovingParts parts_to_move;

    auto can_move = [this](const DataPartPtr & part, String * reason) -> bool
    {
        if (partIsAssignedToBackgroundOperation(part))
        {
            *reason = "part already assigned to background operation.";
            return false;
        }
        if (currently_moving_parts.count(part))
        {
            *reason = "part is already moving.";
            return false;
        }

        return true;
    };

    std::lock_guard moving_lock(moving_parts_mutex);

    parts_mover.selectPartsForMove(parts_to_move, can_move, moving_lock);
    return std::make_shared<CurrentlyMovingPartsTagger>(std::move(parts_to_move), *this);
}

MergeTreeData::CurrentlyMovingPartsTaggerPtr MergeTreeData::checkPartsForMove(const DataPartsVector & parts, SpacePtr space)
{
    std::lock_guard moving_lock(moving_parts_mutex);

    MergeTreeMovingParts parts_to_move;
    for (const auto & part : parts)
    {
        auto reservation = space->reserve(part->getBytesOnDisk());
        if (!reservation)
            throw Exception("Move is not possible. Not enough space on '" + space->getName() + "'", ErrorCodes::NOT_ENOUGH_SPACE);

        auto reserved_disk = reservation->getDisk();

        if (reserved_disk->exists(relative_data_path + part->name))
            throw Exception(
                "Move is not possible: " + fullPath(reserved_disk, relative_data_path + part->name) + " already exists",
                ErrorCodes::DIRECTORY_ALREADY_EXISTS);

        if (currently_moving_parts.count(part) || partIsAssignedToBackgroundOperation(part))
            throw Exception(
                "Cannot move part '" + part->name + "' because it's participating in background process",
                ErrorCodes::PART_IS_TEMPORARILY_LOCKED);

        parts_to_move.emplace_back(part, std::move(reservation));
    }
    return std::make_shared<CurrentlyMovingPartsTagger>(std::move(parts_to_move), *this);
}

bool MergeTreeData::moveParts(const CurrentlyMovingPartsTaggerPtr & moving_tagger)
{
    LOG_INFO(log, "Got {} parts to move.", moving_tagger->parts_to_move.size());

    for (const auto & moving_part : moving_tagger->parts_to_move)
    {
        Stopwatch stopwatch;
        DataPartPtr cloned_part;

        auto write_part_log = [&](const ExecutionStatus & execution_status)
        {
            writePartLog(
                PartLogElement::Type::MOVE_PART,
                execution_status,
                stopwatch.elapsed(),
                moving_part.part->name,
                cloned_part,
                {moving_part.part},
                nullptr);
        };

        try
        {
            cloned_part = parts_mover.clonePart(moving_part);
            parts_mover.swapClonedPart(cloned_part);
            write_part_log({});
        }
        catch (...)
        {
            write_part_log(ExecutionStatus::fromCurrentException());
            if (cloned_part)
                cloned_part->remove();

            throw;
        }
    }
    return true;
}

bool MergeTreeData::canUsePolymorphicParts(const MergeTreeSettings & settings, String * out_reason) const
{
    if (!canUseAdaptiveGranularity())
    {
        if (out_reason && (settings.min_rows_for_wide_part != 0 || settings.min_bytes_for_wide_part != 0
            || settings.min_rows_for_compact_part != 0 || settings.min_bytes_for_compact_part != 0))
        {
            *out_reason = fmt::format(
                    "Table can't create parts with adaptive granularity, but settings"
                    " min_rows_for_wide_part = {}"
                    ", min_bytes_for_wide_part = {}"
                    ", min_rows_for_compact_part = {}"
                    ", min_bytes_for_compact_part = {}"
                    ". Parts with non-adaptive granularity can be stored only in Wide (default) format.",
                    settings.min_rows_for_wide_part,    settings.min_bytes_for_wide_part,
                    settings.min_rows_for_compact_part, settings.min_bytes_for_compact_part);
        }

        return false;
    }

    return true;
}

MergeTreeData::AlterConversions MergeTreeData::getAlterConversionsForPart(const MergeTreeDataPartPtr part) const
{
    MutationCommands commands = getFirstAlterMutationCommandsForPart(part);

    AlterConversions result{};
    for (const auto & command : commands)
        /// Currently we need explicit conversions only for RENAME alter
        /// all other conversions can be deduced from diff between part columns
        /// and columns in storage.
        if (command.type == MutationCommand::Type::RENAME_COLUMN)
            result.rename_map[command.rename_to] = command.column_name;

    return result;
}

MergeTreeData::WriteAheadLogPtr MergeTreeData::getWriteAheadLog()
{
    std::lock_guard lock(write_ahead_log_mutex);
    if (!write_ahead_log)
    {
        auto reservation = reserveSpace(getSettings()->write_ahead_log_max_bytes);
        write_ahead_log = std::make_shared<MergeTreeWriteAheadLog>(*this, reservation->getDisk());
    }

    return write_ahead_log;
}

NamesAndTypesList MergeTreeData::getVirtuals() const
{
    return NamesAndTypesList{
        NameAndTypePair("_part", std::make_shared<DataTypeString>()),
        NameAndTypePair("_part_index", std::make_shared<DataTypeUInt64>()),
        NameAndTypePair("_part_uuid", std::make_shared<DataTypeUUID>()),
        NameAndTypePair("_partition_id", std::make_shared<DataTypeString>()),
        NameAndTypePair("_sample_factor", std::make_shared<DataTypeFloat64>()),
    };
}

size_t MergeTreeData::getTotalMergesWithTTLInMergeList() const
{
    return global_context.getMergeList().getMergesWithTTLCount();
}

void MergeTreeData::addPartContributionToDataVolume(const DataPartPtr & part)
{
    increaseDataVolume(part->getBytesOnDisk(), part->rows_count, 1);
}

void MergeTreeData::removePartContributionToDataVolume(const DataPartPtr & part)
{
    decreaseDataVolume(part->getBytesOnDisk(), part->rows_count, 1);
}

void MergeTreeData::increaseDataVolume(size_t bytes, size_t rows, size_t parts)
{
    total_active_size_bytes.fetch_add(bytes, std::memory_order_acq_rel);
    total_active_size_rows.fetch_add(rows, std::memory_order_acq_rel);
    total_active_size_parts.fetch_add(parts, std::memory_order_acq_rel);
}

void MergeTreeData::decreaseDataVolume(size_t bytes, size_t rows, size_t parts)
{
    total_active_size_bytes.fetch_sub(bytes, std::memory_order_acq_rel);
    total_active_size_rows.fetch_sub(rows, std::memory_order_acq_rel);
    total_active_size_parts.fetch_sub(parts, std::memory_order_acq_rel);
}

void MergeTreeData::setDataVolume(size_t bytes, size_t rows, size_t parts)
{
    total_active_size_bytes.store(bytes, std::memory_order_release);
    total_active_size_rows.store(rows, std::memory_order_release);
    total_active_size_parts.store(parts, std::memory_order_release);
}

void MergeTreeData::insertQueryIdOrThrow(const String & query_id, size_t max_queries) const
{
    std::lock_guard lock(query_id_set_mutex);
    if (query_id_set.find(query_id) != query_id_set.end())
        return;
    if (query_id_set.size() >= max_queries)
        throw Exception(
            ErrorCodes::TOO_MANY_SIMULTANEOUS_QUERIES, "Too many simultaneous queries for table {}. Maximum is: {}", log_name, max_queries);
    query_id_set.insert(query_id);
}

void MergeTreeData::removeQueryId(const String & query_id) const
{
    std::lock_guard lock(query_id_set_mutex);
    if (query_id_set.find(query_id) == query_id_set.end())
        LOG_WARNING(log, "We have query_id removed but it's not recorded. This is a bug");
    else
        query_id_set.erase(query_id);
}

ReservationPtr MergeTreeData::balancedReservation(
    const StorageMetadataPtr & metadata_snapshot,
    size_t part_size,
    size_t max_volume_index,
    const String & part_name,
    const MergeTreePartInfo & part_info,
    MergeTreeData::DataPartsVector covered_parts,
    std::optional<CurrentlySubmergingEmergingTagger> * tagger_ptr,
    const IMergeTreeDataPart::TTLInfos * ttl_infos,
    bool is_insert)
{
    ReservationPtr reserved_space;
    auto min_bytes_to_rebalance_partition_over_jbod = getSettings()->min_bytes_to_rebalance_partition_over_jbod;
    if (tagger_ptr && min_bytes_to_rebalance_partition_over_jbod > 0 && part_size >= min_bytes_to_rebalance_partition_over_jbod)
    try
    {
        const auto & disks = getStoragePolicy()->getVolume(max_volume_index)->getDisks();
        std::map<String, size_t> disk_occupation;
        std::map<String, std::vector<String>> disk_parts_for_logging;
        for (const auto & disk : disks)
            disk_occupation.emplace(disk->getName(), 0);

        std::set<String> committed_big_parts_from_partition;
        std::set<String> submerging_big_parts_from_partition;
        std::lock_guard lock(currently_submerging_emerging_mutex);

        for (const auto & part : currently_submerging_big_parts)
        {
            if (part_info.partition_id == part->info.partition_id)
                submerging_big_parts_from_partition.insert(part->name);
        }

        {
            auto lock_parts = lockParts();
            if (covered_parts.empty())
            {
                // It's a part fetch. Calculate `covered_parts` here.
                MergeTreeData::DataPartPtr covering_part;
                covered_parts = getActivePartsToReplace(part_info, part_name, covering_part, lock_parts);
            }

            // Remove irrelevant parts.
            covered_parts.erase(
                std::remove_if(
                    covered_parts.begin(),
                    covered_parts.end(),
                    [min_bytes_to_rebalance_partition_over_jbod](const auto & part)
                    {
                        return !(part->isStoredOnDisk() && part->getBytesOnDisk() >= min_bytes_to_rebalance_partition_over_jbod);
                    }),
                covered_parts.end());

            // Include current submerging big parts which are not yet in `currently_submerging_big_parts`
            for (const auto & part : covered_parts)
                submerging_big_parts_from_partition.insert(part->name);

            for (const auto & part : getDataPartsStateRange(MergeTreeData::DataPartState::Committed))
            {
                if (part->isStoredOnDisk() && part->getBytesOnDisk() >= min_bytes_to_rebalance_partition_over_jbod
                    && part_info.partition_id == part->info.partition_id)
                {
                    auto name = part->volume->getDisk()->getName();
                    auto it = disk_occupation.find(name);
                    if (it != disk_occupation.end())
                    {
                        if (submerging_big_parts_from_partition.find(part->name) == submerging_big_parts_from_partition.end())
                        {
                            it->second += part->getBytesOnDisk();
                            disk_parts_for_logging[name].push_back(formatReadableSizeWithBinarySuffix(part->getBytesOnDisk()));
                            committed_big_parts_from_partition.insert(part->name);
                        }
                        else
                        {
                            disk_parts_for_logging[name].push_back(formatReadableSizeWithBinarySuffix(part->getBytesOnDisk()) + " (submerging)");
                        }
                    }
                    else
                    {
                        // Part is on different volume. Ignore it.
                    }
                }
            }
        }

        for (const auto & [name, emerging_part] : currently_emerging_big_parts)
        {
            // It's possible that the emerging big parts are committed and get added twice. Thus a set is used to deduplicate.
            if (committed_big_parts_from_partition.find(name) == committed_big_parts_from_partition.end()
                && part_info.partition_id == emerging_part.partition_id)
            {
                auto it = disk_occupation.find(emerging_part.disk_name);
                if (it != disk_occupation.end())
                {
                    it->second += emerging_part.estimate_bytes;
                    disk_parts_for_logging[emerging_part.disk_name].push_back(
                        formatReadableSizeWithBinarySuffix(emerging_part.estimate_bytes) + " (emerging)");
                }
                else
                {
                    // Part is on different volume. Ignore it.
                }
            }
        }

        size_t min_occupation_size = std::numeric_limits<size_t>::max();
        std::vector<String> candidates;
        for (const auto & [disk_name, size] : disk_occupation)
        {
            if (size < min_occupation_size)
            {
                min_occupation_size = size;
                candidates = {disk_name};
            }
            else if (size == min_occupation_size)
            {
                candidates.push_back(disk_name);
            }
        }

        if (!candidates.empty())
        {
            // Random pick one disk from best candidates
            std::shuffle(candidates.begin(), candidates.end(), thread_local_rng);
            String selected_disk_name = candidates.front();
            WriteBufferFromOwnString log_str;
            writeCString("\nbalancer: \n", log_str);
            for (const auto & [disk_name, per_disk_parts] : disk_parts_for_logging)
                writeString(fmt::format("  {}: [{}]\n", disk_name, fmt::join(per_disk_parts, ", ")), log_str);
            LOG_DEBUG(log, log_str.str());

            if (ttl_infos)
                reserved_space = tryReserveSpacePreferringTTLRules(
                    metadata_snapshot,
                    part_size,
                    *ttl_infos,
                    time(nullptr),
                    max_volume_index,
                    is_insert,
                    getStoragePolicy()->getDiskByName(selected_disk_name));
            else
                reserved_space = tryReserveSpace(part_size, getStoragePolicy()->getDiskByName(selected_disk_name));

            if (reserved_space)
            {
                currently_emerging_big_parts.emplace(
                    part_name, EmergingPartInfo{reserved_space->getDisk(0)->getName(), part_info.partition_id, part_size});

                for (const auto & part : covered_parts)
                {
                    if (currently_submerging_big_parts.count(part))
                        LOG_WARNING(log, "currently_submerging_big_parts contains duplicates. JBOD might lose balance");
                    else
                        currently_submerging_big_parts.insert(part);
                }

                // Record submerging big parts in the tagger to clean them up.
                tagger_ptr->emplace(*this, part_name, std::move(covered_parts), log);
            }
        }
    }
    catch (...)
    {
        LOG_DEBUG(log, "JBOD balancer encounters an error. Fallback to random disk selection");
        tryLogCurrentException(log);
    }
    return reserved_space;
}

CurrentlySubmergingEmergingTagger::~CurrentlySubmergingEmergingTagger()
{
    std::lock_guard lock(storage.currently_submerging_emerging_mutex);

    for (const auto & part : submerging_parts)
    {
        if (!storage.currently_submerging_big_parts.count(part))
            LOG_WARNING(log, "currently_submerging_big_parts doesn't contain part {} to erase. This is a bug", part->name);
        else
            storage.currently_submerging_big_parts.erase(part);
    }
    storage.currently_emerging_big_parts.erase(emerging_part_name);
}

}<|MERGE_RESOLUTION|>--- conflicted
+++ resolved
@@ -701,13 +701,8 @@
     std::unordered_set<String> part_values;
     if (valid && expression_ast)
     {
-<<<<<<< HEAD
         virtual_columns_block = MergeTreeDataSelectExecutor::getBlockWithVirtualPartColumns(parts, false /* one_part */);
-        VirtualColumnUtils::filterBlockWithQuery(query_info.query, virtual_columns_block, local_context, expression_ast);
-=======
-        MergeTreeDataSelectExecutor::fillBlockWithVirtualPartColumns(parts, virtual_columns_block);
         VirtualColumnUtils::filterBlockWithQuery(query_info.query, virtual_columns_block, context, expression_ast);
->>>>>>> 1829c35a
         part_values = VirtualColumnUtils::extractSingleValueFromBlock<String>(virtual_columns_block, "_part");
         if (part_values.empty())
             return 0;
