--- conflicted
+++ resolved
@@ -76,12 +76,9 @@
 #include <Storages/StorageMergeTree.h>
 #include <Storages/StorageReplicatedMergeTree.h>
 #include <Storages/VirtualColumnUtils.h>
-<<<<<<< HEAD
 #include <Storages/MergeTree/MergeTreeDataPartDistinctPartitionExpressionCloner.h>
-=======
 #include <Storages/MergeTree/MergeTreeDataPartBuilder.h>
-#include <Storages/MutationCommands.h>
->>>>>>> 4686eb22
+#include <Storages/MutationCommands.h
 
 #include <boost/range/algorithm_ext/erase.hpp>
 #include <boost/algorithm/string/join.hpp>
@@ -7368,59 +7365,8 @@
         require_part_metadata,
         hardlinked_files,
         copy_instead_of_hardlink,
-<<<<<<< HEAD
         files_to_copy_instead_of_hardlinks
     };
-=======
-        files_to_copy_instead_of_hardlinks);
-
-    LOG_DEBUG(log, "Clone{} part {} to {}{}",
-              src_flushed_tmp_part ? " flushed" : "",
-              src_part_storage->getFullPath(),
-              std::string(fs::path(dst_part_storage->getFullRootPath()) / tmp_dst_part_name),
-              with_copy);
-
-    auto dst_data_part = MergeTreeDataPartBuilder(*this, dst_part_name, dst_part_storage)
-        .withPartFormatFromDisk()
-        .build();
-
-    if (!copy_instead_of_hardlink && hardlinked_files)
-    {
-        hardlinked_files->source_part_name = src_part->name;
-        hardlinked_files->source_table_shared_id = src_part->storage.getTableSharedID();
-
-        for (auto it = src_part->getDataPartStorage().iterate(); it->isValid(); it->next())
-        {
-            if (!files_to_copy_instead_of_hardlinks.contains(it->name())
-                && it->name() != IMergeTreeDataPart::DELETE_ON_DESTROY_MARKER_FILE_NAME_DEPRECATED
-                && it->name() != IMergeTreeDataPart::TXN_VERSION_METADATA_FILE_NAME)
-            {
-                hardlinked_files->hardlinks_from_source_part.insert(it->name());
-            }
-        }
-
-        auto projections = src_part->getProjectionParts();
-        for (const auto & [name, projection_part] : projections)
-        {
-            const auto & projection_storage = projection_part->getDataPartStorage();
-            for (auto it = projection_storage.iterate(); it->isValid(); it->next())
-            {
-                auto file_name_with_projection_prefix = fs::path(projection_storage.getPartDirectory()) / it->name();
-                if (!files_to_copy_instead_of_hardlinks.contains(file_name_with_projection_prefix)
-                    && it->name() != IMergeTreeDataPart::DELETE_ON_DESTROY_MARKER_FILE_NAME_DEPRECATED
-                    && it->name() != IMergeTreeDataPart::TXN_VERSION_METADATA_FILE_NAME)
-                {
-                    hardlinked_files->hardlinks_from_source_part.insert(file_name_with_projection_prefix);
-                }
-            }
-        }
-    }
-
-    /// We should write version metadata on part creation to distinguish it from parts that were created without transaction.
-    TransactionID tid = txn ? txn->tid : Tx::PrehistoricTID;
-    dst_data_part->version.setCreationTID(tid, nullptr);
-    dst_data_part->storeVersionMetadata();
->>>>>>> 4686eb22
 
     return part_cloner.clone();
 }
