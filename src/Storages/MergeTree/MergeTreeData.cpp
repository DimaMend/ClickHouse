--- conflicted
+++ resolved
@@ -1131,11 +1131,8 @@
     auto metadata_snapshot = getInMemoryMetadataPtr();
     auto virtual_columns_block = getBlockWithVirtualsForFilter(metadata_snapshot, {parts[0]});
 
-<<<<<<< HEAD
-    auto filter_dag = VirtualColumnUtils::splitFilterDagForAllowedInputs(filter_actions_dag.getOutputs().at(0), nullptr, /*allow_partial_result=*/ false);
-=======
-    auto filter_dag = VirtualColumnUtils::splitFilterDagForAllowedInputs(filter_actions_dag->getOutputs().at(0), nullptr);
->>>>>>> 28b5820b
+    auto filter_dag = VirtualColumnUtils::splitFilterDagForAllowedInputs(filter_actions_dag->getOutputs().at(0), nullptr, /*allow_partial_result=*/ false);
+
     if (!filter_dag)
         return {};
 
