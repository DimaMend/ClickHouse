#include <Storages/MergeTree/MergeTreeData.h>

#include <AggregateFunctions/AggregateFunctionCount.h>
#include <Analyzer/QueryTreeBuilder.h>
#include <Analyzer/Utils.h>
#include <Backups/BackupEntriesCollector.h>
#include <Backups/BackupEntryFromSmallFile.h>
#include <Backups/BackupEntryWrappedWith.h>
#include <Backups/IBackup.h>
#include <Backups/RestorerFromBackup.h>
#include <Common/Config/ConfigHelper.h>
#include <Common/CurrentMetrics.h>
#include <Common/Increment.h>
#include <Common/ProfileEventsScope.h>
#include <Common/SimpleIncrement.h>
#include <Common/Stopwatch.h>
#include <Common/StringUtils.h>
#include <Common/ThreadFuzzer.h>
#include <Common/escapeForFileName.h>
#include <Common/getNumberOfPhysicalCPUCores.h>
#include <Common/noexcept_scope.h>
#include <Common/quoteString.h>
#include <Common/scope_guard_safe.h>
#include <Common/typeid_cast.h>
#include <Core/Settings.h>
#include <Storages/MergeTree/RangesInDataPart.h>
#include <Compression/CompressedReadBuffer.h>
#include <Core/QueryProcessingStage.h>
#include <DataTypes/DataTypeCustomSimpleAggregateFunction.h>
#include <DataTypes/DataTypeEnum.h>
#include <DataTypes/DataTypeLowCardinality.h>
#include <DataTypes/DataTypeTuple.h>
#include <DataTypes/DataTypeUUID.h>
#include <DataTypes/NestedUtils.h>
#include <DataTypes/ObjectUtils.h>
#include <DataTypes/hasNullable.h>
#include <Disks/ObjectStorages/DiskObjectStorage.h>
#include <Disks/TemporaryFileOnDisk.h>
#include <Disks/createVolume.h>
#include <IO/Operators.h>
#include <IO/S3Common.h>
#include <IO/SharedThreadPools.h>
#include <IO/WriteBufferFromString.h>
#include <IO/WriteHelpers.h>
#include <Interpreters/Aggregator.h>
#include <Interpreters/Context.h>
#include <Interpreters/convertFieldToType.h>
#include <Interpreters/evaluateConstantExpression.h>
#include <Interpreters/ExpressionAnalyzer.h>
#include <Interpreters/InterpreterSelectQuery.h>
#include <Interpreters/MergeTreeTransaction.h>
#include <Interpreters/PartLog.h>
#include <Interpreters/TransactionLog.h>
#include <Interpreters/TreeRewriter.h>
#include <Interpreters/inplaceBlockConversions.h>
#include <Parsers/ASTExpressionList.h>
#include <Parsers/ASTIndexDeclaration.h>
#include <Parsers/ASTHelpers.h>
#include <Parsers/ASTFunction.h>
#include <Parsers/ASTLiteral.h>
#include <Parsers/ASTNameTypePair.h>
#include <Parsers/ASTPartition.h>
#include <Parsers/ASTSetQuery.h>
#include <Parsers/ASTTablesInSelectQuery.h>
#include <Parsers/parseQuery.h>
#include <Parsers/queryToString.h>
#include <Parsers/ASTAlterQuery.h>
#include <Processors/Formats/IInputFormat.h>
#include <Processors/QueryPlan/QueryIdHolder.h>
#include <Processors/QueryPlan/ReadFromMergeTree.h>
#include <Storages/AlterCommands.h>
#include <Storages/MergeTree/MergeTreeVirtualColumns.h>
#include <Storages/Freeze.h>
#include <Storages/MergeTree/DataPartStorageOnDiskFull.h>
#include <Storages/MergeTree/MergeTreeDataPartBuilder.h>
#include <Storages/MergeTree/MergeTreeDataPartCompact.h>
#include <Storages/MergeTree/MergeTreeSettings.h>
#include <Storages/Statistics/ConditionSelectivityEstimator.h>
#include <Storages/MergeTree/MergeTreeSelectProcessor.h>
#include <Storages/MergeTree/checkDataPart.h>
#include <Storages/MutationCommands.h>
#include <Storages/MergeTree/ActiveDataPartSet.h>
#include <Storages/StorageMergeTree.h>
#include <Storages/StorageReplicatedMergeTree.h>
#include <Storages/VirtualColumnUtils.h>

#include <boost/range/algorithm_ext/erase.hpp>
#include <boost/algorithm/string/join.hpp>

#include <base/insertAtEnd.h>
#include <base/interpolate.h>
#include <base/isSharedPtrUnique.h>

#include <algorithm>
#include <atomic>
#include <chrono>
#include <limits>
#include <optional>
#include <ranges>
#include <set>
#include <thread>
#include <unordered_set>
#include <filesystem>

#include <fmt/format.h>
#include <Poco/Logger.h>
#include <Poco/Net/NetException.h>

#if USE_AZURE_BLOB_STORAGE
#include <azure/core/http/http.hpp>
#endif

template <>
struct fmt::formatter<DB::DataPartPtr> : fmt::formatter<std::string>
{
    template <typename FormatCtx>
    auto format(const DB::DataPartPtr & part, FormatCtx & ctx) const
    {
        return fmt::formatter<std::string>::format(part->name, ctx);
    }
};


namespace fs = std::filesystem;

namespace ProfileEvents
{
    extern const Event RejectedInserts;
    extern const Event DelayedInserts;
    extern const Event DelayedInsertsMilliseconds;
    extern const Event InsertedWideParts;
    extern const Event InsertedCompactParts;
    extern const Event MergedIntoWideParts;
    extern const Event MergedIntoCompactParts;
    extern const Event RejectedMutations;
    extern const Event DelayedMutations;
    extern const Event DelayedMutationsMilliseconds;
    extern const Event PartsLockWaitMicroseconds;
    extern const Event PartsLockHoldMicroseconds;
}

namespace CurrentMetrics
{
    extern const Metric DelayedInserts;
}


namespace
{
    constexpr UInt64 RESERVATION_MIN_ESTIMATION_SIZE = 1u * 1024u * 1024u; /// 1MB
}


namespace DB
{
namespace Setting
{
    extern const SettingsBool allow_drop_detached;
    extern const SettingsBool allow_experimental_analyzer;
    extern const SettingsBool allow_experimental_full_text_index;
    extern const SettingsBool allow_experimental_inverted_index;
    extern const SettingsBool allow_experimental_vector_similarity_index;
    extern const SettingsBool allow_non_metadata_alters;
    extern const SettingsBool allow_statistics_optimize;
    extern const SettingsBool allow_suspicious_indices;
    extern const SettingsBool alter_move_to_space_execute_async;
    extern const SettingsBool alter_partition_verbose_result;
    extern const SettingsBool apply_mutations_on_fly;
    extern const SettingsBool fsync_metadata;
    extern const SettingsSeconds lock_acquire_timeout;
    extern const SettingsBool materialize_ttl_after_modify;
    extern const SettingsUInt64 max_partition_size_to_drop;
    extern const SettingsMaxThreads max_threads;
    extern const SettingsUInt64 number_of_mutations_to_delay;
    extern const SettingsUInt64 number_of_mutations_to_throw;
    extern const SettingsBool parallel_replicas_for_non_replicated_merge_tree;
    extern const SettingsUInt64 parts_to_delay_insert;
    extern const SettingsUInt64 parts_to_throw_insert;
}

namespace ErrorCodes
{
    extern const int NO_SUCH_DATA_PART;
    extern const int NOT_IMPLEMENTED;
    extern const int DIRECTORY_ALREADY_EXISTS;
    extern const int TOO_MANY_UNEXPECTED_DATA_PARTS;
    extern const int DUPLICATE_DATA_PART;
    extern const int NO_SUCH_COLUMN_IN_TABLE;
    extern const int LOGICAL_ERROR;
    extern const int ILLEGAL_COLUMN;
    extern const int ILLEGAL_TYPE_OF_COLUMN_FOR_FILTER;
    extern const int CORRUPTED_DATA;
    extern const int BAD_TYPE_OF_FIELD;
    extern const int BAD_ARGUMENTS;
    extern const int INVALID_PARTITION_VALUE;
    extern const int METADATA_MISMATCH;
    extern const int PART_IS_TEMPORARILY_LOCKED;
    extern const int TOO_MANY_PARTS;
    extern const int INCOMPATIBLE_COLUMNS;
    extern const int BAD_TTL_EXPRESSION;
    extern const int INCORRECT_FILE_NAME;
    extern const int BAD_DATA_PART_NAME;
    extern const int READONLY_SETTING;
    extern const int ABORTED;
    extern const int UNKNOWN_DISK;
    extern const int NOT_ENOUGH_SPACE;
    extern const int ALTER_OF_COLUMN_IS_FORBIDDEN;
    extern const int SUPPORT_IS_DISABLED;
    extern const int TOO_MANY_SIMULTANEOUS_QUERIES;
    extern const int INCORRECT_QUERY;
    extern const int CANNOT_RESTORE_TABLE;
    extern const int ZERO_COPY_REPLICATION_ERROR;
    extern const int NOT_INITIALIZED;
    extern const int SERIALIZATION_ERROR;
    extern const int TOO_MANY_MUTATIONS;
    extern const int CANNOT_SCHEDULE_TASK;
    extern const int LIMIT_EXCEEDED;
    extern const int CANNOT_FORGET_PARTITION;
    extern const int DATA_TYPE_CANNOT_BE_USED_IN_KEY;
}

static void checkSuspiciousIndices(const ASTFunction * index_function)
{
    std::unordered_set<UInt64> unique_index_expression_hashes;
    for (const auto & child : index_function->arguments->children)
    {
        const IAST::Hash hash = child->getTreeHash(/*ignore_aliases=*/ true);
        const auto & first_half_of_hash = hash.low64;

        if (!unique_index_expression_hashes.emplace(first_half_of_hash).second)
            throw Exception(ErrorCodes::BAD_ARGUMENTS,
                    "Primary key or secondary index contains a duplicate expression. To suppress this exception, rerun the command with setting 'allow_suspicious_indices = 1'");
    }
}

static void checkSampleExpression(const StorageInMemoryMetadata & metadata, bool allow_sampling_expression_not_in_primary_key, bool check_sample_column_is_correct)
{
    if (metadata.sampling_key.column_names.empty())
        throw Exception(ErrorCodes::INCORRECT_QUERY, "There are no columns in sampling expression");

    const auto & pk_sample_block = metadata.getPrimaryKey().sample_block;
    if (!pk_sample_block.has(metadata.sampling_key.column_names[0]) && !allow_sampling_expression_not_in_primary_key)
        throw Exception(ErrorCodes::BAD_ARGUMENTS, "Sampling expression must be present in the primary key");

    if (!check_sample_column_is_correct)
        return;

    const auto & sampling_key = metadata.getSamplingKey();
    DataTypePtr sampling_column_type = sampling_key.data_types[0];

    bool is_correct_sample_condition = false;
    if (sampling_key.data_types.size() == 1)
    {
        if (typeid_cast<const DataTypeUInt64 *>(sampling_column_type.get()))
            is_correct_sample_condition = true;
        else if (typeid_cast<const DataTypeUInt32 *>(sampling_column_type.get()))
            is_correct_sample_condition = true;
        else if (typeid_cast<const DataTypeUInt16 *>(sampling_column_type.get()))
            is_correct_sample_condition = true;
        else if (typeid_cast<const DataTypeUInt8 *>(sampling_column_type.get()))
            is_correct_sample_condition = true;
    }

    if (!is_correct_sample_condition)
        throw Exception(ErrorCodes::ILLEGAL_TYPE_OF_COLUMN_FOR_FILTER,
            "Invalid sampling column type in storage parameters: {}. Must be one unsigned integer type",
            sampling_column_type->getName());
}


void MergeTreeData::initializeDirectoriesAndFormatVersion(const std::string & relative_data_path_, bool attach, const std::string & date_column_name, bool need_create_directories)
{
    relative_data_path = relative_data_path_;

    MergeTreeDataFormatVersion min_format_version(0);
    if (date_column_name.empty())
        min_format_version = MERGE_TREE_DATA_MIN_FORMAT_VERSION_WITH_CUSTOM_PARTITIONING;

    if (relative_data_path.empty())
        throw Exception(ErrorCodes::INCORRECT_FILE_NAME, "MergeTree storages require data path");

    const auto format_version_path = fs::path(relative_data_path) / MergeTreeData::FORMAT_VERSION_FILE_NAME;
    std::optional<UInt32> read_format_version;

    for (const auto & disk : getDisks())
    {
        if (disk->isBroken())
            continue;

        if (need_create_directories)
        {
            disk->createDirectories(relative_data_path);
            disk->createDirectories(fs::path(relative_data_path) / DETACHED_DIR_NAME);
        }

        if (disk->exists(format_version_path))
        {
            auto buf = disk->readFile(format_version_path);
            UInt32 current_format_version{0};
            readIntText(current_format_version, *buf);
            if (!buf->eof())
                throw Exception(ErrorCodes::CORRUPTED_DATA, "Bad version file: {}", fullPath(disk, format_version_path));

            if (!read_format_version.has_value())
                read_format_version = current_format_version;
            else if (*read_format_version != current_format_version)
                throw Exception(ErrorCodes::CORRUPTED_DATA,
                                "Version file on {} contains version {} expected version is {}.",
                                fullPath(disk, format_version_path), current_format_version, *read_format_version);
        }
    }

    /// When data path or file not exists, ignore the format_version check
    if (!attach || !read_format_version)
    {
        format_version = min_format_version;

        /// Try to write to first non-readonly disk
        for (const auto & disk : getStoragePolicy()->getDisks())
        {
            if (disk->isBroken())
               continue;

            /// Write once disk is almost the same as read-only for MergeTree,
            /// since it does not support move, that is required for any
            /// operation over MergeTree, so avoid writing format_version.txt
            /// into it as well, to avoid leaving it after DROP.
            if (!disk->isReadOnly() && !disk->isWriteOnce())
            {
                auto buf = disk->writeFile(format_version_path, DBMS_DEFAULT_BUFFER_SIZE, WriteMode::Rewrite, getContext()->getWriteSettings());
                writeIntText(format_version.toUnderType(), *buf);
                buf->finalize();
                if (getContext()->getSettingsRef()[Setting::fsync_metadata])
                    buf->sync();
            }

            break;
        }
    }
    else
    {
        format_version = *read_format_version;
    }

    if (format_version < min_format_version)
    {
        if (min_format_version == MERGE_TREE_DATA_MIN_FORMAT_VERSION_WITH_CUSTOM_PARTITIONING.toUnderType())
            throw Exception(ErrorCodes::METADATA_MISMATCH, "MergeTree data format version on disk doesn't support custom partitioning");
    }
}
DataPartsLock::DataPartsLock(std::mutex & data_parts_mutex_)
    : wait_watch(Stopwatch(CLOCK_MONOTONIC))
    , lock(data_parts_mutex_)
    , lock_watch(Stopwatch(CLOCK_MONOTONIC))
{
    ProfileEvents::increment(ProfileEvents::PartsLockWaitMicroseconds, wait_watch->elapsedMicroseconds());
}


DataPartsLock::~DataPartsLock()
{
    if (lock_watch.has_value())
        ProfileEvents::increment(ProfileEvents::PartsLockHoldMicroseconds, lock_watch->elapsedMicroseconds());
}

MergeTreeData::MergeTreeData(
    const StorageID & table_id_,
    const StorageInMemoryMetadata & metadata_,
    ContextMutablePtr context_,
    const String & date_column_name,
    const MergingParams & merging_params_,
    std::unique_ptr<MergeTreeSettings> storage_settings_,
    bool require_part_metadata_,
    LoadingStrictnessLevel mode,
    BrokenPartCallback broken_part_callback_)
    : IStorage(table_id_)
    , WithMutableContext(context_->getGlobalContext())
    , format_version(date_column_name.empty() ? MERGE_TREE_DATA_MIN_FORMAT_VERSION_WITH_CUSTOM_PARTITIONING : MERGE_TREE_DATA_OLD_FORMAT_VERSION)
    , merging_params(merging_params_)
    , require_part_metadata(require_part_metadata_)
    , broken_part_callback(broken_part_callback_)
    , log(table_id_.getNameForLogs())
    , storage_settings(std::move(storage_settings_))
    , pinned_part_uuids(std::make_shared<PinnedPartUUIDs>())
    , data_parts_by_info(data_parts_indexes.get<TagByInfo>())
    , data_parts_by_state_and_info(data_parts_indexes.get<TagByStateAndInfo>())
    , parts_mover(this)
    , background_operations_assignee(*this, BackgroundJobsAssignee::Type::DataProcessing, getContext())
    , background_moves_assignee(*this, BackgroundJobsAssignee::Type::Moving, getContext())
{
    context_->getGlobalContext()->initializeBackgroundExecutorsIfNeeded();

    const auto settings = getSettings();

    bool sanity_checks = mode <= LoadingStrictnessLevel::CREATE;

    allow_nullable_key = !sanity_checks || settings->allow_nullable_key;

    /// Check sanity of MergeTreeSettings. Only when table is created.
    if (sanity_checks)
        settings->sanityCheck(getContext()->getMergeMutateExecutor()->getMaxTasksCount());

    if (!date_column_name.empty())
    {
        try
        {
            checkPartitionKeyAndInitMinMax(metadata_.partition_key);
            setProperties(metadata_, metadata_, !sanity_checks);
            if (minmax_idx_date_column_pos == -1)
                throw Exception(ErrorCodes::BAD_TYPE_OF_FIELD, "Could not find Date column");
        }
        catch (Exception & e)
        {
            /// Better error message.
            e.addMessage("(while initializing MergeTree partition key from date column " + backQuote(date_column_name) + ")");
            throw;
        }
    }
    else
    {
        is_custom_partitioned = true;
        checkPartitionKeyAndInitMinMax(metadata_.partition_key);
    }
    setProperties(metadata_, metadata_, !sanity_checks);

    /// NOTE: using the same columns list as is read when performing actual merges.
    merging_params.check(metadata_);

    if (metadata_.sampling_key.definition_ast != nullptr)
    {
        /// This is for backward compatibility.
        checkSampleExpression(metadata_, !sanity_checks || settings->compatibility_allow_sampling_expression_not_in_primary_key,
                              settings->check_sample_column_is_correct && sanity_checks);
    }

    checkColumnFilenamesForCollision(metadata_.getColumns(), *settings, sanity_checks);
    checkTTLExpressions(metadata_, metadata_);

    String reason;
    if (!canUsePolymorphicParts(*settings, reason) && !reason.empty())
        LOG_WARNING(log, "{} Settings 'min_rows_for_wide_part'and 'min_bytes_for_wide_part' will be ignored.", reason);

    common_assignee_trigger = [this] (bool delay) noexcept
    {
        if (delay)
            background_operations_assignee.postpone();
        else
            background_operations_assignee.trigger();
    };

    moves_assignee_trigger = [this] (bool delay) noexcept
    {
        if (delay)
            background_moves_assignee.postpone();
        else
            background_moves_assignee.trigger();
    };
}

VirtualColumnsDescription MergeTreeData::createVirtuals(const StorageInMemoryMetadata & metadata)
{
    VirtualColumnsDescription desc;

    desc.addEphemeral("_part", std::make_shared<DataTypeLowCardinality>(std::make_shared<DataTypeString>()), "Name of part");
    desc.addEphemeral("_part_index", std::make_shared<DataTypeUInt64>(), "Sequential index of the part in the query result");
    desc.addEphemeral("_part_uuid", std::make_shared<DataTypeUUID>(), "Unique part identifier (if enabled MergeTree setting assign_part_uuids)");
    desc.addEphemeral("_partition_id", std::make_shared<DataTypeLowCardinality>(std::make_shared<DataTypeString>()), "Name of partition");
    desc.addEphemeral("_sample_factor", std::make_shared<DataTypeFloat64>(), "Sample factor (from the query)");
    desc.addEphemeral("_part_offset", std::make_shared<DataTypeUInt64>(), "Number of row in the part");
    desc.addEphemeral("_part_data_version", std::make_shared<DataTypeUInt64>(), "Data version of part (either min block number or mutation version)");

    if (metadata.hasPartitionKey())
    {
        auto partition_types = metadata.partition_key.sample_block.getDataTypes();
        desc.addEphemeral("_partition_value", std::make_shared<DataTypeTuple>(std::move(partition_types)), "Value (a tuple) of a PARTITION BY expression");
    }

    desc.addPersistent(RowExistsColumn::name, RowExistsColumn::type, nullptr, "Persisted mask created by lightweight delete that show whether row exists or is deleted");
    desc.addPersistent(BlockNumberColumn::name, BlockNumberColumn::type, BlockNumberColumn::codec, "Persisted original number of block that was assigned at insert");
    desc.addPersistent(BlockOffsetColumn::name, BlockOffsetColumn::type, BlockOffsetColumn::codec, "Persisted original number of row in block that was assigned at insert");

    return desc;
}

StoragePolicyPtr MergeTreeData::getStoragePolicy() const
{
    auto settings = getSettings();
    const auto & context = getContext();

    StoragePolicyPtr storage_policy;

    if (settings->disk.changed)
        storage_policy = context->getStoragePolicyFromDisk(settings->disk);
    else
        storage_policy = context->getStoragePolicy(settings->storage_policy);

    return storage_policy;
}

ConditionSelectivityEstimator MergeTreeData::getConditionSelectivityEstimatorByPredicate(
    const StorageSnapshotPtr & storage_snapshot, const ActionsDAG * filter_dag, ContextPtr local_context) const
{
    if (!local_context->getSettingsRef()[Setting::allow_statistics_optimize])
        return {};

    const auto & parts = assert_cast<const MergeTreeData::SnapshotData &>(*storage_snapshot->data).parts;

    if (parts.empty())
    {
        return {};
    }

    ASTPtr expression_ast;

    ConditionSelectivityEstimator result;
    PartitionPruner partition_pruner(storage_snapshot->metadata, filter_dag, local_context);

    if (partition_pruner.isUseless())
    {
        /// Read all partitions.
        for (const auto & part : parts)
        try
        {
            auto stats = part->loadStatistics();
            /// TODO: We only have one stats file for every part.
            result.addRows(part->rows_count);
            for (const auto & stat : stats)
                result.merge(part->info.getPartNameV1(), stat);
        }
        catch (...)
        {
            tryLogCurrentException(log, fmt::format("while loading statistics on part {}", part->info.getPartNameV1()));
        }
    }
    else
    {
        for (const auto & part : parts)
        try
        {
            if (!partition_pruner.canBePruned(*part))
            {
                auto stats = part->loadStatistics();
                result.addRows(part->rows_count);
                for (const auto & stat : stats)
                    result.merge(part->info.getPartNameV1(), stat);
            }
        }
        catch (...)
        {
            tryLogCurrentException(log, fmt::format("while loading statistics on part {}", part->info.getPartNameV1()));
        }
    }

    return result;
}

bool MergeTreeData::supportsFinal() const
{
    return merging_params.mode == MergingParams::Collapsing
        || merging_params.mode == MergingParams::Summing
        || merging_params.mode == MergingParams::Aggregating
        || merging_params.mode == MergingParams::Replacing
        || merging_params.mode == MergingParams::Graphite
        || merging_params.mode == MergingParams::VersionedCollapsing;
}

static void checkKeyExpression(const ExpressionActions & expr, const Block & sample_block, const String & key_name, bool allow_nullable_key)
{
    if (expr.hasArrayJoin())
        throw Exception(ErrorCodes::ILLEGAL_COLUMN, "{} key cannot contain array joins", key_name);

    try
    {
        expr.assertDeterministic();
    }
    catch (Exception & e)
    {
        e.addMessage(fmt::format("for {} key", key_name));
        throw;
    }

    for (const ColumnWithTypeAndName & element : sample_block)
    {
        const ColumnPtr & column = element.column;
        if (column && (isColumnConst(*column) || column->isDummy()))
            throw Exception(ErrorCodes::ILLEGAL_COLUMN, "{} key cannot contain constants", key_name);

        if (!allow_nullable_key && hasNullable(element.type))
            throw Exception(
                            ErrorCodes::ILLEGAL_COLUMN,
                            "{} key contains nullable columns, "
                            "but merge tree setting `allow_nullable_key` is disabled", key_name);
    }
}

void MergeTreeData::checkProperties(
    const StorageInMemoryMetadata & new_metadata,
    const StorageInMemoryMetadata & old_metadata,
    bool attach,
    bool allow_empty_sorting_key,
    bool allow_nullable_key_,
    ContextPtr local_context) const
{
    if (!new_metadata.sorting_key.definition_ast && !allow_empty_sorting_key)
        throw Exception(ErrorCodes::BAD_ARGUMENTS, "ORDER BY cannot be empty");

    KeyDescription new_sorting_key = new_metadata.sorting_key;
    KeyDescription new_primary_key = new_metadata.primary_key;

    size_t sorting_key_size = new_sorting_key.column_names.size();
    size_t primary_key_size = new_primary_key.column_names.size();
    if (primary_key_size > sorting_key_size)
        throw Exception(ErrorCodes::BAD_ARGUMENTS, "Primary key must be a prefix of the sorting key, but its length: "
            "{} is greater than the sorting key length: {}", primary_key_size, sorting_key_size);

    bool allow_suspicious_indices = getSettings()->allow_suspicious_indices;
    if (local_context)
        allow_suspicious_indices = local_context->getSettingsRef()[Setting::allow_suspicious_indices];

    if (!allow_suspicious_indices && !attach)
        if (const auto * index_function = typeid_cast<ASTFunction *>(new_sorting_key.definition_ast.get()))
            checkSuspiciousIndices(index_function);

    for (size_t i = 0; i < sorting_key_size; ++i)
    {
        const String & sorting_key_column = new_sorting_key.column_names[i];

        if (i < primary_key_size)
        {
            const String & pk_column = new_primary_key.column_names[i];
            if (pk_column != sorting_key_column)
                throw Exception(ErrorCodes::BAD_ARGUMENTS,
                                "Primary key must be a prefix of the sorting key, "
                                "but the column in the position {} is {}", i, sorting_key_column +", not " + pk_column);

        }
    }

    auto all_columns = new_metadata.columns.getAllPhysical();

    /// This is ALTER, not CREATE/ATTACH TABLE. Let us check that all new columns used in the sorting key
    /// expression have just been added (so that the sorting order is guaranteed to be valid with the new key).

    Names new_primary_key_columns = new_primary_key.column_names;
    Names new_sorting_key_columns = new_sorting_key.column_names;

    ASTPtr added_key_column_expr_list = std::make_shared<ASTExpressionList>();
    const auto & old_sorting_key_columns = old_metadata.getSortingKeyColumns();
    for (size_t new_i = 0, old_i = 0; new_i < sorting_key_size; ++new_i)
    {
        if (old_i < old_sorting_key_columns.size())
        {
            if (new_sorting_key_columns[new_i] != old_sorting_key_columns[old_i])
                added_key_column_expr_list->children.push_back(new_sorting_key.expression_list_ast->children[new_i]);
            else
                ++old_i;
        }
        else
            added_key_column_expr_list->children.push_back(new_sorting_key.expression_list_ast->children[new_i]);
    }

    if (!added_key_column_expr_list->children.empty())
    {
        auto syntax = TreeRewriter(getContext()).analyze(added_key_column_expr_list, all_columns);
        Names used_columns = syntax->requiredSourceColumns();

        NamesAndTypesList deleted_columns;
        NamesAndTypesList added_columns;
        old_metadata.getColumns().getAllPhysical().getDifference(all_columns, deleted_columns, added_columns);

        for (const String & col : used_columns)
        {
            if (!added_columns.contains(col) || deleted_columns.contains(col))
                throw Exception(ErrorCodes::BAD_ARGUMENTS,
                                "Existing column {} is used in the expression that was added to the sorting key. "
                                "You can add expressions that use only the newly added columns",
                                backQuoteIfNeed(col));

            if (new_metadata.columns.getDefaults().contains(col))
                throw Exception(ErrorCodes::BAD_ARGUMENTS,
                                "Newly added column {} has a default expression, so adding expressions that use "
                                "it to the sorting key is forbidden", backQuoteIfNeed(col));
        }
    }

    if (!new_metadata.secondary_indices.empty())
    {
        std::unordered_set<String> indices_names;

        for (const auto & index : new_metadata.secondary_indices)
        {
            if (!allow_suspicious_indices && !attach)
            {
                const auto * index_ast = typeid_cast<const ASTIndexDeclaration *>(index.definition_ast.get());
                ASTPtr index_expression = index_ast ? index_ast->getExpression() : nullptr;
                const auto * index_expression_ptr = index_expression ? typeid_cast<const ASTFunction *>(index_expression.get()) : nullptr;
                if (index_expression_ptr)
                    checkSuspiciousIndices(index_expression_ptr);
            }

            MergeTreeIndexFactory::instance().validate(index, attach);

            if (indices_names.find(index.name) != indices_names.end())
                throw Exception(ErrorCodes::LOGICAL_ERROR, "Index with name {} already exists", backQuote(index.name));

            indices_names.insert(index.name);
        }
    }

    if (!new_metadata.projections.empty())
    {
        std::unordered_set<String> projections_names;

        for (const auto & projection : new_metadata.projections)
        {
            if (projections_names.find(projection.name) != projections_names.end())
                throw Exception(ErrorCodes::LOGICAL_ERROR, "Projection with name {} already exists", backQuote(projection.name));

            const auto settings = getSettings();
            if (projections_names.size() >= settings->max_projections)
                throw Exception(ErrorCodes::LIMIT_EXCEEDED, "Maximum limit of {} projection(s) exceeded", settings->max_projections);

            /// We cannot alter a projection so far. So here we do not try to find a projection in old metadata.
            bool is_aggregate = projection.type == ProjectionDescription::Type::Aggregate;
            checkProperties(*projection.metadata, *projection.metadata, attach, is_aggregate, true /* allow_nullable_key */, local_context);
            projections_names.insert(projection.name);
        }
    }

    for (const auto & col : new_metadata.columns)
    {
        if (!col.statistics.empty())
            MergeTreeStatisticsFactory::instance().validate(col.statistics, col.type);
    }

    checkKeyExpression(*new_sorting_key.expression, new_sorting_key.sample_block, "Sorting", allow_nullable_key_);
}

void MergeTreeData::setProperties(
    const StorageInMemoryMetadata & new_metadata,
    const StorageInMemoryMetadata & old_metadata,
    bool attach,
    ContextPtr local_context)
{
    checkProperties(new_metadata, old_metadata, attach, false, allow_nullable_key, local_context);
    setInMemoryMetadata(new_metadata);
    setVirtuals(createVirtuals(new_metadata));
}

namespace
{

ExpressionActionsPtr getCombinedIndicesExpression(
    const KeyDescription & key,
    const MergeTreeIndices & indices,
    const ColumnsDescription & columns,
    ContextPtr context)
{
    ASTPtr combined_expr_list = key.expression_list_ast->clone();

    for (const auto & index : indices)
        for (const auto & index_expr : index->index.expression_list_ast->children)
            combined_expr_list->children.push_back(index_expr->clone());

    auto syntax_result = TreeRewriter(context).analyze(combined_expr_list, columns.getAllPhysical());
    return ExpressionAnalyzer(combined_expr_list, syntax_result, context).getActions(false);
}

}

ExpressionActionsPtr MergeTreeData::getMinMaxExpr(const KeyDescription & partition_key, const ExpressionActionsSettings & settings)
{
    NamesAndTypesList partition_key_columns;
    if (!partition_key.column_names.empty())
        partition_key_columns = partition_key.expression->getRequiredColumnsWithTypes();

    return std::make_shared<ExpressionActions>(ActionsDAG(partition_key_columns), settings);
}

Names MergeTreeData::getMinMaxColumnsNames(const KeyDescription & partition_key)
{
    if (!partition_key.column_names.empty())
        return partition_key.expression->getRequiredColumns();
    return {};
}

DataTypes MergeTreeData::getMinMaxColumnsTypes(const KeyDescription & partition_key)
{
    if (!partition_key.column_names.empty())
        return partition_key.expression->getRequiredColumnsWithTypes().getTypes();
    return {};
}

ExpressionActionsPtr
MergeTreeData::getPrimaryKeyAndSkipIndicesExpression(const StorageMetadataPtr & metadata_snapshot, const MergeTreeIndices & indices) const
{
    return getCombinedIndicesExpression(metadata_snapshot->getPrimaryKey(), indices, metadata_snapshot->getColumns(), getContext());
}

ExpressionActionsPtr
MergeTreeData::getSortingKeyAndSkipIndicesExpression(const StorageMetadataPtr & metadata_snapshot, const MergeTreeIndices & indices) const
{
    return getCombinedIndicesExpression(metadata_snapshot->getSortingKey(), indices, metadata_snapshot->getColumns(), getContext());
}


void MergeTreeData::checkPartitionKeyAndInitMinMax(const KeyDescription & new_partition_key)
{
    if (new_partition_key.expression_list_ast->children.empty())
        return;

    checkKeyExpression(*new_partition_key.expression, new_partition_key.sample_block, "Partition", allow_nullable_key);

    /// Add all columns used in the partition key to the min-max index.
    DataTypes minmax_idx_columns_types = getMinMaxColumnsTypes(new_partition_key);

    /// Try to find the date column in columns used by the partition key (a common case).
    /// If there are no - DateTime or DateTime64 would also suffice.

    bool has_date_column = false;
    bool has_datetime_column = false;

    for (size_t i = 0; i < minmax_idx_columns_types.size(); ++i)
    {
        if (isDate(minmax_idx_columns_types[i]))
        {
            if (!has_date_column)
            {
                minmax_idx_date_column_pos = i;
                has_date_column = true;
            }
            else
            {
                /// There is more than one Date column in partition key and we don't know which one to choose.
                minmax_idx_date_column_pos = -1;
            }
        }
    }
    if (!has_date_column)
    {
        for (size_t i = 0; i < minmax_idx_columns_types.size(); ++i)
        {
            if (isDateTime(minmax_idx_columns_types[i])
                || isDateTime64(minmax_idx_columns_types[i])
            )
            {
                if (!has_datetime_column)
                {
                    minmax_idx_time_column_pos = i;
                    has_datetime_column = true;
                }
                else
                {
                    /// There is more than one DateTime column in partition key and we don't know which one to choose.
                    minmax_idx_time_column_pos = -1;
                }
            }
        }
    }
}


void MergeTreeData::checkTTLExpressions(const StorageInMemoryMetadata & new_metadata, const StorageInMemoryMetadata & old_metadata) const
{
    auto new_column_ttls = new_metadata.column_ttls_by_name;

    if (!new_column_ttls.empty())
    {
        NameSet columns_ttl_forbidden;

        if (old_metadata.hasPartitionKey())
            for (const auto & col : old_metadata.getColumnsRequiredForPartitionKey())
                columns_ttl_forbidden.insert(col);

        if (old_metadata.hasSortingKey())
            for (const auto & col : old_metadata.getColumnsRequiredForSortingKey())
                columns_ttl_forbidden.insert(col);

        for (const auto & [name, ttl_description] : new_column_ttls)
        {
            if (columns_ttl_forbidden.contains(name))
                throw Exception(ErrorCodes::ILLEGAL_COLUMN, "Trying to set TTL for key column {}", name);
        }
    }
    auto new_table_ttl = new_metadata.table_ttl;

    if (new_table_ttl.definition_ast)
    {
        for (const auto & move_ttl : new_table_ttl.move_ttl)
        {
            if (!move_ttl.if_exists && !getDestinationForMoveTTL(move_ttl))
            {
                if (move_ttl.destination_type == DataDestinationType::DISK)
                    throw Exception(ErrorCodes::BAD_TTL_EXPRESSION,
                                    "No such disk {} for given storage policy", backQuote(move_ttl.destination_name));
                else
                    throw Exception(ErrorCodes::BAD_TTL_EXPRESSION,
                                    "No such volume {} for given storage policy", backQuote(move_ttl.destination_name));
            }
        }
    }
}

namespace
{
template <typename TMustHaveDataType>
void checkSpecialColumn(const std::string_view column_meta_name, const AlterCommand & command)
{
    if (command.type == AlterCommand::MODIFY_COLUMN)
    {
        if (!command.data_type)
        {
            throw Exception(
                ErrorCodes::ALTER_OF_COLUMN_IS_FORBIDDEN,
                "Trying to modify settings for column {} ({}) ",
                column_meta_name,
                command.column_name);
        }
        else if (!typeid_cast<const TMustHaveDataType *>(command.data_type.get()))
        {
            throw Exception(
                ErrorCodes::ALTER_OF_COLUMN_IS_FORBIDDEN,
                "Cannot alter {} column ({}) to type {}, because it must have type {}",
                column_meta_name,
                command.column_name,
                command.data_type->getName(),
                TypeName<TMustHaveDataType>);
        }
    }
    else if (command.type == AlterCommand::DROP_COLUMN)
    {
        throw Exception(
            ErrorCodes::ALTER_OF_COLUMN_IS_FORBIDDEN,
            "Trying to ALTER DROP {} ({}) column",
            column_meta_name,
            backQuoteIfNeed(command.column_name));
    }
    else if (command.type == AlterCommand::RENAME_COLUMN)
    {
        throw Exception(
            ErrorCodes::ALTER_OF_COLUMN_IS_FORBIDDEN,
            "Trying to ALTER RENAME {} ({}) column",
            column_meta_name,
            backQuoteIfNeed(command.column_name));
    }
};
}

void MergeTreeData::checkStoragePolicy(const StoragePolicyPtr & new_storage_policy) const
{
    const auto old_storage_policy = getStoragePolicy();
    old_storage_policy->checkCompatibleWith(new_storage_policy);
}


void MergeTreeData::MergingParams::check(const StorageInMemoryMetadata & metadata) const
{
    const auto columns = metadata.getColumns().getAllPhysical();

    if (!is_deleted_column.empty() && mode != MergingParams::Replacing)
        throw Exception(ErrorCodes::LOGICAL_ERROR,
                        "is_deleted column for MergeTree cannot be specified in modes except Replacing.");

    if (!sign_column.empty() && mode != MergingParams::Collapsing && mode != MergingParams::VersionedCollapsing)
        throw Exception(ErrorCodes::LOGICAL_ERROR,
                        "Sign column for MergeTree cannot be specified "
                        "in modes except Collapsing or VersionedCollapsing.");

    if (!version_column.empty() && mode != MergingParams::Replacing && mode != MergingParams::VersionedCollapsing)
        throw Exception(ErrorCodes::LOGICAL_ERROR,
                        "Version column for MergeTree cannot be specified "
                        "in modes except Replacing or VersionedCollapsing.");

    if (!columns_to_sum.empty() && mode != MergingParams::Summing)
        throw Exception(ErrorCodes::LOGICAL_ERROR, "List of columns to sum for MergeTree cannot be specified in all modes except Summing.");

    /// Check that if the sign column is needed, it exists and is of type Int8.
    auto check_sign_column = [this, & columns](bool is_optional, const std::string & storage)
    {
        if (sign_column.empty())
        {
            if (is_optional)
                return;

            throw Exception(ErrorCodes::LOGICAL_ERROR, "Sign column for storage {} is empty", storage);
        }

        bool miss_column = true;
        for (const auto & column : columns)
        {
            if (column.name == sign_column)
            {
                if (!typeid_cast<const DataTypeInt8 *>(column.type.get()))
                    throw Exception(ErrorCodes::BAD_TYPE_OF_FIELD, "Sign column ({}) for storage {} must have type Int8. "
                            "Provided column of type {}.", sign_column, storage, column.type->getName());
                miss_column = false;
                break;
            }
        }
        if (miss_column)
            throw Exception(ErrorCodes::NO_SUCH_COLUMN_IN_TABLE, "Sign column {} does not exist in table declaration.", sign_column);
    };

    /// that if the version_column column is needed, it exists and is of unsigned integer type.
    auto check_version_column = [this, & columns](bool is_optional, const std::string & storage)
    {
        if (version_column.empty())
        {
            if (is_optional)
                return;

            throw Exception(ErrorCodes::LOGICAL_ERROR, "Version column for storage {} is empty", storage);
        }

        bool miss_column = true;
        for (const auto & column : columns)
        {
            if (column.name == version_column)
            {
                if (!column.type->canBeUsedAsVersion())
                    throw Exception(ErrorCodes::BAD_TYPE_OF_FIELD,
                                    "The column {} cannot be used as a version column for storage {} because it is "
                                    "of type {} (must be of an integer type or of type Date/DateTime/DateTime64)",
                                    version_column, storage, column.type->getName());
                miss_column = false;
                break;
            }
        }
        if (miss_column)
            throw Exception(ErrorCodes::NO_SUCH_COLUMN_IN_TABLE, "Version column {} does not exist in table declaration.", version_column);
    };

    /// Check that if the is_deleted column is needed, it exists and is of type UInt8. If exist, version column must be defined too but version checks are not done here.
    auto check_is_deleted_column = [this, & columns](bool is_optional, const std::string & storage)
    {
        if (is_deleted_column.empty())
        {
            if (is_optional)
                return;

            throw Exception(ErrorCodes::LOGICAL_ERROR, "`is_deleted` ({}) column for storage {} is empty", is_deleted_column, storage);
        }
        else
        {
            if (version_column.empty() && !is_optional)
                throw Exception(ErrorCodes::LOGICAL_ERROR, "Version column ({}) for storage {} is empty while is_deleted ({}) is not.",
                                version_column, storage, is_deleted_column);

            bool miss_is_deleted_column = true;
            for (const auto & column : columns)
            {
                if (column.name == is_deleted_column)
                {
                    if (!typeid_cast<const DataTypeUInt8 *>(column.type.get()))
                        throw Exception(ErrorCodes::BAD_TYPE_OF_FIELD, "is_deleted column ({}) for storage {} must have type UInt8. Provided column of type {}.",
                                        is_deleted_column, storage, column.type->getName());
                    miss_is_deleted_column = false;
                    break;
                }
            }

            if (miss_is_deleted_column)
                throw Exception(ErrorCodes::NO_SUCH_COLUMN_IN_TABLE, "is_deleted column {} does not exist in table declaration.", is_deleted_column);
        }
    };


    if (mode == MergingParams::Collapsing)
        check_sign_column(false, "CollapsingMergeTree");

    if (mode == MergingParams::Summing)
    {
        auto columns_to_sum_copy = columns_to_sum;
        std::sort(columns_to_sum_copy.begin(), columns_to_sum_copy.end());
        if (const auto it = std::adjacent_find(columns_to_sum_copy.begin(), columns_to_sum_copy.end()); it != columns_to_sum_copy.end())
            throw Exception(ErrorCodes::BAD_ARGUMENTS, "Column {} is listed multiple times in the list of columns to sum", *it);

        /// If columns_to_sum are set, then check that such columns exist.
        for (const auto & column_to_sum : columns_to_sum)
        {
            auto check_column_to_sum_exists = [& column_to_sum](const NameAndTypePair & name_and_type)
            {
                return column_to_sum == Nested::extractTableName(name_and_type.name);
            };
            if (columns.end() == std::find_if(columns.begin(), columns.end(), check_column_to_sum_exists))
                throw Exception(
                    ErrorCodes::NO_SUCH_COLUMN_IN_TABLE,
                    "Column {} listed in columns to sum does not exist in table declaration.",
                    column_to_sum);
        }

        /// Check that summing columns are not in partition key.
        if (metadata.isPartitionKeyDefined())
        {
            auto partition_key_columns = metadata.getPartitionKey().column_names;

            Names names_intersection;
            std::set_intersection(columns_to_sum.begin(), columns_to_sum.end(),
                                  partition_key_columns.begin(), partition_key_columns.end(),
                                  std::back_inserter(names_intersection));

            if (!names_intersection.empty())
                throw Exception(ErrorCodes::BAD_ARGUMENTS, "Columns: {} listed both in columns to sum and in partition key. "
                "That is not allowed.", boost::algorithm::join(names_intersection, ", "));
        }
    }

    if (mode == MergingParams::Replacing)
    {
        if (!version_column.empty() && version_column == is_deleted_column)
            throw Exception(ErrorCodes::BAD_ARGUMENTS, "The version and is_deleted column cannot be the same column ({})", version_column);

        check_is_deleted_column(true, "ReplacingMergeTree");
        check_version_column(true, "ReplacingMergeTree");
    }

    if (mode == MergingParams::VersionedCollapsing)
    {
        if (!version_column.empty() && version_column == sign_column)
            throw Exception(ErrorCodes::BAD_ARGUMENTS, "The version and sign column cannot be the same column ({})", version_column);

        check_sign_column(false, "VersionedCollapsingMergeTree");
        check_version_column(false, "VersionedCollapsingMergeTree");
    }

    /// TODO Checks for Graphite mode.
}

const Names MergeTreeData::virtuals_useful_for_filter = {"_part", "_partition_id", "_part_uuid", "_partition_value", "_part_data_version"};

Block MergeTreeData::getHeaderWithVirtualsForFilter(const StorageMetadataPtr & metadata) const
{
    const auto columns = metadata->getColumns().getAllPhysical();
    Block header;
    auto virtuals_desc = getVirtualsPtr();
    for (const auto & name : virtuals_useful_for_filter)
    {
        if (columns.contains(name))
            continue;
        if (auto column = virtuals_desc->tryGet(name))
            header.insert({column->type->createColumn(), column->type, name});
    }

    return header;
}

Block MergeTreeData::getBlockWithVirtualsForFilter(
    const StorageMetadataPtr & metadata, const MergeTreeData::DataPartsVector & parts, bool ignore_empty) const
{
    auto block = getHeaderWithVirtualsForFilter(metadata);

    for (const auto & part_or_projection : parts)
    {
        if (ignore_empty && part_or_projection->isEmpty())
            continue;

        const auto * part = part_or_projection->isProjectionPart()
            ? part_or_projection->getParentPart()
            : part_or_projection.get();

        for (auto & column : block)
        {
            auto field = getFieldForConstVirtualColumn(column.name, *part);
            column.column->assumeMutableRef().insert(field);
        }
    }

    return block;
}


std::optional<UInt64> MergeTreeData::totalRowsByPartitionPredicateImpl(
    const ActionsDAG & filter_actions_dag, ContextPtr local_context, const DataPartsVector & parts) const
{
    if (parts.empty())
        return 0;

    auto metadata_snapshot = getInMemoryMetadataPtr();
    auto virtual_columns_block = getBlockWithVirtualsForFilter(metadata_snapshot, {parts[0]});

    auto filter_dag = VirtualColumnUtils::splitFilterDagForAllowedInputs(filter_actions_dag.getOutputs().at(0), nullptr, /*allow_partial_result=*/ false);
    if (!filter_dag)
        return {};

    /// Generate valid expressions for filtering
    bool valid = true;
    for (const auto * input : filter_dag->getInputs())
        if (!virtual_columns_block.has(input->result_name))
            valid = false;

    PartitionPruner partition_pruner(metadata_snapshot, &*filter_dag, local_context, true /* strict */);
    if (partition_pruner.isUseless() && !valid)
        return {};

    std::unordered_set<String> part_values;
    if (valid)
    {
        virtual_columns_block = getBlockWithVirtualsForFilter(metadata_snapshot, parts);
        VirtualColumnUtils::filterBlockWithExpression(VirtualColumnUtils::buildFilterExpression(std::move(*filter_dag), local_context), virtual_columns_block);
        part_values = VirtualColumnUtils::extractSingleValueFromBlock<String>(virtual_columns_block, "_part");
        if (part_values.empty())
            return 0;
    }
    // At this point, empty `part_values` means all parts.

    size_t res = 0;
    for (const auto & part : parts)
    {
        if ((part_values.empty() || part_values.find(part->name) != part_values.end()) && !partition_pruner.canBePruned(*part))
            res += part->rows_count;
    }
    return res;
}

String MergeTreeData::MergingParams::getModeName() const
{
    switch (mode)
    {
        case Ordinary:      return "";
        case Collapsing:    return "Collapsing";
        case Summing:       return "Summing";
        case Aggregating:   return "Aggregating";
        case Replacing:     return "Replacing";
        case Graphite:      return "Graphite";
        case VersionedCollapsing: return "VersionedCollapsing";
    }
}

Int64 MergeTreeData::getMaxBlockNumber() const
{
    auto lock = lockParts();

    Int64 max_block_num = 0;
    for (const DataPartPtr & part : data_parts_by_info)
        max_block_num = std::max({max_block_num, part->info.max_block, part->info.mutation});

    return max_block_num;
}

void MergeTreeData::PartLoadingTree::add(const MergeTreePartInfo & info, const String & name, const DiskPtr & disk)
{
    auto & current_ptr = root_by_partition[info.partition_id];
    if (!current_ptr)
        current_ptr = std::make_shared<Node>(MergeTreePartInfo{}, "", disk);

    auto * current = current_ptr.get();
    while (true)
    {
        auto it = current->children.lower_bound(info);
        if (it != current->children.begin())
        {
            auto prev = std::prev(it);
            const auto & prev_info = prev->first;

            if (prev_info.contains(info))
            {
                current = prev->second.get();
                continue;
            }
            else if (!prev_info.isDisjoint(info))
            {
                throw Exception(ErrorCodes::LOGICAL_ERROR,
                    "Part {} intersects previous part {}. It is a bug or a result of manual intervention in the server or ZooKeeper data",
                    name, prev->second->name);
            }
        }

        if (it != current->children.end())
        {
            const auto & next_info = it->first;

            if (next_info.contains(info))
            {
                current = it->second.get();
                continue;
            }
            else if (!next_info.isDisjoint(info))
            {
                throw Exception(ErrorCodes::LOGICAL_ERROR,
                    "Part {} intersects next part {}.  It is a bug or a result of manual intervention in the server or ZooKeeper data",
                    name, it->second->name);
            }
        }

        current->children.emplace(info, std::make_shared<Node>(info, name, disk));
        break;
    }
}

template <typename Func>
void MergeTreeData::PartLoadingTree::traverse(bool recursive, Func && func)
{
    std::function<void(const NodePtr &)> traverse_impl = [&](const auto & node)
    {
        func(node);
        if (recursive)
            for (const auto & [_, child] : node->children)
                traverse_impl(child);
    };

    for (const auto & elem : root_by_partition)
        for (const auto & [_, node] : elem.second->children)
            traverse_impl(node);
}

MergeTreeData::PartLoadingTree
MergeTreeData::PartLoadingTree::build(PartLoadingInfos nodes)
{
    std::sort(nodes.begin(), nodes.end(), [](const auto & lhs, const auto & rhs)
    {
        return std::tie(lhs.info.level, lhs.info.mutation) > std::tie(rhs.info.level, rhs.info.mutation);
    });

    PartLoadingTree tree;
    for (const auto & [info, name, disk] : nodes)
        tree.add(info, name, disk);
    return tree;
}

static std::optional<size_t> calculatePartSizeSafe(
    const MergeTreeData::DataPartPtr & part, const LoggerPtr & log)
{
    try
    {
        return part->getDataPartStorage().calculateTotalSizeOnDisk();
    }
    catch (...)
    {
        tryLogCurrentException(log, fmt::format("while calculating part size {} on path {}",
            part->name, part->getDataPartStorage().getRelativePath()));
        return {};
    }
}

static void preparePartForRemoval(const MergeTreeMutableDataPartPtr & part)
{
    part->remove_time.store(part->modification_time, std::memory_order_relaxed);
    auto creation_csn = part->version.creation_csn.load(std::memory_order_relaxed);
    if (creation_csn != Tx::RolledBackCSN && creation_csn != Tx::PrehistoricCSN && !part->version.isRemovalTIDLocked())
    {
        /// It's possible that covering part was created without transaction,
        /// but if covered part was created with transaction (i.e. creation_tid is not prehistoric),
        /// then it must have removal tid in metadata file.
        throw Exception(ErrorCodes::LOGICAL_ERROR, "Data part {} is Outdated and has creation TID {} and CSN {}, "
                        "but does not have removal tid. It's a bug or a result of manual intervention.",
                        part->name, part->version.creation_tid, creation_csn);
    }

    /// Explicitly set removal_tid_lock for parts w/o transaction (i.e. w/o txn_version.txt)
    /// to avoid keeping part forever (see VersionMetadata::canBeRemoved())
    if (!part->version.isRemovalTIDLocked())
    {
        TransactionInfoContext transaction_context{part->storage.getStorageID(), part->name};
        part->version.lockRemovalTID(Tx::PrehistoricTID, transaction_context);
    }
}

static constexpr size_t loading_parts_initial_backoff_ms = 100;
static constexpr size_t loading_parts_max_backoff_ms = 5000;
static constexpr size_t loading_parts_max_tries = 3;

void MergeTreeData::loadUnexpectedDataPart(UnexpectedPartLoadState & state)
{
    const MergeTreePartInfo & part_info = state.loading_info->info;
    const String & part_name = state.loading_info->name;
    const DiskPtr & part_disk_ptr = state.loading_info->disk;
    LOG_TRACE(log, "Loading unexpected part {} from disk {}", part_name, part_disk_ptr->getName());

    LoadPartResult res;
    auto single_disk_volume = std::make_shared<SingleDiskVolume>("volume_" + part_name, part_disk_ptr, 0);
    auto data_part_storage = std::make_shared<DataPartStorageOnDiskFull>(single_disk_volume, relative_data_path, part_name);
    String part_path = fs::path(relative_data_path) / part_name;

    try
    {
        state.part = getDataPartBuilder(part_name, single_disk_volume, part_name)
            .withPartInfo(part_info)
            .withPartFormatFromDisk()
            .build();

        state.part->loadRowsCountFileForUnexpectedPart();
    }
    catch (...)
    {
        LOG_DEBUG(log, "Failed to load unexcepted data part {} with exception: {}", part_name, getExceptionMessage(std::current_exception(), false));
        if (!state.part)
        {
            /// Build a fake part and mark it as broken in case of filesystem error.
            /// If the error impacts part directory instead of single files,
            /// an exception will be thrown during detach and silently ignored.
            state.part = getDataPartBuilder(part_name, single_disk_volume, part_name)
                .withPartStorageType(MergeTreeDataPartStorageType::Full)
                .withPartType(MergeTreeDataPartType::Wide)
                .build();
        }

        state.is_broken = true;
        tryLogCurrentException(log, fmt::format("while loading unexcepted part {} on path {}", part_name, part_path));
    }
}

MergeTreeData::LoadPartResult MergeTreeData::loadDataPart(
    const MergeTreePartInfo & part_info,
    const String & part_name,
    const DiskPtr & part_disk_ptr,
    MergeTreeDataPartState to_state,
    std::mutex & part_loading_mutex)
{
    LOG_TRACE(log, "Loading {} part {} from disk {}", magic_enum::enum_name(to_state), part_name, part_disk_ptr->getName());

    LoadPartResult res;
    auto single_disk_volume = std::make_shared<SingleDiskVolume>("volume_" + part_name, part_disk_ptr, 0);
    auto data_part_storage = std::make_shared<DataPartStorageOnDiskFull>(single_disk_volume, relative_data_path, part_name);

    String part_path = fs::path(relative_data_path) / part_name;
    String marker_path = fs::path(part_path) / IMergeTreeDataPart::DELETE_ON_DESTROY_MARKER_FILE_NAME_DEPRECATED;

    /// Ignore broken parts that can appear as a result of hard server restart.
    auto mark_broken = [&]
    {
        if (!res.part)
        {
            /// Build a fake part and mark it as broken in case of filesystem error.
            /// If the error impacts part directory instead of single files,
            /// an exception will be thrown during detach and silently ignored.
            res.part = getDataPartBuilder(part_name, single_disk_volume, part_name)
                .withPartStorageType(MergeTreeDataPartStorageType::Full)
                .withPartType(MergeTreeDataPartType::Wide)
                .build();
        }

        res.is_broken = true;
        tryLogCurrentException(log, fmt::format("while loading part {} on path {}", part_name, part_path));

        res.size_of_part = calculatePartSizeSafe(res.part, log.load());
        auto part_size_str = res.size_of_part ? formatReadableSizeWithBinarySuffix(*res.size_of_part) : "failed to calculate size";

        LOG_ERROR(log,
            "Detaching broken part {} (size: {}). "
            "If it happened after update, it is likely because of backward incompatibility. "
            "You need to resolve this manually",
            fs::path(getFullPathOnDisk(part_disk_ptr)) / part_name, part_size_str);
    };

    try
    {
        res.part = getDataPartBuilder(part_name, single_disk_volume, part_name)
            .withPartInfo(part_info)
            .withPartFormatFromDisk()
            .build();
    }
    catch (...)
    {
        /// Don't count the part as broken if there was a retryalbe error
        /// during loading, such as "not enough memory" or network error.
        if (isRetryableException(std::current_exception()))
            throw;

        LOG_DEBUG(log, "Failed to load data part {} with exception: {}", part_name, getExceptionMessage(std::current_exception(), false));
        mark_broken();
        return res;
    }

    if (part_disk_ptr->exists(marker_path))
    {
        /// NOTE: getBytesOnDisk() cannot be used here, since it may be zero if checksums.txt does not exist.
        res.size_of_part = calculatePartSizeSafe(res.part, log.load());
        res.is_broken = true;

        auto part_size_str = res.size_of_part ? formatReadableSizeWithBinarySuffix(*res.size_of_part) : "failed to calculate size";

        LOG_WARNING(log,
            "Detaching stale part {} (size: {}), which should have been deleted after a move. "
            "That can only happen after unclean restart of ClickHouse after move of a part having an operation blocking that stale copy of part.",
            res.part->getDataPartStorage().getFullPath(), part_size_str);

        return res;
    }

    try
    {
        res.part->loadColumnsChecksumsIndexes(require_part_metadata, true);
    }
    catch (...)
    {
        /// Don't count the part as broken if there was a retryalbe error
        /// during loading, such as "not enough memory" or network error.
        if (isRetryableException(std::current_exception()))
            throw;

        mark_broken();
        return res;
    }

    res.part->modification_time = part_disk_ptr->getLastModified(fs::path(relative_data_path) / part_name).epochTime();
    res.part->loadVersionMetadata();

    if (res.part->wasInvolvedInTransaction())
    {
        /// Check if CSNs were written after committing transaction, update and write if needed.
        bool version_updated = false;
        auto & version = res.part->version;
        chassert(!version.creation_tid.isEmpty());

        if (!res.part->version.creation_csn)
        {
            auto min = TransactionLog::getCSNAndAssert(res.part->version.creation_tid, res.part->version.creation_csn);
            if (!min)
            {
                /// Transaction that created this part was not committed. Remove part.
                min = Tx::RolledBackCSN;
            }

            LOG_TRACE(log, "Will fix version metadata of {} after unclean restart: part has creation_tid={}, setting creation_csn={}",
                        res.part->name, res.part->version.creation_tid, min);

            version.creation_csn = min;
            version_updated = true;
        }

        if (!version.removal_tid.isEmpty() && !version.removal_csn)
        {
            auto max = TransactionLog::getCSNAndAssert(version.removal_tid, version.removal_csn);
            if (max)
            {
                LOG_TRACE(log, "Will fix version metadata of {} after unclean restart: part has removal_tid={}, setting removal_csn={}",
                            res.part->name, version.removal_tid, max);
                version.removal_csn = max;
            }
            else
            {
                /// Transaction that tried to remove this part was not committed. Clear removal_tid.
                LOG_TRACE(log, "Will fix version metadata of {} after unclean restart: clearing removal_tid={}",
                            res.part->name, version.removal_tid);
                version.unlockRemovalTID(version.removal_tid, TransactionInfoContext{getStorageID(), res.part->name});
            }

            version_updated = true;
        }

        /// Sanity checks
        bool csn_order = !version.removal_csn || version.creation_csn <= version.removal_csn || version.removal_csn == Tx::PrehistoricCSN;
        bool min_start_csn_order = version.creation_tid.start_csn <= version.creation_csn;
        bool max_start_csn_order = version.removal_tid.start_csn <= version.removal_csn;
        bool creation_csn_known = version.creation_csn;
        if (!csn_order || !min_start_csn_order || !max_start_csn_order || !creation_csn_known)
            throw Exception(ErrorCodes::LOGICAL_ERROR, "Part {} has invalid version metadata: {}", res.part->name, version.toString());

        if (version_updated)
            res.part->storeVersionMetadata(/* force */ true);

        /// Deactivate part if creation was not committed or if removal was.
        if (version.creation_csn == Tx::RolledBackCSN || version.removal_csn)
        {
            preparePartForRemoval(res.part);
            to_state = DataPartState::Outdated;
        }
    }

    res.part->setState(to_state);

    DataPartIteratorByInfo it;
    bool inserted;

    {
        std::lock_guard lock(part_loading_mutex);
        LOG_TEST(log, "loadDataPart: inserting {} into data_parts_indexes", res.part->getNameWithState());
        std::tie(it, inserted) = data_parts_indexes.insert(res.part);
    }

    /// Remove duplicate parts with the same checksum.
    if (!inserted)
    {
        if ((*it)->checksums.getTotalChecksumHex() == res.part->checksums.getTotalChecksumHex())
        {
            LOG_ERROR(log, "Remove duplicate part {}", data_part_storage->getFullPath());
            res.part->is_duplicate = true;
            return res;
        }
        else
            throw Exception(ErrorCodes::DUPLICATE_DATA_PART, "Part {} already exists but with different checksums", res.part->name);
    }

    if (to_state == DataPartState::Active)
        addPartContributionToDataVolume(res.part);

    if (res.part->hasLightweightDelete())
        has_lightweight_delete_parts.store(true);

    LOG_TRACE(log, "Finished loading {} part {} on disk {}", magic_enum::enum_name(to_state), part_name, part_disk_ptr->getName());
    return res;
}

MergeTreeData::LoadPartResult MergeTreeData::loadDataPartWithRetries(
    const MergeTreePartInfo & part_info,
    const String & part_name,
    const DiskPtr & part_disk_ptr,
    MergeTreeDataPartState to_state,
    std::mutex & part_loading_mutex,
    size_t initial_backoff_ms,
    size_t max_backoff_ms,
    size_t max_tries)
{
    auto handle_exception = [&, this](std::exception_ptr exception_ptr, size_t try_no)
    {
        if (try_no + 1 == max_tries)
            throw;

        LOG_DEBUG(log,
            "Failed to load data part {} at try {} with retryable error: {}. Will retry in {} ms",
             part_name, try_no, getExceptionMessage(exception_ptr, false), initial_backoff_ms);

        std::this_thread::sleep_for(std::chrono::milliseconds(initial_backoff_ms));
        initial_backoff_ms = std::min(initial_backoff_ms * 2, max_backoff_ms);
    };

    for (size_t try_no = 0; try_no < max_tries; ++try_no)
    {
        try
        {
            return loadDataPart(part_info, part_name, part_disk_ptr, to_state, part_loading_mutex);
        }
        catch (...)
        {
            if (isRetryableException(std::current_exception()))
                handle_exception(std::current_exception(),try_no);
            else
                throw;
        }
    }
    UNREACHABLE();
}


std::vector<MergeTreeData::LoadPartResult> MergeTreeData::loadDataPartsFromDisk(PartLoadingTreeNodes & parts_to_load)
{
    const size_t num_parts = parts_to_load.size();

    LOG_TRACE(log, "Will load {} parts using up to {} threads", num_parts, getActivePartsLoadingThreadPool().get().getMaxThreads());

    /// Shuffle all the parts randomly to possible speed up loading them from JBOD.
    std::shuffle(parts_to_load.begin(), parts_to_load.end(), thread_local_rng);

    std::mutex part_select_mutex;
    std::mutex part_loading_mutex;

    std::vector<LoadPartResult> loaded_parts;

    ThreadPoolCallbackRunnerLocal<void> runner(getActivePartsLoadingThreadPool().get(), "ActiveParts");
    while (true)
    {
        bool are_parts_to_load_empty = false;
        {
            std::lock_guard lock(part_select_mutex);
            are_parts_to_load_empty = parts_to_load.empty();
        }

        if (are_parts_to_load_empty)
        {
            /// Wait for all scheduled tasks.
            runner.waitForAllToFinishAndRethrowFirstError();

            /// At this point it is possible, that some other parts appeared in the queue for processing (parts_to_load),
            /// because we added them from inside the pool.
            /// So we need to recheck it.
        }

        PartLoadingTree::NodePtr current_part;
        {
            std::lock_guard lock(part_select_mutex);
            if (parts_to_load.empty())
                break;

            current_part = parts_to_load.back();
            parts_to_load.pop_back();
        }

        runner(
            [&, part = std::move(current_part)]()
            {
                /// Pass a separate mutex to guard the set of parts, because this lambda
                /// is called concurrently but with already locked @data_parts_mutex.
                auto res = loadDataPartWithRetries(
                    part->info, part->name, part->disk,
                    DataPartState::Active, part_loading_mutex, loading_parts_initial_backoff_ms,
                    loading_parts_max_backoff_ms, loading_parts_max_tries);

                part->is_loaded = true;
                bool is_active_part = res.part->getState() == DataPartState::Active;

                /// If part is broken or duplicate or should be removed according to transaction
                /// and it has any covered parts then try to load them to replace this part.
                if (!is_active_part && !part->children.empty())
                {
                    std::lock_guard lock{part_select_mutex};
                    for (const auto & [_, node] : part->children)
                        parts_to_load.push_back(node);
                }

                {
                    std::lock_guard lock(part_loading_mutex);
                    loaded_parts.push_back(std::move(res));
                }
            }, Priority{0});
    }

    return loaded_parts;
}


void MergeTreeData::loadDataParts(bool skip_sanity_checks, std::optional<std::unordered_set<std::string>> expected_parts)
{
    LOG_DEBUG(log, "Loading data parts");

    auto metadata_snapshot = getInMemoryMetadataPtr();
    const auto settings = getSettings();
    Strings part_file_names;

    auto disks = getStoragePolicy()->getDisks();

    /// Only check if user did touch storage configuration for this table.
    if (!getStoragePolicy()->isDefaultPolicy() && !skip_sanity_checks)
    {
        /// Check extra parts at different disks, in order to not allow to miss data parts at undefined disks.
        std::unordered_set<String> defined_disk_names;

        for (const auto & disk_ptr : disks)
        {
            defined_disk_names.insert(disk_ptr->getName());
        }

        /// In case of delegate disks it is not enough to traverse `disks`,
        /// because for example cache or encrypted disk which wrap s3 disk and s3 disk itself can be put into different storage policies.
        /// But disk->exists returns the same thing for both disks.
        for (const auto & [disk_name, disk] : getContext()->getDisksMap())
        {
            /// As encrypted disk can use the same path of its nested disk,
            /// we need to take it into account here.
            const auto & delegate = disk->getDelegateDiskIfExists();
            if (delegate && disk->getPath() == delegate->getPath())
                defined_disk_names.insert(delegate->getName());

            if (disk->supportsCache())
            {
                /// As cache is implemented on object storage layer, not on disk level, e.g.
                /// we have such structure:
                /// DiskObjectStorage(CachedObjectStorage(...(CachedObjectStored(ObjectStorage)...)))
                /// and disk_ptr->getName() here is the name of last delegate - ObjectStorage.
                /// So now we need to add cache layers to defined disk names.
                auto caches = disk->getCacheLayersNames();
                defined_disk_names.insert(caches.begin(), caches.end());
            }
        }

        std::unordered_set<String> skip_check_disks;
        for (const auto & [disk_name, disk] : getContext()->getDisksMap())
        {
            if (disk->isBroken() || disk->isCustomDisk())
            {
                skip_check_disks.insert(disk_name);
                continue;
            }

            bool is_disk_defined = defined_disk_names.contains(disk_name);

            if (!is_disk_defined && disk->exists(relative_data_path))
            {
                /// There still a chance that underlying disk is defined in storage policy
                const auto & delegate = disk->getDelegateDiskIfExists();
                is_disk_defined = delegate && !delegate->isBroken() && !delegate->isCustomDisk()
                               && delegate->getPath() == disk->getPath()
                               && defined_disk_names.contains(delegate->getName());
            }

            if (!is_disk_defined && disk->exists(relative_data_path))
            {
                for (const auto it = disk->iterateDirectory(relative_data_path); it->isValid(); it->next())
                {
                    if (!MergeTreePartInfo::tryParsePartName(it->name(), format_version))
                        continue; /// Cannot parse part name, some garbage on disk, just ignore it.
                    /// But we can't ignore valid part name on undefined disk.
                    throw Exception(
                        ErrorCodes::UNKNOWN_DISK,
                        "Part '{}' ({}) was found on disk '{}' which is not defined in the storage policy '{}' or broken"
                        " (defined disks: [{}], skipped disks: [{}])",
                        it->name(), it->path(), disk_name, getStoragePolicy()->getName(),
                        fmt::join(defined_disk_names, ", "), fmt::join(skip_check_disks, ", "));
                }
            }
        }
    }

    std::vector<PartLoadingTree::PartLoadingInfos> parts_to_load_by_disk(disks.size());
    std::vector<PartLoadingTree::PartLoadingInfos> unexpected_parts_to_load_by_disk(disks.size());

    ThreadPoolCallbackRunnerLocal<void> runner(getActivePartsLoadingThreadPool().get(), "ActiveParts");

    bool all_disks_are_readonly = true;
    for (size_t i = 0; i < disks.size(); ++i)
    {
        const auto & disk_ptr = disks[i];
        if (disk_ptr->isBroken())
            continue;
        if (!disk_ptr->isReadOnly())
            all_disks_are_readonly = false;

        auto & disk_parts = parts_to_load_by_disk[i];
        auto & unexpected_disk_parts = unexpected_parts_to_load_by_disk[i];

        runner([&, disk_ptr]()
        {
            for (auto it = disk_ptr->iterateDirectory(relative_data_path); it->isValid(); it->next())
            {
                /// Skip temporary directories, file 'format_version.txt' and directory 'detached'.
                if (startsWith(it->name(), "tmp") || it->name() == MergeTreeData::FORMAT_VERSION_FILE_NAME
                    || it->name() == DETACHED_DIR_NAME)
                    continue;

                if (auto part_info = MergeTreePartInfo::tryParsePartName(it->name(), format_version))
                {
                    if (expected_parts && !expected_parts->contains(it->name()))
                        unexpected_disk_parts.emplace_back(*part_info, it->name(), disk_ptr);
                    else
                        disk_parts.emplace_back(*part_info, it->name(), disk_ptr);
                }
            }
        }, Priority{0});
    }

    /// For iteration to be completed
    runner.waitForAllToFinishAndRethrowFirstError();

    PartLoadingTree::PartLoadingInfos parts_to_load;
    for (auto & disk_parts : parts_to_load_by_disk)
        std::move(disk_parts.begin(), disk_parts.end(), std::back_inserter(parts_to_load));
    PartLoadingTree::PartLoadingInfos unexpected_parts_to_load;
    for (auto & disk_parts : unexpected_parts_to_load_by_disk)
        std::move(disk_parts.begin(), disk_parts.end(), std::back_inserter(unexpected_parts_to_load));

    auto loading_tree = PartLoadingTree::build(std::move(parts_to_load));

    size_t num_parts = 0;
    PartLoadingTreeNodes active_parts;

    /// Collect only "the most covering" parts from the top level of the tree.
    loading_tree.traverse(/*recursive=*/ false, [&](const auto & node)
    {
        active_parts.emplace_back(node);
    });

    num_parts += active_parts.size();

    auto part_lock = lockParts();
    LOG_TEST(log, "loadDataParts: clearing data_parts_indexes (had {} parts)", data_parts_indexes.size());
    data_parts_indexes.clear();

    MutableDataPartsVector broken_parts_to_detach;
    MutableDataPartsVector duplicate_parts_to_remove;

    size_t suspicious_broken_parts = 0;
    size_t suspicious_broken_parts_bytes = 0;
    size_t suspicious_broken_unexpected_parts = 0;
    size_t suspicious_broken_unexpected_parts_bytes = 0;
    bool have_adaptive_parts = false;
    bool have_non_adaptive_parts = false;
    bool have_lightweight_in_parts = false;
    bool have_parts_with_version_metadata = false;

    bool is_static_storage = isStaticStorage();

    if (num_parts > 0)
    {
        auto loaded_parts = loadDataPartsFromDisk(active_parts);

        for (const auto & res : loaded_parts)
        {
            if (res.is_broken)
            {
                broken_parts_to_detach.push_back(res.part);
                bool unexpected = expected_parts != std::nullopt && !expected_parts->contains(res.part->name);
                if (unexpected)
                {
                    LOG_DEBUG(log, "loadDataParts: Part {} is broken, but it's not expected to be in parts set, "
                              " will not count it as suspicious broken part", res.part->name);
                    ++suspicious_broken_unexpected_parts;
                }
                else
                    ++suspicious_broken_parts;

                if (res.size_of_part)
                {
                    if (unexpected)
                        suspicious_broken_unexpected_parts_bytes += *res.size_of_part;
                    else
                        suspicious_broken_parts_bytes += *res.size_of_part;
                }
            }
            else if (res.part->is_duplicate)
            {
                if (!is_static_storage)
                    res.part->remove();
            }
            else
            {
                bool is_adaptive = res.part->index_granularity_info.mark_type.adaptive;
                have_adaptive_parts |= is_adaptive;
                have_non_adaptive_parts |= !is_adaptive;
                have_lightweight_in_parts |= res.part->hasLightweightDelete();
                have_parts_with_version_metadata |= res.part->wasInvolvedInTransaction();
            }
        }
    }

    if (num_parts == 0 && unexpected_parts_to_load.empty())
    {
        resetObjectColumnsFromActiveParts(part_lock);
        LOG_DEBUG(log, "There are no data parts");
        return;
    }

    if (have_non_adaptive_parts && have_adaptive_parts && !settings->enable_mixed_granularity_parts)
        throw Exception(ErrorCodes::LOGICAL_ERROR,
                        "Table contains parts with adaptive and non adaptive marks, "
                        "but `setting enable_mixed_granularity_parts` is disabled");

    has_non_adaptive_index_granularity_parts = have_non_adaptive_parts;
    has_lightweight_delete_parts = have_lightweight_in_parts;
    transactions_enabled = have_parts_with_version_metadata;

    if (!skip_sanity_checks)
    {
        if (suspicious_broken_parts > settings->max_suspicious_broken_parts)
            throw Exception(
                ErrorCodes::TOO_MANY_UNEXPECTED_DATA_PARTS,
                "Suspiciously many ({} parts, {} in total) broken parts "
                "to remove while maximum allowed broken parts count is {}. You can change the maximum value "
                "with merge tree setting 'max_suspicious_broken_parts' in <merge_tree> configuration section or in table settings in .sql file "
                "(don't forget to return setting back to default value)",
                suspicious_broken_parts,
                formatReadableSizeWithBinarySuffix(suspicious_broken_parts_bytes),
                settings->max_suspicious_broken_parts);

        if (suspicious_broken_parts_bytes > settings->max_suspicious_broken_parts_bytes)
            throw Exception(
                ErrorCodes::TOO_MANY_UNEXPECTED_DATA_PARTS,
                "Suspiciously big size ({} parts, {} in total) of all broken "
                "parts to remove while maximum allowed broken parts size is {}. "
                "You can change the maximum value with merge tree setting 'max_suspicious_broken_parts_bytes' in <merge_tree> configuration "
                "section or in table settings in .sql file (don't forget to return setting back to default value)",
                suspicious_broken_parts,
                formatReadableSizeWithBinarySuffix(suspicious_broken_parts_bytes),
                formatReadableSizeWithBinarySuffix(settings->max_suspicious_broken_parts_bytes));
    }

    if (suspicious_broken_unexpected_parts != 0)
        LOG_WARNING(log, "Found suspicious broken unexpected parts {} with total rows count {}", suspicious_broken_unexpected_parts, suspicious_broken_unexpected_parts_bytes);

    if (!is_static_storage)
        for (auto & part : broken_parts_to_detach)
            part->renameToDetached("broken-on-start"); /// detached parts must not have '_' in prefixes

    resetObjectColumnsFromActiveParts(part_lock);
    calculateColumnAndSecondaryIndexSizesImpl();

    PartLoadingTreeNodes unloaded_parts;

    std::vector<UnexpectedPartLoadState> unexpected_unloaded_data_parts;
    for (const auto & [info, name, disk] : unexpected_parts_to_load)
    {
        bool uncovered = true;
        for (const auto & part : unexpected_parts_to_load)
        {
            if (name != part.name && part.info.contains(info))
            {
                uncovered = false;
                break;
            }
        }
        unexpected_unloaded_data_parts.push_back({std::make_shared<PartLoadingTree::Node>(info, name, disk), uncovered, /*is_broken*/ false, /*part*/ nullptr});
    }

    if (!unexpected_unloaded_data_parts.empty())
    {
        LOG_DEBUG(log, "Found {} unexpected data parts. They will be loaded asynchronously", unexpected_unloaded_data_parts.size());
        {
            std::lock_guard lock(unexpected_data_parts_mutex);
            unexpected_data_parts = std::move(unexpected_unloaded_data_parts);
            unexpected_data_parts_loading_finished = false;
        }

        unexpected_data_parts_loading_task = getContext()->getSchedulePool().createTask(
            "MergeTreeData::loadUnexpectedDataParts",
            [this] { loadUnexpectedDataParts(); });
    }

    loading_tree.traverse(/*recursive=*/ true, [&](const auto & node)
    {
        if (!node->is_loaded)
            unloaded_parts.push_back(node);
    });

    /// By the way, if all disks are readonly, it does not make sense to load outdated parts (we will not own them).
    if (!unloaded_parts.empty() && !all_disks_are_readonly)
    {
        LOG_DEBUG(log, "Found {} outdated data parts. They will be loaded asynchronously", unloaded_parts.size());

        {
            std::lock_guard lock(outdated_data_parts_mutex);
            outdated_unloaded_data_parts = std::move(unloaded_parts);
            outdated_data_parts_loading_finished = false;
        }

        outdated_data_parts_loading_task = getContext()->getSchedulePool().createTask(
            "MergeTreeData::loadOutdatedDataParts",
            [this] { loadOutdatedDataParts(/*is_async=*/ true); });
    }

    LOG_DEBUG(log, "Loaded data parts ({} items)", data_parts_indexes.size());
    data_parts_loading_finished = true;
}

void MergeTreeData::loadUnexpectedDataParts()
try
{
    {
        std::lock_guard lock(unexpected_data_parts_mutex);
        if (unexpected_data_parts.empty())
        {
            unexpected_data_parts_loading_finished = true;
            unexpected_data_parts_cv.notify_all();
            return;
        }

        LOG_DEBUG(log, "Loading {} unexpected data parts",
            unexpected_data_parts.size());
    }

    ThreadFuzzer::maybeInjectSleep();

    auto blocker = CannotAllocateThreadFaultInjector::blockFaultInjections();

    ThreadPoolCallbackRunnerLocal<void> runner(getUnexpectedPartsLoadingThreadPool().get(), "UnexpectedParts");

    for (auto & load_state : unexpected_data_parts)
    {
        std::lock_guard lock(unexpected_data_parts_mutex);
        chassert(!load_state.part);
        if (unexpected_data_parts_loading_canceled)
        {
            runner.waitForAllToFinishAndRethrowFirstError();
            return;
        }
        runner([&]()
        {
            loadUnexpectedDataPart(load_state);

            chassert(load_state.part);
            if (load_state.is_broken)
            {
                load_state.part->renameToDetached("broken-on-start"); /// detached parts must not have '_' in prefixes
            }
        }, Priority{});
    }
    runner.waitForAllToFinishAndRethrowFirstError();
    LOG_DEBUG(log, "Loaded {} unexpected data parts", unexpected_data_parts.size());

    {
        std::lock_guard lock(unexpected_data_parts_mutex);
        unexpected_data_parts_loading_finished = true;
        unexpected_data_parts_cv.notify_all();
    }
}
catch (...)
{
    LOG_ERROR(log, "Loading of unexpected parts failed. "
        "Will terminate to avoid undefined behaviour due to inconsistent set of parts. "
        "Exception: {}", getCurrentExceptionMessage(true));
    std::terminate();
}

void MergeTreeData::loadOutdatedDataParts(bool is_async)
try
{
    {
        std::lock_guard lock(outdated_data_parts_mutex);
        if (outdated_unloaded_data_parts.empty())
        {
            outdated_data_parts_loading_finished = true;
            outdated_data_parts_cv.notify_all();
            return;
        }

        LOG_DEBUG(log, "Loading {} outdated data parts {}",
            outdated_unloaded_data_parts.size(),
            is_async ? "asynchronously" : "synchronously");
    }

    std::this_thread::sleep_for(std::chrono::milliseconds(static_cast<size_t>(getSettings()->sleep_before_loading_outdated_parts_ms)));
    ThreadFuzzer::maybeInjectSleep();

    /// Acquire shared lock because 'relative_data_path' is used while loading parts.
    TableLockHolder shared_lock;
    if (is_async)
        shared_lock = lockForShare(RWLockImpl::NO_QUERY, getSettings()->lock_acquire_timeout_for_background_operations);

    std::atomic_size_t num_loaded_parts = 0;

    auto blocker = CannotAllocateThreadFaultInjector::blockFaultInjections();

    ThreadPoolCallbackRunnerLocal<void> runner(getOutdatedPartsLoadingThreadPool().get(), "OutdatedParts");

    while (true)
    {
        ThreadFuzzer::maybeInjectSleep();
        PartLoadingTree::NodePtr part;

        {
            std::lock_guard lock(outdated_data_parts_mutex);

            if (is_async && outdated_data_parts_loading_canceled)
            {
                /// Wait for every scheduled task
                /// In case of any exception it will be re-thrown and server will be terminated.
                runner.waitForAllToFinishAndRethrowFirstError();

                LOG_DEBUG(log,
                    "Stopped loading outdated data parts because task was canceled. "
                    "Loaded {} parts, {} left unloaded", num_loaded_parts, outdated_unloaded_data_parts.size());
                return;
            }

            if (outdated_unloaded_data_parts.empty())
                break;

            part = outdated_unloaded_data_parts.back();
            outdated_unloaded_data_parts.pop_back();
        }

        runner([&, my_part = part]()
        {
            auto res = loadDataPartWithRetries(
            my_part->info, my_part->name, my_part->disk,
            DataPartState::Outdated, data_parts_mutex, loading_parts_initial_backoff_ms,
            loading_parts_max_backoff_ms, loading_parts_max_tries);

            ++num_loaded_parts;
            if (res.is_broken)
            {
                forcefullyRemoveBrokenOutdatedPartFromZooKeeperBeforeDetaching(res.part->name);
                res.part->renameToDetached("broken-on-start"); /// detached parts must not have '_' in prefixes
            }
            else if (res.part->is_duplicate)
                res.part->remove();
            else
                preparePartForRemoval(res.part);
        }, Priority{});
    }

    runner.waitForAllToFinishAndRethrowFirstError();

    LOG_DEBUG(log, "Loaded {} outdated data parts {}",
        num_loaded_parts, is_async ? "asynchronously" : "synchronously");

    {
        std::lock_guard lock(outdated_data_parts_mutex);
        outdated_data_parts_loading_finished = true;
        outdated_data_parts_cv.notify_all();
    }
}
catch (...)
{
    LOG_ERROR(log, "Loading of outdated parts failed. "
        "Will terminate to avoid undefined behaviour due to inconsistent set of parts. "
        "Exception: {}", getCurrentExceptionMessage(true));
    std::terminate();
}

/// No TSA because of std::unique_lock and std::condition_variable.
void MergeTreeData::waitForOutdatedPartsToBeLoaded() const TSA_NO_THREAD_SAFETY_ANALYSIS
{
    /// Background tasks are not run if storage is static.
    if (isStaticStorage())
        return;

    /// If waiting is not required, do NOT log and do NOT enable/disable turbo mode to make `waitForOutdatedPartsToBeLoaded` a lightweight check
    {
        std::unique_lock lock(outdated_data_parts_mutex);
        if (outdated_data_parts_loading_canceled)
            throw Exception(ErrorCodes::NOT_INITIALIZED, "Loading of outdated data parts was already canceled");
        if (outdated_data_parts_loading_finished)
            return;
    }

    /// We need to load parts as fast as possible
    getOutdatedPartsLoadingThreadPool().enableTurboMode();
    SCOPE_EXIT({
        /// Let's lower the number of threads e.g. for later ATTACH queries to behave as usual
        getOutdatedPartsLoadingThreadPool().disableTurboMode();
    });

    LOG_TRACE(log, "Will wait for outdated data parts to be loaded");

    std::unique_lock lock(outdated_data_parts_mutex);

    outdated_data_parts_cv.wait(lock, [this]() TSA_NO_THREAD_SAFETY_ANALYSIS
    {
        return outdated_data_parts_loading_finished || outdated_data_parts_loading_canceled;
    });

    if (outdated_data_parts_loading_canceled)
        throw Exception(ErrorCodes::NOT_INITIALIZED, "Loading of outdated data parts was canceled");

    LOG_TRACE(log, "Finished waiting for outdated data parts to be loaded");
}

void MergeTreeData::waitForUnexpectedPartsToBeLoaded() const TSA_NO_THREAD_SAFETY_ANALYSIS
{
    /// Background tasks are not run if storage is static.
    if (isStaticStorage())
        return;

    /// If waiting is not required, do NOT log and do NOT enable/disable turbo mode to make `waitForUnexpectedPartsToBeLoaded` a lightweight check
    {
        std::unique_lock lock(unexpected_data_parts_mutex);
        if (unexpected_data_parts_loading_canceled)
            throw Exception(ErrorCodes::NOT_INITIALIZED, "Loading of unexpected data parts was already canceled");
        if (unexpected_data_parts_loading_finished)
            return;
    }

    /// We need to load parts as fast as possible
    getUnexpectedPartsLoadingThreadPool().enableTurboMode();
    SCOPE_EXIT({
        /// Let's lower the number of threads e.g. for later ATTACH queries to behave as usual
        getUnexpectedPartsLoadingThreadPool().disableTurboMode();
    });

    LOG_TRACE(log, "Will wait for unexpected data parts to be loaded");

    std::unique_lock lock(unexpected_data_parts_mutex);

    unexpected_data_parts_cv.wait(lock, [this]() TSA_NO_THREAD_SAFETY_ANALYSIS
    {
        return unexpected_data_parts_loading_finished || unexpected_data_parts_loading_canceled;
    });

    if (unexpected_data_parts_loading_canceled)
        throw Exception(ErrorCodes::NOT_INITIALIZED, "Loading of unexpected data parts was canceled");

    LOG_TRACE(log, "Finished waiting for unexpected data parts to be loaded");
}

void MergeTreeData::startOutdatedAndUnexpectedDataPartsLoadingTask()
{
    if (outdated_data_parts_loading_task)
        outdated_data_parts_loading_task->activateAndSchedule();
    if (unexpected_data_parts_loading_task)
        unexpected_data_parts_loading_task->activateAndSchedule();
}

void MergeTreeData::stopOutdatedAndUnexpectedDataPartsLoadingTask()
{
    if (outdated_data_parts_loading_task)
    {
        {
            std::lock_guard lock(outdated_data_parts_mutex);
            outdated_data_parts_loading_canceled = true;
        }

        outdated_data_parts_loading_task->deactivate();
        outdated_data_parts_cv.notify_all();
    }

    if (unexpected_data_parts_loading_task)
    {
        {
            std::lock_guard lock(unexpected_data_parts_mutex);
            unexpected_data_parts_loading_canceled = true;
        }

        unexpected_data_parts_loading_task->deactivate();
        unexpected_data_parts_cv.notify_all();
    }
}

/// Is the part directory old.
/// True if its modification time and the modification time of all files inside it is less then threshold.
/// (Only files on the first level of nesting are considered).
static bool isOldPartDirectory(const DiskPtr & disk, const String & directory_path, time_t threshold)
{
    if (!disk->isDirectory(directory_path) || disk->getLastModified(directory_path).epochTime() > threshold)
        return false;

    for (auto it = disk->iterateDirectory(directory_path); it->isValid(); it->next())
        if (disk->getLastModified(it->path()).epochTime() > threshold)
            return false;

    return true;
}


size_t MergeTreeData::clearOldTemporaryDirectories(size_t custom_directories_lifetime_seconds, const NameSet & valid_prefixes)
{
    size_t cleared_count = 0;

    cleared_count += clearOldTemporaryDirectories(relative_data_path, custom_directories_lifetime_seconds, valid_prefixes);

    if (allowRemoveStaleMovingParts())
    {
        /// Clear _all_ parts from the `moving` directory
        cleared_count += clearOldTemporaryDirectories(fs::path(relative_data_path) / "moving", custom_directories_lifetime_seconds, {""});
    }

    return cleared_count;
}

size_t MergeTreeData::clearOldTemporaryDirectories(const String & root_path, size_t custom_directories_lifetime_seconds, const NameSet & valid_prefixes)
{
    /// If the method is already called from another thread, then we don't need to do anything.
    std::unique_lock lock(clear_old_temporary_directories_mutex, std::defer_lock);
    if (!lock.try_lock())
        return 0;

    const auto settings = getSettings();
    time_t current_time = time(nullptr);
    ssize_t deadline = current_time - custom_directories_lifetime_seconds;

    size_t cleared_count = 0;

    /// Delete temporary directories older than a the specified age.
    for (const auto & disk : getDisks())
    {
        if (disk->isBroken())
            continue;

        if (!disk->exists(root_path))
            continue;

        for (auto it = disk->iterateDirectory(root_path); it->isValid(); it->next())
        {
            const std::string & basename = it->name();
            bool start_with_valid_prefix = false;
            for (const auto & prefix : valid_prefixes)
            {
                if (startsWith(basename, prefix))
                {
                    start_with_valid_prefix = true;
                    break;
                }
            }

            if (!start_with_valid_prefix)
                continue;

            const std::string & full_path = fullPath(disk, it->path());

            try
            {
                if (isOldPartDirectory(disk, it->path(), deadline))
                {
                    ThreadFuzzer::maybeInjectSleep();
                    if (temporary_parts.contains(basename))
                    {
                        /// Actually we don't rely on temporary_directories_lifetime when removing old temporaries directories,
                        /// it's just an extra level of protection just in case we have a bug.
                        LOG_INFO(LogFrequencyLimiter(log.load(), 10), "{} is in use (by merge/mutation/INSERT) (consider increasing temporary_directories_lifetime setting)", full_path);
                        continue;
                    }
                    else if (!disk->exists(it->path()))
                    {
                        /// We should recheck that the dir exists, otherwise we can get "No such file or directory"
                        /// due to a race condition with "Renaming temporary part" (temporary part holder could be already released, so the check above is not enough)
                        LOG_WARNING(log, "Temporary directory {} suddenly disappeared while iterating, assuming it was concurrently renamed to persistent", it->path());
                        continue;
                    }
                    else
                    {
                        LOG_WARNING(log, "Removing temporary directory {}", full_path);

                        /// Even if it's a temporary part it could be downloaded with zero copy replication and this function
                        /// is executed as a callback.
                        ///
                        /// We don't control the amount of refs for temporary parts so we cannot decide can we remove blobs
                        /// or not. So we are not doing it
                        bool keep_shared = false;
                        if (disk->supportZeroCopyReplication() && settings->allow_remote_fs_zero_copy_replication && supportsReplication())
                        {
                            LOG_WARNING(log, "Since zero-copy replication is enabled we are not going to remove blobs from shared storage for {}", full_path);
                            keep_shared = true;
                        }

                        disk->removeSharedRecursive(it->path(), keep_shared, {});
                        ++cleared_count;
                    }
                }
            }
            catch (const fs::filesystem_error & e)
            {
                if (e.code() == std::errc::no_such_file_or_directory)
                {
                    /// If the file is already deleted, do nothing.
                }
                else
                    throw;
            }
        }
    }

    return cleared_count;
}

scope_guard MergeTreeData::getTemporaryPartDirectoryHolder(const String & part_dir_name) const
{
    temporary_parts.add(part_dir_name);
    return [this, part_dir_name]() { temporary_parts.remove(part_dir_name); };
}

MergeTreeData::MutableDataPartPtr MergeTreeData::asMutableDeletingPart(const DataPartPtr & part)
{
    auto state = part->getState();
    if (state != DataPartState::Deleting && state != DataPartState::DeleteOnDestroy)
        throw Exception(ErrorCodes::LOGICAL_ERROR,
            "Cannot remove part {}, because it has state: {}", part->name, magic_enum::enum_name(state));

    return std::const_pointer_cast<IMergeTreeDataPart>(part);
}

MergeTreeData::DataPartsVector MergeTreeData::grabOldParts(bool force)
{
    DataPartsVector res;

    /// If the method is already called from another thread, then we don't need to do anything.
    std::unique_lock lock(grab_old_parts_mutex, std::defer_lock);
    if (!lock.try_lock())
        return res;

    /// Concurrent parts removal is disabled for "zero-copy replication" (a non-production feature),
    /// because parts removal involves hard links and concurrent hard link operations don't work correctly
    /// in the "zero-copy replication" (because it is a non-production feature).
    /// Please don't use "zero-copy replication" (a non-production feature) in production.
    /// It is not ready for production usage. Don't use it.

    bool need_remove_parts_in_order = supportsReplication() && getSettings()->allow_remote_fs_zero_copy_replication;

    if (need_remove_parts_in_order)
    {
        bool has_zero_copy_disk = false;
        for (const auto & disk : getDisks())
        {
            if (disk->supportZeroCopyReplication())
            {
                has_zero_copy_disk = true;
                break;
            }
        }
        need_remove_parts_in_order = has_zero_copy_disk;
    }

    std::vector<DataPartIteratorByStateAndInfo> parts_to_delete;
    std::vector<MergeTreePartInfo> skipped_parts;

    auto has_skipped_mutation_parent = [&skipped_parts, need_remove_parts_in_order] (const DataPartPtr & part)
    {
        if (!need_remove_parts_in_order)
            return false;

        for (const auto & part_info : skipped_parts)
            if (part->info.isMutationChildOf(part_info))
                return true;

        return false;
    };

    auto time_now = time(nullptr);

    {
        auto removal_limit = getSettings()->simultaneous_parts_removal_limit;
        size_t current_removal_limit = removal_limit == 0 ? std::numeric_limits<size_t>::max() : static_cast<size_t>(removal_limit);

        auto parts_lock = lockParts();

        auto outdated_parts_range = getDataPartsStateRange(DataPartState::Outdated);
        for (auto it = outdated_parts_range.begin(); it != outdated_parts_range.end(); ++it)
        {
            if (parts_to_delete.size() == current_removal_limit)
            {
                LOG_TRACE(log, "Found {} parts to remove and reached the limit for one removal iteration", current_removal_limit);
                break;
            }

            const DataPartPtr & part = *it;

            part->last_removal_attempt_time.store(time_now, std::memory_order_relaxed);

            /// Do not remove outdated part if it may be visible for some transaction
            if (!part->version.canBeRemoved())
            {
                part->removal_state.store(DataPartRemovalState::VISIBLE_TO_TRANSACTIONS, std::memory_order_relaxed);
                skipped_parts.push_back(part->info);
                continue;
            }

            /// Grab only parts that are not used by anyone (SELECTs for example).
            if (!isSharedPtrUnique(part))
            {
                part->removal_state.store(DataPartRemovalState::NON_UNIQUE_OWNERSHIP, std::memory_order_relaxed);
                skipped_parts.push_back(part->info);
                continue;
            }

            /// First remove all covered parts, then remove covering empty part
            /// Avoids resurrection of old parts for MergeTree and issues with unexpected parts for Replicated
            if (part->rows_count == 0 && !getCoveredOutdatedParts(part, parts_lock).empty())
            {
                part->removal_state.store(DataPartRemovalState::EMPTY_PART_COVERS_OTHER_PARTS, std::memory_order_relaxed);
                skipped_parts.push_back(part->info);
                continue;
            }

            auto part_remove_time = part->remove_time.load(std::memory_order_relaxed);
            bool reached_removal_time = part_remove_time <= time_now && time_now - part_remove_time >= getSettings()->old_parts_lifetime.totalSeconds();
            if ((reached_removal_time && !has_skipped_mutation_parent(part))
                || force
                || (part->version.creation_csn == Tx::RolledBackCSN && getSettings()->remove_rolled_back_parts_immediately))
            {
                part->removal_state.store(DataPartRemovalState::REMOVED, std::memory_order_relaxed);
                parts_to_delete.emplace_back(it);
            }
            else
            {
                if (!reached_removal_time)
                    part->removal_state.store(DataPartRemovalState::NOT_REACHED_REMOVAL_TIME, std::memory_order_relaxed);
                else
                    part->removal_state.store(DataPartRemovalState::HAS_SKIPPED_MUTATION_PARENT, std::memory_order_relaxed);
                skipped_parts.push_back(part->info);
                continue;
            }
        }

        res.reserve(parts_to_delete.size());
        for (const auto & it_to_delete : parts_to_delete)
        {
            res.emplace_back(*it_to_delete);
            modifyPartState(it_to_delete, DataPartState::Deleting);
        }
    }

    if (!res.empty())
        LOG_TRACE(log, "Found {} old parts to remove. Parts: [{}]",
                  res.size(), fmt::join(getPartsNames(res), ", "));

    return res;
}


void MergeTreeData::rollbackDeletingParts(const MergeTreeData::DataPartsVector & parts)
{
    auto lock = lockParts();
    for (const auto & part : parts)
    {
        /// We should modify it under data_parts_mutex
        part->assertState({DataPartState::Deleting});
        modifyPartState(part, DataPartState::Outdated);
    }
}

void MergeTreeData::removePartsFinally(const MergeTreeData::DataPartsVector & parts)
{
    if (parts.empty())
        return;

    {
        auto lock = lockParts();

        /// TODO: use data_parts iterators instead of pointers
        for (const auto & part : parts)
        {
            /// Temporary does not present in data_parts_by_info.
            if (part->getState() == DataPartState::Temporary)
                continue;

            auto it = data_parts_by_info.find(part->info);
            if (it == data_parts_by_info.end())
                throw Exception(ErrorCodes::LOGICAL_ERROR, "Deleting data part {} doesn't exist", part->name);

            (*it)->assertState({DataPartState::Deleting});

            LOG_TEST(log, "removePartsFinally: removing {} from data_parts_indexes", (*it)->getNameWithState());
            data_parts_indexes.erase(it);
        }
    }

    LOG_DEBUG(log, "Removing {} parts from memory: Parts: [{}]", parts.size(), fmt::join(parts, ", "));

    /// Data parts is still alive (since DataPartsVector holds shared_ptrs) and contain useful metainformation for logging
    /// NOTE: There is no need to log parts deletion somewhere else, all deleting parts pass through this function and pass away

    auto table_id = getStorageID();
    if (auto part_log = getContext()->getPartLog(table_id.database_name))
    {
        PartLogElement part_log_elem;

        part_log_elem.event_type = PartLogElement::REMOVE_PART;

        const auto time_now = std::chrono::system_clock::now();
        part_log_elem.event_time = timeInSeconds(time_now);
        part_log_elem.event_time_microseconds = timeInMicroseconds(time_now);

        part_log_elem.duration_ms = 0;

        part_log_elem.database_name = table_id.database_name;
        part_log_elem.table_name = table_id.table_name;
        part_log_elem.table_uuid = table_id.uuid;

        for (const auto & part : parts)
        {
            part_log_elem.partition_id = part->info.partition_id;
            part_log_elem.part_name = part->name;
            part_log_elem.bytes_compressed_on_disk = part->getBytesOnDisk();
            part_log_elem.bytes_uncompressed = part->getBytesUncompressedOnDisk();
            part_log_elem.rows = part->rows_count;
            part_log_elem.part_type = part->getType();

            part_log->add(part_log_elem);
        }
    }
}

size_t MergeTreeData::clearOldPartsFromFilesystem(bool force)
{
    DataPartsVector parts_to_remove = grabOldParts(force);
    if (parts_to_remove.empty())
        return 0;

    clearPartsFromFilesystem(parts_to_remove);
    removePartsFinally(parts_to_remove);
    /// This is needed to close files to avoid they reside on disk after being deleted.
    /// NOTE: we can drop files from cache more selectively but this is good enough.
    getContext()->clearMMappedFileCache();

    return parts_to_remove.size();
}


void MergeTreeData::clearPartsFromFilesystem(const DataPartsVector & parts, bool throw_on_error, NameSet * parts_failed_to_delete)
{
    NameSet part_names_succeed;

    auto get_failed_parts = [&part_names_succeed, &parts_failed_to_delete, &parts] ()
    {
        if (part_names_succeed.size() == parts.size())
            return;

        if (parts_failed_to_delete)
        {
            for (const auto & part : parts)
            {
                if (!part_names_succeed.contains(part->name))
                    parts_failed_to_delete->insert(part->name);
            }
        }
    };

    try
    {
        clearPartsFromFilesystemImpl(parts, &part_names_succeed);
        get_failed_parts();
    }
    catch (...)
    {
        get_failed_parts();

        LOG_DEBUG(log, "Failed to remove all parts, all count {}, removed {}", parts.size(), part_names_succeed.size());

        if (throw_on_error)
            throw;
    }
}

void MergeTreeData::clearPartsFromFilesystemImpl(const DataPartsVector & parts_to_remove, NameSet * part_names_succeed)
{
    if (parts_to_remove.empty())
        return;

    const auto settings = getSettings();

    auto remove_single_thread = [this, &parts_to_remove, part_names_succeed]()
    {
        LOG_DEBUG(
            log, "Removing {} parts from filesystem (serially): Parts: [{}]", parts_to_remove.size(), fmt::join(parts_to_remove, ", "));
        for (const DataPartPtr & part : parts_to_remove)
        {
            asMutableDeletingPart(part)->remove();
            if (part_names_succeed)
                part_names_succeed->insert(part->name);
        }
    };

    if (parts_to_remove.size() <= settings->concurrent_part_removal_threshold)
    {
        remove_single_thread();
        return;
    }

    /// Parallel parts removal.
    std::mutex part_names_mutex;

    /// This flag disallow straightforward concurrent parts removal. It's required only in case
    /// when we have parts on zero-copy disk + at least some of them were mutated.
    bool remove_parts_in_order = false;
    if (settings->allow_remote_fs_zero_copy_replication && dynamic_cast<StorageReplicatedMergeTree *>(this) != nullptr)
    {
        remove_parts_in_order = std::any_of(
            parts_to_remove.begin(), parts_to_remove.end(),
            [] (const auto & data_part) { return data_part->isStoredOnRemoteDiskWithZeroCopySupport() && data_part->info.getMutationVersion() > 0; }
        );
    }


    if (!remove_parts_in_order)
    {
        /// NOTE: Under heavy system load you may get "Cannot schedule a task" from ThreadPool.
        LOG_DEBUG(
            log, "Removing {} parts from filesystem (concurrently): Parts: [{}]", parts_to_remove.size(), fmt::join(parts_to_remove, ", "));

        ThreadPoolCallbackRunnerLocal<void> runner(getPartsCleaningThreadPool().get(), "PartsCleaning");

        for (const DataPartPtr & part : parts_to_remove)
        {
            runner([&part, &part_names_mutex, part_names_succeed, thread_group = CurrentThread::getGroup()]
            {
                asMutableDeletingPart(part)->remove();
                if (part_names_succeed)
                {
                    std::lock_guard lock(part_names_mutex);
                    part_names_succeed->insert(part->name);
                }
            }, Priority{0});
        }

        runner.waitForAllToFinishAndRethrowFirstError();

        return;
    }

    if (format_version < MERGE_TREE_DATA_MIN_FORMAT_VERSION_WITH_CUSTOM_PARTITIONING)
    {
        remove_single_thread();
        return;
    }

    /// NOTE: Under heavy system load you may get "Cannot schedule a task" from ThreadPool.
    LOG_DEBUG(
        log, "Removing {} parts from filesystem (concurrently): Parts: [{}]", parts_to_remove.size(), fmt::join(parts_to_remove, ", "));

    /// We have "zero copy replication" parts and we are going to remove them in parallel.
    /// The problem is that all parts in a mutation chain must be removed sequentially to avoid "key does not exits" issues.
    /// We remove disjoint subsets of parts in parallel.
    /// The problem is that it's not trivial to divide Outdated parts into disjoint subsets,
    /// because Outdated parts legally can be intersecting (but intersecting parts must be separated by a DROP_RANGE).
    /// So we ignore level and version and use block numbers only (they cannot intersect by block numbers unless we have a bug).

    struct RemovalRanges
    {
        std::vector<MergeTreePartInfo> infos;
        std::vector<DataPartsVector> parts;
        std::vector<UInt64> split_times;
    };

    auto split_into_independent_ranges = [this](const DataPartsVector & parts_to_remove_, size_t split_times) -> RemovalRanges
    {
        if (parts_to_remove_.empty())
            return {};

        ActiveDataPartSet independent_ranges_set(format_version);
        for (const auto & part : parts_to_remove_)
        {
            MergeTreePartInfo range_info = part->info;
            range_info.level = static_cast<UInt32>(range_info.max_block - range_info.min_block);
            range_info.mutation = 0;
            independent_ranges_set.add(range_info, range_info.getPartNameV1());
        }

        RemovalRanges independent_ranges;
        independent_ranges.infos = independent_ranges_set.getPartInfos();
        size_t num_ranges = independent_ranges.infos.size();
        independent_ranges.parts.resize(num_ranges);
        independent_ranges.split_times.resize(num_ranges, split_times);
        size_t avg_range_size = parts_to_remove_.size() / num_ranges;

        size_t sum_of_ranges = 0;
        for (size_t i = 0; i < num_ranges; ++i)
        {
            MergeTreePartInfo & range = independent_ranges.infos[i];
            DataPartsVector & parts_in_range = independent_ranges.parts[i];
            range.level = MergeTreePartInfo::MAX_LEVEL;
            range.mutation = MergeTreePartInfo::MAX_BLOCK_NUMBER;

            parts_in_range.reserve(avg_range_size * 2);
            for (const auto & part : parts_to_remove_)
                if (range.contains(part->info))
                    parts_in_range.push_back(part);
            sum_of_ranges += parts_in_range.size();
        }

        if (parts_to_remove_.size() != sum_of_ranges)
            throw Exception(ErrorCodes::LOGICAL_ERROR, "Number of removed parts is not equal to number of parts in independent ranges "
                                                       "({} != {}), it's a bug", parts_to_remove_.size(), sum_of_ranges);

        return independent_ranges;
    };

    ThreadPoolCallbackRunnerLocal<void> runner(getPartsCleaningThreadPool().get(), "PartsCleaning");

    auto schedule_parts_removal = [this, &runner, &part_names_mutex, part_names_succeed](
        const MergeTreePartInfo & range, DataPartsVector && parts_in_range)
    {
        /// Below, range should be captured by copy to avoid use-after-scope on exception from pool
        runner(
            [this, range, &part_names_mutex, part_names_succeed, batch = std::move(parts_in_range)]
        {
            LOG_TRACE(log, "Removing {} parts in blocks range {}", batch.size(), range.getPartNameForLogs());

            for (const auto & part : batch)
            {
                asMutableDeletingPart(part)->remove();
                if (part_names_succeed)
                {
                    std::lock_guard lock(part_names_mutex);
                    part_names_succeed->insert(part->name);
                }
            }
        }, Priority{0});
    };

    RemovalRanges independent_ranges = split_into_independent_ranges(parts_to_remove, /* split_times */ 0);
    DataPartsVector excluded_parts;
    size_t num_ranges = independent_ranges.infos.size();
    size_t sum_of_ranges = 0;
    for (size_t i = 0; i < num_ranges; ++i)
    {
        MergeTreePartInfo & range = independent_ranges.infos[i];
        DataPartsVector & parts_in_range = independent_ranges.parts[i];
        UInt64 split_times = independent_ranges.split_times[i];

        /// It may happen that we have a huge part covering thousands small parts.
        /// In this case, we will get a huge range that will be process by only one thread causing really long tail latency.
        /// Let's try to exclude such parts in order to get smaller tasks for thread pool and more uniform distribution.
        if (settings->concurrent_part_removal_threshold < parts_in_range.size() &&
            split_times < settings->zero_copy_concurrent_part_removal_max_split_times)
        {
            auto smaller_parts_pred = [&range](const DataPartPtr & part)
            {
                return !(part->info.min_block == range.min_block && part->info.max_block == range.max_block);
            };

            size_t covered_parts_count = std::count_if(parts_in_range.begin(), parts_in_range.end(), smaller_parts_pred);
            size_t top_level_count = parts_in_range.size() - covered_parts_count;
            chassert(top_level_count);
            Float32 parts_to_exclude_ratio = static_cast<Float32>(top_level_count) / parts_in_range.size();
            if (settings->zero_copy_concurrent_part_removal_max_postpone_ratio < parts_to_exclude_ratio)
            {
                /// Most likely we have a long mutations chain here
                LOG_DEBUG(log, "Block range {} contains {} parts including {} top-level parts, will not try to split it",
                          range.getPartNameForLogs(), parts_in_range.size(), top_level_count);
            }
            else
            {
                auto new_end_it = std::partition(parts_in_range.begin(), parts_in_range.end(), smaller_parts_pred);
                std::move(new_end_it, parts_in_range.end(), std::back_inserter(excluded_parts));
                parts_in_range.erase(new_end_it, parts_in_range.end());

                RemovalRanges subranges = split_into_independent_ranges(parts_in_range, split_times + 1);

                LOG_DEBUG(log, "Block range {} contained {} parts, it was split into {} independent subranges after excluding {} top-level parts",
                          range.getPartNameForLogs(), parts_in_range.size() + top_level_count, subranges.infos.size(), top_level_count);

                std::move(subranges.infos.begin(), subranges.infos.end(), std::back_inserter(independent_ranges.infos));
                std::move(subranges.parts.begin(), subranges.parts.end(), std::back_inserter(independent_ranges.parts));
                std::move(subranges.split_times.begin(), subranges.split_times.end(), std::back_inserter(independent_ranges.split_times));
                num_ranges += subranges.infos.size();
                continue;
            }
        }

        sum_of_ranges += parts_in_range.size();

        schedule_parts_removal(range, std::move(parts_in_range));
    }

    /// Remove excluded parts as well. They were reordered, so sort them again
    std::sort(excluded_parts.begin(), excluded_parts.end(), [](const auto & x, const auto & y) { return x->info < y->info; });
    LOG_TRACE(log, "Will remove {} big parts separately: {}", excluded_parts.size(), fmt::join(excluded_parts, ", "));

    independent_ranges = split_into_independent_ranges(excluded_parts, /* split_times */ 0);

    runner.waitForAllToFinishAndRethrowFirstError();

    for (size_t i = 0; i < independent_ranges.infos.size(); ++i)
    {
        MergeTreePartInfo & range = independent_ranges.infos[i];
        DataPartsVector & parts_in_range = independent_ranges.parts[i];
        schedule_parts_removal(range, std::move(parts_in_range));
    }

    runner.waitForAllToFinishAndRethrowFirstError();

    if (parts_to_remove.size() != sum_of_ranges + excluded_parts.size())
        throw Exception(ErrorCodes::LOGICAL_ERROR,
                        "Number of parts to remove was not equal to number of parts in independent ranges and excluded parts"
                        "({} != {} + {}), it's a bug", parts_to_remove.size(), sum_of_ranges, excluded_parts.size());
}


size_t MergeTreeData::clearEmptyParts()
{
    if (!getSettings()->remove_empty_parts)
        return 0;

    std::vector<std::string> parts_names_to_drop;

    {
        /// Need to destroy parts vector before clearing them from filesystem.
        auto parts = getDataPartsVectorForInternalUsage();
        for (const auto & part : parts)
        {
            if (part->rows_count != 0)
                continue;

            /// Do not try to drop uncommitted parts. If the newest tx doesn't see it then it probably hasn't been committed yet
            if (!part->version.getCreationTID().isPrehistoric() && !part->version.isVisible(TransactionLog::instance().getLatestSnapshot()))
                continue;

            parts_names_to_drop.emplace_back(part->name);
        }
    }

    for (auto & name : parts_names_to_drop)
    {
        LOG_INFO(log, "Will drop empty part {}", name);
        dropPartNoWaitNoThrow(name);
    }

    return parts_names_to_drop.size();
}

void MergeTreeData::rename(const String & new_table_path, const StorageID & new_table_id)
{
    LOG_INFO(log, "Renaming table to path {} with ID {}", new_table_path, new_table_id.getFullTableName());

    auto disks = getStoragePolicy()->getDisks();

    for (const auto & disk : disks)
    {
        if (disk->exists(new_table_path))
            throw Exception(ErrorCodes::DIRECTORY_ALREADY_EXISTS, "Target path already exists: {}", fullPath(disk, new_table_path));
    }

    for (const auto & disk : disks)
    {
        auto new_table_path_parent = parentPath(new_table_path);
        disk->createDirectories(new_table_path_parent);
        disk->moveDirectory(relative_data_path, new_table_path);
    }

    if (!getStorageID().hasUUID())
        getContext()->clearCaches();

    /// TODO: remove const_cast
    for (const auto & part : data_parts_by_info)
    {
        auto & part_mutable = const_cast<IMergeTreeDataPart &>(*part);
        part_mutable.getDataPartStorage().changeRootPath(relative_data_path, new_table_path);
    }

    relative_data_path = new_table_path;
    renameInMemory(new_table_id);
}

void MergeTreeData::renameInMemory(const StorageID & new_table_id)
{
    IStorage::renameInMemory(new_table_id);
    log.store(new_table_id.getNameForLogs());
}

void MergeTreeData::dropAllData()
{
    /// In case there is read-only/write-once disk we cannot allow to call dropAllData(), but dropping tables is allowed.
    ///
    /// Note, that one may think that drop on write-once disk should be
    /// supported, since it is pretty trivial to implement
    /// MetadataStorageFromPlainObjectStorageTransaction::removeDirectory(),
    /// however removing part requires moveDirectory() as well.
    if (isStaticStorage())
        return;

    LOG_TRACE(log, "dropAllData: waiting for locks.");
    auto settings_ptr = getSettings();

    auto lock = lockParts();

    DataPartsVector all_parts;
    for (auto it = data_parts_by_info.begin(); it != data_parts_by_info.end(); ++it)
    {
        modifyPartState(it, DataPartState::Deleting);
        all_parts.push_back(*it);
    }

    /// Tables in atomic databases have UUID and stored in persistent locations.
    /// No need to clear caches (that are keyed by filesystem path) because collision is not possible.
    if (!getStorageID().hasUUID())
        getContext()->clearCaches();

    /// Removing of each data part before recursive removal of directory is to speed-up removal, because there will be less number of syscalls.
    NameSet part_names_failed;
    try
    {
        LOG_TRACE(log, "dropAllData: removing data parts (count {}) from filesystem.", all_parts.size());
        clearPartsFromFilesystem(all_parts, true, &part_names_failed);

        LOG_TRACE(log, "dropAllData: removing all data parts from memory.");
        data_parts_indexes.clear();
        all_data_dropped = true;
    }
    catch (...)
    {
        /// Removing from memory only successfully removed parts from disk
        /// Parts removal process can be important and on the next try it's better to try to remove
        /// them instead of remove recursive call.
        LOG_WARNING(log, "dropAllData: got exception removing parts from disk, removing successfully removed parts from memory.");
        for (const auto & part : all_parts)
        {
            if (!part_names_failed.contains(part->name))
                data_parts_indexes.erase(part->info);
        }

        throw;
    }

    LOG_INFO(log, "dropAllData: clearing temporary directories");
    clearOldTemporaryDirectories(0, {"tmp_", "delete_tmp_", "tmp-fetch_"});

    column_sizes.clear();

    auto detached_parts = getDetachedParts();
    for (const auto & part : detached_parts)
    {
        bool is_zero_copy = supportsReplication() && part.disk->supportZeroCopyReplication()
            && settings_ptr->allow_remote_fs_zero_copy_replication;
        try
        {
            bool keep_shared = removeDetachedPart(part.disk, fs::path(relative_data_path) / DETACHED_DIR_NAME / part.dir_name / "", part.dir_name);
            LOG_DEBUG(log, "Dropped detached part {}, keep shared data: {}", part.dir_name, keep_shared);
        }
        catch (...)
        {
            /// Without zero-copy-replication we will simply remove it recursively, but with zero-copy it will leave garbage on s3
            if (is_zero_copy && isRetryableException(std::current_exception()))
                throw;
            tryLogCurrentException(log);
        }
    }

    for (const auto & disk : getDisks())
    {
        if (disk->isBroken())
            continue;

        /// It can naturally happen if we cannot drop table from the first time
        /// i.e. get exceptions after remove recursive
        if (!disk->exists(relative_data_path))
        {
            LOG_INFO(log, "dropAllData: path {} is already removed from disk {}", relative_data_path, disk->getName());
            continue;
        }

        LOG_INFO(log, "dropAllData: remove format_version.txt, detached, moving and write ahead logs");
        disk->removeFileIfExists(fs::path(relative_data_path) / FORMAT_VERSION_FILE_NAME);

        if (disk->exists(fs::path(relative_data_path) / DETACHED_DIR_NAME))
            disk->removeSharedRecursive(fs::path(relative_data_path) / DETACHED_DIR_NAME, /*keep_all_shared_data*/ true, {});

        if (disk->exists(fs::path(relative_data_path) / MOVING_DIR_NAME))
            disk->removeRecursive(fs::path(relative_data_path) / MOVING_DIR_NAME);

        try
        {
            if (!disk->isDirectoryEmpty(relative_data_path) &&
                supportsReplication() && disk->supportZeroCopyReplication()
                && settings_ptr->allow_remote_fs_zero_copy_replication)
            {
                std::vector<std::string> files_left;
                disk->listFiles(relative_data_path, files_left);

                throw Exception(
                                ErrorCodes::ZERO_COPY_REPLICATION_ERROR,
                                "Directory {} with table {} not empty (files [{}]) after drop. Will not drop.",
                                relative_data_path, getStorageID().getNameForLogs(), fmt::join(files_left, ", "));
            }

            LOG_INFO(log, "dropAllData: removing table directory recursive to cleanup garbage");
            disk->removeRecursive(relative_data_path);
        }
        catch (const fs::filesystem_error & e)
        {
            if (e.code() == std::errc::no_such_file_or_directory)
            {
                /// If the file is already deleted, log the error message and do nothing.
                tryLogCurrentException(__PRETTY_FUNCTION__);
            }
            else
                throw;
        }
    }

    setDataVolume(0, 0, 0);

    LOG_TRACE(log, "dropAllData: done.");
}

void MergeTreeData::dropIfEmpty()
{
    auto lock = lockParts();

    if (!data_parts_by_info.empty())
        return;

    try
    {
        for (const auto & disk : getDisks())
        {
            if (disk->isBroken())
                continue;
            /// Non recursive, exception is thrown if there are more files.
            disk->removeFileIfExists(fs::path(relative_data_path) / FORMAT_VERSION_FILE_NAME);
            disk->removeDirectory(fs::path(relative_data_path) / DETACHED_DIR_NAME);
            disk->removeDirectory(relative_data_path);
        }
    }
    catch (...)
    {
        // On unsuccessful creation of ReplicatedMergeTree table with multidisk configuration some files may not exist.
        tryLogCurrentException(__PRETTY_FUNCTION__);
    }
}

namespace
{

/// Conversion that is allowed for serializable key (primary key, sorting key).
/// Key should be serialized in the same way after conversion.
/// NOTE: The list is not complete.
bool isSafeForKeyConversion(const IDataType * from, const IDataType * to)
{
    if (from->getName() == to->getName())
        return true;

    /// Enums are serialized in partition key as numbers - so conversion from Enum to number is Ok.
    /// But only for types of identical width because they are serialized as binary in minmax index.
    /// But not from number to Enum because Enum does not necessarily represents all numbers.

    if (const auto * from_enum8 = typeid_cast<const DataTypeEnum8 *>(from))
    {
        if (const auto * to_enum8 = typeid_cast<const DataTypeEnum8 *>(to))
            return to_enum8->contains(*from_enum8);
        if (typeid_cast<const DataTypeInt8 *>(to))
            return true;    // NOLINT
        return false;
    }

    if (const auto * from_enum16 = typeid_cast<const DataTypeEnum16 *>(from))
    {
        if (const auto * to_enum16 = typeid_cast<const DataTypeEnum16 *>(to))
            return to_enum16->contains(*from_enum16);
        if (typeid_cast<const DataTypeInt16 *>(to))
            return true;    // NOLINT
        return false;
    }

    if (const auto * from_lc = typeid_cast<const DataTypeLowCardinality *>(from))
        return from_lc->getDictionaryType()->equals(*to);

    if (const auto * to_lc = typeid_cast<const DataTypeLowCardinality *>(to))
        return to_lc->getDictionaryType()->equals(*from);

    return false;
}

/// Special check for alters of VersionedCollapsingMergeTree version column
void checkVersionColumnTypesConversion(const IDataType * old_type, const IDataType * new_type, const String column_name)
{
    /// Check new type can be used as version
    if (!new_type->canBeUsedAsVersion())
        throw Exception(ErrorCodes::ALTER_OF_COLUMN_IS_FORBIDDEN,
                        "Cannot alter version column {} to type {} because version column must be "
                        "of an integer type or of type Date or DateTime" , backQuoteIfNeed(column_name),
                        new_type->getName());

    auto which_new_type = WhichDataType(new_type);
    auto which_old_type = WhichDataType(old_type);

    /// Check alter to different sign or float -> int and so on
    if ((which_old_type.isInt() && !which_new_type.isInt())
        || (which_old_type.isUInt() && !which_new_type.isUInt())
        || (which_old_type.isDate() && !which_new_type.isDate())
        || (which_old_type.isDate32() && !which_new_type.isDate32())
        || (which_old_type.isDateTime() && !which_new_type.isDateTime())
        || (which_old_type.isFloat() && !which_new_type.isFloat()))
    {
        throw Exception(ErrorCodes::ALTER_OF_COLUMN_IS_FORBIDDEN, "Cannot alter version column {} from type {} to type {} "
                        "because new type will change sort order of version column. "
                        "The only possible conversion is expansion of the number of bytes of the current type.",
                        backQuoteIfNeed(column_name), old_type->getName(), new_type->getName());
    }

    /// Check alter to smaller size: UInt64 -> UInt32 and so on
    if (new_type->getSizeOfValueInMemory() < old_type->getSizeOfValueInMemory())
    {
        throw Exception(ErrorCodes::ALTER_OF_COLUMN_IS_FORBIDDEN, "Cannot alter version column {} from type {} to type {} "
                        "because new type is smaller than current in the number of bytes. "
                        "The only possible conversion is expansion of the number of bytes of the current type.",
                        backQuoteIfNeed(column_name), old_type->getName(), new_type->getName());
    }
}

}

void MergeTreeData::checkAlterIsPossible(const AlterCommands & commands, ContextPtr local_context) const
{
    /// Check that needed transformations can be applied to the list of columns without considering type conversions.
    StorageInMemoryMetadata new_metadata = getInMemoryMetadata();
    StorageInMemoryMetadata old_metadata = getInMemoryMetadata();

    const auto & settings = local_context->getSettingsRef();
    const auto & settings_from_storage = getSettings();

    if (!settings[Setting::allow_non_metadata_alters])
    {
        auto mutation_commands = commands.getMutationCommands(new_metadata, settings[Setting::materialize_ttl_after_modify], local_context);

        if (!mutation_commands.empty())
            throw Exception(ErrorCodes::ALTER_OF_COLUMN_IS_FORBIDDEN,
                            "The following alter commands: '{}' will modify data on disk, "
                            "but setting `allow_non_metadata_alters` is disabled",
                            queryToString(mutation_commands.ast()));
    }

    /// Block the case of alter table add projection for special merge trees.
    if (std::any_of(commands.begin(), commands.end(), [](const AlterCommand & c) { return c.type == AlterCommand::ADD_PROJECTION; }))
    {
        if (merging_params.mode != MergingParams::Mode::Ordinary
            && settings_from_storage->deduplicate_merge_projection_mode == DeduplicateMergeProjectionMode::THROW)
            throw Exception(ErrorCodes::SUPPORT_IS_DISABLED,
                "Projection is fully supported in {} with deduplicate_merge_projection_mode = throw. "
                "Use 'drop' or 'rebuild' option of deduplicate_merge_projection_mode.",
                getName());
    }

    commands.apply(new_metadata, local_context);

    if (AlterCommands::hasFullTextIndex(new_metadata) && !settings[Setting::allow_experimental_full_text_index])
        throw Exception(ErrorCodes::SUPPORT_IS_DISABLED,
                "Experimental full-text index feature is not enabled (turn on setting 'allow_experimental_full_text_index')");

    if (AlterCommands::hasLegacyInvertedIndex(new_metadata) && !settings[Setting::allow_experimental_inverted_index])
        throw Exception(ErrorCodes::SUPPORT_IS_DISABLED,
                "Experimental inverted index feature is not enabled (turn on setting 'allow_experimental_inverted_index')");

    if (AlterCommands::hasVectorSimilarityIndex(new_metadata) && !settings[Setting::allow_experimental_vector_similarity_index])
        throw Exception(ErrorCodes::SUPPORT_IS_DISABLED,
            "Experimental vector similarity index is disabled (turn on setting 'allow_experimental_vector_similarity_index')");

    for (const auto & disk : getDisks())
        if (!disk->supportsHardLinks() && !commands.isSettingsAlter() && !commands.isCommentAlter())
            throw Exception(
                ErrorCodes::SUPPORT_IS_DISABLED,
                "ALTER TABLE commands are not supported on immutable disk '{}', except for setting and comment alteration",
                disk->getName());

    /// Set of columns that shouldn't be altered.
    NameSet columns_alter_type_forbidden;

    /// Primary key columns can be ALTERed only if they are used in the key as-is
    /// (and not as a part of some expression) and if the ALTER only affects column metadata.
    NameSet columns_alter_type_metadata_only;

    /// Columns to check that the type change is safe for partition key.
    NameSet columns_alter_type_check_safe_for_partition;

    if (old_metadata.hasPartitionKey())
    {
        /// Forbid altering columns inside partition key expressions because it can change partition ID format.
        auto partition_key_expr = old_metadata.getPartitionKey().expression;
        for (const auto & action : partition_key_expr->getActions())
        {
            for (const auto * child : action.node->children)
                columns_alter_type_forbidden.insert(child->result_name);
        }

        /// But allow to alter columns without expressions under certain condition.
        for (const String & col : partition_key_expr->getRequiredColumns())
            columns_alter_type_check_safe_for_partition.insert(col);
    }

    if (old_metadata.hasSortingKey())
    {
        auto sorting_key_expr = old_metadata.getSortingKey().expression;
        for (const auto & action : sorting_key_expr->getActions())
        {
            for (const auto * child : action.node->children)
                columns_alter_type_forbidden.insert(child->result_name);
        }
        for (const String & col : sorting_key_expr->getRequiredColumns())
            columns_alter_type_metadata_only.insert(col);

        /// We don't process sample_by_ast separately because it must be among the primary key columns
        /// and we don't process primary_key_expr separately because it is a prefix of sorting_key_expr.
    }
    if (!merging_params.sign_column.empty())
        columns_alter_type_forbidden.insert(merging_params.sign_column);

    /// All of the above.
    NameSet columns_in_keys;
    columns_in_keys.insert(columns_alter_type_forbidden.begin(), columns_alter_type_forbidden.end());
    columns_in_keys.insert(columns_alter_type_metadata_only.begin(), columns_alter_type_metadata_only.end());
    columns_in_keys.insert(columns_alter_type_check_safe_for_partition.begin(), columns_alter_type_check_safe_for_partition.end());

    std::unordered_map<String, String> columns_in_indices;
    for (const auto & index : old_metadata.getSecondaryIndices())
    {
        for (const String & col : index.expression->getRequiredColumns())
            columns_in_indices.emplace(col, index.name);
    }

    std::unordered_map<String, String> columns_in_projections;
    for (const auto & projection : old_metadata.getProjections())
    {
        for (const String & col : projection.getRequiredColumns())
            columns_in_projections.emplace(col, projection.name);
    }

    NameSet dropped_columns;

    std::map<String, const IDataType *> old_types;
    for (const auto & column : old_metadata.getColumns().getAllPhysical())
        old_types.emplace(column.name, column.type.get());

    NamesAndTypesList columns_to_check_conversion;

    auto unfinished_mutations = getUnfinishedMutationCommands();
    std::optional<NameDependencies> name_deps{};
    for (const AlterCommand & command : commands)
    {
        checkDropCommandDoesntAffectInProgressMutations(command, unfinished_mutations, local_context);
        /// Just validate partition expression
        if (command.partition)
        {
            getPartitionIDFromQuery(command.partition, local_context);
        }

        if (command.column_name == merging_params.version_column)
        {
            /// Some type changes for version column is allowed despite it's a part of sorting key
            if (command.type == AlterCommand::MODIFY_COLUMN)
            {
                const IDataType * new_type = command.data_type.get();
                const IDataType * old_type = old_types[command.column_name];

                if (new_type)
                    checkVersionColumnTypesConversion(old_type, new_type, command.column_name);

                /// No other checks required
                continue;
            }
            else if (command.type == AlterCommand::DROP_COLUMN)
            {
                throw Exception(ErrorCodes::ALTER_OF_COLUMN_IS_FORBIDDEN,
                    "Trying to ALTER DROP version {} column", backQuoteIfNeed(command.column_name));
            }
            else if (command.type == AlterCommand::RENAME_COLUMN)
            {
                throw Exception(ErrorCodes::ALTER_OF_COLUMN_IS_FORBIDDEN,
                    "Trying to ALTER RENAME version {} column", backQuoteIfNeed(command.column_name));
            }
        }
        else if (command.column_name == merging_params.is_deleted_column)
        {
            checkSpecialColumn<DataTypeUInt8>("is_deleted", command);
        }
        else if (command.column_name == merging_params.sign_column)
        {
            checkSpecialColumn<DataTypeUInt8>("sign", command);
        }

        if (command.type == AlterCommand::MODIFY_QUERY)
            throw Exception(ErrorCodes::NOT_IMPLEMENTED,
                            "ALTER MODIFY QUERY is not supported by MergeTree engines family");
        if (command.type == AlterCommand::MODIFY_REFRESH)
            throw Exception(ErrorCodes::NOT_IMPLEMENTED,
                            "ALTER MODIFY REFRESH is not supported by MergeTree engines family");

        if (command.type == AlterCommand::MODIFY_SQL_SECURITY)
            throw Exception(ErrorCodes::NOT_IMPLEMENTED,
                            "ALTER MODIFY SQL SECURITY is not supported by MergeTree engines family");

        if (command.type == AlterCommand::MODIFY_ORDER_BY && !is_custom_partitioned)
        {
            throw Exception(ErrorCodes::BAD_ARGUMENTS,
                            "ALTER MODIFY ORDER BY is not supported for default-partitioned tables created with the old syntax");
        }
        if (command.type == AlterCommand::MODIFY_TTL && !is_custom_partitioned)
        {
            throw Exception(ErrorCodes::BAD_ARGUMENTS,
                            "ALTER MODIFY TTL is not supported for default-partitioned tables created with the old syntax");
        }
        if (command.type == AlterCommand::MODIFY_SAMPLE_BY)
        {
            if (!is_custom_partitioned)
                throw Exception(ErrorCodes::BAD_ARGUMENTS,
                                "ALTER MODIFY SAMPLE BY is not supported for default-partitioned tables created with the old syntax");

            checkSampleExpression(new_metadata, getSettings()->compatibility_allow_sampling_expression_not_in_primary_key,
                                  getSettings()->check_sample_column_is_correct);
        }
        if (command.type == AlterCommand::ADD_INDEX && !is_custom_partitioned)
        {
            throw Exception(ErrorCodes::BAD_ARGUMENTS, "ALTER ADD INDEX is not supported for tables with the old syntax");
        }
        if (command.type == AlterCommand::ADD_PROJECTION)
        {
            if (!is_custom_partitioned)
                throw Exception(ErrorCodes::BAD_ARGUMENTS, "ALTER ADD PROJECTION is not supported for tables with the old syntax");
        }
        if (command.type == AlterCommand::RENAME_COLUMN)
        {
            if (columns_in_keys.contains(command.column_name))
            {
                throw Exception(ErrorCodes::ALTER_OF_COLUMN_IS_FORBIDDEN,
                                "Trying to ALTER RENAME key {} column which is a part of key expression",
                                backQuoteIfNeed(command.column_name));
            }

            /// Don't check columns in indices here. RENAME works fine with index columns.

            if (auto it = columns_in_projections.find(command.column_name); it != columns_in_projections.end())
            {
                throw Exception(
                    ErrorCodes::ALTER_OF_COLUMN_IS_FORBIDDEN,
                    "Trying to ALTER RENAME {} column which is a part of projection {}",
                    backQuoteIfNeed(command.column_name),
                    it->second);
            }
        }
        else if (command.type == AlterCommand::DROP_COLUMN)
        {
            if (columns_in_keys.contains(command.column_name))
            {
                throw Exception(ErrorCodes::ALTER_OF_COLUMN_IS_FORBIDDEN,
                    "Trying to ALTER DROP key {} column which is a part of key expression", backQuoteIfNeed(command.column_name));
            }

            /// Don't check columns in indices or projections here. If required columns of indices
            /// or projections get dropped, it will be checked later in AlterCommands::apply. This
            /// allows projections with * to drop columns. One example can be found in
            /// 02691_drop_column_with_projections_replicated.sql.

            if (!command.clear)
            {
                if (!name_deps)
                    name_deps = getDependentViewsByColumn(local_context);
                const auto & deps_mv = name_deps.value()[command.column_name];
                if (!deps_mv.empty())
                {
                    throw Exception(ErrorCodes::ALTER_OF_COLUMN_IS_FORBIDDEN,
                        "Trying to ALTER DROP column {} which is referenced by materialized view {}",
                        backQuoteIfNeed(command.column_name), toString(deps_mv));
                }
            }

            if (old_metadata.columns.has(command.column_name))
            {
                dropped_columns.emplace(command.column_name);
            }
            else
            {
                const auto & nested = old_metadata.columns.getNested(command.column_name);
                for (const auto & nested_column : nested)
                    dropped_columns.emplace(nested_column.name);
            }

        }
        else if (command.type == AlterCommand::RESET_SETTING)
        {
            for (const auto & reset_setting : command.settings_resets)
            {
                if (!settings_from_storage->has(reset_setting))
                    throw Exception(ErrorCodes::BAD_ARGUMENTS,
                                    "Cannot reset setting '{}' because it doesn't exist for MergeTree engines family",
                                    reset_setting);
            }
        }
        else if (command.isRequireMutationStage(getInMemoryMetadata()))
        {
            /// This alter will override data on disk. Let's check that it doesn't
            /// modify immutable column.
            if (columns_alter_type_forbidden.contains(command.column_name))
                throw Exception(ErrorCodes::ALTER_OF_COLUMN_IS_FORBIDDEN, "ALTER of key column {} is forbidden",
                    backQuoteIfNeed(command.column_name));

            if (auto it = columns_in_indices.find(command.column_name); it != columns_in_indices.end())
            {
                throw Exception(
                    ErrorCodes::ALTER_OF_COLUMN_IS_FORBIDDEN,
                    "Trying to ALTER {} column which is a part of index {}",
                    backQuoteIfNeed(command.column_name),
                    it->second);
            }

            /// Don't check columns in projections here. If required columns of projections get
            /// modified, it will be checked later in AlterCommands::apply.

            if (command.type == AlterCommand::MODIFY_COLUMN)
            {
                if (columns_alter_type_check_safe_for_partition.contains(command.column_name))
                {
                    auto it = old_types.find(command.column_name);

                    assert(it != old_types.end());
                    if (!isSafeForKeyConversion(it->second, command.data_type.get()))
                        throw Exception(ErrorCodes::ALTER_OF_COLUMN_IS_FORBIDDEN,
                                        "ALTER of partition key column {} from type {} "
                                        "to type {} is not safe because it can change the representation "
                                        "of partition key", backQuoteIfNeed(command.column_name),
                                        it->second->getName(), command.data_type->getName());
                }

                if (columns_alter_type_metadata_only.contains(command.column_name))
                {
                    auto it = old_types.find(command.column_name);
                    assert(it != old_types.end());
                    if (!isSafeForKeyConversion(it->second, command.data_type.get()))
                        throw Exception(ErrorCodes::ALTER_OF_COLUMN_IS_FORBIDDEN,
                                        "ALTER of key column {} from type {} "
                                        "to type {} is not safe because it can change the representation "
                                        "of primary key", backQuoteIfNeed(command.column_name),
                                        it->second->getName(), command.data_type->getName());
                }

                if (old_metadata.getColumns().has(command.column_name))
                {
                    columns_to_check_conversion.push_back(
                        new_metadata.getColumns().getPhysical(command.column_name));

                    const auto & old_column = old_metadata.getColumns().get(command.column_name);
                    if (!old_column.statistics.empty())
                    {
                        const auto & new_column = new_metadata.getColumns().get(command.column_name);
                        if (!old_column.type->equals(*new_column.type))
                            throw Exception(ErrorCodes::ALTER_OF_COLUMN_IS_FORBIDDEN,
                                            "ALTER types of column {} with statistics is not safe "
                                            "because it can change the representation of statistics",
                                            backQuoteIfNeed(command.column_name));
                    }
                }
            }
        }
    }

    checkColumnFilenamesForCollision(new_metadata, /*throw_on_error=*/ true);
    checkProperties(new_metadata, old_metadata, false, false, allow_nullable_key, local_context);
    checkTTLExpressions(new_metadata, old_metadata);

    if (!columns_to_check_conversion.empty())
    {
        auto old_header = old_metadata.getSampleBlock();
        performRequiredConversions(old_header, columns_to_check_conversion, local_context);
    }

    if (old_metadata.hasSettingsChanges())
    {
        const auto current_changes = old_metadata.getSettingsChanges()->as<const ASTSetQuery &>().changes;
        const auto & new_changes = new_metadata.settings_changes->as<const ASTSetQuery &>().changes;
        local_context->checkMergeTreeSettingsConstraints(*settings_from_storage, new_changes);

        for (const auto & changed_setting : new_changes)
        {
            const auto & setting_name = changed_setting.name;
            const auto & new_value = changed_setting.value;
            MergeTreeSettings::checkCanSet(setting_name, new_value);
            const Field * current_value = current_changes.tryGet(setting_name);

            if ((!current_value || *current_value != new_value)
                && MergeTreeSettings::isReadonlySetting(setting_name))
            {
                throw Exception(ErrorCodes::READONLY_SETTING, "Setting '{}' is readonly for storage '{}'", setting_name, getName());
            }

            if (!current_value && MergeTreeSettings::isPartFormatSetting(setting_name))
            {
                MergeTreeSettings copy = *getSettings();
                copy.applyChange(changed_setting);
                String reason;
                if (!canUsePolymorphicParts(copy, reason) && !reason.empty())
                    throw Exception(ErrorCodes::NOT_IMPLEMENTED, "Can't change settings. Reason: {}", reason);
            }

            if (setting_name == "storage_policy")
                checkStoragePolicy(local_context->getStoragePolicy(new_value.safeGet<String>()));
        }

        /// Check if it is safe to reset the settings
        for (const auto & current_setting : current_changes)
        {
            const auto & setting_name = current_setting.name;
            const Field * new_value = new_changes.tryGet(setting_name);
            /// Prevent unsetting readonly setting
            if (MergeTreeSettings::isReadonlySetting(setting_name) && !new_value)
            {
                throw Exception(ErrorCodes::READONLY_SETTING, "Setting '{}' is readonly for storage '{}'", setting_name, getName());
            }

            if (MergeTreeSettings::isPartFormatSetting(setting_name) && !new_value)
            {
                /// Use default settings + new and check if doesn't affect part format settings
                auto copy = getDefaultSettings();
                copy->applyChanges(new_changes);
                String reason;
                if (!canUsePolymorphicParts(*copy, reason) && !reason.empty())
                    throw Exception(ErrorCodes::NOT_IMPLEMENTED, "Can't change settings. Reason: {}", reason);
            }

        }
    }

    for (const auto & part : getDataPartsVectorForInternalUsage())
    {
        bool at_least_one_column_rest = false;
        for (const auto & column : part->getColumns())
        {
            if (!dropped_columns.contains(column.name))
            {
                at_least_one_column_rest = true;
                break;
            }
        }
        if (!at_least_one_column_rest)
        {
            std::string postfix;
            if (dropped_columns.size() > 1)
                postfix = "s";
            throw Exception(ErrorCodes::BAD_ARGUMENTS,
                            "Cannot drop or clear column{} '{}', because all columns "
                            "in part '{}' will be removed from disk. Empty parts are not allowed",
                            postfix, boost::algorithm::join(dropped_columns, ", "), part->name);
        }
    }
}


void MergeTreeData::checkMutationIsPossible(const MutationCommands & /*commands*/, const Settings & /*settings*/) const
{
    for (const auto & disk : getDisks())
        if (!disk->supportsHardLinks())
            throw Exception(ErrorCodes::SUPPORT_IS_DISABLED, "Mutations are not supported for immutable disk '{}'", disk->getName());
}

MergeTreeDataPartFormat MergeTreeData::choosePartFormat(size_t bytes_uncompressed, size_t rows_count) const
{
    using PartType = MergeTreeDataPartType;
    using PartStorageType = MergeTreeDataPartStorageType;

    String out_reason;
    const auto settings = getSettings();
    if (!canUsePolymorphicParts(*settings, out_reason))
        return {PartType::Wide, PartStorageType::Full};

    auto satisfies = [&](const auto & min_bytes_for, const auto & min_rows_for)
    {
        return bytes_uncompressed < min_bytes_for || rows_count < min_rows_for;
    };

    auto part_type = PartType::Wide;
    if (satisfies(settings->min_bytes_for_wide_part, settings->min_rows_for_wide_part))
        part_type = PartType::Compact;

    return {part_type, PartStorageType::Full};
}

MergeTreeDataPartFormat MergeTreeData::choosePartFormatOnDisk(size_t bytes_uncompressed, size_t rows_count) const
{
    return choosePartFormat(bytes_uncompressed, rows_count);
}

MergeTreeDataPartBuilder MergeTreeData::getDataPartBuilder(
    const String & name, const VolumePtr & volume, const String & part_dir) const
{
    return MergeTreeDataPartBuilder(*this, name, volume, relative_data_path, part_dir);
}

void MergeTreeData::changeSettings(
        const ASTPtr & new_settings,
        AlterLockHolder & /* table_lock_holder */)
{
    if (new_settings)
    {
        bool has_storage_policy_changed = false;

        const auto & new_changes = new_settings->as<const ASTSetQuery &>().changes;

        for (const auto & change : new_changes)
        {
            if (change.name == "storage_policy")
            {
                StoragePolicyPtr new_storage_policy = getContext()->getStoragePolicy(change.value.safeGet<String>());
                StoragePolicyPtr old_storage_policy = getStoragePolicy();

                /// StoragePolicy of different version or name is guaranteed to have different pointer
                if (new_storage_policy != old_storage_policy)
                {
                    checkStoragePolicy(new_storage_policy);

                    std::unordered_set<String> all_diff_disk_names;
                    for (const auto & disk : new_storage_policy->getDisks())
                        all_diff_disk_names.insert(disk->getName());
                    for (const auto & disk : old_storage_policy->getDisks())
                        all_diff_disk_names.erase(disk->getName());

                    for (const String & disk_name : all_diff_disk_names)
                    {
                        auto disk = new_storage_policy->getDiskByName(disk_name);
                        if (disk->exists(relative_data_path))
                            throw Exception(ErrorCodes::LOGICAL_ERROR, "New storage policy contain disks which already contain data of a table with the same name");
                    }

                    for (const String & disk_name : all_diff_disk_names)
                    {
                        auto disk = new_storage_policy->getDiskByName(disk_name);
                        disk->createDirectories(relative_data_path);
                        disk->createDirectories(fs::path(relative_data_path) / DETACHED_DIR_NAME);
                    }
                    /// FIXME how would that be done while reloading configuration???

                    has_storage_policy_changed = true;
                }
            }
        }

        /// Reset to default settings before applying existing.
        auto copy = getDefaultSettings();
        copy->applyChanges(new_changes);
        copy->sanityCheck(getContext()->getMergeMutateExecutor()->getMaxTasksCount());

        storage_settings.set(std::move(copy));
        StorageInMemoryMetadata new_metadata = getInMemoryMetadata();
        new_metadata.setSettingsChanges(new_settings);
        setInMemoryMetadata(new_metadata);

        if (has_storage_policy_changed)
            startBackgroundMovesIfNeeded();
    }
}

void MergeTreeData::PartsTemporaryRename::addPart(const String & old_name, const String & new_name, const DiskPtr & disk)
{
    old_and_new_names.push_back({old_name, new_name, disk});
}

void MergeTreeData::PartsTemporaryRename::tryRenameAll()
{
    renamed = true;
    for (size_t i = 0; i < old_and_new_names.size(); ++i)
    {
        try
        {
            const auto & [old_name, new_name, disk] = old_and_new_names[i];
            if (old_name.empty() || new_name.empty())
                throw DB::Exception(ErrorCodes::LOGICAL_ERROR, "Empty part name. Most likely it's a bug.");
            const auto full_path = fs::path(storage.relative_data_path) / source_dir;
            disk->moveFile(fs::path(full_path) / old_name, fs::path(full_path) / new_name);
        }
        catch (...)
        {
            old_and_new_names.resize(i);
            LOG_WARNING(storage.log, "Cannot rename parts to perform operation on them: {}", getCurrentExceptionMessage(false));
            throw;
        }
    }
}

MergeTreeData::PartsTemporaryRename::~PartsTemporaryRename()
{
    // TODO what if server had crashed before this destructor was called?
    if (!renamed)
        return;
    for (const auto & [old_name, new_name, disk] : old_and_new_names)
    {
        if (old_name.empty())
            continue;

        try
        {
            const String full_path = fs::path(storage.relative_data_path) / source_dir;
            disk->moveFile(fs::path(full_path) / new_name, fs::path(full_path) / old_name);
        }
        catch (...)
        {
            tryLogCurrentException(__PRETTY_FUNCTION__);
        }
    }
}

MergeTreeData::PartHierarchy MergeTreeData::getPartHierarchy(
    const MergeTreePartInfo & part_info,
    DataPartState state,
    DataPartsLock & /* data_parts_lock */) const
{
    PartHierarchy result;

    /// Parts contained in the part are consecutive in data_parts, intersecting the insertion place for the part itself.
    auto it_middle = data_parts_by_state_and_info.lower_bound(DataPartStateAndInfo{state, part_info});
    auto committed_parts_range = getDataPartsStateRange(state);

    /// Go to the left.
    DataPartIteratorByStateAndInfo begin = it_middle;
    while (begin != committed_parts_range.begin())
    {
        auto prev = std::prev(begin);

        if (!part_info.contains((*prev)->info))
        {
            if ((*prev)->info.contains(part_info))
            {
                result.covering_parts.push_back(*prev);
            }
            else if (!part_info.isDisjoint((*prev)->info))
            {
                result.intersected_parts.push_back(*prev);
            }

            break;
        }

        begin = prev;
    }

    std::reverse(result.covering_parts.begin(), result.covering_parts.end());

    /// Go to the right.
    DataPartIteratorByStateAndInfo end = it_middle;
    while (end != committed_parts_range.end())
    {
        if ((*end)->info == part_info)
        {
            result.duplicate_part = *end;
        }

        if (!part_info.contains((*end)->info))
        {
            if ((*end)->info.contains(part_info))
            {
                result.covering_parts.push_back(*end);
            }
            else if (!part_info.isDisjoint((*end)->info))
            {
                result.intersected_parts.push_back(*end);
            }

            break;
        }

        ++end;
    }

    if (begin != committed_parts_range.end() && (*begin)->info == part_info)
        ++begin;

    result.covered_parts.insert(result.covered_parts.end(), begin, end);

    return result;
}

MergeTreeData::DataPartsVector MergeTreeData::getCoveredOutdatedParts(
    const DataPartPtr & part,
    DataPartsLock & data_parts_lock) const
{
    part->assertState({DataPartState::Active, DataPartState::PreActive, DataPartState::Outdated});
    bool is_outdated_part = part->getState() == DataPartState::Outdated;
    PartHierarchy hierarchy = getPartHierarchy(part->info, DataPartState::Outdated, data_parts_lock);

    if (hierarchy.duplicate_part && !is_outdated_part)
        throw Exception(ErrorCodes::LOGICAL_ERROR, "Unexpected duplicate part {}. It is a bug.", hierarchy.duplicate_part->getNameWithState());

    return hierarchy.covered_parts;
}

MergeTreeData::DataPartsVector MergeTreeData::getActivePartsToReplace(
    const MergeTreePartInfo & new_part_info,
    const String & new_part_name,
    DataPartPtr & out_covering_part,
    DataPartsLock & data_parts_lock) const
{
    PartHierarchy hierarchy = getPartHierarchy(new_part_info, DataPartState::Active, data_parts_lock);

    if (!hierarchy.intersected_parts.empty())
        throw Exception(ErrorCodes::LOGICAL_ERROR, "Part {} intersects part {}. It is a bug.",
                        new_part_name, hierarchy.intersected_parts.back()->getNameWithState());

    if (hierarchy.duplicate_part)
        throw Exception(ErrorCodes::LOGICAL_ERROR, "Unexpected duplicate part {}. It is a bug.", hierarchy.duplicate_part->getNameWithState());

    if (!hierarchy.covering_parts.empty())
        out_covering_part = std::move(hierarchy.covering_parts.back());

    return std::move(hierarchy.covered_parts);
}

void MergeTreeData::checkPartPartition(MutableDataPartPtr & part, DataPartsLock & lock) const
{
    if (DataPartPtr existing_part_in_partition = getAnyPartInPartition(part->info.partition_id, lock))
    {
        if (part->partition.value != existing_part_in_partition->partition.value)
            throw Exception(ErrorCodes::CORRUPTED_DATA, "Partition value mismatch between two parts with the same partition ID. "
                "Existing part: {}, newly added part: {}", existing_part_in_partition->name, part->name);
    }
}

void MergeTreeData::checkPartDuplicate(MutableDataPartPtr & part, Transaction & transaction, DataPartsLock & /*lock*/) const
{
    auto it_duplicate = data_parts_by_info.find(part->info);

    if (it_duplicate != data_parts_by_info.end())
    {
        if ((*it_duplicate)->checkState({DataPartState::Outdated, DataPartState::Deleting}))
            throw Exception(ErrorCodes::PART_IS_TEMPORARILY_LOCKED, "Part {} already exists, but it will be deleted soon",
                            (*it_duplicate)->getNameWithState());

        if (transaction.txn)
            throw Exception(ErrorCodes::SERIALIZATION_ERROR, "Part {} already exists", (*it_duplicate)->getNameWithState());

        throw Exception(ErrorCodes::DUPLICATE_DATA_PART, "Part {} already exists", (*it_duplicate)->getNameWithState());
    }
}

void MergeTreeData::checkPartDynamicColumns(MutableDataPartPtr & part, DataPartsLock & /*lock*/) const
{
    auto metadata_snapshot = getInMemoryMetadataPtr();
    const auto & columns = metadata_snapshot->getColumns();
    auto virtuals = getVirtualsPtr();

    if (!hasDynamicSubcolumns(columns))
        return;

    const auto & part_columns = part->getColumns();
    for (const auto & part_column : part_columns)
    {
        if (virtuals->has(part_column.name))
            continue;

        auto storage_column = columns.getPhysical(part_column.name);
        if (!storage_column.type->hasDynamicSubcolumnsDeprecated())
            continue;

        auto concrete_storage_column = object_columns.getPhysical(part_column.name);

        /// It will throw if types are incompatible.
        getLeastCommonTypeForDynamicColumns(storage_column.type, {concrete_storage_column.type, part_column.type}, true);
    }
}

void MergeTreeData::preparePartForCommit(MutableDataPartPtr & part, Transaction & out_transaction, bool need_rename)
{
    part->is_temp = false;
    part->setState(DataPartState::PreActive);

    assert([&]()
           {
               String dir_name = fs::path(part->getDataPartStorage().getRelativePath()).filename();
               bool may_be_cleaned_up = dir_name.starts_with("tmp_") || dir_name.starts_with("tmp-fetch_");
               return !may_be_cleaned_up || temporary_parts.contains(dir_name);
           }());

    if (need_rename)
        part->renameTo(part->name, true);

    LOG_TEST(log, "preparePartForCommit: inserting {} into data_parts_indexes", part->getNameWithState());
    data_parts_indexes.insert(part);
    out_transaction.addPart(part);
}

bool MergeTreeData::addTempPart(
    MutableDataPartPtr & part,
    Transaction & out_transaction,
    DataPartsLock & lock,
    DataPartsVector * out_covered_parts)
{
    LOG_TRACE(log, "Adding temporary part from directory {} with name {}.", part->getDataPartStorage().getPartDirectory(), part->name);
    if (&out_transaction.data != this)
        throw Exception(ErrorCodes::LOGICAL_ERROR, "MergeTreeData::Transaction for one table cannot be used with another. It is a bug.");

    if (part->hasLightweightDelete())
        has_lightweight_delete_parts.store(true);

    checkPartPartition(part, lock);
    checkPartDuplicate(part, out_transaction, lock);
    checkPartDynamicColumns(part, lock);

    DataPartPtr covering_part;
    DataPartsVector covered_parts = getActivePartsToReplace(part->info, part->name, covering_part, lock);

    if (covering_part)
    {
        LOG_WARNING(log, "Tried to add obsolete part {} covered by {}", part->name, covering_part->getNameWithState());
        return false;
    }

    /// All checks are passed. Now we can rename the part on disk.
    /// So, we maintain invariant: if a non-temporary part in filesystem then it is in data_parts
    preparePartForCommit(part, out_transaction, /* need_rename = */false);

    if (out_covered_parts)
    {
        out_covered_parts->reserve(covered_parts.size());

        for (DataPartPtr & covered_part : covered_parts)
            out_covered_parts->emplace_back(std::move(covered_part));
    }

    return true;
}


bool MergeTreeData::renameTempPartAndReplaceImpl(
    MutableDataPartPtr & part,
    Transaction & out_transaction,
    DataPartsLock & lock,
    DataPartsVector * out_covered_parts)
{
    LOG_TRACE(log, "Renaming temporary part {} to {} with tid {}.", part->getDataPartStorage().getPartDirectory(), part->name, out_transaction.getTID());

    if (&out_transaction.data != this)
        throw Exception(ErrorCodes::LOGICAL_ERROR, "MergeTreeData::Transaction for one table cannot be used with another. It is a bug.");

    part->assertState({DataPartState::Temporary});
    checkPartPartition(part, lock);
    checkPartDuplicate(part, out_transaction, lock);
    checkPartDynamicColumns(part, lock);

    PartHierarchy hierarchy = getPartHierarchy(part->info, DataPartState::Active, lock);

    if (!hierarchy.intersected_parts.empty())
    {
        // Drop part|partition operation inside some transactions sees some stale snapshot from the time when transactions has been started.
        // So such operation may attempt to delete already outdated part. In this case, this outdated part is most likely covered by the other part and intersection may occur.
        // Part mayght be outdated due to merge|mutation|update|optimization operations.
        if (part->isEmpty() || (hierarchy.intersected_parts.size() == 1 && hierarchy.intersected_parts.back()->isEmpty()))
        {
            throw Exception(ErrorCodes::SERIALIZATION_ERROR, "Part {} intersects part {}. One of them is empty part. "
                            "That is a race between drop operation under transaction and a merge/mutation.",
                            part->name, hierarchy.intersected_parts.back()->getNameWithState());
        }

        throw Exception(ErrorCodes::LOGICAL_ERROR, "Part {} intersects part {}. There are {} intersected parts. It is a bug.",
                        part->name, hierarchy.intersected_parts.back()->getNameWithState(), hierarchy.intersected_parts.size());
    }

    if (hierarchy.duplicate_part)
        throw Exception(ErrorCodes::LOGICAL_ERROR, "Unexpected duplicate part {}. It is a bug.", hierarchy.duplicate_part->getNameWithState());


    if (part->hasLightweightDelete())
        has_lightweight_delete_parts.store(true);

    /// All checks are passed. Now we can rename the part on disk.
    /// So, we maintain invariant: if a non-temporary part in filesystem then it is in data_parts
    preparePartForCommit(part, out_transaction, /* need_rename */ true);

    if (out_covered_parts)
    {
        out_covered_parts->reserve(out_covered_parts->size() + hierarchy.covered_parts.size());
        std::move(hierarchy.covered_parts.begin(), hierarchy.covered_parts.end(), std::back_inserter(*out_covered_parts));
    }

    return true;
}

bool MergeTreeData::renameTempPartAndReplaceUnlocked(
    MutableDataPartPtr & part,
    Transaction & out_transaction,
    DataPartsLock & lock,
    DataPartsVector * out_covered_parts)
{
    return renameTempPartAndReplaceImpl(part, out_transaction, lock, out_covered_parts);
}

MergeTreeData::DataPartsVector MergeTreeData::renameTempPartAndReplace(
    MutableDataPartPtr & part,
    Transaction & out_transaction)
{
    auto part_lock = lockParts();
    DataPartsVector covered_parts;
    renameTempPartAndReplaceImpl(part, out_transaction, part_lock, &covered_parts);
    return covered_parts;
}

bool MergeTreeData::renameTempPartAndAdd(
    MutableDataPartPtr & part,
    Transaction & out_transaction,
    DataPartsLock & lock)
{
    DataPartsVector covered_parts;

    if (!renameTempPartAndReplaceImpl(part, out_transaction, lock, &covered_parts))
        return false;

    if (!covered_parts.empty())
        throw Exception(ErrorCodes::LOGICAL_ERROR, "Added part {} covers {} existing part(s) (including {})",
            part->name, covered_parts.size(), covered_parts[0]->name);

    return true;
}

void MergeTreeData::removePartsFromWorkingSet(MergeTreeTransaction * txn, const MergeTreeData::DataPartsVector & remove, bool clear_without_timeout, DataPartsLock & acquired_lock)
{
    if (txn)
        transactions_enabled.store(true);

    auto remove_time = clear_without_timeout ? 0 : time(nullptr);
    bool removed_active_part = false;

    for (const DataPartPtr & part : remove)
    {
        if (part->version.creation_csn != Tx::RolledBackCSN)
            MergeTreeTransaction::removeOldPart(shared_from_this(), part, txn);

        if (part->getState() == MergeTreeDataPartState::Active)
        {
            removePartContributionToColumnAndSecondaryIndexSizes(part);
            removePartContributionToDataVolume(part);
            removed_active_part = true;
        }

        if (part->getState() == MergeTreeDataPartState::Active || clear_without_timeout)
            part->remove_time.store(remove_time, std::memory_order_relaxed);

        if (part->getState() != MergeTreeDataPartState::Outdated)
            modifyPartState(part, MergeTreeDataPartState::Outdated);
    }

    if (removed_active_part)
        resetObjectColumnsFromActiveParts(acquired_lock);
}

void MergeTreeData::removePartsFromWorkingSetImmediatelyAndSetTemporaryState(const DataPartsVector & remove)
{
    auto lock = lockParts();

    for (const auto & part : remove)
    {
        auto it_part = data_parts_by_info.find(part->info);
        if (it_part == data_parts_by_info.end())
            throw Exception(ErrorCodes::LOGICAL_ERROR, "Part {} not found in data_parts", part->getNameWithState());

        assert(part->getState() == MergeTreeDataPartState::PreActive);

        modifyPartState(part, MergeTreeDataPartState::Temporary);
        /// Erase immediately
        LOG_TEST(log, "removePartsFromWorkingSetImmediatelyAndSetTemporaryState: removing {} from data_parts_indexes", part->getNameWithState());
        data_parts_indexes.erase(it_part);
    }
}

void MergeTreeData::removePartsFromWorkingSet(
        MergeTreeTransaction * txn, const DataPartsVector & remove, bool clear_without_timeout, DataPartsLock * acquired_lock)
{
    auto lock = (acquired_lock) ? DataPartsLock() : lockParts();

    for (const auto & part : remove)
    {
        if (!data_parts_by_info.count(part->info))
            throw Exception(ErrorCodes::LOGICAL_ERROR, "Part {} not found in data_parts", part->getNameWithState());

        part->assertState({DataPartState::PreActive, DataPartState::Active, DataPartState::Outdated});
    }

    removePartsFromWorkingSet(txn, remove, clear_without_timeout, lock);
}


void MergeTreeData::removePartsInRangeFromWorkingSet(MergeTreeTransaction * txn, const MergeTreePartInfo & drop_range, DataPartsLock & lock)
{
    removePartsInRangeFromWorkingSetAndGetPartsToRemoveFromZooKeeper(txn, drop_range, lock, /*create_empty_part*/ false);
}

DataPartsVector MergeTreeData::grabActivePartsToRemoveForDropRange(
    MergeTreeTransaction * txn, const MergeTreePartInfo & drop_range, DataPartsLock & lock)
{
    DataPartsVector parts_to_remove;

    if (drop_range.min_block > drop_range.max_block)
        throw Exception(ErrorCodes::LOGICAL_ERROR, "Invalid drop range: {}", drop_range.getPartNameForLogs());

    auto partition_range = getVisibleDataPartsVectorInPartition(txn, drop_range.partition_id, &lock);

    for (const DataPartPtr & part : partition_range)
    {
        if (part->info.partition_id != drop_range.partition_id)
            throw Exception(ErrorCodes::LOGICAL_ERROR, "Unexpected partition_id of part {}. This is a bug.", part->name);

        /// It's a DROP PART and it's already executed by fetching some covering part
        bool is_drop_part = !drop_range.isFakeDropRangePart() && drop_range.min_block;

        if (is_drop_part && (part->info.min_block != drop_range.min_block || part->info.max_block != drop_range.max_block || part->info.getMutationVersion() != drop_range.getMutationVersion()))
        {
            /// Why we check only min and max blocks here without checking merge
            /// level? It's a tricky situation which can happen on a stale
            /// replica. For example, we have parts all_1_1_0, all_2_2_0 and
            /// all_3_3_0. Fast replica assign some merges (OPTIMIZE FINAL or
            /// TTL) all_2_2_0 -> all_2_2_1 -> all_2_2_2. So it has set of parts
            /// all_1_1_0, all_2_2_2 and all_3_3_0. After that it decides to
            /// drop part all_2_2_2. Now set of parts is all_1_1_0 and
            /// all_3_3_0. Now fast replica assign merge all_1_1_0 + all_3_3_0
            /// to all_1_3_1 and finishes it. Slow replica pulls the queue and
            /// have two contradictory tasks -- drop all_2_2_2 and merge/fetch
            /// all_1_3_1. If this replica will fetch all_1_3_1 first and then tries
            /// to drop all_2_2_2 after that it will receive the LOGICAL ERROR.
            /// So here we just check that all_1_3_1 covers blocks from drop
            /// all_2_2_2.
            ///
            bool is_covered_by_min_max_block = part->info.min_block <= drop_range.min_block && part->info.max_block >= drop_range.max_block && part->info.getMutationVersion() >= drop_range.getMutationVersion();
            if (is_covered_by_min_max_block)
            {
                LOG_INFO(log, "Skipping drop range for part {} because covering part {} already exists", drop_range.getPartNameForLogs(), part->name);
                return {};
            }
        }

        if (part->info.min_block < drop_range.min_block)
        {
            if (drop_range.min_block <= part->info.max_block)
            {
                /// Intersect left border
                throw Exception(ErrorCodes::LOGICAL_ERROR, "Unexpected merged part {} intersecting drop range {}",
                                part->name, drop_range.getPartNameForLogs());
            }

            continue;
        }

        /// Stop on new parts
        if (part->info.min_block > drop_range.max_block)
            break;

        if (part->info.min_block <= drop_range.max_block && drop_range.max_block < part->info.max_block)
        {
            /// Intersect right border
            throw Exception(ErrorCodes::LOGICAL_ERROR, "Unexpected merged part {} intersecting drop range {}",
                            part->name, drop_range.getPartNameForLogs());
        }

        parts_to_remove.emplace_back(part);
    }
    return parts_to_remove;
}

MergeTreeData::PartsToRemoveFromZooKeeper MergeTreeData::removePartsInRangeFromWorkingSetAndGetPartsToRemoveFromZooKeeper(
        MergeTreeTransaction * txn, const MergeTreePartInfo & drop_range, DataPartsLock & lock, bool create_empty_part)
{
#ifndef NDEBUG
    {
        /// All parts (including outdated) must be loaded at this moment.
        std::lock_guard outdated_parts_lock(outdated_data_parts_mutex);
        assert(outdated_unloaded_data_parts.empty());
    }
#endif

    auto parts_to_remove = grabActivePartsToRemoveForDropRange(txn, drop_range, lock);

    bool clear_without_timeout = true;
    /// We a going to remove active parts covered by drop_range without timeout.
    /// Let's also reset timeout for inactive parts
    /// and add these parts to list of parts to remove from ZooKeeper
    auto inactive_parts_to_remove_immediately = getDataPartsVectorInPartitionForInternalUsage({DataPartState::Outdated, DataPartState::Deleting}, drop_range.partition_id, &lock);

    /// FIXME refactor removePartsFromWorkingSet(...), do not remove parts twice
    removePartsFromWorkingSet(txn, parts_to_remove, clear_without_timeout, lock);

    /// We can only create a covering part for a blocks range that starts with 0 (otherwise we may get "intersecting parts"
    /// if we remove a range from the middle when dropping a part).
    /// Maybe we could do it by incrementing mutation version to get a name for the empty covering part,
    /// but it's okay to simply avoid creating it for DROP PART (for a part in the middle).
    /// NOTE: Block numbers in ReplicatedMergeTree start from 0. For MergeTree, is_new_syntax is always false.
    assert(!create_empty_part || supportsReplication());
    bool range_in_the_middle = drop_range.min_block;
    bool is_new_syntax = format_version >= MERGE_TREE_DATA_MIN_FORMAT_VERSION_WITH_CUSTOM_PARTITIONING;
    if (create_empty_part && !parts_to_remove.empty() && is_new_syntax && !range_in_the_middle)
    {
        /// We are going to remove a lot of parts from zookeeper just after returning from this function.
        /// And we will remove parts from disk later (because some queries may use them).
        /// But if the server restarts in-between, then it will notice a lot of unexpected parts,
        /// so it may refuse to start. Let's create an empty part that covers them.
        /// We don't need to commit it to zk, and don't even need to activate it.

        MergeTreePartInfo empty_info = drop_range;
        empty_info.level = empty_info.mutation = 0;
        empty_info.min_block = MergeTreePartInfo::MAX_BLOCK_NUMBER;
        for (const auto & part : parts_to_remove)
        {
            /// We still have to take min_block into account to avoid creating multiple covering ranges
            /// that intersect each other
            empty_info.min_block = std::min(empty_info.min_block, part->info.min_block);
            empty_info.level = std::max(empty_info.level, part->info.level);
            empty_info.mutation = std::max(empty_info.mutation, part->info.mutation);
        }
        empty_info.level += 1;

        const auto & partition = parts_to_remove.front()->partition;
        String empty_part_name = empty_info.getPartNameAndCheckFormat(format_version);
        auto [new_data_part, tmp_dir_holder] = createEmptyPart(empty_info, partition, empty_part_name, NO_TRANSACTION_PTR);

        MergeTreeData::Transaction transaction(*this, NO_TRANSACTION_RAW);
        renameTempPartAndAdd(new_data_part, transaction, lock);     /// All covered parts must be already removed

        /// It will add the empty part to the set of Outdated parts without making it Active (exactly what we need)
        transaction.rollback(&lock);
        new_data_part->remove_time.store(0, std::memory_order_relaxed);
        /// Such parts are always local, they don't participate in replication, they don't have shared blobs.
        /// So we don't have locks for shared data in zk for them, and can just remove blobs (this avoids leaving garbage in S3)
        new_data_part->remove_tmp_policy = IMergeTreeDataPart::BlobsRemovalPolicyForTemporaryParts::REMOVE_BLOBS_OF_NOT_TEMPORARY;
    }

    /// Since we can return parts in Deleting state, we have to use a wrapper that restricts access to such parts.
    PartsToRemoveFromZooKeeper parts_to_remove_from_zookeeper;
    for (auto & part : parts_to_remove)
        parts_to_remove_from_zookeeper.emplace_back(std::move(part));

    for (auto & part : inactive_parts_to_remove_immediately)
    {
        if (!drop_range.contains(part->info))
            continue;
        part->remove_time.store(0, std::memory_order_relaxed);
        parts_to_remove_from_zookeeper.emplace_back(std::move(part), /* was_active */ false);
    }

    return parts_to_remove_from_zookeeper;
}

void MergeTreeData::restoreAndActivatePart(const DataPartPtr & part, DataPartsLock * acquired_lock)
{
    auto lock = (acquired_lock) ? DataPartsLock() : lockParts();
    if (part->getState() == DataPartState::Active)
        return;
    addPartContributionToColumnAndSecondaryIndexSizes(part);
    addPartContributionToDataVolume(part);
    modifyPartState(part, DataPartState::Active);
}


void MergeTreeData::outdateUnexpectedPartAndCloneToDetached(const DataPartPtr & part_to_detach)
{
    LOG_INFO(log, "Cloning part {} to unexpected_{} and making it obsolete.", part_to_detach->getDataPartStorage().getPartDirectory(), part_to_detach->name);
    part_to_detach->makeCloneInDetached("unexpected", getInMemoryMetadataPtr(), /*disk_transaction*/ {});

    DataPartsLock lock = lockParts();
    part_to_detach->is_unexpected_local_part = true;
    if (part_to_detach->getState() == DataPartState::Active)
        removePartsFromWorkingSet(NO_TRANSACTION_RAW, {part_to_detach}, true, &lock);
}

void MergeTreeData::forcefullyMovePartToDetachedAndRemoveFromMemory(const MergeTreeData::DataPartPtr & part_to_detach, const String & prefix)
{
    if (prefix.empty())
        LOG_INFO(log, "Renaming {} to {} and forgetting it.", part_to_detach->getDataPartStorage().getPartDirectory(), part_to_detach->name);
    else
        LOG_INFO(log, "Renaming {} to {}_{} and forgetting it.", part_to_detach->getDataPartStorage().getPartDirectory(), prefix, part_to_detach->name);

    auto lock = lockParts();
    bool removed_active_part = false;
    bool restored_active_part = false;

    auto it_part = data_parts_by_info.find(part_to_detach->info);
    if (it_part == data_parts_by_info.end())
        throw Exception(ErrorCodes::NO_SUCH_DATA_PART, "No such data part {}", part_to_detach->getNameWithState());

    /// What if part_to_detach is a reference to *it_part? Make a new owner just in case.
    /// Important to own part pointer here (not const reference), because it will be removed from data_parts_indexes
    /// few lines below.
    DataPartPtr part = *it_part; // NOLINT

    if (part->getState() == DataPartState::Active)
    {
        removePartContributionToDataVolume(part);
        removePartContributionToColumnAndSecondaryIndexSizes(part);
        removed_active_part = true;
    }

    modifyPartState(it_part, DataPartState::Deleting);
    asMutableDeletingPart(part)->renameToDetached(prefix);
    LOG_TEST(log, "forcefullyMovePartToDetachedAndRemoveFromMemory: removing {} from data_parts_indexes", part->getNameWithState());
    data_parts_indexes.erase(it_part);

    if (removed_active_part || restored_active_part)
        resetObjectColumnsFromActiveParts(lock);
}


bool MergeTreeData::tryRemovePartImmediately(DataPartPtr && part)
{
    DataPartPtr part_to_delete;
    {
        auto lock = lockParts();

        auto part_name_with_state = part->getNameWithState();
        LOG_TRACE(log, "Trying to immediately remove part {}", part_name_with_state);

        if (part->getState() != DataPartState::Temporary)
        {
            auto it = data_parts_by_info.find(part->info);
            if (it == data_parts_by_info.end() || (*it).get() != part.get())
                throw Exception(ErrorCodes::LOGICAL_ERROR, "Part {} doesn't exist", part->name);

            part.reset();

            if (!((*it)->getState() == DataPartState::Outdated && isSharedPtrUnique(*it)))
            {
                if ((*it)->getState() != DataPartState::Outdated)
                    LOG_WARNING(log, "Cannot immediately remove part {} because it's not in Outdated state "
                             "usage counter {}", part_name_with_state, it->use_count());

                if (!isSharedPtrUnique(*it))
                    LOG_WARNING(log, "Cannot immediately remove part {} because someone using it right now "
                             "usage counter {}", part_name_with_state, it->use_count());
                return false;
            }

            modifyPartState(it, DataPartState::Deleting);

            part_to_delete = *it;
        }
        else
        {
            part_to_delete = std::move(part);
        }
    }

    try
    {
        asMutableDeletingPart(part_to_delete)->remove();
    }
    catch (...)
    {
        rollbackDeletingParts({part_to_delete});
        throw;
    }

    removePartsFinally({part_to_delete});
    LOG_TRACE(log, "Removed part {}", part_to_delete->name);
    return true;
}


size_t MergeTreeData::getTotalActiveSizeInBytes() const
{
    return total_active_size_bytes.load();
}


size_t MergeTreeData::getTotalActiveSizeInRows() const
{
    return total_active_size_rows.load();
}


size_t MergeTreeData::getActivePartsCount() const
{
    return total_active_size_parts.load();
}


size_t MergeTreeData::getOutdatedPartsCount() const
{
    return total_outdated_parts_count.load();
}

size_t MergeTreeData::getNumberOfOutdatedPartsWithExpiredRemovalTime() const
{
    size_t res = 0;

    auto time_now = time(nullptr);

    auto parts_lock = lockParts();
    auto outdated_parts_range = getDataPartsStateRange(DataPartState::Outdated);
    for (const auto & part : outdated_parts_range)
    {
        auto part_remove_time = part->remove_time.load(std::memory_order_relaxed);
        if (part_remove_time <= time_now && time_now - part_remove_time >= getSettings()->old_parts_lifetime.totalSeconds() && isSharedPtrUnique(part))
            ++res;
    }

    return res;
}

std::pair<size_t, size_t> MergeTreeData::getMaxPartsCountAndSizeForPartitionWithState(DataPartState state) const
{
    auto lock = lockParts();

    size_t cur_parts_count = 0;
    size_t cur_parts_size = 0;
    size_t max_parts_count = 0;
    size_t argmax_parts_size = 0;

    const String * cur_partition_id = nullptr;

    for (const auto & part : getDataPartsStateRange(state))
    {
        if (!cur_partition_id || part->info.partition_id != *cur_partition_id)
        {
            cur_partition_id = &part->info.partition_id;
            cur_parts_count = 0;
            cur_parts_size = 0;
        }

        ++cur_parts_count;
        cur_parts_size += part->getBytesOnDisk();

        if (cur_parts_count > max_parts_count)
        {
            max_parts_count = cur_parts_count;
            argmax_parts_size = cur_parts_size;
        }
    }

    return {max_parts_count, argmax_parts_size};
}


std::pair<size_t, size_t> MergeTreeData::getMaxPartsCountAndSizeForPartition() const
{
    return getMaxPartsCountAndSizeForPartitionWithState(DataPartState::Active);
}


size_t MergeTreeData::getMaxOutdatedPartsCountForPartition() const
{
    return getMaxPartsCountAndSizeForPartitionWithState(DataPartState::Outdated).first;
}


std::optional<Int64> MergeTreeData::getMinPartDataVersion() const
{
    auto lock = lockParts();

    std::optional<Int64> result;
    for (const auto & part : getDataPartsStateRange(DataPartState::Active))
    {
        if (!result || *result > part->info.getDataVersion())
            result = part->info.getDataVersion();
    }

    return result;
}


void MergeTreeData::delayInsertOrThrowIfNeeded(Poco::Event * until, const ContextPtr & query_context, bool allow_throw) const
{
    const auto settings = getSettings();
    const auto & query_settings = query_context->getSettingsRef();
    const size_t parts_count_in_total = getActivePartsCount();

    /// Check if we have too many parts in total
    if (allow_throw && parts_count_in_total >= settings->max_parts_in_total)
    {
        ProfileEvents::increment(ProfileEvents::RejectedInserts);
        throw Exception(
            ErrorCodes::TOO_MANY_PARTS,
            "Too many parts ({}) in all partitions in total in table '{}'. This indicates wrong choice of partition key. The threshold can be modified "
            "with 'max_parts_in_total' setting in <merge_tree> element in config.xml or with per-table setting.",
            parts_count_in_total, getLogName());
    }

    size_t outdated_parts_over_threshold = 0;
    {
        size_t outdated_parts_count_in_partition = 0;
        if (settings->inactive_parts_to_throw_insert > 0 || settings->inactive_parts_to_delay_insert > 0)
            outdated_parts_count_in_partition = getMaxOutdatedPartsCountForPartition();

        if (allow_throw && settings->inactive_parts_to_throw_insert > 0 && outdated_parts_count_in_partition >= settings->inactive_parts_to_throw_insert)
        {
            ProfileEvents::increment(ProfileEvents::RejectedInserts);
            throw Exception(
                ErrorCodes::TOO_MANY_PARTS,
                "Too many inactive parts ({}) in table '{}'. Parts cleaning are processing significantly slower than inserts",
                outdated_parts_count_in_partition, getLogName());
        }
        if (settings->inactive_parts_to_delay_insert > 0 && outdated_parts_count_in_partition >= settings->inactive_parts_to_delay_insert)
            outdated_parts_over_threshold = outdated_parts_count_in_partition - settings->inactive_parts_to_delay_insert + 1;
    }

    auto [parts_count_in_partition, size_of_partition] = getMaxPartsCountAndSizeForPartition();
    size_t average_part_size = parts_count_in_partition ? size_of_partition / parts_count_in_partition : 0;
    const auto active_parts_to_delay_insert
        = query_settings[Setting::parts_to_delay_insert] ? query_settings[Setting::parts_to_delay_insert] : settings->parts_to_delay_insert;
    const auto active_parts_to_throw_insert
        = query_settings[Setting::parts_to_throw_insert] ? query_settings[Setting::parts_to_throw_insert] : settings->parts_to_throw_insert;
    size_t active_parts_over_threshold = 0;

    {
        bool parts_are_large_enough_in_average
            = settings->max_avg_part_size_for_too_many_parts && average_part_size > settings->max_avg_part_size_for_too_many_parts;

        if (allow_throw && parts_count_in_partition >= active_parts_to_throw_insert && !parts_are_large_enough_in_average)
        {
            ProfileEvents::increment(ProfileEvents::RejectedInserts);
            throw Exception(
                ErrorCodes::TOO_MANY_PARTS,
                "Too many parts ({} with average size of {}) in table '{}'. Merges are processing significantly slower than inserts",
                parts_count_in_partition,
                ReadableSize(average_part_size),
                getLogName());
        }
        if (active_parts_to_delay_insert > 0 && parts_count_in_partition >= active_parts_to_delay_insert
            && !parts_are_large_enough_in_average)
            /// if parts_count == parts_to_delay_insert -> we're 1 part over threshold
            active_parts_over_threshold = parts_count_in_partition - active_parts_to_delay_insert + 1;
    }

    /// no need for delay
    if (!active_parts_over_threshold && !outdated_parts_over_threshold)
        return;

    UInt64 delay_milliseconds = 0;
    {
        size_t parts_over_threshold = 0;
        size_t allowed_parts_over_threshold = 1;
        const bool use_active_parts_threshold = (active_parts_over_threshold >= outdated_parts_over_threshold);
        if (use_active_parts_threshold)
        {
            parts_over_threshold = active_parts_over_threshold;
            allowed_parts_over_threshold = active_parts_to_throw_insert - active_parts_to_delay_insert;
        }
        else
        {
            parts_over_threshold = outdated_parts_over_threshold;
            allowed_parts_over_threshold = outdated_parts_over_threshold; /// if throw threshold is not set, will use max delay
            if (settings->inactive_parts_to_throw_insert > 0)
                allowed_parts_over_threshold = settings->inactive_parts_to_throw_insert - settings->inactive_parts_to_delay_insert;
        }

        const UInt64 max_delay_milliseconds = (settings->max_delay_to_insert > 0 ? settings->max_delay_to_insert * 1000 : 1000);
        if (allowed_parts_over_threshold == 0 || parts_over_threshold > allowed_parts_over_threshold)
        {
            delay_milliseconds = max_delay_milliseconds;
        }
        else
        {
            double delay_factor = static_cast<double>(parts_over_threshold) / allowed_parts_over_threshold;
            const UInt64 min_delay_milliseconds = settings->min_delay_to_insert_ms;
            delay_milliseconds = std::max(min_delay_milliseconds, static_cast<UInt64>(max_delay_milliseconds * delay_factor));
        }
    }

    ProfileEvents::increment(ProfileEvents::DelayedInserts);
    ProfileEvents::increment(ProfileEvents::DelayedInsertsMilliseconds, delay_milliseconds);

    CurrentMetrics::Increment metric_increment(CurrentMetrics::DelayedInserts);

    LOG_INFO(log, "Delaying inserting block by {} ms. because there are {} parts and their average size is {}",
        delay_milliseconds, parts_count_in_partition, ReadableSize(average_part_size));

    if (until)
        until->tryWait(delay_milliseconds);
    else
        std::this_thread::sleep_for(std::chrono::milliseconds(static_cast<size_t>(delay_milliseconds)));
}

void MergeTreeData::delayMutationOrThrowIfNeeded(Poco::Event * until, const ContextPtr & query_context) const
{
    const auto settings = getSettings();
    const auto & query_settings = query_context->getSettingsRef();

    size_t num_mutations_to_delay = query_settings[Setting::number_of_mutations_to_delay] ? query_settings[Setting::number_of_mutations_to_delay]
                                                                                 : settings->number_of_mutations_to_delay;

    size_t num_mutations_to_throw = query_settings[Setting::number_of_mutations_to_throw] ? query_settings[Setting::number_of_mutations_to_throw]
                                                                                 : settings->number_of_mutations_to_throw;

    if (!num_mutations_to_delay && !num_mutations_to_throw)
        return;

    size_t num_unfinished_mutations = getUnfinishedMutationCommands().size();
    if (num_mutations_to_throw && num_unfinished_mutations >= num_mutations_to_throw)
    {
        ProfileEvents::increment(ProfileEvents::RejectedMutations);
        throw Exception(ErrorCodes::TOO_MANY_MUTATIONS,
            "Too many unfinished mutations ({}) in table {}",
            num_unfinished_mutations, getLogName());
    }

    if (num_mutations_to_delay && num_unfinished_mutations >= num_mutations_to_delay)
    {
        if (!num_mutations_to_throw)
            num_mutations_to_throw = num_mutations_to_delay * 2;

        size_t mutations_over_threshold = num_unfinished_mutations - num_mutations_to_delay;
        size_t allowed_mutations_over_threshold = num_mutations_to_throw - num_mutations_to_delay;

        double delay_factor = std::min(static_cast<double>(mutations_over_threshold) / allowed_mutations_over_threshold, 1.0);
        size_t delay_milliseconds = static_cast<size_t>(interpolateLinear(settings->min_delay_to_mutate_ms, settings->max_delay_to_mutate_ms, delay_factor));

        ProfileEvents::increment(ProfileEvents::DelayedMutations);
        ProfileEvents::increment(ProfileEvents::DelayedMutationsMilliseconds, delay_milliseconds);

        if (until)
            until->tryWait(delay_milliseconds);
        else
            std::this_thread::sleep_for(std::chrono::milliseconds(delay_milliseconds));
    }
}

MergeTreeData::DataPartPtr MergeTreeData::getActiveContainingPart(
    const MergeTreePartInfo & part_info, MergeTreeData::DataPartState state, DataPartsLock & /*lock*/) const
{
    auto current_state_parts_range = getDataPartsStateRange(state);

    /// The part can be covered only by the previous or the next one in data_parts.
    auto it = data_parts_by_state_and_info.lower_bound(DataPartStateAndInfo{state, part_info});

    if (it != current_state_parts_range.end())
    {
        if ((*it)->info == part_info)
            return *it;
        if ((*it)->info.contains(part_info))
            return *it;
    }

    if (it != current_state_parts_range.begin())
    {
        --it;
        if ((*it)->info.contains(part_info))
            return *it;
    }

    return nullptr;
}


void MergeTreeData::swapActivePart(MergeTreeData::DataPartPtr part_copy, DataPartsLock &)
{
    for (auto original_active_part : getDataPartsStateRange(DataPartState::Active)) // NOLINT (copy is intended)
    {
        if (part_copy->name == original_active_part->name)
        {
            auto active_part_it = data_parts_by_info.find(original_active_part->info);
            if (active_part_it == data_parts_by_info.end())
                throw Exception(ErrorCodes::NO_SUCH_DATA_PART, "Cannot swap part '{}', no such active part.", part_copy->name);

            /// We do not check allow_remote_fs_zero_copy_replication here because data may be shared
            /// when allow_remote_fs_zero_copy_replication turned on and off again
            original_active_part->force_keep_shared_data = false;

            if (original_active_part->getDataPartStorage().supportZeroCopyReplication() &&
                part_copy->getDataPartStorage().supportZeroCopyReplication() &&
                original_active_part->getDataPartStorage().getUniqueId() == part_copy->getDataPartStorage().getUniqueId())
            {
                /// May be when several volumes use the same S3/HDFS storage
                original_active_part->force_keep_shared_data = true;
            }

            modifyPartState(original_active_part, DataPartState::DeleteOnDestroy);
            LOG_TEST(log, "swapActivePart: removing {} from data_parts_indexes", (*active_part_it)->getNameWithState());
            data_parts_indexes.erase(active_part_it);

            LOG_TEST(log, "swapActivePart: inserting {} into data_parts_indexes", part_copy->getNameWithState());
            auto part_it = data_parts_indexes.insert(part_copy).first;
            modifyPartState(part_it, DataPartState::Active);

            ssize_t diff_bytes = part_copy->getBytesOnDisk() - original_active_part->getBytesOnDisk();
            ssize_t diff_rows = part_copy->rows_count - original_active_part->rows_count;
            increaseDataVolume(diff_bytes, diff_rows, /* parts= */ 0);

            /// Move parts are non replicated operations, so we take lock here.
            /// All other locks are taken in StorageReplicatedMergeTree
            lockSharedData(*part_copy, /* replace_existing_lock */ true);

            return;
        }
    }
    throw Exception(ErrorCodes::NO_SUCH_DATA_PART, "Cannot swap part '{}', no such active part.", part_copy->name);
}


MergeTreeData::DataPartPtr MergeTreeData::getActiveContainingPart(const MergeTreePartInfo & part_info) const
{
    auto lock = lockParts();
    return getActiveContainingPart(part_info, DataPartState::Active, lock);
}

MergeTreeData::DataPartPtr MergeTreeData::getActiveContainingPart(const String & part_name) const
{
    auto part_info = MergeTreePartInfo::fromPartName(part_name, format_version);
    return getActiveContainingPart(part_info);
}

MergeTreeData::DataPartPtr MergeTreeData::getActiveContainingPart(const String & part_name, DataPartsLock & lock) const
{
    auto part_info = MergeTreePartInfo::fromPartName(part_name, format_version);
    return getActiveContainingPart(part_info, DataPartState::Active, lock);
}

MergeTreeData::DataPartsVector MergeTreeData::getVisibleDataPartsVectorInPartition(ContextPtr local_context, const String & partition_id) const
{
    return getVisibleDataPartsVectorInPartition(local_context->getCurrentTransaction().get(), partition_id);
}


MergeTreeData::DataPartsVector MergeTreeData::getVisibleDataPartsVectorInPartition(
    ContextPtr local_context, const String & partition_id, DataPartsLock & lock) const
{
    return getVisibleDataPartsVectorInPartition(local_context->getCurrentTransaction().get(), partition_id, &lock);
}

MergeTreeData::DataPartsVector MergeTreeData::getVisibleDataPartsVectorInPartition(
    MergeTreeTransaction * txn, const String & partition_id, DataPartsLock * acquired_lock) const
{
    if (txn)
    {
        DataPartStateAndPartitionID active_parts{MergeTreeDataPartState::Active, partition_id};
        DataPartStateAndPartitionID outdated_parts{MergeTreeDataPartState::Outdated, partition_id};
        DataPartsVector res;
        {
            auto lock = (acquired_lock) ? DataPartsLock() : lockParts();
            res.insert(res.end(), data_parts_by_state_and_info.lower_bound(active_parts), data_parts_by_state_and_info.upper_bound(active_parts));
            res.insert(res.end(), data_parts_by_state_and_info.lower_bound(outdated_parts), data_parts_by_state_and_info.upper_bound(outdated_parts));
        }
        filterVisibleDataParts(res, txn->getSnapshot(), txn->tid);
        return res;
    }

    return getDataPartsVectorInPartitionForInternalUsage(MergeTreeDataPartState::Active, partition_id, acquired_lock);
}


MergeTreeData::DataPartsVector MergeTreeData::getDataPartsVectorInPartitionForInternalUsage(const DataPartStates & affordable_states, const String & partition_id, DataPartsLock * acquired_lock) const
{
    auto lock = (acquired_lock) ? DataPartsLock() : lockParts();
    DataPartsVector res;
    for (const auto & state : affordable_states)
    {
        DataPartStateAndPartitionID state_with_partition{state, partition_id};
        res.insert(res.end(), data_parts_by_state_and_info.lower_bound(state_with_partition), data_parts_by_state_and_info.upper_bound(state_with_partition));
    }
    return res;
}

MergeTreeData::DataPartsVector MergeTreeData::getDataPartsVectorInPartitionForInternalUsage(
    const MergeTreeData::DataPartState & state, const String & partition_id, DataPartsLock * acquired_lock) const
{
    DataPartStateAndPartitionID state_with_partition{state, partition_id};

    auto lock = (acquired_lock) ? DataPartsLock() : lockParts();
    return DataPartsVector(
        data_parts_by_state_and_info.lower_bound(state_with_partition),
        data_parts_by_state_and_info.upper_bound(state_with_partition));
}

MergeTreeData::DataPartsVector MergeTreeData::getVisibleDataPartsVectorInPartitions(ContextPtr local_context, const std::unordered_set<String> & partition_ids) const
{
    auto txn = local_context->getCurrentTransaction();
    DataPartsVector res;
    {
        auto lock = lockParts();
        for (const auto & partition_id : partition_ids)
        {
            DataPartStateAndPartitionID active_parts{MergeTreeDataPartState::Active, partition_id};
            insertAtEnd(
                res,
                DataPartsVector(
                    data_parts_by_state_and_info.lower_bound(active_parts),
                    data_parts_by_state_and_info.upper_bound(active_parts)));

            if (txn)
            {
                DataPartStateAndPartitionID outdated_parts{MergeTreeDataPartState::Active, partition_id};

                insertAtEnd(
                    res,
                    DataPartsVector(
                        data_parts_by_state_and_info.lower_bound(outdated_parts),
                        data_parts_by_state_and_info.upper_bound(outdated_parts)));
            }
        }
    }

    if (txn)
        filterVisibleDataParts(res, txn->getSnapshot(), txn->tid);

    return res;
}

MergeTreeData::DataPartPtr MergeTreeData::getPartIfExists(const MergeTreePartInfo & part_info, const MergeTreeData::DataPartStates & valid_states) const
{
    auto lock = lockParts();
    return getPartIfExistsUnlocked(part_info, valid_states, lock);
}

MergeTreeData::DataPartPtr MergeTreeData::getPartIfExists(const String & part_name, const MergeTreeData::DataPartStates & valid_states) const
{
    auto lock = lockParts();
    return getPartIfExistsUnlocked(part_name, valid_states, lock);
}

MergeTreeData::DataPartPtr MergeTreeData::getPartIfExistsUnlocked(const String & part_name, const DataPartStates & valid_states, DataPartsLock & acquired_lock) const
{
    return getPartIfExistsUnlocked(MergeTreePartInfo::fromPartName(part_name, format_version), valid_states, acquired_lock);
}

MergeTreeData::DataPartPtr MergeTreeData::getPartIfExistsUnlocked(const MergeTreePartInfo & part_info, const DataPartStates & valid_states, DataPartsLock & /* acquired_lock */) const
{
    auto it = data_parts_by_info.find(part_info);
    if (it == data_parts_by_info.end())
        return nullptr;

    for (auto state : valid_states)
        if ((*it)->getState() == state)
            return *it;

    return nullptr;
}

static void loadPartAndFixMetadataImpl(MergeTreeData::MutableDataPartPtr part, ContextPtr local_context, int32_t metadata_version, bool sync)
{
    /// Remove metadata version file and take it from table.
    /// Currently we cannot attach parts with different schema, so
    /// we can assume that it's equal to table's current schema.
    part->removeMetadataVersion();
    {
        auto out_metadata = part->getDataPartStorage().writeFile(IMergeTreeDataPart::METADATA_VERSION_FILE_NAME, 4096, local_context->getWriteSettings());
        writeText(metadata_version, *out_metadata);
        out_metadata->finalize();
        if (sync)
            out_metadata->sync();
    }

    part->loadColumnsChecksumsIndexes(false, true);
    part->modification_time = part->getDataPartStorage().getLastModified().epochTime();
    part->removeDeleteOnDestroyMarker();
    part->removeVersionMetadata();
}

void MergeTreeData::calculateColumnAndSecondaryIndexSizesImpl()
{
    column_sizes.clear();

    /// Take into account only committed parts
    auto committed_parts_range = getDataPartsStateRange(DataPartState::Active);
    for (const auto & part : committed_parts_range)
        addPartContributionToColumnAndSecondaryIndexSizes(part);
}

void MergeTreeData::addPartContributionToColumnAndSecondaryIndexSizes(const DataPartPtr & part)
{
    for (const auto & column : part->getColumns())
    {
        ColumnSize & total_column_size = column_sizes[column.name];
        ColumnSize part_column_size = part->getColumnSize(column.name);
        total_column_size.add(part_column_size);
    }

    auto indexes_descriptions = getInMemoryMetadataPtr()->secondary_indices;
    for (const auto & index : indexes_descriptions)
    {
        IndexSize & total_secondary_index_size = secondary_index_sizes[index.name];
        IndexSize part_index_size = part->getSecondaryIndexSize(index.name);
        total_secondary_index_size.add(part_index_size);
    }
}

void MergeTreeData::removePartContributionToColumnAndSecondaryIndexSizes(const DataPartPtr & part)
{
    for (const auto & column : part->getColumns())
    {
        ColumnSize & total_column_size = column_sizes[column.name];
        ColumnSize part_column_size = part->getColumnSize(column.name);

        auto log_subtract = [&](size_t & from, size_t value, const char * field)
        {
            if (value > from)
                LOG_ERROR(log, "Possibly incorrect column size subtraction: {} - {} = {}, column: {}, field: {}",
                    from, value, from - value, column.name, field);

            from -= value;
        };

        log_subtract(total_column_size.data_compressed, part_column_size.data_compressed, ".data_compressed");
        log_subtract(total_column_size.data_uncompressed, part_column_size.data_uncompressed, ".data_uncompressed");
        log_subtract(total_column_size.marks, part_column_size.marks, ".marks");
    }

    for (auto & [secondary_index_name, total_secondary_index_size] : secondary_index_sizes)
    {
        if (!part->hasSecondaryIndex(secondary_index_name))
            continue;

        IndexSize part_secondary_index_size = part->getSecondaryIndexSize(secondary_index_name);

        auto log_subtract = [&](size_t & from, size_t value, const char * field)
        {
            if (value > from)
                LOG_ERROR(log, "Possibly incorrect index size subtraction: {} - {} = {}, index: {}, field: {}",
                    from, value, from - value, secondary_index_name, field);

            from -= value;
        };

        log_subtract(total_secondary_index_size.data_compressed, part_secondary_index_size.data_compressed, ".data_compressed");
        log_subtract(total_secondary_index_size.data_uncompressed, part_secondary_index_size.data_uncompressed, ".data_uncompressed");
        log_subtract(total_secondary_index_size.marks, part_secondary_index_size.marks, ".marks");
    }
}

void MergeTreeData::checkAlterPartitionIsPossible(
    const PartitionCommands & commands, const StorageMetadataPtr & /*metadata_snapshot*/, const Settings & settings, ContextPtr local_context) const
{
    for (const auto & disk : getDisks())
        if (!disk->supportsHardLinks())
            throw Exception(
                ErrorCodes::SUPPORT_IS_DISABLED, "ALTER TABLE PARTITION is not supported for immutable disk '{}'", disk->getName());

    for (const auto & command : commands)
    {
        if (command.type == PartitionCommand::DROP_DETACHED_PARTITION && !settings[Setting::allow_drop_detached])
            throw DB::Exception(ErrorCodes::SUPPORT_IS_DISABLED,
                                "Cannot execute query: DROP DETACHED PART "
                                "is disabled (see allow_drop_detached setting)");

        if (command.partition && command.type != PartitionCommand::DROP_DETACHED_PARTITION)
        {
            if (command.part)
            {
                auto part_name = command.partition->as<ASTLiteral &>().value.safeGet<String>();
                /// We are able to parse it
                MergeTreePartInfo::fromPartName(part_name, format_version);
            }
            else
            {
                /// We are able to parse it
                const auto * partition_ast = command.partition->as<ASTPartition>();
                if (partition_ast && partition_ast->all)
                {
                    if (command.type != PartitionCommand::DROP_PARTITION && command.type != PartitionCommand::ATTACH_PARTITION && !(command.type == PartitionCommand::REPLACE_PARTITION && !command.replace))
                        throw DB::Exception(ErrorCodes::SUPPORT_IS_DISABLED, "Only support DROP/DETACH/ATTACH PARTITION ALL currently");
                }
                else
                {
                    String partition_id = getPartitionIDFromQuery(command.partition, local_context);
                    if (command.type == PartitionCommand::FORGET_PARTITION)
                    {
                        DataPartsLock lock = lockParts();
                        auto parts_in_partition = getDataPartsPartitionRange(partition_id);
                        if (!parts_in_partition.empty())
                            throw Exception(ErrorCodes::CANNOT_FORGET_PARTITION, "Partition {} is not empty", partition_id);
                    }
                }
            }
        }
    }
}

void MergeTreeData::checkPartitionCanBeDropped(const ASTPtr & partition, ContextPtr local_context)
{
    if (!supportsReplication() && isStaticStorage())
        return;

    DataPartsVector parts_to_remove;
    const auto * partition_ast = partition->as<ASTPartition>();
    if (partition_ast && partition_ast->all)
        parts_to_remove = getVisibleDataPartsVector(local_context);
    else
    {
        const String partition_id = getPartitionIDFromQuery(partition, local_context);
        parts_to_remove = getVisibleDataPartsVectorInPartition(local_context, partition_id);
    }
    UInt64 partition_size = 0;

    for (const auto & part : parts_to_remove)
        partition_size += part->getBytesOnDisk();

    auto table_id = getStorageID();

    const auto & query_settings = local_context->getSettingsRef();
    if (query_settings[Setting::max_partition_size_to_drop].changed)
    {
        getContext()->checkPartitionCanBeDropped(
            table_id.database_name, table_id.table_name, partition_size, query_settings[Setting::max_partition_size_to_drop]);
        return;
    }

    getContext()->checkPartitionCanBeDropped(table_id.database_name, table_id.table_name, partition_size);
}

void MergeTreeData::checkPartCanBeDropped(const String & part_name, ContextPtr local_context)
{
    if (!supportsReplication() && isStaticStorage())
        return;

    auto part = getPartIfExists(part_name, {MergeTreeDataPartState::Active});
    if (!part)
        throw Exception(ErrorCodes::NO_SUCH_DATA_PART, "No part {} in committed state", part_name);

    auto table_id = getStorageID();

    const auto & query_settings = local_context->getSettingsRef();
    if (query_settings[Setting::max_partition_size_to_drop].changed)
    {
        getContext()->checkPartitionCanBeDropped(
            table_id.database_name, table_id.table_name, part->getBytesOnDisk(), query_settings[Setting::max_partition_size_to_drop]);
        return;
    }

    getContext()->checkPartitionCanBeDropped(table_id.database_name, table_id.table_name, part->getBytesOnDisk());
}

void MergeTreeData::movePartitionToDisk(const ASTPtr & partition, const String & name, bool moving_part, ContextPtr local_context)
{
    String partition_id;

    if (moving_part)
        partition_id = partition->as<ASTLiteral &>().value.safeGet<String>();
    else
        partition_id = getPartitionIDFromQuery(partition, local_context);

    DataPartsVector parts;
    if (moving_part)
    {
        auto part_info = MergeTreePartInfo::fromPartName(partition_id, format_version);
        parts.push_back(getActiveContainingPart(part_info));
        if (!parts.back() || parts.back()->name != part_info.getPartNameAndCheckFormat(format_version))
            throw Exception(ErrorCodes::NO_SUCH_DATA_PART, "Part {} is not exists or not active", partition_id);
    }
    else
        parts = getVisibleDataPartsVectorInPartition(local_context, partition_id);

    auto disk = getStoragePolicy()->getDiskByName(name);
    std::erase_if(parts, [&](auto part_ptr)
        {
            return part_ptr->getDataPartStorage().getDiskName() == disk->getName();
        });

    if (parts.empty())
    {
        if (moving_part)
            throw Exception(ErrorCodes::UNKNOWN_DISK, "Part '{}' is already on disk '{}'", partition_id, disk->getName());
        else
            throw Exception(ErrorCodes::UNKNOWN_DISK, "All parts of partition '{}' are already on disk '{}'", partition_id, disk->getName());
    }

    if (parts_mover.moves_blocker.isCancelled())
        throw Exception(ErrorCodes::ABORTED, "Cannot move parts because moves are manually disabled");

    auto moving_tagger = checkPartsForMove(parts, std::static_pointer_cast<Space>(disk));
    if (moving_tagger->parts_to_move.empty())
        throw Exception(ErrorCodes::NO_SUCH_DATA_PART, "No parts to move are found in partition {}", partition_id);

    const auto & query_settings = local_context->getSettingsRef();
    std::future<MovePartsOutcome> moves_future = movePartsToSpace(
        moving_tagger,
        local_context->getReadSettings(),
        local_context->getWriteSettings(),
        query_settings[Setting::alter_move_to_space_execute_async]);

    if (query_settings[Setting::alter_move_to_space_execute_async] && moves_future.wait_for(std::chrono::seconds(0)) != std::future_status::ready)
    {
        return;
    }
    else
    {
        auto moves_outcome = moves_future.get();
        switch (moves_outcome)
        {
            case MovePartsOutcome::MovesAreCancelled:
                throw Exception(ErrorCodes::ABORTED, "Cannot move parts because moves are manually disabled");
            case MovePartsOutcome::NothingToMove:
                throw Exception(ErrorCodes::NO_SUCH_DATA_PART, "No parts to move are found in partition {}", partition_id);
            case MovePartsOutcome::MoveWasPostponedBecauseOfZeroCopy:
                throw Exception(ErrorCodes::PART_IS_TEMPORARILY_LOCKED, "Move was not finished, because zero copy mode is enabled and someone other is moving the same parts right now");
            case MovePartsOutcome::CannotScheduleMove:
                throw Exception(ErrorCodes::CANNOT_SCHEDULE_TASK, "Cannot schedule move, no free threads, try to wait until all in-progress move finish or increase <background_move_pool_size>");
            case MovePartsOutcome::PartsMoved:
                break;
        }
    }
}


void MergeTreeData::movePartitionToVolume(const ASTPtr & partition, const String & name, bool moving_part, ContextPtr local_context)
{
    String partition_id;

    if (moving_part)
        partition_id = partition->as<ASTLiteral &>().value.safeGet<String>();
    else
        partition_id = getPartitionIDFromQuery(partition, local_context);

    DataPartsVector parts;
    if (moving_part)
    {
        auto part_info = MergeTreePartInfo::fromPartName(partition_id, format_version);
        parts.emplace_back(getActiveContainingPart(part_info));
        if (!parts.back() || parts.back()->name != part_info.getPartNameAndCheckFormat(format_version))
            throw Exception(ErrorCodes::NO_SUCH_DATA_PART, "Part {} is not exists or not active", partition_id);
    }
    else
        parts = getVisibleDataPartsVectorInPartition(local_context, partition_id);

    auto volume = getStoragePolicy()->getVolumeByName(name);
    if (!volume)
        throw Exception(ErrorCodes::UNKNOWN_DISK, "Volume {} does not exist on policy {}", name, getStoragePolicy()->getName());

    if (parts.empty())
        throw Exception(ErrorCodes::NO_SUCH_DATA_PART, "Nothing to move (check that the partition exists).");

    std::erase_if(parts, [&](auto part_ptr)
        {
            for (const auto & disk : volume->getDisks())
            {
                if (part_ptr->getDataPartStorage().getDiskName() == disk->getName())
                {
                    return true;
                }
            }
            return false;
        });

    if (parts.empty())
    {
        if (moving_part)
            throw Exception(ErrorCodes::UNKNOWN_DISK, "Part '{}' is already on volume '{}'", partition_id, volume->getName());
        else
            throw Exception(ErrorCodes::UNKNOWN_DISK, "All parts of partition '{}' are already on volume '{}'", partition_id, volume->getName());
    }

    if (parts_mover.moves_blocker.isCancelled())
        throw Exception(ErrorCodes::ABORTED, "Cannot move parts because moves are manually disabled");

    auto moving_tagger = checkPartsForMove(parts, std::static_pointer_cast<Space>(volume));
    if (moving_tagger->parts_to_move.empty())
        throw Exception(ErrorCodes::NO_SUCH_DATA_PART, "No parts to move are found in partition {}", partition_id);

    const auto & query_settings = local_context->getSettingsRef();
    std::future<MovePartsOutcome> moves_future = movePartsToSpace(
        moving_tagger,
        local_context->getReadSettings(),
        local_context->getWriteSettings(),
        query_settings[Setting::alter_move_to_space_execute_async]);

    if (query_settings[Setting::alter_move_to_space_execute_async] && moves_future.wait_for(std::chrono::seconds(0)) != std::future_status::ready)
    {
        return;
    }
    else
    {
        auto moves_outcome = moves_future.get();
        switch (moves_outcome)
        {
            case MovePartsOutcome::MovesAreCancelled:
                throw Exception(ErrorCodes::ABORTED, "Cannot move parts because moves are manually disabled");
            case MovePartsOutcome::NothingToMove:
                throw Exception(ErrorCodes::NO_SUCH_DATA_PART, "No parts to move are found in partition {}", partition_id);
            case MovePartsOutcome::MoveWasPostponedBecauseOfZeroCopy:
                throw Exception(ErrorCodes::PART_IS_TEMPORARILY_LOCKED, "Move was not finished, because zero copy mode is enabled and someone other is moving the same parts right now");
            case MovePartsOutcome::CannotScheduleMove:
                throw Exception(ErrorCodes::CANNOT_SCHEDULE_TASK, "Cannot schedule move, no free threads, try to wait until all in-progress move finish or increase <background_move_pool_size>");
            case MovePartsOutcome::PartsMoved:
                break;
        }
    }
}

void MergeTreeData::movePartitionToTable(const PartitionCommand & command, ContextPtr query_context)
{
    String dest_database = query_context->resolveDatabase(command.to_database);
    auto dest_storage = DatabaseCatalog::instance().getTable({dest_database, command.to_table}, query_context);

    /// The target table and the source table are the same.
    if (dest_storage->getStorageID() == this->getStorageID())
        return;

    auto * dest_storage_merge_tree = dynamic_cast<MergeTreeData *>(dest_storage.get());
    if (!dest_storage_merge_tree)
        throw Exception(ErrorCodes::NOT_IMPLEMENTED,
            "Cannot move partition from table {} to table {} with storage {}",
            getStorageID().getNameForLogs(), dest_storage->getStorageID().getNameForLogs(), dest_storage->getName());

    dest_storage_merge_tree->waitForOutdatedPartsToBeLoaded();
    movePartitionToTable(dest_storage, command.partition, query_context);
}

void MergeTreeData::movePartitionToShard(const ASTPtr & /*partition*/, bool /*move_part*/, const String & /*to*/, ContextPtr /*query_context*/)
{
    throw Exception(ErrorCodes::NOT_IMPLEMENTED, "MOVE PARTITION TO SHARD is not supported by storage {}", getName());
}

void MergeTreeData::fetchPartition(
    const ASTPtr & /*partition*/,
    const StorageMetadataPtr & /*metadata_snapshot*/,
    const String & /*from*/,
    bool /*fetch_part*/,
    ContextPtr /*query_context*/)
{
    throw Exception(ErrorCodes::NOT_IMPLEMENTED, "FETCH PARTITION is not supported by storage {}", getName());
}

void MergeTreeData::forgetPartition(const ASTPtr & /*partition*/, ContextPtr /*query_context*/)
{
    throw Exception(ErrorCodes::NOT_IMPLEMENTED, "FORGET PARTITION is not supported by storage {}", getName());
}

Pipe MergeTreeData::alterPartition(
    const StorageMetadataPtr & metadata_snapshot,
    const PartitionCommands & commands,
    ContextPtr query_context)
{
    /// Wait for loading of outdated parts
    /// because partition commands (DROP, MOVE, etc.)
    /// must be applied to all parts on disk.
    waitForOutdatedPartsToBeLoaded();

    PartitionCommandsResultInfo result;
    for (const PartitionCommand & command : commands)
    {
        PartitionCommandsResultInfo current_command_results;
        switch (command.type)
        {
            case PartitionCommand::DROP_PARTITION:
            {
                if (command.part)
                {
                    auto part_name = command.partition->as<ASTLiteral &>().value.safeGet<String>();
                    checkPartCanBeDropped(part_name, query_context);
                    dropPart(part_name, command.detach, query_context);
                }
                else
                {
                    checkPartitionCanBeDropped(command.partition, query_context);
                    dropPartition(command.partition, command.detach, query_context);
                }
            }
            break;

            case PartitionCommand::DROP_DETACHED_PARTITION:
                dropDetached(command.partition, command.part, query_context);
                break;

            case PartitionCommand::FORGET_PARTITION:
                forgetPartition(command.partition, query_context);
                break;

            case PartitionCommand::ATTACH_PARTITION:
                current_command_results = attachPartition(command.partition, metadata_snapshot, command.part, query_context);
                break;
            case PartitionCommand::MOVE_PARTITION:
            {
                switch (*command.move_destination_type)
                {
                    case PartitionCommand::MoveDestinationType::DISK:
                        movePartitionToDisk(command.partition, command.move_destination_name, command.part, query_context);
                        break;

                    case PartitionCommand::MoveDestinationType::VOLUME:
                        movePartitionToVolume(command.partition, command.move_destination_name, command.part, query_context);
                        break;

                    case PartitionCommand::MoveDestinationType::TABLE:
                        movePartitionToTable(command, query_context);
                        break;

                    case PartitionCommand::MoveDestinationType::SHARD:
                    {
                        if (!getSettings()->part_moves_between_shards_enable)
                            throw Exception(ErrorCodes::SUPPORT_IS_DISABLED,
                                            "Moving parts between shards is experimental and work in progress"
                                            ", see part_moves_between_shards_enable setting");
                        movePartitionToShard(command.partition, command.part, command.move_destination_name, query_context);
                    }
                    break;
                }
            }
            break;

            case PartitionCommand::REPLACE_PARTITION:
            {
                if (command.replace)
                    checkPartitionCanBeDropped(command.partition, query_context);

                auto resolved = query_context->resolveStorageID({command.from_database, command.from_table});
                auto from_storage = DatabaseCatalog::instance().getTable(resolved, query_context);

                auto * from_storage_merge_tree = dynamic_cast<MergeTreeData *>(from_storage.get());
                if (!from_storage_merge_tree)
                    throw Exception(ErrorCodes::NOT_IMPLEMENTED,
                        "Cannot replace partition from table {} with storage {} to table {}",
                        from_storage->getStorageID().getNameForLogs(), from_storage->getName(), getStorageID().getNameForLogs());

                from_storage_merge_tree->waitForOutdatedPartsToBeLoaded();
                replacePartitionFrom(from_storage, command.partition, command.replace, query_context);
            }
            break;

            case PartitionCommand::FETCH_PARTITION:
                fetchPartition(command.partition, metadata_snapshot, command.from_zookeeper_path, command.part, query_context);
                break;

            case PartitionCommand::FREEZE_PARTITION:
            {
                auto lock = lockForShare(query_context->getCurrentQueryId(), query_context->getSettingsRef()[Setting::lock_acquire_timeout]);
                current_command_results = freezePartition(command.partition, command.with_name, query_context, lock);
            }
            break;

            case PartitionCommand::FREEZE_ALL_PARTITIONS:
            {
                auto lock = lockForShare(query_context->getCurrentQueryId(), query_context->getSettingsRef()[Setting::lock_acquire_timeout]);
                current_command_results = freezeAll(command.with_name, query_context, lock);
            }
            break;

            case PartitionCommand::UNFREEZE_PARTITION:
            {
                auto lock = lockForShare(query_context->getCurrentQueryId(), query_context->getSettingsRef()[Setting::lock_acquire_timeout]);
                current_command_results = unfreezePartition(command.partition, command.with_name, query_context, lock);
            }
            break;

            case PartitionCommand::UNFREEZE_ALL_PARTITIONS:
            {
                auto lock = lockForShare(query_context->getCurrentQueryId(), query_context->getSettingsRef()[Setting::lock_acquire_timeout]);
                current_command_results = unfreezeAll(command.with_name, query_context, lock);
            }

            break;

            default:
                throw Exception(ErrorCodes::LOGICAL_ERROR, "Uninitialized partition command");
        }
        for (auto & command_result : current_command_results)
            command_result.command_type = command.typeToString();
        result.insert(result.end(), current_command_results.begin(), current_command_results.end());
    }

    if (query_context->getSettingsRef()[Setting::alter_partition_verbose_result])
        return convertCommandsResultToSource(result);

    return {};
}

MergeTreeData::PartsBackupEntries MergeTreeData::backupParts(
    const DataPartsVector & data_parts,
    const String & data_path_in_backup,
    const BackupSettings & backup_settings,
    const ReadSettings & read_settings,
    const ContextPtr & local_context)
{
    MergeTreeData::PartsBackupEntries res;
    std::map<DiskPtr, std::shared_ptr<TemporaryFileOnDisk>> temp_dirs;
    TableLockHolder table_lock;

    for (const auto & part : data_parts)
    {
        /// Hard links is the default way to ensure that we'll be keeping access to the files of parts.
        bool make_temporary_hard_links = true;
        bool hold_storage_and_part_ptrs = false;
        bool hold_table_lock = false;

        if (getStorageID().hasUUID())
        {
            /// Tables in atomic databases have UUIDs. When using atomic database we don't have to create hard links to make a backup,
            /// we can just hold smart pointers to a storage and to data parts instead. That's enough to protect those files from deleting
            /// until the backup is done (see the calls `part.unique()` in grabOldParts() and table.unique() in DatabaseCatalog).
            make_temporary_hard_links = false;
            hold_storage_and_part_ptrs = true;
        }
        else if (supportsReplication() && part->getDataPartStorage().supportZeroCopyReplication() && getSettings()->allow_remote_fs_zero_copy_replication)
        {
            /// Hard links don't work correctly with zero copy replication.
            make_temporary_hard_links = false;
            hold_storage_and_part_ptrs = true;
            hold_table_lock = true;
        }

        if (hold_table_lock && !table_lock)
            table_lock = lockForShare(local_context->getCurrentQueryId(), local_context->getSettingsRef()[Setting::lock_acquire_timeout]);

        if (backup_settings.check_projection_parts)
            part->checkConsistencyWithProjections(/* require_part_metadata= */ true);

        BackupEntries backup_entries_from_part;
        part->getDataPartStorage().backup(
            part->checksums,
            part->getFileNamesWithoutChecksums(),
            data_path_in_backup,
            backup_settings,
            read_settings,
            make_temporary_hard_links,
            backup_entries_from_part,
            &temp_dirs,
            false, false);

        auto backup_projection = [&](IDataPartStorage & storage, IMergeTreeDataPart & projection_part)
        {
            storage.backup(
                projection_part.checksums,
                projection_part.getFileNamesWithoutChecksums(),
                fs::path{data_path_in_backup} / part->name,
                backup_settings,
                read_settings,
                make_temporary_hard_links,
                backup_entries_from_part,
                &temp_dirs,
                projection_part.is_broken,
                backup_settings.allow_backup_broken_projections);
        };

        auto projection_parts = part->getProjectionParts();
        std::string proj_suffix = ".proj";
        std::unordered_set<String> defined_projections;

        for (const auto & [projection_name, projection_part] : projection_parts)
        {
            defined_projections.emplace(projection_name);
            backup_projection(projection_part->getDataPartStorage(), *projection_part);
        }

        /// It is possible that the part has a written but not loaded projection,
        /// e.g. it is written to parent part's checksums.txt and exists on disk,
        /// but does not exist in table's projections definition.
        /// Such a part can appear server was restarted after DROP PROJECTION but before old part was removed.
        /// In this case, the old part will load only projections from metadata.
        /// See 031145_non_loaded_projection_backup.sh.
        for (const auto & [name, _] : part->checksums.files)
        {
            auto projection_name = fs::path(name).stem().string();
            if (endsWith(name, proj_suffix) && !defined_projections.contains(projection_name))
            {
                auto projection_storage = part->getDataPartStorage().getProjection(projection_name + proj_suffix);
                if (projection_storage->exists("checksums.txt"))
                {
                    auto projection_part = const_cast<IMergeTreeDataPart &>(*part).getProjectionPartBuilder(
                        projection_name, /* is_temp_projection */false).withPartFormatFromDisk().build();
                    backup_projection(projection_part->getDataPartStorage(), *projection_part);
                }
            }
        }

        if (hold_storage_and_part_ptrs)
        {
            /// Wrap backup entries with smart pointers to data parts and to the storage itself
            /// (we'll be holding those smart pointers for as long as we'll be using the backup entries).
            auto storage_and_part = std::make_pair(shared_from_this(), part);
            if (hold_table_lock)
                wrapBackupEntriesWith(backup_entries_from_part, std::make_pair(storage_and_part, table_lock));
            else
                wrapBackupEntriesWith(backup_entries_from_part, storage_and_part);
        }

        auto & part_backup_entries = res.emplace_back();
        part_backup_entries.part_name = part->name;
        part_backup_entries.part_checksum = part->checksums.getTotalChecksumUInt128();
        part_backup_entries.backup_entries = std::move(backup_entries_from_part);
    }

    return res;
}

void MergeTreeData::restoreDataFromBackup(RestorerFromBackup & restorer, const String & data_path_in_backup, const std::optional<ASTs> & partitions)
{
    auto backup = restorer.getBackup();
    if (!backup->hasFiles(data_path_in_backup))
        return;

    if (!restorer.isNonEmptyTableAllowed() && getTotalActiveSizeInBytes() && backup->hasFiles(data_path_in_backup))
        RestorerFromBackup::throwTableIsNotEmpty(getStorageID());

    restorePartsFromBackup(restorer, data_path_in_backup, partitions);
}

class MergeTreeData::RestoredPartsHolder
{
public:
    RestoredPartsHolder(const std::shared_ptr<MergeTreeData> & storage_, const BackupPtr & backup_)
        : storage(storage_), backup(backup_)
    {
    }

    BackupPtr getBackup() const { return backup; }

    void setNumParts(size_t num_parts_)
    {
        std::lock_guard lock{mutex};
        num_parts = num_parts_;
        attachIfAllPartsRestored();
    }

    void increaseNumBrokenParts()
    {
        std::lock_guard lock{mutex};
        ++num_broken_parts;
        attachIfAllPartsRestored();
    }

    void addPart(MutableDataPartPtr part)
    {
        std::lock_guard lock{mutex};
        parts.emplace_back(part);
        attachIfAllPartsRestored();
    }

    String getTemporaryDirectory(const DiskPtr & disk, const String & part_name)
    {
        std::lock_guard lock{mutex};
        auto it = temp_part_dirs.find(part_name);
        if (it == temp_part_dirs.end())
        {
            auto temp_dir_deleter = std::make_unique<TemporaryFileOnDisk>(disk, fs::path{storage->getRelativeDataPath()} / ("tmp_restore_" + part_name + "-"));
            auto temp_part_dir = fs::path{temp_dir_deleter->getRelativePath()}.filename();
            /// Attaching parts will rename them so it's expected for a temporary part directory not to exist anymore in the end.
            temp_dir_deleter->setShowWarningIfRemoved(false);
            /// The following holder is needed to prevent clearOldTemporaryDirectories() from clearing `temp_part_dir` before we attach the part.
            auto temp_dir_holder = storage->getTemporaryPartDirectoryHolder(temp_part_dir);
            it = temp_part_dirs.emplace(part_name,
                                        std::make_pair(std::move(temp_dir_deleter), std::move(temp_dir_holder))).first;
        }
        return it->second.first->getRelativePath();
    }

private:
    void attachIfAllPartsRestored()
    {
        if (!num_parts || (parts.size() + num_broken_parts < num_parts))
            return;

        /// Sort parts by min_block (because we need to preserve the order of parts).
        std::sort(
            parts.begin(),
            parts.end(),
            [](const MutableDataPartPtr & lhs, const MutableDataPartPtr & rhs) { return lhs->info.min_block < rhs->info.min_block; });

        storage->attachRestoredParts(std::move(parts));
        parts.clear();
        temp_part_dirs.clear();
        num_parts = 0;
    }

    const std::shared_ptr<MergeTreeData> storage;
    const BackupPtr backup;
    size_t num_parts = 0;
    size_t num_broken_parts = 0;
    MutableDataPartsVector parts;
    std::map<String /* part_name*/, std::pair<std::unique_ptr<TemporaryFileOnDisk>, scope_guard>> temp_part_dirs;
    mutable std::mutex mutex;
};

void MergeTreeData::restorePartsFromBackup(RestorerFromBackup & restorer, const String & data_path_in_backup, const std::optional<ASTs> & partitions)
{
    std::optional<std::unordered_set<String>> partition_ids;
    if (partitions)
        partition_ids = getPartitionIDsFromQuery(*partitions, restorer.getContext());

    auto backup = restorer.getBackup();
    Strings part_names = backup->listFiles(data_path_in_backup, /*recursive*/ false);
    std::erase(part_names, "mutations");

    bool restore_broken_parts_as_detached = restorer.getRestoreSettings().restore_broken_parts_as_detached;

    auto restored_parts_holder = std::make_shared<RestoredPartsHolder>(std::static_pointer_cast<MergeTreeData>(shared_from_this()), backup);

    fs::path data_path_in_backup_fs = data_path_in_backup;
    size_t num_parts = 0;

    for (const String & part_name : part_names)
    {
        const auto part_info = MergeTreePartInfo::tryParsePartName(part_name, format_version);
        if (!part_info)
        {
            throw Exception(ErrorCodes::CANNOT_RESTORE_TABLE, "File name {} is not a part's name",
                            String{data_path_in_backup_fs / part_name});
        }

        if (partition_ids && !partition_ids->contains(part_info->partition_id))
            continue;

        restorer.addDataRestoreTask(
            [storage = std::static_pointer_cast<MergeTreeData>(shared_from_this()),
             backup,
             part_path_in_backup = data_path_in_backup_fs / part_name,
             my_part_info = *part_info,
             restore_broken_parts_as_detached,
             restored_parts_holder]
            { storage->restorePartFromBackup(restored_parts_holder, my_part_info, part_path_in_backup, restore_broken_parts_as_detached); });

        ++num_parts;
    }

    restored_parts_holder->setNumParts(num_parts);
}

void MergeTreeData::restorePartFromBackup(std::shared_ptr<RestoredPartsHolder> restored_parts_holder, const MergeTreePartInfo & part_info, const String & part_path_in_backup, bool detach_if_broken) const
{
    String part_name = part_info.getPartNameAndCheckFormat(format_version);
    auto backup = restored_parts_holder->getBackup();

    /// Find all files of this part in the backup.
    Strings filenames = backup->listFiles(part_path_in_backup, /* recursive= */ true);

    /// Calculate the total size of the part.
    UInt64 total_size_of_part = 0;
    fs::path part_path_in_backup_fs = part_path_in_backup;
    for (const String & filename : filenames)
        total_size_of_part += backup->getFileSize(part_path_in_backup_fs / filename);

    std::shared_ptr<IReservation> reservation = getStoragePolicy()->reserveAndCheck(total_size_of_part);

    /// Calculate paths, for example:
    /// part_name = 0_1_1_0
    /// part_path_in_backup = /data/test/table/0_1_1_0
    /// temp_part_dir = /var/lib/clickhouse/data/test/table/tmp_restore_all_0_1_1_0-XXXXXXXX
    auto disk = reservation->getDisk();
    fs::path temp_part_dir = restored_parts_holder->getTemporaryDirectory(disk, part_name);

    /// Subdirectories in the part's directory. It's used to restore projections.
    std::unordered_set<String> subdirs;

    /// Copy files from the backup to the directory `tmp_part_dir`.
    disk->createDirectories(temp_part_dir);

    for (const String & filename : filenames)
    {
        /// Needs to create subdirectories before copying the files. Subdirectories are used to represent projections.
        auto separator_pos = filename.rfind('/');
        if (separator_pos != String::npos)
        {
            String subdir = filename.substr(0, separator_pos);
            if (subdirs.emplace(subdir).second)
                disk->createDirectories(temp_part_dir / subdir);
        }

        /// TODO Transactions: Decide what to do with version metadata (if any). Let's just skip it for now.
        if (filename.ends_with(IMergeTreeDataPart::TXN_VERSION_METADATA_FILE_NAME))
            continue;

        size_t file_size = backup->copyFileToDisk(part_path_in_backup_fs / filename, disk, temp_part_dir / filename, WriteMode::Rewrite);
        reservation->update(reservation->getSize() - file_size);
    }

    if (auto part = loadPartRestoredFromBackup(part_name, disk, temp_part_dir, detach_if_broken))
        restored_parts_holder->addPart(part);
    else
        restored_parts_holder->increaseNumBrokenParts();
}

MergeTreeData::MutableDataPartPtr MergeTreeData::loadPartRestoredFromBackup(const String & part_name, const DiskPtr & disk, const String & temp_part_dir, bool detach_if_broken) const
{
    MutableDataPartPtr part;

    auto single_disk_volume = std::make_shared<SingleDiskVolume>(disk->getName(), disk, 0);
    fs::path full_part_dir{temp_part_dir};
    String parent_part_dir = full_part_dir.parent_path();
    String part_dir_name = full_part_dir.filename();

    /// Load this part from the directory `temp_part_dir`.
    auto load_part = [&]
    {
        MergeTreeDataPartBuilder builder(*this, part_name, single_disk_volume, parent_part_dir, part_dir_name);
        builder.withPartFormatFromDisk();
        part = std::move(builder).build();
        part->version.setCreationTID(Tx::PrehistoricTID, nullptr);
        part->loadColumnsChecksumsIndexes(/* require_columns_checksums= */ false, /* check_consistency= */ true);
    };

    /// Broken parts can appear in a backup sometimes.
    auto mark_broken = [&](const std::exception_ptr error)
    {
        tryLogException(error, log,
                        fmt::format("Part {} will be restored as detached because it's broken. You need to resolve this manually", part_name));
        if (!part)
        {
            /// Make a fake data part only to copy its files to /detached/.
            part = MergeTreeDataPartBuilder{*this, part_name, single_disk_volume, parent_part_dir, part_dir_name}
                       .withPartStorageType(MergeTreeDataPartStorageType::Full)
                       .withPartType(MergeTreeDataPartType::Wide)
                       .build();
        }
        part->renameToDetached("broken-from-backup");
    };

    /// Try to load this part multiple times.
    auto backoff_ms = loading_parts_initial_backoff_ms;
    for (size_t try_no = 0; try_no < loading_parts_max_tries; ++try_no)
    {
        std::exception_ptr error;
        bool retryable = false;
        try
        {
            load_part();
        }
        catch (const Poco::Net::NetException &)
        {
            error = std::current_exception();
            retryable = true;
        }
        catch (const Poco::TimeoutException &)
        {
            error = std::current_exception();
            retryable = true;
        }
        catch (...)
        {
            error = std::current_exception();
            retryable = isRetryableException(std::current_exception());
        }

        if (!error)
            return part;

        if (!retryable && detach_if_broken)
        {
            mark_broken(error);
            return nullptr;
        }

        if (!retryable)
        {
            LOG_ERROR(log,
                      "Failed to restore part {} because it's broken. You can skip broken parts while restoring by setting "
                      "'restore_broken_parts_as_detached = true'",
                      part_name);
        }

        if (!retryable || (try_no + 1 == loading_parts_max_tries))
        {
            if (Exception * e = exception_cast<Exception *>(error))
                e->addMessage("while restoring part {} of table {}", part->name, getStorageID());
            std::rethrow_exception(error);
        }

        tryLogException(error, log,
                        fmt::format("Failed to load part {} at try {} with a retryable error. Will retry in {} ms", part_name, try_no, backoff_ms));

        std::this_thread::sleep_for(std::chrono::milliseconds(backoff_ms));
        backoff_ms = std::min(backoff_ms * 2, loading_parts_max_backoff_ms);
    }

    UNREACHABLE();
}


String MergeTreeData::getPartitionIDFromQuery(const ASTPtr & ast, ContextPtr local_context, DataPartsLock * acquired_lock) const
{
    const auto & partition_ast = ast->as<ASTPartition &>();

    if (partition_ast.all)
        throw Exception(ErrorCodes::SUPPORT_IS_DISABLED, "Only Support DROP/DETACH/ATTACH PARTITION ALL currently");

    if (!partition_ast.value)
    {
        MergeTreePartInfo::validatePartitionID(partition_ast.id->clone(), format_version);
        return partition_ast.id->as<ASTLiteral>()->value.safeGet<String>();
    }
    size_t partition_ast_fields_count = 0;
    ASTPtr partition_value_ast = partition_ast.value->clone();
    if (!partition_ast.fields_count.has_value())
    {
        if (partition_value_ast->as<ASTLiteral>())
        {
            partition_ast_fields_count = 1;
        }
        else if (const auto * tuple_ast = partition_value_ast->as<ASTFunction>())
        {
            if (tuple_ast->name != "tuple")
            {
                if (isFunctionCast(tuple_ast))
                {
                    if (tuple_ast->arguments->as<ASTExpressionList>()->children.empty())
                    {
                        throw Exception(
                            ErrorCodes::INVALID_PARTITION_VALUE, "Expected tuple for complex partition key, got {}", tuple_ast->name);
                    }
                    auto first_arg = tuple_ast->arguments->as<ASTExpressionList>()->children.at(0);
                    if (const auto * inner_tuple = first_arg->as<ASTFunction>(); inner_tuple && inner_tuple->name == "tuple")
                    {
                        const auto * arguments_ast = tuple_ast->arguments->as<ASTExpressionList>();
                        if (arguments_ast)
                            partition_ast_fields_count = arguments_ast->children.size();
                        else
                            partition_ast_fields_count = 0;
                    }
                    else if (const auto * inner_literal_tuple = first_arg->as<ASTLiteral>(); inner_literal_tuple)
                    {
                        if (inner_literal_tuple->value.getType() == Field::Types::Tuple)
                            partition_ast_fields_count = inner_literal_tuple->value.safeGet<Tuple>().size();
                        else
                            partition_ast_fields_count = 1;
                    }
                    else
                    {
                        throw Exception(
                            ErrorCodes::INVALID_PARTITION_VALUE, "Expected tuple for complex partition key, got {}", tuple_ast->name);
                    }
                }
                else
                    throw Exception(ErrorCodes::INVALID_PARTITION_VALUE, "Expected tuple for complex partition key, got {}", tuple_ast->name);
            }
            else
            {
                const auto * arguments_ast = tuple_ast->arguments->as<ASTExpressionList>();
                if (arguments_ast)
                    partition_ast_fields_count = arguments_ast->children.size();
                else
                    partition_ast_fields_count = 0;
            }
        }
        else
        {
            throw Exception(
                ErrorCodes::INVALID_PARTITION_VALUE, "Expected literal or tuple for partition key, got {}", partition_value_ast->getID());
        }
    }
    else
    {
        partition_ast_fields_count = *partition_ast.fields_count;
    }

    if (format_version < MERGE_TREE_DATA_MIN_FORMAT_VERSION_WITH_CUSTOM_PARTITIONING)
    {
        /// Month-partitioning specific - partition ID can be passed in the partition value.
        const auto * partition_lit = partition_ast.value->as<ASTLiteral>();
        if (partition_lit && partition_lit->value.getType() == Field::Types::String)
        {
            MergeTreePartInfo::validatePartitionID(partition_ast.value->clone(), format_version);
            return partition_lit->value.safeGet<String>();
        }
    }

    /// Re-parse partition key fields using the information about expected field types.
    auto metadata_snapshot = getInMemoryMetadataPtr();
    const Block & key_sample_block = metadata_snapshot->getPartitionKey().sample_block;
    size_t fields_count = key_sample_block.columns();
    if (partition_ast_fields_count != fields_count)
        throw Exception(ErrorCodes::INVALID_PARTITION_VALUE,
                        "Wrong number of fields in the partition expression: {}, must be: {}",
                        partition_ast_fields_count, fields_count);

    Row partition_row(fields_count);
    if (fields_count == 0)
    {
        /// Function tuple(...) requires at least one argument, so empty key is a special case
        assert(!partition_ast_fields_count);
        assert(typeid_cast<ASTFunction *>(partition_value_ast.get()));
        assert(partition_value_ast->as<ASTFunction>()->name == "tuple");
        assert(partition_value_ast->as<ASTFunction>()->arguments);
        auto args = partition_value_ast->as<ASTFunction>()->arguments;
        if (!args)
            throw Exception(ErrorCodes::BAD_ARGUMENTS, "Expected at least one argument in partition AST");
        bool empty_tuple = partition_value_ast->as<ASTFunction>()->arguments->children.empty();
        if (!empty_tuple)
            throw Exception(ErrorCodes::INVALID_PARTITION_VALUE, "Partition key is empty, expected 'tuple()' as partition key");
    }
    else if (fields_count == 1)
    {
        if (auto * tuple = partition_value_ast->as<ASTFunction>(); tuple)
        {
            if (tuple->name == "tuple")
            {
                assert(tuple->arguments);
                assert(tuple->arguments->children.size() == 1);
                partition_value_ast = tuple->arguments->children[0];
            }
            else if (isFunctionCast(tuple))
            {
                assert(tuple->arguments);
                assert(tuple->arguments->children.size() == 2);
            }
            else
            {
                throw Exception(
                    ErrorCodes::INVALID_PARTITION_VALUE,
                    "Expected literal or tuple for partition key, got {}",
                    partition_value_ast->getID());
            }
        }
        /// Simple partition key, need to evaluate and cast
        Field partition_key_value = evaluateConstantExpression(partition_value_ast, local_context).first;
        partition_row[0] = convertFieldToTypeOrThrow(partition_key_value, *key_sample_block.getByPosition(0).type);
    }
    else
    {
        /// Complex key, need to evaluate, untuple and cast
        Field partition_key_value = evaluateConstantExpression(partition_value_ast, local_context).first;
        if (partition_key_value.getType() != Field::Types::Tuple)
            throw Exception(ErrorCodes::INVALID_PARTITION_VALUE,
                            "Expected tuple for complex partition key, got {}", partition_key_value.getTypeName());

        const Tuple & tuple = partition_key_value.safeGet<Tuple>();
        if (tuple.size() != fields_count)
            throw Exception(ErrorCodes::LOGICAL_ERROR,
                            "Wrong number of fields in the partition expression: {}, must be: {}", tuple.size(), fields_count);

        for (size_t i = 0; i < fields_count; ++i)
            partition_row[i] = convertFieldToTypeOrThrow(tuple[i], *key_sample_block.getByPosition(i).type);
    }

    MergeTreePartition partition(std::move(partition_row));
    String partition_id = partition.getID(*this);

    {
        auto data_parts_lock = (acquired_lock) ? DataPartsLock() : lockParts();
        DataPartPtr existing_part_in_partition = getAnyPartInPartition(partition_id, data_parts_lock);
        if (existing_part_in_partition && existing_part_in_partition->partition.value != partition.value)
        {
            WriteBufferFromOwnString buf;
            partition.serializeText(*this, buf, FormatSettings{});
            throw Exception(ErrorCodes::LOGICAL_ERROR, "Parsed partition value: {} "
                            "doesn't match partition value for an existing part with the same partition ID: {}",
                            buf.str(), existing_part_in_partition->name);
        }
    }

    return partition_id;
}


DataPartsVector MergeTreeData::getVisibleDataPartsVector(ContextPtr local_context) const
{
    return getVisibleDataPartsVector(local_context->getCurrentTransaction());
}

DataPartsVector MergeTreeData::getVisibleDataPartsVectorUnlocked(ContextPtr local_context, const DataPartsLock & lock) const
{
    DataPartsVector res;
    if (const auto * txn = local_context->getCurrentTransaction().get())
    {
        res = getDataPartsVectorForInternalUsage({DataPartState::Active, DataPartState::Outdated}, lock);
        filterVisibleDataParts(res, txn->getSnapshot(), txn->tid);
    }
    else
    {
        res = getDataPartsVectorForInternalUsage({DataPartState::Active}, lock);
    }
    return res;
}

MergeTreeData::DataPartsVector MergeTreeData::getVisibleDataPartsVector(const MergeTreeTransactionPtr & txn) const
{
    DataPartsVector res;
    if (txn)
    {
        res = getDataPartsVectorForInternalUsage({DataPartState::Active, DataPartState::Outdated});
        filterVisibleDataParts(res, txn->getSnapshot(), txn->tid);
    }
    else
    {
        res = getDataPartsVectorForInternalUsage();
    }
    return res;
}

MergeTreeData::DataPartsVector MergeTreeData::getVisibleDataPartsVector(CSN snapshot_version, TransactionID current_tid) const
{
    auto res = getDataPartsVectorForInternalUsage({DataPartState::Active, DataPartState::Outdated});
    filterVisibleDataParts(res, snapshot_version, current_tid);
    return res;
}

void MergeTreeData::filterVisibleDataParts(DataPartsVector & maybe_visible_parts, CSN snapshot_version, TransactionID current_tid) const
{
    [[maybe_unused]] size_t total_size = maybe_visible_parts.size();

    auto need_remove_pred = [snapshot_version, &current_tid] (const DataPartPtr & part) -> bool
    {
        return !part->version.isVisible(snapshot_version, current_tid);
    };

    std::erase_if(maybe_visible_parts, need_remove_pred);
    [[maybe_unused]] size_t visible_size = maybe_visible_parts.size();

    LOG_TEST(log, "Got {} parts (of {}) visible in snapshot {} (TID {}): {}",
             visible_size, total_size, snapshot_version, current_tid, fmt::join(getPartsNames(maybe_visible_parts), ", "));
}


std::unordered_set<String> MergeTreeData::getPartitionIDsFromQuery(const ASTs & asts, ContextPtr local_context) const
{
    std::unordered_set<String> partition_ids;
    for (const auto & ast : asts)
        partition_ids.emplace(getPartitionIDFromQuery(ast, local_context));
    return partition_ids;
}

std::set<String> MergeTreeData::getPartitionIdsAffectedByCommands(
    const MutationCommands & commands, ContextPtr query_context) const
{
    std::set<String> affected_partition_ids;

    for (const auto & command : commands)
    {
        if (!command.partition)
        {
            affected_partition_ids.clear();
            break;
        }

        affected_partition_ids.insert(
            getPartitionIDFromQuery(command.partition, query_context)
        );
    }

    return affected_partition_ids;
}

std::unordered_set<String> MergeTreeData::getAllPartitionIds() const
{
    auto lock = lockParts();
    std::unordered_set<String> res;
    std::string_view prev_id;
    for (const auto & part : getDataPartsStateRange(DataPartState::Active))
    {
        if (prev_id == part->info.partition_id)
            continue;

        res.insert(part->info.partition_id);
        prev_id = part->info.partition_id;
    }
    return res;
}


MergeTreeData::DataPartsVector MergeTreeData::getDataPartsVectorForInternalUsage(
    const DataPartStates & affordable_states, const DataPartsLock & /*lock*/, DataPartStateVector * out_states) const
{
    DataPartsVector res;
    DataPartsVector buf;

    for (auto state : affordable_states)
    {
        auto range = getDataPartsStateRange(state);
        std::swap(buf, res);
        res.clear();
        std::merge(range.begin(), range.end(), buf.begin(), buf.end(), std::back_inserter(res), LessDataPart());
    }

    if (out_states != nullptr)
    {
        out_states->resize(res.size());
        for (size_t i = 0; i < res.size(); ++i)
            (*out_states)[i] = res[i]->getState();
    }

    return res;
}

MergeTreeData::DataPartsVector
MergeTreeData::getDataPartsVectorForInternalUsage(const DataPartStates & affordable_states, DataPartStateVector * out_states) const
{
    auto lock = lockParts();
    return getDataPartsVectorForInternalUsage(affordable_states, lock, out_states);
}

MergeTreeData::ProjectionPartsVector
MergeTreeData::getProjectionPartsVectorForInternalUsage(const DataPartStates & affordable_states, DataPartStateVector * out_states) const
{
    auto lock = lockParts();
    ProjectionPartsVector res;
    for (auto state : affordable_states)
    {
        auto range = getDataPartsStateRange(state);
        for (const auto & part : range)
        {
            res.data_parts.push_back(part);
            for (const auto & [_, projection_part] : part->getProjectionParts())
                res.projection_parts.push_back(projection_part);
        }
    }

    if (out_states != nullptr)
    {
        out_states->resize(res.projection_parts.size());
        for (size_t i = 0; i < res.projection_parts.size(); ++i)
            (*out_states)[i] = res.projection_parts[i]->getParentPart()->getState();
    }

    return res;
}

MergeTreeData::DataPartsVector MergeTreeData::getAllDataPartsVector(MergeTreeData::DataPartStateVector * out_states) const
{
    DataPartsVector res;
    auto lock = lockParts();
    res.assign(data_parts_by_info.begin(), data_parts_by_info.end());
    if (out_states != nullptr)
    {
        out_states->resize(res.size());
        for (size_t i = 0; i < res.size(); ++i)
            (*out_states)[i] = res[i]->getState();
    }

    return res;
}

size_t MergeTreeData::getAllPartsCount() const
{
    auto lock = lockParts();
    return data_parts_by_info.size();
}

size_t MergeTreeData::getTotalMarksCount() const
{
    size_t total_marks = 0;
    auto lock = lockParts();
    for (const auto & part : data_parts_by_info)
    {
        total_marks += part->getMarksCount();
    }
    return total_marks;
}

bool MergeTreeData::supportsLightweightDelete() const
{
    auto lock = lockParts();
    for (const auto & part : data_parts_by_info)
    {
        if (part->getState() == MergeTreeDataPartState::Outdated
            || part->getState() == MergeTreeDataPartState::Deleting)
            continue;

        if (!part->supportLightweightDeleteMutate())
            return false;
    }
    return true;
}

bool MergeTreeData::hasProjection() const
{
    auto lock = lockParts();
    for (const auto & part : data_parts_by_info)
    {
        if (part->getState() == MergeTreeDataPartState::Outdated
            || part->getState() == MergeTreeDataPartState::Deleting)
            continue;

        if (part->hasProjection())
            return true;
    }
    return false;
}

bool MergeTreeData::areAsynchronousInsertsEnabled() const
{
    return getSettings()->async_insert;
}

MergeTreeData::ProjectionPartsVector MergeTreeData::getAllProjectionPartsVector(MergeTreeData::DataPartStateVector * out_states) const
{
    ProjectionPartsVector res;
    auto lock = lockParts();
    for (const auto & part : data_parts_by_info)
    {
        res.data_parts.push_back(part);
        for (const auto & [p_name, projection_part] : part->getProjectionParts())
            res.projection_parts.push_back(projection_part);
    }

    if (out_states != nullptr)
    {
        out_states->resize(res.projection_parts.size());
        for (size_t i = 0; i < res.projection_parts.size(); ++i)
            (*out_states)[i] = res.projection_parts[i]->getParentPart()->getState();
    }
    return res;
}

DetachedPartsInfo MergeTreeData::getDetachedParts() const
{
    DetachedPartsInfo res;

    for (const auto & disk : getDisks())
    {
        String detached_path = fs::path(relative_data_path) / DETACHED_DIR_NAME;

        /// Note: we don't care about TOCTOU issue here.
        if (disk->exists(detached_path))
        {
            for (auto it = disk->iterateDirectory(detached_path); it->isValid(); it->next())
            {
                res.push_back(DetachedPartInfo::parseDetachedPartName(disk, it->name(), format_version));
            }
        }
    }
    return res;
}

void MergeTreeData::validateDetachedPartName(const String & name)
{
    if (name.find('/') != std::string::npos || name == "." || name == "..")
        throw DB::Exception(ErrorCodes::INCORRECT_FILE_NAME, "Invalid part name '{}'", name);

    if (startsWith(name, "attaching_") || startsWith(name, "deleting_"))
        throw DB::Exception(ErrorCodes::BAD_DATA_PART_NAME, "Cannot drop part {}: "
                            "most likely it is used by another DROP or ATTACH query.", name);
}

void MergeTreeData::dropDetached(const ASTPtr & partition, bool part, ContextPtr local_context)
{
    PartsTemporaryRename renamed_parts(*this, DETACHED_DIR_NAME);

    if (part)
    {
        String part_name = partition->as<ASTLiteral &>().value.safeGet<String>();
        validateDetachedPartName(part_name);
        auto disk = getDiskForDetachedPart(part_name);
        renamed_parts.addPart(part_name, "deleting_" + part_name, disk);
    }
    else
    {
        String partition_id;
        bool all = partition->as<ASTPartition>()->all;
        if (!all)
            partition_id = getPartitionIDFromQuery(partition, local_context);
        DetachedPartsInfo detached_parts = getDetachedParts();
        for (const auto & part_info : detached_parts)
            if (part_info.valid_name && (all || part_info.partition_id == partition_id)
                && part_info.prefix != "attaching" && part_info.prefix != "deleting")
                renamed_parts.addPart(part_info.dir_name, "deleting_" + part_info.dir_name, part_info.disk);
    }

    LOG_DEBUG(log, "Will drop {} detached parts.", renamed_parts.old_and_new_names.size());

    renamed_parts.tryRenameAll();

    for (auto & [old_name, new_name, disk] : renamed_parts.old_and_new_names)
    {
        bool keep_shared = removeDetachedPart(disk, fs::path(relative_data_path) / DETACHED_DIR_NAME / new_name / "", old_name);
        LOG_DEBUG(log, "Dropped detached part {}, keep shared data: {}", old_name, keep_shared);
        old_name.clear();
    }
}

MergeTreeData::MutableDataPartsVector MergeTreeData::tryLoadPartsToAttach(const ASTPtr & partition, bool attach_part,
        ContextPtr local_context, PartsTemporaryRename & renamed_parts)
{
    const fs::path source_dir = DETACHED_DIR_NAME;

    /// Let's compose a list of parts that should be added.
    if (attach_part)
    {
        const String part_id = partition->as<ASTLiteral &>().value.safeGet<String>();
        validateDetachedPartName(part_id);
        if (temporary_parts.contains(source_dir / part_id))
        {
            LOG_WARNING(log, "Will not try to attach part {} because its directory is temporary, "
                             "probably it's being detached right now", part_id);
        }
        else
        {
            auto disk = getDiskForDetachedPart(part_id);
            renamed_parts.addPart(part_id, "attaching_" + part_id, disk);
        }
    }
    else
    {
        String partition_id;
        if (partition->as<ASTPartition>()->all)
        {
            LOG_DEBUG(log, "Looking for parts for all partitions in {}", source_dir);
        }
        else
        {
            partition_id = getPartitionIDFromQuery(partition, local_context);
            LOG_DEBUG(log, "Looking for parts for partition {} in {}", partition_id, source_dir);
        }

        ActiveDataPartSet active_parts(format_version);

        auto detached_parts = getDetachedParts();
        std::erase_if(detached_parts, [&partition_id](const DetachedPartInfo & part_info)
        {
            return !part_info.valid_name || !part_info.prefix.empty() || (!partition_id.empty() && part_info.partition_id != partition_id);
        });

        for (const auto & part_info : detached_parts)
        {
            if (temporary_parts.contains(String(DETACHED_DIR_NAME) + "/" + part_info.dir_name))
            {
                LOG_WARNING(log, "Will not try to attach part {} because its directory is temporary, "
                                 "probably it's being detached right now", part_info.dir_name);
                continue;
            }
            LOG_DEBUG(log, "Found part {}", part_info.dir_name);
            active_parts.add(part_info.dir_name);
        }

        LOG_DEBUG(log, "{} of them are active", active_parts.size());

        /// Inactive parts are renamed so they can not be attached in case of repeated ATTACH.
        for (const auto & part_info : detached_parts)
        {
            const String containing_part = active_parts.getContainingPart(part_info.dir_name);
            if (containing_part.empty())
                continue;

            LOG_DEBUG(log, "Found containing part {} for part {}", containing_part, part_info.dir_name);

            if (containing_part != part_info.dir_name)
                part_info.disk->moveDirectory(fs::path(relative_data_path) / source_dir / part_info.dir_name,
                    fs::path(relative_data_path) / source_dir / ("inactive_" + part_info.dir_name));
            else
                renamed_parts.addPart(part_info.dir_name, "attaching_" + part_info.dir_name, part_info.disk);
        }
    }


    /// Try to rename all parts before attaching to prevent race with DROP DETACHED and another ATTACH.
    renamed_parts.tryRenameAll();

    /// Synchronously check that added parts exist and are not broken. We will write checksums.txt if it does not exist.
    LOG_DEBUG(log, "Checking {} parts", renamed_parts.old_and_new_names.size());
    MutableDataPartsVector loaded_parts;
    loaded_parts.reserve(renamed_parts.old_and_new_names.size());

    for (const auto & [old_name, new_name, disk] : renamed_parts.old_and_new_names)
    {
        LOG_DEBUG(log, "Checking part {}", new_name);

        auto single_disk_volume = std::make_shared<SingleDiskVolume>("volume_" + old_name, disk);
        auto part = getDataPartBuilder(old_name, single_disk_volume, source_dir / new_name)
            .withPartFormatFromDisk()
            .build();

        loadPartAndFixMetadataImpl(part, local_context, getInMemoryMetadataPtr()->getMetadataVersion(), getSettings()->fsync_after_insert);
        loaded_parts.push_back(part);
    }

    return loaded_parts;
}

namespace
{

inline ReservationPtr checkAndReturnReservation(UInt64 expected_size, ReservationPtr reservation)
{
    if (reservation)
        return reservation;

    throw Exception(ErrorCodes::NOT_ENOUGH_SPACE, "Cannot reserve {}, not enough space", ReadableSize(expected_size));
}

}

ReservationPtr MergeTreeData::reserveSpace(UInt64 expected_size) const
{
    expected_size = std::max(RESERVATION_MIN_ESTIMATION_SIZE, expected_size);
    return getStoragePolicy()->reserveAndCheck(expected_size);
}

ReservationPtr MergeTreeData::reserveSpace(UInt64 expected_size, SpacePtr space)
{
    expected_size = std::max(RESERVATION_MIN_ESTIMATION_SIZE, expected_size);
    auto reservation = tryReserveSpace(expected_size, space);
    return checkAndReturnReservation(expected_size, std::move(reservation));
}

ReservationPtr MergeTreeData::reserveSpace(UInt64 expected_size, const IDataPartStorage & data_part_storage)
{
    expected_size = std::max(RESERVATION_MIN_ESTIMATION_SIZE, expected_size);
    return data_part_storage.reserve(expected_size);
}

ReservationPtr MergeTreeData::tryReserveSpace(UInt64 expected_size, const IDataPartStorage & data_part_storage)
{
    expected_size = std::max(RESERVATION_MIN_ESTIMATION_SIZE, expected_size);
    return data_part_storage.tryReserve(expected_size);
}

ReservationPtr MergeTreeData::tryReserveSpace(UInt64 expected_size, SpacePtr space)
{
    expected_size = std::max(RESERVATION_MIN_ESTIMATION_SIZE, expected_size);
    return space->reserve(expected_size);
}

ReservationPtr MergeTreeData::reserveSpacePreferringTTLRules(
    const StorageMetadataPtr & metadata_snapshot,
    UInt64 expected_size,
    const IMergeTreeDataPart::TTLInfos & ttl_infos,
    time_t time_of_move,
    size_t min_volume_index,
    bool is_insert,
    DiskPtr selected_disk) const
{
    expected_size = std::max(RESERVATION_MIN_ESTIMATION_SIZE, expected_size);

    ReservationPtr reservation = tryReserveSpacePreferringTTLRules(
        metadata_snapshot, expected_size, ttl_infos, time_of_move, min_volume_index, is_insert, selected_disk);

    return checkAndReturnReservation(expected_size, std::move(reservation));
}

ReservationPtr MergeTreeData::tryReserveSpacePreferringTTLRules(
    const StorageMetadataPtr & metadata_snapshot,
    UInt64 expected_size,
    const IMergeTreeDataPart::TTLInfos & ttl_infos,
    time_t time_of_move,
    size_t min_volume_index,
    bool is_insert,
    DiskPtr selected_disk) const
{
    expected_size = std::max(RESERVATION_MIN_ESTIMATION_SIZE, expected_size);
    ReservationPtr reservation;

    auto move_ttl_entry = selectTTLDescriptionForTTLInfos(metadata_snapshot->getMoveTTLs(), ttl_infos.moves_ttl, time_of_move, true);

    if (move_ttl_entry)
    {
        LOG_TRACE(log, "Trying to reserve {} to apply a TTL rule. Will try to reserve in the destination", ReadableSize(expected_size));
        SpacePtr destination_ptr = getDestinationForMoveTTL(*move_ttl_entry);
        bool perform_ttl_move_on_insert = is_insert && destination_ptr && shouldPerformTTLMoveOnInsert(destination_ptr);

        if (!destination_ptr)
        {
            if (move_ttl_entry->destination_type == DataDestinationType::VOLUME && !move_ttl_entry->if_exists)
                LOG_WARNING(
                    log,
                    "Would like to reserve space on volume '{}' by TTL rule of table '{}' but volume was not found",
                    move_ttl_entry->destination_name,
                    log.loadName());
            else if (move_ttl_entry->destination_type == DataDestinationType::DISK && !move_ttl_entry->if_exists)
                LOG_WARNING(
                    log,
                    "Would like to reserve space on disk '{}' by TTL rule of table '{}' but disk was not found",
                    move_ttl_entry->destination_name,
                    log.loadName());
        }
        else if (is_insert && !perform_ttl_move_on_insert)
        {
            LOG_TRACE(
                log,
                "TTL move on insert to {} {} for table {} is disabled",
                (move_ttl_entry->destination_type == DataDestinationType::VOLUME ? "volume" : "disk"),
                move_ttl_entry->destination_name,
                log.loadName());
        }
        else
        {
            reservation = destination_ptr->reserve(expected_size);
            if (reservation)
            {
                return reservation;
            }
            else
            {
                if (move_ttl_entry->destination_type == DataDestinationType::VOLUME)
                    LOG_WARNING(
                        log,
                        "Would like to reserve space on volume '{}' by TTL rule of table '{}' but there is not enough space",
                        move_ttl_entry->destination_name,
                        log.loadName());
                else if (move_ttl_entry->destination_type == DataDestinationType::DISK)
                    LOG_WARNING(
                        log,
                        "Would like to reserve space on disk '{}' by TTL rule of table '{}' but there is not enough space",
                        move_ttl_entry->destination_name,
                        log.loadName());
            }
        }
    }

    // Prefer selected_disk
    if (selected_disk)
    {
        LOG_TRACE(
            log,
            "Trying to reserve {} on the selected disk: {} (with type {})",
            ReadableSize(expected_size),
            selected_disk->getName(),
            selected_disk->getDataSourceDescription().toString());
        reservation = selected_disk->reserve(expected_size);
    }

    if (!reservation)
    {
        LOG_TRACE(log, "Trying to reserve {} using storage policy from min volume index {}", ReadableSize(expected_size), min_volume_index);
        reservation = getStoragePolicy()->reserve(expected_size, min_volume_index);
    }

    return reservation;
}

SpacePtr MergeTreeData::getDestinationForMoveTTL(const TTLDescription & move_ttl) const
{
    auto policy = getStoragePolicy();
    if (move_ttl.destination_type == DataDestinationType::VOLUME)
        return policy->tryGetVolumeByName(move_ttl.destination_name);
    else if (move_ttl.destination_type == DataDestinationType::DISK)
        return policy->tryGetDiskByName(move_ttl.destination_name);
    else
        return {};
}

bool MergeTreeData::shouldPerformTTLMoveOnInsert(const SpacePtr & move_destination) const
{
    if (move_destination->isVolume())
    {
        auto volume = std::static_pointer_cast<IVolume>(move_destination);
        return volume->perform_ttl_move_on_insert;
    }
    if (move_destination->isDisk())
    {
        auto disk = std::static_pointer_cast<IDisk>(move_destination);
        if (auto volume = getStoragePolicy()->tryGetVolumeByDiskName(disk->getName()))
            return volume->perform_ttl_move_on_insert;
    }
    return false;
}

bool MergeTreeData::isPartInTTLDestination(const TTLDescription & ttl, const IMergeTreeDataPart & part) const
{
    auto policy = getStoragePolicy();
    if (ttl.destination_type == DataDestinationType::VOLUME)
    {
        for (const auto & disk : policy->getVolumeByName(ttl.destination_name)->getDisks())
            if (disk->getName() == part.getDataPartStorage().getDiskName())
                return true;
    }
    else if (ttl.destination_type == DataDestinationType::DISK)
        return policy->getDiskByName(ttl.destination_name)->getName() == part.getDataPartStorage().getDiskName();
    return false;
}

CompressionCodecPtr MergeTreeData::getCompressionCodecForPart(size_t part_size_compressed, const IMergeTreeDataPart::TTLInfos & ttl_infos, time_t current_time) const
{
    auto metadata_snapshot = getInMemoryMetadataPtr();

    const auto & recompression_ttl_entries = metadata_snapshot->getRecompressionTTLs();
    auto best_ttl_entry = selectTTLDescriptionForTTLInfos(recompression_ttl_entries, ttl_infos.recompression_ttl, current_time, true);

    if (best_ttl_entry)
        return CompressionCodecFactory::instance().get(best_ttl_entry->recompression_codec, {});

    return getContext()->chooseCompressionCodec(
        part_size_compressed,
        static_cast<double>(part_size_compressed) / getTotalActiveSizeInBytes());
}


MergeTreeData::DataParts MergeTreeData::getDataParts(const DataPartStates & affordable_states) const
{
    DataParts res;
    {
        auto lock = lockParts();
        for (auto state : affordable_states)
        {
            auto range = getDataPartsStateRange(state);
            res.insert(range.begin(), range.end());
        }
    }
    return res;
}

MergeTreeData::DataParts MergeTreeData::getDataPartsForInternalUsage() const
{
    return getDataParts({DataPartState::Active});
}

MergeTreeData::DataPartsVector MergeTreeData::getDataPartsVectorForInternalUsage() const
{
    return getDataPartsVectorForInternalUsage({DataPartState::Active});
}

MergeTreeData::DataPartPtr MergeTreeData::getAnyPartInPartition(
    const String & partition_id, DataPartsLock & /*data_parts_lock*/) const
{
    auto it = data_parts_by_state_and_info.lower_bound(DataPartStateAndPartitionID{DataPartState::Active, partition_id});

    if (it != data_parts_by_state_and_info.end() && (*it)->getState() == DataPartState::Active && (*it)->info.partition_id == partition_id)
        return *it;

    return nullptr;
}


MergeTreeData::Transaction::Transaction(MergeTreeData & data_, MergeTreeTransaction * txn_)
    : data(data_)
    , txn(txn_)
{
    if (txn)
        data.transactions_enabled.store(true);
}

void MergeTreeData::Transaction::rollbackPartsToTemporaryState()
{
    if (!isEmpty())
    {
        WriteBufferFromOwnString buf;
        buf << " Rollbacking parts state to temporary and removing from working set:";
        for (const auto & part : precommitted_parts)
            buf << " " << part->getDataPartStorage().getPartDirectory();
        buf << ".";
        LOG_DEBUG(data.log, "Undoing transaction.{}", buf.str());

        data.removePartsFromWorkingSetImmediatelyAndSetTemporaryState(
            DataPartsVector(precommitted_parts.begin(), precommitted_parts.end()));
    }

    clear();
}

TransactionID MergeTreeData::Transaction::getTID() const
{
    if (txn)
        return txn->tid;
    return Tx::PrehistoricTID;
}

void MergeTreeData::Transaction::addPart(MutableDataPartPtr & part)
{
    precommitted_parts.insert(part);
}

void MergeTreeData::Transaction::rollback(DataPartsLock * lock)
{
    if (!isEmpty())
    {
        WriteBufferFromOwnString buf;
        buf << "Removing parts:";
        for (const auto & part : precommitted_parts)
            buf << " " << part->getDataPartStorage().getPartDirectory();
        buf << ".";
        LOG_DEBUG(data.log, "Undoing transaction {}. {}", getTID(), buf.str());

        for (const auto & part : precommitted_parts)
            part->version.creation_csn.store(Tx::RolledBackCSN);

        /// It would be much better with TSA...
        auto our_lock = (lock) ? DataPartsLock() : data.lockParts();

        if (data.data_parts_indexes.empty())
        {
            /// Table was dropped concurrently and all parts (including PreActive parts) were cleared, so there's nothing to rollback
            if (!data.all_data_dropped)
            {
                Strings part_names;
                for (const auto & part : precommitted_parts)
                    part_names.emplace_back(part->name);
                throw Exception(ErrorCodes::LOGICAL_ERROR, "There are some PreActive parts ({}) to rollback, "
                                "but data parts set is empty and table {} was not dropped. It's a bug",
                                fmt::join(part_names, ", "), data.getStorageID().getNameForLogs());
            }
        }
        else
        {
            data.removePartsFromWorkingSet(txn,
                DataPartsVector(precommitted_parts.begin(), precommitted_parts.end()),
                /* clear_without_timeout = */ true, &our_lock);
        }
    }

    clear();
}

void MergeTreeData::Transaction::clear()
{
    precommitted_parts.clear();
}

MergeTreeData::DataPartsVector MergeTreeData::Transaction::commit(DataPartsLock * acquired_parts_lock)
{
    DataPartsVector total_covered_parts;

    if (!isEmpty())
    {
        auto settings = data.getSettings();
        auto parts_lock = acquired_parts_lock ? DataPartsLock() : data.lockParts();
        auto * owing_parts_lock = acquired_parts_lock ? acquired_parts_lock : &parts_lock;

        for (const auto & part : precommitted_parts)
            if (part->getDataPartStorage().hasActiveTransaction())
                part->getDataPartStorage().commitTransaction();

        if (txn)
        {
            for (const auto & part : precommitted_parts)
            {
                DataPartPtr covering_part;
                DataPartsVector covered_active_parts = data.getActivePartsToReplace(part->info, part->name, covering_part, *owing_parts_lock);

                /// outdated parts should be also collected here
                /// the visible outdated parts should be tried to be removed
                /// more likely the conflict happens at the removing visible outdated parts, what is right actually
                DataPartsVector covered_outdated_parts = data.getCoveredOutdatedParts(part, *owing_parts_lock);

                LOG_TEST(data.log, "Got {} oudated parts covered by {} (TID {} CSN {}): {}",
                         covered_outdated_parts.size(), part->getNameWithState(), txn->tid, txn->getSnapshot(), fmt::join(getPartsNames(covered_outdated_parts), ", "));
                data.filterVisibleDataParts(covered_outdated_parts, txn->getSnapshot(), txn->tid);

                DataPartsVector covered_parts;
                covered_parts.reserve(covered_active_parts.size() + covered_outdated_parts.size());
                std::move(covered_active_parts.begin(), covered_active_parts.end(), std::back_inserter(covered_parts));
                std::move(covered_outdated_parts.begin(), covered_outdated_parts.end(), std::back_inserter(covered_parts));

                MergeTreeTransaction::addNewPartAndRemoveCovered(data.shared_from_this(), part, covered_parts, txn);
            }
        }

        NOEXCEPT_SCOPE({
            auto current_time = time(nullptr);

            size_t add_bytes = 0;
            size_t add_rows = 0;
            size_t add_parts = 0;

            size_t reduce_bytes = 0;
            size_t reduce_rows = 0;
            size_t reduce_parts = 0;

            for (const auto & part : precommitted_parts)
            {
                DataPartPtr covering_part;
                DataPartsVector covered_parts = data.getActivePartsToReplace(part->info, part->name, covering_part, *owing_parts_lock);
                if (covering_part)
                {
                    /// It's totally fine for zero-level parts, because of possible race condition between ReplicatedMergeTreeSink and
                    /// background queue execution (new part is added to ZK before this function is called,
                    /// so other replica may produce covering part and replication queue may download covering part).
                    if (part->info.level)
                        LOG_WARNING(data.log, "Tried to commit obsolete part {} covered by {}", part->name, covering_part->getNameWithState());
                    else
                        LOG_INFO(data.log, "Tried to commit obsolete part {} covered by {}", part->name, covering_part->getNameWithState());

                    part->remove_time.store(0, std::memory_order_relaxed); /// The part will be removed without waiting for old_parts_lifetime seconds.
                    data.modifyPartState(part, DataPartState::Outdated);
                }
                else
                {
                    if (!txn)
                        MergeTreeTransaction::addNewPartAndRemoveCovered(data.shared_from_this(), part, covered_parts, NO_TRANSACTION_RAW);

                    total_covered_parts.insert(total_covered_parts.end(), covered_parts.begin(), covered_parts.end());
                    for (const auto & covered_part : covered_parts)
                    {
                        covered_part->remove_time.store(current_time, std::memory_order_relaxed);

                        reduce_bytes += covered_part->getBytesOnDisk();
                        reduce_rows += covered_part->rows_count;

                        data.modifyPartState(covered_part, DataPartState::Outdated);
                        data.removePartContributionToColumnAndSecondaryIndexSizes(covered_part);
                    }

                    reduce_parts += covered_parts.size();

                    add_bytes += part->getBytesOnDisk();
                    add_rows += part->rows_count;
                    ++add_parts;

                    data.modifyPartState(part, DataPartState::Active);
                    data.addPartContributionToColumnAndSecondaryIndexSizes(part);
                }
            }

            if (reduce_parts == 0)
            {
                for (const auto & part : precommitted_parts)
                    data.updateObjectColumns(part, parts_lock);
            }
            else
                data.resetObjectColumnsFromActiveParts(parts_lock);

            ssize_t diff_bytes = add_bytes - reduce_bytes;
            ssize_t diff_rows = add_rows - reduce_rows;
            ssize_t diff_parts  = add_parts - reduce_parts;
            data.increaseDataVolume(diff_bytes, diff_rows, diff_parts);
        });
    }

    clear();

    return total_covered_parts;
}

bool MergeTreeData::isPrimaryOrMinMaxKeyColumnPossiblyWrappedInFunctions(
    const ASTPtr & node, const StorageMetadataPtr & metadata_snapshot) const
{
    const String column_name = node->getColumnName();

    for (const auto & name : metadata_snapshot->getPrimaryKeyColumns())
        if (column_name == name)
            return true;

    for (const auto & name : getMinMaxColumnsNames(metadata_snapshot->getPartitionKey()))
        if (column_name == name)
            return true;

    if (const auto * func = node->as<ASTFunction>())
        if (func->arguments->children.size() == 1)
            return isPrimaryOrMinMaxKeyColumnPossiblyWrappedInFunctions(func->arguments->children.front(), metadata_snapshot);

    return false;
}

using PartitionIdToMaxBlock = std::unordered_map<String, Int64>;

Block MergeTreeData::getMinMaxCountProjectionBlock(
    const StorageMetadataPtr & metadata_snapshot,
    const Names & required_columns,
    const ActionsDAG * filter_dag,
    const DataPartsVector & parts,
    const PartitionIdToMaxBlock * max_block_numbers_to_read,
    ContextPtr query_context) const
{
    if (!metadata_snapshot->minmax_count_projection)
        throw Exception(ErrorCodes::LOGICAL_ERROR,
                        "Cannot find the definition of minmax_count projection but it's used in current query. "
                        "It's a bug");

    auto block = metadata_snapshot->minmax_count_projection->sample_block.cloneEmpty();
    bool need_primary_key_max_column = false;
    const auto & primary_key_max_column_name = metadata_snapshot->minmax_count_projection->primary_key_max_column_name;
    NameSet required_columns_set(required_columns.begin(), required_columns.end());

    if (!primary_key_max_column_name.empty())
        need_primary_key_max_column = required_columns_set.contains(primary_key_max_column_name);

    auto partition_minmax_count_columns = block.mutateColumns();
    auto partition_minmax_count_column_names = block.getNames();
    auto insert = [](ColumnAggregateFunction & column, const Field & value)
    {
        auto func = column.getAggregateFunction();
        Arena & arena = column.createOrGetArena();
        size_t size_of_state = func->sizeOfData();
        size_t align_of_state = func->alignOfData();
        auto * place = arena.alignedAlloc(size_of_state, align_of_state);
        func->create(place);
        if (const AggregateFunctionCount * agg_count = typeid_cast<const AggregateFunctionCount *>(func.get()))
            AggregateFunctionCount::set(place, value.safeGet<UInt64>());
        else
        {
            auto value_column = func->getArgumentTypes().front()->createColumnConst(1, value)->convertToFullColumnIfConst();
            const auto * value_column_ptr = value_column.get();
            func->add(place, &value_column_ptr, 0, &arena);
        }
        column.insertFrom(place);
    };

    Block virtual_columns_block;
    auto virtual_block = getHeaderWithVirtualsForFilter(metadata_snapshot);
    bool has_virtual_column = std::any_of(required_columns.begin(), required_columns.end(), [&](const auto & name) { return virtual_block.has(name); });
    if (has_virtual_column || filter_dag)
    {
        virtual_columns_block = getBlockWithVirtualsForFilter(metadata_snapshot, parts, /*ignore_empty=*/true);
        if (virtual_columns_block.rows() == 0)
            return {};
    }

    size_t rows = parts.size();
    ColumnPtr part_name_column;
    std::optional<PartitionPruner> partition_pruner;
    std::optional<KeyCondition> minmax_idx_condition;
    DataTypes minmax_columns_types;
    if (filter_dag)
    {
        if (metadata_snapshot->hasPartitionKey())
        {
            const auto & partition_key = metadata_snapshot->getPartitionKey();
            auto minmax_columns_names = getMinMaxColumnsNames(partition_key);
            minmax_columns_types = getMinMaxColumnsTypes(partition_key);

            minmax_idx_condition.emplace(
                filter_dag, query_context, minmax_columns_names,
                getMinMaxExpr(partition_key, ExpressionActionsSettings::fromContext(query_context)));
            partition_pruner.emplace(metadata_snapshot, filter_dag, query_context, false /* strict */);
        }

        const auto * predicate = filter_dag->getOutputs().at(0);

        // Generate valid expressions for filtering
        VirtualColumnUtils::filterBlockWithPredicate(
            predicate, virtual_columns_block, query_context, /*allow_filtering_with_partial_predicate =*/true);

        rows = virtual_columns_block.rows();
        part_name_column = virtual_columns_block.getByName("_part").column;
    }

    auto filter_column = ColumnUInt8::create();
    auto & filter_column_data = filter_column->getData();

    DataPartsVector real_parts;
    real_parts.reserve(rows);
    for (size_t row = 0, part_idx = 0; row < rows; ++row, ++part_idx)
    {
        if (part_name_column)
        {
            while (parts[part_idx]->name != part_name_column->getDataAt(row))
                ++part_idx;
        }

        const auto & part = parts[part_idx];

        if (part->isEmpty())
            continue;

        if (!part->minmax_idx->initialized)
            throw Exception(ErrorCodes::LOGICAL_ERROR, "Found a non-empty part with uninitialized minmax_idx. It's a bug");

        filter_column_data.emplace_back();

        if (max_block_numbers_to_read)
        {
            auto blocks_iterator = max_block_numbers_to_read->find(part->info.partition_id);
            if (blocks_iterator == max_block_numbers_to_read->end() || part->info.max_block > blocks_iterator->second)
                continue;
        }

        if (minmax_idx_condition
            && !minmax_idx_condition->checkInHyperrectangle(part->minmax_idx->hyperrectangle, minmax_columns_types).can_be_true)
            continue;

        if (partition_pruner)
        {
            if (partition_pruner->canBePruned(*part))
                continue;
        }

        /// It's extremely rare that some parts have final marks while others don't. To make it
        /// straightforward, disable minmax_count projection when `max(pk)' encounters any part with
        /// no final mark.
        if (need_primary_key_max_column && !part->index_granularity.hasFinalMark())
            return {};

        real_parts.push_back(part);
        filter_column_data.back() = 1;
    }

    if (real_parts.empty())
        return {};

    FilterDescription filter(*filter_column);
    for (size_t i = 0; i < virtual_columns_block.columns(); ++i)
    {
        ColumnPtr & column = virtual_columns_block.safeGetByPosition(i).column;
        column = column->filter(*filter.data, -1);
    }

    size_t pos = 0;
    for (size_t i : metadata_snapshot->minmax_count_projection->partition_value_indices)
    {
        if (required_columns_set.contains(partition_minmax_count_column_names[pos]))
            for (const auto & part : real_parts)
                partition_minmax_count_columns[pos]->insert(part->partition.value[i]);
        ++pos;
    }

    size_t minmax_idx_size = real_parts.front()->minmax_idx->hyperrectangle.size();
    for (size_t i = 0; i < minmax_idx_size; ++i)
    {
        if (required_columns_set.contains(partition_minmax_count_column_names[pos]))
        {
            for (const auto & part : real_parts)
            {
                const auto & range = part->minmax_idx->hyperrectangle[i];
                auto & min_column = assert_cast<ColumnAggregateFunction &>(*partition_minmax_count_columns[pos]);
                insert(min_column, range.left);
            }
        }
        ++pos;

        if (required_columns_set.contains(partition_minmax_count_column_names[pos]))
        {
            for (const auto & part : real_parts)
            {
                const auto & range = part->minmax_idx->hyperrectangle[i];
                auto & max_column = assert_cast<ColumnAggregateFunction &>(*partition_minmax_count_columns[pos]);
                insert(max_column, range.right);
            }
        }
        ++pos;
    }

    if (!primary_key_max_column_name.empty())
    {
        if (required_columns_set.contains(partition_minmax_count_column_names[pos]))
        {
            for (const auto & part : real_parts)
            {
                const auto & primary_key_column = *part->getIndex()->at(0);
                auto & min_column = assert_cast<ColumnAggregateFunction &>(*partition_minmax_count_columns[pos]);
                insert(min_column, primary_key_column[0]);
            }
        }
        ++pos;

        if (required_columns_set.contains(partition_minmax_count_column_names[pos]))
        {
            for (const auto & part : real_parts)
            {
                const auto & primary_key_column = *part->getIndex()->at(0);
                auto & max_column = assert_cast<ColumnAggregateFunction &>(*partition_minmax_count_columns[pos]);
                insert(max_column, primary_key_column[primary_key_column.size() - 1]);
            }
        }
        ++pos;
    }

    bool has_count
        = std::any_of(required_columns.begin(), required_columns.end(), [&](const auto & name) { return startsWith(name, "count"); });
    if (has_count)
    {
        for (const auto & part : real_parts)
        {
            auto & column = assert_cast<ColumnAggregateFunction &>(*partition_minmax_count_columns.back());
            insert(column, part->rows_count);
        }
    }

    block.setColumns(std::move(partition_minmax_count_columns));

    Block res;
    for (const auto & name : required_columns)
    {
        if (virtual_columns_block.has(name))
            res.insert(virtual_columns_block.getByName(name));
        else if (block.has(name))
            res.insert(block.getByName(name));
        else if (startsWith(name, "count")) // special case to match count(...) variants
        {
            const auto & column = block.getByName("count()");
            res.insert({column.column, column.type, name});
        }
        else
            throw Exception(
                ErrorCodes::LOGICAL_ERROR,
                "Cannot find column {} in minmax_count projection but query analysis still selects this projection. It's a bug",
                name);
    }
    return res;
}

ActionDAGNodes MergeTreeData::getFiltersForPrimaryKeyAnalysis(const InterpreterSelectQuery & select)
{
    const auto & analysis_result = select.getAnalysisResult();
    const auto & before_where = analysis_result.before_where;
    const auto & where_column_name = analysis_result.where_column_name;

    ActionDAGNodes filter_nodes;
    if (auto additional_filter_info = select.getAdditionalQueryInfo())
        filter_nodes.nodes.push_back(&additional_filter_info->actions.findInOutputs(additional_filter_info->column_name));

    if (before_where)
        filter_nodes.nodes.push_back(&before_where->dag.findInOutputs(where_column_name));

    return filter_nodes;
}

QueryProcessingStage::Enum MergeTreeData::getQueryProcessingStage(
    ContextPtr query_context,
    QueryProcessingStage::Enum to_stage,
    const StorageSnapshotPtr &,
    SelectQueryInfo &) const
{
    /// with new analyzer, Planner make decision regarding parallel replicas usage, and so about processing stage on reading
    if (!query_context->getSettingsRef()[Setting::allow_experimental_analyzer])
    {
        const auto & settings = query_context->getSettingsRef();
        if (query_context->canUseParallelReplicasCustomKey())
        {
            if (query_context->getClientInfo().distributed_depth > 0)
                return QueryProcessingStage::FetchColumns;

            if (!supportsReplication() && !settings[Setting::parallel_replicas_for_non_replicated_merge_tree])
                return QueryProcessingStage::Enum::FetchColumns;

            if (to_stage >= QueryProcessingStage::WithMergeableState
                && query_context->canUseParallelReplicasCustomKeyForCluster(*query_context->getClusterForParallelReplicas()))
                return QueryProcessingStage::WithMergeableStateAfterAggregationAndLimit;
        }

        if (query_context->getClientInfo().collaborate_with_initiator)
            return QueryProcessingStage::Enum::FetchColumns;

        /// Parallel replicas
        if (query_context->canUseParallelReplicasOnInitiator() && to_stage >= QueryProcessingStage::WithMergeableState)
        {
            /// ReplicatedMergeTree
            if (supportsReplication())
                return QueryProcessingStage::Enum::WithMergeableState;

            /// For non-replicated MergeTree we allow them only if parallel_replicas_for_non_replicated_merge_tree is enabled
            if (settings[Setting::parallel_replicas_for_non_replicated_merge_tree])
                return QueryProcessingStage::Enum::WithMergeableState;
        }
    }

    return QueryProcessingStage::Enum::FetchColumns;
}


UInt64 MergeTreeData::estimateNumberOfRowsToRead(
    ContextPtr query_context, const StorageSnapshotPtr & storage_snapshot, const SelectQueryInfo & query_info) const
{
    const auto & snapshot_data = assert_cast<const MergeTreeData::SnapshotData &>(*storage_snapshot->data);

    MergeTreeDataSelectExecutor reader(*this);
    auto result_ptr = reader.estimateNumMarksToRead(
        snapshot_data.parts,
        snapshot_data.mutations_snapshot,
        storage_snapshot->metadata->getColumns().getAll().getNames(),
        storage_snapshot->metadata,
        query_info,
        query_context,
        query_context->getSettingsRef()[Setting::max_threads]);

    UInt64 total_rows = result_ptr->selected_rows;
    if (query_info.trivial_limit > 0 && query_info.trivial_limit < total_rows)
        total_rows = query_info.trivial_limit;
    return total_rows;
}

void MergeTreeData::checkColumnFilenamesForCollision(const StorageInMemoryMetadata & metadata, bool throw_on_error) const
{
    auto settings = getDefaultSettings();
    if (metadata.settings_changes)
    {
        const auto & changes = metadata.settings_changes->as<const ASTSetQuery &>().changes;
        settings->applyChanges(changes);
    }

    checkColumnFilenamesForCollision(metadata.getColumns(), *settings, throw_on_error);
}

void MergeTreeData::checkColumnFilenamesForCollision(const ColumnsDescription & columns, const MergeTreeSettings & settings, bool throw_on_error) const
{
    std::unordered_map<String, std::pair<String, String>> stream_name_to_full_name;
    auto columns_list = Nested::collect(columns.getAllPhysical());

    for (const auto & column : columns_list)
    {
        std::unordered_map<String, String> column_streams;

        auto callback = [&](const auto & substream_path)
        {
            String stream_name;
            auto full_stream_name = ISerialization::getFileNameForStream(column, substream_path);

            if (settings.replace_long_file_name_to_hash && full_stream_name.size() > settings.max_file_name_length)
                stream_name = sipHash128String(full_stream_name);
            else
                stream_name = full_stream_name;

            column_streams.emplace(stream_name, full_stream_name);
        };

        auto serialization = column.type->getDefaultSerialization();
        serialization->enumerateStreams(callback);

        if (column.type->supportsSparseSerialization() && settings.ratio_of_defaults_for_sparse_serialization < 1.0)
        {
            auto sparse_serialization = column.type->getSparseSerialization();
            sparse_serialization->enumerateStreams(callback);
        }

        for (const auto & [stream_name, full_stream_name] : column_streams)
        {
            auto [it, inserted] = stream_name_to_full_name.emplace(stream_name, std::pair{full_stream_name, column.name});
            if (!inserted)
            {
                const auto & [other_full_name, other_column_name] = it->second;
                auto other_type = columns.getPhysical(other_column_name).type;

                auto message = fmt::format(
                    "Columns '{} {}' and '{} {}' have streams ({} and {}) with collision in file name {}",
                    column.name, column.type->getName(), other_column_name, other_type->getName(), full_stream_name, other_full_name, stream_name);

                if (settings.replace_long_file_name_to_hash)
                    message += ". It may be a collision between a filename for one column and a hash of filename for another column (see setting 'replace_long_file_name_to_hash')";

                if (throw_on_error)
                    throw Exception(ErrorCodes::BAD_ARGUMENTS, "{}", message);

                LOG_ERROR(log, "Table definition is incorrect. {}. It may lead to corruption of data or crashes. You need to resolve it manually", message);
                return;
            }
        }
    }
}

MergeTreeData & MergeTreeData::checkStructureAndGetMergeTreeData(IStorage & source_table, const StorageMetadataPtr & src_snapshot, const StorageMetadataPtr & my_snapshot) const
{
    MergeTreeData * src_data = dynamic_cast<MergeTreeData *>(&source_table);
    if (!src_data)
        throw Exception(ErrorCodes::NOT_IMPLEMENTED,
                        "Table {} supports attachPartitionFrom only for MergeTree family of table engines. Got {}",
                        source_table.getStorageID().getNameForLogs(), source_table.getName());

    if (my_snapshot->getColumns().getAllPhysical().sizeOfDifference(src_snapshot->getColumns().getAllPhysical()))
        throw Exception(ErrorCodes::INCOMPATIBLE_COLUMNS, "Tables have different structure");

    auto query_to_string = [] (const ASTPtr & ast)
    {
        return ast ? queryToString(ast) : "";
    };

    if (query_to_string(my_snapshot->getSortingKeyAST()) != query_to_string(src_snapshot->getSortingKeyAST()))
        throw Exception(ErrorCodes::BAD_ARGUMENTS, "Tables have different ordering");

    if (query_to_string(my_snapshot->getPartitionKeyAST()) != query_to_string(src_snapshot->getPartitionKeyAST()))
        throw Exception(ErrorCodes::BAD_ARGUMENTS, "Tables have different partition key");

    if (format_version != src_data->format_version)
        throw Exception(ErrorCodes::BAD_ARGUMENTS, "Tables have different format_version");

    if (query_to_string(my_snapshot->getPrimaryKeyAST()) != query_to_string(src_snapshot->getPrimaryKeyAST()))
        throw Exception(ErrorCodes::BAD_ARGUMENTS, "Tables have different primary key");

    const auto check_definitions = [](const auto & my_descriptions, const auto & src_descriptions)
    {
        if (my_descriptions.size() != src_descriptions.size())
            return false;

        std::unordered_set<std::string> my_query_strings;
        for (const auto & description : my_descriptions)
            my_query_strings.insert(queryToString(description.definition_ast));

        for (const auto & src_description : src_descriptions)
            if (!my_query_strings.contains(queryToString(src_description.definition_ast)))
                return false;

        return true;
    };

    if (!check_definitions(my_snapshot->getSecondaryIndices(), src_snapshot->getSecondaryIndices()))
        throw Exception(ErrorCodes::BAD_ARGUMENTS, "Tables have different secondary indices");

    if (!check_definitions(my_snapshot->getProjections(), src_snapshot->getProjections()))
        throw Exception(ErrorCodes::BAD_ARGUMENTS, "Tables have different projections");

    return *src_data;
}

MergeTreeData & MergeTreeData::checkStructureAndGetMergeTreeData(
    const StoragePtr & source_table, const StorageMetadataPtr & src_snapshot, const StorageMetadataPtr & my_snapshot) const
{
    return checkStructureAndGetMergeTreeData(*source_table, src_snapshot, my_snapshot);
}

/// must_on_same_disk=false is used only when attach partition; Both for same disk and different disk.
std::pair<MergeTreeData::MutableDataPartPtr, scope_guard> MergeTreeData::cloneAndLoadDataPart(
    const MergeTreeData::DataPartPtr & src_part,
    const String & tmp_part_prefix,
    const MergeTreePartInfo & dst_part_info,
    const StorageMetadataPtr & metadata_snapshot,
    const IDataPartStorage::ClonePartParams & params,
    const ReadSettings & read_settings,
    const WriteSettings & write_settings,
    bool must_on_same_disk)
{
    chassert(!isStaticStorage());

    /// Check that the storage policy contains the disk where the src_part is located.
    bool on_same_disk = false;
    for (const DiskPtr & disk : getStoragePolicy()->getDisks())
    {
        if (disk->getName() == src_part->getDataPartStorage().getDiskName())
        {
            on_same_disk = true;
            break;
        }
    }
    if (!on_same_disk && must_on_same_disk)
        throw Exception(
            ErrorCodes::BAD_ARGUMENTS,
            "Could not clone and load part {} because disk does not belong to storage policy",
            quoteString(src_part->getDataPartStorage().getFullPath()));

    String dst_part_name = src_part->getNewName(dst_part_info);
    String tmp_dst_part_name = tmp_part_prefix + dst_part_name;
    auto temporary_directory_lock = getTemporaryPartDirectoryHolder(tmp_dst_part_name);

    auto reservation = src_part->getDataPartStorage().reserve(src_part->getBytesOnDisk());
    auto src_part_storage = src_part->getDataPartStoragePtr();

    scope_guard src_flushed_tmp_dir_lock;
    MergeTreeData::MutableDataPartPtr src_flushed_tmp_part;

    String with_copy;
    if (params.copy_instead_of_hardlink)
        with_copy = " (copying data)";

    std::shared_ptr<IDataPartStorage> dst_part_storage{};
    if (on_same_disk)
    {
        dst_part_storage = src_part_storage->freeze(
            relative_data_path,
            tmp_dst_part_name,
            read_settings,
            write_settings,
            /* save_metadata_callback= */ {},
            params);
    }
    else
    {
        auto reservation_on_dst = getStoragePolicy()->reserve(src_part->getBytesOnDisk());
        if (!reservation_on_dst)
            throw Exception(ErrorCodes::NOT_ENOUGH_SPACE, "Not enough space on disk.");
        dst_part_storage = src_part_storage->freezeRemote(
            relative_data_path,
            tmp_dst_part_name,
            /* dst_disk = */reservation_on_dst->getDisk(),
            read_settings,
            write_settings,
            /* save_metadata_callback= */ {},
            params
        );
    }

    if (params.metadata_version_to_write.has_value())
    {
        chassert(!params.keep_metadata_version);
        auto out_metadata = dst_part_storage->writeFile(IMergeTreeDataPart::METADATA_VERSION_FILE_NAME, 4096, getContext()->getWriteSettings());
        writeText(metadata_snapshot->getMetadataVersion(), *out_metadata);
        out_metadata->finalize();
        if (getSettings()->fsync_after_insert)
            out_metadata->sync();
    }

    LOG_DEBUG(log, "Clone{} part {} to {}{}",
              src_flushed_tmp_part ? " flushed" : "",
              src_part_storage->getFullPath(),
              std::string(fs::path(dst_part_storage->getFullRootPath()) / tmp_dst_part_name),
              with_copy);

    auto dst_data_part = MergeTreeDataPartBuilder(*this, dst_part_name, dst_part_storage)
        .withPartFormatFromDisk()
        .build();

    if (!params.copy_instead_of_hardlink && params.hardlinked_files)
    {
        params.hardlinked_files->source_part_name = src_part->name;
        params.hardlinked_files->source_table_shared_id = src_part->storage.getTableSharedID();

        for (auto it = src_part->getDataPartStorage().iterate(); it->isValid(); it->next())
        {
            if (!params.files_to_copy_instead_of_hardlinks.contains(it->name())
                && it->name() != IMergeTreeDataPart::DELETE_ON_DESTROY_MARKER_FILE_NAME_DEPRECATED
                && it->name() != IMergeTreeDataPart::TXN_VERSION_METADATA_FILE_NAME)
            {
                params.hardlinked_files->hardlinks_from_source_part.insert(it->name());
            }
        }

        auto projections = src_part->getProjectionParts();
        for (const auto & [name, projection_part] : projections)
        {
            const auto & projection_storage = projection_part->getDataPartStorage();
            for (auto it = projection_storage.iterate(); it->isValid(); it->next())
            {
                auto file_name_with_projection_prefix = fs::path(projection_storage.getPartDirectory()) / it->name();
                if (!params.files_to_copy_instead_of_hardlinks.contains(file_name_with_projection_prefix)
                    && it->name() != IMergeTreeDataPart::DELETE_ON_DESTROY_MARKER_FILE_NAME_DEPRECATED
                    && it->name() != IMergeTreeDataPart::TXN_VERSION_METADATA_FILE_NAME)
                {
                    params.hardlinked_files->hardlinks_from_source_part.insert(file_name_with_projection_prefix);
                }
            }
        }
    }

    /// We should write version metadata on part creation to distinguish it from parts that were created without transaction.
    TransactionID tid = params.txn ? params.txn->tid : Tx::PrehistoricTID;
    dst_data_part->version.setCreationTID(tid, nullptr);
    dst_data_part->storeVersionMetadata();

    dst_data_part->is_temp = true;

    dst_data_part->loadColumnsChecksumsIndexes(require_part_metadata, true);
    dst_data_part->modification_time = dst_part_storage->getLastModified().epochTime();
    return std::make_pair(dst_data_part, std::move(temporary_directory_lock));
}

bool MergeTreeData::canUseAdaptiveGranularity() const
{
    const auto settings = getSettings();
    return settings->index_granularity_bytes != 0
        && (settings->enable_mixed_granularity_parts || !has_non_adaptive_index_granularity_parts);
}

String MergeTreeData::getFullPathOnDisk(const DiskPtr & disk) const
{
    return disk->getPath() + relative_data_path;
}


DiskPtr MergeTreeData::tryGetDiskForDetachedPart(const String & part_name) const
{
    const auto disks = getStoragePolicy()->getDisks();

    for (const DiskPtr & disk : disks)
        if (disk->exists(fs::path(relative_data_path) / DETACHED_DIR_NAME / part_name))
            return disk;

    return nullptr;
}

DiskPtr MergeTreeData::getDiskForDetachedPart(const String & part_name) const
{
    if (auto disk = tryGetDiskForDetachedPart(part_name))
        return disk;
    throw DB::Exception(ErrorCodes::BAD_DATA_PART_NAME, "Detached part \"{}\" not found", part_name);
}


Strings MergeTreeData::getDataPaths() const
{
    Strings res;
    auto disks = getStoragePolicy()->getDisks();
    for (const auto & disk : disks)
        res.push_back(getFullPathOnDisk(disk));
    return res;
}


void MergeTreeData::reportBrokenPart(MergeTreeData::DataPartPtr data_part) const
{
    if (!data_part)
        return;

    if (data_part->isProjectionPart())
    {
        String parent_part_name = data_part->getParentPartName();
        auto parent_part = getPartIfExists(parent_part_name, {DataPartState::PreActive, DataPartState::Active, DataPartState::Outdated});

        if (!parent_part)
        {
            LOG_WARNING(log, "Did not find parent part {} for potentially broken projection part {}",
                        parent_part_name, data_part->getDataPartStorage().getFullPath());
            return;
        }

        data_part = parent_part;
    }

    if (data_part->getDataPartStorage().isBroken())
    {
        auto parts = getDataPartsForInternalUsage();
        LOG_WARNING(log, "Scanning parts to recover on broken disk {}@{}.", data_part->getDataPartStorage().getDiskName(), data_part->getDataPartStorage().getDiskPath());

        for (const auto & part : parts)
        {
            if (part->getDataPartStorage().getDiskName() == data_part->getDataPartStorage().getDiskName())
                broken_part_callback(part->name);
        }
    }
    else
    {
        MergeTreeDataPartState state = MergeTreeDataPartState::Temporary;
        {
            auto lock = lockParts();
            state = data_part->getState();
        }

        if (state == MergeTreeDataPartState::Active)
            broken_part_callback(data_part->name);
        else
            LOG_DEBUG(log, "Will not check potentially broken part {} because it's not active", data_part->getNameWithState());
    }
}

MergeTreeData::MatcherFn MergeTreeData::getPartitionMatcher(const ASTPtr & partition_ast, ContextPtr local_context) const
{
    bool prefixed = false;
    String id;

    if (format_version < MERGE_TREE_DATA_MIN_FORMAT_VERSION_WITH_CUSTOM_PARTITIONING)
    {
        /// Month-partitioning specific - partition value can represent a prefix of the partition to freeze.
        if (const auto * partition_lit = partition_ast->as<ASTPartition &>().value->as<ASTLiteral>())
        {
            id = partition_lit->value.getType() == Field::Types::UInt64
                 ? toString(partition_lit->value.safeGet<UInt64>())
                 : partition_lit->value.safeGet<String>();
            prefixed = true;
        }
        else
            id = getPartitionIDFromQuery(partition_ast, local_context);
    }
    else
        id = getPartitionIDFromQuery(partition_ast, local_context);

    return [prefixed, id](const String & partition_id)
    {
        if (prefixed)
            return startsWith(partition_id, id);
        else
            return id == partition_id;
    };
}

PartitionCommandsResultInfo MergeTreeData::freezePartition(
    const ASTPtr & partition_ast,
    const String & with_name,
    ContextPtr local_context,
    TableLockHolder &)
{
    return freezePartitionsByMatcher(getPartitionMatcher(partition_ast, local_context), with_name, local_context);
}

PartitionCommandsResultInfo MergeTreeData::freezeAll(
    const String & with_name,
    ContextPtr local_context,
    TableLockHolder &)
{
    return freezePartitionsByMatcher([] (const String &) { return true; }, with_name, local_context);
}

PartitionCommandsResultInfo MergeTreeData::freezePartitionsByMatcher(
    MatcherFn matcher,
    const String & with_name,
    ContextPtr local_context)
{
    auto settings = getSettings();

    String clickhouse_path = fs::canonical(local_context->getPath());
    String default_shadow_path = fs::path(clickhouse_path) / "shadow/";
    fs::create_directories(default_shadow_path);
    auto increment = Increment(fs::path(default_shadow_path) / "increment.txt").get(true);

    const String shadow_path = "shadow/";

    /// Acquire a snapshot of active data parts to prevent removing while doing backup.
    const auto data_parts = getVisibleDataPartsVector(local_context);

    bool has_zero_copy_part = false;
    for (const auto & part : data_parts)
    {
        if (part->isStoredOnRemoteDiskWithZeroCopySupport())
        {
            has_zero_copy_part = true;
            break;
        }
    }

    if (supportsReplication() && settings->disable_freeze_partition_for_zero_copy_replication
        && settings->allow_remote_fs_zero_copy_replication && has_zero_copy_part)
        throw Exception(ErrorCodes::SUPPORT_IS_DISABLED, "FREEZE PARTITION queries are disabled.");

    String backup_name = (!with_name.empty() ? escapeForFileName(with_name) : toString(increment));
    String backup_path = fs::path(shadow_path) / backup_name / "";

    for (const auto & disk : getStoragePolicy()->getDisks())
        disk->onFreeze(backup_path);

    PartitionCommandsResultInfo result;

    size_t parts_processed = 0;
    for (const auto & part : data_parts)
    {
        if (!matcher(part->info.partition_id))
            continue;

        LOG_DEBUG(log, "Freezing part {} snapshot will be placed at {}", part->name, backup_path);

        auto data_part_storage = part->getDataPartStoragePtr();
        String backup_part_path = fs::path(backup_path) / relative_data_path;

        scope_guard src_flushed_tmp_dir_lock;
        MergeTreeData::MutableDataPartPtr src_flushed_tmp_part;

        auto callback = [this, &part, &backup_part_path](const DiskPtr & disk)
        {
            // Store metadata for replicated table.
            // Do nothing for non-replicated.
            createAndStoreFreezeMetadata(disk, part, fs::path(backup_part_path) / part->getDataPartStorage().getPartDirectory());
        };

        IDataPartStorage::ClonePartParams params
        {
            .make_source_readonly = true
        };
        auto new_storage = data_part_storage->freeze(
            backup_part_path,
            part->getDataPartStorage().getPartDirectory(),
            local_context->getReadSettings(),
            local_context->getWriteSettings(),
            callback,
            params);

        part->is_frozen.store(true, std::memory_order_relaxed);
        result.push_back(PartitionCommandResultInfo{
            .command_type = "FREEZE PART",
            .partition_id = part->info.partition_id,
            .part_name = part->name,
            .backup_path = new_storage->getFullRootPath(),
            .part_backup_path = new_storage->getFullPath(),
            .backup_name = backup_name,
        });
        ++parts_processed;
    }

    LOG_DEBUG(log, "Froze {} parts", parts_processed);
    return result;
}

void MergeTreeData::createAndStoreFreezeMetadata(DiskPtr, DataPartPtr, String) const
{

}

PartitionCommandsResultInfo MergeTreeData::unfreezePartition(
    const ASTPtr & partition,
    const String & backup_name,
    ContextPtr local_context,
    TableLockHolder &)
{
    return unfreezePartitionsByMatcher(getPartitionMatcher(partition, local_context), backup_name, local_context);
}

PartitionCommandsResultInfo MergeTreeData::unfreezeAll(
    const String & backup_name,
    ContextPtr local_context,
    TableLockHolder &)
{
    return unfreezePartitionsByMatcher([] (const String &) { return true; }, backup_name, local_context);
}

bool MergeTreeData::removeDetachedPart(DiskPtr disk, const String & path, const String &)
{
    disk->removeRecursive(path);

    return false;
}

PartitionCommandsResultInfo MergeTreeData::unfreezePartitionsByMatcher(MatcherFn matcher, const String & backup_name, ContextPtr local_context)
{
    auto backup_path = fs::path("shadow") / escapeForFileName(backup_name) / relative_data_path;

    LOG_DEBUG(log, "Unfreezing parts by path {}", backup_path.generic_string());

    auto disks = getStoragePolicy()->getDisks();

    return Unfreezer(local_context).unfreezePartitionsFromTableDirectory(matcher, backup_name, disks, backup_path);
}

bool MergeTreeData::canReplacePartition(const DataPartPtr & src_part) const
{
    const auto settings = getSettings();

    if (!settings->enable_mixed_granularity_parts || settings->index_granularity_bytes == 0)
    {
        if (!canUseAdaptiveGranularity() && src_part->index_granularity_info.mark_type.adaptive)
            return false;
        if (canUseAdaptiveGranularity() && !src_part->index_granularity_info.mark_type.adaptive)
            return false;
    }

    return true;
}

void MergeTreeData::writePartLog(
    PartLogElement::Type type,
    const ExecutionStatus & execution_status,
    UInt64 elapsed_ns,
    const String & new_part_name,
    const DataPartPtr & result_part,
    const DataPartsVector & source_parts,
    const MergeListEntry * merge_entry,
    std::shared_ptr<ProfileEvents::Counters::Snapshot> profile_counters)
try
{
    auto table_id = getStorageID();
    auto part_log = getContext()->getPartLog(table_id.database_name);
    if (!part_log)
        return;

    PartLogElement part_log_elem;

    part_log_elem.event_type = type;

    if (part_log_elem.event_type == PartLogElement::MERGE_PARTS)
    {
        if (merge_entry)
        {
            part_log_elem.merge_reason = PartLogElement::getMergeReasonType((*merge_entry)->merge_type);
            part_log_elem.merge_algorithm = PartLogElement::getMergeAlgorithm((*merge_entry)->merge_algorithm);
        }
    }

    part_log_elem.error = static_cast<UInt16>(execution_status.code);
    part_log_elem.exception = execution_status.message;

    // construct event_time and event_time_microseconds using the same time point
    // so that the two times will always be equal up to a precision of a second.
    const auto time_now = std::chrono::system_clock::now();
    part_log_elem.event_time = timeInSeconds(time_now);
    part_log_elem.event_time_microseconds = timeInMicroseconds(time_now);

    /// TODO: Stop stopwatch in outer code to exclude ZK timings and so on
    part_log_elem.duration_ms = elapsed_ns / 1000000;

    part_log_elem.database_name = table_id.database_name;
    part_log_elem.table_name = table_id.table_name;
    part_log_elem.table_uuid = table_id.uuid;
    part_log_elem.partition_id = MergeTreePartInfo::fromPartName(new_part_name, format_version).partition_id;
    part_log_elem.part_name = new_part_name;

    if (result_part)
    {
        part_log_elem.disk_name = result_part->getDataPartStorage().getDiskName();
        part_log_elem.path_on_disk = result_part->getDataPartStorage().getFullPath();
        part_log_elem.bytes_compressed_on_disk = result_part->getBytesOnDisk();
        part_log_elem.bytes_uncompressed = result_part->getBytesUncompressedOnDisk();
        part_log_elem.rows = result_part->rows_count;
        part_log_elem.part_type = result_part->getType();
    }

    part_log_elem.source_part_names.reserve(source_parts.size());
    for (const auto & source_part : source_parts)
        part_log_elem.source_part_names.push_back(source_part->name);

    if (merge_entry)
    {
        part_log_elem.rows_read = (*merge_entry)->rows_read;
        part_log_elem.bytes_read_uncompressed = (*merge_entry)->bytes_read_uncompressed;

        part_log_elem.rows = (*merge_entry)->rows_written;
        part_log_elem.peak_memory_usage = (*merge_entry)->getMemoryTracker().getPeak();
    }

    if (profile_counters)
    {
        part_log_elem.profile_counters = profile_counters;
    }
    else
    {
        LOG_WARNING(log, "Profile counters are not set");
    }

    part_log->add(std::move(part_log_elem));
}
catch (...)
{
    tryLogCurrentException(log, __PRETTY_FUNCTION__);
}

StorageMergeTree::PinnedPartUUIDsPtr MergeTreeData::getPinnedPartUUIDs() const
{
    std::lock_guard lock(pinned_part_uuids_mutex);
    return pinned_part_uuids;
}

MergeTreeData::CurrentlyMovingPartsTagger::CurrentlyMovingPartsTagger(MergeTreeMovingParts && moving_parts_, MergeTreeData & data_)
    : parts_to_move(std::move(moving_parts_)), data(data_)
{
    for (const auto & moving_part : parts_to_move)
        if (!data.currently_moving_parts.emplace(moving_part.part).second)
            throw Exception(ErrorCodes::LOGICAL_ERROR, "Cannot move part '{}'. It's already moving.", moving_part.part->name);
}

MergeTreeData::CurrentlyMovingPartsTagger::~CurrentlyMovingPartsTagger()
{
    std::lock_guard lock(data.moving_parts_mutex);
    for (auto & moving_part : parts_to_move)
    {
        /// Something went completely wrong
        if (!data.currently_moving_parts.contains(moving_part.part))
            std::terminate();
        data.currently_moving_parts.erase(moving_part.part);
    }
}

bool MergeTreeData::scheduleDataMovingJob(BackgroundJobsAssignee & assignee)
{
    if (parts_mover.moves_blocker.isCancelled())
        return false;

    auto moving_tagger = selectPartsForMove();
    if (moving_tagger->parts_to_move.empty())
        return false;

    assignee.scheduleMoveTask(std::make_shared<ExecutableLambdaAdapter>(
        [this, moving_tagger] () mutable
        {
            ReadSettings read_settings = Context::getGlobalContextInstance()->getReadSettings();
            WriteSettings write_settings = Context::getGlobalContextInstance()->getWriteSettings();
            return moveParts(moving_tagger, read_settings, write_settings, /* wait_for_move_if_zero_copy= */ false) == MovePartsOutcome::PartsMoved;
        }, moves_assignee_trigger, getStorageID()));
    return true;
}

bool MergeTreeData::areBackgroundMovesNeeded() const
{
    auto policy = getStoragePolicy();

    if (policy->getVolumes().size() > 1)
        return true;

    return policy->getVolumes().size() == 1 && policy->getVolumes()[0]->getDisks().size() > 1;
}

std::future<MovePartsOutcome> MergeTreeData::movePartsToSpace(const CurrentlyMovingPartsTaggerPtr & moving_tagger, const ReadSettings & read_settings, const WriteSettings & write_settings, bool async)
{
    auto finish_move_promise = std::make_shared<std::promise<MovePartsOutcome>>();
    auto finish_move_future = finish_move_promise->get_future();

    if (async)
    {
        bool is_scheduled = background_moves_assignee.scheduleMoveTask(std::make_shared<ExecutableLambdaAdapter>(
            [this, finish_move_promise, moving_tagger, read_settings, write_settings] () mutable
            {
                auto outcome = moveParts(moving_tagger, read_settings, write_settings, /* wait_for_move_if_zero_copy= */ true);

                finish_move_promise->set_value(outcome);

                return outcome == MovePartsOutcome::PartsMoved;
            }, moves_assignee_trigger, getStorageID()));

        if (!is_scheduled)
            finish_move_promise->set_value(MovePartsOutcome::CannotScheduleMove);
    }
    else
    {
        auto outcome = moveParts(moving_tagger, read_settings, write_settings, /* wait_for_move_if_zero_copy= */ true);
        finish_move_promise->set_value(outcome);
    }

    return finish_move_future;
}

MergeTreeData::CurrentlyMovingPartsTaggerPtr MergeTreeData::selectPartsForMove()
{
    MergeTreeMovingParts parts_to_move;

    auto can_move = [this](const DataPartPtr & part, String * reason) -> bool
    {
        if (partIsAssignedToBackgroundOperation(part))
        {
            *reason = "part already assigned to background operation.";
            return false;
        }
        if (currently_moving_parts.contains(part))
        {
            *reason = "part is already moving.";
            return false;
        }

        return true;
    };

    std::lock_guard moving_lock(moving_parts_mutex);

    parts_mover.selectPartsForMove(parts_to_move, can_move, moving_lock);
    return std::make_shared<CurrentlyMovingPartsTagger>(std::move(parts_to_move), *this);
}

MergeTreeData::CurrentlyMovingPartsTaggerPtr MergeTreeData::checkPartsForMove(const DataPartsVector & parts, SpacePtr space)
{
    std::lock_guard moving_lock(moving_parts_mutex);

    MergeTreeMovingParts parts_to_move;
    for (const auto & part : parts)
    {
        auto reservation = space->reserve(part->getBytesOnDisk());
        if (!reservation)
            throw Exception(ErrorCodes::NOT_ENOUGH_SPACE, "Move is not possible. Not enough space on '{}'", space->getName());

        auto reserved_disk = reservation->getDisk();

        if (reserved_disk->exists(relative_data_path + part->name))
            throw Exception(ErrorCodes::DIRECTORY_ALREADY_EXISTS, "Move is not possible: {} already exists",
                fullPath(reserved_disk, relative_data_path + part->name));

        if (currently_moving_parts.contains(part) || partIsAssignedToBackgroundOperation(part))
            throw Exception(ErrorCodes::PART_IS_TEMPORARILY_LOCKED,
                            "Cannot move part '{}' because it's participating in background process", part->name);

        parts_to_move.emplace_back(part, std::move(reservation));
    }
    return std::make_shared<CurrentlyMovingPartsTagger>(std::move(parts_to_move), *this);
}

MovePartsOutcome MergeTreeData::moveParts(const CurrentlyMovingPartsTaggerPtr & moving_tagger, const ReadSettings & read_settings, const WriteSettings & write_settings, bool wait_for_move_if_zero_copy)
{
    LOG_INFO(log, "Got {} parts to move.", moving_tagger->parts_to_move.size());

    const auto settings = getSettings();

    MovePartsOutcome result{MovePartsOutcome::PartsMoved};
    for (const auto & moving_part : moving_tagger->parts_to_move)
    {
        Stopwatch stopwatch;
        MergeTreePartsMover::TemporaryClonedPart cloned_part;
        ProfileEventsScope profile_events_scope;

        auto write_part_log = [&](const ExecutionStatus & execution_status)
        {
            writePartLog(
                PartLogElement::Type::MOVE_PART,
                execution_status,
                stopwatch.elapsed(),
                moving_part.part->name,
                cloned_part.part,
                {moving_part.part},
                nullptr,
                profile_events_scope.getSnapshot());
        };

        // Register in global moves list (StorageSystemMoves)
        auto moves_list_entry = getContext()->getMovesList().insert(
            getStorageID(),
            moving_part.part->name,
            moving_part.reserved_space->getDisk()->getName(),
            moving_part.reserved_space->getDisk()->getPath(),
            moving_part.part->getBytesOnDisk());

        try
        {
            /// If zero-copy replication enabled than replicas shouldn't try to
            /// move parts to another disk simultaneously. For this purpose we
            /// use shared lock across replicas. NOTE: it's not 100% reliable,
            /// because we are not checking lock while finishing part move.
            /// However it's not dangerous at all, we will just have very rare
            /// copies of some part.
            ///
            /// FIXME: this code is related to Replicated merge tree, and not
            /// common for ordinary merge tree. So it's a bad design and should
            /// be fixed.
            auto disk = moving_part.reserved_space->getDisk();
            if (supportsReplication() && disk->supportZeroCopyReplication() && settings->allow_remote_fs_zero_copy_replication)
            {
                /// This loop is not endless, if shutdown called/connection failed/replica became readonly
                /// we will return true from waitZeroCopyLock and createZeroCopyLock will return nullopt.
                while (true)
                {
                    /// If we acquired lock than let's try to move. After one
                    /// replica will actually move the part from disk to some
                    /// zero-copy storage other replicas will just fetch
                    /// metainformation.
                    auto lock = tryCreateZeroCopyExclusiveLock(moving_part.part->name, disk);
                    if (!lock)
                    {
                        /// Move will be retried but with backoff.
                        LOG_DEBUG(
                            log,
                            "Move of part {} postponed, because zero copy mode enabled and zero-copy lock was not acquired",
                            moving_part.part->name);
                        result = MovePartsOutcome::MoveWasPostponedBecauseOfZeroCopy;
                        break;
                    }

                    if (lock->isLocked())
                    {
                        cloned_part = parts_mover.clonePart(moving_part, read_settings, write_settings);
                        /// Cloning part can take a long time.
                        /// Recheck if the lock (and keeper session expirity) is OK
                        if (lock->isLocked())
                        {
                            parts_mover.swapClonedPart(cloned_part);
                            break; /// Successfully moved
                        }
                        else
                        {
                            LOG_DEBUG(
                                log,
                                "Move of part {} postponed, because zero copy mode enabled and zero-copy lock was lost during cloning the part",
                                moving_part.part->name);
                            result = MovePartsOutcome::MoveWasPostponedBecauseOfZeroCopy;
                            break;
                        }
<<<<<<< HEAD
                    }
                    if (wait_for_move_if_zero_copy)
                    {
                        LOG_DEBUG(log, "Other replica is working on move of {}, will wait until lock disappear", moving_part.part->name);
                        /// Wait and checks not only for timeout but also for shutdown and so on.
                        while (!waitZeroCopyLockToDisappear(*lock, 3000))
=======
                        else if (wait_for_move_if_zero_copy)
>>>>>>> f9df44d9
                        {
                            LOG_DEBUG(log, "Waiting until some replica will move {} and zero copy lock disappear", moving_part.part->name);
                        }
                    }
                    else
                        break;
                }
            }
            else /// Ordinary move as it should be
            {
                cloned_part = parts_mover.clonePart(moving_part, read_settings, write_settings);
                parts_mover.swapClonedPart(cloned_part);
            }
            write_part_log({});
        }
        catch (...)
        {
            write_part_log(ExecutionStatus::fromCurrentException("", true));
            throw;
        }
    }
    return result;
}

bool MergeTreeData::partsContainSameProjections(const DataPartPtr & left, const DataPartPtr & right, PreformattedMessage & out_reason)
{
    auto remove_broken_parts_from_consideration = [](auto & parts)
    {
        std::set<String> broken_projection_parts;
        for (const auto & [name, part] : parts)
        {
            if (part->is_broken)
                broken_projection_parts.emplace(name);
        }
        for (const auto & name : broken_projection_parts)
            parts.erase(name);
    };

    auto left_projection_parts = left->getProjectionParts();
    auto right_projection_parts = right->getProjectionParts();

    remove_broken_parts_from_consideration(left_projection_parts);
    remove_broken_parts_from_consideration(right_projection_parts);

    if (left_projection_parts.size() != right_projection_parts.size())
    {
        out_reason = PreformattedMessage::create(
            "Parts have different number of projections: {} in part '{}' and {} in part '{}'",
            left_projection_parts.size(),
            left->name,
            right_projection_parts.size(),
            right->name
        );
        return false;
    }

    for (const auto & [name, _] : left_projection_parts)
    {
        if (!right_projection_parts.contains(name))
        {
            out_reason = PreformattedMessage::create(
                "The part '{}' doesn't have projection '{}' while part '{}' does", right->name, name, left->name
            );
            return false;
        }
    }
    return true;
}

bool MergeTreeData::canUsePolymorphicParts() const
{
    String unused;
    return canUsePolymorphicParts(*getSettings(), unused);
}


void MergeTreeData::checkDropCommandDoesntAffectInProgressMutations(const AlterCommand & command, const std::map<std::string, MutationCommands> & unfinished_mutations, ContextPtr local_context) const
{
    if (!command.isDropSomething() || unfinished_mutations.empty())
        return;

    auto throw_exception = [] (
        const std::string & mutation_name,
        const std::string & entity_name,
        const std::string & identifier_name)
    {
        throw Exception(
            ErrorCodes::BAD_ARGUMENTS,
            "Cannot drop {} {} because it's affected by mutation with ID '{}' which is not finished yet. "
            "Wait this mutation, or KILL it with command "
            "\"KILL MUTATION WHERE mutation_id = '{}'\"",
            entity_name,
            backQuoteIfNeed(identifier_name),
            mutation_name,
            mutation_name);
    };

    for (const auto & [mutation_name, commands] : unfinished_mutations)
    {
        for (const MutationCommand & mutation_command : commands)
        {
            if (command.type == AlterCommand::DROP_INDEX && mutation_command.index_name == command.index_name)
            {
                throw_exception(mutation_name, "index", command.index_name);
            }
            else if (command.type == AlterCommand::DROP_PROJECTION
                     && mutation_command.projection_name == command.projection_name)
            {
                throw_exception(mutation_name, "projection", command.projection_name);
            }
            else if (command.type == AlterCommand::DROP_COLUMN)
            {
                if (mutation_command.column_name == command.column_name)
                    throw_exception(mutation_name, "column", command.column_name);

                if (mutation_command.predicate)
                {
                    auto query_tree = buildQueryTree(mutation_command.predicate, local_context);
                    auto identifiers = collectIdentifiersFullNames(query_tree);

                    if (identifiers.contains(command.column_name))
                        throw_exception(mutation_name, "column", command.column_name);
                }

                for (const auto & [name, expr] : mutation_command.column_to_update_expression)
                {
                    if (name == command.column_name)
                        throw_exception(mutation_name, "column", command.column_name);

                    auto query_tree = buildQueryTree(expr, local_context);
                    auto identifiers = collectIdentifiersFullNames(query_tree);
                    if (identifiers.contains(command.column_name))
                        throw_exception(mutation_name, "column", command.column_name);
                }
            }
            else if (command.type == AlterCommand::DROP_STATISTICS)
            {
                for (const auto & stats_col1 : command.statistics_columns)
                    for (const auto & stats_col2 : mutation_command.statistics_columns)
                        if (stats_col1 == stats_col2)
                            throw_exception(mutation_name, "statistics", stats_col1);
            }
        }
    }
}

bool MergeTreeData::canUsePolymorphicParts(const MergeTreeSettings & settings, String & out_reason) const
{
    if (!canUseAdaptiveGranularity())
    {
        if ((settings.min_rows_for_wide_part != 0 || settings.min_bytes_for_wide_part != 0
            || settings.min_rows_for_compact_part != 0 || settings.min_bytes_for_compact_part != 0))
        {
            out_reason = fmt::format(
                "Table can't create parts with adaptive granularity, but settings"
                " min_rows_for_wide_part = {}"
                ", min_bytes_for_wide_part = {}"
                ". Parts with non-adaptive granularity can be stored only in Wide (default) format.",
                settings.min_rows_for_wide_part, settings.min_bytes_for_wide_part);
        }

        return false;
    }

    return true;
}

AlterConversionsPtr MergeTreeData::getAlterConversionsForPart(
    const MergeTreeDataPartPtr & part,
    const MutationsSnapshotPtr & mutations,
    const StorageMetadataPtr & metadata,
    const ContextPtr & query_context)
{
    auto commands = mutations->getAlterMutationCommandsForPart(part);
    auto result = std::make_shared<AlterConversions>(metadata, query_context);

    for (const auto & command : commands | std::views::reverse)
        result->addMutationCommand(command);

    return result;
}

size_t MergeTreeData::getTotalMergesWithTTLInMergeList() const
{
    return getContext()->getMergeList().getMergesWithTTLCount();
}

void MergeTreeData::addPartContributionToDataVolume(const DataPartPtr & part)
{
    increaseDataVolume(part->getBytesOnDisk(), part->rows_count, 1);
}

void MergeTreeData::removePartContributionToDataVolume(const DataPartPtr & part)
{
    increaseDataVolume(-part->getBytesOnDisk(), -part->rows_count, -1);
}

void MergeTreeData::increaseDataVolume(ssize_t bytes, ssize_t rows, ssize_t parts)
{
    total_active_size_bytes.fetch_add(bytes);
    total_active_size_rows.fetch_add(rows);
    total_active_size_parts.fetch_add(parts);
}

void MergeTreeData::setDataVolume(size_t bytes, size_t rows, size_t parts)
{
    total_active_size_bytes.store(bytes);
    total_active_size_rows.store(rows);
    total_active_size_parts.store(parts);
}

bool MergeTreeData::insertQueryIdOrThrow(const String & query_id, size_t max_queries) const
{
    std::lock_guard lock(query_id_set_mutex);
    return insertQueryIdOrThrowNoLock(query_id, max_queries);
}

bool MergeTreeData::insertQueryIdOrThrowNoLock(const String & query_id, size_t max_queries) const
{
    if (query_id_set.find(query_id) != query_id_set.end())
        return false;
    if (query_id_set.size() >= max_queries)
        throw Exception(
            ErrorCodes::TOO_MANY_SIMULTANEOUS_QUERIES,
            "Too many simultaneous queries for table {}. Maximum is: {}",
            log.loadName(),
            max_queries);
    query_id_set.insert(query_id);
    return true;
}

void MergeTreeData::removeQueryId(const String & query_id) const
{
    std::lock_guard lock(query_id_set_mutex);
    removeQueryIdNoLock(query_id);
}

void MergeTreeData::removeQueryIdNoLock(const String & query_id) const
{
    if (query_id_set.find(query_id) == query_id_set.end())
        LOG_WARNING(log, "We have query_id removed but it's not recorded. This is a bug");
    else
        query_id_set.erase(query_id);
}

std::shared_ptr<QueryIdHolder> MergeTreeData::getQueryIdHolder(const String & query_id, UInt64 max_concurrent_queries) const
{
    auto lock = std::lock_guard<std::mutex>(query_id_set_mutex);
    if (insertQueryIdOrThrowNoLock(query_id, max_concurrent_queries))
    {
        try
        {
            return std::make_shared<QueryIdHolder>(query_id, *this);
        }
        catch (...)
        {
            /// If we fail to construct the holder, remove query_id explicitly to avoid leak.
            removeQueryIdNoLock(query_id);
            throw;
        }
    }
    return nullptr;
}

ReservationPtr MergeTreeData::balancedReservation(
    const StorageMetadataPtr & metadata_snapshot,
    size_t part_size,
    size_t max_volume_index,
    const String & part_name,
    const MergeTreePartInfo & part_info,
    MergeTreeData::DataPartsVector covered_parts,
    std::optional<CurrentlySubmergingEmergingTagger> * tagger_ptr,
    const IMergeTreeDataPart::TTLInfos * ttl_infos,
    bool is_insert)
{
    ReservationPtr reserved_space;
    auto min_bytes_to_rebalance_partition_over_jbod = getSettings()->min_bytes_to_rebalance_partition_over_jbod;
    if (tagger_ptr && min_bytes_to_rebalance_partition_over_jbod > 0 && part_size >= min_bytes_to_rebalance_partition_over_jbod)
    {
        try
        {
            const auto & disks = getStoragePolicy()->getVolume(max_volume_index)->getDisks();
            std::map<String, size_t> disk_occupation;
            std::map<String, std::vector<String>> disk_parts_for_logging;
            for (const auto & disk : disks)
                disk_occupation.emplace(disk->getName(), 0);

            std::set<String> committed_big_parts_from_partition;
            std::set<String> submerging_big_parts_from_partition;
            std::lock_guard lock(currently_submerging_emerging_mutex);

            for (const auto & part : currently_submerging_big_parts)
            {
                if (part_info.partition_id == part->info.partition_id)
                    submerging_big_parts_from_partition.insert(part->name);
            }

            {
                auto lock_parts = lockParts();
                if (covered_parts.empty())
                {
                    // It's a part fetch. Calculate `covered_parts` here.
                    MergeTreeData::DataPartPtr covering_part;
                    covered_parts = getActivePartsToReplace(part_info, part_name, covering_part, lock_parts);
                }

                // Remove irrelevant parts.
                std::erase_if(covered_parts,
                        [min_bytes_to_rebalance_partition_over_jbod](const auto & part)
                        {
                            return !(part->isStoredOnDisk() && part->getBytesOnDisk() >= min_bytes_to_rebalance_partition_over_jbod);
                        });

                // Include current submerging big parts which are not yet in `currently_submerging_big_parts`
                for (const auto & part : covered_parts)
                    submerging_big_parts_from_partition.insert(part->name);

                for (const auto & part : getDataPartsStateRange(MergeTreeData::DataPartState::Active))
                {
                    if (part->isStoredOnDisk() && part->getBytesOnDisk() >= min_bytes_to_rebalance_partition_over_jbod
                        && part_info.partition_id == part->info.partition_id)
                    {
                        auto name = part->getDataPartStorage().getDiskName();
                        auto it = disk_occupation.find(name);
                        if (it != disk_occupation.end())
                        {
                            if (submerging_big_parts_from_partition.find(part->name) == submerging_big_parts_from_partition.end())
                            {
                                it->second += part->getBytesOnDisk();
                                disk_parts_for_logging[name].push_back(formatReadableSizeWithBinarySuffix(part->getBytesOnDisk()));
                                committed_big_parts_from_partition.insert(part->name);
                            }
                            else
                            {
                                disk_parts_for_logging[name].push_back(formatReadableSizeWithBinarySuffix(part->getBytesOnDisk()) + " (submerging)");
                            }
                        }
                        else
                        {
                            // Part is on different volume. Ignore it.
                        }
                    }
                }
            }

            for (const auto & [name, emerging_part] : currently_emerging_big_parts)
            {
                // It's possible that the emerging big parts are committed and get added twice. Thus a set is used to deduplicate.
                if (committed_big_parts_from_partition.find(name) == committed_big_parts_from_partition.end()
                    && part_info.partition_id == emerging_part.partition_id)
                {
                    auto it = disk_occupation.find(emerging_part.disk_name);
                    if (it != disk_occupation.end())
                    {
                        it->second += emerging_part.estimate_bytes;
                        disk_parts_for_logging[emerging_part.disk_name].push_back(
                            formatReadableSizeWithBinarySuffix(emerging_part.estimate_bytes) + " (emerging)");
                    }
                    else
                    {
                        // Part is on different volume. Ignore it.
                    }
                }
            }

            size_t min_occupation_size = std::numeric_limits<size_t>::max();
            std::vector<String> candidates;
            for (const auto & [disk_name, size] : disk_occupation)
            {
                if (size < min_occupation_size)
                {
                    min_occupation_size = size;
                    candidates = {disk_name};
                }
                else if (size == min_occupation_size)
                {
                    candidates.push_back(disk_name);
                }
            }

            if (!candidates.empty())
            {
                // Random pick one disk from best candidates
                std::shuffle(candidates.begin(), candidates.end(), thread_local_rng);
                String selected_disk_name = candidates.front();
                WriteBufferFromOwnString log_str;
                writeCString("\nbalancer: \n", log_str);
                for (const auto & [disk_name, per_disk_parts] : disk_parts_for_logging)
                    writeString(fmt::format("  {}: [{}]\n", disk_name, fmt::join(per_disk_parts, ", ")), log_str);
                LOG_DEBUG(log, fmt::runtime(log_str.str()));

                if (ttl_infos)
                    reserved_space = tryReserveSpacePreferringTTLRules(
                        metadata_snapshot,
                        part_size,
                        *ttl_infos,
                        time(nullptr),
                        max_volume_index,
                        is_insert,
                        getStoragePolicy()->getDiskByName(selected_disk_name));
                else
                    reserved_space = tryReserveSpace(part_size, getStoragePolicy()->getDiskByName(selected_disk_name));

                if (reserved_space)
                {
                    currently_emerging_big_parts.emplace(
                        part_name, EmergingPartInfo{reserved_space->getDisk(0)->getName(), part_info.partition_id, part_size});

                    for (const auto & part : covered_parts)
                    {
                        if (currently_submerging_big_parts.contains(part))
                            LOG_WARNING(log, "currently_submerging_big_parts contains duplicates. JBOD might lose balance");
                        else
                            currently_submerging_big_parts.insert(part);
                    }

                    // Record submerging big parts in the tagger to clean them up.
                    tagger_ptr->emplace(*this, part_name, std::move(covered_parts), log.load());
                }
            }
        }
        catch (...)
        {
            LOG_DEBUG(log, "JBOD balancer encounters an error. Fallback to random disk selection");
            tryLogCurrentException(log);
        }
    }
    return reserved_space;
}

ColumnsDescription MergeTreeData::getConcreteObjectColumns(
    const DataPartsVector & parts, const ColumnsDescription & storage_columns)
{
    return DB::getConcreteObjectColumns(
        parts.begin(), parts.end(),
        storage_columns, [](const auto & part) -> const auto & { return part->getColumns(); });
}

ColumnsDescription MergeTreeData::getConcreteObjectColumns(
    boost::iterator_range<DataPartIteratorByStateAndInfo> range, const ColumnsDescription & storage_columns)
{
    return DB::getConcreteObjectColumns(
        range.begin(), range.end(),
        storage_columns, [](const auto & part) -> const auto & { return part->getColumns(); });
}

void MergeTreeData::resetObjectColumnsFromActiveParts(const DataPartsLock & /*lock*/)
{
    auto metadata_snapshot = getInMemoryMetadataPtr();
    const auto & columns = metadata_snapshot->getColumns();
    if (!hasDynamicSubcolumns(columns))
        return;

    auto range = getDataPartsStateRange(DataPartState::Active);
    object_columns = getConcreteObjectColumns(range, columns);
}

void MergeTreeData::updateObjectColumns(const DataPartPtr & part, const DataPartsLock & /*lock*/)
{
    auto metadata_snapshot = getInMemoryMetadataPtr();
    const auto & columns = metadata_snapshot->getColumns();
    if (!hasDynamicSubcolumns(columns))
        return;

    DB::updateObjectColumns(object_columns, columns, part->getColumns());
}

bool MergeTreeData::supportsTrivialCountOptimization(const StorageSnapshotPtr & storage_snapshot, ContextPtr query_context) const
{
    if (hasLightweightDeletedMask())
        return false;

    if (!storage_snapshot)
        return !query_context->getSettingsRef()[Setting::apply_mutations_on_fly];

    const auto & snapshot_data = assert_cast<const MergeTreeData::SnapshotData &>(*storage_snapshot->data);
    return !snapshot_data.mutations_snapshot->hasDataMutations();
}

Int64 MergeTreeData::getMinMetadataVersion(const DataPartsVector & parts)
{
    Int64 version = -1;
    for (const auto & part : parts)
    {
        Int64 part_version = part->getMetadataVersion();
        if (version == -1 || part_version < version)
            version = part_version;
    }
    return version;
}

StorageSnapshotPtr MergeTreeData::getStorageSnapshot(const StorageMetadataPtr & metadata_snapshot, ContextPtr query_context) const
{
    auto snapshot_data = std::make_unique<SnapshotData>();
    ColumnsDescription object_columns_copy;

    {
        auto lock = lockParts();
        snapshot_data->parts = getVisibleDataPartsVectorUnlocked(query_context, lock);
        object_columns_copy = object_columns;
    }

    IMutationsSnapshot::Params params
    {
        .metadata_version = metadata_snapshot->getMetadataVersion(),
        .min_part_metadata_version = getMinMetadataVersion(snapshot_data->parts),
        .need_data_mutations = query_context->getSettingsRef()[Setting::apply_mutations_on_fly],
    };

    snapshot_data->mutations_snapshot = getMutationsSnapshot(params);
    return std::make_shared<StorageSnapshot>(*this, metadata_snapshot, std::move(object_columns_copy), std::move(snapshot_data));
}

StorageSnapshotPtr MergeTreeData::getStorageSnapshotWithoutData(const StorageMetadataPtr & metadata_snapshot, ContextPtr) const
{
    auto lock = lockParts();
    return std::make_shared<StorageSnapshot>(*this, metadata_snapshot, object_columns, std::make_unique<SnapshotData>());
}

void MergeTreeData::incrementInsertedPartsProfileEvent(MergeTreeDataPartType type)
{
    switch (type.getValue())
    {
        case MergeTreeDataPartType::Wide:
            ProfileEvents::increment(ProfileEvents::InsertedWideParts);
            break;
        case MergeTreeDataPartType::Compact:
            ProfileEvents::increment(ProfileEvents::InsertedCompactParts);
            break;
        default:
            break;
    }
}

void MergeTreeData::incrementMergedPartsProfileEvent(MergeTreeDataPartType type)
{
    switch (type.getValue())
    {
        case MergeTreeDataPartType::Wide:
            ProfileEvents::increment(ProfileEvents::MergedIntoWideParts);
            break;
        case MergeTreeDataPartType::Compact:
            ProfileEvents::increment(ProfileEvents::MergedIntoCompactParts);
            break;
        default:
            break;
    }
}

std::pair<MergeTreeData::MutableDataPartPtr, scope_guard> MergeTreeData::createEmptyPart(
        MergeTreePartInfo & new_part_info, const MergeTreePartition & partition, const String & new_part_name,
        const MergeTreeTransactionPtr & txn)
{
    auto metadata_snapshot = getInMemoryMetadataPtr();
    auto settings = getSettings();

    auto block = metadata_snapshot->getSampleBlock();
    NamesAndTypesList columns = metadata_snapshot->getColumns().getAllPhysical().filter(block.getNames());
    setAllObjectsToDummyTupleType(columns);

    auto minmax_idx = std::make_shared<IMergeTreeDataPart::MinMaxIndex>();
    minmax_idx->update(block, getMinMaxColumnsNames(metadata_snapshot->getPartitionKey()));

    DB::IMergeTreeDataPart::TTLInfos move_ttl_infos;
    VolumePtr volume = getStoragePolicy()->getVolume(0);
    ReservationPtr reservation = reserveSpacePreferringTTLRules(metadata_snapshot, 0, move_ttl_infos, time(nullptr), 0, true);
    VolumePtr data_part_volume = createVolumeFromReservation(reservation, volume);

    auto tmp_dir_holder = getTemporaryPartDirectoryHolder(EMPTY_PART_TMP_PREFIX + new_part_name);
    auto new_data_part = getDataPartBuilder(new_part_name, data_part_volume, EMPTY_PART_TMP_PREFIX + new_part_name)
        .withBytesAndRowsOnDisk(0, 0)
        .withPartInfo(new_part_info)
        .build();

    if (settings->assign_part_uuids)
        new_data_part->uuid = UUIDHelpers::generateV4();

    new_data_part->setColumns(columns, {}, metadata_snapshot->getMetadataVersion());
    new_data_part->rows_count = block.rows();
    new_data_part->existing_rows_count = block.rows();

    new_data_part->partition = partition;

    new_data_part->minmax_idx = std::move(minmax_idx);
    new_data_part->is_temp = true;
    /// In case of replicated merge tree with zero copy replication
    /// Here Clickhouse claims that this new part can be deleted in temporary state without unlocking the blobs
    /// The blobs have to be removed along with the part, this temporary part owns them and does not share them yet.
    new_data_part->remove_tmp_policy = IMergeTreeDataPart::BlobsRemovalPolicyForTemporaryParts::REMOVE_BLOBS;

    auto new_data_part_storage = new_data_part->getDataPartStoragePtr();
    new_data_part_storage->beginTransaction();

    SyncGuardPtr sync_guard;
    if (new_data_part->isStoredOnDisk())
    {
        /// The name could be non-unique in case of stale files from previous runs.
        if (new_data_part_storage->exists())
        {
            /// The path has to be unique, all tmp directories are deleted at startup in case of stale files from previous runs.
            /// New part have to capture its name, therefore there is no concurrentcy in directory creation
            throw Exception(ErrorCodes::LOGICAL_ERROR,
                            "New empty part is about to matirialize but the dirrectory already exist"
                            ", new part {}"
                            ", directory {}",
                            new_part_name, new_data_part_storage->getFullPath());
        }

        new_data_part_storage->createDirectories();

        if (getSettings()->fsync_part_directory)
            sync_guard = new_data_part_storage->getDirectorySyncGuard();
    }

    /// This effectively chooses minimal compression method:
    ///  either default lz4 or compression method with zero thresholds on absolute and relative part size.
    auto compression_codec = getContext()->chooseCompressionCodec(0, 0);

    const auto & index_factory = MergeTreeIndexFactory::instance();
    MergedBlockOutputStream out(new_data_part, metadata_snapshot, columns,
        index_factory.getMany(metadata_snapshot->getSecondaryIndices()),
        ColumnsStatistics{},
        compression_codec, txn ? txn->tid : Tx::PrehistoricTID);

    bool sync_on_insert = settings->fsync_after_insert;

    out.write(block);
    /// Here is no projections as no data inside
    out.finalizePart(new_data_part, sync_on_insert);

    new_data_part_storage->precommitTransaction();
    return std::make_pair(std::move(new_data_part), std::move(tmp_dir_holder));
}

bool MergeTreeData::allowRemoveStaleMovingParts() const
{
    return ConfigHelper::getBool(getContext()->getConfigRef(), "allow_remove_stale_moving_parts", /* default_ = */ true);
}

CurrentlySubmergingEmergingTagger::~CurrentlySubmergingEmergingTagger()
{
    std::lock_guard lock(storage.currently_submerging_emerging_mutex);

    for (const auto & part : submerging_parts)
    {
        if (!storage.currently_submerging_big_parts.contains(part))
        {
            LOG_ERROR(log, "currently_submerging_big_parts doesn't contain part {} to erase. This is a bug", part->name);
            assert(false);
        }
        else
            storage.currently_submerging_big_parts.erase(part);
    }
    storage.currently_emerging_big_parts.erase(emerging_part_name);
}

bool MergeTreeData::initializeDiskOnConfigChange(const std::set<String> & new_added_disks)
{
    auto storage_policy = getStoragePolicy();
    const auto format_version_path = fs::path(relative_data_path) / MergeTreeData::FORMAT_VERSION_FILE_NAME;
    for (const auto & name : new_added_disks)
    {
        auto disk = storage_policy->tryGetDiskByName(name);
        if (disk)
        {
            disk->createDirectories(relative_data_path);
            disk->createDirectories(fs::path(relative_data_path) / MergeTreeData::DETACHED_DIR_NAME);
            auto buf = disk->writeFile(format_version_path, DBMS_DEFAULT_BUFFER_SIZE, WriteMode::Rewrite, getContext()->getWriteSettings());
            writeIntText(format_version.toUnderType(), *buf);
            buf->finalize();
            if (getContext()->getSettingsRef()[Setting::fsync_metadata])
                buf->sync();
        }
    }
    return true;
}

void MergeTreeData::unloadPrimaryKeys()
{
    for (auto & part : getAllDataPartsVector())
    {
        const_cast<IMergeTreeDataPart &>(*part).unloadIndex();
    }
}

size_t MergeTreeData::unloadPrimaryKeysOfOutdatedParts()
{
    /// If the method is already called from another thread, then we don't need to do anything.
    std::unique_lock lock(unload_primary_key_mutex, std::defer_lock);
    if (!lock.try_lock())
        return 0;

    DataPartsVector parts_to_unload_index;

    {
        auto parts_lock = lockParts();
        auto parts_range = getDataPartsStateRange(DataPartState::Outdated);

        for (const auto & part : parts_range)
        {
            /// Outdated part may be hold by SELECT query and still needs the index.
            /// This check requires lock of index_mutex but if outdated part is unique then there is no
            /// contention on it, so it's relatively cheap and it's ok to check under a global parts lock.
            if (isSharedPtrUnique(part) && part->isIndexLoaded())
                parts_to_unload_index.push_back(part);
        }
    }

    for (const auto & part : parts_to_unload_index)
    {
        const_cast<IMergeTreeDataPart &>(*part).unloadIndex();
        LOG_TEST(log, "Unloaded primary key for outdated part {}", part->name);
    }

    return parts_to_unload_index.size();
}

void MergeTreeData::verifySortingKey(const KeyDescription & sorting_key)
{
    /// Aggregate functions already forbidden, but SimpleAggregateFunction are not
    for (const auto & data_type : sorting_key.data_types)
    {
        if (dynamic_cast<const DataTypeCustomSimpleAggregateFunction *>(data_type->getCustomName()))
            throw Exception(ErrorCodes::DATA_TYPE_CANNOT_BE_USED_IN_KEY, "Column with type {} is not allowed in key expression", data_type->getCustomName()->getName());
    }
}

static void updateMutationsCounters(
    Int64 & num_data_mutations_to_apply,
    Int64 & num_metadata_mutations_to_apply,
    const MutationCommands & commands,
    Int64 increment)
{
    if (num_data_mutations_to_apply < 0)
        throw Exception(ErrorCodes::LOGICAL_ERROR, "On-fly data mutations counter is negative ({})", num_data_mutations_to_apply);

    if (num_metadata_mutations_to_apply < 0)
        throw Exception(ErrorCodes::LOGICAL_ERROR, "On-fly metadata mutations counter is negative ({})", num_metadata_mutations_to_apply);

    bool has_data_mutation = false;
    bool has_metadata_mutation = false;

    for (const auto & command : commands)
    {
        if (!has_data_mutation && AlterConversions::isSupportedDataMutation(command.type))
        {
            num_data_mutations_to_apply += increment;
            has_data_mutation = true;

            if (num_data_mutations_to_apply < 0)
                throw Exception(ErrorCodes::LOGICAL_ERROR, "On-fly data mutations counter is negative ({})", num_data_mutations_to_apply);
        }

        if (!has_metadata_mutation && AlterConversions::isSupportedMetadataMutation(command.type))
        {
            num_metadata_mutations_to_apply += increment;
            has_metadata_mutation = true;

            if (num_metadata_mutations_to_apply < 0)
                throw Exception(ErrorCodes::LOGICAL_ERROR, "On-fly metadata mutations counter is negative ({})", num_metadata_mutations_to_apply);
        }
    }
}

void incrementMutationsCounters(
    Int64 & num_data_mutations_to_apply,
    Int64 & num_metadata_mutations_to_apply,
    const MutationCommands & commands)
{
    updateMutationsCounters(num_data_mutations_to_apply, num_metadata_mutations_to_apply, commands, 1);
}

void decrementMutationsCounters(
    Int64 & num_data_mutations_to_apply,
    Int64 & num_metadata_mutations_to_apply,
    const MutationCommands & commands)
{
    updateMutationsCounters(num_data_mutations_to_apply, num_metadata_mutations_to_apply, commands, -1);
}

}<|MERGE_RESOLUTION|>--- conflicted
+++ resolved
@@ -8069,16 +8069,12 @@
                             result = MovePartsOutcome::MoveWasPostponedBecauseOfZeroCopy;
                             break;
                         }
-<<<<<<< HEAD
                     }
                     if (wait_for_move_if_zero_copy)
                     {
                         LOG_DEBUG(log, "Other replica is working on move of {}, will wait until lock disappear", moving_part.part->name);
                         /// Wait and checks not only for timeout but also for shutdown and so on.
                         while (!waitZeroCopyLockToDisappear(*lock, 3000))
-=======
-                        else if (wait_for_move_if_zero_copy)
->>>>>>> f9df44d9
                         {
                             LOG_DEBUG(log, "Waiting until some replica will move {} and zero copy lock disappear", moving_part.part->name);
                         }
