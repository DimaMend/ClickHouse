#include "MergeTreeDataMergerMutator.h"

#include <Storages/MergeTree/MergedBlockOutputStream.h>
#include <Storages/MergeTree/MergedColumnOnlyOutputStream.h>
#include <Storages/MergeTree/MergeSelectors/SimpleMergeSelector.h>
#include <Storages/MergeTree/MergeSelectors/AllMergeSelector.h>
#include <Storages/MergeTree/MergeSelectors/TTLMergeSelector.h>
#include <Storages/MergeTree/MergeList.h>
#include <Storages/MergeTree/MergeTreeDataWriter.h>
#include <Storages/MergeTree/StorageFromMergeTreeDataPart.h>
#include <Storages/MergeTree/FutureMergedMutatedPart.h>
#include <Storages/MergeTree/IMergeTreeDataPart.h>
#include <Storages/MergeTree/MergeTreeData.h>
#include <Storages/MergeTree/MergeTreeSettings.h>
#include <Storages/MergeTree/MergeProgress.h>
#include <Storages/MergeTree/MergeTask.h>
#include <Storages/MergeTree/ActiveDataPartSet.h>
#include <Storages/MergeTree/MergeSelectors/MergeSelectorFactory.h>

#include <Processors/Transforms/TTLTransform.h>
#include <Processors/Transforms/TTLCalcTransform.h>
#include <Processors/Transforms/DistinctSortedTransform.h>
#include <Processors/Merges/MergingSortedTransform.h>
#include <Processors/Merges/CollapsingSortedTransform.h>
#include <Processors/Merges/SummingSortedTransform.h>
#include <Processors/Merges/ReplacingSortedTransform.h>
#include <Processors/Merges/GraphiteRollupSortedTransform.h>
#include <Processors/Merges/AggregatingSortedTransform.h>
#include <Processors/Merges/VersionedCollapsingTransform.h>
#include <Processors/Sources/SourceFromSingleChunk.h>
#include <Processors/Transforms/ExpressionTransform.h>
#include <Processors/Transforms/MaterializingTransform.h>
#include <Interpreters/MutationsInterpreter.h>
#include <Interpreters/MergeTreeTransaction.h>
#include <Interpreters/Context.h>
#include <base/interpolate.h>
#include <Common/typeid_cast.h>
#include <Common/escapeForFileName.h>
#include <Parsers/queryToString.h>

#include <cmath>
#include <ctime>
#include <numeric>

#include <boost/algorithm/string/replace.hpp>

namespace CurrentMetrics
{
    extern const Metric BackgroundMergesAndMutationsPoolTask;
}
namespace ProfileEvents
{

    extern const Event MergerMutatorsGetPartsForMergeElapsedMicroseconds;
    extern const Event MergerMutatorPrepareRangesForMergeElapsedMicroseconds;
    extern const Event MergerMutatorSelectPartsForMergeElapsedMicroseconds;
    extern const Event MergerMutatorRangesForMergeCount;
    extern const Event MergerMutatorPartsInRangesForMergeCount;
    extern const Event MergerMutatorSelectRangePartsCount;
}

namespace DB
{

namespace MergeTreeSetting
{
    extern const MergeTreeSettingsUInt64 max_bytes_to_merge_at_max_space_in_pool;
    extern const MergeTreeSettingsUInt64 max_bytes_to_merge_at_min_space_in_pool;
    extern const MergeTreeSettingsUInt64 max_number_of_mutations_for_replica;
    extern const MergeTreeSettingsUInt64 max_parts_to_merge_at_once;
    extern const MergeTreeSettingsInt64 merge_with_recompression_ttl_timeout;
    extern const MergeTreeSettingsInt64 merge_with_ttl_timeout;
    extern const MergeTreeSettingsUInt64 merge_selector_blurry_base_scale_factor;
    extern const MergeTreeSettingsUInt64 merge_selector_window_size;
    extern const MergeTreeSettingsBool min_age_to_force_merge_on_partition_only;
    extern const MergeTreeSettingsUInt64 min_age_to_force_merge_seconds;
    extern const MergeTreeSettingsUInt64 number_of_free_entries_in_pool_to_execute_optimize_entire_partition;
    extern const MergeTreeSettingsUInt64 number_of_free_entries_in_pool_to_execute_mutation;
    extern const MergeTreeSettingsUInt64 number_of_free_entries_in_pool_to_lower_max_size_of_merge;
    extern const MergeTreeSettingsBool ttl_only_drop_parts;
    extern const MergeTreeSettingsUInt64 parts_to_throw_insert;
    extern const MergeTreeSettingsMergeSelectorAlgorithm merge_selector_algorithm;
    extern const MergeTreeSettingsBool merge_selector_enable_heuristic_to_remove_small_parts_at_right;
    extern const MergeTreeSettingsFloat merge_selector_base;
<<<<<<< HEAD
    extern const MergeTreeSettingsUInt64 merge_selector_max_ranges_to_select_at_once;
=======
    extern const MergeTreeSettingsUInt64 min_parts_to_merge_at_once;
>>>>>>> aeed07bf
}

namespace ErrorCodes
{
    extern const int LOGICAL_ERROR;
    extern const int ABORTED;
}

/// Do not start to merge parts, if free space is less than sum size of parts times specified coefficient.
/// This value is chosen to not allow big merges to eat all free space. Thus allowing small merges to proceed.
static const double DISK_USAGE_COEFFICIENT_TO_SELECT = 2;

/// To do merge, reserve amount of space equals to sum size of parts times specified coefficient.
/// Must be strictly less than DISK_USAGE_COEFFICIENT_TO_SELECT,
///  because between selecting parts to merge and doing merge, amount of free space could have decreased.
static const double DISK_USAGE_COEFFICIENT_TO_RESERVE = 1.1;

MergeTreeDataMergerMutator::MergeTreeDataMergerMutator(MergeTreeData & data_)
    : data(data_), log(getLogger(data.getLogName() + " (MergerMutator)"))
{
}


UInt64 MergeTreeDataMergerMutator::getMaxSourcePartsSizeForMerge() const
{
    size_t scheduled_tasks_count = CurrentMetrics::values[CurrentMetrics::BackgroundMergesAndMutationsPoolTask].load(std::memory_order_relaxed);

    auto max_tasks_count = data.getContext()->getMergeMutateExecutor()->getMaxTasksCount();
    return getMaxSourcePartsSizeForMerge(max_tasks_count, scheduled_tasks_count);
}


UInt64 MergeTreeDataMergerMutator::getMaxSourcePartsSizeForMerge(size_t max_count, size_t scheduled_tasks_count) const
{
    if (scheduled_tasks_count > max_count)
    {
        throw Exception(ErrorCodes::LOGICAL_ERROR,
            "Invalid argument passed to getMaxSourcePartsSize: scheduled_tasks_count = {} > max_count = {}",
            scheduled_tasks_count, max_count);
    }

    size_t free_entries = max_count - scheduled_tasks_count;
    const auto data_settings = data.getSettings();

    /// Always allow maximum size if one or less pool entries is busy.
    /// One entry is probably the entry where this function is executed.
    /// This will protect from bad settings.
    UInt64 max_size = 0;
    if (scheduled_tasks_count <= 1 || free_entries >= (*data_settings)[MergeTreeSetting::number_of_free_entries_in_pool_to_lower_max_size_of_merge])
        max_size = (*data_settings)[MergeTreeSetting::max_bytes_to_merge_at_max_space_in_pool];
    else
        max_size = static_cast<UInt64>(interpolateExponential(
            (*data_settings)[MergeTreeSetting::max_bytes_to_merge_at_min_space_in_pool],
            (*data_settings)[MergeTreeSetting::max_bytes_to_merge_at_max_space_in_pool],
            static_cast<double>(free_entries) / (*data_settings)[MergeTreeSetting::number_of_free_entries_in_pool_to_lower_max_size_of_merge]));

    return std::min(max_size, static_cast<UInt64>(data.getStoragePolicy()->getMaxUnreservedFreeSpace() / DISK_USAGE_COEFFICIENT_TO_SELECT));
}


UInt64 MergeTreeDataMergerMutator::getMaxSourcePartSizeForMutation() const
{
    const auto data_settings = data.getSettings();
    size_t occupied = CurrentMetrics::values[CurrentMetrics::BackgroundMergesAndMutationsPoolTask].load(std::memory_order_relaxed);

    if ((*data_settings)[MergeTreeSetting::max_number_of_mutations_for_replica] > 0 &&
        occupied >= (*data_settings)[MergeTreeSetting::max_number_of_mutations_for_replica])
        return 0;

    /// A DataPart can be stored only at a single disk. Get the maximum reservable free space at all disks.
    UInt64 disk_space = data.getStoragePolicy()->getMaxUnreservedFreeSpace();
    auto max_tasks_count = data.getContext()->getMergeMutateExecutor()->getMaxTasksCount();

    /// Allow mutations only if there are enough threads, otherwise, leave free threads for merges.
    if (occupied <= 1
        || max_tasks_count - occupied >= (*data_settings)[MergeTreeSetting::number_of_free_entries_in_pool_to_execute_mutation])
        return static_cast<UInt64>(disk_space / DISK_USAGE_COEFFICIENT_TO_RESERVE);

    return 0;
}

SelectPartsDecision MergeTreeDataMergerMutator::selectPartsToMerge(
    FutureParts & out_future_parts,
    bool aggressive,
    size_t max_total_size_to_merge,
    const AllowedMergingPredicate & can_merge_callback,
    bool merge_with_ttl_allowed,
    const MergeTreeTransactionPtr & txn,
    PreformattedMessage & out_disable_reason,
    const PartitionIdsHint * partitions_hint)
{
    MergeTreeData::DataPartsVector data_parts = getDataPartsToSelectMergeFrom(txn, partitions_hint);

    auto metadata_snapshot = data.getInMemoryMetadataPtr();

    if (data_parts.empty())
    {
        out_disable_reason = PreformattedMessage::create("There are no parts in the table");
        return SelectPartsDecision::CANNOT_SELECT;
    }

    MergeSelectingInfo info = getPossibleMergeRanges(data_parts, can_merge_callback, txn, out_disable_reason);

    if (info.parts_selected_precondition == 0)
    {
        out_disable_reason = PreformattedMessage::create("No parts satisfy preconditions for merge");
        return SelectPartsDecision::CANNOT_SELECT;
    }

    auto res = selectPartsToMergeFromRanges(out_future_parts, aggressive, max_total_size_to_merge, merge_with_ttl_allowed,
                                            metadata_snapshot, info.parts_ranges, info.current_time, out_disable_reason);

    if (res == SelectPartsDecision::SELECTED)
        return res;

    String best_partition_id_to_optimize = getBestPartitionToOptimizeEntire(info.partitions_info);
    if (!best_partition_id_to_optimize.empty())
    {
        auto future_part = std::make_shared<FutureMergedMutatedPart>();
        res = selectAllPartsToMergeWithinPartition(
            future_part,
            can_merge_callback,
            best_partition_id_to_optimize,
            /*final=*/true,
            metadata_snapshot,
            txn,
            out_disable_reason,
            /*optimize_skip_merged_partitions=*/true);

        out_future_parts.emplace_back(future_part);

        return res;
    }

    if (!out_disable_reason.text.empty())
        out_disable_reason.text += ". ";
    out_disable_reason.text += "There is no need to merge parts according to merge selector algorithm";
    return SelectPartsDecision::CANNOT_SELECT;
}

MergeTreeDataMergerMutator::PartitionIdsHint MergeTreeDataMergerMutator::getPartitionsThatMayBeMerged(
    size_t max_total_size_to_merge,
    const AllowedMergingPredicate & can_merge_callback,
    bool merge_with_ttl_allowed,
    const MergeTreeTransactionPtr & txn) const
{
    PartitionIdsHint res;
    MergeTreeData::DataPartsVector data_parts = getDataPartsToSelectMergeFrom(txn);

    if (data_parts.empty())
        return res;

    auto metadata_snapshot = data.getInMemoryMetadataPtr();

    PreformattedMessage out_reason;
    MergeSelectingInfo info = getPossibleMergeRanges(data_parts, can_merge_callback, txn, out_reason);

    if (info.parts_selected_precondition == 0)
        return res;

    Strings all_partition_ids;
    std::vector<IMergeSelector::PartsRanges> ranges_per_partition;

    String curr_partition;
    for (auto & range : info.parts_ranges)
    {
        if (range.empty())
            continue;
        const String & partition_id = range.front().getDataPartPtr()->info.partition_id;
        if (partition_id != curr_partition)
        {
            curr_partition = partition_id;
            all_partition_ids.push_back(curr_partition);
            ranges_per_partition.emplace_back();
        }
        ranges_per_partition.back().emplace_back(std::move(range));
    }

    for (size_t i = 0; i < all_partition_ids.size(); ++i)
    {
        FutureParts out_future_parts;
        PreformattedMessage out_disable_reason;
        /// This method should have been const, but something went wrong... it's const with dry_run = true
        auto status = const_cast<MergeTreeDataMergerMutator *>(this)->selectPartsToMergeFromRanges(
                out_future_parts, /*aggressive*/ false, max_total_size_to_merge, merge_with_ttl_allowed,
                metadata_snapshot, ranges_per_partition[i], info.current_time, out_disable_reason,
                /* dry_run */ true);
        if (status == SelectPartsDecision::SELECTED)
            res.insert(all_partition_ids[i]);
        else
            LOG_TEST(log, "Nothing to merge in partition {} with max_total_size_to_merge = {} (looked up {} ranges): {}",
                all_partition_ids[i], ReadableSize(max_total_size_to_merge), ranges_per_partition[i].size(), out_disable_reason.text);
    }

    String best_partition_id_to_optimize = getBestPartitionToOptimizeEntire(info.partitions_info);
    if (!best_partition_id_to_optimize.empty())
        res.emplace(std::move(best_partition_id_to_optimize));

    LOG_TRACE(log, "Checked {} partitions, found {} partitions with parts that may be merged: [{}] "
              "(max_total_size_to_merge={}, merge_with_ttl_allowed={})",
              all_partition_ids.size(), res.size(), fmt::join(res, ", "), max_total_size_to_merge, merge_with_ttl_allowed);
    return res;
}

MergeTreeData::DataPartsVector MergeTreeDataMergerMutator::getDataPartsToSelectMergeFrom(
    const MergeTreeTransactionPtr & txn, const PartitionIdsHint * partitions_hint) const
{

    Stopwatch get_data_parts_for_merge_timer;
    auto res = getDataPartsToSelectMergeFrom(txn);
    if (!partitions_hint)
        return res;

    std::erase_if(res, [partitions_hint](const auto & part)
    {
        return !partitions_hint->contains(part->info.partition_id);
    });

    ProfileEvents::increment(ProfileEvents::MergerMutatorsGetPartsForMergeElapsedMicroseconds, get_data_parts_for_merge_timer.elapsedMicroseconds());
    return res;
}

MergeTreeData::DataPartsVector MergeTreeDataMergerMutator::getDataPartsToSelectMergeFrom(const MergeTreeTransactionPtr & txn) const
{
    MergeTreeData::DataPartsVector res;
    if (!txn)
    {
        /// Simply get all active parts
        return data.getDataPartsVectorForInternalUsage();
    }

    /// Merge predicate (for simple MergeTree) allows to merge two parts only if both parts are visible for merge transaction.
    /// So at the first glance we could just get all active parts.
    /// Active parts include uncommitted parts, but it's ok and merge predicate handles it.
    /// However, it's possible that some transaction is trying to remove a part in the middle, for example, all_2_2_0.
    /// If parts all_1_1_0 and all_3_3_0 are active and visible for merge transaction, then we would try to merge them.
    /// But it's wrong, because all_2_2_0 may become active again if transaction will roll back.
    /// That's why we must include some outdated parts into `data_part`, more precisely, such parts that removal is not committed.
    MergeTreeData::DataPartsVector active_parts;
    MergeTreeData::DataPartsVector outdated_parts;

    {
        auto lock = data.lockParts();
        active_parts = data.getDataPartsVectorForInternalUsage({MergeTreeData::DataPartState::Active}, lock);
        outdated_parts = data.getDataPartsVectorForInternalUsage({MergeTreeData::DataPartState::Outdated}, lock);
    }

    ActiveDataPartSet active_parts_set{data.format_version};
    for (const auto & part : active_parts)
        active_parts_set.add(part->name);

    for (const auto & part : outdated_parts)
    {
        /// We don't need rolled back parts.
        /// NOTE When rolling back a transaction we set creation_csn to RolledBackCSN at first
        /// and then remove part from working set, so there's no race condition
        if (part->version.creation_csn == Tx::RolledBackCSN)
            continue;

        /// We don't need parts that are finally removed.
        /// NOTE There's a minor race condition: we may get UnknownCSN if a transaction has been just committed concurrently.
        /// But it's not a problem if we will add such part to `data_parts`.
        if (part->version.removal_csn != Tx::UnknownCSN)
            continue;

        active_parts_set.add(part->name);
    }

    /// Restore "active" parts set from selected active and outdated parts
    auto remove_pred = [&](const MergeTreeData::DataPartPtr & part) -> bool
    {
        return active_parts_set.getContainingPart(part->info) != part->name;
    };

    std::erase_if(active_parts, remove_pred);

    std::erase_if(outdated_parts, remove_pred);

    MergeTreeData::DataPartsVector data_parts;
    std::merge(
        active_parts.begin(),
        active_parts.end(),
        outdated_parts.begin(),
        outdated_parts.end(),
        std::back_inserter(data_parts),
        MergeTreeData::LessDataPart());

    return data_parts;
}

MergeTreeDataMergerMutator::MergeSelectingInfo MergeTreeDataMergerMutator::getPossibleMergeRanges(
    const MergeTreeData::DataPartsVector & data_parts,
    const AllowedMergingPredicate & can_merge_callback,
    const MergeTreeTransactionPtr & txn,
    PreformattedMessage & out_disable_reason) const
{
    Stopwatch ranges_for_merge_timer;
    MergeSelectingInfo res;

    res.current_time = std::time(nullptr);

    IMergeSelector::PartsRanges & parts_ranges = res.parts_ranges;

    StoragePolicyPtr storage_policy = data.getStoragePolicy();
    /// Volumes with stopped merges are extremely rare situation.
    /// Check it once and don't check each part (this is bad for performance).
    bool has_volumes_with_disabled_merges = storage_policy->hasAnyVolumeWithDisabledMerges();

    const String * prev_partition_id = nullptr;
    /// Previous part only in boundaries of partition frame
    const MergeTreeData::DataPartPtr * prev_part = nullptr;

    /// collect min_age for each partition while iterating parts
    PartitionsInfo & partitions_info = res.partitions_info;

    for (const MergeTreeData::DataPartPtr & part : data_parts)
    {
        const String & partition_id = part->info.partition_id;

        if (!prev_partition_id || partition_id != *prev_partition_id)
        {
            if (parts_ranges.empty() || !parts_ranges.back().empty())
                parts_ranges.emplace_back();

            /// New partition frame.
            prev_partition_id = &partition_id;
            prev_part = nullptr;
        }

        /// Check predicate only for the first part in each range.
        if (!prev_part)
        {
            /* Parts can be merged with themselves for TTL needs for example.
            * So we have to check if this part is currently being inserted with quorum and so on and so forth.
            * Obviously we have to check it manually only for the first part
            * of each partition because it will be automatically checked for a pair of parts. */
            if (!can_merge_callback(nullptr, part, txn.get(), out_disable_reason))
                continue;

            /// This part can be merged only with next parts (no prev part exists), so start
            /// new interval if previous was not empty.
            if (!parts_ranges.back().empty())
                parts_ranges.emplace_back();
        }
        else
        {
            /// If we cannot merge with previous part we had to start new parts
            /// interval (in the same partition)
            if (!can_merge_callback(*prev_part, part, txn.get(), out_disable_reason))
            {
                /// Now we have no previous part
                prev_part = nullptr;

                /// Mustn't be empty
                assert(!parts_ranges.back().empty());

                /// Some parts cannot be merged with previous parts and also cannot be merged with themselves,
                /// for example, merge is already assigned for such parts, or they participate in quorum inserts
                /// and so on.
                /// Also we don't start new interval here (maybe all next parts cannot be merged and we don't want to have empty interval)
                if (!can_merge_callback(nullptr, part, txn.get(), out_disable_reason))
                    continue;

                /// Starting new interval in the same partition
                parts_ranges.emplace_back();
            }
        }

        IMergeSelector::Part part_info;
        part_info.size = part->getExistingBytesOnDisk();
        part_info.age = res.current_time - part->modification_time;
        part_info.level = part->info.level;
        part_info.data = &part;
        part_info.ttl_infos = &part->ttl_infos;
        part_info.compression_codec_desc = part->default_codec->getFullCodecDesc();
        part_info.shall_participate_in_merges = has_volumes_with_disabled_merges ? part->shallParticipateInMerges(storage_policy) : true;

        auto & partition_info = partitions_info[partition_id];
        partition_info.min_age = std::min(partition_info.min_age, part_info.age);

        ++res.parts_selected_precondition;

        parts_ranges.back().emplace_back(part_info);

        /// Check for consistency of data parts. If assertion is failed, it requires immediate investigation.
        if (prev_part)
        {
            if (part->info.contains((*prev_part)->info))
                throw Exception(ErrorCodes::LOGICAL_ERROR, "Part {} contains previous part {}", part->name, (*prev_part)->name);

            if (!part->info.isDisjoint((*prev_part)->info))
                throw Exception(ErrorCodes::LOGICAL_ERROR, "Part {} intersects previous part {}", part->name, (*prev_part)->name);
        }

        prev_part = &part;
    }

    ProfileEvents::increment(ProfileEvents::MergerMutatorPartsInRangesForMergeCount, res.parts_selected_precondition);
    ProfileEvents::increment(ProfileEvents::MergerMutatorRangesForMergeCount, res.parts_ranges.size());
    ProfileEvents::increment(ProfileEvents::MergerMutatorPrepareRangesForMergeElapsedMicroseconds, ranges_for_merge_timer.elapsedMicroseconds());

    return res;
}

SelectPartsDecision MergeTreeDataMergerMutator::selectPartsToMergeFromRanges(
    FutureParts & out_future_parts,
    bool aggressive,
    size_t max_total_size_to_merge,
    bool merge_with_ttl_allowed,
    const StorageMetadataPtr & metadata_snapshot,
    const IMergeSelector::PartsRanges & parts_ranges,
    const time_t & current_time,
    PreformattedMessage & out_disable_reason,
    bool dry_run)
{
    Stopwatch select_parts_from_ranges_timer;
    const auto data_settings = data.getSettings();
    auto get_parts_from_range = [] (const IMergeSelector::PartsRange & parts_to_merge)
    {
        MergeTreeData::DataPartsVector parts;
        parts.reserve(parts_to_merge.size());
        for (const IMergeSelector::Part & part_info : parts_to_merge)
        {
            const MergeTreeData::DataPartPtr & part = part_info.getDataPartPtr();
            parts.push_back(part);
        }
        return parts;
    };


    if (metadata_snapshot->hasAnyTTL() && merge_with_ttl_allowed && !ttl_merges_blocker.isCancelled())
    {
        TTLDeleteMergeSelector::Params params_drop
        {
            .merge_due_times = next_delete_ttl_merge_times_by_partition,
            .current_time = current_time,
            .merge_cooldown_time = (*data_settings)[MergeTreeSetting::merge_with_ttl_timeout],
            .only_drop_parts = true,
            .dry_run = dry_run
        };

        /// TTL delete is preferred to recompression
        TTLDeleteMergeSelector drop_ttl_selector(params_drop);

        /// The size of the completely expired part of TTL drop is not affected by the merge pressure and the size of the storage space
        auto parts_to_merge = drop_ttl_selector.selectBest(parts_ranges, (*data_settings)[MergeTreeSetting::max_bytes_to_merge_at_max_space_in_pool]);
        if (!parts_to_merge.empty())
        {
            auto future_part = std::make_shared<FutureMergedMutatedPart>();
            future_part->merge_type = MergeType::TTLDelete;
            future_part->assign(get_parts_from_range(parts_to_merge));
            out_future_parts.emplace_back(future_part);
        }
        else if (!(*data_settings)[MergeTreeSetting::ttl_only_drop_parts])
        {
            TTLDeleteMergeSelector::Params params_delete
            {
                .merge_due_times = next_delete_ttl_merge_times_by_partition,
                .current_time = current_time,
                .merge_cooldown_time = (*data_settings)[MergeTreeSetting::merge_with_ttl_timeout],
                .only_drop_parts = false,
                .dry_run = dry_run
            };
            TTLDeleteMergeSelector delete_ttl_selector(params_delete);

            parts_to_merge = delete_ttl_selector.selectBest(parts_ranges, max_total_size_to_merge);
            if (!parts_to_merge.empty())
            {
                auto future_part = std::make_shared<FutureMergedMutatedPart>();
                future_part->merge_type = MergeType::TTLDelete;
                future_part->assign(get_parts_from_range(parts_to_merge));
                out_future_parts.emplace_back(future_part);
            }
        }

        if (parts_to_merge.empty() && metadata_snapshot->hasAnyRecompressionTTL())
        {
            TTLRecompressMergeSelector::Params params
            {
                .merge_due_times = next_recompress_ttl_merge_times_by_partition,
                .current_time = current_time,
                .merge_cooldown_time = (*data_settings)[MergeTreeSetting::merge_with_recompression_ttl_timeout],
                .recompression_ttls = metadata_snapshot->getRecompressionTTLs(),
                .dry_run = dry_run,
            };

            TTLRecompressMergeSelector recompress_ttl_selector(params);

            parts_to_merge = recompress_ttl_selector.selectBest(parts_ranges, max_total_size_to_merge);
            if (!parts_to_merge.empty())
            {
                auto future_part = std::make_shared<FutureMergedMutatedPart>();
                future_part->merge_type = MergeType::TTLRecompress;
                future_part->assign(get_parts_from_range(parts_to_merge));
                out_future_parts.emplace_back(future_part);
            }
        }
    }

    /// Nothing is selected with specialized selectors
    if (out_future_parts.empty())
    {
        auto merge_selector_algorithm = (*data_settings)[MergeTreeSetting::merge_selector_algorithm];

        std::any merge_settings;
        if (merge_selector_algorithm == MergeSelectorAlgorithm::SIMPLE
            || merge_selector_algorithm == MergeSelectorAlgorithm::STOCHASTIC_SIMPLE)
        {
            SimpleMergeSelector::Settings simple_merge_settings;
            /// Override value from table settings
            simple_merge_settings.window_size = (*data_settings)[MergeTreeSetting::merge_selector_window_size];
            simple_merge_settings.max_parts_to_merge_at_once = (*data_settings)[MergeTreeSetting::max_parts_to_merge_at_once];
            simple_merge_settings.enable_heuristic_to_remove_small_parts_at_right = (*data_settings)[MergeTreeSetting::merge_selector_enable_heuristic_to_remove_small_parts_at_right];
            simple_merge_settings.base = (*data_settings)[MergeTreeSetting::merge_selector_base];
            simple_merge_settings.min_parts_to_merge_at_once = (*data_settings)[MergeTreeSetting::min_parts_to_merge_at_once];

            if (!(*data_settings)[MergeTreeSetting::min_age_to_force_merge_on_partition_only])
                simple_merge_settings.min_age_to_force_merge = (*data_settings)[MergeTreeSetting::min_age_to_force_merge_seconds];

            if (aggressive)
                simple_merge_settings.base = 1;

            if (merge_selector_algorithm == MergeSelectorAlgorithm::STOCHASTIC_SIMPLE)
            {
                simple_merge_settings.parts_to_throw_insert = (*data_settings)[MergeTreeSetting::parts_to_throw_insert];
                simple_merge_settings.blurry_base_scale_factor = (*data_settings)[MergeTreeSetting::merge_selector_blurry_base_scale_factor];
                simple_merge_settings.use_blurry_base = simple_merge_settings.blurry_base_scale_factor != 0;
                simple_merge_settings.enable_stochastic_sliding = true;
            }

            merge_settings = simple_merge_settings;
        }

        auto parts_to_merge_ranges = MergeSelectorFactory::instance().get(merge_selector_algorithm, merge_settings)->selectUpToTopN(parts_ranges, max_total_size_to_merge, (*data_settings)[MergeTreeSetting::merge_selector_max_ranges_to_select_at_once]);

        for (const auto & parts_to_merge : parts_to_merge_ranges)
        {
            /// Do not allow to "merge" part with itself for regular merges, unless it is a TTL-merge where it is ok to remove some values with expired ttl
            if (parts_to_merge.size() == 1)
                throw Exception(ErrorCodes::LOGICAL_ERROR, "Merge selector returned only one part to merge");

            if (parts_to_merge.empty())
            {
                chassert(parts_to_merge_ranges.size() == 1);
                ProfileEvents::increment(ProfileEvents::MergerMutatorSelectPartsForMergeElapsedMicroseconds, select_parts_from_ranges_timer.elapsedMicroseconds());
                out_disable_reason = PreformattedMessage::create("Did not find any parts to merge (with usual merge selectors) in {}ms", select_parts_from_ranges_timer.elapsedMicroseconds() / 1000);
                return SelectPartsDecision::CANNOT_SELECT;
            }
            else
            {
                auto future_part = std::make_shared<FutureMergedMutatedPart>();
                future_part->merge_type = MergeType::Regular;
                auto parts = get_parts_from_range(parts_to_merge);
                ProfileEvents::increment(ProfileEvents::MergerMutatorSelectRangePartsCount, parts.size());
                LOG_DEBUG(log, "Selected {} parts from {} to {}", parts.size(), parts.front()->name, parts.back()->name);
                future_part->assign(std::move(parts));
                out_future_parts.emplace_back(future_part);
            }
        }
    }
    LOG_DEBUG(log, "Selected {} parts ranges in {}ms", out_future_parts.size(), select_parts_from_ranges_timer.elapsedMicroseconds() / 1000);
    ProfileEvents::increment(ProfileEvents::MergerMutatorSelectPartsForMergeElapsedMicroseconds, select_parts_from_ranges_timer.elapsedMicroseconds());
    return SelectPartsDecision::SELECTED;
}

String MergeTreeDataMergerMutator::getBestPartitionToOptimizeEntire(
    const PartitionsInfo & partitions_info) const
{
    const auto & data_settings = data.getSettings();
    if (!(*data_settings)[MergeTreeSetting::min_age_to_force_merge_on_partition_only])
        return {};
    if (!(*data_settings)[MergeTreeSetting::min_age_to_force_merge_seconds])
        return {};
    size_t occupied = CurrentMetrics::values[CurrentMetrics::BackgroundMergesAndMutationsPoolTask].load(std::memory_order_relaxed);
    size_t max_tasks_count = data.getContext()->getMergeMutateExecutor()->getMaxTasksCount();
    if (occupied > 1 && max_tasks_count - occupied < (*data_settings)[MergeTreeSetting::number_of_free_entries_in_pool_to_execute_optimize_entire_partition])
    {
        LOG_INFO(
            log,
            "Not enough idle threads to execute optimizing entire partition. See settings "
            "'number_of_free_entries_in_pool_to_execute_optimize_entire_partition' "
            "and 'background_pool_size'");
        return {};
    }

    auto best_partition_it = std::max_element(
        partitions_info.begin(),
        partitions_info.end(),
        [](const auto & e1, const auto & e2) { return e1.second.min_age < e2.second.min_age; });

    assert(best_partition_it != partitions_info.end());

    if (static_cast<size_t>(best_partition_it->second.min_age) < (*data_settings)[MergeTreeSetting::min_age_to_force_merge_seconds])
        return {};

    return best_partition_it->first;
}

SelectPartsDecision MergeTreeDataMergerMutator::selectAllPartsToMergeWithinPartition(
    FutureMergedMutatedPartPtr future_part,
    const AllowedMergingPredicate & can_merge,
    const String & partition_id,
    bool final,
    const StorageMetadataPtr & metadata_snapshot,
    const MergeTreeTransactionPtr & txn,
    PreformattedMessage & out_disable_reason,
    bool optimize_skip_merged_partitions)
{
    MergeTreeData::DataPartsVector parts = selectAllPartsFromPartition(partition_id);

    if (parts.empty())
    {
        out_disable_reason = PreformattedMessage::create("There are no parts inside partition");
        return SelectPartsDecision::CANNOT_SELECT;
    }

    if (!final && parts.size() == 1)
    {
        out_disable_reason = PreformattedMessage::create("There is only one part inside partition");
        return SelectPartsDecision::CANNOT_SELECT;
    }

    /// If final, optimize_skip_merged_partitions is true and we have only one part in partition with level > 0
    /// than we don't select it to merge. But if there are some expired TTL then merge is needed
    if (final && optimize_skip_merged_partitions && parts.size() == 1 && parts[0]->info.level > 0 &&
        (!metadata_snapshot->hasAnyTTL() || parts[0]->checkAllTTLCalculated(metadata_snapshot)))
    {
        out_disable_reason = PreformattedMessage::create("Partition skipped due to optimize_skip_merged_partitions");
        return SelectPartsDecision::NOTHING_TO_MERGE;
    }

    auto it = parts.begin();
    auto prev_it = it;

    UInt64 sum_bytes = 0;
    while (it != parts.end())
    {
        /// For the case of one part, we check that it can be merged "with itself".
        if ((it != parts.begin() || parts.size() == 1) && !can_merge(*prev_it, *it, txn.get(), out_disable_reason))
        {
            return SelectPartsDecision::CANNOT_SELECT;
        }

        sum_bytes += (*it)->getExistingBytesOnDisk();

        prev_it = it;
        ++it;
    }

    auto available_disk_space = data.getStoragePolicy()->getMaxUnreservedFreeSpace();
    /// Enough disk space to cover the new merge with a margin.
    auto required_disk_space = sum_bytes * DISK_USAGE_COEFFICIENT_TO_SELECT;
    if (available_disk_space <= required_disk_space)
    {
        time_t now = time(nullptr);
        if (now - disk_space_warning_time > 3600)
        {
            disk_space_warning_time = now;
            LOG_WARNING(log,
                "Won't merge parts from {} to {} because not enough free space: {} free and unreserved"
                ", {} required now (+{}% on overhead); suppressing similar warnings for the next hour",
                parts.front()->name,
                (*prev_it)->name,
                ReadableSize(available_disk_space),
                ReadableSize(sum_bytes),
                static_cast<int>((DISK_USAGE_COEFFICIENT_TO_SELECT - 1.0) * 100));
        }

        out_disable_reason = PreformattedMessage::create("Insufficient available disk space, required {}", ReadableSize(required_disk_space));
        return SelectPartsDecision::CANNOT_SELECT;
    }

    LOG_DEBUG(log, "Selected {} parts from {} to {}", parts.size(), parts.front()->name, parts.back()->name);
    future_part->assign(std::move(parts));

    return SelectPartsDecision::SELECTED;
}


MergeTreeData::DataPartsVector MergeTreeDataMergerMutator::selectAllPartsFromPartition(const String & partition_id)
{
    MergeTreeData::DataPartsVector parts_from_partition;

    MergeTreeData::DataParts data_parts = data.getDataPartsForInternalUsage();

    for (const auto & current_part : data_parts)
    {
        if (current_part->info.partition_id != partition_id)
            continue;

        parts_from_partition.push_back(current_part);
    }

    return parts_from_partition;
}

/// parts should be sorted.
MergeTaskPtr MergeTreeDataMergerMutator::mergePartsToTemporaryPart(
    FutureMergedMutatedPartPtr future_part,
    const StorageMetadataPtr & metadata_snapshot,
    MergeList::Entry * merge_entry,
    std::unique_ptr<MergeListElement> projection_merge_list_element,
    TableLockHolder & holder,
    time_t time_of_merge,
    ContextPtr context,
    ReservationSharedPtr space_reservation,
    bool deduplicate,
    const Names & deduplicate_by_columns,
    bool cleanup,
    const MergeTreeData::MergingParams & merging_params,
    const MergeTreeTransactionPtr & txn,
    bool need_prefix,
    IMergeTreeDataPart * parent_part,
    const String & suffix)
{
    return std::make_shared<MergeTask>(
        future_part,
        const_cast<StorageMetadataPtr &>(metadata_snapshot),
        merge_entry,
        std::move(projection_merge_list_element),
        time_of_merge,
        context,
        holder,
        space_reservation,
        deduplicate,
        deduplicate_by_columns,
        cleanup,
        merging_params,
        need_prefix,
        parent_part,
        suffix,
        txn,
        &data,
        this,
        &merges_blocker,
        &ttl_merges_blocker);
}


MutateTaskPtr MergeTreeDataMergerMutator::mutatePartToTemporaryPart(
    FutureMergedMutatedPartPtr future_part,
    StorageMetadataPtr metadata_snapshot,
    MutationCommandsConstPtr commands,
    MergeListEntry * merge_entry,
    time_t time_of_mutation,
    ContextPtr context,
    const MergeTreeTransactionPtr & txn,
    ReservationSharedPtr space_reservation,
    TableLockHolder & holder,
    bool need_prefix)
{
    return std::make_shared<MutateTask>(
        future_part,
        metadata_snapshot,
        commands,
        merge_entry,
        time_of_mutation,
        context,
        space_reservation,
        holder,
        txn,
        data,
        *this,
        merges_blocker,
        need_prefix
    );
}


MergeTreeData::DataPartPtr MergeTreeDataMergerMutator::renameMergedTemporaryPart(
    MergeTreeData::MutableDataPartPtr & new_data_part,
    const MergeTreeData::DataPartsVector & parts,
    const MergeTreeTransactionPtr & txn,
    MergeTreeData::Transaction & out_transaction)
{
    /// Some of source parts was possibly created in transaction, so non-transactional merge may break isolation.
    if (data.transactions_enabled.load(std::memory_order_relaxed) && !txn)
        throw Exception(ErrorCodes::ABORTED, "Cancelling merge, because it was done without starting transaction,"
                                             "but transactions were enabled for this table");

    /// Rename new part, add to the set and remove original parts.
    auto replaced_parts = data.renameTempPartAndReplace(new_data_part, out_transaction, /*rename_in_transaction=*/ true);

    /// Explicitly rename part while still holding the lock for tmp folder to avoid cleanup
    out_transaction.renameParts();

    /// Let's check that all original parts have been deleted and only them.
    if (replaced_parts.size() != parts.size())
    {
        /** This is normal, although this happens rarely.
         *
         * The situation - was replaced 0 parts instead of N can be, for example, in the following case
         * - we had A part, but there was no B and C parts;
         * - A, B -> AB was in the queue, but it has not been done, because there is no B part;
         * - AB, C -> ABC was in the queue, but it has not been done, because there are no AB and C parts;
         * - we have completed the task of downloading a B part;
         * - we started to make A, B -> AB merge, since all parts appeared;
         * - we decided to download ABC part from another replica, since it was impossible to make merge AB, C -> ABC;
         * - ABC part appeared. When it was added, old A, B, C parts were deleted;
         * - AB merge finished. AB part was added. But this is an obsolete part. The log will contain the message `Obsolete part added`,
         *   then we get here.
         *
         * When M > N parts could be replaced?
         * - new block was added in ReplicatedMergeTreeSink;
         * - it was added to working dataset in memory and renamed on filesystem;
         * - but ZooKeeper transaction that adds it to reference dataset in ZK failed;
         * - and it is failed due to connection loss, so we don't rollback working dataset in memory,
         *   because we don't know if the part was added to ZK or not
         *   (see ReplicatedMergeTreeSink)
         * - then method selectPartsToMerge selects a range and sees, that EphemeralLock for the block in this part is unlocked,
         *   and so it is possible to merge a range skipping this part.
         *   (NOTE: Merging with part that is not in ZK is not possible, see checks in 'createLogEntryToMergeParts'.)
         * - and after merge, this part will be removed in addition to parts that was merged.
         */
        LOG_WARNING(log, "Unexpected number of parts removed when adding {}: {} instead of {}\n"
            "Replaced parts:\n{}\n"
            "Parts:\n{}\n",
            new_data_part->name,
            replaced_parts.size(),
            parts.size(),
            fmt::join(getPartsNames(replaced_parts), "\n"),
            fmt::join(getPartsNames(parts), "\n"));
    }
    else
    {
        for (size_t i = 0; i < parts.size(); ++i)
            if (parts[i]->name != replaced_parts[i]->name)
                throw Exception(ErrorCodes::LOGICAL_ERROR, "Unexpected part removed when adding {}: {} instead of {}",
                    new_data_part->name, replaced_parts[i]->name, parts[i]->name);
    }

    LOG_TRACE(log, "Merged {} parts: [{}, {}] -> {}", parts.size(), parts.front()->name, parts.back()->name, new_data_part->name);
    return new_data_part;
}


size_t MergeTreeDataMergerMutator::estimateNeededDiskSpace(const MergeTreeData::DataPartsVector & source_parts, const bool & account_for_deleted)
{
    size_t res = 0;
    time_t current_time = std::time(nullptr);
    for (const MergeTreeData::DataPartPtr & part : source_parts)
    {
        /// Exclude expired parts
        time_t part_max_ttl = part->ttl_infos.part_max_ttl;
        if (part_max_ttl && part_max_ttl <= current_time)
            continue;

        if (account_for_deleted)
            res += part->getExistingBytesOnDisk();
        else
            res += part->getBytesOnDisk();
    }

    return static_cast<size_t>(res * DISK_USAGE_COEFFICIENT_TO_RESERVE);
}

}<|MERGE_RESOLUTION|>--- conflicted
+++ resolved
@@ -82,11 +82,8 @@
     extern const MergeTreeSettingsMergeSelectorAlgorithm merge_selector_algorithm;
     extern const MergeTreeSettingsBool merge_selector_enable_heuristic_to_remove_small_parts_at_right;
     extern const MergeTreeSettingsFloat merge_selector_base;
-<<<<<<< HEAD
     extern const MergeTreeSettingsUInt64 merge_selector_max_ranges_to_select_at_once;
-=======
     extern const MergeTreeSettingsUInt64 min_parts_to_merge_at_once;
->>>>>>> aeed07bf
 }
 
 namespace ErrorCodes
