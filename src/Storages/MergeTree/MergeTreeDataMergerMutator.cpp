#include "MergeTreeDataMergerMutator.h"

#include <Storages/MergeTree/MergeTreeSequentialSource.h>
#include <Storages/MergeTree/MergedBlockOutputStream.h>
#include <Storages/MergeTree/MergedColumnOnlyOutputStream.h>
#include <Storages/MergeTree/SimpleMergeSelector.h>
#include <Storages/MergeTree/AllMergeSelector.h>
#include <Storages/MergeTree/TTLMergeSelector.h>
#include <Storages/MergeTree/MergeList.h>
#include <Storages/MergeTree/MergeTreeDataWriter.h>
#include <Storages/MergeTree/StorageFromMergeTreeDataPart.h>
#include <DataStreams/TTLBlockInputStream.h>
#include <DataStreams/DistinctSortedBlockInputStream.h>
#include <DataStreams/ExpressionBlockInputStream.h>
#include <DataStreams/MaterializingBlockInputStream.h>
#include <DataStreams/ColumnGathererStream.h>
#include <DataStreams/SquashingBlockInputStream.h>
#include <Processors/Merges/MergingSortedTransform.h>
#include <Processors/Merges/CollapsingSortedTransform.h>
#include <Processors/Merges/SummingSortedTransform.h>
#include <Processors/Merges/ReplacingSortedTransform.h>
#include <Processors/Merges/GraphiteRollupSortedTransform.h>
#include <Processors/Merges/AggregatingSortedTransform.h>
#include <Processors/Merges/VersionedCollapsingTransform.h>
#include <Processors/Sources/SourceFromSingleChunk.h>
#include <Processors/Transforms/ExpressionTransform.h>
#include <Processors/Transforms/MaterializingTransform.h>
#include <Processors/Executors/PipelineExecutingBlockInputStream.h>
#include <Interpreters/MutationsInterpreter.h>
#include <Interpreters/Context.h>
#include <Common/interpolate.h>
#include <Common/typeid_cast.h>
#include <Common/escapeForFileName.h>
#include <Parsers/queryToString.h>

#include <cmath>
#include <ctime>
#include <numeric>

#include <boost/algorithm/string/replace.hpp>


namespace ProfileEvents
{
    extern const Event MergedRows;
    extern const Event MergedUncompressedBytes;
    extern const Event MergesTimeMilliseconds;
    extern const Event Merge;
}

namespace CurrentMetrics
{
    extern const Metric BackgroundPoolTask;
    extern const Metric PartMutation;
}

namespace DB
{

namespace ErrorCodes
{
    extern const int DIRECTORY_ALREADY_EXISTS;
    extern const int LOGICAL_ERROR;
    extern const int ABORTED;
}

/// Do not start to merge parts, if free space is less than sum size of parts times specified coefficient.
/// This value is chosen to not allow big merges to eat all free space. Thus allowing small merges to proceed.
static const double DISK_USAGE_COEFFICIENT_TO_SELECT = 2;

/// To do merge, reserve amount of space equals to sum size of parts times specified coefficient.
/// Must be strictly less than DISK_USAGE_COEFFICIENT_TO_SELECT,
///  because between selecting parts to merge and doing merge, amount of free space could have decreased.
static const double DISK_USAGE_COEFFICIENT_TO_RESERVE = 1.1;

void FutureMergedMutatedPart::assign(MergeTreeData::DataPartsVector parts_)
{
    if (parts_.empty())
        return;

    size_t sum_rows = 0;
    size_t sum_bytes_uncompressed = 0;
    MergeTreeDataPartType future_part_type = MergeTreeDataPartType::UNKNOWN;
    for (const auto & part : parts_)
    {
        sum_rows += part->rows_count;
        sum_bytes_uncompressed += part->getTotalColumnsSize().data_uncompressed;
        future_part_type = std::min(future_part_type, part->getType());
    }

    auto chosen_type = parts_.front()->storage.choosePartTypeOnDisk(sum_bytes_uncompressed, sum_rows);
    future_part_type = std::min(future_part_type, chosen_type);
    assign(std::move(parts_), future_part_type);
}

void FutureMergedMutatedPart::assign(MergeTreeData::DataPartsVector parts_, MergeTreeDataPartType future_part_type)
{
    if (parts_.empty())
        return;

    for (const MergeTreeData::DataPartPtr & part : parts_)
    {
        const MergeTreeData::DataPartPtr & first_part = parts_.front();

        if (part->partition.value != first_part->partition.value)
            throw Exception(
                "Attempting to merge parts " + first_part->name + " and " + part->name + " that are in different partitions",
                ErrorCodes::LOGICAL_ERROR);
    }

    parts = std::move(parts_);

    UInt32 max_level = 0;
    Int64 max_mutation = 0;
    for (const auto & part : parts)
    {
        max_level = std::max(max_level, part->info.level);
        max_mutation = std::max(max_mutation, part->info.mutation);
    }

    type = future_part_type;
    part_info.partition_id = parts.front()->info.partition_id;
    part_info.min_block = parts.front()->info.min_block;
    part_info.max_block = parts.back()->info.max_block;
    part_info.level = max_level + 1;
    part_info.mutation = max_mutation;

    if (parts.front()->storage.format_version < MERGE_TREE_DATA_MIN_FORMAT_VERSION_WITH_CUSTOM_PARTITIONING)
    {
        DayNum min_date = DayNum(std::numeric_limits<UInt16>::max());
        DayNum max_date = DayNum(std::numeric_limits<UInt16>::min());
        for (const auto & part : parts)
        {
            /// NOTE: getting min and max dates from part names (instead of part data) because we want
            /// the merged part name be determined only by source part names.
            /// It is simpler this way when the real min and max dates for the block range can change
            /// (e.g. after an ALTER DELETE command).
            DayNum part_min_date;
            DayNum part_max_date;
            MergeTreePartInfo::parseMinMaxDatesFromPartName(part->name, part_min_date, part_max_date);
            min_date = std::min(min_date, part_min_date);
            max_date = std::max(max_date, part_max_date);
        }

        name = part_info.getPartNameV0(min_date, max_date);
    }
    else
        name = part_info.getPartName();
}

void FutureMergedMutatedPart::updatePath(const MergeTreeData & storage, const ReservationPtr & reservation)
{
    path = storage.getFullPathOnDisk(reservation->getDisk()) + name + "/";
}

MergeTreeDataMergerMutator::MergeTreeDataMergerMutator(MergeTreeData & data_, size_t background_pool_size_)
    : data(data_), background_pool_size(background_pool_size_), log(&Poco::Logger::get(data.getLogName() + " (MergerMutator)"))
{
}


UInt64 MergeTreeDataMergerMutator::getMaxSourcePartsSizeForMerge() const
{
    size_t busy_threads_in_pool = CurrentMetrics::values[CurrentMetrics::BackgroundPoolTask].load(std::memory_order_relaxed);

    return getMaxSourcePartsSizeForMerge(background_pool_size, busy_threads_in_pool);
}


UInt64 MergeTreeDataMergerMutator::getMaxSourcePartsSizeForMerge(size_t pool_size, size_t pool_used) const
{
    if (pool_used > pool_size)
        throw Exception("Logical error: invalid arguments passed to getMaxSourcePartsSize: pool_used > pool_size", ErrorCodes::LOGICAL_ERROR);

    size_t free_entries = pool_size - pool_used;
    const auto data_settings = data.getSettings();

    /// Always allow maximum size if one or less pool entries is busy.
    /// One entry is probably the entry where this function is executed.
    /// This will protect from bad settings.
    UInt64 max_size = 0;
    if (pool_used <= 1 || free_entries >= data_settings->number_of_free_entries_in_pool_to_lower_max_size_of_merge)
        max_size = data_settings->max_bytes_to_merge_at_max_space_in_pool;
    else
        max_size = interpolateExponential(
            data_settings->max_bytes_to_merge_at_min_space_in_pool,
            data_settings->max_bytes_to_merge_at_max_space_in_pool,
            static_cast<double>(free_entries) / data_settings->number_of_free_entries_in_pool_to_lower_max_size_of_merge);

    return std::min(max_size, static_cast<UInt64>(data.getStoragePolicy()->getMaxUnreservedFreeSpace() / DISK_USAGE_COEFFICIENT_TO_SELECT));
}


UInt64 MergeTreeDataMergerMutator::getMaxSourcePartSizeForMutation() const
{
    const auto data_settings = data.getSettings();
    size_t busy_threads_in_pool = CurrentMetrics::values[CurrentMetrics::BackgroundPoolTask].load(std::memory_order_relaxed);

    /// DataPart can be store only at one disk. Get maximum reservable free space at all disks.
    UInt64 disk_space = data.getStoragePolicy()->getMaxUnreservedFreeSpace();

    /// Allow mutations only if there are enough threads, leave free threads for merges else
    if (busy_threads_in_pool <= 1
        || background_pool_size - busy_threads_in_pool >= data_settings->number_of_free_entries_in_pool_to_execute_mutation)
        return static_cast<UInt64>(disk_space / DISK_USAGE_COEFFICIENT_TO_RESERVE);

    return 0;
}

SelectPartsDecision MergeTreeDataMergerMutator::selectPartsToMerge(
    FutureMergedMutatedPart & future_part,
    bool aggressive,
    size_t max_total_size_to_merge,
    const AllowedMergingPredicate & can_merge_callback,
    bool merge_with_ttl_allowed,
    String * out_disable_reason)
{
    MergeTreeData::DataPartsVector data_parts = data.getDataPartsVector();
    const auto data_settings = data.getSettings();
    auto metadata_snapshot = data.getInMemoryMetadataPtr();

    if (data_parts.empty())
    {
        if (out_disable_reason)
            *out_disable_reason = "There are no parts in the table";
        return SelectPartsDecision::CANNOT_SELECT;
    }

    time_t current_time = std::time(nullptr);

    IMergeSelector::PartsRanges parts_ranges;

    StoragePolicyPtr storage_policy = data.getStoragePolicy();
    /// Volumes with stopped merges are extremely rare situation.
    /// Check it once and don't check each part (this is bad for performance).
    bool has_volumes_with_disabled_merges = storage_policy->hasAnyVolumeWithDisabledMerges();

    const String * prev_partition_id = nullptr;
    /// Previous part only in boundaries of partition frame
    const MergeTreeData::DataPartPtr * prev_part = nullptr;

    size_t parts_selected_precondition = 0;
    for (const MergeTreeData::DataPartPtr & part : data_parts)
    {
        const String & partition_id = part->info.partition_id;

        if (!prev_partition_id || partition_id != *prev_partition_id)
        {
            if (parts_ranges.empty() || !parts_ranges.back().empty())
                parts_ranges.emplace_back();

            /// New partition frame.
            prev_partition_id = &partition_id;
            prev_part = nullptr;
        }

        /// Check predicate only for the first part in each range.
        if (!prev_part)
        {
            /* Parts can be merged with themselves for TTL needs for example.
            * So we have to check if this part is currently being inserted with quorum and so on and so forth.
            * Obviously we have to check it manually only for the first part
            * of each partition because it will be automatically checked for a pair of parts. */
            if (!can_merge_callback(nullptr, part, nullptr))
                continue;

        }
        else
        {
            /// If we cannot merge with previous part we had to start new parts
            /// interval (in the same partition)
            if (!can_merge_callback(*prev_part, part, nullptr))
            {
                /// Starting new interval in the same partition
                assert(!parts_ranges.back().empty());
                parts_ranges.emplace_back();

                /// Now we have no previous part, but it affects only logging
                prev_part = nullptr;
            }
        }

        IMergeSelector::Part part_info;
        part_info.size = part->getBytesOnDisk();
        part_info.age = current_time - part->modification_time;
        part_info.level = part->info.level;
        part_info.data = &part;
        part_info.ttl_infos = &part->ttl_infos;
        part_info.compression_codec_desc = part->default_codec->getFullCodecDesc();
        part_info.shall_participate_in_merges = has_volumes_with_disabled_merges ? part->shallParticipateInMerges(storage_policy) : true;

        ++parts_selected_precondition;

        parts_ranges.back().emplace_back(part_info);

        /// Check for consistency of data parts. If assertion is failed, it requires immediate investigation.
        if (prev_part && part->info.partition_id == (*prev_part)->info.partition_id
            && part->info.min_block <= (*prev_part)->info.max_block)
        {
            throw Exception(ErrorCodes::LOGICAL_ERROR, "Part {} intersects previous part {}", part->name, (*prev_part)->name);
        }

        prev_part = &part;
    }

    if (parts_selected_precondition == 0)
    {
        if (out_disable_reason)
            *out_disable_reason = "No parts satisfy preconditions for merge";
        return SelectPartsDecision::CANNOT_SELECT;
    }

    IMergeSelector::PartsRange parts_to_merge;

    if (metadata_snapshot->hasAnyTTL() && merge_with_ttl_allowed && !ttl_merges_blocker.isCancelled())
    {
        /// TTL delete is preferred to recompression
        TTLDeleteMergeSelector delete_ttl_selector(
                next_delete_ttl_merge_times_by_partition,
                current_time,
                data_settings->merge_with_ttl_timeout,
                data_settings->ttl_only_drop_parts);

        parts_to_merge = delete_ttl_selector.select(parts_ranges, max_total_size_to_merge);
        if (!parts_to_merge.empty())
        {
            future_part.merge_type = MergeType::TTL_DELETE;
        }
        else if (metadata_snapshot->hasAnyRecompressionTTL())
        {
            TTLRecompressMergeSelector recompress_ttl_selector(
                    next_recompress_ttl_merge_times_by_partition,
                    current_time,
                    data_settings->merge_with_recompression_ttl_timeout,
                    metadata_snapshot->getRecompressionTTLs());

            parts_to_merge = recompress_ttl_selector.select(parts_ranges, max_total_size_to_merge);
            if (!parts_to_merge.empty())
                future_part.merge_type = MergeType::TTL_RECOMPRESS;
        }
    }

    if (parts_to_merge.empty())
    {
        SimpleMergeSelector::Settings merge_settings;
        if (aggressive)
            merge_settings.base = 1;

        parts_to_merge = SimpleMergeSelector(merge_settings)
                            .select(parts_ranges, max_total_size_to_merge);

        /// Do not allow to "merge" part with itself for regular merges, unless it is a TTL-merge where it is ok to remove some values with expired ttl
        if (parts_to_merge.size() == 1)
            throw Exception("Logical error: merge selector returned only one part to merge", ErrorCodes::LOGICAL_ERROR);

        if (parts_to_merge.empty())
        {
            if (out_disable_reason)
                *out_disable_reason = "There is no need to merge parts according to merge selector algorithm";
            return SelectPartsDecision::CANNOT_SELECT;
        }
    }

    MergeTreeData::DataPartsVector parts;
    parts.reserve(parts_to_merge.size());
    for (IMergeSelector::Part & part_info : parts_to_merge)
    {
        const MergeTreeData::DataPartPtr & part = *static_cast<const MergeTreeData::DataPartPtr *>(part_info.data);
        parts.push_back(part);
    }

    LOG_DEBUG(log, "Selected {} parts from {} to {}", parts.size(), parts.front()->name, parts.back()->name);
    future_part.assign(std::move(parts));
    return SelectPartsDecision::SELECTED;
}

SelectPartsDecision MergeTreeDataMergerMutator::selectAllPartsToMergeWithinPartition(
    FutureMergedMutatedPart & future_part,
    UInt64 & available_disk_space,
    const AllowedMergingPredicate & can_merge,
    const String & partition_id,
    bool final,
    const StorageMetadataPtr & metadata_snapshot,
    String * out_disable_reason,
    bool optimize_skip_merged_partitions)
{
    MergeTreeData::DataPartsVector parts = selectAllPartsFromPartition(partition_id);

    if (parts.empty())
        return SelectPartsDecision::CANNOT_SELECT;

    if (!final && parts.size() == 1)
    {
        if (out_disable_reason)
            *out_disable_reason = "There is only one part inside partition";
        return SelectPartsDecision::CANNOT_SELECT;
    }

    /// If final, optimize_skip_merged_partitions is true and we have only one part in partition with level > 0
    /// than we don't select it to merge. But if there are some expired TTL then merge is needed
    if (final && optimize_skip_merged_partitions && parts.size() == 1 && parts[0]->info.level > 0 &&
        (!metadata_snapshot->hasAnyTTL() || parts[0]->checkAllTTLCalculated(metadata_snapshot)))
    {
        return SelectPartsDecision::NOTHING_TO_MERGE;
    }

    auto it = parts.begin();
    auto prev_it = it;

    UInt64 sum_bytes = 0;
    while (it != parts.end())
    {
        /// For the case of one part, we check that it can be merged "with itself".
        if ((it != parts.begin() || parts.size() == 1) && !can_merge(*prev_it, *it, out_disable_reason))
        {
            return SelectPartsDecision::CANNOT_SELECT;
        }

        sum_bytes += (*it)->getBytesOnDisk();

        prev_it = it;
        ++it;
    }

    /// Enough disk space to cover the new merge with a margin.
    auto required_disk_space = sum_bytes * DISK_USAGE_COEFFICIENT_TO_SELECT;
    if (available_disk_space <= required_disk_space)
    {
        time_t now = time(nullptr);
        if (now - disk_space_warning_time > 3600)
        {
            disk_space_warning_time = now;
            LOG_WARNING(log,
                "Won't merge parts from {} to {} because not enough free space: {} free and unreserved"
                ", {} required now (+{}% on overhead); suppressing similar warnings for the next hour",
                parts.front()->name,
                (*prev_it)->name,
                ReadableSize(available_disk_space),
                ReadableSize(sum_bytes),
                static_cast<int>((DISK_USAGE_COEFFICIENT_TO_SELECT - 1.0) * 100));
        }

        if (out_disable_reason)
            *out_disable_reason = fmt::format("Insufficient available disk space, required {}", ReadableSize(required_disk_space));

        return SelectPartsDecision::CANNOT_SELECT;
    }

    LOG_DEBUG(log, "Selected {} parts from {} to {}", parts.size(), parts.front()->name, parts.back()->name);
    future_part.assign(std::move(parts));

    available_disk_space -= required_disk_space;
    return SelectPartsDecision::SELECTED;
}


MergeTreeData::DataPartsVector MergeTreeDataMergerMutator::selectAllPartsFromPartition(const String & partition_id)
{
    MergeTreeData::DataPartsVector parts_from_partition;

    MergeTreeData::DataParts data_parts = data.getDataParts();

    for (const auto & current_part : data_parts)
    {
        if (current_part->info.partition_id != partition_id)
            continue;

        parts_from_partition.push_back(current_part);
    }

    return parts_from_partition;
}


/// PK columns are sorted and merged, ordinary columns are gathered using info from merge step
static void extractMergingAndGatheringColumns(
    const NamesAndTypesList & storage_columns,
    const ExpressionActionsPtr & sorting_key_expr,
    const IndicesDescription & indexes,
    const ProjectionsDescription & projections,
    const MergeTreeData::MergingParams & merging_params,
    NamesAndTypesList & gathering_columns, Names & gathering_column_names,
    NamesAndTypesList & merging_columns, Names & merging_column_names)
{
    Names sort_key_columns_vec = sorting_key_expr->getRequiredColumns();
    std::set<String> key_columns(sort_key_columns_vec.cbegin(), sort_key_columns_vec.cend());
    for (const auto & index : indexes)
    {
        Names index_columns_vec = index.expression->getRequiredColumns();
        std::copy(index_columns_vec.cbegin(), index_columns_vec.cend(),
                  std::inserter(key_columns, key_columns.end()));
    }

    for (const auto & projection : projections)
    {
        Names projection_columns_vec = projection.required_columns;
        std::copy(projection_columns_vec.cbegin(), projection_columns_vec.cend(),
                  std::inserter(key_columns, key_columns.end()));
    }

    /// Force sign column for Collapsing mode
    if (merging_params.mode == MergeTreeData::MergingParams::Collapsing)
        key_columns.emplace(merging_params.sign_column);

    /// Force version column for Replacing mode
    if (merging_params.mode == MergeTreeData::MergingParams::Replacing)
        key_columns.emplace(merging_params.version_column);

    /// Force sign column for VersionedCollapsing mode. Version is already in primary key.
    if (merging_params.mode == MergeTreeData::MergingParams::VersionedCollapsing)
        key_columns.emplace(merging_params.sign_column);

    /// Force to merge at least one column in case of empty key
    if (key_columns.empty())
        key_columns.emplace(storage_columns.front().name);

    /// TODO: also force "summing" and "aggregating" columns to make Horizontal merge only for such columns

    for (const auto & column : storage_columns)
    {
        if (key_columns.count(column.name))
        {
            merging_columns.emplace_back(column);
            merging_column_names.emplace_back(column.name);
        }
        else
        {
            gathering_columns.emplace_back(column);
            gathering_column_names.emplace_back(column.name);
        }
    }
}

/* Allow to compute more accurate progress statistics */
class ColumnSizeEstimator
{
    MergeTreeData::DataPart::ColumnToSize map;
public:

    /// Stores approximate size of columns in bytes
    /// Exact values are not required since it used for relative values estimation (progress).
    size_t sum_total = 0;
    size_t sum_index_columns = 0;
    size_t sum_ordinary_columns = 0;

    ColumnSizeEstimator(const MergeTreeData::DataPart::ColumnToSize & map_, const Names & key_columns, const Names & ordinary_columns)
        : map(map_)
    {
        for (const auto & name : key_columns)
            if (!map.count(name)) map[name] = 0;
        for (const auto & name : ordinary_columns)
            if (!map.count(name)) map[name] = 0;

        for (const auto & name : key_columns)
            sum_index_columns += map.at(name);

        for (const auto & name : ordinary_columns)
            sum_ordinary_columns += map.at(name);

        sum_total = std::max(static_cast<decltype(sum_index_columns)>(1), sum_index_columns + sum_ordinary_columns);
    }

    Float64 columnWeight(const String & column) const
    {
        return static_cast<Float64>(map.at(column)) / sum_total;
    }

    Float64 keyColumnsWeight() const
    {
        return static_cast<Float64>(sum_index_columns) / sum_total;
    }
};

/** Progress callback.
  * What it should update:
  * - approximate progress
  * - amount of read rows
  * - various metrics
  * - time elapsed for current merge.
  */

/// Auxiliary struct that for each merge stage stores its current progress.
/// A stage is: the horizontal stage + a stage for each gathered column (if we are doing a
/// Vertical merge) or a mutation of a single part. During a single stage all rows are read.
struct MergeStageProgress
{
    explicit MergeStageProgress(Float64 weight_)
        : is_first(true) , weight(weight_)
    {
    }

    MergeStageProgress(Float64 initial_progress_, Float64 weight_)
        : initial_progress(initial_progress_), is_first(false), weight(weight_)
    {
    }

    Float64 initial_progress = 0.0;
    bool is_first;
    Float64 weight;

    UInt64 total_rows = 0;
    UInt64 rows_read = 0;
};

class MergeProgressCallback
{
public:
    MergeProgressCallback(
        MergeList::Entry & merge_entry_, UInt64 & watch_prev_elapsed_, MergeStageProgress & stage_)
        : merge_entry(merge_entry_)
        , watch_prev_elapsed(watch_prev_elapsed_)
        , stage(stage_)
    {
        updateWatch();
    }

    MergeList::Entry & merge_entry;
    UInt64 & watch_prev_elapsed;
    MergeStageProgress & stage;

    void updateWatch()
    {
        UInt64 watch_curr_elapsed = merge_entry->watch.elapsed();
        ProfileEvents::increment(ProfileEvents::MergesTimeMilliseconds, (watch_curr_elapsed - watch_prev_elapsed) / 1000000);
        watch_prev_elapsed = watch_curr_elapsed;
    }

    void operator() (const Progress & value)
    {
        ProfileEvents::increment(ProfileEvents::MergedUncompressedBytes, value.read_bytes);
        if (stage.is_first)
        {
            ProfileEvents::increment(ProfileEvents::MergedRows, value.read_rows);
            ProfileEvents::increment(ProfileEvents::Merge);
        }
        updateWatch();

        merge_entry->bytes_read_uncompressed += value.read_bytes;
        if (stage.is_first)
            merge_entry->rows_read += value.read_rows;

        stage.total_rows += value.total_rows_to_read;
        stage.rows_read += value.read_rows;
        if (stage.total_rows > 0)
        {
            merge_entry->progress.store(
                stage.initial_progress + stage.weight * stage.rows_read / stage.total_rows,
                std::memory_order_relaxed);
        }
    }
};

static bool needSyncPart(size_t input_rows, size_t input_bytes, const MergeTreeSettings & settings)
{
    return ((settings.min_rows_to_fsync_after_merge && input_rows >= settings.min_rows_to_fsync_after_merge)
        || (settings.min_compressed_bytes_to_fsync_after_merge && input_bytes >= settings.min_compressed_bytes_to_fsync_after_merge));
}


/// parts should be sorted.
MergeTreeData::MutableDataPartPtr MergeTreeDataMergerMutator::mergePartsToTemporaryPart(
    const FutureMergedMutatedPart & future_part,
    const StorageMetadataPtr & metadata_snapshot,
    MergeList::Entry & merge_entry,
    TableLockHolder & holder,
    time_t time_of_merge,
    ContextPtr context,
    const ReservationPtr & space_reservation,
    bool deduplicate,
    const Names & deduplicate_by_columns,
    const MergeTreeData::MergingParams & merging_params,
    const IMergeTreeDataPart * parent_part,
    const String & prefix)
{
    const String tmp_prefix = parent_part ? prefix : "tmp_merge_";

    if (merges_blocker.isCancelled())
        throw Exception("Cancelled merging parts", ErrorCodes::ABORTED);

    /// We don't want to perform merge assigned with TTL as normal merge, so
    /// throw exception
    if (isTTLMergeType(future_part.merge_type) && ttl_merges_blocker.isCancelled())
        throw Exception("Cancelled merging parts with TTL", ErrorCodes::ABORTED);

    const MergeTreeData::DataPartsVector & parts = future_part.parts;

    LOG_DEBUG(log, "Merging {} parts: from {} to {} into {}", parts.size(), parts.front()->name, parts.back()->name, future_part.type.toString());
    if (deduplicate)
    {
        if (deduplicate_by_columns.empty())
            LOG_DEBUG(log, "DEDUPLICATE BY all columns");
        else
            LOG_DEBUG(log, "DEDUPLICATE BY ('{}')", fmt::join(deduplicate_by_columns, "', '"));
    }

    auto disk = space_reservation->getDisk();
    String part_path = data.relative_data_path;
    String new_part_tmp_path = part_path + tmp_prefix + future_part.name + (parent_part ? ".proj" : "") + "/";
    if (disk->exists(new_part_tmp_path))
        throw Exception("Directory " + fullPath(disk, new_part_tmp_path) + " already exists", ErrorCodes::DIRECTORY_ALREADY_EXISTS);


    Names all_column_names = metadata_snapshot->getColumns().getNamesOfPhysical();
    NamesAndTypesList storage_columns = metadata_snapshot->getColumns().getAllPhysical();
    const auto data_settings = data.getSettings();

    NamesAndTypesList gathering_columns;
    NamesAndTypesList merging_columns;
    Names gathering_column_names, merging_column_names;
    extractMergingAndGatheringColumns(
        storage_columns,
        metadata_snapshot->getSortingKey().expression,
        metadata_snapshot->getSecondaryIndices(),
        metadata_snapshot->getProjections(),
        merging_params,
        gathering_columns,
        gathering_column_names,
        merging_columns,
        merging_column_names);

    auto single_disk_volume = std::make_shared<SingleDiskVolume>("volume_" + future_part.name, disk, 0);
    MergeTreeData::MutableDataPartPtr new_data_part = data.createPart(
        future_part.name,
        future_part.type,
        future_part.part_info,
        single_disk_volume,
        tmp_prefix + future_part.name + (parent_part ? ".proj" : ""),
        parent_part);

    new_data_part->uuid = future_part.uuid;
    new_data_part->setColumns(storage_columns);
    new_data_part->partition.assign(future_part.getPartition());
    new_data_part->is_temp = parent_part == nullptr;

    bool need_remove_expired_values = false;
    bool force_ttl = false;
    for (const auto & part : parts)
    {
        new_data_part->ttl_infos.update(part->ttl_infos);
        if (metadata_snapshot->hasAnyTTL() && !part->checkAllTTLCalculated(metadata_snapshot))
        {
            LOG_INFO(log, "Some TTL values were not calculated for part {}. Will calculate them forcefully during merge.", part->name);
            need_remove_expired_values = true;
            force_ttl = true;
        }
    }

    const auto & part_min_ttl = new_data_part->ttl_infos.part_min_ttl;
    if (part_min_ttl && part_min_ttl <= time_of_merge)
        need_remove_expired_values = true;

    if (need_remove_expired_values && ttl_merges_blocker.isCancelled())
    {
        LOG_INFO(log, "Part {} has values with expired TTL, but merges with TTL are cancelled.", new_data_part->name);
        need_remove_expired_values = false;
    }

    size_t sum_input_rows_upper_bound = merge_entry->total_rows_count;
    size_t sum_compressed_bytes_upper_bound = merge_entry->total_size_bytes_compressed;
    MergeAlgorithm chosen_merge_algorithm = chooseMergeAlgorithm(
        parts, sum_input_rows_upper_bound, gathering_columns, deduplicate, need_remove_expired_values, merging_params);
    merge_entry->merge_algorithm.store(chosen_merge_algorithm, std::memory_order_relaxed);

    LOG_DEBUG(log, "Selected MergeAlgorithm: {}", toString(chosen_merge_algorithm));

    /// Note: this is done before creating input streams, because otherwise data.data_parts_mutex
    /// (which is locked in data.getTotalActiveSizeInBytes())
    /// (which is locked in shared mode when input streams are created) and when inserting new data
    /// the order is reverse. This annoys TSan even though one lock is locked in shared mode and thus
    /// deadlock is impossible.
    auto compression_codec = data.getCompressionCodecForPart(merge_entry->total_size_bytes_compressed, new_data_part->ttl_infos, time_of_merge);

    auto tmp_disk = context->getTemporaryVolume()->getDisk();
    String rows_sources_file_path;
    std::unique_ptr<WriteBufferFromFileBase> rows_sources_uncompressed_write_buf;
    std::unique_ptr<WriteBuffer> rows_sources_write_buf;
    std::optional<ColumnSizeEstimator> column_sizes;

    SyncGuardPtr sync_guard;

    if (chosen_merge_algorithm == MergeAlgorithm::Vertical)
    {
        tmp_disk->createDirectories(new_part_tmp_path);
        rows_sources_file_path = new_part_tmp_path + "rows_sources";
        rows_sources_uncompressed_write_buf = tmp_disk->writeFile(rows_sources_file_path);
        rows_sources_write_buf = std::make_unique<CompressedWriteBuffer>(*rows_sources_uncompressed_write_buf);

        MergeTreeData::DataPart::ColumnToSize merged_column_to_size;
        for (const MergeTreeData::DataPartPtr & part : parts)
            part->accumulateColumnSizes(merged_column_to_size);

        column_sizes = ColumnSizeEstimator(merged_column_to_size, merging_column_names, gathering_column_names);

        if (data.getSettings()->fsync_part_directory)
            sync_guard = disk->getDirectorySyncGuard(new_part_tmp_path);
    }
    else
    {
        merging_columns = storage_columns;
        merging_column_names = all_column_names;
        gathering_columns.clear();
        gathering_column_names.clear();
    }

    /** Read from all parts, merge and write into a new one.
      * In passing, we calculate expression for sorting.
      */
    Pipes pipes;
    UInt64 watch_prev_elapsed = 0;

    /// We count total amount of bytes in parts
    /// and use direct_io + aio if there is more than min_merge_bytes_to_use_direct_io
    bool read_with_direct_io = false;
    if (data_settings->min_merge_bytes_to_use_direct_io != 0)
    {
        size_t total_size = 0;
        for (const auto & part : parts)
        {
            total_size += part->getBytesOnDisk();
            if (total_size >= data_settings->min_merge_bytes_to_use_direct_io)
            {
                LOG_DEBUG(log, "Will merge parts reading files in O_DIRECT");
                read_with_direct_io = true;

                break;
            }
        }
    }

    MergeStageProgress horizontal_stage_progress(
        column_sizes ? column_sizes->keyColumnsWeight() : 1.0);

    for (const auto & part : parts)
    {
        auto input = std::make_unique<MergeTreeSequentialSource>(
            data, metadata_snapshot, part, merging_column_names, read_with_direct_io, true);

        input->setProgressCallback(
            MergeProgressCallback(merge_entry, watch_prev_elapsed, horizontal_stage_progress));

        Pipe pipe(std::move(input));

        if (metadata_snapshot->hasSortingKey())
        {
            pipe.addSimpleTransform([&metadata_snapshot](const Block & header)
            {
                return std::make_shared<ExpressionTransform>(header, metadata_snapshot->getSortingKey().expression);
            });
        }

        pipes.emplace_back(std::move(pipe));
    }

    Names sort_columns = metadata_snapshot->getSortingKeyColumns();
    SortDescription sort_description;
    size_t sort_columns_size = sort_columns.size();
    sort_description.reserve(sort_columns_size);

    Names partition_key_columns = metadata_snapshot->getPartitionKey().column_names;

    Block header = pipes.at(0).getHeader();
    for (size_t i = 0; i < sort_columns_size; ++i)
        sort_description.emplace_back(header.getPositionByName(sort_columns[i]), 1, 1);

    /// The order of the streams is important: when the key is matched, the elements go in the order of the source stream number.
    /// In the merged part, the lines with the same key must be in the ascending order of the identifier of original part,
    ///  that is going in insertion order.
    ProcessorPtr merged_transform;

    /// If merge is vertical we cannot calculate it
    bool blocks_are_granules_size = (chosen_merge_algorithm == MergeAlgorithm::Vertical);

    UInt64 merge_block_size = data_settings->merge_max_block_size;
    switch (merging_params.mode)
    {
        case MergeTreeData::MergingParams::Ordinary:
            merged_transform = std::make_unique<MergingSortedTransform>(
                header, pipes.size(), sort_description, merge_block_size, 0, rows_sources_write_buf.get(), true, blocks_are_granules_size);
            break;

        case MergeTreeData::MergingParams::Collapsing:
            merged_transform = std::make_unique<CollapsingSortedTransform>(
                header, pipes.size(), sort_description, merging_params.sign_column, false,
                merge_block_size, rows_sources_write_buf.get(), blocks_are_granules_size);
            break;

        case MergeTreeData::MergingParams::Summing:
            merged_transform = std::make_unique<SummingSortedTransform>(
                header, pipes.size(), sort_description, merging_params.columns_to_sum, partition_key_columns, merge_block_size);
            break;

        case MergeTreeData::MergingParams::Aggregating:
            merged_transform = std::make_unique<AggregatingSortedTransform>(
                header, pipes.size(), sort_description, merge_block_size);
            break;

        case MergeTreeData::MergingParams::Replacing:
            merged_transform = std::make_unique<ReplacingSortedTransform>(
                header, pipes.size(), sort_description, merging_params.version_column,
                merge_block_size, rows_sources_write_buf.get(), blocks_are_granules_size);
            break;

        case MergeTreeData::MergingParams::Graphite:
            merged_transform = std::make_unique<GraphiteRollupSortedTransform>(
                header, pipes.size(), sort_description, merge_block_size,
                merging_params.graphite_params, time_of_merge);
            break;

        case MergeTreeData::MergingParams::VersionedCollapsing:
            merged_transform = std::make_unique<VersionedCollapsingTransform>(
                header, pipes.size(), sort_description, merging_params.sign_column,
                merge_block_size, rows_sources_write_buf.get(), blocks_are_granules_size);
            break;
    }

    QueryPipeline pipeline;
    pipeline.init(Pipe::unitePipes(std::move(pipes)));
    pipeline.addTransform(std::move(merged_transform));
    pipeline.setMaxThreads(1);
    BlockInputStreamPtr merged_stream = std::make_shared<PipelineExecutingBlockInputStream>(std::move(pipeline));

    if (deduplicate)
        merged_stream = std::make_shared<DistinctSortedBlockInputStream>(merged_stream, sort_description, SizeLimits(), 0 /*limit_hint*/, deduplicate_by_columns);

    if (need_remove_expired_values)
        merged_stream = std::make_shared<TTLBlockInputStream>(merged_stream, data, metadata_snapshot, new_data_part, time_of_merge, force_ttl);

    if (metadata_snapshot->hasSecondaryIndices())
    {
        const auto & indices = metadata_snapshot->getSecondaryIndices();
        merged_stream = std::make_shared<ExpressionBlockInputStream>(
            merged_stream, indices.getSingleExpressionForIndices(metadata_snapshot->getColumns(), data.getContext()));
        merged_stream = std::make_shared<MaterializingBlockInputStream>(merged_stream);
    }

    const auto & index_factory = MergeTreeIndexFactory::instance();
    MergedBlockOutputStream to{
        new_data_part,
        metadata_snapshot,
        merging_columns,
        index_factory.getMany(metadata_snapshot->getSecondaryIndices()),
        compression_codec,
        blocks_are_granules_size};

    merged_stream->readPrefix();
    to.writePrefix();

    size_t rows_written = 0;
    const size_t initial_reservation = space_reservation ? space_reservation->getSize() : 0;

    auto is_cancelled = [&]() { return merges_blocker.isCancelled()
        || (need_remove_expired_values && ttl_merges_blocker.isCancelled()); };

    Block block;
    while (!is_cancelled() && (block = merged_stream->read()))
    {
        rows_written += block.rows();

        to.write(block);

        merge_entry->rows_written = merged_stream->getProfileInfo().rows;
        merge_entry->bytes_written_uncompressed = merged_stream->getProfileInfo().bytes;

        /// Reservation updates is not performed yet, during the merge it may lead to higher free space requirements
        if (space_reservation && sum_input_rows_upper_bound)
        {
            /// The same progress from merge_entry could be used for both algorithms (it should be more accurate)
            /// But now we are using inaccurate row-based estimation in Horizontal case for backward compatibility
            Float64 progress = (chosen_merge_algorithm == MergeAlgorithm::Horizontal)
                ? std::min(1., 1. * rows_written / sum_input_rows_upper_bound)
                : std::min(1., merge_entry->progress.load(std::memory_order_relaxed));

            space_reservation->update(static_cast<size_t>((1. - progress) * initial_reservation));
        }
    }

    merged_stream->readSuffix();
    merged_stream.reset();

    if (merges_blocker.isCancelled())
        throw Exception("Cancelled merging parts", ErrorCodes::ABORTED);

    if (need_remove_expired_values && ttl_merges_blocker.isCancelled())
        throw Exception("Cancelled merging parts with expired TTL", ErrorCodes::ABORTED);

    bool need_sync = needSyncPart(sum_input_rows_upper_bound, sum_compressed_bytes_upper_bound, *data_settings);
    MergeTreeData::DataPart::Checksums checksums_gathered_columns;

    /// Gather ordinary columns
    if (chosen_merge_algorithm == MergeAlgorithm::Vertical)
    {
        size_t sum_input_rows_exact = merge_entry->rows_read;
        merge_entry->columns_written = merging_column_names.size();
        merge_entry->progress.store(column_sizes->keyColumnsWeight(), std::memory_order_relaxed);

        BlockInputStreams column_part_streams(parts.size());

        auto it_name_and_type = gathering_columns.cbegin();

        rows_sources_write_buf->next();
        rows_sources_uncompressed_write_buf->next();
        /// Ensure data has written to disk.
        rows_sources_uncompressed_write_buf->finalize();

        size_t rows_sources_count = rows_sources_write_buf->count();
        /// In special case, when there is only one source part, and no rows were skipped, we may have
        /// skipped writing rows_sources file. Otherwise rows_sources_count must be equal to the total
        /// number of input rows.
        if ((rows_sources_count > 0 || parts.size() > 1) && sum_input_rows_exact != rows_sources_count)
            throw Exception("Number of rows in source parts (" + toString(sum_input_rows_exact)
                + ") differs from number of bytes written to rows_sources file (" + toString(rows_sources_count)
                + "). It is a bug.", ErrorCodes::LOGICAL_ERROR);

        CompressedReadBufferFromFile rows_sources_read_buf(tmp_disk->readFile(rows_sources_file_path));
        IMergedBlockOutputStream::WrittenOffsetColumns written_offset_columns;

        for (size_t column_num = 0, gathering_column_names_size = gathering_column_names.size();
            column_num < gathering_column_names_size;
            ++column_num, ++it_name_and_type)
        {
            const String & column_name = it_name_and_type->name;
            Names column_names{column_name};
            Float64 progress_before = merge_entry->progress.load(std::memory_order_relaxed);

            MergeStageProgress column_progress(progress_before, column_sizes->columnWeight(column_name));
            for (size_t part_num = 0; part_num < parts.size(); ++part_num)
            {
                auto column_part_source = std::make_shared<MergeTreeSequentialSource>(
                    data, metadata_snapshot, parts[part_num], column_names, read_with_direct_io, true);

                column_part_source->setProgressCallback(
                    MergeProgressCallback(merge_entry, watch_prev_elapsed, column_progress));

                QueryPipeline column_part_pipeline;
                column_part_pipeline.init(Pipe(std::move(column_part_source)));
                column_part_pipeline.setMaxThreads(1);

                column_part_streams[part_num] =
                        std::make_shared<PipelineExecutingBlockInputStream>(std::move(column_part_pipeline));
            }

            rows_sources_read_buf.seek(0, 0);
            ColumnGathererStream column_gathered_stream(column_name, column_part_streams, rows_sources_read_buf);

            MergedColumnOnlyOutputStream column_to(
                new_data_part,
                metadata_snapshot,
                column_gathered_stream.getHeader(),
                compression_codec,
                /// we don't need to recalc indices here
                /// because all of them were already recalculated and written
                /// as key part of vertical merge
                std::vector<MergeTreeIndexPtr>{},
                &written_offset_columns,
                to.getIndexGranularity());

            size_t column_elems_written = 0;

            column_to.writePrefix();
            while (!merges_blocker.isCancelled() && (block = column_gathered_stream.read()))
            {
                column_elems_written += block.rows();
                column_to.write(block);
            }

            if (merges_blocker.isCancelled())
                throw Exception("Cancelled merging parts", ErrorCodes::ABORTED);

            column_gathered_stream.readSuffix();
            auto changed_checksums = column_to.writeSuffixAndGetChecksums(new_data_part, checksums_gathered_columns, need_sync);
            checksums_gathered_columns.add(std::move(changed_checksums));

            if (rows_written != column_elems_written)
            {
                throw Exception("Written " + toString(column_elems_written) + " elements of column " + column_name +
                                ", but " + toString(rows_written) + " rows of PK columns", ErrorCodes::LOGICAL_ERROR);
            }

            /// NOTE: 'progress' is modified by single thread, but it may be concurrently read from MergeListElement::getInfo() (StorageSystemMerges).

            merge_entry->columns_written += 1;
            merge_entry->bytes_written_uncompressed += column_gathered_stream.getProfileInfo().bytes;
            merge_entry->progress.store(progress_before + column_sizes->columnWeight(column_name), std::memory_order_relaxed);
        }

        tmp_disk->removeFile(rows_sources_file_path);
    }

    for (const auto & part : parts)
        new_data_part->minmax_idx.merge(part->minmax_idx);

    /// Print overall profiling info. NOTE: it may duplicates previous messages
    {
        double elapsed_seconds = merge_entry->watch.elapsedSeconds();
        LOG_DEBUG(log,
            "Merge sorted {} rows, containing {} columns ({} merged, {} gathered) in {} sec., {} rows/sec., {}/sec.",
            merge_entry->rows_read,
            all_column_names.size(),
            merging_column_names.size(),
            gathering_column_names.size(),
            elapsed_seconds,
            merge_entry->rows_read / elapsed_seconds,
            ReadableSize(merge_entry->bytes_read_uncompressed / elapsed_seconds));
    }

    for (const auto & projection : metadata_snapshot->getProjections())
    {
        MergeTreeData::DataPartsVector projection_parts;
        for (const auto & part : parts)
        {
            auto it = part->getProjectionParts().find(projection.name);
            if (it != part->getProjectionParts().end())
                projection_parts.push_back(it->second);
        }
        if (projection_parts.size() < parts.size())
        {
            LOG_DEBUG(log, "Projection {} is not merged because some parts don't have it", projection.name);
            continue;
        }

        LOG_DEBUG(
            log,
            "Selected {} projection_parts from {} to {}",
            projection_parts.size(),
            projection_parts.front()->name,
            projection_parts.back()->name);

        FutureMergedMutatedPart projection_future_part;
        projection_future_part.assign(std::move(projection_parts));
        projection_future_part.name = projection.name;
        projection_future_part.path = future_part.path + "/" + projection.name + ".proj/";
        projection_future_part.part_info = {"all", 0, 0, 0};

        MergeTreeData::MergingParams projection_merging_params;
        projection_merging_params.mode = MergeTreeData::MergingParams::Ordinary;
        if (projection.type == ProjectionDescription::Type::Aggregate)
            projection_merging_params.mode = MergeTreeData::MergingParams::Aggregating;

        // TODO Should we use a new merge_entry for projection?
        auto merged_projection_part = mergePartsToTemporaryPart(
            projection_future_part,
            projection.metadata,
            merge_entry,
            holder,
            time_of_merge,
            context,
            space_reservation,
            deduplicate,
            deduplicate_by_columns,
            projection_merging_params,
            new_data_part.get());
        new_data_part->addProjectionPart(projection.name, std::move(merged_projection_part));
    }

    if (chosen_merge_algorithm != MergeAlgorithm::Vertical)
        to.writeSuffixAndFinalizePart(new_data_part, need_sync);
    else
        to.writeSuffixAndFinalizePart(new_data_part, need_sync, &storage_columns, &checksums_gathered_columns);

    return new_data_part;
}


MergeTreeData::MutableDataPartPtr MergeTreeDataMergerMutator::mutatePartToTemporaryPart(
    const FutureMergedMutatedPart & future_part,
    const StorageMetadataPtr & metadata_snapshot,
    const MutationCommands & commands,
    MergeListEntry & merge_entry,
    time_t time_of_mutation,
    ContextPtr context,
    const ReservationPtr & space_reservation,
    TableLockHolder & holder)
{
    checkOperationIsNotCanceled(merge_entry);

    if (future_part.parts.size() != 1)
        throw Exception("Trying to mutate " + toString(future_part.parts.size()) + " parts, not one. "
            "This is a bug.", ErrorCodes::LOGICAL_ERROR);

    CurrentMetrics::Increment num_mutations{CurrentMetrics::PartMutation};
    const auto & source_part = future_part.parts[0];
    auto storage_from_source_part = StorageFromMergeTreeDataPart::create(source_part);

    auto context_for_reading = Context::createCopy(context);
    context_for_reading->setSetting("max_streams_to_max_threads_ratio", 1);
    context_for_reading->setSetting("max_threads", 1);
    /// Allow mutations to work when force_index_by_date or force_primary_key is on.
    context_for_reading->setSetting("force_index_by_date", Field(0));
    context_for_reading->setSetting("force_primary_key", Field(0));

    MutationCommands commands_for_part;
    for (const auto & command : commands)
    {
        if (command.partition == nullptr || future_part.parts[0]->info.partition_id == data.getPartitionIDFromQuery(
                command.partition, context_for_reading))
            commands_for_part.emplace_back(command);
    }

    if (source_part->isStoredOnDisk() && !isStorageTouchedByMutations(
        storage_from_source_part, metadata_snapshot, commands_for_part, Context::createCopy(context_for_reading)))
    {
        LOG_TRACE(log, "Part {} doesn't change up to mutation version {}", source_part->name, future_part.part_info.mutation);
        return data.cloneAndLoadDataPartOnSameDisk(source_part, "tmp_clone_", future_part.part_info, metadata_snapshot);
    }
    else
    {
        LOG_TRACE(log, "Mutating part {} to mutation version {}", source_part->name, future_part.part_info.mutation);
    }

    BlockInputStreamPtr in = nullptr;
    Block updated_header;
    std::unique_ptr<MutationsInterpreter> interpreter;

    const auto data_settings = data.getSettings();
    MutationCommands for_interpreter;
    MutationCommands for_file_renames;

    splitMutationCommands(source_part, commands_for_part, for_interpreter, for_file_renames);

    UInt64 watch_prev_elapsed = 0;
    MergeStageProgress stage_progress(1.0);

    NamesAndTypesList storage_columns = metadata_snapshot->getColumns().getAllPhysical();
    NameSet materialized_indices;
    NameSet materialized_projections;
    MutationsInterpreter::MutationKind::MutationKindEnum mutation_kind
        = MutationsInterpreter::MutationKind::MutationKindEnum::MUTATE_UNKNOWN;

    if (!for_interpreter.empty())
    {
        interpreter = std::make_unique<MutationsInterpreter>(
            storage_from_source_part, metadata_snapshot, for_interpreter, context_for_reading, true);
        materialized_indices = interpreter->grabMaterializedIndices();
        materialized_projections = interpreter->grabMaterializedProjections();
        mutation_kind = interpreter->getMutationKind();
        in = interpreter->execute();
        updated_header = interpreter->getUpdatedHeader();
        in->setProgressCallback(MergeProgressCallback(merge_entry, watch_prev_elapsed, stage_progress));
    }

    auto single_disk_volume = std::make_shared<SingleDiskVolume>("volume_" + future_part.name, space_reservation->getDisk(), 0);
    auto new_data_part = data.createPart(
        future_part.name, future_part.type, future_part.part_info, single_disk_volume, "tmp_mut_" + future_part.name);

    new_data_part->uuid = future_part.uuid;
    new_data_part->is_temp = true;
    new_data_part->ttl_infos = source_part->ttl_infos;

    /// It shouldn't be changed by mutation.
    new_data_part->index_granularity_info = source_part->index_granularity_info;
    new_data_part->setColumns(getColumnsForNewDataPart(source_part, updated_header, storage_columns, for_file_renames));
    new_data_part->partition.assign(source_part->partition);

    auto disk = new_data_part->volume->getDisk();
    String new_part_tmp_path = new_data_part->getFullRelativePath();

    SyncGuardPtr sync_guard;
    if (data.getSettings()->fsync_part_directory)
        sync_guard = disk->getDirectorySyncGuard(new_part_tmp_path);

    /// Don't change granularity type while mutating subset of columns
    auto mrk_extension = source_part->index_granularity_info.is_adaptive ? getAdaptiveMrkExtension(new_data_part->getType())
                                                                         : getNonAdaptiveMrkExtension();
    bool need_sync = needSyncPart(source_part->rows_count, source_part->getBytesOnDisk(), *data_settings);
    bool need_remove_expired_values = false;

    if (in && shouldExecuteTTL(metadata_snapshot, interpreter->getColumnDependencies(), commands_for_part))
        need_remove_expired_values = true;

    /// All columns from part are changed and may be some more that were missing before in part
    if (!isWidePart(source_part)
        || (mutation_kind == MutationsInterpreter::MutationKind::MUTATE_OTHER && interpreter && interpreter->isAffectingAllColumns()))
    {
        disk->createDirectories(new_part_tmp_path);

        /// Note: this is done before creating input streams, because otherwise data.data_parts_mutex
        /// (which is locked in data.getTotalActiveSizeInBytes())
        /// (which is locked in shared mode when input streams are created) and when inserting new data
        /// the order is reverse. This annoys TSan even though one lock is locked in shared mode and thus
        /// deadlock is impossible.
        auto compression_codec = data.getCompressionCodecForPart(source_part->getBytesOnDisk(), source_part->ttl_infos, time_of_mutation);

        auto part_indices = getIndicesForNewDataPart(metadata_snapshot->getSecondaryIndices(), for_file_renames);
        auto part_projections = getProjectionsForNewDataPart(metadata_snapshot->getProjections(), for_file_renames);

        mutateAllPartColumns(
            new_data_part,
            metadata_snapshot,
            part_indices,
            part_projections,
            in,
            time_of_mutation,
            compression_codec,
            merge_entry,
            need_remove_expired_values,
            need_sync,
            space_reservation,
            holder,
            context);

        /// no finalization required, because mutateAllPartColumns use
        /// MergedBlockOutputStream which finilaze all part fields itself
    }
    else /// TODO: check that we modify only non-key columns in this case.
    {
        /// We will modify only some of the columns. Other columns and key values can be copied as-is.
        NameSet updated_columns;
        for (const auto & name_type : updated_header.getNamesAndTypesList())
            updated_columns.emplace(name_type.name);

        auto indices_to_recalc = getIndicesToRecalculate(
            in, updated_columns, metadata_snapshot, context, materialized_indices, source_part);
        auto projections_to_recalc = getProjectionsToRecalculate(
            updated_columns, metadata_snapshot, materialized_projections, source_part);

        NameSet files_to_skip = collectFilesToSkip(
            source_part,
            updated_header,
            indices_to_recalc,
            mrk_extension,
            projections_to_recalc);
        NameToNameVector files_to_rename = collectFilesForRenames(source_part, for_file_renames, mrk_extension);

        if (indices_to_recalc.empty() && projections_to_recalc.empty() && mutation_kind != MutationsInterpreter::MutationKind::MUTATE_OTHER
            && files_to_rename.empty())
        {
            LOG_TRACE(
                log, "Part {} doesn't change up to mutation version {} (optimized)", source_part->name, future_part.part_info.mutation);
            return data.cloneAndLoadDataPartOnSameDisk(source_part, "tmp_clone_", future_part.part_info, metadata_snapshot);
        }

        if (need_remove_expired_values)
            files_to_skip.insert("ttl.txt");

        disk->createDirectories(new_part_tmp_path);

        /// Create hardlinks for unchanged files
        for (auto it = disk->iterateDirectory(source_part->getFullRelativePath()); it->isValid(); it->next())
        {
            if (files_to_skip.count(it->name()))
                continue;

            String destination = new_part_tmp_path;
            String file_name = it->name();
            auto rename_it = std::find_if(files_to_rename.begin(), files_to_rename.end(), [&file_name](const auto & rename_pair) { return rename_pair.first == file_name; });
            if (rename_it != files_to_rename.end())
            {
                if (rename_it->second.empty())
                    continue;
                destination += rename_it->second;
            }
            else
            {
                destination += it->name();
            }

            if (!disk->isDirectory(it->path()))
                disk->createHardLink(it->path(), destination);
            else if (!startsWith("tmp_", it->name())) // ignore projection tmp merge dir
            {
                // it's a projection part directory
                disk->createDirectories(destination);
                for (auto p_it = disk->iterateDirectory(it->path()); p_it->isValid(); p_it->next())
                {
                    String p_destination = destination + "/";
                    String p_file_name = p_it->name();
                    p_destination += p_it->name();
                    disk->createHardLink(p_it->path(), p_destination);
                }
            }
        }

        merge_entry->columns_written = storage_columns.size() - updated_header.columns();

        new_data_part->checksums = source_part->checksums;

        auto compression_codec = source_part->default_codec;

        if (in)
        {
            mutateSomePartColumns(
                source_part,
                metadata_snapshot,
                indices_to_recalc,
                projections_to_recalc,
<<<<<<< HEAD
                updated_header,
=======
                mutation_kind == MutationsInterpreter::MutationKind::MUTATE_INDEX_PROJECTION ? Block{} : updated_header,
>>>>>>> b19f9596
                new_data_part,
                in,
                time_of_mutation,
                compression_codec,
                merge_entry,
                need_remove_expired_values,
                need_sync,
                space_reservation,
                holder,
                context);
        }

        for (const auto & [rename_from, rename_to] : files_to_rename)
        {
            if (rename_to.empty() && new_data_part->checksums.files.count(rename_from))
            {
                new_data_part->checksums.files.erase(rename_from);
            }
            else if (new_data_part->checksums.files.count(rename_from))
            {
                new_data_part->checksums.files[rename_to] = new_data_part->checksums.files[rename_from];

                new_data_part->checksums.files.erase(rename_from);
            }
        }

        finalizeMutatedPart(source_part, new_data_part, need_remove_expired_values, compression_codec);
    }

    return new_data_part;
}


MergeAlgorithm MergeTreeDataMergerMutator::chooseMergeAlgorithm(
    const MergeTreeData::DataPartsVector & parts,
    size_t sum_rows_upper_bound,
    const NamesAndTypesList & gathering_columns,
    bool deduplicate,
    bool need_remove_expired_values,
    const MergeTreeData::MergingParams & merging_params) const
{
    const auto data_settings = data.getSettings();

    if (deduplicate)
        return MergeAlgorithm::Horizontal;
    if (data_settings->enable_vertical_merge_algorithm == 0)
        return MergeAlgorithm::Horizontal;
    if (need_remove_expired_values)
        return MergeAlgorithm::Horizontal;

    for (const auto & part : parts)
        if (!part->supportsVerticalMerge())
            return MergeAlgorithm::Horizontal;

    bool is_supported_storage =
        merging_params.mode == MergeTreeData::MergingParams::Ordinary ||
        merging_params.mode == MergeTreeData::MergingParams::Collapsing ||
        merging_params.mode == MergeTreeData::MergingParams::Replacing ||
        merging_params.mode == MergeTreeData::MergingParams::VersionedCollapsing;

    bool enough_ordinary_cols = gathering_columns.size() >= data_settings->vertical_merge_algorithm_min_columns_to_activate;

    bool enough_total_rows = sum_rows_upper_bound >= data_settings->vertical_merge_algorithm_min_rows_to_activate;

    bool no_parts_overflow = parts.size() <= RowSourcePart::MAX_PARTS;

    auto merge_alg = (is_supported_storage && enough_total_rows && enough_ordinary_cols && no_parts_overflow) ?
                        MergeAlgorithm::Vertical : MergeAlgorithm::Horizontal;

    return merge_alg;
}


MergeTreeData::DataPartPtr MergeTreeDataMergerMutator::renameMergedTemporaryPart(
    MergeTreeData::MutableDataPartPtr & new_data_part,
    const MergeTreeData::DataPartsVector & parts,
    MergeTreeData::Transaction * out_transaction)
{
    /// Rename new part, add to the set and remove original parts.
    auto replaced_parts = data.renameTempPartAndReplace(new_data_part, nullptr, out_transaction);

    /// Let's check that all original parts have been deleted and only them.
    if (replaced_parts.size() != parts.size())
    {
        /** This is normal, although this happens rarely.
         *
         * The situation - was replaced 0 parts instead of N can be, for example, in the following case
         * - we had A part, but there was no B and C parts;
         * - A, B -> AB was in the queue, but it has not been done, because there is no B part;
         * - AB, C -> ABC was in the queue, but it has not been done, because there are no AB and C parts;
         * - we have completed the task of downloading a B part;
         * - we started to make A, B -> AB merge, since all parts appeared;
         * - we decided to download ABC part from another replica, since it was impossible to make merge AB, C -> ABC;
         * - ABC part appeared. When it was added, old A, B, C parts were deleted;
         * - AB merge finished. AB part was added. But this is an obsolete part. The log will contain the message `Obsolete part added`,
         *   then we get here.
         *
         * When M > N parts could be replaced?
         * - new block was added in ReplicatedMergeTreeBlockOutputStream;
         * - it was added to working dataset in memory and renamed on filesystem;
         * - but ZooKeeper transaction that adds it to reference dataset in ZK failed;
         * - and it is failed due to connection loss, so we don't rollback working dataset in memory,
         *   because we don't know if the part was added to ZK or not
         *   (see ReplicatedMergeTreeBlockOutputStream)
         * - then method selectPartsToMerge selects a range and sees, that EphemeralLock for the block in this part is unlocked,
         *   and so it is possible to merge a range skipping this part.
         *   (NOTE: Merging with part that is not in ZK is not possible, see checks in 'createLogEntryToMergeParts'.)
         * - and after merge, this part will be removed in addition to parts that was merged.
         */
        LOG_WARNING(log, "Unexpected number of parts removed when adding {}: {} instead of {}", new_data_part->name, replaced_parts.size(), parts.size());
    }
    else
    {
        for (size_t i = 0; i < parts.size(); ++i)
            if (parts[i]->name != replaced_parts[i]->name)
                throw Exception("Unexpected part removed when adding " + new_data_part->name + ": " + replaced_parts[i]->name
                    + " instead of " + parts[i]->name, ErrorCodes::LOGICAL_ERROR);
    }

    LOG_TRACE(log, "Merged {} parts: from {} to {}", parts.size(), parts.front()->name, parts.back()->name);
    return new_data_part;
}


size_t MergeTreeDataMergerMutator::estimateNeededDiskSpace(const MergeTreeData::DataPartsVector & source_parts)
{
    size_t res = 0;
    for (const MergeTreeData::DataPartPtr & part : source_parts)
        res += part->getBytesOnDisk();

    return static_cast<size_t>(res * DISK_USAGE_COEFFICIENT_TO_RESERVE);
}

void MergeTreeDataMergerMutator::splitMutationCommands(
    MergeTreeData::DataPartPtr part,
    const MutationCommands & commands,
    MutationCommands & for_interpreter,
    MutationCommands & for_file_renames)
{
    ColumnsDescription part_columns(part->getColumns());

    if (!isWidePart(part))
    {
        NameSet mutated_columns;
        for (const auto & command : commands)
        {
            if (command.type == MutationCommand::Type::MATERIALIZE_INDEX
                || command.type == MutationCommand::Type::MATERIALIZE_PROJECTION
                || command.type == MutationCommand::Type::MATERIALIZE_TTL
                || command.type == MutationCommand::Type::DELETE
                || command.type == MutationCommand::Type::UPDATE)
            {
                for_interpreter.push_back(command);
                for (const auto & [column_name, expr] : command.column_to_update_expression)
                    mutated_columns.emplace(column_name);
            }
            else if (command.type == MutationCommand::Type::DROP_INDEX || command.type == MutationCommand::Type::DROP_PROJECTION)
            {
                for_file_renames.push_back(command);
            }
            else if (part_columns.has(command.column_name))
            {
                if (command.type == MutationCommand::Type::DROP_COLUMN)
                {
                    mutated_columns.emplace(command.column_name);
                }
                else if (command.type == MutationCommand::Type::RENAME_COLUMN)
                {
                    for_interpreter.push_back(
                    {
                        .type = MutationCommand::Type::READ_COLUMN,
                        .column_name = command.rename_to,
                    });
                    mutated_columns.emplace(command.column_name);
                    part_columns.rename(command.column_name, command.rename_to);
                }
            }
        }
        /// If it's compact part, then we don't need to actually remove files
        /// from disk we just don't read dropped columns
        for (const auto & column : part->getColumns())
        {
            if (!mutated_columns.count(column.name))
                for_interpreter.emplace_back(
                    MutationCommand{.type = MutationCommand::Type::READ_COLUMN, .column_name = column.name, .data_type = column.type});
        }
    }
    else
    {
        for (const auto & command : commands)
        {
            if (command.type == MutationCommand::Type::MATERIALIZE_INDEX
                || command.type == MutationCommand::Type::MATERIALIZE_PROJECTION
                || command.type == MutationCommand::Type::MATERIALIZE_TTL
                || command.type == MutationCommand::Type::DELETE
                || command.type == MutationCommand::Type::UPDATE)
            {
                for_interpreter.push_back(command);
            }
            else if (command.type == MutationCommand::Type::DROP_INDEX || command.type == MutationCommand::Type::DROP_PROJECTION)
            {
                for_file_renames.push_back(command);
            }
            /// If we don't have this column in source part, than we don't need
            /// to materialize it
            else if (part_columns.has(command.column_name))
            {
                if (command.type == MutationCommand::Type::READ_COLUMN)
                {
                    for_interpreter.push_back(command);
                }
                else if (command.type == MutationCommand::Type::RENAME_COLUMN)
                {
                    part_columns.rename(command.column_name, command.rename_to);
                    for_file_renames.push_back(command);
                }
                else
                {
                    for_file_renames.push_back(command);
                }
            }
        }
    }
}


NameToNameVector MergeTreeDataMergerMutator::collectFilesForRenames(
    MergeTreeData::DataPartPtr source_part, const MutationCommands & commands_for_removes, const String & mrk_extension)
{
    /// Collect counts for shared streams of different columns. As an example, Nested columns have shared stream with array sizes.
    std::map<String, size_t> stream_counts;
    for (const NameAndTypePair & column : source_part->getColumns())
    {
        auto serialization = source_part->getSerializationForColumn(column);
        serialization->enumerateStreams(
            [&](const ISerialization::SubstreamPath & substream_path)
            {
                ++stream_counts[ISerialization::getFileNameForStream(column, substream_path)];
            },
            {});
    }

    NameToNameVector rename_vector;
    /// Remove old data
    for (const auto & command : commands_for_removes)
    {
        if (command.type == MutationCommand::Type::DROP_INDEX)
        {
            if (source_part->checksums.has(INDEX_FILE_PREFIX + command.column_name + ".idx"))
            {
                rename_vector.emplace_back(INDEX_FILE_PREFIX + command.column_name + ".idx", "");
                rename_vector.emplace_back(INDEX_FILE_PREFIX + command.column_name + mrk_extension, "");
            }
        }
        else if (command.type == MutationCommand::Type::DROP_PROJECTION)
        {
            if (source_part->checksums.has(command.column_name + ".proj"))
                rename_vector.emplace_back(command.column_name + ".proj", "");
        }
        else if (command.type == MutationCommand::Type::DROP_COLUMN)
        {
            ISerialization::StreamCallback callback = [&](const ISerialization::SubstreamPath & substream_path)
            {
                String stream_name = ISerialization::getFileNameForStream({command.column_name, command.data_type}, substream_path);
                /// Delete files if they are no longer shared with another column.
                if (--stream_counts[stream_name] == 0)
                {
                    rename_vector.emplace_back(stream_name + ".bin", "");
                    rename_vector.emplace_back(stream_name + mrk_extension, "");
                }
            };

            auto column = source_part->getColumns().tryGetByName(command.column_name);
            if (column)
            {
                auto serialization = source_part->getSerializationForColumn(*column);
                serialization->enumerateStreams(callback);
            }
        }
        else if (command.type == MutationCommand::Type::RENAME_COLUMN)
        {
            String escaped_name_from = escapeForFileName(command.column_name);
            String escaped_name_to = escapeForFileName(command.rename_to);

            ISerialization::StreamCallback callback = [&](const ISerialization::SubstreamPath & substream_path)
            {
                String stream_from = ISerialization::getFileNameForStream({command.column_name, command.data_type}, substream_path);

                String stream_to = boost::replace_first_copy(stream_from, escaped_name_from, escaped_name_to);

                if (stream_from != stream_to)
                {
                    rename_vector.emplace_back(stream_from + ".bin", stream_to + ".bin");
                    rename_vector.emplace_back(stream_from + mrk_extension, stream_to + mrk_extension);
                }
            };

            auto column = source_part->getColumns().tryGetByName(command.column_name);
            if (column)
            {
                auto serialization = source_part->getSerializationForColumn(*column);
                serialization->enumerateStreams(callback);
            }
        }
    }

    return rename_vector;
}

NameSet MergeTreeDataMergerMutator::collectFilesToSkip(
    const MergeTreeDataPartPtr & source_part,
    const Block & updated_header,
    const std::set<MergeTreeIndexPtr> & indices_to_recalc,
    const String & mrk_extension,
    const std::set<MergeTreeProjectionPtr> & projections_to_recalc)
{
    NameSet files_to_skip = source_part->getFileNamesWithoutChecksums();

    /// Skip updated files
    for (const auto & entry : updated_header)
    {
        ISerialization::StreamCallback callback = [&](const ISerialization::SubstreamPath & substream_path)
        {
            String stream_name = ISerialization::getFileNameForStream({entry.name, entry.type}, substream_path);
            files_to_skip.insert(stream_name + ".bin");
            files_to_skip.insert(stream_name + mrk_extension);
        };

        auto serialization = source_part->getSerializationForColumn({entry.name, entry.type});
        serialization->enumerateStreams(callback);
    }
    for (const auto & index : indices_to_recalc)
    {
        files_to_skip.insert(index->getFileName() + ".idx");
        files_to_skip.insert(index->getFileName() + mrk_extension);
    }
    for (const auto & projection : projections_to_recalc)
    {
        files_to_skip.insert(projection->getDirectoryName());
    }

    return files_to_skip;
}


NamesAndTypesList MergeTreeDataMergerMutator::getColumnsForNewDataPart(
    MergeTreeData::DataPartPtr source_part,
    const Block & updated_header,
    NamesAndTypesList storage_columns,
    const MutationCommands & commands_for_removes)
{
    /// In compact parts we read all columns, because they all stored in a
    /// single file
    if (!isWidePart(source_part))
        return updated_header.getNamesAndTypesList();

    NameSet removed_columns;
    NameToNameMap renamed_columns_to_from;
    /// All commands are validated in AlterCommand so we don't care about order
    for (const auto & command : commands_for_removes)
    {
        if (command.type == MutationCommand::DROP_COLUMN)
            removed_columns.insert(command.column_name);
        if (command.type == MutationCommand::RENAME_COLUMN)
            renamed_columns_to_from.emplace(command.rename_to, command.column_name);
    }
    Names source_column_names = source_part->getColumns().getNames();
    NameSet source_columns_name_set(source_column_names.begin(), source_column_names.end());
    for (auto it = storage_columns.begin(); it != storage_columns.end();)
    {
        if (updated_header.has(it->name))
        {
            auto updated_type = updated_header.getByName(it->name).type;
            if (updated_type != it->type)
                it->type = updated_type;
            ++it;
        }
        else
        {
            if (!source_columns_name_set.count(it->name))
            {
                /// Source part doesn't have column but some other column
                /// was renamed to it's name.
                auto renamed_it = renamed_columns_to_from.find(it->name);
                if (renamed_it != renamed_columns_to_from.end()
                    && source_columns_name_set.count(renamed_it->second))
                    ++it;
                else
                    it = storage_columns.erase(it);
            }
            else
            {
                bool was_renamed = false;
                bool was_removed = removed_columns.count(it->name);

                /// Check that this column was renamed to some other name
                for (const auto & [rename_to, rename_from] : renamed_columns_to_from)
                {
                    if (rename_from == it->name)
                    {
                        was_renamed = true;
                        break;
                    }
                }

                /// If we want to rename this column to some other name, than it
                /// should it's previous version should be dropped or removed
                if (renamed_columns_to_from.count(it->name) && !was_renamed && !was_removed)
                    throw Exception(
                        ErrorCodes::LOGICAL_ERROR,
                        "Incorrect mutation commands, trying to rename column {} to {}, but part {} already has column {}", renamed_columns_to_from[it->name], it->name, source_part->name, it->name);


                /// Column was renamed and no other column renamed to it's name
                /// or column is dropped.
                if (!renamed_columns_to_from.count(it->name) && (was_renamed || was_removed))
                    it = storage_columns.erase(it);
                else
                    ++it;
            }
        }
    }

    return storage_columns;
}

MergeTreeIndices MergeTreeDataMergerMutator::getIndicesForNewDataPart(
    const IndicesDescription & all_indices,
    const MutationCommands & commands_for_removes)
{
    NameSet removed_indices;
    for (const auto & command : commands_for_removes)
        if (command.type == MutationCommand::DROP_INDEX)
            removed_indices.insert(command.column_name);

    MergeTreeIndices new_indices;
    for (const auto & index : all_indices)
        if (!removed_indices.count(index.name))
            new_indices.push_back(MergeTreeIndexFactory::instance().get(index));

    return new_indices;
}

MergeTreeProjections MergeTreeDataMergerMutator::getProjectionsForNewDataPart(
    const ProjectionsDescription & all_projections,
    const MutationCommands & commands_for_removes)
{
    NameSet removed_projections;
    for (const auto & command : commands_for_removes)
        if (command.type == MutationCommand::DROP_PROJECTION)
            removed_projections.insert(command.column_name);

    MergeTreeProjections new_projections;
    for (const auto & projection : all_projections)
        if (!removed_projections.count(projection.name))
            new_projections.push_back(MergeTreeProjectionFactory::instance().get(projection));

    return new_projections;
}

std::set<MergeTreeIndexPtr> MergeTreeDataMergerMutator::getIndicesToRecalculate(
    BlockInputStreamPtr & input_stream,
    const NameSet & updated_columns,
    const StorageMetadataPtr & metadata_snapshot,
    ContextPtr context,
    const NameSet & materialized_indices,
    const MergeTreeData::DataPartPtr & source_part)
{
    /// Checks if columns used in skipping indexes modified.
    const auto & index_factory = MergeTreeIndexFactory::instance();
    std::set<MergeTreeIndexPtr> indices_to_recalc;
    ASTPtr indices_recalc_expr_list = std::make_shared<ASTExpressionList>();
    const auto & indices = metadata_snapshot->getSecondaryIndices();

    for (size_t i = 0; i < indices.size(); ++i)
    {
        const auto & index = indices[i];

        // If we ask to materialize and it already exists
        if (!source_part->checksums.has(INDEX_FILE_PREFIX + index.name + ".idx") && materialized_indices.count(index.name))
        {
            if (indices_to_recalc.insert(index_factory.get(index)).second)
            {
                ASTPtr expr_list = index.expression_list_ast->clone();
                for (const auto & expr : expr_list->children)
                    indices_recalc_expr_list->children.push_back(expr->clone());
            }
        }
        // If some dependent columns gets mutated
        else
        {
            bool mutate = false;
            const auto & index_cols = index.expression->getRequiredColumns();
            for (const auto & col : index_cols)
            {
                if (updated_columns.count(col))
                {
                    mutate = true;
                    break;
                }
            }
            if (mutate && indices_to_recalc.insert(index_factory.get(index)).second)
            {
                ASTPtr expr_list = index.expression_list_ast->clone();
                for (const auto & expr : expr_list->children)
                    indices_recalc_expr_list->children.push_back(expr->clone());
            }
        }
    }

    if (!indices_to_recalc.empty() && input_stream)
    {
        auto indices_recalc_syntax = TreeRewriter(context).analyze(indices_recalc_expr_list, input_stream->getHeader().getNamesAndTypesList());
        auto indices_recalc_expr = ExpressionAnalyzer(
                indices_recalc_expr_list,
                indices_recalc_syntax, context).getActions(false);

        /// We can update only one column, but some skip idx expression may depend on several
        /// columns (c1 + c2 * c3). It works because this stream was created with help of
        /// MutationsInterpreter which knows about skip indices and stream 'in' already has
        /// all required columns.
        /// TODO move this logic to single place.
        input_stream = std::make_shared<MaterializingBlockInputStream>(
            std::make_shared<ExpressionBlockInputStream>(input_stream, indices_recalc_expr));
    }
    return indices_to_recalc;
}

std::set<MergeTreeProjectionPtr> MergeTreeDataMergerMutator::getProjectionsToRecalculate(
    const NameSet & updated_columns,
    const StorageMetadataPtr & metadata_snapshot,
    const NameSet & materialized_projections,
    const MergeTreeData::DataPartPtr & source_part)
{
    /// Checks if columns used in projections modified.
    const auto & projection_factory = MergeTreeProjectionFactory::instance();
    std::set<MergeTreeProjectionPtr> projections_to_recalc;
    for (const auto & projection : metadata_snapshot->getProjections())
    {
        // If we ask to materialize and it doesn't exist
        if (!source_part->checksums.has(projection.name + ".proj") && materialized_projections.count(projection.name))
        {
            projections_to_recalc.insert(projection_factory.get(projection));
        }
        else
        {
            // If some dependent columns gets mutated
            bool mutate = false;
            const auto & projection_cols = projection.required_columns;
            for (const auto & col : projection_cols)
            {
                if (updated_columns.count(col))
                {
                    mutate = true;
                    break;
                }
            }
            if (mutate)
                projections_to_recalc.insert(projection_factory.get(projection));
        }
    }
    return projections_to_recalc;
}

bool MergeTreeDataMergerMutator::shouldExecuteTTL(
    const StorageMetadataPtr & metadata_snapshot, const ColumnDependencies & dependencies, const MutationCommands & commands)
{
    if (!metadata_snapshot->hasAnyTTL())
        return false;

    for (const auto & command : commands)
        if (command.type == MutationCommand::MATERIALIZE_TTL)
            return true;

    for (const auto & dependency : dependencies)
        if (dependency.kind == ColumnDependency::TTL_EXPRESSION || dependency.kind == ColumnDependency::TTL_TARGET)
            return true;

    return false;
}

// 1. get projection pipeline and a sink to write parts
// 2. build an executor that can write block to the input stream (actually we can write through it to generate as many parts as possible)
// 3. finalize the pipeline so that all parts are merged into one part
void MergeTreeDataMergerMutator::writeWithProjections(
    MergeTreeData::MutableDataPartPtr new_data_part,
    const StorageMetadataPtr & metadata_snapshot,
    const MergeTreeProjections & projections_to_build,
    BlockInputStreamPtr mutating_stream,
    IMergedBlockOutputStream & out,
    time_t time_of_mutation,
    MergeListEntry & merge_entry,
    const ReservationPtr & space_reservation,
    TableLockHolder & holder,
    ContextPtr context,
    IMergeTreeDataPart::MinMaxIndex * minmax_idx)
{
    size_t block_num = 0;
    std::map<String, MergeTreeData::MutableDataPartsVector> projection_parts;
    Block block;
    std::vector<SquashingTransform> projection_squashes;
    for (size_t i = 0, size = projections_to_build.size(); i < size; ++i)
    {
        projection_squashes.emplace_back(65536, 65536 * 256);
    }
    while (checkOperationIsNotCanceled(merge_entry) && (block = mutating_stream->read()))
    {
        if (minmax_idx)
            minmax_idx->update(block, data.getMinMaxColumnsNames(metadata_snapshot->getPartitionKey()));

        out.write(block);

        for (size_t i = 0, size = projections_to_build.size(); i < size; ++i)
        {
            const auto & projection = projections_to_build[i]->projection;
            auto in = InterpreterSelectQuery(
                          projection.query_ast,
                          context,
                          Pipe(std::make_shared<SourceFromSingleChunk>(block, Chunk(block.getColumns(), block.rows()))),
                          SelectQueryOptions{
                              projection.type == ProjectionDescription::Type::Normal ? QueryProcessingStage::FetchColumns : QueryProcessingStage::WithMergeableState})
                          .execute()
                          .getInputStream();
            in = std::make_shared<SquashingBlockInputStream>(in, block.rows(), std::numeric_limits<UInt64>::max());
            in->readPrefix();
            auto & projection_squash = projection_squashes[i];
            auto projection_block = projection_squash.add(in->read());
            if (in->read())
                throw Exception("Projection cannot increase the number of rows in a block", ErrorCodes::LOGICAL_ERROR);
            in->readSuffix();
            if (projection_block)
            {
                projection_parts[projection.name].emplace_back(
                    MergeTreeDataWriter::writeTempProjectionPart(data, log, projection_block, projection, new_data_part.get(), ++block_num));
            }
        }

        merge_entry->rows_written += block.rows();
        merge_entry->bytes_written_uncompressed += block.bytes();
    }

    // Write the last block
    for (size_t i = 0, size = projections_to_build.size(); i < size; ++i)
    {
        const auto & projection = projections_to_build[i]->projection;
        auto & projection_squash = projection_squashes[i];
        auto projection_block = projection_squash.add({});
        if (projection_block)
        {
            projection_parts[projection.name].emplace_back(
                MergeTreeDataWriter::writeTempProjectionPart(data, log, projection_block, projection, new_data_part.get(), ++block_num));
        }
    }

    const auto & projections = metadata_snapshot->projections;

    for (auto && [name, parts] : projection_parts)
    {
        LOG_DEBUG(log, "Selected {} projection_parts from {} to {}", parts.size(), parts.front()->name, parts.back()->name);

        const auto & projection = projections.get(name);

        std::map<size_t, MergeTreeData::MutableDataPartsVector> level_parts;
        size_t current_level = 0;
        size_t next_level = 1;
        level_parts[current_level] = std::move(parts);
        size_t max_parts_to_merge_in_one_level = 10;
        for (;;)
        {
            auto & current_level_parts = level_parts[current_level];
            auto & next_level_parts = level_parts[next_level];

            MergeTreeData::MutableDataPartsVector selected_parts;
            while (selected_parts.size() < max_parts_to_merge_in_one_level && !current_level_parts.empty())
            {
                selected_parts.push_back(std::move(current_level_parts.back()));
                current_level_parts.pop_back();
            }

            if (selected_parts.empty())
            {
                if (next_level_parts.empty())
                {
                    LOG_WARNING(log, "There is no projection parts merged");
                    break;
                }
                current_level = next_level;
                ++next_level;
            }
            else if (selected_parts.size() == 1)
            {
                if (next_level_parts.empty())
                {
                    LOG_DEBUG(log, "Merged a projection part in level {}", current_level);
                    selected_parts[0]->renameTo(projection.name + ".proj", true);
                    selected_parts[0]->name = projection.name;
                    selected_parts[0]->is_temp = false;
                    new_data_part->addProjectionPart(name, std::move(selected_parts[0]));
                    break;
                }
                else
                {
                    LOG_DEBUG(log, "Forwarded part {} in level {} to next level", selected_parts[0]->name, current_level);
                    next_level_parts.push_back(std::move(selected_parts[0]));
                }
            }
            else if (selected_parts.size() > 1)
            {
                // Generate a unique part name
                ++block_num;
                FutureMergedMutatedPart projection_future_part;
                MergeTreeData::DataPartsVector const_selected_parts(
                    std::make_move_iterator(selected_parts.begin()), std::make_move_iterator(selected_parts.end()));
                projection_future_part.assign(std::move(const_selected_parts));
                projection_future_part.name = fmt::format("{}_{}", projection.name, ++block_num);
                projection_future_part.part_info = {"all", 0, 0, 0};

                MergeTreeData::MergingParams projection_merging_params;
                projection_merging_params.mode = MergeTreeData::MergingParams::Ordinary;
                if (projection.type == ProjectionDescription::Type::Aggregate)
                    projection_merging_params.mode = MergeTreeData::MergingParams::Aggregating;

                LOG_DEBUG(log, "Merged {} parts in level {} to {}", selected_parts.size(), current_level, projection_future_part.name);
                next_level_parts.push_back(mergePartsToTemporaryPart(
                    projection_future_part,
                    projection.metadata,
                    merge_entry,
                    holder,
                    time_of_mutation,
                    context,
                    space_reservation,
                    false, // TODO Do we need deduplicate for projections
                    {},
                    projection_merging_params,
                    new_data_part.get(),
                    "tmp_merge_"));

                next_level_parts.back()->is_temp = true;
            }
        }
    }
}

void MergeTreeDataMergerMutator::mutateAllPartColumns(
    MergeTreeData::MutableDataPartPtr new_data_part,
    const StorageMetadataPtr & metadata_snapshot,
    const MergeTreeIndices & skip_indices,
    const MergeTreeProjections & projections_to_build,
    BlockInputStreamPtr mutating_stream,
    time_t time_of_mutation,
    const CompressionCodecPtr & compression_codec,
    MergeListEntry & merge_entry,
    bool need_remove_expired_values,
    bool need_sync,
    const ReservationPtr & space_reservation,
    TableLockHolder & holder,
    ContextPtr context)
{
    if (mutating_stream == nullptr)
        throw Exception("Cannot mutate part columns with uninitialized mutations stream. It's a bug", ErrorCodes::LOGICAL_ERROR);

    if (metadata_snapshot->hasPrimaryKey() || metadata_snapshot->hasSecondaryIndices())
        mutating_stream = std::make_shared<MaterializingBlockInputStream>(
            std::make_shared<ExpressionBlockInputStream>(mutating_stream, data.getPrimaryKeyAndSkipIndicesExpression(metadata_snapshot)));

    if (need_remove_expired_values)
        mutating_stream = std::make_shared<TTLBlockInputStream>(mutating_stream, data, metadata_snapshot, new_data_part, time_of_mutation, true);

    IMergeTreeDataPart::MinMaxIndex minmax_idx;

    MergedBlockOutputStream out{
        new_data_part,
        metadata_snapshot,
        new_data_part->getColumns(),
        skip_indices,
        compression_codec};

    mutating_stream->readPrefix();
    out.writePrefix();

    writeWithProjections(
        new_data_part,
        metadata_snapshot,
        projections_to_build,
        mutating_stream,
        out,
        time_of_mutation,
        merge_entry,
        space_reservation,
        holder,
        context,
        &minmax_idx);

    new_data_part->minmax_idx = std::move(minmax_idx);
    mutating_stream->readSuffix();
    out.writeSuffixAndFinalizePart(new_data_part, need_sync);
}

void MergeTreeDataMergerMutator::mutateSomePartColumns(
    const MergeTreeDataPartPtr & source_part,
    const StorageMetadataPtr & metadata_snapshot,
    const std::set<MergeTreeIndexPtr> & indices_to_recalc,
    const std::set<MergeTreeProjectionPtr> & projections_to_recalc,
    const Block & mutation_header,
    MergeTreeData::MutableDataPartPtr new_data_part,
    BlockInputStreamPtr mutating_stream,
    time_t time_of_mutation,
    const CompressionCodecPtr & compression_codec,
    MergeListEntry & merge_entry,
    bool need_remove_expired_values,
    bool need_sync,
    const ReservationPtr & space_reservation,
    TableLockHolder & holder,
    ContextPtr context)
{
    if (mutating_stream == nullptr)
        throw Exception("Cannot mutate part columns with uninitialized mutations stream. It's a bug", ErrorCodes::LOGICAL_ERROR);

    if (need_remove_expired_values)
        mutating_stream = std::make_shared<TTLBlockInputStream>(mutating_stream, data, metadata_snapshot, new_data_part, time_of_mutation, true);

    IMergedBlockOutputStream::WrittenOffsetColumns unused_written_offsets;
    MergedColumnOnlyOutputStream out(
        new_data_part,
        metadata_snapshot,
        mutation_header,
        compression_codec,
        std::vector<MergeTreeIndexPtr>(indices_to_recalc.begin(), indices_to_recalc.end()),
        nullptr,
        source_part->index_granularity,
        &source_part->index_granularity_info
    );

    mutating_stream->readPrefix();
    out.writePrefix();

    std::vector<MergeTreeProjectionPtr> projections_to_build(projections_to_recalc.begin(), projections_to_recalc.end());
    writeWithProjections(
        new_data_part,
        metadata_snapshot,
        projections_to_build,
        mutating_stream,
        out,
        time_of_mutation,
        merge_entry,
        space_reservation,
        holder,
        context);

    mutating_stream->readSuffix();

    auto changed_checksums = out.writeSuffixAndGetChecksums(new_data_part, new_data_part->checksums, need_sync);

    new_data_part->checksums.add(std::move(changed_checksums));
}

void MergeTreeDataMergerMutator::finalizeMutatedPart(
    const MergeTreeDataPartPtr & source_part,
    MergeTreeData::MutableDataPartPtr new_data_part,
    bool need_remove_expired_values,
    const CompressionCodecPtr & codec)
{
    auto disk = new_data_part->volume->getDisk();

    if (new_data_part->uuid != UUIDHelpers::Nil)
    {
        auto out = disk->writeFile(new_data_part->getFullRelativePath() + IMergeTreeDataPart::UUID_FILE_NAME, 4096);
        HashingWriteBuffer out_hashing(*out);
        writeUUIDText(new_data_part->uuid, out_hashing);
        new_data_part->checksums.files[IMergeTreeDataPart::UUID_FILE_NAME].file_size = out_hashing.count();
        new_data_part->checksums.files[IMergeTreeDataPart::UUID_FILE_NAME].file_hash = out_hashing.getHash();
    }

    if (need_remove_expired_values)
    {
        /// Write a file with ttl infos in json format.
        auto out_ttl = disk->writeFile(new_data_part->getFullRelativePath() + "ttl.txt", 4096);
        HashingWriteBuffer out_hashing(*out_ttl);
        new_data_part->ttl_infos.write(out_hashing);
        new_data_part->checksums.files["ttl.txt"].file_size = out_hashing.count();
        new_data_part->checksums.files["ttl.txt"].file_hash = out_hashing.getHash();
    }

    {
        /// Write file with checksums.
        auto out_checksums = disk->writeFile(new_data_part->getFullRelativePath() + "checksums.txt", 4096);
        new_data_part->checksums.write(*out_checksums);
    } /// close fd

    {
        auto out = disk->writeFile(new_data_part->getFullRelativePath() + IMergeTreeDataPart::DEFAULT_COMPRESSION_CODEC_FILE_NAME, 4096);
        DB::writeText(queryToString(codec->getFullCodecDesc()), *out);
    }

    {
        /// Write a file with a description of columns.
        auto out_columns = disk->writeFile(new_data_part->getFullRelativePath() + "columns.txt", 4096);
        new_data_part->getColumns().writeText(*out_columns);
    } /// close fd

    new_data_part->rows_count = source_part->rows_count;
    new_data_part->index_granularity = source_part->index_granularity;
    new_data_part->index = source_part->index;
    new_data_part->minmax_idx = source_part->minmax_idx;
    new_data_part->modification_time = time(nullptr);
    new_data_part->loadProjections(false, false);
    new_data_part->setBytesOnDisk(
        MergeTreeData::DataPart::calculateTotalSizeOnDisk(new_data_part->volume->getDisk(), new_data_part->getFullRelativePath()));
    new_data_part->default_codec = codec;
    new_data_part->calculateColumnsSizesOnDisk();
    new_data_part->storage.lockSharedData(*new_data_part);
}

bool MergeTreeDataMergerMutator::checkOperationIsNotCanceled(const MergeListEntry & merge_entry) const
{
    if (merges_blocker.isCancelled() || merge_entry->is_cancelled)
        throw Exception("Cancelled mutating parts", ErrorCodes::ABORTED);

    return true;
}

}<|MERGE_RESOLUTION|>--- conflicted
+++ resolved
@@ -1383,11 +1383,7 @@
                 metadata_snapshot,
                 indices_to_recalc,
                 projections_to_recalc,
-<<<<<<< HEAD
-                updated_header,
-=======
                 mutation_kind == MutationsInterpreter::MutationKind::MUTATE_INDEX_PROJECTION ? Block{} : updated_header,
->>>>>>> b19f9596
                 new_data_part,
                 in,
                 time_of_mutation,
