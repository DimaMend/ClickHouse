#pragma once

#include <Storages/IStorage.h>
#include <Storages/MergeTree/IMergeTreeDataPart.h>
#include <Storages/MergeTree/MergeTreeDataSelectExecutor.h>
#include <Storages/MergeTree/AlterConversions.h>
#include <DataTypes/ObjectUtils.h>
#include <Processors/QueryPlan/QueryPlan.h>
#include <Processors/QueryPlan/Optimizations/QueryPlanOptimizationSettings.h>
#include <Processors/QueryPlan/BuildQueryPipelineSettings.h>
#include <QueryPipeline/QueryPipelineBuilder.h>
#include <Core/Defines.h>
#include <Common/Exception.h>


namespace DB
{

namespace ErrorCodes
{
    extern const int LOGICAL_ERROR;
}

/// A Storage that allows reading from a single MergeTree data part.
class StorageFromMergeTreeDataPart final : public IStorage
{
public:
    /// Used in part mutation.
<<<<<<< HEAD
    StorageFromMergeTreeDataPart(
        const MergeTreeData::DataPartPtr & part_,
        const MergeTreeData::MutationsSnapshotPtr & mutations_snapshot_)
=======
    explicit StorageFromMergeTreeDataPart(const MergeTreeData::DataPartPtr & part_)
>>>>>>> 4532639a
        : IStorage(getIDFromPart(part_))
        , parts({part_})
        , alter_conversions({part_->storage.getAlterConversionsForPart(part_)})
        , storage(part_->storage)
        , partition_id(part_->info.partition_id)
    {
        setInMemoryMetadata(storage.getInMemoryMetadata());
        setVirtuals(*storage.getVirtualsPtr());
    }

    /// Used in queries with projection.
    StorageFromMergeTreeDataPart(
        const MergeTreeData & storage_,
        ReadFromMergeTree::AnalysisResultPtr analysis_result_ptr_)
        : IStorage(storage_.getStorageID()), storage(storage_), analysis_result_ptr(analysis_result_ptr_)
    {
        setInMemoryMetadata(storage.getInMemoryMetadata());
        setVirtuals(*storage.getVirtualsPtr());
    }

    String getName() const override { return "FromMergeTreeDataPart"; }

    StorageSnapshotPtr getStorageSnapshot(
        const StorageMetadataPtr & metadata_snapshot, ContextPtr /*query_context*/) const override
    {
        const auto & storage_columns = metadata_snapshot->getColumns();
        if (!hasDynamicSubcolumns(storage_columns))
            return std::make_shared<StorageSnapshot>(*this, metadata_snapshot);

        auto data_parts = storage.getDataPartsVectorForInternalUsage();

        auto object_columns = getConcreteObjectColumns(
            data_parts.begin(), data_parts.end(), storage_columns, [](const auto & part) -> const auto & { return part->getColumns(); });

        return std::make_shared<StorageSnapshot>(*this, metadata_snapshot, std::move(object_columns));
    }

    void read(
        QueryPlan & query_plan,
        const Names & column_names,
        const StorageSnapshotPtr & storage_snapshot,
        SelectQueryInfo & query_info,
        ContextPtr context,
        QueryProcessingStage::Enum /*processed_stage*/,
        size_t max_block_size,
        size_t num_streams) override
    {
        query_plan.addStep(MergeTreeDataSelectExecutor(storage)
                                              .readFromParts(
                                                  parts,
                                                  alter_conversions,
                                                  column_names,
                                                  storage_snapshot,
                                                  query_info,
                                                  context,
                                                  max_block_size,
                                                  num_streams,
                                                  nullptr,
                                                  analysis_result_ptr));
    }

    bool supportsPrewhere() const override { return true; }

    bool supportsDynamicSubcolumns() const override { return true; }

    bool supportsSubcolumns() const override { return true; }

    String getPartitionId() const
    {
        return partition_id;
    }

    String getPartitionIDFromQuery(const ASTPtr & ast, ContextPtr context) const
    {
        return storage.getPartitionIDFromQuery(ast, context);
    }

    bool materializeTTLRecalculateOnly() const
    {
        if (parts.empty())
            throw Exception(ErrorCodes::LOGICAL_ERROR, "parts must not be empty for materializeTTLRecalculateOnly");
        return parts.front()->storage.getSettings()->materialize_ttl_recalculate_only;
    }

    bool hasLightweightDeletedMask() const override
    {
        return !parts.empty() && parts.front()->hasLightweightDelete();
    }

    bool supportsLightweightDelete() const override
    {
        return !parts.empty() && parts.front()->supportLightweightDeleteMutate();
    }

private:
    const MergeTreeData::DataPartsVector parts;
    const std::vector<AlterConversionsPtr> alter_conversions;
    const MergeTreeData & storage;
    const String partition_id;
    const ReadFromMergeTree::AnalysisResultPtr analysis_result_ptr;

    static StorageID getIDFromPart(const MergeTreeData::DataPartPtr & part_)
    {
        auto table_id = part_->storage.getStorageID();
        return StorageID(table_id.database_name, table_id.table_name + " (part " + part_->name + ")");
    }
};

}<|MERGE_RESOLUTION|>--- conflicted
+++ resolved
@@ -26,13 +26,7 @@
 {
 public:
     /// Used in part mutation.
-<<<<<<< HEAD
-    StorageFromMergeTreeDataPart(
-        const MergeTreeData::DataPartPtr & part_,
-        const MergeTreeData::MutationsSnapshotPtr & mutations_snapshot_)
-=======
-    explicit StorageFromMergeTreeDataPart(const MergeTreeData::DataPartPtr & part_)
->>>>>>> 4532639a
+    StorageFromMergeTreeDataPart(const MergeTreeData::DataPartPtr & part_)
         : IStorage(getIDFromPart(part_))
         , parts({part_})
         , alter_conversions({part_->storage.getAlterConversionsForPart(part_)})
