--- conflicted
+++ resolved
@@ -68,12 +68,8 @@
     StorageMetadataPtr metadata_snapshot;
     bool deduplicate;
     Names deduplicate_by_columns;
-<<<<<<< HEAD
     bool cleanup;
-    std::shared_ptr<MergeMutateSelectedEntry> merge_mutate_entry{nullptr};
-=======
     MergeMutateSelectedEntryPtr merge_mutate_entry{nullptr};
->>>>>>> 011ae867
     TableLockHolder table_lock_holder;
     FutureMergedMutatedPartPtr future_part{nullptr};
     MergeTreeData::MutableDataPartPtr new_part;
