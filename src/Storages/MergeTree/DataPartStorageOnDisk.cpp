#include <Storages/MergeTree/DataPartStorageOnDisk.h>
#include <Storages/MergeTree/MergeTreeDataPartChecksum.h>
#include <Disks/IVolume.h>
#include <Disks/TemporaryFileOnDisk.h>
#include <IO/WriteBufferFromFileBase.h>
#include <IO/ReadBufferFromFileBase.h>
#include <IO/ReadHelpers.h>
#include <Common/logger_useful.h>
#include <Backups/BackupEntryFromSmallFile.h>
#include <Backups/BackupEntryFromImmutableFile.h>
#include <Storages/MergeTree/localBackup.h>
#include <Disks/SingleDiskVolume.h>
#include <Interpreters/TransactionVersionMetadata.h>
#include <memory>

namespace DB
{

namespace ErrorCodes
{
    extern const int DIRECTORY_ALREADY_EXISTS;
    extern const int NOT_ENOUGH_SPACE;
    extern const int LOGICAL_ERROR;
    extern const int FILE_DOESNT_EXIST;
}

DataPartStorageOnDisk::DataPartStorageOnDisk(VolumePtr volume_, std::string root_path_, std::string part_dir_)
    : volume(std::move(volume_)), root_path(std::move(root_path_)), part_dir(std::move(part_dir_))
{
}

DataPartStorageOnDisk::DataPartStorageOnDisk(
    VolumePtr volume_, std::string root_path_, std::string part_dir_, DiskTransactionPtr transaction_)
    : volume(std::move(volume_))
    , root_path(std::move(root_path_))
    , part_dir(std::move(part_dir_))
    , transaction(std::move(transaction_))
    , has_shared_transaction(transaction != nullptr)
{
}

std::string DataPartStorageOnDisk::getFullPath() const
{
    return fs::path(volume->getDisk()->getPath()) / root_path / part_dir / "";
}

std::string DataPartStorageOnDisk::getRelativePath() const
{
    return fs::path(root_path) / part_dir / "";
}

void DataPartStorageOnDisk::setRelativePath(const std::string & path)
{
    part_dir = path;
}

std::string DataPartStorageOnDisk::getFullRootPath() const
{
    return fs::path(volume->getDisk()->getPath()) / root_path / "";
}

MutableDataPartStoragePtr DataPartStorageOnDisk::getProjection(const std::string & name)
{
    return std::shared_ptr<DataPartStorageOnDisk>(new DataPartStorageOnDisk(volume, std::string(fs::path(root_path) / part_dir), name, transaction));
}

DataPartStoragePtr DataPartStorageOnDisk::getProjection(const std::string & name) const
{
    return std::make_shared<DataPartStorageOnDisk>(volume, std::string(fs::path(root_path) / part_dir), name);
}

bool DataPartStorageOnDisk::exists() const
{
    return volume->getDisk()->exists(fs::path(root_path) / part_dir);
}

bool DataPartStorageOnDisk::exists(const std::string & name) const
{
    return volume->getDisk()->exists(fs::path(root_path) / part_dir / name);
}

bool DataPartStorageOnDisk::isDirectory(const std::string & name) const
{
    return volume->getDisk()->isDirectory(fs::path(root_path) / part_dir / name);
}

Poco::Timestamp DataPartStorageOnDisk::getLastModified() const
{
    return volume->getDisk()->getLastModified(fs::path(root_path) / part_dir);
}

class DataPartStorageIteratorOnDisk final : public IDataPartStorageIterator
{
public:
    DataPartStorageIteratorOnDisk(DiskPtr disk_, DirectoryIteratorPtr it_)
        : disk(std::move(disk_)), it(std::move(it_))
    {
    }

    void next() override { it->next(); }
    bool isValid() const override { return it->isValid(); }
    bool isFile() const override { return isValid() && disk->isFile(it->path()); }
    std::string name() const override { return it->name(); }

private:
    DiskPtr disk;
    DirectoryIteratorPtr it;
};

DataPartStorageIteratorPtr DataPartStorageOnDisk::iterate() const
{
    return std::make_unique<DataPartStorageIteratorOnDisk>(
        volume->getDisk(),
        volume->getDisk()->iterateDirectory(fs::path(root_path) / part_dir));
}

size_t DataPartStorageOnDisk::getFileSize(const String & file_name) const
{
    return volume->getDisk()->getFileSize(fs::path(root_path) / part_dir / file_name);
}

UInt32 DataPartStorageOnDisk::getRefCount(const String & file_name) const
{
    return volume->getDisk()->getRefCount(fs::path(root_path) / part_dir / file_name);
}

static UInt64 calculateTotalSizeOnDiskImpl(const DiskPtr & disk, const String & from)
{
    if (disk->isFile(from))
        return disk->getFileSize(from);

    std::vector<std::string> files;
    disk->listFiles(from, files);
    UInt64 res = 0;
    for (const auto & file : files)
        res += calculateTotalSizeOnDiskImpl(disk, fs::path(from) / file);
    return res;
}

UInt64 DataPartStorageOnDisk::calculateTotalSizeOnDisk() const
{
    return calculateTotalSizeOnDiskImpl(volume->getDisk(), fs::path(root_path) / part_dir);
}

std::unique_ptr<ReadBufferFromFileBase> DataPartStorageOnDisk::readFile(
    const std::string & name,
    const ReadSettings & settings,
    std::optional<size_t> read_hint,
    std::optional<size_t> file_size) const
{
    return volume->getDisk()->readFile(fs::path(root_path) / part_dir / name, settings, read_hint, file_size);
}

void DataPartStorageOnDisk::checkConsistency(const MergeTreeDataPartChecksums & checksums) const
{
    checksums.checkSizes(volume->getDisk(), getRelativePath());
}

void DataPartStorageOnDisk::remove(
    CanRemoveCallback && can_remove_callback,
    const MergeTreeDataPartChecksums & checksums,
    std::list<ProjectionChecksums> projections,
    bool is_temp,
    MergeTreeDataPartState state,
    Poco::Logger * log)
{
    /// NOTE We rename part to delete_tmp_<relative_path> instead of delete_tmp_<name> to avoid race condition
    /// when we try to remove two parts with the same name, but different relative paths,
    /// for example all_1_2_1 (in Deleting state) and tmp_merge_all_1_2_1 (in Temporary state).
    fs::path from = fs::path(root_path) / part_dir;
    // fs::path to = fs::path(root_path) / ("delete_tmp_" + part_dir);
    // TODO directory delete_tmp_<name> is never removed if server crashes before returning from this function

    /// Cut last "/" if it exists (it shouldn't). Otherwise fs::path behave differently.
    fs::path part_dir_without_slash = part_dir.ends_with("/") ? part_dir.substr(0, part_dir.size() - 1) : part_dir;

    /// NOTE relative_path can contain not only part name itself, but also some prefix like
    /// "moving/all_1_1_1" or "detached/all_2_3_5". We should handle this case more properly.

    /// File might be already renamed on previous try
    bool has_delete_prefix = part_dir_without_slash.filename().string().starts_with("delete_tmp_");
    std::optional<CanRemoveDescription> can_remove_description;
    auto disk = volume->getDisk();
    fs::path to = fs::path(root_path) / part_dir_without_slash;

    if (!has_delete_prefix)
    {
        if (part_dir_without_slash.has_parent_path())
        {
            auto parent_path = part_dir_without_slash.parent_path();
            if (parent_path == "detached")
                throw Exception(
                    ErrorCodes::LOGICAL_ERROR,
                    "Trying to remove detached part {} with path {} in remove function. It shouldn't happen",
                    part_dir,
                    root_path);

            part_dir_without_slash = parent_path / ("delete_tmp_" + std::string{part_dir_without_slash.filename()});
        }
        else
        {
            part_dir_without_slash = ("delete_tmp_" + std::string{part_dir_without_slash.filename()});
        }

        to = fs::path(root_path) / part_dir_without_slash;

        if (disk->exists(to))
        {
            LOG_WARNING(log, "Directory {} (to which part must be renamed before removing) already exists. "
                        "Most likely this is due to unclean restart or race condition. Removing it.", fullPath(disk, to));
            try
            {
                can_remove_description.emplace(can_remove_callback());
                disk->removeSharedRecursive(
                    fs::path(to) / "", !can_remove_description->can_remove_anything, can_remove_description->files_not_to_remove);
            }
            catch (...)
            {
                LOG_ERROR(
                    log, "Cannot recursively remove directory {}. Exception: {}", fullPath(disk, to), getCurrentExceptionMessage(false));
                throw;
            }
        }

        try
        {
            disk->moveDirectory(from, to);
            part_dir = part_dir_without_slash;
        }
        catch (const Exception & e)
        {
            if (e.code() == ErrorCodes::FILE_DOESNT_EXIST)
            {
                LOG_ERROR(log, "Directory {} (part to remove) doesn't exist or one of nested files has gone. Most likely this is due to manual removing. This should be discouraged. Ignoring.", fullPath(disk, from));
                return;
            }
            throw;
        }
        catch (const fs::filesystem_error & e)
        {
            if (e.code() == std::errc::no_such_file_or_directory)
            {
                LOG_ERROR(log, "Directory {} (part to remove) doesn't exist or one of nested files has gone. "
                          "Most likely this is due to manual removing. This should be discouraged. Ignoring.", fullPath(disk, from));
                return;
            }
            throw;
        }
    }

    if (!can_remove_description)
        can_remove_description.emplace(can_remove_callback());

    // Record existing projection directories so we don't remove them twice
    std::unordered_set<String> projection_directories;
    std::string proj_suffix = ".proj";
    for (const auto & projection : projections)
    {
        std::string proj_dir_name = projection.name + proj_suffix;
        projection_directories.emplace(proj_dir_name);

        clearDirectory(
            fs::path(to) / proj_dir_name,
            can_remove_description->can_remove_anything, can_remove_description->files_not_to_remove, projection.checksums, {}, is_temp, state, log, true);
    }

    /// It is possible that we are removing the part which have a written but not loaded projection.
    /// Such a part can appear server was restarted after DROP PROJECTION but before old part was removed.
    /// In this case, the old part will load only projections from metadata.
    /// See test 01701_clear_projection_and_part.
    for (const auto & [name, _] : checksums.files)
    {
        if (endsWith(name, proj_suffix) && !projection_directories.contains(name) && disk->isDirectory(fs::path(to) / name))
        {

            /// If we have a directory with suffix '.proj' it is likely a projection.
            /// Try to load checksums for it (to avoid recursive removing fallback).
            std::string checksum_path = fs::path(to) / name / "checksums.txt";
            if (disk->exists(checksum_path))
            {
                try
                {
                    MergeTreeDataPartChecksums tmp_checksums;
                    auto in = disk->readFile(checksum_path, {});
                    tmp_checksums.read(*in);

                    projection_directories.emplace(name);

                    clearDirectory(
                        fs::path(to) / name,
                        can_remove_description->can_remove_anything, can_remove_description->files_not_to_remove, tmp_checksums, {}, is_temp, state, log, true);
                }
                catch (...)
                {
                    LOG_ERROR(log, "Cannot load checksums from {}", checksum_path);
                }
            }
        }
    }

    clearDirectory(to, can_remove_description->can_remove_anything, can_remove_description->files_not_to_remove, checksums, projection_directories, is_temp, state, log, false);
}

void DataPartStorageOnDisk::clearDirectory(
    const std::string & dir,
    bool can_remove_shared_data,
    const NameSet & names_not_to_remove,
    const MergeTreeDataPartChecksums & checksums,
    const std::unordered_set<String> & skip_directories,
    bool is_temp,
    MergeTreeDataPartState state,
    Poco::Logger * log,
    bool is_projection) const
{
    auto disk = volume->getDisk();

    /// It does not make sense to try fast path for incomplete temporary parts, because some files are probably absent.
    /// Sometimes we add something to checksums.files before actually writing checksums and columns on disk.
    /// Also sometimes we write checksums.txt and columns.txt in arbitrary order, so this check becomes complex...
    bool is_temporary_part = is_temp || state == MergeTreeDataPartState::Temporary;
    bool incomplete_temporary_part = is_temporary_part && (!disk->exists(fs::path(dir) / "checksums.txt") || !disk->exists(fs::path(dir) / "columns.txt"));
    if (checksums.empty() || incomplete_temporary_part)
    {
        /// If the part is not completely written, we cannot use fast path by listing files.
        disk->removeSharedRecursive(fs::path(dir) / "", !can_remove_shared_data, names_not_to_remove);
        return;
    }

    try
    {
        /// Remove each expected file in directory, then remove directory itself.
        RemoveBatchRequest request;

        for (const auto & [file, _] : checksums.files)
        {
            if (skip_directories.find(file) == skip_directories.end())
                request.emplace_back(fs::path(dir) / file);
        }

        for (const auto & file : {"checksums.txt", "columns.txt"})
            request.emplace_back(fs::path(dir) / file);

        request.emplace_back(fs::path(dir) / "default_compression_codec.txt", true);
        request.emplace_back(fs::path(dir) / "delete-on-destroy.txt", true);

        if (!is_projection)
            request.emplace_back(fs::path(dir) / "txn_version.txt", true);

        disk->removeSharedFiles(request, !can_remove_shared_data, names_not_to_remove);
        disk->removeDirectory(dir);
    }
    catch (...)
    {
        /// Recursive directory removal does many excessive "stat" syscalls under the hood.

        LOG_ERROR(log, "Cannot quickly remove directory {} by removing files; fallback to recursive removal. Reason: {}", fullPath(disk, dir), getCurrentExceptionMessage(false));
        disk->removeSharedRecursive(fs::path(dir) / "", !can_remove_shared_data, names_not_to_remove);
    }
}

std::optional<String> DataPartStorageOnDisk::getRelativePathForPrefix(Poco::Logger * log, const String & prefix, bool detached, bool broken) const
{
    assert(!broken || detached);
    String res;

    auto full_relative_path = fs::path(root_path);
    if (detached)
        full_relative_path /= "detached";

    std::optional<String> original_checksums_content;
    std::optional<Strings> original_files_list;

    for (int try_no = 0; try_no < 10; ++try_no)
    {
        res = (prefix.empty() ? "" : prefix + "_") + part_dir + (try_no ? "_try" + DB::toString(try_no) : "");

        if (!volume->getDisk()->exists(full_relative_path / res))
            return res;

        if (broken && looksLikeBrokenDetachedPartHasTheSameContent(res, original_checksums_content, original_files_list))
        {
            LOG_WARNING(log, "Directory {} (to detach to) already exists, "
                        "but its content looks similar to content of the broken part which we are going to detach. "
                        "Assuming it was already cloned to detached, will not do it again to avoid redundant copies of broken part.", res);
            return {};
        }

        LOG_WARNING(log, "Directory {} (to detach to) already exists. Will detach to directory with '_tryN' suffix.", res);
    }

    return res;
}

bool DataPartStorageOnDisk::looksLikeBrokenDetachedPartHasTheSameContent(const String & detached_part_path,
                                                                         std::optional<String> & original_checksums_content,
                                                                         std::optional<Strings> & original_files_list) const
{
    /// We cannot know for sure that content of detached part is the same,
    /// but in most cases it's enough to compare checksums.txt and list of files.

    if (!exists("checksums.txt"))
        return false;

    auto detached_full_path = fs::path(root_path) / "detached" / detached_part_path;
    auto disk = volume->getDisk();
    if (!disk->exists(detached_full_path / "checksums.txt"))
        return false;

    if (!original_checksums_content)
    {
        auto in = disk->readFile(detached_full_path / "checksums.txt", /* settings */ {}, /* read_hint */ {}, /* file_size */ {});
        original_checksums_content.emplace();
        readStringUntilEOF(*original_checksums_content, *in);
    }

    if (original_checksums_content->empty())
        return false;

    auto part_full_path = fs::path(root_path) / part_dir;
    String detached_checksums_content;
    {
        auto in = readFile("checksums.txt", /* settings */ {}, /* read_hint */ {}, /* file_size */ {});
        readStringUntilEOF(detached_checksums_content, *in);
    }

    if (original_checksums_content != detached_checksums_content)
        return false;

    if (!original_files_list)
    {
        original_files_list.emplace();
        disk->listFiles(part_full_path, *original_files_list);
        std::sort(original_files_list->begin(), original_files_list->end());
    }

    Strings detached_files_list;
    disk->listFiles(detached_full_path, detached_files_list);
    std::sort(detached_files_list.begin(), detached_files_list.end());

    return original_files_list == detached_files_list;
}

std::string DataPartStorageOnDisk::getDiskName() const
{
    return volume->getDisk()->getName();
}

std::string DataPartStorageOnDisk::getDiskType() const
{
    return toString(volume->getDisk()->getDataSourceDescription().type);
}

bool DataPartStorageOnDisk::isStoredOnRemoteDisk() const
{
    return volume->getDisk()->isRemote();
}

bool DataPartStorageOnDisk::supportZeroCopyReplication() const
{
    return volume->getDisk()->supportZeroCopyReplication();
}

bool DataPartStorageOnDisk::supportParallelWrite() const
{
    return volume->getDisk()->supportParallelWrite();
}

bool DataPartStorageOnDisk::isBroken() const
{
    return volume->getDisk()->isBroken();
}

void DataPartStorageOnDisk::syncRevision(UInt64 revision) const
{
    volume->getDisk()->syncRevision(revision);
}

UInt64 DataPartStorageOnDisk::getRevision() const
{
    return volume->getDisk()->getRevision();
}

std::unordered_map<String, String> DataPartStorageOnDisk::getSerializedMetadata(const std::vector<String> & paths) const
{
    return volume->getDisk()->getSerializedMetadata(paths);
}

std::string DataPartStorageOnDisk::getDiskPath() const
{
    return volume->getDisk()->getPath();
}

ReservationPtr DataPartStorageOnDisk::reserve(UInt64 bytes) const
{
    auto res = volume->reserve(bytes);
    if (!res)
        throw Exception(ErrorCodes::NOT_ENOUGH_SPACE, "Cannot reserve {}, not enough space", ReadableSize(bytes));

    return res;
}

ReservationPtr DataPartStorageOnDisk::tryReserve(UInt64 bytes) const
{
    return volume->reserve(bytes);
}

<<<<<<< HEAD
size_t DataPartStorageOnDisk::getVolumeIndex(const IStoragePolicy & storage_policy) const
{
    return storage_policy.getVolumeIndexByDisk(volume->getDisk());
}

void DataPartStorageOnDisk::writeChecksums(const MergeTreeDataPartChecksums & checksums, const WriteSettings & settings) const
{
    std::string path = fs::path(root_path) / part_dir / "checksums.txt";

    try
    {
        auto out = volume->getDisk()->writeFile(path + ".tmp", 4096, WriteMode::Rewrite, settings);
        WriteBufferFinalizer finalizer(out.get());
        checksums.write(*out);
        finalizer.finalize();

        volume->getDisk()->moveFile(path + ".tmp", path);
    }
    catch (...)
    {
        try
        {
            if (volume->getDisk()->exists(path + ".tmp"))
                volume->getDisk()->removeFile(path + ".tmp");
        }
        catch (...)
        {
            tryLogCurrentException("DataPartStorageOnDisk");
        }

        throw;
    }
}

void DataPartStorageOnDisk::writeColumns(const NamesAndTypesList & columns, const WriteSettings & settings) const
{
    std::string path = fs::path(root_path) / part_dir / "columns.txt";

    try
    {
        auto buf = volume->getDisk()->writeFile(path + ".tmp", 4096, WriteMode::Rewrite, settings);
        WriteBufferFinalizer finalizer(buf.get());
        columns.writeText(*buf);
        finalizer.finalize();

        volume->getDisk()->moveFile(path + ".tmp", path);
    }
    catch (...)
    {
        try
        {
            if (volume->getDisk()->exists(path + ".tmp"))
                volume->getDisk()->removeFile(path + ".tmp");
        }
        catch (...)
        {
            tryLogCurrentException("DataPartStorageOnDisk");
        }

        throw;
    }
}

void DataPartStorageOnDisk::writeVersionMetadata(const VersionMetadata & version, bool fsync_part_dir) const
{
    std::string path = fs::path(root_path) / part_dir / "txn_version.txt";
    try
    {
        {
            /// TODO IDisk interface does not allow to open file with O_EXCL flag (for DiskLocal),
            /// so we create empty file at first (expecting that createFile throws if file already exists)
            /// and then overwrite it.
            volume->getDisk()->createFile(path + ".tmp");
            auto buf = volume->getDisk()->writeFile(path + ".tmp", 256);
            WriteBufferFinalizer finalizer(buf.get());
            version.write(*buf);
            finalizer.finalize();
            buf->sync();
        }

        SyncGuardPtr sync_guard;
        if (fsync_part_dir)
            sync_guard = volume->getDisk()->getDirectorySyncGuard(getRelativePath());
        volume->getDisk()->replaceFile(path + ".tmp", path);

    }
    catch (...)
    {
        try
        {
            if (volume->getDisk()->exists(path + ".tmp"))
                volume->getDisk()->removeFile(path + ".tmp");
        }
        catch (...)
        {
            tryLogCurrentException("DataPartStorageOnDisk");
        }

        throw;
    }
}

void DataPartStorageOnDisk::appendCSNToVersionMetadata(const VersionMetadata & version, VersionMetadata::WhichCSN which_csn) const
{
    /// Small enough appends to file are usually atomic,
    /// so we append new metadata instead of rewriting file to reduce number of fsyncs.
    /// We don't need to do fsync when writing CSN, because in case of hard restart
    /// we will be able to restore CSN from transaction log in Keeper.

    std::string version_file_name = fs::path(root_path) / part_dir / "txn_version.txt";
    DiskPtr disk = volume->getDisk();
    auto out = disk->writeFile(version_file_name, 256, WriteMode::Append);
    WriteBufferFinalizer finalizer(out.get());
    version.writeCSN(*out, which_csn);
    finalizer.finalize();
}

void DataPartStorageOnDisk::appendRemovalTIDToVersionMetadata(const VersionMetadata & version, bool clear) const
{
    String version_file_name = fs::path(root_path) / part_dir / "txn_version.txt";
    DiskPtr disk = volume->getDisk();
    auto out = disk->writeFile(version_file_name, 256, WriteMode::Append);
    WriteBufferFinalizer finalizer(out.get());
    version.writeRemovalTID(*out, clear);
    finalizer.finalize();

    /// fsync is not required when we clearing removal TID, because after hard restart we will fix metadata
    if (!clear)
        out->sync();
}

void DataPartStorageOnDisk::writeDeleteOnDestroyMarker(Poco::Logger * log) const
{
    String marker_path = fs::path(root_path) / part_dir / "delete-on-destroy.txt";
    auto disk = volume->getDisk();
    try
    {
        volume->getDisk()->createFile(marker_path);
    }
    catch (Poco::Exception & e)
    {
        LOG_ERROR(log, "{} (while creating DeleteOnDestroy marker: {})", e.what(), backQuote(fullPath(disk, marker_path)));
    }
}

void DataPartStorageOnDisk::removeDeleteOnDestroyMarker() const
{
    std::string delete_on_destroy_file_name = fs::path(root_path) / part_dir / "delete-on-destroy.txt";
    volume->getDisk()->removeFileIfExists(delete_on_destroy_file_name);
}

void DataPartStorageOnDisk::removeVersionMetadata() const
{
    std::string version_file_name = fs::path(root_path) / part_dir / "txn_version.txt";
    volume->getDisk()->removeFileIfExists(version_file_name);
}

=======
>>>>>>> c2749a89
String DataPartStorageOnDisk::getUniqueId() const
{
    auto disk = volume->getDisk();
    if (!disk->supportZeroCopyReplication())
        throw Exception(fmt::format("Disk {} doesn't support zero-copy replication", disk->getName()), ErrorCodes::LOGICAL_ERROR);

    return disk->getUniqueId(fs::path(getRelativePath()) / "checksums.txt");
}

void DataPartStorageOnDisk::backup(
    const MergeTreeDataPartChecksums & checksums,
    const NameSet & files_without_checksums,
    const String & path_in_backup,
    BackupEntries & backup_entries,
    bool make_temporary_hard_links,
    TemporaryFilesOnDisks * temp_dirs) const
{
    fs::path part_path_on_disk = fs::path{root_path} / part_dir;
    fs::path part_path_in_backup = fs::path{path_in_backup} / part_dir;

    auto disk = volume->getDisk();

    fs::path temp_part_dir;
    std::shared_ptr<TemporaryFileOnDisk> temp_dir_owner;
    if (make_temporary_hard_links)
    {
        assert(temp_dirs);
        auto temp_dir_it = temp_dirs->find(disk);
        if (temp_dir_it == temp_dirs->end())
            temp_dir_it = temp_dirs->emplace(disk, std::make_shared<TemporaryFileOnDisk>(disk, "tmp/")).first;
        temp_dir_owner = temp_dir_it->second;
        fs::path temp_dir = temp_dir_owner->getPath();
        temp_part_dir = temp_dir / part_path_in_backup.relative_path();
        disk->createDirectories(temp_part_dir);
    }

    /// For example,
    /// part_path_in_backup = /data/test/table/0_1_1_0
    /// part_path_on_disk = store/f57/f5728353-44bb-4575-85e8-28deb893657a/0_1_1_0
    /// tmp_part_dir = tmp/1aaaaaa/data/test/table/0_1_1_0
    /// Or, for projections:
    /// part_path_in_backup = /data/test/table/0_1_1_0/prjmax.proj
    /// part_path_on_disk = store/f57/f5728353-44bb-4575-85e8-28deb893657a/0_1_1_0/prjmax.proj
    /// tmp_part_dir = tmp/1aaaaaa/data/test/table/0_1_1_0/prjmax.proj

    for (const auto & [filepath, checksum] : checksums.files)
    {
        if (filepath.ends_with(".proj"))
            continue; /// Skip *.proj files - they're actually directories and will be handled.
        String filepath_on_disk = part_path_on_disk / filepath;
        String filepath_in_backup = part_path_in_backup / filepath;

        if (make_temporary_hard_links)
        {
            String hardlink_filepath = temp_part_dir / filepath;
            disk->createHardLink(filepath_on_disk, hardlink_filepath);
            filepath_on_disk = hardlink_filepath;
        }

        UInt128 file_hash{checksum.file_hash.first, checksum.file_hash.second};
        backup_entries.emplace_back(
            filepath_in_backup,
            std::make_unique<BackupEntryFromImmutableFile>(disk, filepath_on_disk, checksum.file_size, file_hash, temp_dir_owner));
    }

    for (const auto & filepath : files_without_checksums)
    {
        String filepath_on_disk = part_path_on_disk / filepath;
        String filepath_in_backup = part_path_in_backup / filepath;
        backup_entries.emplace_back(filepath_in_backup, std::make_unique<BackupEntryFromSmallFile>(disk, filepath_on_disk));
    }
}

MutableDataPartStoragePtr DataPartStorageOnDisk::freeze(
    const std::string & to,
    const std::string & dir_path,
    bool make_source_readonly,
    std::function<void(const DiskPtr &)> save_metadata_callback,
    bool copy_instead_of_hardlink,
    const NameSet & files_to_copy_instead_of_hardlinks) const

{
    auto disk = volume->getDisk();
    disk->createDirectories(to);

    localBackup(disk, getRelativePath(), fs::path(to) / dir_path, make_source_readonly, {}, copy_instead_of_hardlink, files_to_copy_instead_of_hardlinks);

    if (save_metadata_callback)
        save_metadata_callback(disk);

    disk->removeFileIfExists(fs::path(to) / dir_path / "delete-on-destroy.txt");
    disk->removeFileIfExists(fs::path(to) / dir_path / "txn_version.txt");

    auto single_disk_volume = std::make_shared<SingleDiskVolume>(disk->getName(), disk, 0);
    return std::make_shared<DataPartStorageOnDisk>(single_disk_volume, to, dir_path);
}

MutableDataPartStoragePtr DataPartStorageOnDisk::clonePart(
    const std::string & to,
    const std::string & dir_path,
    const DiskPtr & disk,
    Poco::Logger * log) const
{
    String path_to_clone = fs::path(to) / dir_path / "";

    if (disk->exists(path_to_clone))
    {
        LOG_WARNING(log, "Path {} already exists. Will remove it and clone again.", fullPath(disk, path_to_clone));
        disk->removeRecursive(path_to_clone);
    }

    disk->createDirectories(to);
    volume->getDisk()->copy(getRelativePath(), disk, to);
    volume->getDisk()->removeFileIfExists(fs::path(path_to_clone) / "delete-on-destroy.txt");

    auto single_disk_volume = std::make_shared<SingleDiskVolume>(disk->getName(), disk, 0);
    return std::make_shared<DataPartStorageOnDisk>(single_disk_volume, to, dir_path);
}

void DataPartStorageOnDisk::rename(
    const std::string & new_root_path,
    const std::string & new_part_dir,
    Poco::Logger * log,
    bool remove_new_dir_if_exists,
    bool fsync_part_dir)
{
    String to = fs::path(new_root_path) / new_part_dir / "";

    if (volume->getDisk()->exists(to))
    {
        if (remove_new_dir_if_exists)
        {
            Names files;
            volume->getDisk()->listFiles(to, files);

            if (log)
                LOG_WARNING(log,
                    "Part directory {} already exists and contains {} files. Removing it.",
                    fullPath(volume->getDisk(), to), files.size());

            executeOperation([&](auto & disk) { disk.removeRecursive(to); });
        }
        else
        {
            throw Exception(
                ErrorCodes::DIRECTORY_ALREADY_EXISTS,
                "Part directory {} already exists",
                fullPath(volume->getDisk(), to));
        }
    }

    String from = getRelativePath();

    /// Why?
    executeOperation([&](auto & disk)
    {
        disk.setLastModified(from, Poco::Timestamp::fromEpochTime(time(nullptr)));
        disk.moveDirectory(from, to);
    });

    part_dir = new_part_dir;
    root_path = new_root_path;

    SyncGuardPtr sync_guard;
    if (fsync_part_dir)
        sync_guard = volume->getDisk()->getDirectorySyncGuard(getRelativePath());
}

void DataPartStorageOnDisk::changeRootPath(const std::string & from_root, const std::string & to_root)
{
    /// This is a very dumb implementation, here for root path like
    /// "some/current/path/to/part" and change like
    /// "some/current" -> "other/different", we just replace prefix to make new root like
    /// "other/different/path/to/part".
    /// Here we expect that actual move was done by somebody else.

    size_t prefix_size = from_root.size();
    if (prefix_size > 0 && from_root.back() == '/')
        --prefix_size;

    if (prefix_size > root_path.size()
        || std::string_view(from_root).substr(0, prefix_size) != std::string_view(root_path).substr(0, prefix_size))
        throw Exception(
            ErrorCodes::LOGICAL_ERROR,
            "Cannot change part root to {} because it is not a prefix of current root {}",
            from_root, root_path);

    size_t dst_size = to_root.size();
    if (dst_size > 0 && to_root.back() == '/')
        --dst_size;

    root_path = to_root.substr(0, dst_size) + root_path.substr(prefix_size);
}

SyncGuardPtr DataPartStorageOnDisk::getDirectorySyncGuard() const
{
    return volume->getDisk()->getDirectorySyncGuard(fs::path(root_path) / part_dir);
}

template <typename Op>
void DataPartStorageOnDisk::executeOperation(Op && op)
{
    if (transaction)
        op(*transaction);
    else
        op(*volume->getDisk());
}

std::unique_ptr<WriteBufferFromFileBase> DataPartStorageOnDisk::writeFile(
    const String & name,
    size_t buf_size,
    const WriteSettings & settings)
{
    if (transaction)
        return transaction->writeFile(fs::path(root_path) / part_dir / name, buf_size, WriteMode::Rewrite, settings, /* autocommit = */ false);

    return volume->getDisk()->writeFile(fs::path(root_path) / part_dir / name, buf_size, WriteMode::Rewrite, settings);
}

std::unique_ptr<WriteBufferFromFileBase> DataPartStorageOnDisk::writeTransactionFile(WriteMode mode) const
{
    return volume->getDisk()->writeFile(fs::path(root_path) / part_dir / "txn_version.txt", 256, mode);
}

void DataPartStorageOnDisk::createFile(const String & name)
{
    executeOperation([&](auto & disk) { disk.createFile(fs::path(root_path) / part_dir / name); });
}

void DataPartStorageOnDisk::moveFile(const String & from_name, const String & to_name)
{
    executeOperation([&](auto & disk)
    {
        auto relative_path = fs::path(root_path) / part_dir;
        disk.moveFile(relative_path / from_name, relative_path / to_name);
    });
}

void DataPartStorageOnDisk::replaceFile(const String & from_name, const String & to_name)
{
    executeOperation([&](auto & disk)
    {
        auto relative_path = fs::path(root_path) / part_dir;
        disk.replaceFile(relative_path / from_name, relative_path / to_name);
    });
}

void DataPartStorageOnDisk::removeFile(const String & name)
{
    executeOperation([&](auto & disk) { disk.removeFile(fs::path(root_path) / part_dir / name); });
}

void DataPartStorageOnDisk::removeFileIfExists(const String & name)
{
    executeOperation([&](auto & disk) { disk.removeFileIfExists(fs::path(root_path) / part_dir / name); });
}

void DataPartStorageOnDisk::removeRecursive()
{
    executeOperation([&](auto & disk) { disk.removeRecursive(fs::path(root_path) / part_dir); });
}

void DataPartStorageOnDisk::removeSharedRecursive(bool keep_in_remote_fs)
{
    executeOperation([&](auto & disk) { disk.removeSharedRecursive(fs::path(root_path) / part_dir, keep_in_remote_fs, {}); });
}

void DataPartStorageOnDisk::createHardLinkFrom(const IDataPartStorage & source, const std::string & from, const std::string & to)
{
    const auto * source_on_disk = typeid_cast<const DataPartStorageOnDisk *>(&source);
    if (!source_on_disk)
        throw Exception(
            ErrorCodes::LOGICAL_ERROR,
            "Cannot create hardlink from different storage. Expected DataPartStorageOnDisk, got {}",
            typeid(source).name());

    executeOperation([&](auto & disk)
    {
        disk.createHardLink(
            fs::path(source_on_disk->getRelativePath()) / from,
            fs::path(root_path) / part_dir / to);
    });
}

void DataPartStorageOnDisk::createDirectories()
{
    executeOperation([&](auto & disk) { disk.createDirectories(fs::path(root_path) / part_dir); });
}

void DataPartStorageOnDisk::createProjection(const std::string & name)
{
    executeOperation([&](auto & disk) { disk.createDirectory(fs::path(root_path) / part_dir / name); });
}

void DataPartStorageOnDisk::beginTransaction()
{
    if (transaction)
        throw Exception(ErrorCodes::LOGICAL_ERROR,
            "Uncommitted {}transaction already exists", has_shared_transaction ? "shared " : "");

    transaction = volume->getDisk()->createTransaction();
}

void DataPartStorageOnDisk::commitTransaction()
{
    if (!transaction)
        throw Exception(ErrorCodes::LOGICAL_ERROR, "There is no uncommitted transaction");

    if (has_shared_transaction)
        throw Exception(ErrorCodes::LOGICAL_ERROR, "Cannot commit shared transaction");

    transaction->commit();
    transaction.reset();
}

}<|MERGE_RESOLUTION|>--- conflicted
+++ resolved
@@ -504,166 +504,6 @@
     return volume->reserve(bytes);
 }
 
-<<<<<<< HEAD
-size_t DataPartStorageOnDisk::getVolumeIndex(const IStoragePolicy & storage_policy) const
-{
-    return storage_policy.getVolumeIndexByDisk(volume->getDisk());
-}
-
-void DataPartStorageOnDisk::writeChecksums(const MergeTreeDataPartChecksums & checksums, const WriteSettings & settings) const
-{
-    std::string path = fs::path(root_path) / part_dir / "checksums.txt";
-
-    try
-    {
-        auto out = volume->getDisk()->writeFile(path + ".tmp", 4096, WriteMode::Rewrite, settings);
-        WriteBufferFinalizer finalizer(out.get());
-        checksums.write(*out);
-        finalizer.finalize();
-
-        volume->getDisk()->moveFile(path + ".tmp", path);
-    }
-    catch (...)
-    {
-        try
-        {
-            if (volume->getDisk()->exists(path + ".tmp"))
-                volume->getDisk()->removeFile(path + ".tmp");
-        }
-        catch (...)
-        {
-            tryLogCurrentException("DataPartStorageOnDisk");
-        }
-
-        throw;
-    }
-}
-
-void DataPartStorageOnDisk::writeColumns(const NamesAndTypesList & columns, const WriteSettings & settings) const
-{
-    std::string path = fs::path(root_path) / part_dir / "columns.txt";
-
-    try
-    {
-        auto buf = volume->getDisk()->writeFile(path + ".tmp", 4096, WriteMode::Rewrite, settings);
-        WriteBufferFinalizer finalizer(buf.get());
-        columns.writeText(*buf);
-        finalizer.finalize();
-
-        volume->getDisk()->moveFile(path + ".tmp", path);
-    }
-    catch (...)
-    {
-        try
-        {
-            if (volume->getDisk()->exists(path + ".tmp"))
-                volume->getDisk()->removeFile(path + ".tmp");
-        }
-        catch (...)
-        {
-            tryLogCurrentException("DataPartStorageOnDisk");
-        }
-
-        throw;
-    }
-}
-
-void DataPartStorageOnDisk::writeVersionMetadata(const VersionMetadata & version, bool fsync_part_dir) const
-{
-    std::string path = fs::path(root_path) / part_dir / "txn_version.txt";
-    try
-    {
-        {
-            /// TODO IDisk interface does not allow to open file with O_EXCL flag (for DiskLocal),
-            /// so we create empty file at first (expecting that createFile throws if file already exists)
-            /// and then overwrite it.
-            volume->getDisk()->createFile(path + ".tmp");
-            auto buf = volume->getDisk()->writeFile(path + ".tmp", 256);
-            WriteBufferFinalizer finalizer(buf.get());
-            version.write(*buf);
-            finalizer.finalize();
-            buf->sync();
-        }
-
-        SyncGuardPtr sync_guard;
-        if (fsync_part_dir)
-            sync_guard = volume->getDisk()->getDirectorySyncGuard(getRelativePath());
-        volume->getDisk()->replaceFile(path + ".tmp", path);
-
-    }
-    catch (...)
-    {
-        try
-        {
-            if (volume->getDisk()->exists(path + ".tmp"))
-                volume->getDisk()->removeFile(path + ".tmp");
-        }
-        catch (...)
-        {
-            tryLogCurrentException("DataPartStorageOnDisk");
-        }
-
-        throw;
-    }
-}
-
-void DataPartStorageOnDisk::appendCSNToVersionMetadata(const VersionMetadata & version, VersionMetadata::WhichCSN which_csn) const
-{
-    /// Small enough appends to file are usually atomic,
-    /// so we append new metadata instead of rewriting file to reduce number of fsyncs.
-    /// We don't need to do fsync when writing CSN, because in case of hard restart
-    /// we will be able to restore CSN from transaction log in Keeper.
-
-    std::string version_file_name = fs::path(root_path) / part_dir / "txn_version.txt";
-    DiskPtr disk = volume->getDisk();
-    auto out = disk->writeFile(version_file_name, 256, WriteMode::Append);
-    WriteBufferFinalizer finalizer(out.get());
-    version.writeCSN(*out, which_csn);
-    finalizer.finalize();
-}
-
-void DataPartStorageOnDisk::appendRemovalTIDToVersionMetadata(const VersionMetadata & version, bool clear) const
-{
-    String version_file_name = fs::path(root_path) / part_dir / "txn_version.txt";
-    DiskPtr disk = volume->getDisk();
-    auto out = disk->writeFile(version_file_name, 256, WriteMode::Append);
-    WriteBufferFinalizer finalizer(out.get());
-    version.writeRemovalTID(*out, clear);
-    finalizer.finalize();
-
-    /// fsync is not required when we clearing removal TID, because after hard restart we will fix metadata
-    if (!clear)
-        out->sync();
-}
-
-void DataPartStorageOnDisk::writeDeleteOnDestroyMarker(Poco::Logger * log) const
-{
-    String marker_path = fs::path(root_path) / part_dir / "delete-on-destroy.txt";
-    auto disk = volume->getDisk();
-    try
-    {
-        volume->getDisk()->createFile(marker_path);
-    }
-    catch (Poco::Exception & e)
-    {
-        LOG_ERROR(log, "{} (while creating DeleteOnDestroy marker: {})", e.what(), backQuote(fullPath(disk, marker_path)));
-    }
-}
-
-void DataPartStorageOnDisk::removeDeleteOnDestroyMarker() const
-{
-    std::string delete_on_destroy_file_name = fs::path(root_path) / part_dir / "delete-on-destroy.txt";
-    volume->getDisk()->removeFileIfExists(delete_on_destroy_file_name);
-}
-
-void DataPartStorageOnDisk::removeVersionMetadata() const
-{
-    std::string version_file_name = fs::path(root_path) / part_dir / "txn_version.txt";
-    volume->getDisk()->removeFileIfExists(version_file_name);
-}
-
-=======
->>>>>>> c2749a89
 String DataPartStorageOnDisk::getUniqueId() const
 {
     auto disk = volume->getDisk();
