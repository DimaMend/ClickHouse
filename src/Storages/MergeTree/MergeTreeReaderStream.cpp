--- conflicted
+++ resolved
@@ -134,16 +134,8 @@
         {
             need_to_check_marks_from_the_right = true;
         }
-<<<<<<< HEAD
         else if (is_low_cardinality_dictionary)
         {
-=======
-        else
-        {
-            size_t right_mark_included = right_mark_non_included - 1;
-            const MarkInCompressedFile & right_mark_included_in_file = marks_loader.getMark(right_mark_included);
-
->>>>>>> 85f4671a
             /// Also, in LowCardinality dictionary several consecutive marks can point to
             /// the same offset. So to get true bytes offset we have to get first
             /// non-equal mark.
@@ -157,7 +149,6 @@
             ///  Mark 192, points to [2081424, 0] <--- what we are looking for
             ///  Mark 193, points to [2081424, 0]
             ///  Mark 194, points to [2081424, 0]
-<<<<<<< HEAD
 
             /// Also, in some cases, when one granule is not-atomically written (which is possible at merges)
             /// one granule may require reading of two dictionaries which starts from different marks.
@@ -169,12 +160,6 @@
         }
 
 
-=======
-            if (right_mark_included_in_file.offset_in_compressed_file == result_right_offset)
-                need_to_check_marks_from_the_right = true;
-        }
-
->>>>>>> 85f4671a
         /// Let's go to the right and find mark with bigger offset in compressed file
         if (need_to_check_marks_from_the_right)
         {
