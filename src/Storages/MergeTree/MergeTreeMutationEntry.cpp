#include <Storages/MergeTree/MergeTreeMutationEntry.h>
#include <Storages/StorageMergeTree.h>
#include <IO/Operators.h>
#include <IO/ReadHelpers.h>
#include <IO/WriteBufferFromFile.h>
#include <IO/ReadBufferFromFile.h>
#include <IO/ReadBufferFromString.h>
#include <Interpreters/TransactionLog.h>
#include <Backups/BackupEntryFromMemory.h>
#include <utility>


namespace DB
{

namespace ErrorCodes
{
    extern const int BAD_ARGUMENTS;
}

String MergeTreeMutationEntry::versionToFileName(UInt64 block_number_)
{
    assert(block_number_);
    return fmt::format("mutation_{}.txt", block_number_);
}

UInt64 MergeTreeMutationEntry::tryParseFileName(const String & file_name_)
{
    UInt64 maybe_block_number = 0;
    ReadBufferFromString file_name_buf(file_name_);
    if (!checkString("mutation_", file_name_buf))
        return 0;
    if (!tryReadIntText(maybe_block_number, file_name_buf))
        return 0;
    if (!checkString(".txt", file_name_buf))
        return 0;
    assert(maybe_block_number);
    return maybe_block_number;
}

UInt64 MergeTreeMutationEntry::parseFileName(const String & file_name_)
{
    if (UInt64 maybe_block_number = tryParseFileName(file_name_))
        return maybe_block_number;
    throw Exception(ErrorCodes::BAD_ARGUMENTS,
                    "Cannot parse mutation version from file name, expected 'mutation_<UInt64>.txt', got '{}'",
                    file_name_);
}

MergeTreeMutationEntry::MergeTreeMutationEntry(
    MutationCommands commands_,
    DiskPtr disk_,
    const String & path_prefix_,
    UInt64 tmp_number,
    PartitionIds && partition_ids_,
    const TransactionID & tid_,
    const WriteSettings & settings)
    : create_time(time(nullptr))
    , commands(std::make_shared<MutationCommands>(std::move(commands_)))
    , disk(std::move(disk_))
    , path_prefix(path_prefix_)
    , file_name("tmp_mutation_" + toString(tmp_number) + ".txt")
    , is_temp(true)
    , partition_ids(std::move(partition_ids_))
    , tid(tid_)
{
    try
    {
        auto out = disk->writeFile(std::filesystem::path(path_prefix) / file_name, DBMS_DEFAULT_BUFFER_SIZE, WriteMode::Rewrite, settings);
        *out << "format version: 1\n"
            << "create time: " << LocalDateTime(create_time, DateLUT::serverTimezoneInstance()) << "\n";
        *out << "commands: ";
        commands->writeText(*out, /* with_pure_metadata_commands = */ false);
        *out << "\n";
        if (tid.isPrehistoric())
        {
            csn = Tx::PrehistoricCSN;
        }
        else
        {
            *out << "tid: ";
            TransactionID::write(tid, *out);
            *out << "\n";
        }
        out->finalize();
        out->sync();
    }
    catch (...)
    {
        removeFile();
        throw;
    }
}

void MergeTreeMutationEntry::commit(UInt64 block_number_)
{
    assert(block_number_);
    block_number = block_number_;
    String new_file_name = versionToFileName(block_number);
    disk->moveFile(path_prefix + file_name, path_prefix + new_file_name);
    is_temp = false;
    file_name = new_file_name;
}

void MergeTreeMutationEntry::removeFile()
{
    if (!file_name.empty())
    {
        if (!disk->existsFile(path_prefix + file_name))
            return;

        disk->removeFileIfExists(path_prefix + file_name);
        file_name.clear();
    }
}

void MergeTreeMutationEntry::writeCSN(CSN csn_)
{
    csn = csn_;
    auto out = disk->writeFile(path_prefix + file_name, 256, WriteMode::Append);
    *out << "csn: " << csn << "\n";
    out->finalize();
}

<<<<<<< HEAD
MergeTreeMutationEntry::MergeTreeMutationEntry(
    DiskPtr disk_,
    const String & path_prefix_,
    const String & file_name_,
    StorageMergeTree * storage_,
    ContextPtr context_)
    : disk(std::move(disk_))
=======
MergeTreeMutationEntry::MergeTreeMutationEntry(DiskPtr disk_, const String & path_prefix_, const String & file_name_)
    : commands(std::make_shared<MutationCommands>())
    , disk(std::move(disk_))
>>>>>>> 4b95284c
    , path_prefix(path_prefix_)
    , file_name(file_name_)
    , is_temp(false)
{
    block_number = parseFileName(file_name);
    auto buf = disk->readFile(path_prefix + file_name, getReadSettings());

    *buf >> "format version: 1\n";

    LocalDateTime create_time_dt;
    *buf >> "create time: " >> create_time_dt >> "\n";
    create_time = DateLUT::serverTimezoneInstance().makeDateTime(
        create_time_dt.year(), create_time_dt.month(), create_time_dt.day(),
        create_time_dt.hour(), create_time_dt.minute(), create_time_dt.second());

    *buf >> "commands: ";
    commands->readText(*buf);
    *buf >> "\n";

    if (buf->eof())
    {
        tid = Tx::PrehistoricTID;
        csn = Tx::PrehistoricCSN;
    }
    else
    {
        *buf >> "tid: ";
        tid = TransactionID::read(*buf);
        *buf >> "\n";

        if (!buf->eof())
        {
            *buf >> "csn: " >> csn >> "\n";
        }
    }

    assertEOF(*buf);

    partition_ids = storage_->getPartitionIdsAffectedByCommands(commands, context_);
}

MergeTreeMutationEntry::~MergeTreeMutationEntry()
{
    if (is_temp && startsWith(file_name, "tmp_"))
    {
        try
        {
            removeFile();
        }
        catch (...)
        {
            tryLogCurrentException(__PRETTY_FUNCTION__);
        }
    }
}

std::shared_ptr<const IBackupEntry> MergeTreeMutationEntry::backup() const
{
    WriteBufferFromOwnString out;
    out << "block number: " << block_number << "\n";

    out << "commands: ";
    commands->writeText(out, /* with_pure_metadata_commands = */ false);
    out << "\n";

    return std::make_shared<BackupEntryFromMemory>(out.str());
}

}<|MERGE_RESOLUTION|>--- conflicted
+++ resolved
@@ -7,6 +7,7 @@
 #include <IO/ReadBufferFromString.h>
 #include <Interpreters/TransactionLog.h>
 #include <Backups/BackupEntryFromMemory.h>
+
 #include <utility>
 
 
@@ -68,7 +69,7 @@
     {
         auto out = disk->writeFile(std::filesystem::path(path_prefix) / file_name, DBMS_DEFAULT_BUFFER_SIZE, WriteMode::Rewrite, settings);
         *out << "format version: 1\n"
-            << "create time: " << LocalDateTime(create_time, DateLUT::serverTimezoneInstance()) << "\n";
+             << "create time: " << LocalDateTime(create_time, DateLUT::serverTimezoneInstance()) << "\n";
         *out << "commands: ";
         commands->writeText(*out, /* with_pure_metadata_commands = */ false);
         *out << "\n";
@@ -122,19 +123,10 @@
     out->finalize();
 }
 
-<<<<<<< HEAD
 MergeTreeMutationEntry::MergeTreeMutationEntry(
-    DiskPtr disk_,
-    const String & path_prefix_,
-    const String & file_name_,
-    StorageMergeTree * storage_,
-    ContextPtr context_)
-    : disk(std::move(disk_))
-=======
-MergeTreeMutationEntry::MergeTreeMutationEntry(DiskPtr disk_, const String & path_prefix_, const String & file_name_)
+    DiskPtr disk_, const String & path_prefix_, const String & file_name_, StorageMergeTree * storage_, ContextPtr context_)
     : commands(std::make_shared<MutationCommands>())
     , disk(std::move(disk_))
->>>>>>> 4b95284c
     , path_prefix(path_prefix_)
     , file_name(file_name_)
     , is_temp(false)
@@ -147,8 +139,12 @@
     LocalDateTime create_time_dt;
     *buf >> "create time: " >> create_time_dt >> "\n";
     create_time = DateLUT::serverTimezoneInstance().makeDateTime(
-        create_time_dt.year(), create_time_dt.month(), create_time_dt.day(),
-        create_time_dt.hour(), create_time_dt.minute(), create_time_dt.second());
+        create_time_dt.year(),
+        create_time_dt.month(),
+        create_time_dt.day(),
+        create_time_dt.hour(),
+        create_time_dt.minute(),
+        create_time_dt.second());
 
     *buf >> "commands: ";
     commands->readText(*buf);
@@ -173,7 +169,7 @@
 
     assertEOF(*buf);
 
-    partition_ids = storage_->getPartitionIdsAffectedByCommands(commands, context_);
+    partition_ids = storage_->getPartitionIdsAffectedByCommands(*commands, context_);
 }
 
 MergeTreeMutationEntry::~MergeTreeMutationEntry()
