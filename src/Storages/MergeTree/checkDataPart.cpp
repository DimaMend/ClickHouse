#include <Poco/Logger.h>
#include <algorithm>
#include <optional>

#include <Poco/DirectoryIterator.h>

#include <Storages/MergeTree/MergeTreeIndexGranularity.h>
#include <Storages/MergeTree/checkDataPart.h>
#include <Storages/MergeTree/MergeTreeDataPartCompact.h>
#include <Storages/MergeTree/IDataPartStorage.h>
#include <Interpreters/Cache/FileCache.h>
#include <Interpreters/Cache/FileCacheFactory.h>
#include <Compression/CompressedReadBuffer.h>
#include <IO/HashingReadBuffer.h>
#include <IO/S3Common.h>
#include <Common/CurrentMetrics.h>
#include <Common/SipHash.h>
#include <Common/ZooKeeper/IKeeper.h>
#include <Poco/Net/NetException.h>

#if USE_AZURE_BLOB_STORAGE
#include <azure/core/http/http.hpp>
#endif

namespace CurrentMetrics
{
    extern const Metric ReplicatedChecks;
}

namespace DB
{

namespace ErrorCodes
{
    extern const int CORRUPTED_DATA;
    extern const int UNKNOWN_PART_TYPE;
    extern const int MEMORY_LIMIT_EXCEEDED;
    extern const int CANNOT_ALLOCATE_MEMORY;
    extern const int CANNOT_MUNMAP;
    extern const int CANNOT_MREMAP;
    extern const int CANNOT_SCHEDULE_TASK;
    extern const int UNEXPECTED_FILE_IN_DATA_PART;
    extern const int NO_FILE_IN_DATA_PART;
    extern const int NETWORK_ERROR;
    extern const int SOCKET_TIMEOUT;
    extern const int BROKEN_PROJECTION;
    extern const int ABORTED;
}


bool isNotEnoughMemoryErrorCode(int code)
{
    /// Don't count the part as broken if there is not enough memory to load it.
    /// In fact, there can be many similar situations.
    /// But it is OK, because there is a safety guard against deleting too many parts.
    return code == ErrorCodes::MEMORY_LIMIT_EXCEEDED
        || code == ErrorCodes::CANNOT_ALLOCATE_MEMORY
        || code == ErrorCodes::CANNOT_MUNMAP
        || code == ErrorCodes::CANNOT_MREMAP;
}

bool isRetryableException(std::exception_ptr exception_ptr)
{
    try
    {
        rethrow_exception(exception_ptr);
    }
#if USE_AWS_S3
    catch (const S3Exception & s3_exception)
    {
        if (s3_exception.isRetryableError())
            return true;
    }
#endif
#if USE_AZURE_BLOB_STORAGE
    catch (const Azure::Core::RequestFailedException &)
    {
        return true;
    }
#endif
    catch (const ErrnoException & e)
    {
        if (e.getErrno() == EMFILE)
            return true;
    }
    catch (const Coordination::Exception  & e)
    {
        if (Coordination::isHardwareError(e.code))
            return true;
    }
    catch (const Exception & e)
    {
<<<<<<< HEAD
        return isNotEnoughMemoryErrorCode(e.code())
            || e.code() == ErrorCodes::NETWORK_ERROR
            || e.code() == ErrorCodes::SOCKET_TIMEOUT
            || e.code() == ErrorCodes::CANNOT_SCHEDULE_TASK
            || e.code() == ErrorCodes::ABORTED;
=======
        if (isNotEnoughMemoryErrorCode(e.code()))
            return true;

        if (e.code() == ErrorCodes::NETWORK_ERROR || e.code() == ErrorCodes::SOCKET_TIMEOUT)
            return true;
>>>>>>> f3251097
    }
    catch (const Poco::Net::NetException &)
    {
        return true;
    }
    catch (const Poco::TimeoutException &)
    {
        return true;
    }

    /// In fact, there can be other similar situations.
    /// But it is OK, because there is a safety guard against deleting too many parts.
    return false;
}


static IMergeTreeDataPart::Checksums checkDataPart(
    MergeTreeData::DataPartPtr data_part,
    const IDataPartStorage & data_part_storage,
    const NamesAndTypesList & columns_list,
    const MergeTreeDataPartType & part_type,
    const NameSet & files_without_checksums,
    const ReadSettings & read_settings,
    bool require_checksums,
    std::function<bool()> is_cancelled,
    bool & is_broken_projection,
    bool throw_on_broken_projection)
{
    /** Responsibility:
      * - read list of columns from columns.txt;
      * - read checksums if exist;
      * - validate list of columns and checksums
      */

    CurrentMetrics::Increment metric_increment{CurrentMetrics::ReplicatedChecks};
    Poco::Logger * log = &Poco::Logger::get("checkDataPart");

    NamesAndTypesList columns_txt;

    {
        auto buf = data_part_storage.readFile("columns.txt", read_settings, std::nullopt, std::nullopt);
        columns_txt.readText(*buf);
        assertEOF(*buf);
    }

    if (columns_txt != columns_list)
        throw Exception(ErrorCodes::CORRUPTED_DATA, "Columns doesn't match in part {}. Expected: {}. Found: {}",
            data_part_storage.getFullPath(), columns_list.toString(), columns_txt.toString());

    /// Real checksums based on contents of data. Must correspond to checksums.txt. If not - it means the data is broken.
    IMergeTreeDataPart::Checksums checksums_data;

    /// This function calculates checksum for both compressed and decompressed contents of compressed file.
    auto checksum_compressed_file = [&read_settings](const IDataPartStorage & data_part_storage_, const String & file_path)
    {
        auto file_buf = data_part_storage_.readFile(file_path, read_settings, std::nullopt, std::nullopt);
        HashingReadBuffer compressed_hashing_buf(*file_buf);
        CompressedReadBuffer uncompressing_buf(compressed_hashing_buf);
        HashingReadBuffer uncompressed_hashing_buf(uncompressing_buf);

        uncompressed_hashing_buf.ignoreAll();
        return IMergeTreeDataPart::Checksums::Checksum
        {
            compressed_hashing_buf.count(), compressed_hashing_buf.getHash(),
            uncompressed_hashing_buf.count(), uncompressed_hashing_buf.getHash()
        };
    };

    auto ratio_of_defaults = data_part->storage.getSettings()->ratio_of_defaults_for_sparse_serialization;
    SerializationInfoByName serialization_infos;

    if (data_part_storage.exists(IMergeTreeDataPart::SERIALIZATION_FILE_NAME))
    {
        try
        {
            auto serialization_file = data_part_storage.readFile(IMergeTreeDataPart::SERIALIZATION_FILE_NAME, read_settings, std::nullopt, std::nullopt);
            SerializationInfo::Settings settings{ratio_of_defaults, false};
            serialization_infos = SerializationInfoByName::readJSON(columns_txt, settings, *serialization_file);
        }
        catch (const Poco::Exception & ex)
        {
            throw Exception(ErrorCodes::CORRUPTED_DATA, "Failed to load {}, with error {}", IMergeTreeDataPart::SERIALIZATION_FILE_NAME, ex.message());
        }
        catch (...)
        {
            throw;
        }
    }

    auto get_serialization = [&serialization_infos](const auto & column)
    {
        auto it = serialization_infos.find(column.name);
        return it == serialization_infos.end()
            ? column.type->getDefaultSerialization()
            : column.type->getSerialization(*it->second);
    };

    /// This function calculates only checksum of file content (compressed or uncompressed).
    auto checksum_file = [&](const String & file_name)
    {
        auto file_buf = data_part_storage.readFile(file_name, read_settings, std::nullopt, std::nullopt);
        HashingReadBuffer hashing_buf(*file_buf);
        hashing_buf.ignoreAll();
        checksums_data.files[file_name] = IMergeTreeDataPart::Checksums::Checksum(hashing_buf.count(), hashing_buf.getHash());
    };

    /// Do not check uncompressed for projections. But why?
    bool check_uncompressed = !data_part->isProjectionPart();

    /// First calculate checksums for columns data
    if (part_type == MergeTreeDataPartType::Compact)
    {
        checksum_file(MergeTreeDataPartCompact::DATA_FILE_NAME_WITH_EXTENSION);
        /// Uncompressed checksums in compact parts are computed in a complex way.
        /// We check only checksum of compressed file.
        check_uncompressed = false;
    }
    else if (part_type == MergeTreeDataPartType::Wide)
    {
        for (const auto & column : columns_list)
        {
            get_serialization(column)->enumerateStreams([&](const ISerialization::SubstreamPath & substream_path)
            {
                auto stream_name = IMergeTreeDataPart::getStreamNameForColumn(column, substream_path, ".bin", data_part_storage);

                if (!stream_name)
                    throw Exception(ErrorCodes::NO_FILE_IN_DATA_PART,
                        "There is no file for column '{}' in data part '{}'",
                        column.name, data_part->name);

                auto file_name = *stream_name + ".bin";
                checksums_data.files[file_name] = checksum_compressed_file(data_part_storage, file_name);
            });
        }
    }
    else
    {
        throw Exception(ErrorCodes::UNKNOWN_PART_TYPE, "Unknown type in part {}", data_part_storage.getFullPath());
    }

    /// Checksums from the rest files listed in checksums.txt. May be absent. If present, they are subsequently compared with the actual data checksums.
    IMergeTreeDataPart::Checksums checksums_txt;

    if (require_checksums || data_part_storage.exists("checksums.txt"))
    {
        auto buf = data_part_storage.readFile("checksums.txt", read_settings, std::nullopt, std::nullopt);
        checksums_txt.read(*buf);
        assertEOF(*buf);
    }

    NameSet projections_on_disk;
    const auto & checksums_txt_files = checksums_txt.files;
    for (auto it = data_part_storage.iterate(); it->isValid(); it->next())
    {
        auto file_name = it->name();

        /// We will check projections later.
        if (data_part_storage.isDirectory(file_name) && file_name.ends_with(".proj"))
        {
            projections_on_disk.insert(file_name);
            continue;
        }

        /// Exclude files written by inverted index from check. No correct checksums are available for them currently.
        if (isGinFile(file_name))
            continue;

        auto checksum_it = checksums_data.files.find(file_name);
        /// Skip files that we already calculated. Also skip metadata files that are not checksummed.
        if (checksum_it == checksums_data.files.end() && !files_without_checksums.contains(file_name))
        {
            auto txt_checksum_it = checksums_txt_files.find(file_name);
            if ((txt_checksum_it != checksums_txt_files.end() && txt_checksum_it->second.is_compressed))
            {
                /// If we have both compressed and uncompressed in txt or its .cmrk(2/3) or .cidx, then calculate them
                checksums_data.files[file_name] = checksum_compressed_file(data_part_storage, file_name);
            }
            else
            {
                /// The file is not compressed.
                checksum_file(file_name);
            }
        }
    }

    std::string broken_projections_message;
    for (const auto & [name, projection] : data_part->getProjectionParts())
    {
        if (is_cancelled())
            return {};

        auto projection_file = name + ".proj";
        if (!throw_on_broken_projection && projection->is_broken)
        {
            projections_on_disk.erase(projection_file);
            checksums_txt.remove(projection_file);
        }

        IMergeTreeDataPart::Checksums projection_checksums;
        try
        {
            bool noop;
            projection_checksums = checkDataPart(
                projection, *data_part_storage.getProjection(projection_file),
                projection->getColumns(), projection->getType(),
                projection->getFileNamesWithoutChecksums(),
                read_settings, require_checksums, is_cancelled, noop, /* throw_on_broken_projection */false);
        }
        catch (...)
        {
            if (isRetryableException(std::current_exception()))
                throw;

            if (!projection->is_broken)
            {
                LOG_TEST(log, "Marking projection {} as broken ({})", name, projection_file);
                projection->setBrokenReason(getCurrentExceptionMessage(false), getCurrentExceptionCode());
            }

            is_broken_projection = true;
            if (throw_on_broken_projection)
            {
                if (!broken_projections_message.empty())
                    broken_projections_message += "\n";

                broken_projections_message += fmt::format(
                    "Part {} has a broken projection {} (error: {})",
                    data_part->name, name, getCurrentExceptionMessage(false));
                continue;
            }

            projections_on_disk.erase(projection_file);
            checksums_txt.remove(projection_file);
        }

        checksums_data.files[projection_file] = IMergeTreeDataPart::Checksums::Checksum(
            projection_checksums.getTotalSizeOnDisk(),
            projection_checksums.getTotalChecksumUInt128());

        projections_on_disk.erase(projection_file);
    }

    if (throw_on_broken_projection)
    {
        if (!broken_projections_message.empty())
        {
            throw Exception(ErrorCodes::BROKEN_PROJECTION, "{}", broken_projections_message);
        }

        /// This one is actually not broken, just redundant files on disk which
        /// MergeTree will never use.
        if (require_checksums && !projections_on_disk.empty())
        {
            throw Exception(ErrorCodes::UNEXPECTED_FILE_IN_DATA_PART,
                "Found unexpected projection directories: {}",
                fmt::join(projections_on_disk, ","));
        }
    }

    if (is_cancelled())
        return {};

    if (require_checksums || !checksums_txt.files.empty())
        checksums_txt.checkEqual(checksums_data, check_uncompressed);

    return checksums_data;
}

IMergeTreeDataPart::Checksums checkDataPart(
    MergeTreeData::DataPartPtr data_part,
    bool require_checksums,
    bool & is_broken_projection,
    std::function<bool()> is_cancelled,
    bool throw_on_broken_projection)
{
    /// If check of part has failed and it is stored on disk with cache
    /// try to drop cache and check it once again because maybe the cache
    /// is broken not the part itself.
    auto drop_cache_and_check = [&]
    {
        const auto & data_part_storage = data_part->getDataPartStorage();
        auto cache_name = data_part_storage.getCacheName();

        if (!cache_name)
            throw;

        LOG_DEBUG(
            getLogger("checkDataPart"),
            "Will drop cache for data part {} and will check it once again", data_part->name);

        auto & cache = *FileCacheFactory::instance().getByName(*cache_name)->cache;
        for (auto it = data_part_storage.iterate(); it->isValid(); it->next())
        {
            auto file_name = it->name();
            if (!data_part_storage.isDirectory(file_name))
            {
                const bool is_projection_part = data_part->isProjectionPart();
                auto remote_path = data_part_storage.getRemotePath(file_name, /* if_exists */is_projection_part);
                if (remote_path.empty())
                {
                    chassert(is_projection_part);
                    throw Exception(
                        ErrorCodes::BROKEN_PROJECTION,
                        "Remote path for {} does not exist for projection path. Projection {} is broken",
                        file_name, data_part->name);
                }
                cache.removePathIfExists(remote_path, FileCache::getCommonUser().user_id);
            }
        }

        ReadSettings read_settings;
        read_settings.enable_filesystem_cache = false;

        return checkDataPart(
            data_part,
            data_part_storage,
            data_part->getColumns(),
            data_part->getType(),
            data_part->getFileNamesWithoutChecksums(),
            read_settings,
            require_checksums,
            is_cancelled,
            is_broken_projection,
            throw_on_broken_projection);
    };

    try
    {
        ReadSettings read_settings;
        return checkDataPart(
            data_part,
            data_part->getDataPartStorage(),
            data_part->getColumns(),
            data_part->getType(),
            data_part->getFileNamesWithoutChecksums(),
            read_settings,
            require_checksums,
            is_cancelled,
            is_broken_projection,
            throw_on_broken_projection);
    }
    catch (...)
    {
        if (isRetryableException(std::current_exception()))
            throw;
        return drop_cache_and_check();
    }
}

}<|MERGE_RESOLUTION|>--- conflicted
+++ resolved
@@ -90,19 +90,11 @@
     }
     catch (const Exception & e)
     {
-<<<<<<< HEAD
         return isNotEnoughMemoryErrorCode(e.code())
             || e.code() == ErrorCodes::NETWORK_ERROR
             || e.code() == ErrorCodes::SOCKET_TIMEOUT
             || e.code() == ErrorCodes::CANNOT_SCHEDULE_TASK
             || e.code() == ErrorCodes::ABORTED;
-=======
-        if (isNotEnoughMemoryErrorCode(e.code()))
-            return true;
-
-        if (e.code() == ErrorCodes::NETWORK_ERROR || e.code() == ErrorCodes::SOCKET_TIMEOUT)
-            return true;
->>>>>>> f3251097
     }
     catch (const Poco::Net::NetException &)
     {
