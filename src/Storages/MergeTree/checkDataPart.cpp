--- conflicted
+++ resolved
@@ -289,7 +289,6 @@
             auto file_name = it->name();
             if (!data_part_storage.isDirectory(file_name))
             {
-<<<<<<< HEAD
                 const bool is_projection_part = data_part->isProjectionPart();
                 auto remote_path = data_part_storage.getRemotePath(file_name, /* if_exists */is_projection_part);
                 if (remote_path.empty())
@@ -301,10 +300,6 @@
                         file_name, data_part->name);
                 }
                 cache.removePathIfExists(remote_path, FileCache::getCommonUser().user_id);
-=======
-                auto remote_path = data_part_storage.getRemotePath(file_name);
-                cache.removePathIfExists(remote_path);
->>>>>>> 695d9cfc
             }
         }
 
