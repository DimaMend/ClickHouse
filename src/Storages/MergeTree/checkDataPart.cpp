--- conflicted
+++ resolved
@@ -86,13 +86,9 @@
     {
         return isNotEnoughMemoryErrorCode(e.code())
             || e.code() == ErrorCodes::NETWORK_ERROR
-<<<<<<< HEAD
-            || e.code() == ErrorCodes::SOCKET_TIMEOUT;
-=======
             || e.code() == ErrorCodes::SOCKET_TIMEOUT
             || e.code() == ErrorCodes::CANNOT_SCHEDULE_TASK
             || e.code() == ErrorCodes::ABORTED;
->>>>>>> 005474b3
     }
     catch (const Poco::Net::NetException &)
     {
