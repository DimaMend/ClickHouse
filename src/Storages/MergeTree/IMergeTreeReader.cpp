#include <DataTypes/NestedUtils.h>
#include <DataTypes/DataTypeArray.h>
#include <Common/escapeForFileName.h>
#include <Compression/CachedCompressedReadBuffer.h>
#include <Columns/ColumnArray.h>
#include <Interpreters/inplaceBlockConversions.h>
#include <Interpreters/Context.h>
#include <Storages/MergeTree/IMergeTreeReader.h>
#include <Common/typeid_cast.h>


namespace DB
{

namespace
{
    using OffsetColumns = std::map<std::string, ColumnPtr>;
}
namespace ErrorCodes
{
    extern const int LOGICAL_ERROR;
}


IMergeTreeReader::IMergeTreeReader(
    const MergeTreeData::DataPartPtr & data_part_,
    const NamesAndTypesList & columns_,
    const StorageMetadataPtr & metadata_snapshot_,
    UncompressedCache * uncompressed_cache_,
    MarkCache * mark_cache_,
    const MarkRanges & all_mark_ranges_,
    const MergeTreeReaderSettings & settings_,
    const ValueSizeMap & avg_value_size_hints_)
    : data_part(data_part_)
    , avg_value_size_hints(avg_value_size_hints_)
    , uncompressed_cache(uncompressed_cache_)
    , mark_cache(mark_cache_)
    , settings(settings_)
    , storage(data_part_->storage)
    , metadata_snapshot(metadata_snapshot_)
    , all_mark_ranges(all_mark_ranges_)
    , alter_conversions(storage.getAlterConversionsForPart(data_part))
    /// For wide parts convert plain arrays of Nested to subcolumns
    /// to allow to use shared offset column from cache.
<<<<<<< HEAD
    , requested_columns(data_part_info_for_read->isWidePart()
        ? Nested::convertToSubcolumns(columns_)
        : columns_)
    , part_columns(data_part_info_for_read->isWidePart()
        ? data_part_info_for_read->getColumnsDescriptionWithCollectedNested()
        : data_part_info_for_read->getColumnsDescription())
=======
    , requested_columns(isWidePart(data_part) ? Nested::convertToSubcolumns(columns_) : columns_)
    , part_columns(isWidePart(data_part) ? Nested::collect(data_part->getColumns()) : data_part->getColumns())
>>>>>>> 2939e9b0
{
    columns_to_read.reserve(requested_columns.size());
    serializations.reserve(requested_columns.size());

    for (const auto & column : requested_columns)
    {
        columns_to_read.emplace_back(getColumnInPart(column));
        serializations.emplace_back(getSerializationInPart(column));
    }
}

const IMergeTreeReader::ValueSizeMap & IMergeTreeReader::getAvgValueSizeHints() const
{
    return avg_value_size_hints;
}

void IMergeTreeReader::fillMissingColumns(Columns & res_columns, bool & should_evaluate_missing_defaults, size_t num_rows) const
{
    try
    {
        DB::fillMissingColumns(res_columns, num_rows, requested_columns, metadata_snapshot);
        should_evaluate_missing_defaults = std::any_of(
            res_columns.begin(), res_columns.end(), [](const auto & column) { return column == nullptr; });
    }
    catch (Exception & e)
    {
        /// Better diagnostics.
        e.addMessage("(while reading from part " + data_part->data_part_storage->getFullPath() + ")");
        throw;
    }
}

void IMergeTreeReader::evaluateMissingDefaults(Block additional_columns, Columns & res_columns) const
{
    try
    {
        size_t num_columns = requested_columns.size();

        if (res_columns.size() != num_columns)
            throw Exception("invalid number of columns passed to MergeTreeReader::fillMissingColumns. "
                            "Expected " + toString(num_columns) + ", "
                            "got " + toString(res_columns.size()), ErrorCodes::LOGICAL_ERROR);

        /// Convert columns list to block.
        /// TODO: rewrite with columns interface. It will be possible after changes in ExpressionActions.
        auto name_and_type = requested_columns.begin();
        for (size_t pos = 0; pos < num_columns; ++pos, ++name_and_type)
        {
            if (res_columns[pos] == nullptr)
                continue;

            additional_columns.insert({res_columns[pos], name_and_type->type, name_and_type->name});
        }

        auto dag = DB::evaluateMissingDefaults(
                additional_columns, requested_columns, metadata_snapshot->getColumns(), storage.getContext());
        if (dag)
        {
            dag->addMaterializingOutputActions();
            auto actions = std::make_shared<
                ExpressionActions>(std::move(dag),
                ExpressionActionsSettings::fromSettings(storage.getContext()->getSettingsRef()));
            actions->execute(additional_columns);
        }

        /// Move columns from block.
        name_and_type = requested_columns.begin();
        for (size_t pos = 0; pos < num_columns; ++pos, ++name_and_type)
            res_columns[pos] = std::move(additional_columns.getByName(name_and_type->name).column);
    }
    catch (Exception & e)
    {
        /// Better diagnostics.
        e.addMessage("(while reading from part " + data_part->data_part_storage->getFullPath() + ")");
        throw;
    }
}

String IMergeTreeReader::getColumnNameInPart(const NameAndTypePair & required_column) const
{
    auto name_in_storage = required_column.getNameInStorage();
    if (alter_conversions.isColumnRenamed(name_in_storage))
    {
        name_in_storage = alter_conversions.getColumnOldName(name_in_storage);
        return Nested::concatenateName(name_in_storage, required_column.getSubcolumnName());
    }

    return required_column.name;
}

NameAndTypePair IMergeTreeReader::getColumnInPart(const NameAndTypePair & required_column) const
{
    auto name_in_part = getColumnNameInPart(required_column);
    auto column_in_part = part_columns.tryGetColumnOrSubcolumn(GetColumnsOptions::AllPhysical, name_in_part);
    if (column_in_part)
        return *column_in_part;

    return required_column;
}

SerializationPtr IMergeTreeReader::getSerializationInPart(const NameAndTypePair & required_column) const
{
    auto name_in_part = getColumnNameInPart(required_column);
    auto column_in_part = part_columns.tryGetColumnOrSubcolumn(GetColumnsOptions::AllPhysical, name_in_part);
    if (!column_in_part)
        return IDataType::getSerialization(required_column);

    const auto & infos = data_part->getSerializationInfos();
    if (auto it = infos.find(column_in_part->getNameInStorage()); it != infos.end())
        return IDataType::getSerialization(*column_in_part, *it->second);

    return IDataType::getSerialization(*column_in_part);
}

void IMergeTreeReader::performRequiredConversions(Columns & res_columns) const
{
    try
    {
        size_t num_columns = requested_columns.size();

        if (res_columns.size() != num_columns)
        {
            throw Exception(
                "Invalid number of columns passed to MergeTreeReader::performRequiredConversions. "
                "Expected "
                    + toString(num_columns)
                    + ", "
                      "got "
                    + toString(res_columns.size()),
                ErrorCodes::LOGICAL_ERROR);
        }

        Block copy_block;
        auto name_and_type = requested_columns.begin();

        for (size_t pos = 0; pos < num_columns; ++pos, ++name_and_type)
        {
            if (res_columns[pos] == nullptr)
                continue;

            copy_block.insert({res_columns[pos], getColumnInPart(*name_and_type).type, name_and_type->name});
        }

        DB::performRequiredConversions(copy_block, requested_columns, storage.getContext());

        /// Move columns from block.
        name_and_type = requested_columns.begin();
        for (size_t pos = 0; pos < num_columns; ++pos, ++name_and_type)
            res_columns[pos] = std::move(copy_block.getByName(name_and_type->name).column);
    }
    catch (Exception & e)
    {
        /// Better diagnostics.
        e.addMessage("(while reading from part " + data_part->data_part_storage->getFullPath() + ")");
        throw;
    }
}

IMergeTreeReader::ColumnPosition IMergeTreeReader::findColumnForOffsets(const String & column_name) const
{
    String table_name = Nested::extractTableName(column_name);
    for (const auto & part_column : data_part->getColumns())
    {
        if (typeid_cast<const DataTypeArray *>(part_column.type.get()))
        {
            auto position = data_part->getColumnPosition(part_column.getNameInStorage());
            if (position && Nested::extractTableName(part_column.name) == table_name)
                return position;
        }
    }

    return {};
}

void IMergeTreeReader::checkNumberOfColumns(size_t num_columns_to_read) const
{
    if (num_columns_to_read != requested_columns.size())
        throw Exception("invalid number of columns passed to MergeTreeReader::readRows. "
                        "Expected " + toString(requested_columns.size()) + ", "
                        "got " + toString(num_columns_to_read), ErrorCodes::LOGICAL_ERROR);
}

}<|MERGE_RESOLUTION|>--- conflicted
+++ resolved
@@ -42,17 +42,12 @@
     , alter_conversions(storage.getAlterConversionsForPart(data_part))
     /// For wide parts convert plain arrays of Nested to subcolumns
     /// to allow to use shared offset column from cache.
-<<<<<<< HEAD
-    , requested_columns(data_part_info_for_read->isWidePart()
+    , requested_columns(isWidePart(data_part)
         ? Nested::convertToSubcolumns(columns_)
         : columns_)
-    , part_columns(data_part_info_for_read->isWidePart()
-        ? data_part_info_for_read->getColumnsDescriptionWithCollectedNested()
-        : data_part_info_for_read->getColumnsDescription())
-=======
-    , requested_columns(isWidePart(data_part) ? Nested::convertToSubcolumns(columns_) : columns_)
-    , part_columns(isWidePart(data_part) ? Nested::collect(data_part->getColumns()) : data_part->getColumns())
->>>>>>> 2939e9b0
+    , part_columns(isWidePart(data_part)
+        ? data_part->getColumnsDescriptionWithCollectedNested()
+        : data_part->getColumnsDescription())
 {
     columns_to_read.reserve(requested_columns.size());
     serializations.reserve(requested_columns.size());
