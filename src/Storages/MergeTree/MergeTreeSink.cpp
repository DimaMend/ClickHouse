--- conflicted
+++ resolved
@@ -167,25 +167,20 @@
     {
         ProfileEvents::Counters part_counters;
 
-<<<<<<< HEAD
         WriteStatePtr write_state = nullptr;
 
         if (storage.merging_params.mode == MergeTreeData::MergingParams::Mode::Unique)
         {
             write_state = std::make_shared<WriteState>();
         }
-
-        auto temp_part = storage.writer.writeTempPart(current_block, metadata_snapshot, context, write_state);
-=======
         UInt64 elapsed_ns = 0;
         MergeTreeDataWriter::TemporaryPart temp_part;
->>>>>>> 1346cf30
 
         {
             ProfileEventsScope scoped_attach(&part_counters);
 
             Stopwatch watch;
-            temp_part = storage.writer.writeTempPart(current_block, metadata_snapshot, context);
+            temp_part = storage.writer.writeTempPart(current_block, metadata_snapshot, context, write_state);
             elapsed_ns = watch.elapsed();
         }
 
@@ -232,13 +227,9 @@
             .temp_part = std::move(temp_part),
             .write_state = write_state,
             .elapsed_ns = elapsed_ns,
-<<<<<<< HEAD
-            .block_dedup_token = std::move(block_dedup_token)});
-=======
             .block_dedup_token = std::move(block_dedup_token),
             .part_counters = std::move(part_counters),
         });
->>>>>>> 1346cf30
     }
 
     finishDelayedChunk();
@@ -312,35 +303,9 @@
                 /// Should lock after update PrimaryIndex, otherwise, dead lock will happen in
                 /// StorageUniqueMergeTree::getFirstAlterMutationCommandsForPart
                 std::lock_guard<std::mutex> background_lock(storage.currently_processing_in_background_mutex);
-                auto new_table_version = updateDeleteBitmapAndTableVersion(storage, part, part->info, deletes_map, deletes_keys);
+                auto new_table_version = updateDeleteBitmapAndTableVersion(part, part->info, deletes_map, deletes_keys);
 
                 auto lock = storage.lockParts();
-
-                auto * deduplication_log = storage.getDeduplicationLog();
-                if (deduplication_log)
-                {
-                    const String block_id = part->getZeroLevelPartBlockID(partition.block_dedup_token);
-                    auto res = deduplication_log->addPart(block_id, part->info);
-                    if (!res.second)
-                    {
-                        ProfileEvents::increment(ProfileEvents::DuplicatedInsertedBlocks);
-                        LOG_INFO(storage.log, "Block with ID {} already exists as part {}; ignoring it", block_id, res.first.getPartName());
-                        continue;
-                    }
-                }
-
-                added = storage.renameTempPartAndAdd(part, transaction, lock, std::move(new_table_version));
-                transaction.commit(&lock);
-
-                /// If add part failed, the primary_index can become INVALID
-                if (added)
-                    primary_index->setState(PrimaryIndex::State::VALID);
-            }
-
-            else
-            {
-                auto lock = storage.lockParts();
-                storage.fillNewPartName(part, lock);
 
                 auto * deduplication_log = storage.getDeduplicationLog();
                 if (deduplication_log)
@@ -359,6 +324,36 @@
                     }
                 }
 
+                added = storage.renameTempPartAndAdd(part, transaction, lock, std::move(new_table_version));
+                transaction.commit(&lock);
+
+                /// If add part failed, the primary_index can become INVALID
+                if (added)
+                    primary_index->setState(PrimaryIndex::State::VALID);
+            }
+
+            else
+            {
+                auto lock = storage.lockParts();
+                storage.fillNewPartName(part, lock);
+
+                auto * deduplication_log = storage.getDeduplicationLog();
+                if (deduplication_log)
+                {
+                    const String block_id = part->getZeroLevelPartBlockID(partition.block_dedup_token);
+                    auto res = deduplication_log->addPart(block_id, part->info);
+                    if (!res.second)
+                    {
+                        ProfileEvents::increment(ProfileEvents::DuplicatedInsertedBlocks);
+                        LOG_INFO(
+                            storage.log,
+                            "Block with ID {} already exists as part {}; ignoring it",
+                            block_id,
+                            res.first.getPartNameForLogs());
+                        continue;
+                    }
+                }
+
                 added = storage.renameTempPartAndAdd(part, transaction, lock);
                 transaction.commit(&lock);
             }
