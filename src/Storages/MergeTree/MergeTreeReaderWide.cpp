--- conflicted
+++ resolved
@@ -43,13 +43,6 @@
         mark_ranges_,
         settings_,
         avg_value_size_hints_)
-<<<<<<< HEAD
-    , has_shared_streams(columns_to_read.size())
-{
-    try
-    {
-        addStreams(profile_callback_, clock_type_);
-=======
     , profile_callback(profile_callback_)
     , clock_type(clock_type_)
     , read_without_marks(
@@ -60,7 +53,6 @@
     {
         for (size_t i = 0; i < columns_to_read.size(); ++i)
             addStreams(columns_to_read[i], serializations[i]);
->>>>>>> da3e7450
     }
     catch (...)
     {
@@ -112,17 +104,11 @@
     {
         try
         {
-<<<<<<< HEAD
-            prefetchForColumn(
-                priority, columns_to_read[pos], serializations[pos], from_mark, continue_reading,
-                current_task_last_mark, getSubstreamsCache(pos));
-=======
             auto & cache = caches[columns_to_read[pos].getNameInStorage()];
             auto & deserialize_states_cache = deserialize_states_caches[columns_to_read[pos].getNameInStorage()];
             prefetchForColumn(
                 priority, columns_to_read[pos], serializations[pos], from_mark, continue_reading,
                 current_task_last_mark, cache, deserialize_states_cache);
->>>>>>> da3e7450
         }
         catch (Exception & e)
         {
@@ -166,20 +152,13 @@
             try
             {
                 size_t column_size_before_reading = column->size();
-<<<<<<< HEAD
-=======
                 auto & cache = caches[column_to_read.getNameInStorage()];
                 auto & deserialize_states_cache = deserialize_states_caches[column_to_read.getNameInStorage()];
->>>>>>> da3e7450
 
                 readData(
                     column_to_read, serializations[pos], column,
                     from_mark, continue_reading, current_task_last_mark,
-<<<<<<< HEAD
-                    max_rows_to_read, getSubstreamsCache(pos), /* was_prefetched =*/ !prefetched_streams.empty());
-=======
                     max_rows_to_read, cache, deserialize_states_cache, /* was_prefetched =*/ !prefetched_streams.empty());
->>>>>>> da3e7450
 
                 /// For elements of Nested, column_size_before_reading may be greater than column size
                 ///  if offsets are not empty and were already read, but elements are empty.
@@ -192,11 +171,7 @@
                 e.addMessage("(while reading column " + column_to_read.name + ")");
                 throw;
             }
-
-            if (column->empty())
-                res_columns[pos] = nullptr;
-        }
-
+        }
         prefetched_streams.clear();
         caches.clear();
 
@@ -225,61 +200,15 @@
     return read_rows;
 }
 
-<<<<<<< HEAD
-void MergeTreeReaderWide::addStreams(const ReadBufferFromFileBase::ProfileCallback & profile_callback, clockid_t clock_type)
-=======
 void MergeTreeReaderWide::addStreams(
     const NameAndTypePair & name_and_type,
     const SerializationPtr & serialization)
->>>>>>> da3e7450
 {
     std::unordered_map<String, std::vector<size_t>> column_indexes_by_stream_name;
 
     for (size_t i = 0; i < columns_to_read.size(); ++i)
     {
-<<<<<<< HEAD
-        bool has_any_stream = false;
-        bool has_all_streams = true;
-
-        ISerialization::StreamCallback callback = [&] (const ISerialization::SubstreamPath & substream_path)
-        {
-            auto stream_name = ISerialization::getFileNameForStream(columns_to_read[i], substream_path);
-
-            if (streams.contains(stream_name))
-            {
-                column_indexes_by_stream_name[stream_name].push_back(i);
-                has_any_stream = true;
-                return;
-            }
-
-            bool data_file_exists = data_part_info_for_read->getChecksums().files.contains(stream_name + DATA_FILE_EXTENSION);
-
-            /** If data file is missing then we will not try to open it.
-            * It is necessary since it allows to add new column to structure of the table without creating new files for old parts.
-            */
-            if (!data_file_exists)
-            {
-                has_all_streams = false;
-                return;
-            }
-
-            has_any_stream = true;
-            column_indexes_by_stream_name[stream_name].push_back(i);
-
-            auto context = data_part_info_for_read->getContext();
-            auto * load_marks_threadpool = settings.read_settings.load_marks_asynchronously ? &context->getLoadMarksThreadpool() : nullptr;
-            bool is_low_cardinality_dict = substream_path.size() > 1 && substream_path[substream_path.size() - 2].type == ISerialization::Substream::Type::DictionaryKeys;
-
-            streams.emplace(stream_name, std::make_unique<MergeTreeReaderStream>(
-                data_part_info_for_read->getDataPartStorage(), stream_name, DATA_FILE_EXTENSION,
-                data_part_info_for_read->getMarksCount(), all_mark_ranges, settings, mark_cache,
-                uncompressed_cache, data_part_info_for_read->getFileSizeOrZero(stream_name + DATA_FILE_EXTENSION),
-                &data_part_info_for_read->getIndexGranularityInfo(),
-                profile_callback, clock_type, is_low_cardinality_dict, load_marks_threadpool));
-        };
-
-        serializations[i]->enumerateStreams(callback);
-=======
+
         auto stream_name = IMergeTreeDataPart::getStreamNameForColumn(name_and_type, substream_path, data_part_info_for_read->getChecksums());
 
         /** If data file is missing then we will not try to open it.
@@ -287,8 +216,8 @@
           */
         if (!stream_name)
         {
-            has_all_streams = false;
-            return;
+            for (const auto & idx : indexes)
+                has_shared_streams[idx] = true;
         }
 
         if (streams.contains(*stream_name))
@@ -300,20 +229,11 @@
         addStream(substream_path, *stream_name);
         has_any_stream = true;
     };
->>>>>>> da3e7450
-
-        if (has_any_stream && !has_all_streams)
-            partially_read_columns.insert(columns_to_read[i].name);
-    }
-
-    for (const auto & [_, indexes] : column_indexes_by_stream_name)
-    {
-        if (indexes.size() > 1)
-        {
-            for (const auto & idx : indexes)
-                has_shared_streams[idx] = true;
-        }
-    }
+
+    serialization->enumerateStreams(callback);
+
+    if (has_any_stream && !has_all_streams)
+        partially_read_columns.insert(name_and_type.name);
 }
 
 MergeTreeReaderWide::FileStreams::iterator MergeTreeReaderWide::addStream(const ISerialization::SubstreamPath & substream_path, const String & stream_name)
@@ -395,12 +315,8 @@
     const SerializationPtr & serialization,
     const NameAndTypePair & name_and_type,
     size_t current_task_last_mark,
-<<<<<<< HEAD
-    ISerialization::SubstreamsCache * cache)
-=======
     ISerialization::SubstreamsCache & cache,
     ISerialization::SubstreamsDeserializeStatesCache & deserialize_states_cache)
->>>>>>> da3e7450
 {
     const auto & name = name_and_type.name;
     if (!deserialize_binary_bulk_state_map.contains(name))
@@ -422,12 +338,8 @@
     size_t from_mark,
     bool continue_reading,
     size_t current_task_last_mark,
-<<<<<<< HEAD
-    ISerialization::SubstreamsCache * cache)
-=======
     ISerialization::SubstreamsCache & cache,
     ISerialization::SubstreamsDeserializeStatesCache & deserialize_states_cache)
->>>>>>> da3e7450
 {
     deserializePrefix(serialization, name_and_type, current_task_last_mark, cache, deserialize_states_cache);
     auto callback = [&](const ISerialization::SubstreamPath & substream_path)
@@ -452,11 +364,6 @@
 
 
 void MergeTreeReaderWide::readData(
-<<<<<<< HEAD
-    const NameAndTypePair & name_and_type, const SerializationPtr & serialization, ColumnPtr & column,
-    size_t from_mark, bool continue_reading, size_t current_task_last_mark,
-    size_t max_rows_to_read, ISerialization::SubstreamsCache * cache, bool was_prefetched)
-=======
     const NameAndTypePair & name_and_type,
     const SerializationPtr & serialization,
     ColumnPtr & column,
@@ -467,7 +374,6 @@
     ISerialization::SubstreamsCache & cache,
     ISerialization::SubstreamsDeserializeStatesCache & deserialize_states_cache,
     bool was_prefetched)
->>>>>>> da3e7450
 {
     double & avg_value_size_hint = avg_value_size_hints[name_and_type.name];
     ISerialization::DeserializeBinaryBulkSettings deserialize_settings;
