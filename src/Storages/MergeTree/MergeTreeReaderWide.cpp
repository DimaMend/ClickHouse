--- conflicted
+++ resolved
@@ -246,13 +246,9 @@
     ISerialization::SubstreamsCache & cache,
     std::unordered_set<std::string> & prefetched_streams)
 {
-<<<<<<< HEAD
-    auto serialization = data_part->getSerialization(name_and_type);
-    deserializePrefix(serialization, name_and_type, current_task_last_mark, cache);
-=======
     const auto & name = name_and_type.name;
     auto & serialization = serializations[name];
->>>>>>> 90cc0f35
+    deserializePrefix(serialization, name_and_type, current_task_last_mark, cache);
 
     serialization->enumerateStreams([&](const ISerialization::SubstreamPath & substream_path)
     {
