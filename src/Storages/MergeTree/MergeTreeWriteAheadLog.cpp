--- conflicted
+++ resolved
@@ -210,21 +210,12 @@
             for (const auto & projection : metadata_snapshot->getProjections())
             {
                 auto projection_block = projection.calculate(block, context);
-<<<<<<< HEAD
-                if (projection_block.rows())
-                    part->addProjectionPart(
-                        projection.name,
-                        MergeTreeDataWriter::writeInMemoryProjectionPart(storage, log, projection_block, projection, part.get()));
-            }
-            part_out.writeSuffixAndFinalizePart(part);
-=======
                 auto temp_part = MergeTreeDataWriter::writeInMemoryProjectionPart(storage, log, projection_block, projection, part.get());
                 temp_part.finalize();
                 if (projection_block.rows())
                     part->addProjectionPart(projection.name, std::move(temp_part.part));
             }
             part_out.finalizePart(part, false);
->>>>>>> df57f8e3
 
             min_block_number = std::min(min_block_number, part->info.min_block);
             max_block_number = std::max(max_block_number, part->info.max_block);
