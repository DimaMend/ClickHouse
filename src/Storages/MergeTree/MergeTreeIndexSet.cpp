#include <Storages/MergeTree/MergeTreeIndexSet.h>

#include <Interpreters/ExpressionActions.h>
#include <Interpreters/ExpressionAnalyzer.h>
#include <Interpreters/SyntaxAnalyzer.h>

#include <Parsers/ASTIdentifier.h>
#include <Parsers/ASTFunction.h>
#include <Parsers/ASTLiteral.h>


namespace DB
{

namespace ErrorCodes
{
    extern const int LOGICAL_ERROR;
    extern const int INCORRECT_QUERY;
}

/// 0b11 -- can be true and false at the same time
static const Field UNKNOWN_FIELD(3u);


MergeTreeIndexGranuleSet::MergeTreeIndexGranuleSet(
    const String & index_name_,
    const Block & index_sample_block_,
    size_t max_rows_)
    : index_name(index_name_)
    , max_rows(max_rows_)
    , index_sample_block(index_sample_block_)
    , block(index_sample_block)
{
}

MergeTreeIndexGranuleSet::MergeTreeIndexGranuleSet(
    const String & index_name_,
    const Block & index_sample_block_,
    size_t max_rows_,
    MutableColumns && mutable_columns_)
    : index_name(index_name_)
    , max_rows(max_rows_)
    , index_sample_block(index_sample_block_)
    , block(index_sample_block.cloneWithColumns(std::move(mutable_columns_)))
{
}

void MergeTreeIndexGranuleSet::serializeBinary(WriteBuffer & ostr) const
{
    if (empty())
        throw Exception(
            "Attempt to write empty set index " + backQuote(index_name), ErrorCodes::LOGICAL_ERROR);

    const auto & size_type = DataTypePtr(std::make_shared<DataTypeUInt64>());

    if (max_rows != 0 && size() > max_rows)
    {
        size_type->serializeBinary(0, ostr);
        return;
    }

    size_type->serializeBinary(size(), ostr);

    for (size_t i = 0; i < index_sample_block.columns(); ++i)
    {
        const auto & type = index_sample_block.getByPosition(i).type;

        IDataType::SerializeBinaryBulkSettings settings;
        settings.getter = [&ostr](IDataType::SubstreamPath) -> WriteBuffer * { return &ostr; };
        settings.position_independent_encoding = false;
        settings.low_cardinality_max_dictionary_size = 0;

        IDataType::SerializeBinaryBulkStatePtr state;
        type->serializeBinaryBulkStatePrefix(settings, state);
        type->serializeBinaryBulkWithMultipleStreams(*block.getByPosition(i).column, 0, size(), settings, state);
        type->serializeBinaryBulkStateSuffix(settings, state);
    }
}

void MergeTreeIndexGranuleSet::deserializeBinary(ReadBuffer & istr)
{
    block.clear();

    Field field_rows;
    const auto & size_type = DataTypePtr(std::make_shared<DataTypeUInt64>());
    size_type->deserializeBinary(field_rows, istr);
    size_t rows_to_read = field_rows.get<size_t>();

    if (rows_to_read == 0)
        return;

    for (size_t i = 0; i < index_sample_block.columns(); ++i)
    {
        const auto & column = index_sample_block.getByPosition(i);
        const auto & type = column.type;
        auto new_column = type->createColumn();

        IDataType::DeserializeBinaryBulkSettings settings;
        settings.getter = [&](IDataType::SubstreamPath) -> ReadBuffer * { return &istr; };
        settings.position_independent_encoding = false;

        IDataType::DeserializeBinaryBulkStatePtr state;
        type->deserializeBinaryBulkStatePrefix(settings, state);
        type->deserializeBinaryBulkWithMultipleStreams(*new_column, rows_to_read, settings, state);

        block.insert(ColumnWithTypeAndName(new_column->getPtr(), type, column.name));
    }
}


MergeTreeIndexAggregatorSet::MergeTreeIndexAggregatorSet(const String & index_name_, const Block & index_sample_block_, size_t max_rows_)
    : index_name(index_name_)
    , max_rows(max_rows_)
    , index_sample_block(index_sample_block_)
    , columns(index_sample_block_.cloneEmptyColumns())
{
    ColumnRawPtrs column_ptrs;
    column_ptrs.reserve(index_sample_block.columns());
    Columns materialized_columns;
    for (const auto & column : index_sample_block.getColumns())
    {
        materialized_columns.emplace_back(column->convertToFullColumnIfConst()->convertToFullColumnIfLowCardinality());
        column_ptrs.emplace_back(materialized_columns.back().get());
    }

    data.init(ClearableSetVariants::chooseMethod(column_ptrs, key_sizes));

    columns = index_sample_block.cloneEmptyColumns();
}

void MergeTreeIndexAggregatorSet::update(const Block & block, size_t * pos, size_t limit)
{
    if (*pos >= block.rows())
        throw Exception(
                "The provided position is not less than the number of block rows. Position: "
                + toString(*pos) + ", Block rows: " + toString(block.rows()) + ".", ErrorCodes::LOGICAL_ERROR);

    size_t rows_read = std::min(limit, block.rows() - *pos);

    if (max_rows && size() > max_rows)
    {
        *pos += rows_read;
        return;
    }

    ColumnRawPtrs index_column_ptrs;
    index_column_ptrs.reserve(index_sample_block.columns());
    Columns materialized_columns;
    const Names index_columns = index_sample_block.getNames();
    for (const auto & column_name : index_columns)
    {
        materialized_columns.emplace_back(
                block.getByName(column_name).column->convertToFullColumnIfConst()->convertToFullColumnIfLowCardinality());
        index_column_ptrs.emplace_back(materialized_columns.back().get());
    }

    IColumn::Filter filter(block.rows(), 0);

    bool has_new_data = false;
    switch (data.type)
    {
        case ClearableSetVariants::Type::EMPTY:
            break;
#define M(NAME) \
        case ClearableSetVariants::Type::NAME: \
            has_new_data = buildFilter(*data.NAME, index_column_ptrs, filter, *pos, rows_read, data); \
            break;
        APPLY_FOR_SET_VARIANTS(M)
#undef M
    }

    if (has_new_data)
    {
        for (size_t i = 0; i < columns.size(); ++i)
        {
            auto filtered_column = block.getByName(index_columns[i]).column->filter(filter, block.rows());
            columns[i]->insertRangeFrom(*filtered_column, 0, filtered_column->size());
        }
    }

    *pos += rows_read;
}

template <typename Method>
bool MergeTreeIndexAggregatorSet::buildFilter(
    Method & method,
    const ColumnRawPtrs & column_ptrs,
    IColumn::Filter & filter,
    size_t pos,
    size_t limit,
    ClearableSetVariants & variants) const
{
    /// Like DistinctSortedBlockInputStream.
    typename Method::State state(column_ptrs, key_sizes, nullptr);

    bool has_new_data = false;
    for (size_t i = 0; i < limit; ++i)
    {
        auto emplace_result = state.emplaceKey(method.data, pos + i, variants.string_pool);

        if (emplace_result.isInserted())
            has_new_data = true;

        /// Emit the record if there is no such key in the current set yet.
        /// Skip it otherwise.
        filter[pos + i] = emplace_result.isInserted();
    }
    return has_new_data;
}

MergeTreeIndexGranulePtr MergeTreeIndexAggregatorSet::getGranuleAndReset()
{
    auto granule = std::make_shared<MergeTreeIndexGranuleSet>(index_name, index_sample_block, max_rows, std::move(columns));

    switch (data.type)
    {
        case ClearableSetVariants::Type::EMPTY:
            break;
#define M(NAME) \
        case ClearableSetVariants::Type::NAME: \
            data.NAME->data.clear(); \
            break;
        APPLY_FOR_SET_VARIANTS(M)
#undef M
    }

    columns = index_sample_block.cloneEmptyColumns();

    return granule;
}


MergeTreeIndexConditionSet::MergeTreeIndexConditionSet(
    const String & index_name_,
    const Block & index_sample_block_,
    size_t max_rows_,
    const SelectQueryInfo & query,
    const Context & context)
    : index_name(index_name_)
    , max_rows(max_rows_)
    , index_sample_block(index_sample_block_)
{
    for (const auto & name : index_sample_block.getNames())
        if (!key_columns.count(name))
            key_columns.insert(name);

    const auto & select = query.query->as<ASTSelectQuery &>();

    if (select.where() && select.prewhere())
        expression_ast = makeASTFunction(
                "and",
                select.where()->clone(),
                select.prewhere()->clone());
    else if (select.where())
        expression_ast = select.where()->clone();
    else if (select.prewhere())
        expression_ast = select.prewhere()->clone();

    useless = checkASTUseless(expression_ast);
    /// Do not proceed if index is useless for this query.
    if (useless)
        return;

    /// Replace logical functions with bit functions.
    /// Working with UInt8: last bit = can be true, previous = can be false (Like src/Storages/MergeTree/BoolMask.h).
    traverseAST(expression_ast);

    auto syntax_analyzer_result = SyntaxAnalyzer(context).analyze(
            expression_ast, index_sample_block.getNamesAndTypesList());
    actions = ExpressionAnalyzer(expression_ast, syntax_analyzer_result, context).getActions(true);
}

bool MergeTreeIndexConditionSet::alwaysUnknownOrTrue() const
{
    return useless;
}

bool MergeTreeIndexConditionSet::mayBeTrueOnGranule(MergeTreeIndexGranulePtr idx_granule) const
{
    if (useless)
        return true;

    auto granule = std::dynamic_pointer_cast<MergeTreeIndexGranuleSet>(idx_granule);
    if (!granule)
        throw Exception(
                "Set index condition got a granule with the wrong type.", ErrorCodes::LOGICAL_ERROR);

    if (useless || granule->empty() || (max_rows != 0 && granule->size() > max_rows))
        return true;

    Block result = granule->block;
    actions->execute(result);

    auto column = result.getByName(expression_ast->getColumnName()).column->convertToFullColumnIfLowCardinality();
    const auto * col_uint8 = typeid_cast<const ColumnUInt8 *>(column.get());

    const NullMap * null_map = nullptr;

    if (const auto * col_nullable = checkAndGetColumn<ColumnNullable>(*column))
    {
        col_uint8 = typeid_cast<const ColumnUInt8 *>(&col_nullable->getNestedColumn());
        null_map = &col_nullable->getNullMapData();
    }

    if (!col_uint8)
        throw Exception("ColumnUInt8 expected as Set index condition result.", ErrorCodes::LOGICAL_ERROR);

    const auto & condition = col_uint8->getData();

    for (size_t i = 0; i < column->size(); ++i)
        if ((!null_map || (*null_map)[i] == 0) && condition[i] & 1)
            return true;

    return false;
}

void MergeTreeIndexConditionSet::traverseAST(ASTPtr & node) const
{
    if (operatorFromAST(node))
    {
        auto & args = node->as<ASTFunction>()->arguments->children;

        for (auto & arg : args)
            traverseAST(arg);
        return;
    }

    if (atomFromAST(node))
    {
        if (node->as<ASTIdentifier>() || node->as<ASTFunction>())
            node = makeASTFunction("__bitWrapperFunc", node);
    }
    else
        node = std::make_shared<ASTLiteral>(UNKNOWN_FIELD);
}

bool MergeTreeIndexConditionSet::atomFromAST(ASTPtr & node) const
{
    /// Function, literal or column

    if (node->as<ASTLiteral>())
        return true;

    if (const auto * identifier = node->as<ASTIdentifier>())
        return key_columns.count(identifier->getColumnName()) != 0;

    if (auto * func = node->as<ASTFunction>())
    {
        if (key_columns.count(func->getColumnName()))
        {
            /// Function is already calculated.
            node = std::make_shared<ASTIdentifier>(func->getColumnName());
            return true;
        }

        auto & args = func->arguments->children;

        for (auto & arg : args)
            if (!atomFromAST(arg))
                return false;

        return true;
    }

    return false;
}

bool MergeTreeIndexConditionSet::operatorFromAST(ASTPtr & node)
{
    /// Functions AND, OR, NOT. Replace with bit*.
    auto * func = node->as<ASTFunction>();
    if (!func)
        return false;

    auto & args = func->arguments->children;

    if (func->name == "not")
    {
        if (args.size() != 1)
            return false;

        func->name = "__bitSwapLastTwo";
    }
    else if (func->name == "and")
    {
        auto last_arg = args.back();
        args.pop_back();

        ASTPtr new_func;
        if (args.size() > 1)
            new_func = makeASTFunction(
                    "__bitBoolMaskAnd",
                    node,
                    last_arg);
        else
            new_func = makeASTFunction(
                    "__bitBoolMaskAnd",
                    args.back(),
                    last_arg);

        node = new_func;
    }
    else if (func->name == "or")
    {
        auto last_arg = args.back();
        args.pop_back();

        ASTPtr new_func;
        if (args.size() > 1)
            new_func = makeASTFunction(
                    "__bitBoolMaskOr",
                    node,
                    last_arg);
        else
            new_func = makeASTFunction(
                    "__bitBoolMaskOr",
                    args.back(),
                    last_arg);

        node = new_func;
    }
    else
        return false;

    return true;
}

bool MergeTreeIndexConditionSet::checkASTUseless(const ASTPtr & node, bool atomic) const
{
    if (!node)
        return true;

    if (const auto * func = node->as<ASTFunction>())
    {
        if (key_columns.count(func->getColumnName()))
            return false;

        const ASTs & args = func->arguments->children;

        if (func->name == "and")
            return checkASTUseless(args[0], atomic) && checkASTUseless(args[1], atomic);
        else if (func->name == "or")
            return checkASTUseless(args[0], atomic) || checkASTUseless(args[1], atomic);
        else if (func->name == "not")
            return checkASTUseless(args[0], atomic);
        else
            return std::any_of(args.begin(), args.end(),
                [this](const auto & arg) { return checkASTUseless(arg, true); });
    }
    else if (const auto * literal = node->as<ASTLiteral>())
        return !atomic && literal->value.get<bool>();
    else if (const auto * identifier = node->as<ASTIdentifier>())
        return key_columns.find(identifier->getColumnName()) == std::end(key_columns);
    else
        return true;
}


MergeTreeIndexGranulePtr MergeTreeIndexSet::createIndexGranule() const
{
    return std::make_shared<MergeTreeIndexGranuleSet>(index.name, index.sample_block, max_rows);
}

MergeTreeIndexAggregatorPtr MergeTreeIndexSet::createIndexAggregator() const
{
    return std::make_shared<MergeTreeIndexAggregatorSet>(index.name, index.sample_block, max_rows);
}

MergeTreeIndexConditionPtr MergeTreeIndexSet::createIndexCondition(
    const SelectQueryInfo & query, const Context & context) const
{
    return std::make_shared<MergeTreeIndexConditionSet>(index.name, index.sample_block, max_rows, query, context);
};

bool MergeTreeIndexSet::mayBenefitFromIndexForIn(const ASTPtr &) const
{
    return false;
}

<<<<<<< HEAD

std::unique_ptr<IMergeTreeIndex> setIndexCreator(
    const NamesAndTypesList & new_columns,
    std::shared_ptr<ASTIndexDeclaration> node,
    const Context & context)
=======
MergeTreeIndexPtr setIndexCreator(const IndexDescription & index)
>>>>>>> 811d124a
{
    size_t max_rows = index.arguments[0].get<size_t>();
    return std::make_shared<MergeTreeIndexSet>(index, max_rows);
}

void setIndexValidator(const IndexDescription & index, bool /*attach*/)
{
    if (index.arguments.size() != 1)
        throw Exception("Set index must have exactly one argument.", ErrorCodes::INCORRECT_QUERY);
    else if (index.arguments[0].getType() != Field::Types::UInt64)
        throw Exception("Set index argument must be positive integer.", ErrorCodes::INCORRECT_QUERY);
}

}<|MERGE_RESOLUTION|>--- conflicted
+++ resolved
@@ -477,15 +477,7 @@
     return false;
 }
 
-<<<<<<< HEAD
-
-std::unique_ptr<IMergeTreeIndex> setIndexCreator(
-    const NamesAndTypesList & new_columns,
-    std::shared_ptr<ASTIndexDeclaration> node,
-    const Context & context)
-=======
 MergeTreeIndexPtr setIndexCreator(const IndexDescription & index)
->>>>>>> 811d124a
 {
     size_t max_rows = index.arguments[0].get<size_t>();
     return std::make_shared<MergeTreeIndexSet>(index, max_rows);
