#include <Storages/MergeTree/ReplicatedMergeTreeTableMetadata.h>
#include <Storages/MergeTree/MergeTreeData.h>
#include <Storages/MergeTree/MergeTreeSettings.h>
#include <Parsers/parseQuery.h>
#include <Parsers/ASTFunction.h>
#include <Parsers/ExpressionListParsers.h>
#include <IO/Operators.h>
#include <Interpreters/FunctionNameNormalizer.h>
#include <Common/SipHash.h>
#include <IO/WriteBufferFromString.h>
#include <IO/WriteHelpers.h>

#include <fmt/ranges.h>


namespace DB
{

namespace MergeTreeSetting
{
    extern const MergeTreeSettingsUInt64 index_granularity;
    extern const MergeTreeSettingsUInt64 index_granularity_bytes;
}

namespace ErrorCodes
{
    extern const int METADATA_MISMATCH;
}

static String formattedAST(const ASTPtr & ast)
{
    if (!ast)
        return "";
    return ast->formatWithSecretsOneLine();
}

static String formattedASTNormalized(const ASTPtr & ast)
{
    if (!ast)
        return "";
    auto ast_normalized = ast->clone();
    FunctionNameNormalizer::visit(ast_normalized.get());
    return ast_normalized->formatWithSecretsOneLine();
}

ReplicatedMergeTreeTableMetadata::ReplicatedMergeTreeTableMetadata(const MergeTreeData & data, const StorageMetadataPtr & metadata_snapshot)
{
    if (data.format_version < MERGE_TREE_DATA_MIN_FORMAT_VERSION_WITH_CUSTOM_PARTITIONING)
    {
        auto minmax_idx_column_names = MergeTreeData::getMinMaxColumnsNames(metadata_snapshot->getPartitionKey());
        date_column = minmax_idx_column_names[data.minmax_idx_date_column_pos];
    }

    const auto data_settings = data.getSettings();
    sampling_expression = formattedASTNormalized(metadata_snapshot->getSamplingKeyAST());
    index_granularity = (*data_settings)[MergeTreeSetting::index_granularity];
    merging_params_mode = static_cast<int>(data.merging_params.mode);
    sign_column = data.merging_params.sign_column;
    is_deleted_column = data.merging_params.is_deleted_column;
    columns_to_sum = fmt::format("{}", fmt::join(data.merging_params.columns_to_sum.begin(), data.merging_params.columns_to_sum.end(), ","));
    version_column = data.merging_params.version_column;
    if (data.merging_params.mode == MergeTreeData::MergingParams::Graphite)
    {
        SipHash graphite_hash;
        data.merging_params.graphite_params.updateHash(graphite_hash);
        WriteBufferFromOwnString wb;
        writeText(graphite_hash.get128(), wb);
        graphite_params_hash = std::move(wb.str());
    }

    /// This code may looks strange, but previously we had only one entity: PRIMARY KEY (or ORDER BY, it doesn't matter)
    /// Now we have two different entities ORDER BY and it's optional prefix -- PRIMARY KEY.
    /// In most cases user doesn't specify PRIMARY KEY and semantically it's equal to ORDER BY.
    /// So rules in zookeeper metadata is following:
    /// - When we have only ORDER BY, than store it in "primary key:" row of /metadata
    /// - When we have both, than store PRIMARY KEY in "primary key:" row and ORDER BY in "sorting key:" row of /metadata
    if (metadata_snapshot->isPrimaryKeyDefined())
    {
        primary_key = formattedASTNormalized(metadata_snapshot->getPrimaryKey().expression_list_ast);
        /// We don't use preparsed AST `sorting_key.expression_list_ast` because
        /// it contain version column for VersionedCollapsingMergeTree, which
        /// is not stored in ZooKeeper for compatibility reasons. So the best
        /// compatible way is just to convert definition_ast to list and
        /// serialize it. In all other places key.expression_list_ast should be
        /// used.
        sorting_key = formattedASTNormalized(extractKeyExpressionList(metadata_snapshot->getSortingKey().definition_ast));
    }
    else
    {
        primary_key = formattedASTNormalized(metadata_snapshot->getPrimaryKey().getOriginalExpressionList());
    }

    data_format_version = data.format_version;

    if (data.format_version >= MERGE_TREE_DATA_MIN_FORMAT_VERSION_WITH_CUSTOM_PARTITIONING)
        partition_key = formattedASTNormalized(metadata_snapshot->getPartitionKey().expression_list_ast);

    ttl_table = formattedASTNormalized(metadata_snapshot->getTableTTLs().definition_ast);

    skip_indices = metadata_snapshot->getSecondaryIndices().toString();

    projections = metadata_snapshot->getProjections().toString();

    if (data.canUseAdaptiveGranularity())
        index_granularity_bytes = (*data_settings)[MergeTreeSetting::index_granularity_bytes];
    else
        index_granularity_bytes = 0;

    constraints = metadata_snapshot->getConstraints().toString();
}

void ReplicatedMergeTreeTableMetadata::write(WriteBuffer & out) const
{
    /// Important notes: new added field must always be append to the end of serialized metadata
    /// for backward compatible.

    /// In addition, two consecutive fields should not share any prefix, otherwise deserialize may fails.
    /// For example, if you have two field `v1` and `v2` serialized as:
    ///     if (!v1.empty()) out << "v1: " << v1 << "\n";
    ///     if (!v2.empty()) out << "v2: " << v2 << "\n";
    /// Let say if `v1` is empty and v2 is non-empty, then `v1` is not in serialized metadata.
    /// Later, to deserialize the metadata, `read` will sequentially check if each field with `checkString`.
    /// When it begin to check for `v1` and `v2`, the metadata buffer look like this:
    ///     v2: <v2 value>
    ///     ^
    ///   cursor
    /// `checkString("v1: ", in)` will be called first and it moves the cursor to `2` instead of `v`, so the
    /// subsequent call `checkString("v2: ", in)` will also fails.

    out << "metadata format version: 1\n"
        << "date column: " << date_column << "\n"
        << "sampling expression: " << sampling_expression << "\n"
        << "index granularity: " << index_granularity << "\n"
        << "mode: " << merging_params_mode << "\n"
        << "sign column: " << sign_column << "\n"
        << "primary key: " << primary_key << "\n";

    if (data_format_version >= MERGE_TREE_DATA_MIN_FORMAT_VERSION_WITH_CUSTOM_PARTITIONING)
    {
        out << "data format version: " << data_format_version.toUnderType() << "\n"
            << "partition key: " << partition_key << "\n";
    }

    if (!sorting_key.empty())
        out << "sorting key: " << sorting_key << "\n";

    if (!ttl_table.empty())
        out << "ttl: " << ttl_table << "\n";

    if (!skip_indices.empty())
        out << "indices: " << skip_indices << "\n";

    if (!projections.empty())
        out << "projections: " << projections << "\n";

    if (index_granularity_bytes != 0)
        out << "granularity bytes: " << index_granularity_bytes << "\n";

    if (!constraints.empty())
        out << "constraints: " << constraints << "\n";

    if (merge_params_version >= REPLICATED_MERGE_TREE_METADATA_WITH_ALL_MERGE_PARAMETERS)
    {
        out << "merge parameters format version: " << merge_params_version << "\n";
        if (!version_column.empty())
            out << "version column: " << version_column << "\n";
        if (!is_deleted_column.empty())
            out << "is_deleted column: " << is_deleted_column << "\n";
        if (!columns_to_sum.empty())
            out << "columns to sum: " << columns_to_sum << "\n";
        if (!graphite_params_hash.empty())
            out << "graphite hash: " << graphite_params_hash << "\n";
    }
}

String ReplicatedMergeTreeTableMetadata::toString() const
{
    WriteBufferFromOwnString out;
    write(out);
    return out.str();
}

void ReplicatedMergeTreeTableMetadata::read(ReadBuffer & in)
{
    in >> "metadata format version: 1\n";
    in >> "date column: " >> date_column >> "\n";
    in >> "sampling expression: " >> sampling_expression >> "\n";
    in >> "index granularity: " >> index_granularity >> "\n";
    in >> "mode: " >> merging_params_mode >> "\n";
    in >> "sign column: " >> sign_column >> "\n";
    in >> "primary key: " >> primary_key >> "\n";

    if (in.eof())
        data_format_version = 0;
    else if (checkString("data format version: ", in))
        in >> data_format_version.toUnderType() >> "\n";

    if (data_format_version >= MERGE_TREE_DATA_MIN_FORMAT_VERSION_WITH_CUSTOM_PARTITIONING)
        in >> "partition key: " >> partition_key >> "\n";

    if (checkString("sorting key: ", in))
        in >> sorting_key >> "\n";

    if (checkString("ttl: ", in))
        in >> ttl_table >> "\n";

    if (checkString("indices: ", in))
        in >> skip_indices >> "\n";

    if (checkString("projections: ", in))
        in >> projections >> "\n";

    if (checkString("granularity bytes: ", in))
    {
        in >> index_granularity_bytes >> "\n";
        index_granularity_bytes_found_in_zk = true;
    }
    else
        index_granularity_bytes = 0;

    if (checkString("constraints: ", in))
        in >> constraints >> "\n";

    if (checkString("merge parameters format version: ", in))
        in >> merge_params_version >> "\n";
    else
        merge_params_version = REPLICATED_MERGE_TREE_METADATA_LEGACY_VERSION;

    if (merge_params_version >= REPLICATED_MERGE_TREE_METADATA_WITH_ALL_MERGE_PARAMETERS)
    {
        if (checkString("version column: ", in))
            in >> version_column >> "\n";

        if (checkString("is_deleted column: ", in))
            in >> is_deleted_column >> "\n";

        if (checkString("columns to sum: ", in))
            in >> columns_to_sum >> "\n";

        if (checkString("graphite hash: ", in))
            in >> graphite_params_hash >> "\n";
    }
}

ReplicatedMergeTreeTableMetadata ReplicatedMergeTreeTableMetadata::parse(const String & s)
{
    ReplicatedMergeTreeTableMetadata metadata;
    ReadBufferFromString buf(s);
    metadata.read(buf);
    return metadata;
}

<<<<<<< HEAD
static void handleTableMetadataMismatch(
    const std::string & table_name_for_error_message,
    std::string_view differs_in,
    const auto & stored_in_zk,
    const std::string & parsed_from_zk,
    const auto & local,
    bool strict_check = true,
    LoggerPtr logger = nullptr)
{
    String metadata_string;
    if (!parsed_from_zk.empty())
        metadata_string = fmt::format("Stored in ZooKeeper: {}, parsed from ZooKeeper: {}, local: {}", stored_in_zk, parsed_from_zk, local);
    else
        metadata_string = fmt::format("Stored in ZooKeeper: {}, local: {}", stored_in_zk, local);

    if (strict_check)
        throw Exception(
            ErrorCodes::METADATA_MISMATCH,
            "Metadata of table {} in ZooKeeper differs in {}. {}",
            table_name_for_error_message, differs_in, metadata_string);

    if (logger)
        LOG_WARNING(logger,
            "Metadata of table {} in ZooKeeper differs in {}. {}",
            table_name_for_error_message, differs_in, metadata_string);
};

void ReplicatedMergeTreeTableMetadata::checkImmutableFieldsEquals(
    const ReplicatedMergeTreeTableMetadata & from_zk,
    const ColumnsDescription & columns,
    const std::string & table_name_for_error_message,
    ContextPtr context,
    bool check_index_granularity) const
=======

void ReplicatedMergeTreeTableMetadata::checkImmutableFieldsEquals(const ReplicatedMergeTreeTableMetadata & from_zk, const ColumnsDescription & columns, ContextPtr context) const
>>>>>>> da462b19
{
    if (data_format_version < MERGE_TREE_DATA_MIN_FORMAT_VERSION_WITH_CUSTOM_PARTITIONING)
    {
        if (date_column != from_zk.date_column)
<<<<<<< HEAD
            handleTableMetadataMismatch(table_name_for_error_message, "date index column", from_zk.date_column, "", date_column);
    }
    else if (!from_zk.date_column.empty())
    {
        handleTableMetadataMismatch(table_name_for_error_message, "date index column", from_zk.date_column, "", "custom-partitioned");
    }

    if (check_index_granularity && index_granularity != from_zk.index_granularity)
        handleTableMetadataMismatch(table_name_for_error_message, "index granularity", DB::toString(from_zk.index_granularity), "", DB::toString(index_granularity));

    if (merging_params_mode != from_zk.merging_params_mode)
        handleTableMetadataMismatch(table_name_for_error_message, "mode of merge operation", DB::toString(from_zk.merging_params_mode), "", DB::toString(merging_params_mode));

    if (sign_column != from_zk.sign_column)
        handleTableMetadataMismatch(table_name_for_error_message, "sign column", from_zk.sign_column, "", sign_column);
=======
            throw Exception(ErrorCodes::METADATA_MISMATCH, "Existing table metadata in ZooKeeper differs in date index column. "
                "Stored in ZooKeeper: {}, local: {}", from_zk.date_column, date_column);
    }
    else if (!from_zk.date_column.empty())
    {
        throw Exception(ErrorCodes::METADATA_MISMATCH, "Existing table metadata in ZooKeeper differs in date index column. "
            "Stored in ZooKeeper: {}, local is custom-partitioned.", from_zk.date_column);
    }

    if (index_granularity != from_zk.index_granularity)
        throw Exception(ErrorCodes::METADATA_MISMATCH, "Existing table metadata in ZooKeeper differs "
                        "in index granularity. Stored in ZooKeeper: {}, local: {}",
                        DB::toString(from_zk.index_granularity), DB::toString(index_granularity));

    if (merging_params_mode != from_zk.merging_params_mode)
        throw Exception(ErrorCodes::METADATA_MISMATCH,
                        "Existing table metadata in ZooKeeper differs in mode of merge operation. "
                        "Stored in ZooKeeper: {}, local: {}", DB::toString(from_zk.merging_params_mode),
                        DB::toString(merging_params_mode));

    if (sign_column != from_zk.sign_column)
        throw Exception(ErrorCodes::METADATA_MISMATCH, "Existing table metadata in ZooKeeper differs in sign column. "
            "Stored in ZooKeeper: {}, local: {}", from_zk.sign_column, sign_column);
>>>>>>> da462b19

    if (merge_params_version >= REPLICATED_MERGE_TREE_METADATA_WITH_ALL_MERGE_PARAMETERS && from_zk.merge_params_version >= REPLICATED_MERGE_TREE_METADATA_WITH_ALL_MERGE_PARAMETERS)
    {
        if (version_column != from_zk.version_column)
<<<<<<< HEAD
            handleTableMetadataMismatch(table_name_for_error_message, "version column", from_zk.version_column, "", version_column);

        if (is_deleted_column != from_zk.is_deleted_column)
            handleTableMetadataMismatch(table_name_for_error_message, "is_deleted column", from_zk.is_deleted_column, "", is_deleted_column);

        if (columns_to_sum != from_zk.columns_to_sum)
            handleTableMetadataMismatch(table_name_for_error_message, "sum columns", from_zk.columns_to_sum, "", columns_to_sum);

        if (graphite_params_hash != from_zk.graphite_params_hash)
            handleTableMetadataMismatch(table_name_for_error_message, "graphite params", from_zk.graphite_params_hash, "", graphite_params_hash);
=======
            throw Exception(ErrorCodes::METADATA_MISMATCH, "Existing table metadata in ZooKeeper differs in version column. "
                "Stored in ZooKeeper: {}, local: {}", from_zk.version_column, version_column);

        if (is_deleted_column != from_zk.is_deleted_column)
            throw Exception(ErrorCodes::METADATA_MISMATCH, "Existing table metadata in ZooKeeper differs in is_deleted column. "
                "Stored in ZooKeeper: {}, local: {}", from_zk.is_deleted_column, is_deleted_column);

        if (columns_to_sum != from_zk.columns_to_sum)
            throw Exception(ErrorCodes::METADATA_MISMATCH, "Existing table metadata in ZooKeeper differs in sum columns. "
                "Stored in ZooKeeper: {}, local: {}", from_zk.columns_to_sum, columns_to_sum);

        if (graphite_params_hash != from_zk.graphite_params_hash)
            throw Exception(ErrorCodes::METADATA_MISMATCH, "Existing table metadata in ZooKeeper differs in graphite params. "
                "Stored in ZooKeeper hash: {}, local hash: {}", from_zk.graphite_params_hash, graphite_params_hash);
>>>>>>> da462b19
    }

    /// NOTE: You can make a less strict check of match expressions so that tables do not break from small changes
    ///    in formatAST code.
    String parsed_zk_primary_key = formattedAST(KeyDescription::parse(from_zk.primary_key, columns, context, true).getOriginalExpressionList());
    if (primary_key != parsed_zk_primary_key)
<<<<<<< HEAD
        handleTableMetadataMismatch(table_name_for_error_message, "primary key", from_zk.primary_key, parsed_zk_primary_key, primary_key);

    if (data_format_version != from_zk.data_format_version)
        handleTableMetadataMismatch(table_name_for_error_message, "data format version", DB::toString(from_zk.data_format_version.toUnderType()), "", DB::toString(data_format_version.toUnderType()));

    String parsed_zk_partition_key = formattedAST(KeyDescription::parse(from_zk.partition_key, columns, context, false).expression_list_ast);
    if (partition_key != parsed_zk_partition_key)
        handleTableMetadataMismatch(table_name_for_error_message, "partition key expression", from_zk.partition_key, parsed_zk_partition_key, partition_key);
}

bool ReplicatedMergeTreeTableMetadata::checkEquals(
    const ReplicatedMergeTreeTableMetadata & from_zk,
    const ColumnsDescription & columns,
    const std::string & table_name_for_error_message,
    ContextPtr context,
    bool check_index_granularity,
    bool strict_check,
    LoggerPtr logger) const
{
    bool is_equal = true;
    checkImmutableFieldsEquals(from_zk, columns, table_name_for_error_message, context, check_index_granularity);
=======
        throw Exception(ErrorCodes::METADATA_MISMATCH, "Existing table metadata in ZooKeeper differs in primary key. "
            "Stored in ZooKeeper: {}, parsed from ZooKeeper: {}, local: {}",
            from_zk.primary_key, parsed_zk_primary_key, primary_key);

    if (data_format_version != from_zk.data_format_version)
        throw Exception(ErrorCodes::METADATA_MISMATCH,
                        "Existing table metadata in ZooKeeper differs in data format version. "
                        "Stored in ZooKeeper: {}, local: {}", DB::toString(from_zk.data_format_version.toUnderType()),
                        DB::toString(data_format_version.toUnderType()));

    String parsed_zk_partition_key = formattedAST(KeyDescription::parse(from_zk.partition_key, columns, context, false).expression_list_ast);
    if (partition_key != parsed_zk_partition_key)
        throw Exception(ErrorCodes::METADATA_MISMATCH,
                        "Existing table metadata in ZooKeeper differs in partition key expression. "
                        "Stored in ZooKeeper: {}, parsed from ZooKeeper: {}, local: {}",
                        from_zk.partition_key, parsed_zk_partition_key, partition_key);
}

void ReplicatedMergeTreeTableMetadata::checkEquals(const ReplicatedMergeTreeTableMetadata & from_zk, const ColumnsDescription & columns, ContextPtr context) const
{

    checkImmutableFieldsEquals(from_zk, columns, context);
>>>>>>> da462b19

    String parsed_zk_sampling_expression = formattedAST(KeyDescription::parse(from_zk.sampling_expression, columns, context, false).definition_ast);
    if (sampling_expression != parsed_zk_sampling_expression)
    {
<<<<<<< HEAD
        handleTableMetadataMismatch(table_name_for_error_message, "sampling expression", from_zk.sampling_expression, parsed_zk_sampling_expression, sampling_expression, strict_check, logger);
        is_equal = false;
=======
        throw Exception(ErrorCodes::METADATA_MISMATCH, "Existing table metadata in ZooKeeper differs in sample expression. "
            "Stored in ZooKeeper: {}, parsed from ZooKeeper: {}, local: {}",
            from_zk.sampling_expression, parsed_zk_sampling_expression, sampling_expression);
>>>>>>> da462b19
    }

    String parsed_zk_sorting_key = formattedAST(extractKeyExpressionList(KeyDescription::parse(from_zk.sorting_key, columns, context, true).definition_ast));
    if (sorting_key != parsed_zk_sorting_key)
    {
<<<<<<< HEAD
        handleTableMetadataMismatch(table_name_for_error_message, "sorting key expression", from_zk.sorting_key, parsed_zk_sorting_key, sorting_key, strict_check, logger);
        is_equal = false;
=======
        throw Exception(ErrorCodes::METADATA_MISMATCH,
                        "Existing table metadata in ZooKeeper differs in sorting key expression. "
                        "Stored in ZooKeeper: {}, parsed from ZooKeeper: {}, local: {}",
                        from_zk.sorting_key, parsed_zk_sorting_key, sorting_key);
>>>>>>> da462b19
    }

    auto parsed_primary_key = KeyDescription::parse(primary_key, columns, context, true);
    // Strict checking of suspicious TTL is not needed here
    String parsed_zk_ttl_table = formattedAST(
        TTLTableDescription::parse(from_zk.ttl_table, columns, context, parsed_primary_key, /* is_attach = */ true).definition_ast);
    if (ttl_table != parsed_zk_ttl_table)
    {
<<<<<<< HEAD
        handleTableMetadataMismatch(table_name_for_error_message, "TTL", from_zk.ttl_table, parsed_zk_ttl_table, ttl_table, strict_check, logger);
        is_equal = false;
=======
        throw Exception(ErrorCodes::METADATA_MISMATCH, "Existing table metadata in ZooKeeper differs in TTL. "
            "Stored in ZooKeeper: {}, parsed from ZooKeeper: {}, local: {}",
            from_zk.ttl_table, parsed_zk_ttl_table, ttl_table);
>>>>>>> da462b19
    }

    String parsed_zk_skip_indices = IndicesDescription::parse(from_zk.skip_indices, columns, context).toString();
    if (skip_indices != parsed_zk_skip_indices)
    {
<<<<<<< HEAD
        handleTableMetadataMismatch(table_name_for_error_message, "skip indexes", from_zk.skip_indices, parsed_zk_skip_indices, skip_indices, strict_check, logger);
        is_equal = false;
=======
        throw Exception(ErrorCodes::METADATA_MISMATCH, "Existing table metadata in ZooKeeper differs in skip indexes. "
                "Stored in ZooKeeper: {}, parsed from ZooKeeper: {}, local: {}",
                from_zk.skip_indices, parsed_zk_skip_indices, skip_indices);
>>>>>>> da462b19
    }

    String parsed_zk_projections = ProjectionsDescription::parse(from_zk.projections, columns, context).toString();
    if (projections != parsed_zk_projections)
    {
<<<<<<< HEAD
        handleTableMetadataMismatch(table_name_for_error_message, "projections", from_zk.projections, parsed_zk_projections, projections, strict_check, logger);
        is_equal = false;
=======
        throw Exception(ErrorCodes::METADATA_MISMATCH, "Existing table metadata in ZooKeeper differs in projections. "
                "Stored in ZooKeeper: {}, parsed from ZooKeeper: {}, local: {}",
                from_zk.projections, parsed_zk_projections, projections);
>>>>>>> da462b19
    }

    String parsed_zk_constraints = ConstraintsDescription::parse(from_zk.constraints).toString();
    if (constraints != parsed_zk_constraints)
    {
<<<<<<< HEAD
        handleTableMetadataMismatch(table_name_for_error_message, "constraints", from_zk.constraints, parsed_zk_constraints, constraints, strict_check, logger);
        is_equal = false;
    }

    if (check_index_granularity && from_zk.index_granularity_bytes_found_in_zk && index_granularity_bytes != from_zk.index_granularity_bytes)
    {
        handleTableMetadataMismatch(table_name_for_error_message, "index granularity bytes", from_zk.index_granularity_bytes, "", index_granularity_bytes, strict_check, logger);
        is_equal = false;
    }

    return is_equal;
}

ReplicatedMergeTreeTableMetadata::Diff
ReplicatedMergeTreeTableMetadata::checkAndFindDiff(
    const ReplicatedMergeTreeTableMetadata & from_zk,
    const ColumnsDescription & columns,
    const std::string & table_name_for_error_message,
    ContextPtr context,
    bool check_index_granularity) const
{
    checkImmutableFieldsEquals(from_zk, columns, table_name_for_error_message, context, check_index_granularity);
=======
        throw Exception(ErrorCodes::METADATA_MISMATCH, "Existing table metadata in ZooKeeper differs in constraints. "
                "Stored in ZooKeeper: {}, parsed from ZooKeeper: {}, local: {}",
                from_zk.constraints, parsed_zk_constraints, constraints);
    }

    if (from_zk.index_granularity_bytes_found_in_zk && index_granularity_bytes != from_zk.index_granularity_bytes)
        throw Exception(ErrorCodes::METADATA_MISMATCH,
                        "Existing table metadata in ZooKeeper differs in index granularity bytes. "
                        "Stored in ZooKeeper: {}, local: {}", from_zk.index_granularity_bytes, index_granularity_bytes);
}

ReplicatedMergeTreeTableMetadata::Diff
ReplicatedMergeTreeTableMetadata::checkAndFindDiff(const ReplicatedMergeTreeTableMetadata & from_zk, const ColumnsDescription & columns, ContextPtr context) const
{

    checkImmutableFieldsEquals(from_zk, columns, context);
>>>>>>> da462b19

    Diff diff;

    if (sorting_key != from_zk.sorting_key)
    {
        diff.sorting_key_changed = true;
        diff.new_sorting_key = from_zk.sorting_key;
    }

    if (sampling_expression != from_zk.sampling_expression)
    {
        diff.sampling_expression_changed = true;
        diff.new_sampling_expression = from_zk.sampling_expression;
    }

    if (ttl_table != from_zk.ttl_table)
    {
        diff.ttl_table_changed = true;
        diff.new_ttl_table = from_zk.ttl_table;
    }

    if (skip_indices != from_zk.skip_indices)
    {
        diff.skip_indices_changed = true;
        diff.new_skip_indices = from_zk.skip_indices;
    }

    if (projections != from_zk.projections)
    {
        diff.projections_changed = true;
        diff.new_projections = from_zk.projections;
    }

    if (constraints != from_zk.constraints)
    {
        diff.constraints_changed = true;
        diff.new_constraints = from_zk.constraints;
    }

    return diff;
}

StorageInMemoryMetadata ReplicatedMergeTreeTableMetadata::Diff::getNewMetadata(const ColumnsDescription & new_columns, ContextPtr context, const StorageInMemoryMetadata & old_metadata) const
{
    StorageInMemoryMetadata new_metadata = old_metadata;
    new_metadata.columns = new_columns;

    if (!empty())
    {
        auto parse_key_expr = [] (const String & key_expr)
        {
            ParserNotEmptyExpressionList parser(false);
            auto new_sorting_key_expr_list = parseQuery(parser, key_expr, 0, DBMS_DEFAULT_MAX_PARSER_DEPTH, DBMS_DEFAULT_MAX_PARSER_BACKTRACKS);

            ASTPtr order_by_ast;
            if (new_sorting_key_expr_list->children.size() == 1)
                order_by_ast = new_sorting_key_expr_list->children[0];
            else
            {
                auto tuple = makeASTFunction("tuple");
                tuple->arguments->children = new_sorting_key_expr_list->children;
                order_by_ast = tuple;
            }
            return order_by_ast;
        };

        if (sorting_key_changed)
        {
            auto order_by_ast = parse_key_expr(new_sorting_key);

            new_metadata.sorting_key.recalculateWithNewAST(order_by_ast, new_metadata.columns, context);

            if (new_metadata.primary_key.definition_ast == nullptr)
            {
                /// Primary and sorting key become independent after this ALTER so we have to
                /// save the old ORDER BY expression as the new primary key.
                auto old_sorting_key_ast = old_metadata.getSortingKey().definition_ast;
                new_metadata.primary_key = KeyDescription::getKeyFromAST(
                    old_sorting_key_ast, new_metadata.columns, context);
            }
        }

        if (sampling_expression_changed)
        {
            if (!new_sampling_expression.empty())
            {
                auto sample_by_ast = parse_key_expr(new_sampling_expression);
                new_metadata.sampling_key.recalculateWithNewAST(sample_by_ast, new_metadata.columns, context);
            }
            else /// SAMPLE BY was removed
            {
                new_metadata.sampling_key = {};
            }
        }

        if (skip_indices_changed)
            new_metadata.secondary_indices = IndicesDescription::parse(new_skip_indices, new_columns, context);

        if (constraints_changed)
            new_metadata.constraints = ConstraintsDescription::parse(new_constraints);

        if (projections_changed)
            new_metadata.projections = ProjectionsDescription::parse(new_projections, new_columns, context);

        if (ttl_table_changed)
        {
            if (!new_ttl_table.empty())
            {
                ParserTTLExpressionList parser;
                auto ttl_for_table_ast = parseQuery(parser, new_ttl_table, 0, DBMS_DEFAULT_MAX_PARSER_DEPTH, DBMS_DEFAULT_MAX_PARSER_BACKTRACKS);
                new_metadata.table_ttl = TTLTableDescription::getTTLForTableFromAST(
                    ttl_for_table_ast, new_metadata.columns, context, new_metadata.primary_key, true /* allow_suspicious; because it is replication */);
            }
            else /// TTL was removed
            {
                new_metadata.table_ttl = TTLTableDescription{};
            }
        }
    }

    /// Changes in columns may affect following metadata fields
    new_metadata.column_ttls_by_name.clear();
    for (const auto & [name, ast] : new_metadata.columns.getColumnTTLs())
    {
        auto new_ttl_entry = TTLDescription::getTTLFromAST(ast, new_metadata.columns, context, new_metadata.primary_key, true /* allow_suspicious; because it is replication */);
        new_metadata.column_ttls_by_name[name] = new_ttl_entry;
    }

    if (new_metadata.partition_key.definition_ast != nullptr)
        new_metadata.partition_key.recalculateWithNewColumns(new_metadata.columns, context);

    if (!sorting_key_changed) /// otherwise already updated
        new_metadata.sorting_key.recalculateWithNewColumns(new_metadata.columns, context);

    /// Primary key is special, it exists even if not defined
    if (new_metadata.primary_key.definition_ast != nullptr)
    {
        new_metadata.primary_key.recalculateWithNewColumns(new_metadata.columns, context);
    }
    else
    {
        new_metadata.primary_key = KeyDescription::getKeyFromAST(new_metadata.sorting_key.definition_ast, new_metadata.columns, context);
        new_metadata.primary_key.definition_ast = nullptr;
    }

    if (!sampling_expression_changed && new_metadata.sampling_key.definition_ast != nullptr)
        new_metadata.sampling_key.recalculateWithNewColumns(new_metadata.columns, context);

    if (!skip_indices_changed) /// otherwise already updated
    {
        for (auto & index : new_metadata.secondary_indices)
            index.recalculateWithNewColumns(new_metadata.columns, context);
    }

    if (!ttl_table_changed && new_metadata.table_ttl.definition_ast != nullptr)
        new_metadata.table_ttl = TTLTableDescription::getTTLForTableFromAST(
            new_metadata.table_ttl.definition_ast, new_metadata.columns, context, new_metadata.primary_key, true /* allow_suspicious; because it is replication */);

    if (!projections_changed)
    {
        ProjectionsDescription recalculated_projections;
        for (const auto & projection : new_metadata.projections)
            recalculated_projections.add(ProjectionDescription::getProjectionFromAST(projection.definition_ast, new_metadata.columns, context));
        new_metadata.projections = std::move(recalculated_projections);
    }

    return new_metadata;
}

}<|MERGE_RESOLUTION|>--- conflicted
+++ resolved
@@ -250,7 +250,7 @@
     return metadata;
 }
 
-<<<<<<< HEAD
+
 static void handleTableMetadataMismatch(
     const std::string & table_name_for_error_message,
     std::string_view differs_in,
@@ -284,15 +284,10 @@
     const std::string & table_name_for_error_message,
     ContextPtr context,
     bool check_index_granularity) const
-=======
-
-void ReplicatedMergeTreeTableMetadata::checkImmutableFieldsEquals(const ReplicatedMergeTreeTableMetadata & from_zk, const ColumnsDescription & columns, ContextPtr context) const
->>>>>>> da462b19
 {
     if (data_format_version < MERGE_TREE_DATA_MIN_FORMAT_VERSION_WITH_CUSTOM_PARTITIONING)
     {
         if (date_column != from_zk.date_column)
-<<<<<<< HEAD
             handleTableMetadataMismatch(table_name_for_error_message, "date index column", from_zk.date_column, "", date_column);
     }
     else if (!from_zk.date_column.empty())
@@ -308,36 +303,10 @@
 
     if (sign_column != from_zk.sign_column)
         handleTableMetadataMismatch(table_name_for_error_message, "sign column", from_zk.sign_column, "", sign_column);
-=======
-            throw Exception(ErrorCodes::METADATA_MISMATCH, "Existing table metadata in ZooKeeper differs in date index column. "
-                "Stored in ZooKeeper: {}, local: {}", from_zk.date_column, date_column);
-    }
-    else if (!from_zk.date_column.empty())
-    {
-        throw Exception(ErrorCodes::METADATA_MISMATCH, "Existing table metadata in ZooKeeper differs in date index column. "
-            "Stored in ZooKeeper: {}, local is custom-partitioned.", from_zk.date_column);
-    }
-
-    if (index_granularity != from_zk.index_granularity)
-        throw Exception(ErrorCodes::METADATA_MISMATCH, "Existing table metadata in ZooKeeper differs "
-                        "in index granularity. Stored in ZooKeeper: {}, local: {}",
-                        DB::toString(from_zk.index_granularity), DB::toString(index_granularity));
-
-    if (merging_params_mode != from_zk.merging_params_mode)
-        throw Exception(ErrorCodes::METADATA_MISMATCH,
-                        "Existing table metadata in ZooKeeper differs in mode of merge operation. "
-                        "Stored in ZooKeeper: {}, local: {}", DB::toString(from_zk.merging_params_mode),
-                        DB::toString(merging_params_mode));
-
-    if (sign_column != from_zk.sign_column)
-        throw Exception(ErrorCodes::METADATA_MISMATCH, "Existing table metadata in ZooKeeper differs in sign column. "
-            "Stored in ZooKeeper: {}, local: {}", from_zk.sign_column, sign_column);
->>>>>>> da462b19
 
     if (merge_params_version >= REPLICATED_MERGE_TREE_METADATA_WITH_ALL_MERGE_PARAMETERS && from_zk.merge_params_version >= REPLICATED_MERGE_TREE_METADATA_WITH_ALL_MERGE_PARAMETERS)
     {
         if (version_column != from_zk.version_column)
-<<<<<<< HEAD
             handleTableMetadataMismatch(table_name_for_error_message, "version column", from_zk.version_column, "", version_column);
 
         if (is_deleted_column != from_zk.is_deleted_column)
@@ -348,29 +317,12 @@
 
         if (graphite_params_hash != from_zk.graphite_params_hash)
             handleTableMetadataMismatch(table_name_for_error_message, "graphite params", from_zk.graphite_params_hash, "", graphite_params_hash);
-=======
-            throw Exception(ErrorCodes::METADATA_MISMATCH, "Existing table metadata in ZooKeeper differs in version column. "
-                "Stored in ZooKeeper: {}, local: {}", from_zk.version_column, version_column);
-
-        if (is_deleted_column != from_zk.is_deleted_column)
-            throw Exception(ErrorCodes::METADATA_MISMATCH, "Existing table metadata in ZooKeeper differs in is_deleted column. "
-                "Stored in ZooKeeper: {}, local: {}", from_zk.is_deleted_column, is_deleted_column);
-
-        if (columns_to_sum != from_zk.columns_to_sum)
-            throw Exception(ErrorCodes::METADATA_MISMATCH, "Existing table metadata in ZooKeeper differs in sum columns. "
-                "Stored in ZooKeeper: {}, local: {}", from_zk.columns_to_sum, columns_to_sum);
-
-        if (graphite_params_hash != from_zk.graphite_params_hash)
-            throw Exception(ErrorCodes::METADATA_MISMATCH, "Existing table metadata in ZooKeeper differs in graphite params. "
-                "Stored in ZooKeeper hash: {}, local hash: {}", from_zk.graphite_params_hash, graphite_params_hash);
->>>>>>> da462b19
     }
 
     /// NOTE: You can make a less strict check of match expressions so that tables do not break from small changes
     ///    in formatAST code.
     String parsed_zk_primary_key = formattedAST(KeyDescription::parse(from_zk.primary_key, columns, context, true).getOriginalExpressionList());
     if (primary_key != parsed_zk_primary_key)
-<<<<<<< HEAD
         handleTableMetadataMismatch(table_name_for_error_message, "primary key", from_zk.primary_key, parsed_zk_primary_key, primary_key);
 
     if (data_format_version != from_zk.data_format_version)
@@ -392,56 +344,19 @@
 {
     bool is_equal = true;
     checkImmutableFieldsEquals(from_zk, columns, table_name_for_error_message, context, check_index_granularity);
-=======
-        throw Exception(ErrorCodes::METADATA_MISMATCH, "Existing table metadata in ZooKeeper differs in primary key. "
-            "Stored in ZooKeeper: {}, parsed from ZooKeeper: {}, local: {}",
-            from_zk.primary_key, parsed_zk_primary_key, primary_key);
-
-    if (data_format_version != from_zk.data_format_version)
-        throw Exception(ErrorCodes::METADATA_MISMATCH,
-                        "Existing table metadata in ZooKeeper differs in data format version. "
-                        "Stored in ZooKeeper: {}, local: {}", DB::toString(from_zk.data_format_version.toUnderType()),
-                        DB::toString(data_format_version.toUnderType()));
-
-    String parsed_zk_partition_key = formattedAST(KeyDescription::parse(from_zk.partition_key, columns, context, false).expression_list_ast);
-    if (partition_key != parsed_zk_partition_key)
-        throw Exception(ErrorCodes::METADATA_MISMATCH,
-                        "Existing table metadata in ZooKeeper differs in partition key expression. "
-                        "Stored in ZooKeeper: {}, parsed from ZooKeeper: {}, local: {}",
-                        from_zk.partition_key, parsed_zk_partition_key, partition_key);
-}
-
-void ReplicatedMergeTreeTableMetadata::checkEquals(const ReplicatedMergeTreeTableMetadata & from_zk, const ColumnsDescription & columns, ContextPtr context) const
-{
-
-    checkImmutableFieldsEquals(from_zk, columns, context);
->>>>>>> da462b19
 
     String parsed_zk_sampling_expression = formattedAST(KeyDescription::parse(from_zk.sampling_expression, columns, context, false).definition_ast);
     if (sampling_expression != parsed_zk_sampling_expression)
     {
-<<<<<<< HEAD
         handleTableMetadataMismatch(table_name_for_error_message, "sampling expression", from_zk.sampling_expression, parsed_zk_sampling_expression, sampling_expression, strict_check, logger);
         is_equal = false;
-=======
-        throw Exception(ErrorCodes::METADATA_MISMATCH, "Existing table metadata in ZooKeeper differs in sample expression. "
-            "Stored in ZooKeeper: {}, parsed from ZooKeeper: {}, local: {}",
-            from_zk.sampling_expression, parsed_zk_sampling_expression, sampling_expression);
->>>>>>> da462b19
     }
 
     String parsed_zk_sorting_key = formattedAST(extractKeyExpressionList(KeyDescription::parse(from_zk.sorting_key, columns, context, true).definition_ast));
     if (sorting_key != parsed_zk_sorting_key)
     {
-<<<<<<< HEAD
         handleTableMetadataMismatch(table_name_for_error_message, "sorting key expression", from_zk.sorting_key, parsed_zk_sorting_key, sorting_key, strict_check, logger);
         is_equal = false;
-=======
-        throw Exception(ErrorCodes::METADATA_MISMATCH,
-                        "Existing table metadata in ZooKeeper differs in sorting key expression. "
-                        "Stored in ZooKeeper: {}, parsed from ZooKeeper: {}, local: {}",
-                        from_zk.sorting_key, parsed_zk_sorting_key, sorting_key);
->>>>>>> da462b19
     }
 
     auto parsed_primary_key = KeyDescription::parse(primary_key, columns, context, true);
@@ -450,46 +365,27 @@
         TTLTableDescription::parse(from_zk.ttl_table, columns, context, parsed_primary_key, /* is_attach = */ true).definition_ast);
     if (ttl_table != parsed_zk_ttl_table)
     {
-<<<<<<< HEAD
         handleTableMetadataMismatch(table_name_for_error_message, "TTL", from_zk.ttl_table, parsed_zk_ttl_table, ttl_table, strict_check, logger);
         is_equal = false;
-=======
-        throw Exception(ErrorCodes::METADATA_MISMATCH, "Existing table metadata in ZooKeeper differs in TTL. "
-            "Stored in ZooKeeper: {}, parsed from ZooKeeper: {}, local: {}",
-            from_zk.ttl_table, parsed_zk_ttl_table, ttl_table);
->>>>>>> da462b19
     }
 
     String parsed_zk_skip_indices = IndicesDescription::parse(from_zk.skip_indices, columns, context).toString();
     if (skip_indices != parsed_zk_skip_indices)
     {
-<<<<<<< HEAD
         handleTableMetadataMismatch(table_name_for_error_message, "skip indexes", from_zk.skip_indices, parsed_zk_skip_indices, skip_indices, strict_check, logger);
         is_equal = false;
-=======
-        throw Exception(ErrorCodes::METADATA_MISMATCH, "Existing table metadata in ZooKeeper differs in skip indexes. "
-                "Stored in ZooKeeper: {}, parsed from ZooKeeper: {}, local: {}",
-                from_zk.skip_indices, parsed_zk_skip_indices, skip_indices);
->>>>>>> da462b19
     }
 
     String parsed_zk_projections = ProjectionsDescription::parse(from_zk.projections, columns, context).toString();
     if (projections != parsed_zk_projections)
     {
-<<<<<<< HEAD
         handleTableMetadataMismatch(table_name_for_error_message, "projections", from_zk.projections, parsed_zk_projections, projections, strict_check, logger);
         is_equal = false;
-=======
-        throw Exception(ErrorCodes::METADATA_MISMATCH, "Existing table metadata in ZooKeeper differs in projections. "
-                "Stored in ZooKeeper: {}, parsed from ZooKeeper: {}, local: {}",
-                from_zk.projections, parsed_zk_projections, projections);
->>>>>>> da462b19
     }
 
     String parsed_zk_constraints = ConstraintsDescription::parse(from_zk.constraints).toString();
     if (constraints != parsed_zk_constraints)
     {
-<<<<<<< HEAD
         handleTableMetadataMismatch(table_name_for_error_message, "constraints", from_zk.constraints, parsed_zk_constraints, constraints, strict_check, logger);
         is_equal = false;
     }
@@ -512,25 +408,7 @@
     bool check_index_granularity) const
 {
     checkImmutableFieldsEquals(from_zk, columns, table_name_for_error_message, context, check_index_granularity);
-=======
-        throw Exception(ErrorCodes::METADATA_MISMATCH, "Existing table metadata in ZooKeeper differs in constraints. "
-                "Stored in ZooKeeper: {}, parsed from ZooKeeper: {}, local: {}",
-                from_zk.constraints, parsed_zk_constraints, constraints);
-    }
-
-    if (from_zk.index_granularity_bytes_found_in_zk && index_granularity_bytes != from_zk.index_granularity_bytes)
-        throw Exception(ErrorCodes::METADATA_MISMATCH,
-                        "Existing table metadata in ZooKeeper differs in index granularity bytes. "
-                        "Stored in ZooKeeper: {}, local: {}", from_zk.index_granularity_bytes, index_granularity_bytes);
-}
-
-ReplicatedMergeTreeTableMetadata::Diff
-ReplicatedMergeTreeTableMetadata::checkAndFindDiff(const ReplicatedMergeTreeTableMetadata & from_zk, const ColumnsDescription & columns, ContextPtr context) const
-{
-
-    checkImmutableFieldsEquals(from_zk, columns, context);
->>>>>>> da462b19
-
+ 
     Diff diff;
 
     if (sorting_key != from_zk.sorting_key)
