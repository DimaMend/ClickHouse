#pragma once

#include <optional>

#include <Core/SortDescription.h>
#include <Core/Range.h>

#include <DataTypes/Serializations/ISerialization.h>

#include <Interpreters/ActionsDAG.h>
#include <Interpreters/TreeRewriter.h>

#include <Storages/SelectQueryInfo.h>
#include <Storages/MergeTree/BoolMask.h>
#include <Storages/MergeTree/RPNBuilder.h>

#include <Processors/Formats/Impl/Parquet/ColumnFilterHelper.h>


namespace DB
{

class ASTFunction;
class Context;
class IFunction;
using FunctionBasePtr = std::shared_ptr<const IFunctionBase>;
class ExpressionActions;
using ExpressionActionsPtr = std::shared_ptr<ExpressionActions>;
struct ActionDAGNodes;
class MergeTreeSetIndex;


/// Canonize the predicate
/// * push down NOT to leaf nodes
/// * remove aliases and re-generate function names
/// * remove unneeded functions (e.g. materialize)
struct ActionsDAGWithInversionPushDown
{
    std::optional<ActionsDAG> dag;
    const ActionsDAG::Node * predicate = nullptr;

    explicit ActionsDAGWithInversionPushDown(const ActionsDAG::Node * predicate_, const ContextPtr & context);
};

/** Condition on the index.
  *
  * Consists of the conditions for the key belonging to all possible ranges or sets,
  *  as well as logical operators AND/OR/NOT above these conditions.
  *
  * Constructs a reverse polish notation from these conditions
  *  and can calculate (interpret) its satisfiability over key ranges.
  */
class KeyCondition
{
public:
    /// Construct key condition from ActionsDAG nodes
    KeyCondition(
        const ActionsDAGWithInversionPushDown & filter_dag,
        ContextPtr context,
        const Names & key_column_names,
        const ExpressionActionsPtr & key_expr,
        bool single_point_ = false);

    struct BloomFilterData
    {
        using HashesForColumns = std::vector<std::vector<uint64_t>>;
        HashesForColumns hashes_per_column;
        std::vector<std::size_t> key_columns;
    };

    struct BloomFilter
    {
        virtual ~BloomFilter() = default;

        virtual bool findAnyHash(const std::vector<uint64_t> & hashes) = 0;
    };

    using ColumnIndexToBloomFilter = std::unordered_map<std::size_t, std::unique_ptr<BloomFilter>>;
    /// Whether the condition and its negation are feasible in the direct product of single column ranges specified by `hyperrectangle`.
    BoolMask checkInHyperrectangle(
        const Hyperrectangle & hyperrectangle,
        const DataTypes & data_types,
        const ColumnIndexToBloomFilter & column_index_to_column_bf = {}) const;

    /// Whether the condition and its negation are (independently) feasible in the key range.
    /// left_key and right_key must contain all fields in the sort_descr in the appropriate order.
    /// data_types - the types of the key columns.
    /// Argument initial_mask is used for early exiting the implementation when we do not care about
    /// one of the resulting mask components (see BoolMask::consider_only_can_be_XXX).
    BoolMask checkInRange(
        size_t used_key_size,
        const FieldRef * left_keys,
        const FieldRef * right_keys,
        const DataTypes & data_types,
        BoolMask initial_mask = BoolMask(false, false)) const;

    /// Same as checkInRange, but calculate only may_be_true component of a result.
    /// This is more efficient than checkInRange(...).can_be_true.
    bool mayBeTrueInRange(
        size_t used_key_size,
        const FieldRef * left_keys,
        const FieldRef * right_keys,
        const DataTypes & data_types) const;

    /// Checks that the index can not be used
    /// FUNCTION_UNKNOWN will be AND'ed (if any).
    bool alwaysUnknownOrTrue() const;

    /// Checks that the index can not be used
    /// Does not allow any FUNCTION_UNKNOWN (will instantly return true).
    bool anyUnknownOrAlwaysTrue() const;

    bool alwaysFalse() const;

    bool hasMonotonicFunctionsChain() const;

    /// Impose an additional condition: the value in the column `column` must be in the range `range`.
    /// Returns whether there is such a column in the key.
    bool addCondition(const String & column, const Range & range);

    String toString() const;

    /// Get the key indices of key names used in the condition.
    const std::vector<size_t> & getKeyIndices() const { return key_indices; }

    /// Condition description for EXPLAIN query.
    struct Description
    {
        /// Which columns from PK were used, in PK order.
        std::vector<std::string> used_keys;
        /// Condition which was applied, mostly human-readable.
        std::string condition;
    };

    Description getDescription() const;

    /** A chain of possibly monotone functions.
      * If the key column is wrapped in functions that can be monotonous in some value ranges
      * (for example: -toFloat64(toDayOfWeek(date))), then here the functions will be located: toDayOfWeek, toFloat64, negate.
      */
    using MonotonicFunctionsChain = std::vector<FunctionBasePtr>;

    /** Computes value of constant expression and its data type.
      * Returns false, if expression isn't constant.
      */
    static bool getConstant(
        const ASTPtr & expr,
        Block & block_with_constants,
        Field & out_value,
        DataTypePtr & out_type);

    /** Calculate expressions, that depend only on constants.
      * For index to work when something like "WHERE Date = toDate(now())" is written.
      */
    static Block getBlockWithConstants(
        const ASTPtr & query,
        const TreeRewriterResultPtr & syntax_analyzer_result,
        ContextPtr context);

    static std::optional<Range> applyMonotonicFunctionsChainToRange(
        Range key_range,
        const MonotonicFunctionsChain & functions,
        DataTypePtr current_type,
        bool single_point = false);

<<<<<<< HEAD
    const std::shared_ptr<ColumnFilterHelper> & getColumnFilterHelper() const { return column_filter_helper; }

    static ActionsDAG cloneASTWithInversionPushDown(ActionsDAG::NodeRawConstPtrs nodes, const ContextPtr & context);

=======
>>>>>>> 1cffe42d
    bool matchesExactContinuousRange() const;

    /// Extract plain ranges of the condition.
    /// Note that only support one column key condition.
    ///
    /// Now some cases are parsed to unknown function:
    ///     1. where 1=1
    ///     2. where true
    ///     3. no where
    /// TODO handle the cases when generate RPN.
    bool extractPlainRanges(Ranges & ranges) const;

    /// The expression is stored as Reverse Polish Notation.
    struct RPNElement
    {
        struct Polygon;

        enum Function
        {
            /// Atoms of a Boolean expression.
            FUNCTION_IN_RANGE,
            FUNCTION_NOT_IN_RANGE,
            FUNCTION_IN_SET,
            FUNCTION_NOT_IN_SET,
            FUNCTION_IS_NULL,
            FUNCTION_IS_NOT_NULL,
            /// Special for space-filling curves.
            /// For example, if key is mortonEncode(x, y),
            /// and the condition contains its arguments, e.g.:
            ///   x >= 10 AND x <= 20 AND y >= 20 AND y <= 30,
            /// this expression will be analyzed and then represented by following:
            ///   args in hyperrectangle [10, 20] × [20, 30].
            FUNCTION_ARGS_IN_HYPERRECTANGLE,
            /// Special for pointInPolygon to utilize minmax indices.
            /// For example: pointInPolygon((x, y), [(0, 0), (0, 2), (2, 2), (2, 0)])
            FUNCTION_POINT_IN_POLYGON,
            /// Can take any value.
            FUNCTION_UNKNOWN,
            /// Operators of the logical expression.
            FUNCTION_NOT,
            FUNCTION_AND,
            FUNCTION_OR,
            /// Constants
            ALWAYS_FALSE,
            ALWAYS_TRUE,
        };

        RPNElement();
        explicit RPNElement(Function function_);
        RPNElement(Function function_, size_t key_column_);
        RPNElement(Function function_, size_t key_column_, const Range & range_);

        String toString() const;
        String toString(std::string_view column_name, bool print_constants) const;

        Function function = FUNCTION_UNKNOWN;

        /// Whether to relax the key condition (e.g., for LIKE queries without a perfect prefix).
        bool relaxed = false;

        /// For FUNCTION_IN_RANGE and FUNCTION_NOT_IN_RANGE.
        Range range = Range::createWholeUniverse();
        size_t key_column = 0;

        /// If the key_column is a space filling curve, e.g. mortonEncode(x, y),
        /// we will analyze expressions of its arguments (x and y) similarly how we do for a normal key columns,
        /// and this designates the argument number (0 for x, 1 for y):
        std::optional<size_t> argument_num_of_space_filling_curve;

        /// For FUNCTION_IN_SET, FUNCTION_NOT_IN_SET
        using MergeTreeSetIndexPtr = std::shared_ptr<const MergeTreeSetIndex>;
        MergeTreeSetIndexPtr set_index;

        /// For FUNCTION_ARGS_IN_HYPERRECTANGLE
        Hyperrectangle space_filling_curve_args_hyperrectangle;

        /// For FUNCTION_POINT_IN_POLYGON.
        /// Function like 'pointInPolygon' has multiple columns.
        /// This struct description column part of the function, such as (x, y) in 'pointInPolygon'.
        struct MultiColumnsFunctionDescription
        {
            String function_name;
            std::vector<size_t> key_column_positions;
            std::vector<String> key_columns;
        };
        std::optional<MultiColumnsFunctionDescription> point_in_polygon_column_description;

        std::shared_ptr<Polygon> polygon;

        MonotonicFunctionsChain monotonic_functions_chain;

        std::optional<BloomFilterData> bloom_filter_data;
    };

    using RPN = std::vector<RPNElement>;
    using ColumnIndices = std::map<String, size_t>;

    using AtomMap = std::unordered_map<std::string, bool(*)(RPNElement & out, const Field & value)>;
    static const AtomMap atom_map;

    const RPN & getRPN() const { return rpn; }
    const ColumnIndices & getKeyColumns() const { return key_columns; }

    bool isRelaxed() const { return relaxed; }

    bool isSinglePoint() const { return single_point; }

    void prepareBloomFilterData(std::function<std::optional<uint64_t>(size_t column_idx, const Field &)> hash_one,
                                std::function<std::optional<std::vector<uint64_t>>(size_t column_idx, const ColumnPtr &)> hash_many);

private:
    BoolMask checkInRange(
        size_t used_key_size,
        const FieldRef * left_key,
        const FieldRef * right_key,
        const DataTypes & data_types,
        bool right_bounded,
        BoolMask initial_mask) const;

    bool extractAtomFromTree(const RPNBuilderTreeNode & node, RPNElement & out);

    /// Is node the key column, or an argument of a space-filling curve that is a key column,
    ///  or expression in which that column is wrapped by a chain of functions,
    ///  that can be monotonic on certain ranges?
    /// If these conditions are true, then returns number of column in key,
    ///  optionally the argument position of a space-filling curve,
    ///  type of resulting expression
    ///  and fills chain of possibly-monotonic functions.
    /// If @assume_function_monotonicity = true, assume all deterministic
    /// functions as monotonic, which is useful for partition pruning.
    bool isKeyPossiblyWrappedByMonotonicFunctions(
        const RPNBuilderTreeNode & node,
        size_t & out_key_column_num,
        std::optional<size_t> & out_argument_num_of_space_filling_curve,
        DataTypePtr & out_key_res_column_type,
        MonotonicFunctionsChain & out_functions_chain,
        bool assume_function_monotonicity = false);

    bool isKeyPossiblyWrappedByMonotonicFunctionsImpl(
        const RPNBuilderTreeNode & node,
        size_t & out_key_column_num,
        std::optional<size_t> & out_argument_num_of_space_filling_curve,
        DataTypePtr & out_key_column_type,
        std::vector<RPNBuilderFunctionTreeNode> & out_functions_chain);

    bool extractMonotonicFunctionsChainFromKey(
        ContextPtr context,
        const String & expr_name,
        size_t & out_key_column_num,
        DataTypePtr & out_key_column_type,
        MonotonicFunctionsChain & out_functions_chain,
        std::function<bool(const IFunctionBase &, const IDataType &)> always_monotonic) const;

    bool canConstantBeWrappedByMonotonicFunctions(
        const RPNBuilderTreeNode & node,
        size_t & out_key_column_num,
        DataTypePtr & out_key_column_type,
        Field & out_value,
        DataTypePtr & out_type);

    bool canConstantBeWrappedByFunctions(
        const RPNBuilderTreeNode & node,
        size_t & out_key_column_num,
        DataTypePtr & out_key_column_type,
        Field & out_value,
        DataTypePtr & out_type);

    /// Checks if node is a subexpression of any of key columns expressions,
    /// wrapped by deterministic functions, and if so, returns `true`, and
    /// specifies key column position / type. Besides that it produces the
    /// chain of functions which should be executed on set, to transform it
    /// into key column values.
    bool canSetValuesBeWrappedByFunctions(
        const RPNBuilderTreeNode & node,
        size_t & out_key_column_num,
        DataTypePtr & out_key_res_column_type,
        MonotonicFunctionsChain & out_functions_chain);

    /// If it's possible to make an RPNElement
    /// that will filter values (possibly tuples) by the content of 'prepared_set',
    /// do it and return true.
    bool tryPrepareSetIndex(
        const RPNBuilderFunctionTreeNode & func,
        RPNElement & out,
        size_t & out_key_column_num,
        bool & allow_constant_transformation,
        bool & is_constant_transformed);

    /// Checks that the index can not be used.
    ///
    /// If unknown_any is false (used by alwaysUnknownOrTrue()), then FUNCTION_UNKNOWN can be AND'ed,
    /// otherwise (anyUnknownOrAlwaysTrue()) first FUNCTION_UNKNOWN will return true (index cannot be used).
    ///
    /// Consider the following example:
    ///
    ///     CREATE TABLE test(p DateTime, k int) ENGINE MergeTree PARTITION BY toDate(p) ORDER BY k;
    ///     INSERT INTO test VALUES ('2020-09-01 00:01:02', 1), ('2020-09-01 20:01:03', 2), ('2020-09-02 00:01:03', 3);
    ///
    /// - SELECT count() FROM test WHERE toDate(p) >= '2020-09-01' AND p <= '2020-09-01 00:00:00'
    ///   In this case rpn will be (FUNCTION_IN_RANGE, FUNCTION_UNKNOWN (due to strict), FUNCTION_AND)
    ///   and for optimize_trivial_count_query we cannot use index if there is at least one FUNCTION_UNKNOWN.
    ///   since there is no post processing and return count() based on only the first predicate is wrong.
    ///
    /// - SELECT * FROM test WHERE toDate(p) >= '2020-09-01' AND p <= '2020-09-01 00:00:00'
    ///   In this case will be (FUNCTION_IN_RANGE, FUNCTION_IN_RANGE (due to non-strict), FUNCTION_AND)
    ///   so it will prune everything out and nothing will be read.
    ///
    /// - SELECT * FROM test WHERE toDate(p) >= '2020-09-01' AND toUnixTimestamp(p)%5==0
    ///   In this case will be (FUNCTION_IN_RANGE, FUNCTION_UNKNOWN, FUNCTION_AND)
    ///   and all, two, partitions will be scanned, but due to filtering later none of rows will be matched.
    bool unknownOrAlwaysTrue(bool unknown_any) const;

    /** Iterates over RPN and collapses FUNCTION_IN_RANGE over the arguments of space-filling curve function
      * into atom of type FUNCTION_ARGS_IN_HYPERRECTANGLE.
      */
    void findHyperrectanglesForArgumentsOfSpaceFillingCurves();

    RPN rpn;

    /// If query has no filter, rpn will has one element with unknown function.
    /// This flag identify whether there are filters.
    bool has_filter;

    std::shared_ptr<ColumnFilterHelper> column_filter_helper;
    ColumnIndices key_columns;
    std::vector<size_t> key_indices;

    /// Expression which is used for key condition.
    const ExpressionActionsPtr key_expr;
    /// All intermediate columns are used to calculate key_expr.
    const NameSet key_subexpr_names;

    /// Space-filling curves in the key
    enum class SpaceFillingCurveType
    {
        Unknown = 0,
        Morton,
        Hilbert
    };
    static const std::unordered_map<String, SpaceFillingCurveType> space_filling_curve_name_to_type;

    struct SpaceFillingCurveDescription
    {
        size_t key_column_pos;
        String function_name;
        std::vector<String> arguments;
        SpaceFillingCurveType type;
    };
    using SpaceFillingCurveDescriptions = std::vector<SpaceFillingCurveDescription>;
    SpaceFillingCurveDescriptions key_space_filling_curves;

    void getAllSpaceFillingCurves();

    /// Array joined column names
    NameSet array_joined_column_names;

    /// If true, this key condition is used only to validate single value
    /// ranges. It permits key_expr and constant of FunctionEquals to be
    /// transformed by any deterministic functions. It is used by
    /// PartitionPruner.
    bool single_point;


    /// Determines if a function maintains monotonicity.
    /// Currently only does special checks for toDateTime monotonicity.
    bool isFunctionReallyMonotonic(const IFunctionBase & func, const IDataType & arg_type) const;

    /// Holds the result of (setting.date_time_overflow_behavior == DateTimeOverflowBehavior::Ignore)
    /// Used to check toDateTime monotonicity.
    bool date_time_overflow_behavior_ignore;

    /// If true, this key condition is relaxed. When a key condition is relaxed, it
    /// is considered weakened. This is because keys may not always align perfectly
    /// with the condition specified in the query, and the aim is to enhance the
    /// usefulness of different types of key expressions across various scenarios.
    ///
    /// For instance, in a scenario with one granule of key column toDate(a), where
    /// the hyperrectangle is toDate(a) ∊ [x, y], the result of a ∊ [u, v] can be
    /// deduced as toDate(a) ∊ [toDate(u), toDate(v)] due to the monotonic
    /// non-decreasing nature of the toDate function. Similarly, for a ∊ (u, v), the
    /// transformed outcome remains toDate(a) ∊ [toDate(u), toDate(v)] as toDate
    /// does not strictly follow a monotonically increasing transformation. This is
    /// one of the main use case about key condition relaxation.
    ///
    /// During the KeyCondition::checkInRange process, relaxing the key condition
    /// can lead to a loosened result. For example, when transitioning from (u, v)
    /// to [u, v], if a key is within the range [u, u], BoolMask::can_be_true will
    /// be true instead of false, causing us to not skip this granule. This behavior
    /// is acceptable as we can still filter it later on. Conversely, if the key is
    /// within the range [u, v], BoolMask::can_be_false will be false instead of
    /// true, indicating a stricter condition where all elements of the granule
    /// satisfy the key condition. Hence, when the key condition is relaxed, we
    /// cannot rely on BoolMask::can_be_false. One significant use case of
    /// BoolMask::can_be_false is in trivial count optimization.
    ///
    /// Now let's review all the cases of key condition relaxation across different
    /// atom types.
    ///
    /// 1. Not applicable: ALWAYS_FALSE, ALWAYS_TRUE, FUNCTION_NOT,
    /// FUNCTION_AND, FUNCTION_OR.
    ///
    /// These atoms are either never relaxed or are relaxed by their children.
    ///
    /// 2. Constant transformed: FUNCTION_IN_RANGE, FUNCTION_NOT_IN_RANGE,
    /// FUNCTION_IS_NULL. FUNCTION_IS_NOT_NULL, FUNCTION_IN_SET (1 element),
    /// FUNCTION_NOT_IN_SET (1 element)
    ///
    /// These atoms are relaxed only when the associated constants undergo
    /// transformation by monotonic functions, as illustrated in the example
    /// mentioned earlier.
    ///
    /// 3. Always relaxed: FUNCTION_UNKNOWN, FUNCTION_IN_SET (>1 elements),
    /// FUNCTION_NOT_IN_SET (>1 elements), FUNCTION_ARGS_IN_HYPERRECTANGLE
    ///
    /// These atoms are always considered relaxed for the sake of implementation
    /// simplicity, as there may be "gaps" within the atom's hyperrectangle that the
    /// granule's hyperrectangle may or may not intersect.
    ///
    /// NOTE: we also need to examine special functions that generate atoms. For
    /// example, the `match` function can produce a FUNCTION_IN_RANGE atom based
    /// on a given regular expression, which is relaxed for simplicity.
    bool relaxed = false;
};

std::tuple<String, bool> extractFixedPrefixFromLikePattern(std::string_view like_pattern, bool requires_perfect_prefix);

}<|MERGE_RESOLUTION|>--- conflicted
+++ resolved
@@ -15,7 +15,6 @@
 #include <Storages/MergeTree/RPNBuilder.h>
 
 #include <Processors/Formats/Impl/Parquet/ColumnFilterHelper.h>
-
 
 namespace DB
 {
@@ -163,13 +162,8 @@
         DataTypePtr current_type,
         bool single_point = false);
 
-<<<<<<< HEAD
-    const std::shared_ptr<ColumnFilterHelper> & getColumnFilterHelper() const { return column_filter_helper; }
-
-    static ActionsDAG cloneASTWithInversionPushDown(ActionsDAG::NodeRawConstPtrs nodes, const ContextPtr & context);
-
-=======
->>>>>>> 1cffe42d
+    const std::shared_ptr<ColumnFilterHelper> &getColumnFilterHelper() const { return column_filter_helper; }
+
     bool matchesExactContinuousRange() const;
 
     /// Extract plain ranges of the condition.
