#pragma once

#include <boost/core/noncopyable.hpp>
#include <Core/NamesAndTypes.h>
#include <Storages/StorageSnapshot.h>
#include <Storages/MergeTree/RangesInDataPart.h>
#include <Storages/MergeTree/IMergeTreeReader.h>
#include <Storages/MergeTree/MergeTreeRangeReader.h>
#include <Storages/MergeTree/AlterConversions.h>

namespace DB
{

class UncompressedCache;
class MarkCache;

struct MergeTreeBlockSizePredictor;
using MergeTreeBlockSizePredictorPtr = std::shared_ptr<MergeTreeBlockSizePredictor>;

class IMergeTreeDataPart;
using DataPartPtr = std::shared_ptr<const IMergeTreeDataPart>;
using MergeTreeReaderPtr = std::unique_ptr<IMergeTreeReader>;

enum class MergeTreeReadType
{
    /// By default, read will use MergeTreeReadPool and return pipe with num_streams outputs.
    /// If num_streams == 1, will read without pool, in order specified in parts.
    Default,
    /// Read in sorting key order.
    /// Returned pipe will have the number of ports equals to parts.size().
    /// Parameter num_streams_ is ignored in this case.
    /// User should add MergingSorted itself if needed.
    InOrder,
    /// The same as InOrder, but in reverse order.
    /// For every part, read ranges and granules from end to begin. Also add ReverseTransform.
    InReverseOrder,
    /// A special type of reading where every replica
    /// talks to a remote coordinator (which is located on the initiator node)
    /// and who spreads marks and parts across them.
    ParallelReplicas,
};

/// A batch of work for MergeTreeSelectProcessor
struct MergeTreeReadTask : private boost::noncopyable
{
public:
    struct Columns
    {
        /// Column names to read during WHERE
        NamesAndTypesList columns;
        /// Column names to read during each PREWHERE step
        std::vector<NamesAndTypesList> pre_columns;

        String dump() const;
    };

<<<<<<< HEAD
struct MergeTreeReadTaskInfo
{
    /// Data part which should be read while performing this task
    DataPartPtr data_part;
    /// Parent part of the projection part
    DataPartPtr parent_part;
    /// For `part_index` virtual column
    size_t part_index_in_query;
    /// Alter converversionss that should be applied on-fly for part.
    AlterConversionsPtr alter_conversions;
    /// Column names to read during PREWHERE and WHERE
    MergeTreeReadTaskColumns task_columns;
    /// Shared initialized size predictor. It is copied for each new task.
    MergeTreeBlockSizePredictorPtr shared_size_predictor;
    /// TODO: comment
    VirtualFields const_virtual_fields;
};
=======
    struct Info
    {
        /// Data part which should be read while performing this task
        DataPartPtr data_part;
        /// For virtual `part_index` virtual column
        size_t part_index_in_query;
        /// Alter converversionss that should be applied on-fly for part.
        AlterConversionsPtr alter_conversions;
        /// Column names to read during PREWHERE and WHERE
        Columns task_columns;
        /// Shared initialized size predictor. It is copied for each new task.
        MergeTreeBlockSizePredictorPtr shared_size_predictor;
    };
>>>>>>> f3fcaa52

    using InfoPtr = std::shared_ptr<const Info>;

    /// Extra params that required for creation of reader.
    struct Extras
    {
        UncompressedCache * uncompressed_cache = nullptr;
        MarkCache * mark_cache = nullptr;
        MergeTreeReaderSettings reader_settings{};
        StorageSnapshotPtr storage_snapshot{};
        IMergeTreeReader::ValueSizeMap value_size_map{};
        ReadBufferFromFileBase::ProfileCallback profile_callback{};
    };

    struct Readers
    {
        MergeTreeReaderPtr main;
        std::vector<MergeTreeReaderPtr> prewhere;
    };

    struct RangeReaders
    {
        /// Used to save current range processing status
        MergeTreeRangeReader main;

        /// Range readers for multiple filtering steps: row level security, PREWHERE etc.
        /// NOTE: we take references to elements and push_back new elements, that's why it is a deque but not a vector
        std::deque<MergeTreeRangeReader> prewhere;
    };

    struct BlockSizeParams
    {
        UInt64 max_block_size_rows = DEFAULT_BLOCK_SIZE;
        UInt64 preferred_block_size_bytes = 1000000;
        UInt64 preferred_max_column_in_block_size_bytes = 0;
        UInt64 min_marks_to_read = 0;
        double min_filtration_ratio = 0.00001;
    };

    /// The result of reading from task.
    struct BlockAndProgress
    {
        Block block;
        size_t row_count = 0;
        size_t num_read_rows = 0;
        size_t num_read_bytes = 0;
    };

    MergeTreeReadTask(InfoPtr info_, Readers readers_, MarkRanges mark_ranges_, MergeTreeBlockSizePredictorPtr size_predictor_);

    void initializeRangeReaders(const PrewhereExprInfo & prewhere_actions, const Names & non_const_virtual_column_names);

    BlockAndProgress read(const BlockSizeParams & params);
    bool isFinished() const { return mark_ranges.empty() && range_readers.main.isCurrentRangeFinished(); }

    const Info & getInfo() const { return *info; }
    const MergeTreeRangeReader & getMainRangeReader() const { return range_readers.main; }
    const IMergeTreeReader & getMainReader() const { return *readers.main; }

    Readers releaseReaders() { return std::move(readers); }

    static Readers createReaders(const InfoPtr & read_info, const Extras & extras, const MarkRanges & ranges);
    static RangeReaders createRangeReaders(const Readers & readers, const PrewhereExprInfo & prewhere_actions, const Names & non_const_virtual_column_names);

private:
    UInt64 estimateNumRows(const BlockSizeParams & params) const;

    /// Shared information required for reading.
    InfoPtr info;

    /// Readers for data_part of this task.
    /// May be reused and released to the next task.
    Readers readers;

    /// Range readers to read mark_ranges from data_part
    RangeReaders range_readers;

    /// Ranges to read from data_part
    MarkRanges mark_ranges;

    /// Used to satistfy preferred_block_size_bytes limitation
    MergeTreeBlockSizePredictorPtr size_predictor;
};

using MergeTreeReadTaskPtr = std::unique_ptr<MergeTreeReadTask>;

}<|MERGE_RESOLUTION|>--- conflicted
+++ resolved
@@ -54,29 +54,12 @@
         String dump() const;
     };
 
-<<<<<<< HEAD
-struct MergeTreeReadTaskInfo
-{
-    /// Data part which should be read while performing this task
-    DataPartPtr data_part;
-    /// Parent part of the projection part
-    DataPartPtr parent_part;
-    /// For `part_index` virtual column
-    size_t part_index_in_query;
-    /// Alter converversionss that should be applied on-fly for part.
-    AlterConversionsPtr alter_conversions;
-    /// Column names to read during PREWHERE and WHERE
-    MergeTreeReadTaskColumns task_columns;
-    /// Shared initialized size predictor. It is copied for each new task.
-    MergeTreeBlockSizePredictorPtr shared_size_predictor;
-    /// TODO: comment
-    VirtualFields const_virtual_fields;
-};
-=======
     struct Info
     {
         /// Data part which should be read while performing this task
         DataPartPtr data_part;
+        /// Parent part of the projection part
+        DataPartPtr parent_part;
         /// For virtual `part_index` virtual column
         size_t part_index_in_query;
         /// Alter converversionss that should be applied on-fly for part.
@@ -86,7 +69,6 @@
         /// Shared initialized size predictor. It is copied for each new task.
         MergeTreeBlockSizePredictorPtr shared_size_predictor;
     };
->>>>>>> f3fcaa52
 
     using InfoPtr = std::shared_ptr<const Info>;
 
