--- conflicted
+++ resolved
@@ -94,12 +94,9 @@
     M(Bool, async_insert, false, "If true, data from INSERT query is stored in queue and later flushed to table in background.", 0) \
     M(Bool, add_implicit_sign_column_constraint_for_collapsing_engine, false, "If true, add implicit constraint for sign column for CollapsingMergeTree engine.", 0) \
     M(Milliseconds, sleep_before_commit_local_part_in_replicated_table_ms, 0, "For testing. Do not change it.", 0) \
-<<<<<<< HEAD
+    M(Bool, optimize_row_order, false, "Allow reshuffling of rows during part inserts and merges to improve the compressibility of the new part", 0) \
     M(UInt64, type_map_num_shards_on_insert, 8, "KEK", 0) \
     M(UInt64, type_map_num_shards_on_merge, 8, "KEK", 0) \
-=======
-    M(Bool, optimize_row_order, false, "Allow reshuffling of rows during part inserts and merges to improve the compressibility of the new part", 0) \
->>>>>>> 9894383a
     \
     /* Part removal settings. */ \
     M(UInt64, simultaneous_parts_removal_limit, 0, "Maximum number of parts to remove during one CleanupThread iteration (0 means unlimited).", 0) \
