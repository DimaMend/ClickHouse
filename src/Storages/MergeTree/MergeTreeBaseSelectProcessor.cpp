#include <Storages/MergeTree/MergeTreeBaseSelectProcessor.h>
#include <Storages/MergeTree/MergeTreeRangeReader.h>
#include <Storages/MergeTree/IMergeTreeDataPart.h>
#include <Storages/MergeTree/IMergeTreeReader.h>
#include <Storages/MergeTree/MergeTreeBlockReadUtils.h>
#include <Storages/MergeTree/RequestResponse.h>
#include <Columns/FilterDescription.h>
#include <Common/typeid_cast.h>
#include <DataTypes/DataTypeNothing.h>
#include <DataTypes/DataTypeNullable.h>
#include <DataTypes/DataTypeUUID.h>
#include <DataTypes/DataTypeArray.h>
#include <Processors/Transforms/AggregatingTransform.h>


#include <city.h>

namespace DB
{

namespace ErrorCodes
{
    extern const int ILLEGAL_TYPE_OF_COLUMN_FOR_FILTER;
    extern const int LOGICAL_ERROR;
    extern const int QUERY_WAS_CANCELLED;
}

static void injectNonConstVirtualColumns(
    size_t rows,
    Block & block,
    const Names & virtual_columns);

static void injectPartConstVirtualColumns(
    size_t rows,
    Block & block,
    MergeTreeReadTask * task,
    const DataTypePtr & partition_value_type,
    const Names & virtual_columns);


IMergeTreeSelectAlgorithm::IMergeTreeSelectAlgorithm(
    Block header,
    const MergeTreeData & storage_,
    const StorageSnapshotPtr & storage_snapshot_,
    const PrewhereInfoPtr & prewhere_info_,
    ExpressionActionsSettings actions_settings,
    UInt64 max_block_size_rows_,
    UInt64 preferred_block_size_bytes_,
    UInt64 preferred_max_column_in_block_size_bytes_,
    const MergeTreeReaderSettings & reader_settings_,
    bool use_uncompressed_cache_,
    const Names & virt_column_names_,
    std::optional<ParallelReadingExtension> extension_)
    : storage(storage_)
    , storage_snapshot(storage_snapshot_)
    , prewhere_info(prewhere_info_)
    , prewhere_actions(getPrewhereActions(prewhere_info, actions_settings))
    , max_block_size_rows(max_block_size_rows_)
    , preferred_block_size_bytes(preferred_block_size_bytes_)
    , preferred_max_column_in_block_size_bytes(preferred_max_column_in_block_size_bytes_)
    , reader_settings(reader_settings_)
    , use_uncompressed_cache(use_uncompressed_cache_)
    , virt_column_names(virt_column_names_)
    , partition_value_type(storage.getPartitionValueType())
    , owned_uncompressed_cache(use_uncompressed_cache ? storage.getContext()->getUncompressedCache() : nullptr)
    , owned_mark_cache(storage.getContext()->getMarkCache())
    , extension(extension_)
{
    header_without_const_virtual_columns = applyPrewhereActions(std::move(header), prewhere_info);
    size_t non_const_columns_offset = header_without_const_virtual_columns.columns();
    injectNonConstVirtualColumns(0, header_without_const_virtual_columns, virt_column_names);

    /// Reverse order is to minimize reallocations when removing columns from the block
    for (size_t col_num = non_const_columns_offset; col_num < header_without_const_virtual_columns.columns(); ++col_num)
        non_const_virtual_column_names.emplace_back(header_without_const_virtual_columns.getByPosition(col_num).name);

    result_header = header_without_const_virtual_columns;
    injectPartConstVirtualColumns(0, result_header, nullptr, partition_value_type, virt_column_names);
}


std::unique_ptr<PrewhereExprInfo> IMergeTreeSelectAlgorithm::getPrewhereActions(PrewhereInfoPtr prewhere_info, const ExpressionActionsSettings & actions_settings)
{
    std::unique_ptr<PrewhereExprInfo> prewhere_actions;
    if (prewhere_info)
    {
        prewhere_actions = std::make_unique<PrewhereExprInfo>();

        if (prewhere_info->row_level_filter)
        {
            PrewhereExprStep row_level_filter_step
            {
                .actions = std::make_shared<ExpressionActions>(prewhere_info->row_level_filter, actions_settings),
                .column_name = prewhere_info->row_level_column_name,
                .remove_column = true,
                .need_filter = true
            };

            prewhere_actions->steps.emplace_back(std::move(row_level_filter_step));
        }

        PrewhereExprStep prewhere_step
        {
            .actions = std::make_shared<ExpressionActions>(prewhere_info->prewhere_actions, actions_settings),
            .column_name = prewhere_info->prewhere_column_name,
            .remove_column = prewhere_info->remove_prewhere_column,
            .need_filter = prewhere_info->need_filter
        };

        prewhere_actions->steps.emplace_back(std::move(prewhere_step));
    }

    return prewhere_actions;
}


bool IMergeTreeSelectAlgorithm::getNewTask()
{
    /// No parallel reading feature
    if (!extension.has_value())
    {
        if (getNewTaskImpl())
        {
            finalizeNewTask();
            return true;
        }
        return false;
    }
    return getNewTaskParallelReading();
}


bool IMergeTreeSelectAlgorithm::getNewTaskParallelReading()
{
    if (getTaskFromBuffer())
        return true;

    if (no_more_tasks)
        return getDelayedTasks();

    while (true)
    {
        /// The end of execution. No task.
        if (!getNewTaskImpl())
        {
            no_more_tasks = true;
            return getDelayedTasks();
        }

        splitCurrentTaskRangesAndFillBuffer();

        if (getTaskFromBuffer())
            return true;
    }
}


bool IMergeTreeSelectAlgorithm::getTaskFromBuffer()
{
    while (!buffered_ranges.empty())
    {
        auto ranges = std::move(buffered_ranges.front());
        buffered_ranges.pop_front();

        assert(!ranges.empty());

        auto res = performRequestToCoordinator(ranges, /*delayed=*/false);

        if (Status::Accepted == res)
            return true;

        /// To avoid any possibility of ignoring cancellation, exception will be thrown.
        if (Status::Cancelled == res)
            throw Exception(ErrorCodes::QUERY_WAS_CANCELLED, "Query had been cancelled");
    }
    return false;
}


bool IMergeTreeSelectAlgorithm::getDelayedTasks()
{
    while (!delayed_tasks.empty())
    {
        task = std::move(delayed_tasks.front());
        delayed_tasks.pop_front();

        assert(!task->mark_ranges.empty());

        auto res = performRequestToCoordinator(task->mark_ranges, /*delayed=*/true);

        if (Status::Accepted == res)
            return true;

        if (Status::Cancelled == res)
            break;
    }

    finish();
    return false;
}


ChunkAndProgress IMergeTreeSelectAlgorithm::read()
{
    size_t num_read_rows = 0;
    size_t num_read_bytes = 0;

    while (!is_cancelled)
    {
        try
        {
            if ((!task || task->isFinished()) && !getNewTask())
                break;
        }
        catch (const Exception & e)
        {
            /// See MergeTreeBaseSelectProcessor::getTaskFromBuffer()
            if (e.code() == ErrorCodes::QUERY_WAS_CANCELLED)
                break;
            throw;
        }

        auto res = readFromPart();

        if (res.row_count)
        {
            injectVirtualColumns(res.block, res.row_count, task.get(), partition_value_type, virt_column_names);

            /// Reorder the columns according to result_header
            Columns ordered_columns;
            ordered_columns.reserve(result_header.columns());
            for (size_t i = 0; i < result_header.columns(); ++i)
            {
                auto name = result_header.getByPosition(i).name;
                ordered_columns.push_back(res.block.getByName(name).column);
            }

            /// Account a progress from previous empty chunks.
            res.num_read_rows += num_read_rows;
            res.num_read_bytes += num_read_bytes;

            return ChunkAndProgress{
                .chunk = Chunk(ordered_columns, res.row_count),
                .num_read_rows = res.num_read_rows,
                .num_read_bytes = res.num_read_bytes};
        }
        else
        {
            num_read_rows += res.num_read_rows;
            num_read_bytes += res.num_read_bytes;
        }
    }

    return {Chunk(), num_read_rows, num_read_bytes};
}

<<<<<<< HEAD
void MergeTreeBaseSelectProcessor::initializeMergeTreeReadersForCurrentTask(
    const StorageMetadataPtr & metadata_snapshot,
    const IMergeTreeReader::ValueSizeMap & value_size_map,
    const ReadBufferFromFileBase::ProfileCallback & profile_callback)
{
    if (!task)
        throw Exception(ErrorCodes::LOGICAL_ERROR, "There is no task");

    if (task->reader.valid())
    {
        reader = task->reader.get();
    }
    else
    {
        reader = task->data_part->getReader(
            task->task_columns.columns, metadata_snapshot, task->mark_ranges,
            owned_uncompressed_cache.get(), owned_mark_cache.get(),
            reader_settings, value_size_map, profile_callback);
    }

    if (!task->pre_reader_for_step.empty())
    {
        pre_reader_for_step.clear();
        for (auto & pre_reader : task->pre_reader_for_step)
            pre_reader_for_step.push_back(pre_reader.get());
    }
    else
    {
        initializeMergeTreePreReadersForPart(
            task->data_part, task->task_columns, metadata_snapshot,
            task->mark_ranges, value_size_map, profile_callback);
    }
}

void MergeTreeBaseSelectProcessor::initializeMergeTreeReadersForPart(
=======
void IMergeTreeSelectAlgorithm::initializeMergeTreeReadersForPart(
>>>>>>> 52d3e547
    MergeTreeData::DataPartPtr & data_part,
    const MergeTreeReadTaskColumns & task_columns,
    const StorageMetadataPtr & metadata_snapshot,
    const MarkRanges & mark_ranges,
    const IMergeTreeReader::ValueSizeMap & value_size_map,
    const ReadBufferFromFileBase::ProfileCallback & profile_callback)
{
    reader = data_part->getReader(
        task_columns.columns, metadata_snapshot, mark_ranges,
        owned_uncompressed_cache.get(), owned_mark_cache.get(),
        reader_settings, value_size_map, profile_callback);

    initializeMergeTreePreReadersForPart(
        data_part, task_columns, metadata_snapshot,
        mark_ranges, value_size_map, profile_callback);
}

void MergeTreeBaseSelectProcessor::initializeMergeTreePreReadersForPart(
    MergeTreeData::DataPartPtr & data_part,
    const MergeTreeReadTaskColumns & task_columns,
    const StorageMetadataPtr & metadata_snapshot,
    const MarkRanges & mark_ranges,
    const IMergeTreeReader::ValueSizeMap & value_size_map,
    const ReadBufferFromFileBase::ProfileCallback & profile_callback)
{
    pre_reader_for_step.clear();

    /// Add lightweight delete filtering step
    if (reader_settings.apply_deleted_mask && data_part->hasLightweightDelete())
    {
        pre_reader_for_step.push_back(
            data_part->getReader(
                {LightweightDeleteDescription::FILTER_COLUMN}, metadata_snapshot,
                mark_ranges, owned_uncompressed_cache.get(), owned_mark_cache.get(),
                reader_settings, value_size_map, profile_callback));
    }

    if (prewhere_info)
    {
        for (const auto & pre_columns_per_step : task_columns.pre_columns)
        {
            pre_reader_for_step.push_back(
                data_part->getReader(
                    pre_columns_per_step, metadata_snapshot, mark_ranges,
                    owned_uncompressed_cache.get(), owned_mark_cache.get(),
                    reader_settings, value_size_map, profile_callback));
        }
    }
}

void IMergeTreeSelectAlgorithm::initializeRangeReaders(MergeTreeReadTask & current_task)
{
    return initializeRangeReadersImpl(
        current_task.range_reader, current_task.pre_range_readers, prewhere_info, prewhere_actions.get(),
        reader.get(), current_task.data_part->hasLightweightDelete(), reader_settings,
        pre_reader_for_step, lightweight_delete_filter_step, non_const_virtual_column_names);
}

void IMergeTreeSelectAlgorithm::initializeRangeReadersImpl(
    MergeTreeRangeReader & range_reader, std::deque<MergeTreeRangeReader> & pre_range_readers,
    PrewhereInfoPtr prewhere_info, const PrewhereExprInfo * prewhere_actions,
    IMergeTreeReader * reader, bool has_lightweight_delete, const MergeTreeReaderSettings & reader_settings,
    const std::vector<std::unique_ptr<IMergeTreeReader>> & pre_reader_for_step,
    const PrewhereExprStep & lightweight_delete_filter_step, const Names & non_const_virtual_column_names)
{
    MergeTreeRangeReader * prev_reader = nullptr;
    bool last_reader = false;
    size_t pre_readers_shift = 0;

    /// Add filtering step with lightweight delete mask
    if (reader_settings.apply_deleted_mask && has_lightweight_delete)
    {
        MergeTreeRangeReader pre_range_reader(pre_reader_for_step[0].get(), prev_reader, &lightweight_delete_filter_step, last_reader, non_const_virtual_column_names);
        pre_range_readers.push_back(std::move(pre_range_reader));
        prev_reader = &pre_range_readers.back();
        pre_readers_shift++;
    }

    if (prewhere_info)
    {
        if (prewhere_actions->steps.size() + pre_readers_shift != pre_reader_for_step.size())
        {
            throw Exception(
                ErrorCodes::LOGICAL_ERROR,
                "PREWHERE steps count mismatch, actions: {}, readers: {}",
                prewhere_actions->steps.size(), pre_reader_for_step.size());
        }

        for (size_t i = 0; i < prewhere_actions->steps.size(); ++i)
        {
            last_reader = reader->getColumns().empty() && (i + 1 == prewhere_actions->steps.size());

            MergeTreeRangeReader current_reader(pre_reader_for_step[i + pre_readers_shift].get(), prev_reader, &prewhere_actions->steps[i], last_reader, non_const_virtual_column_names);

            pre_range_readers.push_back(std::move(current_reader));
            prev_reader = &pre_range_readers.back();
        }
    }

    if (!last_reader)
    {
        range_reader = MergeTreeRangeReader(reader, prev_reader, nullptr, true, non_const_virtual_column_names);
    }
    else
    {
        /// If all columns are read by pre_range_readers than move last pre_range_reader into range_reader
        range_reader = std::move(pre_range_readers.back());
        pre_range_readers.pop_back();
    }
}

static UInt64 estimateNumRows(const MergeTreeReadTask & current_task, UInt64 current_preferred_block_size_bytes,
    UInt64 current_max_block_size_rows, UInt64 current_preferred_max_column_in_block_size_bytes, double min_filtration_ratio)
{
    const MergeTreeRangeReader & current_reader = current_task.range_reader;

    if (!current_task.size_predictor)
        return static_cast<size_t>(current_max_block_size_rows);

    /// Calculates number of rows will be read using preferred_block_size_bytes.
    /// Can't be less than avg_index_granularity.
    size_t rows_to_read = current_task.size_predictor->estimateNumRows(current_preferred_block_size_bytes);
    if (!rows_to_read)
        return rows_to_read;
    auto total_row_in_current_granule = current_reader.numRowsInCurrentGranule();
    rows_to_read = std::max(total_row_in_current_granule, rows_to_read);

    if (current_preferred_max_column_in_block_size_bytes)
    {
        /// Calculates number of rows will be read using preferred_max_column_in_block_size_bytes.
        auto rows_to_read_for_max_size_column
            = current_task.size_predictor->estimateNumRowsForMaxSizeColumn(current_preferred_max_column_in_block_size_bytes);
        double filtration_ratio = std::max(min_filtration_ratio, 1.0 - current_task.size_predictor->filtered_rows_ratio);
        auto rows_to_read_for_max_size_column_with_filtration
            = static_cast<size_t>(rows_to_read_for_max_size_column / filtration_ratio);

        /// If preferred_max_column_in_block_size_bytes is used, number of rows to read can be less than current_index_granularity.
        rows_to_read = std::min(rows_to_read, rows_to_read_for_max_size_column_with_filtration);
    }

    auto unread_rows_in_current_granule = current_reader.numPendingRowsInCurrentGranule();
    if (unread_rows_in_current_granule >= rows_to_read)
        return rows_to_read;

    const MergeTreeIndexGranularity & index_granularity = current_task.data_part->index_granularity;

    return index_granularity.countMarksForRows(current_reader.currentMark(), rows_to_read, current_reader.numReadRowsInCurrentGranule());
}


IMergeTreeSelectAlgorithm::BlockAndProgress IMergeTreeSelectAlgorithm::readFromPartImpl()
{
    if (task->size_predictor)
        task->size_predictor->startBlock();

    const UInt64 current_max_block_size_rows = max_block_size_rows;
    const UInt64 current_preferred_block_size_bytes = preferred_block_size_bytes;
    const UInt64 current_preferred_max_column_in_block_size_bytes = preferred_max_column_in_block_size_bytes;
    const double min_filtration_ratio = 0.00001;

    UInt64 recommended_rows = estimateNumRows(*task, current_preferred_block_size_bytes,
        current_max_block_size_rows, current_preferred_max_column_in_block_size_bytes, min_filtration_ratio);
    UInt64 rows_to_read = std::max(static_cast<UInt64>(1), std::min(current_max_block_size_rows, recommended_rows));

    auto read_result = task->range_reader.read(rows_to_read, task->mark_ranges);

    /// All rows were filtered. Repeat.
    if (read_result.num_rows == 0)
        read_result.columns.clear();

    const auto & sample_block = task->range_reader.getSampleBlock();
    if (read_result.num_rows != 0 && sample_block.columns() != read_result.columns.size())
        throw Exception("Inconsistent number of columns got from MergeTreeRangeReader. "
                        "Have " + toString(sample_block.columns()) + " in sample block "
                        "and " + toString(read_result.columns.size()) + " columns in list", ErrorCodes::LOGICAL_ERROR);

    /// TODO: check columns have the same types as in header.

    UInt64 num_filtered_rows = read_result.numReadRows() - read_result.num_rows;

    size_t num_read_rows = read_result.numReadRows();
    size_t num_read_bytes = read_result.numBytesRead();

    if (task->size_predictor)
    {
        task->size_predictor->updateFilteredRowsRation(read_result.numReadRows(), num_filtered_rows);

        if (!read_result.columns.empty())
            task->size_predictor->update(sample_block, read_result.columns, read_result.num_rows);
    }

    Block block;
    if (read_result.num_rows != 0)
        block = sample_block.cloneWithColumns(read_result.columns);

    BlockAndProgress res = {
        .block = std::move(block),
        .row_count = read_result.num_rows,
        .num_read_rows = num_read_rows,
        .num_read_bytes = num_read_bytes };

    return res;
}


IMergeTreeSelectAlgorithm::BlockAndProgress IMergeTreeSelectAlgorithm::readFromPart()
{
    if (!task->range_reader.isInitialized())
        initializeRangeReaders(*task);

    return readFromPartImpl();
}


namespace
{
    struct VirtualColumnsInserter
    {
        explicit VirtualColumnsInserter(Block & block_) : block(block_) {}

        bool columnExists(const String & name) const { return block.has(name); }

        void insertStringColumn(const ColumnPtr & column, const String & name)
        {
            block.insert({column, std::make_shared<DataTypeString>(), name});
        }

        void insertUInt8Column(const ColumnPtr & column, const String & name)
        {
            block.insert({column, std::make_shared<DataTypeUInt8>(), name});
        }

        void insertUInt64Column(const ColumnPtr & column, const String & name)
        {
            block.insert({column, std::make_shared<DataTypeUInt64>(), name});
        }

        void insertUUIDColumn(const ColumnPtr & column, const String & name)
        {
            block.insert({column, std::make_shared<DataTypeUUID>(), name});
        }

        void insertPartitionValueColumn(
            size_t rows, const Row & partition_value, const DataTypePtr & partition_value_type, const String & name)
        {
            ColumnPtr column;
            if (rows)
                column = partition_value_type->createColumnConst(rows, Tuple(partition_value.begin(), partition_value.end()))
                             ->convertToFullColumnIfConst();
            else
                column = partition_value_type->createColumn();

            block.insert({column, partition_value_type, name});
        }

        Block & block;
    };
}

/// Adds virtual columns that are not const for all rows
static void injectNonConstVirtualColumns(
    size_t rows,
    Block & block,
    const Names & virtual_columns)
{
    VirtualColumnsInserter inserter(block);
    for (const auto & virtual_column_name : virtual_columns)
    {
        if (virtual_column_name == "_part_offset")
        {
            if (!rows)
            {
                inserter.insertUInt64Column(DataTypeUInt64().createColumn(), virtual_column_name);
            }
            else
            {
                if (!inserter.columnExists(virtual_column_name))
                    throw Exception(ErrorCodes::LOGICAL_ERROR,
                        "Column {} must have been filled part reader",
                        virtual_column_name);
            }
        }

        if (virtual_column_name == LightweightDeleteDescription::FILTER_COLUMN.name)
        {
                /// If _row_exists column isn't present in the part then fill it here with 1s
                ColumnPtr column;
                if (rows)
                    column = LightweightDeleteDescription::FILTER_COLUMN.type->createColumnConst(rows, 1)->convertToFullColumnIfConst();
                else
                    column = LightweightDeleteDescription::FILTER_COLUMN.type->createColumn();

                inserter.insertUInt8Column(column, virtual_column_name);
        }
    }
}

/// Adds virtual columns that are const for the whole part
static void injectPartConstVirtualColumns(
    size_t rows,
    Block & block,
    MergeTreeReadTask * task,
    const DataTypePtr & partition_value_type,
    const Names & virtual_columns)
{
    VirtualColumnsInserter inserter(block);
    /// add virtual columns
    /// Except _sample_factor, which is added from the outside.
    if (!virtual_columns.empty())
    {
        if (unlikely(rows && !task))
            throw Exception("Cannot insert virtual columns to non-empty chunk without specified task.",
                            ErrorCodes::LOGICAL_ERROR);

        const IMergeTreeDataPart * part = nullptr;
        if (rows)
        {
            part = task->data_part.get();
            if (part->isProjectionPart())
                part = part->getParentPart();
        }
        for (const auto & virtual_column_name : virtual_columns)
        {
            if (virtual_column_name == "_part")
            {
                ColumnPtr column;
                if (rows)
                    column = DataTypeString().createColumnConst(rows, part->name)->convertToFullColumnIfConst();
                else
                    column = DataTypeString().createColumn();

                inserter.insertStringColumn(column, virtual_column_name);
            }
            else if (virtual_column_name == "_part_index")
            {
                ColumnPtr column;
                if (rows)
                    column = DataTypeUInt64().createColumnConst(rows, task->part_index_in_query)->convertToFullColumnIfConst();
                else
                    column = DataTypeUInt64().createColumn();

                inserter.insertUInt64Column(column, virtual_column_name);
            }
            else if (virtual_column_name == "_part_uuid")
            {
                ColumnPtr column;
                if (rows)
                    column = DataTypeUUID().createColumnConst(rows, part->uuid)->convertToFullColumnIfConst();
                else
                    column = DataTypeUUID().createColumn();

                inserter.insertUUIDColumn(column, virtual_column_name);
            }
            else if (virtual_column_name == "_partition_id")
            {
                ColumnPtr column;
                if (rows)
                    column = DataTypeString().createColumnConst(rows, part->info.partition_id)->convertToFullColumnIfConst();
                else
                    column = DataTypeString().createColumn();

                inserter.insertStringColumn(column, virtual_column_name);
            }
            else if (virtual_column_name == "_partition_value")
            {
                if (rows)
                    inserter.insertPartitionValueColumn(rows, part->partition.value, partition_value_type, virtual_column_name);
                else
                    inserter.insertPartitionValueColumn(rows, {}, partition_value_type, virtual_column_name);
            }
        }
    }
}

void IMergeTreeSelectAlgorithm::injectVirtualColumns(
    Block & block, size_t row_count, MergeTreeReadTask * task, const DataTypePtr & partition_value_type, const Names & virtual_columns)
{
    /// First add non-const columns that are filled by the range reader and then const columns that we will fill ourselves.
    /// Note that the order is important: virtual columns filled by the range reader must go first
    injectNonConstVirtualColumns(row_count, block, virtual_columns);
    injectPartConstVirtualColumns(row_count, block, task, partition_value_type, virtual_columns);
}

Block IMergeTreeSelectAlgorithm::applyPrewhereActions(Block block, const PrewhereInfoPtr & prewhere_info)
{
    if (prewhere_info)
    {
        if (prewhere_info->row_level_filter)
        {
            block = prewhere_info->row_level_filter->updateHeader(std::move(block));
            auto & row_level_column = block.getByName(prewhere_info->row_level_column_name);
            if (!row_level_column.type->canBeUsedInBooleanContext())
            {
                throw Exception("Invalid type for filter in PREWHERE: " + row_level_column.type->getName(),
                    ErrorCodes::ILLEGAL_TYPE_OF_COLUMN_FOR_FILTER);
            }

            block.erase(prewhere_info->row_level_column_name);
        }

        if (prewhere_info->prewhere_actions)
            block = prewhere_info->prewhere_actions->updateHeader(std::move(block));

        auto & prewhere_column = block.getByName(prewhere_info->prewhere_column_name);
        if (!prewhere_column.type->canBeUsedInBooleanContext())
        {
            throw Exception("Invalid type for filter in PREWHERE: " + prewhere_column.type->getName(),
                ErrorCodes::ILLEGAL_TYPE_OF_COLUMN_FOR_FILTER);
        }

        if (prewhere_info->remove_prewhere_column)
            block.erase(prewhere_info->prewhere_column_name);
        else
        {
            WhichDataType which(removeNullable(recursiveRemoveLowCardinality(prewhere_column.type)));
            if (which.isNativeInt() || which.isNativeUInt())
                prewhere_column.column = prewhere_column.type->createColumnConst(block.rows(), 1u)->convertToFullColumnIfConst();
            else if (which.isFloat())
                prewhere_column.column = prewhere_column.type->createColumnConst(block.rows(), 1.0f)->convertToFullColumnIfConst();
            else
                throw Exception(
                    ErrorCodes::ILLEGAL_TYPE_OF_COLUMN_FOR_FILTER, "Illegal type {} of column for filter", prewhere_column.type->getName());
        }
    }

    return block;
}

Block IMergeTreeSelectAlgorithm::transformHeader(
    Block block, const PrewhereInfoPtr & prewhere_info, const DataTypePtr & partition_value_type, const Names & virtual_columns)
{
    auto transformed = applyPrewhereActions(std::move(block), prewhere_info);
    injectVirtualColumns(transformed, 0, nullptr, partition_value_type, virtual_columns);
    return transformed;
}

std::unique_ptr<MergeTreeBlockSizePredictor> IMergeTreeSelectAlgorithm::getSizePredictor(
    const MergeTreeData::DataPartPtr & data_part,
    const MergeTreeReadTaskColumns & task_columns,
    const Block & sample_block)
{
    const auto & required_column_names = task_columns.columns.getNames();
    NameSet complete_column_names(required_column_names.begin(), required_column_names.end());
    for (const auto & pre_columns_per_step : task_columns.pre_columns)
    {
        const auto & required_pre_column_names = pre_columns_per_step.getNames();
        complete_column_names.insert(required_pre_column_names.begin(), required_pre_column_names.end());
    }

    return std::make_unique<MergeTreeBlockSizePredictor>(
        data_part, Names(complete_column_names.begin(), complete_column_names.end()), sample_block);
}


IMergeTreeSelectAlgorithm::Status IMergeTreeSelectAlgorithm::performRequestToCoordinator(MarkRanges requested_ranges, bool delayed)
{
    String partition_id = task->data_part->info.partition_id;
    String part_name;
    String projection_name;

    if (task->data_part->isProjectionPart())
    {
        part_name = task->data_part->getParentPart()->name;
        projection_name = task->data_part->name;
    }
    else
    {
        part_name = task->data_part->name;
    }

    PartBlockRange block_range
    {
        .begin = task->data_part->info.min_block,
        .end = task->data_part->info.max_block
    };

    PartitionReadRequest request
    {
        .partition_id = std::move(partition_id),
        .part_name = std::move(part_name),
        .projection_name = std::move(projection_name),
        .block_range = std::move(block_range),
        .mark_ranges = std::move(requested_ranges)
    };
    String request_description = request.toString();

    /// Consistent hashing won't work with reading in order, because at the end of the execution
    /// we could possibly seek back
    if (!delayed && canUseConsistentHashingForParallelReading())
    {
        const auto hash = request.getConsistentHash(extension->count_participating_replicas);
        if (hash != extension->number_of_current_replica)
        {
            auto delayed_task = std::make_unique<MergeTreeReadTask>( // Create a copy
                task->data_part, task->mark_ranges, task->part_index_in_query, task->ordered_names,
                task->column_name_set, task->task_columns, task->remove_prewhere_column, task->size_predictor);
            delayed_task->mark_ranges = std::move(request.mark_ranges);
            delayed_tasks.emplace_back(std::move(delayed_task));
            LOG_TRACE(log, "Request delayed by hash: {}", request_description);
            return Status::Denied;
        }
    }

    auto optional_response = extension.value().callback(std::move(request));

    if (!optional_response.has_value())
    {
        LOG_TRACE(log, "Request cancelled: {}", request_description);
        return Status::Cancelled;
    }

    auto response = optional_response.value();

    task->mark_ranges = std::move(response.mark_ranges);

    if (response.denied || task->mark_ranges.empty())
    {
        LOG_TRACE(log, "Request rejected: {}", request_description);
        return Status::Denied;
    }

    finalizeNewTask();

    LOG_TRACE(log, "Request accepted: {}", request_description);
    return Status::Accepted;
}


size_t IMergeTreeSelectAlgorithm::estimateMaxBatchSizeForHugeRanges()
{
    /// This is an empirical number and it is so,
    /// because we have an adaptive granularity by default.
    const size_t average_granule_size_bytes = 1024 * 1024 * 10; // 10 MiB

    /// We want to have one RTT per one gigabyte of data read from disk
    /// this could be configurable.
    const size_t max_size_for_one_request = 1024 * 1024 * 1024; // 1 GiB

    size_t sum_average_marks_size = 0;
    /// getColumnSize is not fully implemented for compact parts
    if (task->data_part->getType() == IMergeTreeDataPart::Type::Compact)
    {
        sum_average_marks_size = average_granule_size_bytes;
    }
    else
    {
        for (const auto & name : extension->colums_to_read)
        {
            auto size = task->data_part->getColumnSize(name);

            assert(size.marks != 0);
            sum_average_marks_size += size.data_uncompressed / size.marks;
        }
    }

    if (sum_average_marks_size == 0)
        sum_average_marks_size = average_granule_size_bytes; // 10 MiB

    LOG_TEST(log, "Reading from {} part, average mark size is {}",
        task->data_part->getTypeName(), sum_average_marks_size);

    return max_size_for_one_request / sum_average_marks_size;
}

void IMergeTreeSelectAlgorithm::splitCurrentTaskRangesAndFillBuffer()
{
    const size_t max_batch_size = estimateMaxBatchSizeForHugeRanges();

    size_t current_batch_size = 0;
    buffered_ranges.emplace_back();

    for (const auto & range : task->mark_ranges)
    {
        auto expand_if_needed = [&]
        {
            if (current_batch_size > max_batch_size)
            {
                buffered_ranges.emplace_back();
                current_batch_size = 0;
            }
        };

        expand_if_needed();

        if (range.end - range.begin < max_batch_size)
        {
            buffered_ranges.back().push_back(range);
            current_batch_size += range.end - range.begin;
            continue;
        }

        auto current_begin = range.begin;
        auto current_end = range.begin + max_batch_size;

        while (current_end < range.end)
        {
            auto current_range = MarkRange{current_begin, current_end};
            buffered_ranges.back().push_back(current_range);
            current_batch_size += current_end - current_begin;

            current_begin = current_end;
            current_end = current_end + max_batch_size;

            expand_if_needed();
        }

        if (range.end - current_begin > 0)
        {
            auto current_range = MarkRange{current_begin, range.end};
            buffered_ranges.back().push_back(current_range);
            current_batch_size += range.end - current_begin;

            expand_if_needed();
        }
    }

    if (buffered_ranges.back().empty())
        buffered_ranges.pop_back();
}

IMergeTreeSelectAlgorithm::~IMergeTreeSelectAlgorithm() = default;

}<|MERGE_RESOLUTION|>--- conflicted
+++ resolved
@@ -254,7 +254,6 @@
     return {Chunk(), num_read_rows, num_read_bytes};
 }
 
-<<<<<<< HEAD
 void MergeTreeBaseSelectProcessor::initializeMergeTreeReadersForCurrentTask(
     const StorageMetadataPtr & metadata_snapshot,
     const IMergeTreeReader::ValueSizeMap & value_size_map,
@@ -290,9 +289,6 @@
 }
 
 void MergeTreeBaseSelectProcessor::initializeMergeTreeReadersForPart(
-=======
-void IMergeTreeSelectAlgorithm::initializeMergeTreeReadersForPart(
->>>>>>> 52d3e547
     MergeTreeData::DataPartPtr & data_part,
     const MergeTreeReadTaskColumns & task_columns,
     const StorageMetadataPtr & metadata_snapshot,
