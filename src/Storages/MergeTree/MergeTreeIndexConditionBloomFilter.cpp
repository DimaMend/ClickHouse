#include <Common/HashTable/ClearableHashMap.h>
#include <Common/FieldVisitorsAccurateComparison.h>
#include <DataTypes/DataTypeArray.h>
#include <DataTypes/DataTypeTuple.h>
#include <Columns/ColumnConst.h>
#include <Columns/ColumnTuple.h>
#include <Storages/MergeTree/RPNBuilder.h>
#include <Storages/MergeTree/MergeTreeIndexGranuleBloomFilter.h>
#include <Storages/MergeTree/MergeTreeIndexConditionBloomFilter.h>
#include <Parsers/ASTSubquery.h>
#include <Parsers/ASTIdentifier.h>
#include <Parsers/ASTLiteral.h>
#include <Interpreters/misc.h>
#include <Interpreters/BloomFilterHash.h>
#include <Interpreters/castColumn.h>
#include <Interpreters/convertFieldToType.h>


namespace DB
{
namespace ErrorCodes
{
    extern const int ILLEGAL_TYPE_OF_ARGUMENT;
    extern const int LOGICAL_ERROR;
}

namespace
{

PreparedSetKey getPreparedSetKey(const ASTPtr & node, const DataTypePtr & data_type)
{
    /// If the data type is tuple, let's try unbox once
    if (node->as<ASTSubquery>() || node->as<ASTIdentifier>())
        return PreparedSetKey::forSubquery(*node);

    if (const auto * date_type_tuple = typeid_cast<const DataTypeTuple *>(&*data_type))
        return PreparedSetKey::forLiteral(*node, date_type_tuple->getElements());

    return PreparedSetKey::forLiteral(*node, DataTypes(1, data_type));
}

ColumnWithTypeAndName getPreparedSetInfo(const SetPtr & prepared_set)
{
    if (prepared_set->getDataTypes().size() == 1)
        return {prepared_set->getSetElements()[0], prepared_set->getElementsTypes()[0], "dummy"};

    Columns set_elements;
    for (auto & set_element : prepared_set->getSetElements())
        set_elements.emplace_back(set_element->convertToFullColumnIfConst());

    return {ColumnTuple::create(set_elements), std::make_shared<DataTypeTuple>(prepared_set->getElementsTypes()), "dummy"};
}

bool maybeTrueOnBloomFilter(const IColumn * hash_column, const BloomFilterPtr & bloom_filter, size_t hash_functions)
{
    const auto * const_column = typeid_cast<const ColumnConst *>(hash_column);
    const auto * non_const_column = typeid_cast<const ColumnUInt64 *>(hash_column);

    if (!const_column && !non_const_column)
        throw Exception("LOGICAL ERROR: hash column must be Const Column or UInt64 Column.", ErrorCodes::LOGICAL_ERROR);

    if (const_column)
    {
        for (size_t index = 0; index < hash_functions; ++index)
            if (!bloom_filter->findHashWithSeed(const_column->getValue<UInt64>(), BloomFilterHash::bf_hash_seed[index]))
                return false;
        return true;
    }
    else
    {
        bool missing_rows = true;
        const ColumnUInt64::Container & data = non_const_column->getData();

        for (size_t index = 0, size = data.size(); missing_rows && index < size; ++index)
        {
            bool match_row = true;
            for (size_t hash_index = 0; match_row && hash_index < hash_functions; ++hash_index)
                match_row = bloom_filter->findHashWithSeed(data[index], BloomFilterHash::bf_hash_seed[hash_index]);

            missing_rows = !match_row;
        }

        return !missing_rows;
    }
}

}

MergeTreeIndexConditionBloomFilter::MergeTreeIndexConditionBloomFilter(
    const SelectQueryInfo & info_, ContextPtr context_, const Block & header_, size_t hash_functions_)
    : WithContext(context_), header(header_), query_info(info_), hash_functions(hash_functions_)
{
    auto atom_from_ast = [this](auto & node, auto, auto & constants, auto & out) { return traverseAtomAST(node, constants, out); };
    rpn = std::move(RPNBuilder<RPNElement>(info_, getContext(), atom_from_ast).extractRPN());
}

bool MergeTreeIndexConditionBloomFilter::alwaysUnknownOrTrue() const
{
    std::vector<bool> rpn_stack;

    for (const auto & element : rpn)
    {
        if (element.function == RPNElement::FUNCTION_UNKNOWN
            || element.function == RPNElement::ALWAYS_TRUE)
        {
            rpn_stack.push_back(true);
        }
        else if (element.function == RPNElement::FUNCTION_EQUALS
            || element.function == RPNElement::FUNCTION_NOT_EQUALS
            || element.function == RPNElement::FUNCTION_HAS
            || element.function == RPNElement::FUNCTION_HAS_ANY
            || element.function == RPNElement::FUNCTION_IN
            || element.function == RPNElement::FUNCTION_NOT_IN
            || element.function == RPNElement::ALWAYS_FALSE)
        {
            rpn_stack.push_back(false);
        }
        else if (element.function == RPNElement::FUNCTION_NOT)
        {
            // do nothing
        }
        else if (element.function == RPNElement::FUNCTION_AND)
        {
            auto arg1 = rpn_stack.back();
            rpn_stack.pop_back();
            auto arg2 = rpn_stack.back();
            rpn_stack.back() = arg1 && arg2;
        }
        else if (element.function == RPNElement::FUNCTION_OR)
        {
            auto arg1 = rpn_stack.back();
            rpn_stack.pop_back();
            auto arg2 = rpn_stack.back();
            rpn_stack.back() = arg1 || arg2;
        }
        else
            throw Exception("Unexpected function type in KeyCondition::RPNElement", ErrorCodes::LOGICAL_ERROR);
    }

    return rpn_stack[0];
}

bool MergeTreeIndexConditionBloomFilter::mayBeTrueOnGranule(const MergeTreeIndexGranuleBloomFilter * granule) const
{
    std::vector<BoolMask> rpn_stack;
    const auto & filters = granule->getFilters();

    for (const auto & element : rpn)
    {
        if (element.function == RPNElement::FUNCTION_UNKNOWN)
        {
            rpn_stack.emplace_back(true, true);
        }
        else if (element.function == RPNElement::FUNCTION_IN
            || element.function == RPNElement::FUNCTION_NOT_IN
            || element.function == RPNElement::FUNCTION_EQUALS
            || element.function == RPNElement::FUNCTION_NOT_EQUALS
            || element.function == RPNElement::FUNCTION_HAS
            || element.function == RPNElement::FUNCTION_HAS_ANY)
        {
            bool match_rows = true;
            const auto & predicate = element.predicate;
            for (size_t index = 0; match_rows && index < predicate.size(); ++index)
            {
                const auto & query_index_hash = predicate[index];
                const auto & filter = filters[query_index_hash.first];
                const ColumnPtr & hash_column = query_index_hash.second;
                match_rows = maybeTrueOnBloomFilter(&*hash_column, filter, hash_functions);
            }

            rpn_stack.emplace_back(match_rows, true);
            if (element.function == RPNElement::FUNCTION_NOT_EQUALS || element.function == RPNElement::FUNCTION_NOT_IN)
                rpn_stack.back() = !rpn_stack.back();
        }
        else if (element.function == RPNElement::FUNCTION_NOT)
        {
            rpn_stack.back() = !rpn_stack.back();
        }
        else if (element.function == RPNElement::FUNCTION_OR)
        {
            auto arg1 = rpn_stack.back();
            rpn_stack.pop_back();
            auto arg2 = rpn_stack.back();
            rpn_stack.back() = arg1 | arg2;
        }
        else if (element.function == RPNElement::FUNCTION_AND)
        {
            auto arg1 = rpn_stack.back();
            rpn_stack.pop_back();
            auto arg2 = rpn_stack.back();
            rpn_stack.back() = arg1 & arg2;
        }
        else if (element.function == RPNElement::ALWAYS_TRUE)
        {
            rpn_stack.emplace_back(true, false);
        }
        else if (element.function == RPNElement::ALWAYS_FALSE)
        {
            rpn_stack.emplace_back(false, true);
        }
        else
            throw Exception("Unexpected function type in KeyCondition::RPNElement", ErrorCodes::LOGICAL_ERROR);
    }

    if (rpn_stack.size() != 1)
        throw Exception("Unexpected stack size in KeyCondition::mayBeTrueInRange", ErrorCodes::LOGICAL_ERROR);

    return rpn_stack[0].can_be_true;
}

bool MergeTreeIndexConditionBloomFilter::traverseAtomAST(const ASTPtr & node, Block & block_with_constants, RPNElement & out)
{
    {
        Field const_value;
        DataTypePtr const_type;
        if (KeyCondition::getConstant(node, block_with_constants, const_value, const_type))
        {
            if (const_value.getType() == Field::Types::UInt64 || const_value.getType() == Field::Types::Int64 ||
                const_value.getType() == Field::Types::Float64)
            {
                /// Zero in all types is represented in memory the same way as in UInt64.
                out.function = const_value.reinterpret<UInt64>() ? RPNElement::ALWAYS_TRUE : RPNElement::ALWAYS_FALSE;
                return true;
            }
        }
    }

    return traverseFunction(node, block_with_constants, out, nullptr);
}

bool MergeTreeIndexConditionBloomFilter::traverseFunction(const ASTPtr & node, Block & block_with_constants, RPNElement & out, const ASTPtr & parent)
{
    bool maybe_useful = false;

    if (const auto * function = node->as<ASTFunction>())
    {
<<<<<<< HEAD
        if (function->arguments)
=======
        if (!function->arguments)
            return false;

        const ASTs & arguments = function->arguments->children;
        for (const auto & arg : arguments)
>>>>>>> e9e49a90
        {
            const ASTs & arguments = function->arguments->children;
            for (const auto & arg : arguments)
            {
                if (traverseFunction(arg, block_with_constants, out, node))
                    maybe_useful = true;
            }

            if (arguments.size() != 2)
                return false;

            if (functionIsInOrGlobalInOperator(function->name))
            {
                if (const auto & prepared_set = getPreparedSet(arguments[1]))
                {
                    if (traverseASTIn(function->name, arguments[0], prepared_set, out))
                        maybe_useful = true;
                }
            }
            else if (function->name == "equals" || function->name == "notEquals" || function->name == "has" || function->name == "indexOf" || function->name == "hasAny")
            {
                Field const_value;
                DataTypePtr const_type;
                if (KeyCondition::getConstant(arguments[1], block_with_constants, const_value, const_type))
                {
                    if (traverseASTEquals(function->name, arguments[0], const_type, const_value, out, parent))
                        maybe_useful = true;
                }
                else if (KeyCondition::getConstant(arguments[0], block_with_constants, const_value, const_type))
                {
                    if (traverseASTEquals(function->name, arguments[1], const_type, const_value, out, parent))
                        maybe_useful = true;
                }
            }
        }
    }

    return maybe_useful;
}

bool MergeTreeIndexConditionBloomFilter::traverseASTIn(
    const String & function_name, const ASTPtr & key_ast, const SetPtr & prepared_set, RPNElement & out)
{
    const auto prepared_info = getPreparedSetInfo(prepared_set);
    return traverseASTIn(function_name, key_ast, prepared_info.type, prepared_info.column, out);
}

bool MergeTreeIndexConditionBloomFilter::traverseASTIn(
    const String & function_name, const ASTPtr & key_ast, const DataTypePtr & type, const ColumnPtr & column, RPNElement & out)
{
    if (header.has(key_ast->getColumnName()))
    {
        size_t row_size = column->size();
        size_t position = header.getPositionByName(key_ast->getColumnName());
        const DataTypePtr & index_type = header.getByPosition(position).type;
        const auto & converted_column = castColumn(ColumnWithTypeAndName{column, type, ""}, index_type);
        out.predicate.emplace_back(std::make_pair(position, BloomFilterHash::hashWithColumn(index_type, converted_column, 0, row_size)));

        if (function_name == "in"  || function_name == "globalIn")
            out.function = RPNElement::FUNCTION_IN;

        if (function_name == "notIn"  || function_name == "globalNotIn")
            out.function = RPNElement::FUNCTION_NOT_IN;

        return true;
    }

    if (const auto * function = key_ast->as<ASTFunction>())
    {
        WhichDataType which(type);

        if (which.isTuple() && function->name == "tuple")
        {
            const auto & tuple_column = typeid_cast<const ColumnTuple *>(column.get());
            const auto & tuple_data_type = typeid_cast<const DataTypeTuple *>(type.get());
            const ASTs & arguments = typeid_cast<const ASTExpressionList &>(*function->arguments).children;

            if (tuple_data_type->getElements().size() != arguments.size() || tuple_column->getColumns().size() != arguments.size())
                throw Exception("Illegal types of arguments of function " + function_name, ErrorCodes::ILLEGAL_TYPE_OF_ARGUMENT);

            bool match_with_subtype = false;
            const auto & sub_columns = tuple_column->getColumns();
            const auto & sub_data_types = tuple_data_type->getElements();

            for (size_t index = 0; index < arguments.size(); ++index)
                match_with_subtype |= traverseASTIn(function_name, arguments[index], sub_data_types[index], sub_columns[index], out);

            return match_with_subtype;
        }
    }

    return false;
}


static bool indexOfCanUseBloomFilter(const ASTPtr & parent)
{
    if (!parent)
        return true;

    /// `parent` is a function where `indexOf` is located.
    /// Example: `indexOf(arr, x) = 1`, parent is a function named `equals`.
    if (const auto * function = parent->as<ASTFunction>())
    {
        if (function->name == "and")
        {
            return true;
        }
        else if (function->name == "equals" /// notEquals is not applicable
            || function->name == "greater" || function->name == "greaterOrEquals"
            || function->name == "less" || function->name == "lessOrEquals")
        {
            if (function->arguments->children.size() != 2)
                return false;

            /// We don't allow constant expressions like `indexOf(arr, x) = 1 + 0` but it's negligible.

            /// We should return true when the corresponding expression implies that the array contains the element.
            /// Example: when `indexOf(arr, x)` > 10 is written, it means that arr definitely should contain the element
            /// (at least at 11th position but it does not matter).

            bool reversed = false;
            const ASTLiteral * constant = nullptr;

            if (const ASTLiteral * left = function->arguments->children[0]->as<ASTLiteral>())
            {
                constant = left;
                reversed = true;
            }
            else if (const ASTLiteral * right = function->arguments->children[1]->as<ASTLiteral>())
            {
                constant = right;
            }
            else
                return false;

            Field zero(0);
            return (function->name == "equals"  /// indexOf(...) = c, c != 0
                    && !applyVisitor(FieldVisitorAccurateEquals(), constant->value, zero))
                || (function->name == "notEquals"  /// indexOf(...) != c, c = 0
                    && applyVisitor(FieldVisitorAccurateEquals(), constant->value, zero))
                || (function->name == (reversed ? "less" : "greater")   /// indexOf(...) > c, c >= 0
                    && !applyVisitor(FieldVisitorAccurateLess(), constant->value, zero))
                || (function->name == (reversed ? "lessOrEquals" : "greaterOrEquals")   /// indexOf(...) >= c, c > 0
                    && applyVisitor(FieldVisitorAccurateLess(), zero, constant->value));
        }
    }

    return false;
}


bool MergeTreeIndexConditionBloomFilter::traverseASTEquals(
    const String & function_name, const ASTPtr & key_ast, const DataTypePtr & value_type, const Field & value_field, RPNElement & out, const ASTPtr & parent)
{
    if (header.has(key_ast->getColumnName()))
    {
        size_t position = header.getPositionByName(key_ast->getColumnName());
        const DataTypePtr & index_type = header.getByPosition(position).type;
        const auto * array_type = typeid_cast<const DataTypeArray *>(index_type.get());

        if (function_name == "has" || function_name == "indexOf")
        {
            if (!array_type)
                throw Exception("First argument for function " + function_name + " must be an array.", ErrorCodes::ILLEGAL_TYPE_OF_ARGUMENT);

            /// We can treat `indexOf` function similar to `has`.
            /// But it is little more cumbersome, compare: `has(arr, elem)` and `indexOf(arr, elem) != 0`.
            /// The `parent` in this context is expected to be function `!=` (`notEquals`).
            if (function_name == "has" || indexOfCanUseBloomFilter(parent))
            {
                out.function = RPNElement::FUNCTION_HAS;
                const DataTypePtr actual_type = BloomFilter::getPrimitiveType(array_type->getNestedType());
                Field converted_field = convertFieldToType(value_field, *actual_type, value_type.get());
                out.predicate.emplace_back(std::make_pair(position, BloomFilterHash::hashWithField(actual_type.get(), converted_field)));
            }
        }
        else if (function_name == "hasAny")
        {
            if (!array_type)
                throw Exception(ErrorCodes::ILLEGAL_TYPE_OF_ARGUMENT, "First argument for function {} must be an array.", function_name);

            if (value_field.getType() != Field::Types::Array)
                throw Exception(ErrorCodes::ILLEGAL_TYPE_OF_ARGUMENT, "Second argument for function {} must be an array.", function_name);

            const DataTypePtr actual_type = BloomFilter::getPrimitiveType(array_type->getNestedType());
            ColumnPtr column;
            {
                const bool is_nullable = actual_type->isNullable();
                auto mutable_column = actual_type->createColumn();

                for (const auto & f : value_field.get<Array>())
                {
                    if ((f.isNull() && !is_nullable) || f.IsDecimal(f.getType()))
                        return false;

                    mutable_column->insert(convertFieldToType(f, *actual_type, value_type.get()));
                }

                column = std::move(mutable_column);
            }

            out.function = RPNElement::FUNCTION_HAS_ANY;
            out.predicate.emplace_back(std::make_pair(position, BloomFilterHash::hashWithColumn(actual_type, column, 0, column->size())));
        }
        else
        {
            if (array_type)
                throw Exception("An array type of bloom_filter supports only has(), indexOf(), and hasAny() functions.", ErrorCodes::ILLEGAL_TYPE_OF_ARGUMENT);

            out.function = function_name == "equals" ? RPNElement::FUNCTION_EQUALS : RPNElement::FUNCTION_NOT_EQUALS;
            const DataTypePtr actual_type = BloomFilter::getPrimitiveType(index_type);
            Field converted_field = convertFieldToType(value_field, *actual_type, value_type.get());
            out.predicate.emplace_back(std::make_pair(position, BloomFilterHash::hashWithField(actual_type.get(), converted_field)));
        }

        return true;
    }

    if (const auto * function = key_ast->as<ASTFunction>())
    {
        WhichDataType which(value_type);

        if (which.isTuple() && function->name == "tuple")
        {
            const Tuple & tuple = get<const Tuple &>(value_field);
            const auto * value_tuple_data_type = typeid_cast<const DataTypeTuple *>(value_type.get());
            const ASTs & arguments = typeid_cast<const ASTExpressionList &>(*function->arguments).children;

            if (tuple.size() != arguments.size())
                throw Exception("Illegal types of arguments of function " + function_name, ErrorCodes::ILLEGAL_TYPE_OF_ARGUMENT);

            bool match_with_subtype = false;
            const DataTypes & subtypes = value_tuple_data_type->getElements();

            for (size_t index = 0; index < tuple.size(); ++index)
                match_with_subtype |= traverseASTEquals(function_name, arguments[index], subtypes[index], tuple[index], out, key_ast);

            return match_with_subtype;
        }
    }

    return false;
}

SetPtr MergeTreeIndexConditionBloomFilter::getPreparedSet(const ASTPtr & node)
{
    if (header.has(node->getColumnName()))
    {
        const auto & column_and_type = header.getByName(node->getColumnName());
        const auto & prepared_set_it = query_info.sets.find(getPreparedSetKey(node, column_and_type.type));

        if (prepared_set_it != query_info.sets.end() && prepared_set_it->second->hasExplicitSetElements())
            return prepared_set_it->second;
    }
    else
    {
        for (const auto & prepared_set_it : query_info.sets)
            if (prepared_set_it.first.ast_hash == node->getTreeHash() && prepared_set_it.second->hasExplicitSetElements())
                return prepared_set_it.second;
    }

    return DB::SetPtr();
}

}<|MERGE_RESOLUTION|>--- conflicted
+++ resolved
@@ -234,15 +234,11 @@
 
     if (const auto * function = node->as<ASTFunction>())
     {
-<<<<<<< HEAD
-        if (function->arguments)
-=======
         if (!function->arguments)
             return false;
 
         const ASTs & arguments = function->arguments->children;
         for (const auto & arg : arguments)
->>>>>>> e9e49a90
         {
             const ASTs & arguments = function->arguments->children;
             for (const auto & arg : arguments)
