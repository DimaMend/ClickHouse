#include <Storages/MergeTree/MergeTask.h>

#include <memory>
#include <fmt/format.h>

#include <Common/logger_useful.h>
#include <Common/ActionBlocker.h>
#include <Storages/LightweightDeleteDescription.h>
#include <Storages/MergeTree/DataPartStorageOnDisk.h>

#include <DataTypes/ObjectUtils.h>
#include <DataTypes/Serializations/SerializationInfo.h>
#include <Storages/MergeTree/MergeTreeData.h>
#include <Storages/MergeTree/IMergeTreeDataPart.h>
#include <Storages/MergeTree/MergeTreeSequentialSource.h>
#include <Storages/MergeTree/FutureMergedMutatedPart.h>
#include <Storages/MergeTree/MergeTreeDataMergerMutator.h>
#include <Processors/Transforms/ExpressionTransform.h>
#include <Processors/Transforms/MaterializingTransform.h>
#include <Processors/Transforms/FilterTransform.h>
#include <Processors/Merges/MergingSortedTransform.h>
#include <Processors/Merges/CollapsingSortedTransform.h>
#include <Processors/Merges/SummingSortedTransform.h>
#include <Processors/Merges/ReplacingSortedTransform.h>
#include <Processors/Merges/GraphiteRollupSortedTransform.h>
#include <Processors/Merges/AggregatingSortedTransform.h>
#include <Processors/Merges/VersionedCollapsingTransform.h>
#include <Processors/Transforms/TTLTransform.h>
#include <Processors/Transforms/TTLCalcTransform.h>
#include <Processors/Transforms/DistinctSortedTransform.h>
#include <Processors/Transforms/DistinctTransform.h>

namespace DB
{

namespace ErrorCodes
{
    extern const int ABORTED;
    extern const int DIRECTORY_ALREADY_EXISTS;
    extern const int LOGICAL_ERROR;
}


/// PK columns are sorted and merged, ordinary columns are gathered using info from merge step
static void extractMergingAndGatheringColumns(
    const NamesAndTypesList & storage_columns,
    const ExpressionActionsPtr & sorting_key_expr,
    const IndicesDescription & indexes,
    const MergeTreeData::MergingParams & merging_params,
    NamesAndTypesList & gathering_columns, Names & gathering_column_names,
    NamesAndTypesList & merging_columns, Names & merging_column_names)
{
    Names sort_key_columns_vec = sorting_key_expr->getRequiredColumns();
    std::set<String> key_columns(sort_key_columns_vec.cbegin(), sort_key_columns_vec.cend());
    for (const auto & index : indexes)
    {
        Names index_columns_vec = index.expression->getRequiredColumns();
        std::copy(index_columns_vec.cbegin(), index_columns_vec.cend(),
                  std::inserter(key_columns, key_columns.end()));
    }

    /// Force sign column for Collapsing mode
    if (merging_params.mode == MergeTreeData::MergingParams::Collapsing)
        key_columns.emplace(merging_params.sign_column);

    /// Force version column for Replacing mode
    if (merging_params.mode == MergeTreeData::MergingParams::Replacing)
        key_columns.emplace(merging_params.version_column);

    /// Force sign column for VersionedCollapsing mode. Version is already in primary key.
    if (merging_params.mode == MergeTreeData::MergingParams::VersionedCollapsing)
        key_columns.emplace(merging_params.sign_column);

    /// Force to merge at least one column in case of empty key
    if (key_columns.empty())
        key_columns.emplace(storage_columns.front().name);

    /// TODO: also force "summing" and "aggregating" columns to make Horizontal merge only for such columns

    for (const auto & column : storage_columns)
    {
        if (key_columns.contains(column.name))
        {
            merging_columns.emplace_back(column);
            merging_column_names.emplace_back(column.name);
        }
        else
        {
            gathering_columns.emplace_back(column);
            gathering_column_names.emplace_back(column.name);
        }
    }
}


bool MergeTask::ExecuteAndFinalizeHorizontalPart::prepare()
{
    // projection parts have different prefix and suffix compared to normal parts.
    // E.g. `proj_a.proj` for a normal projection merge and `proj_a.tmp_proj` for a projection materialization merge.
    const String local_tmp_prefix = global_ctx->parent_part ? "" : "tmp_merge_";
    const String local_tmp_suffix = global_ctx->parent_part ? ctx->suffix : "";

    if (global_ctx->merges_blocker->isCancelled() || global_ctx->merge_list_element_ptr->is_cancelled.load(std::memory_order_relaxed))
        throw Exception("Cancelled merging parts", ErrorCodes::ABORTED);

    /// We don't want to perform merge assigned with TTL as normal merge, so
    /// throw exception
    if (isTTLMergeType(global_ctx->future_part->merge_type) && global_ctx->ttl_merges_blocker->isCancelled())
        throw Exception("Cancelled merging parts with TTL", ErrorCodes::ABORTED);

    LOG_DEBUG(ctx->log, "Merging {} parts: from {} to {} into {}",
        global_ctx->future_part->parts.size(),
        global_ctx->future_part->parts.front()->name,
        global_ctx->future_part->parts.back()->name,
        global_ctx->future_part->type.toString());

    if (global_ctx->deduplicate)
    {
        if (global_ctx->deduplicate_by_columns.empty())
            LOG_DEBUG(ctx->log, "DEDUPLICATE BY all columns");
        else
            LOG_DEBUG(ctx->log, "DEDUPLICATE BY ('{}')", fmt::join(global_ctx->deduplicate_by_columns, "', '"));
    }

    ctx->disk = global_ctx->space_reservation->getDisk();

    String local_tmp_part_basename = local_tmp_prefix + global_ctx->future_part->name + local_tmp_suffix;

    if (global_ctx->parent_path_storage_builder)
    {
        global_ctx->data_part_storage_builder = global_ctx->parent_path_storage_builder->getProjection(local_tmp_part_basename);
    }
    else
    {
        auto local_single_disk_volume = std::make_shared<SingleDiskVolume>("volume_" + global_ctx->future_part->name, ctx->disk, 0);

        global_ctx->data_part_storage_builder = std::make_shared<DataPartStorageBuilderOnDisk>(
            local_single_disk_volume,
            global_ctx->data->relative_data_path,
            local_tmp_part_basename);
    }

    if (global_ctx->data_part_storage_builder->exists())
        throw Exception("Directory " + global_ctx->data_part_storage_builder->getFullPath() + " already exists", ErrorCodes::DIRECTORY_ALREADY_EXISTS);

    if (!global_ctx->parent_part)
        global_ctx->temporary_directory_lock = global_ctx->data->getTemporaryPartDirectoryHolder(local_tmp_part_basename);

    global_ctx->all_column_names = global_ctx->metadata_snapshot->getColumns().getNamesOfPhysical();
    global_ctx->storage_columns = global_ctx->metadata_snapshot->getColumns().getAllPhysical();

    auto object_columns = MergeTreeData::getObjectColumns(global_ctx->future_part->parts, global_ctx->metadata_snapshot->getColumns());
    global_ctx->storage_snapshot = std::make_shared<StorageSnapshot>(*global_ctx->data, global_ctx->metadata_snapshot, object_columns);
    extendObjectColumns(global_ctx->storage_columns, object_columns, false);

    extractMergingAndGatheringColumns(
        global_ctx->storage_columns,
        global_ctx->metadata_snapshot->getSortingKey().expression,
        global_ctx->metadata_snapshot->getSecondaryIndices(),
        ctx->merging_params,
        global_ctx->gathering_columns,
        global_ctx->gathering_column_names,
        global_ctx->merging_columns,
        global_ctx->merging_column_names);

    auto data_part_storage = global_ctx->data_part_storage_builder->getStorage();

    global_ctx->new_data_part = global_ctx->data->createPart(
        global_ctx->future_part->name,
        global_ctx->future_part->type,
        global_ctx->future_part->part_info,
        data_part_storage,
        global_ctx->parent_part);

    global_ctx->new_data_part->uuid = global_ctx->future_part->uuid;
    global_ctx->new_data_part->partition.assign(global_ctx->future_part->getPartition());
    global_ctx->new_data_part->is_temp = global_ctx->parent_part == nullptr;

    ctx->need_remove_expired_values = false;
    ctx->force_ttl = false;

    SerializationInfo::Settings info_settings =
    {
        .ratio_of_defaults_for_sparse = global_ctx->data->getSettings()->ratio_of_defaults_for_sparse_serialization,
        .choose_kind = true,
    };

    SerializationInfoByName infos(global_ctx->storage_columns, info_settings);

    for (const auto & part : global_ctx->future_part->parts)
    {
        global_ctx->new_data_part->ttl_infos.update(part->ttl_infos);
        if (global_ctx->metadata_snapshot->hasAnyTTL() && !part->checkAllTTLCalculated(global_ctx->metadata_snapshot))
        {
            LOG_INFO(ctx->log, "Some TTL values were not calculated for part {}. Will calculate them forcefully during merge.", part->name);
            ctx->need_remove_expired_values = true;
            ctx->force_ttl = true;
        }

        infos.add(part->getSerializationInfos());
    }

    global_ctx->new_data_part->setColumns(global_ctx->storage_columns, infos);

    const auto & local_part_min_ttl = global_ctx->new_data_part->ttl_infos.part_min_ttl;
    if (local_part_min_ttl && local_part_min_ttl <= global_ctx->time_of_merge)
        ctx->need_remove_expired_values = true;

    if (ctx->need_remove_expired_values && global_ctx->ttl_merges_blocker->isCancelled())
    {
        LOG_INFO(ctx->log, "Part {} has values with expired TTL, but merges with TTL are cancelled.", global_ctx->new_data_part->name);
        ctx->need_remove_expired_values = false;
    }

    ctx->sum_input_rows_upper_bound = global_ctx->merge_list_element_ptr->total_rows_count;
    ctx->sum_compressed_bytes_upper_bound = global_ctx->merge_list_element_ptr->total_size_bytes_compressed;
    global_ctx->chosen_merge_algorithm = chooseMergeAlgorithm();
    global_ctx->merge_list_element_ptr->merge_algorithm.store(global_ctx->chosen_merge_algorithm, std::memory_order_relaxed);

    LOG_DEBUG(ctx->log, "Selected MergeAlgorithm: {}", toString(global_ctx->chosen_merge_algorithm));

    /// Note: this is done before creating input streams, because otherwise data.data_parts_mutex
    /// (which is locked in data.getTotalActiveSizeInBytes())
    /// (which is locked in shared mode when input streams are created) and when inserting new data
    /// the order is reverse. This annoys TSan even though one lock is locked in shared mode and thus
    /// deadlock is impossible.
    ctx->compression_codec = global_ctx->data->getCompressionCodecForPart(
        global_ctx->merge_list_element_ptr->total_size_bytes_compressed, global_ctx->new_data_part->ttl_infos, global_ctx->time_of_merge);

    ctx->tmp_disk = global_ctx->context->getTemporaryVolume()->getDisk();

    switch (global_ctx->chosen_merge_algorithm)
    {
        case MergeAlgorithm::Horizontal :
        {
            global_ctx->merging_columns = global_ctx->storage_columns;
            global_ctx->merging_column_names = global_ctx->all_column_names;
            global_ctx->gathering_columns.clear();
            global_ctx->gathering_column_names.clear();
            break;
        }
        case MergeAlgorithm::Vertical :
        {
            ctx->rows_sources_file = createTemporaryFile(ctx->tmp_disk->getPath());
            ctx->rows_sources_uncompressed_write_buf = ctx->tmp_disk->writeFile(fileName(ctx->rows_sources_file->path()), DBMS_DEFAULT_BUFFER_SIZE, WriteMode::Rewrite, global_ctx->context->getWriteSettings());
            ctx->rows_sources_write_buf = std::make_unique<CompressedWriteBuffer>(*ctx->rows_sources_uncompressed_write_buf);

            MergeTreeDataPartInMemory::ColumnToSize local_merged_column_to_size;
            for (const MergeTreeData::DataPartPtr & part : global_ctx->future_part->parts)
                part->accumulateColumnSizes(local_merged_column_to_size);

            ctx->column_sizes = ColumnSizeEstimator(
                std::move(local_merged_column_to_size),
                global_ctx->merging_column_names,
                global_ctx->gathering_column_names);

            break;
        }
        default :
            throw Exception("Merge algorithm must be chosen", ErrorCodes::LOGICAL_ERROR);
    }

    assert(global_ctx->gathering_columns.size() == global_ctx->gathering_column_names.size());
    assert(global_ctx->merging_columns.size() == global_ctx->merging_column_names.size());

    /// If merge is vertical we cannot calculate it
    ctx->blocks_are_granules_size = (global_ctx->chosen_merge_algorithm == MergeAlgorithm::Vertical);

    /// Merged stream will be created and available as merged_stream variable
    createMergedStream();

    /// Skip fully expired columns manually, since in case of
    /// need_remove_expired_values is not set, TTLTransform will not be used,
    /// and columns that had been removed by TTL (via TTLColumnAlgorithm) will
    /// be added again with default values.
    ///
    /// Also note, that it is better to do this here, since in other places it
    /// will be too late (i.e. they will be written, and we will burn CPU/disk
    /// resources for this).
    if (!ctx->need_remove_expired_values)
    {
        size_t expired_columns = 0;

        for (auto & [column_name, ttl] : global_ctx->new_data_part->ttl_infos.columns_ttl)
        {
            if (ttl.finished())
            {
                global_ctx->new_data_part->expired_columns.insert(column_name);
                LOG_TRACE(ctx->log, "Adding expired column {} for part {}", column_name, global_ctx->new_data_part->name);
                std::erase(global_ctx->gathering_column_names, column_name);
                std::erase(global_ctx->merging_column_names, column_name);
                ++expired_columns;
            }
        }

        if (expired_columns)
        {
            global_ctx->gathering_columns = global_ctx->gathering_columns.filter(global_ctx->gathering_column_names);
            global_ctx->merging_columns = global_ctx->merging_columns.filter(global_ctx->merging_column_names);
        }
    }

    global_ctx->to = std::make_shared<MergedBlockOutputStream>(
        global_ctx->new_data_part,
        global_ctx->data_part_storage_builder,
        global_ctx->metadata_snapshot,
        global_ctx->merging_columns,
        MergeTreeIndexFactory::instance().getMany(global_ctx->metadata_snapshot->getSecondaryIndices()),
        ctx->compression_codec,
        global_ctx->txn,
        /*reset_columns=*/ true,
        ctx->blocks_are_granules_size,
        global_ctx->context->getWriteSettings());

    global_ctx->rows_written = 0;
    ctx->initial_reservation = global_ctx->space_reservation ? global_ctx->space_reservation->getSize() : 0;

    ctx->is_cancelled = [merges_blocker = global_ctx->merges_blocker,
        ttl_merges_blocker = global_ctx->ttl_merges_blocker,
        need_remove = ctx->need_remove_expired_values,
        merge_list_element = global_ctx->merge_list_element_ptr]() -> bool
    {
        return merges_blocker->isCancelled()
            || (need_remove && ttl_merges_blocker->isCancelled())
            || merge_list_element->is_cancelled.load(std::memory_order_relaxed);
    };

    /// This is the end of preparation. Execution will be per block.
    return false;
}


MergeTask::StageRuntimeContextPtr MergeTask::ExecuteAndFinalizeHorizontalPart::getContextForNextStage()
{
    auto new_ctx = std::make_shared<VerticalMergeRuntimeContext>();

    new_ctx->rows_sources_write_buf = std::move(ctx->rows_sources_write_buf);
    new_ctx->rows_sources_uncompressed_write_buf = std::move(ctx->rows_sources_uncompressed_write_buf);
    new_ctx->rows_sources_file = std::move(ctx->rows_sources_file);
    new_ctx->column_sizes = std::move(ctx->column_sizes);
    new_ctx->compression_codec = std::move(ctx->compression_codec);
    new_ctx->tmp_disk = std::move(ctx->tmp_disk);
    new_ctx->it_name_and_type = std::move(ctx->it_name_and_type);
    new_ctx->column_num_for_vertical_merge = std::move(ctx->column_num_for_vertical_merge);
    new_ctx->read_with_direct_io = std::move(ctx->read_with_direct_io);
    new_ctx->need_sync = std::move(ctx->need_sync);

    ctx.reset();
    return new_ctx;
}

MergeTask::StageRuntimeContextPtr MergeTask::VerticalMergeStage::getContextForNextStage()
{
    auto new_ctx = std::make_shared<MergeProjectionsRuntimeContext>();

    new_ctx->need_sync = std::move(ctx->need_sync);

    ctx.reset();
    return new_ctx;
}


bool MergeTask::ExecuteAndFinalizeHorizontalPart::execute()
{
    assert(subtasks_iterator != subtasks.end());
    if ((*subtasks_iterator)())
        return true;

    /// Move to the next subtask in an array of subtasks
    ++subtasks_iterator;
    return subtasks_iterator != subtasks.end();
}


bool MergeTask::ExecuteAndFinalizeHorizontalPart::executeImpl()
{
    Block block;
    if (!ctx->is_cancelled() && (global_ctx->merging_executor->pull(block)))
    {
        global_ctx->rows_written += block.rows();

        const_cast<MergedBlockOutputStream &>(*global_ctx->to).write(block);

        UInt64 result_rows = 0;
        UInt64 result_bytes = 0;
        global_ctx->merged_pipeline.tryGetResultRowsAndBytes(result_rows, result_bytes);
        global_ctx->merge_list_element_ptr->rows_written = result_rows;
        global_ctx->merge_list_element_ptr->bytes_written_uncompressed = result_bytes;

        /// Reservation updates is not performed yet, during the merge it may lead to higher free space requirements
        if (global_ctx->space_reservation && ctx->sum_input_rows_upper_bound)
        {
            /// The same progress from merge_entry could be used for both algorithms (it should be more accurate)
            /// But now we are using inaccurate row-based estimation in Horizontal case for backward compatibility
            Float64 progress = (global_ctx->chosen_merge_algorithm == MergeAlgorithm::Horizontal)
                ? std::min(1., 1. * global_ctx->rows_written / ctx->sum_input_rows_upper_bound)
                : std::min(1., global_ctx->merge_list_element_ptr->progress.load(std::memory_order_relaxed));

            global_ctx->space_reservation->update(static_cast<size_t>((1. - progress) * ctx->initial_reservation));
        }

        /// Need execute again
        return true;
    }

    global_ctx->merging_executor.reset();
    global_ctx->merged_pipeline.reset();

    if (global_ctx->merges_blocker->isCancelled() || global_ctx->merge_list_element_ptr->is_cancelled.load(std::memory_order_relaxed))
        throw Exception("Cancelled merging parts", ErrorCodes::ABORTED);

    if (ctx->need_remove_expired_values && global_ctx->ttl_merges_blocker->isCancelled())
        throw Exception("Cancelled merging parts with expired TTL", ErrorCodes::ABORTED);

    const auto data_settings = global_ctx->data->getSettings();
    const size_t sum_compressed_bytes_upper_bound = global_ctx->merge_list_element_ptr->total_size_bytes_compressed;
    ctx->need_sync = needSyncPart(ctx->sum_input_rows_upper_bound, sum_compressed_bytes_upper_bound, *data_settings);

    return false;
}


bool MergeTask::VerticalMergeStage::prepareVerticalMergeForAllColumns() const
{
     /// No need to execute this part if it is horizontal merge.
    if (global_ctx->chosen_merge_algorithm != MergeAlgorithm::Vertical)
        return false;

    size_t sum_input_rows_exact = global_ctx->merge_list_element_ptr->rows_read;
    size_t input_rows_filtered = *global_ctx->input_rows_filtered;
    global_ctx->merge_list_element_ptr->columns_written = global_ctx->merging_column_names.size();
    global_ctx->merge_list_element_ptr->progress.store(ctx->column_sizes->keyColumnsWeight(), std::memory_order_relaxed);

    ctx->rows_sources_write_buf->next();
    ctx->rows_sources_uncompressed_write_buf->next();
    /// Ensure data has written to disk.
    ctx->rows_sources_uncompressed_write_buf->finalize();

    size_t rows_sources_count = ctx->rows_sources_write_buf->count();
    /// In special case, when there is only one source part, and no rows were skipped, we may have
    /// skipped writing rows_sources file. Otherwise rows_sources_count must be equal to the total
    /// number of input rows.
    if ((rows_sources_count > 0 || global_ctx->future_part->parts.size() > 1) && sum_input_rows_exact != rows_sources_count + input_rows_filtered)
        throw Exception(
            ErrorCodes::LOGICAL_ERROR,
            "Number of rows in source parts ({}) excluding filtered rows ({}) differs from number of bytes written to rows_sources file ({}). It is a bug.",
            sum_input_rows_exact, input_rows_filtered, rows_sources_count);

    ctx->rows_sources_read_buf = std::make_unique<CompressedReadBufferFromFile>(ctx->tmp_disk->readFile(fileName(ctx->rows_sources_file->path())));

    /// For external cycle
    global_ctx->gathering_column_names_size = global_ctx->gathering_column_names.size();
    ctx->column_num_for_vertical_merge = 0;
    ctx->it_name_and_type = global_ctx->gathering_columns.cbegin();

    return false;
}

void MergeTask::VerticalMergeStage::prepareVerticalMergeForOneColumn() const
{
    const auto & [column_name, column_type] = *ctx->it_name_and_type;
    Names column_names{column_name};

    ctx->progress_before = global_ctx->merge_list_element_ptr->progress.load(std::memory_order_relaxed);

    global_ctx->column_progress = std::make_unique<MergeStageProgress>(ctx->progress_before, ctx->column_sizes->columnWeight(column_name));

    Pipes pipes;
    for (size_t part_num = 0; part_num < global_ctx->future_part->parts.size(); ++part_num)
    {
        Pipe pipe = createMergeTreeSequentialSource(
            *global_ctx->data,
            global_ctx->storage_snapshot,
            global_ctx->future_part->parts[part_num],
            column_names,
            ctx->read_with_direct_io,
            true,
            false,
            global_ctx->input_rows_filtered);

        pipes.emplace_back(std::move(pipe));
    }

    auto pipe = Pipe::unitePipes(std::move(pipes));

    ctx->rows_sources_read_buf->seek(0, 0);
    auto transform = std::make_unique<ColumnGathererTransform>(pipe.getHeader(), pipe.numOutputPorts(), *ctx->rows_sources_read_buf);
    pipe.addTransform(std::move(transform));

    ctx->column_parts_pipeline = QueryPipeline(std::move(pipe));

    /// Dereference unique_ptr
    ctx->column_parts_pipeline.setProgressCallback(MergeProgressCallback(
        global_ctx->merge_list_element_ptr,
        global_ctx->watch_prev_elapsed,
        *global_ctx->column_progress));

    /// Is calculated inside MergeProgressCallback.
    ctx->column_parts_pipeline.disableProfileEventUpdate();

    ctx->executor = std::make_unique<PullingPipelineExecutor>(ctx->column_parts_pipeline);

    ctx->column_to = std::make_unique<MergedColumnOnlyOutputStream>(
        global_ctx->data_part_storage_builder,
        global_ctx->new_data_part,
        global_ctx->metadata_snapshot,
        ctx->executor->getHeader(),
        ctx->compression_codec,
        /// we don't need to recalc indices here
        /// because all of them were already recalculated and written
        /// as key part of vertical merge
        std::vector<MergeTreeIndexPtr>{},
        &global_ctx->written_offset_columns,
        global_ctx->to->getIndexGranularity());

    ctx->column_elems_written = 0;
}


bool MergeTask::VerticalMergeStage::executeVerticalMergeForOneColumn() const
{
    Block block;
    if (!global_ctx->merges_blocker->isCancelled() && !global_ctx->merge_list_element_ptr->is_cancelled.load(std::memory_order_relaxed)
        && ctx->executor->pull(block))
    {
        ctx->column_elems_written += block.rows();
        ctx->column_to->write(block);

        /// Need execute again
        return true;
    }
    return false;
}


void MergeTask::VerticalMergeStage::finalizeVerticalMergeForOneColumn() const
{
    const String & column_name = ctx->it_name_and_type->name;
    if (global_ctx->merges_blocker->isCancelled() || global_ctx->merge_list_element_ptr->is_cancelled.load(std::memory_order_relaxed))
        throw Exception("Cancelled merging parts", ErrorCodes::ABORTED);

    ctx->executor.reset();
    auto changed_checksums = ctx->column_to->fillChecksums(global_ctx->new_data_part, global_ctx->checksums_gathered_columns);
    global_ctx->checksums_gathered_columns.add(std::move(changed_checksums));

    ctx->delayed_streams.emplace_back(std::move(ctx->column_to));

    if (global_ctx->rows_written != ctx->column_elems_written)
    {
        throw Exception("Written " + toString(ctx->column_elems_written) + " elements of column " + column_name +
                        ", but " + toString(global_ctx->rows_written) + " rows of PK columns", ErrorCodes::LOGICAL_ERROR);
    }

    UInt64 rows = 0;
    UInt64 bytes = 0;
    ctx->column_parts_pipeline.tryGetResultRowsAndBytes(rows, bytes);

    /// NOTE: 'progress' is modified by single thread, but it may be concurrently read from MergeListElement::getInfo() (StorageSystemMerges).

    global_ctx->merge_list_element_ptr->columns_written += 1;
    global_ctx->merge_list_element_ptr->bytes_written_uncompressed += bytes;
    global_ctx->merge_list_element_ptr->progress.store(ctx->progress_before + ctx->column_sizes->columnWeight(column_name), std::memory_order_relaxed);

    /// This is the external cycle increment.
    ++ctx->column_num_for_vertical_merge;
    ++ctx->it_name_and_type;
}


bool MergeTask::VerticalMergeStage::finalizeVerticalMergeForAllColumns() const
{
    for (auto & stream : ctx->delayed_streams)
        stream->finish(ctx->need_sync);

    return false;
}


bool MergeTask::MergeProjectionsStage::mergeMinMaxIndexAndPrepareProjections() const
{
    for (const auto & part : global_ctx->future_part->parts)
    {
        /// Skip empty parts,
        /// (that can be created in StorageReplicatedMergeTree::createEmptyPartInsteadOfLost())
        /// since they can incorrectly set min,
        /// that will be changed after one more merge/OPTIMIZE.
        if (!part->isEmpty())
            global_ctx->new_data_part->minmax_idx->merge(*part->minmax_idx);
    }

    /// Print overall profiling info. NOTE: it may duplicates previous messages
    {
        double elapsed_seconds = global_ctx->merge_list_element_ptr->watch.elapsedSeconds();
        LOG_DEBUG(ctx->log,
            "Merge sorted {} rows, containing {} columns ({} merged, {} gathered) in {} sec., {} rows/sec., {}/sec.",
            global_ctx->merge_list_element_ptr->rows_read,
            global_ctx->all_column_names.size(),
            global_ctx->merging_column_names.size(),
            global_ctx->gathering_column_names.size(),
            elapsed_seconds,
            global_ctx->merge_list_element_ptr->rows_read / elapsed_seconds,
            ReadableSize(global_ctx->merge_list_element_ptr->bytes_read_uncompressed / elapsed_seconds));
    }


    const auto & projections = global_ctx->metadata_snapshot->getProjections();

    for (const auto & projection : projections)
    {
        MergeTreeData::DataPartsVector projection_parts;
        for (const auto & part : global_ctx->future_part->parts)
        {
            auto it = part->getProjectionParts().find(projection.name);
            if (it != part->getProjectionParts().end())
                projection_parts.push_back(it->second);
        }
        if (projection_parts.size() < global_ctx->future_part->parts.size())
        {
            LOG_DEBUG(ctx->log, "Projection {} is not merged because some parts don't have it", projection.name);
            continue;
        }

        LOG_DEBUG(
            ctx->log,
            "Selected {} projection_parts from {} to {}",
            projection_parts.size(),
            projection_parts.front()->name,
            projection_parts.back()->name);

        auto projection_future_part = std::make_shared<FutureMergedMutatedPart>();
        projection_future_part->assign(std::move(projection_parts));
        projection_future_part->name = projection.name;
        // TODO (ab): path in future_part is only for merge process introspection, which is not available for merges of projection parts.
        // Let's comment this out to avoid code inconsistency and add it back after we implement projection merge introspection.
        // projection_future_part->path = global_ctx->future_part->path + "/" + projection.name + ".proj/";
        projection_future_part->part_info = {"all", 0, 0, 0};

        MergeTreeData::MergingParams projection_merging_params;
        projection_merging_params.mode = MergeTreeData::MergingParams::Ordinary;
        if (projection.type == ProjectionDescription::Type::Aggregate)
            projection_merging_params.mode = MergeTreeData::MergingParams::Aggregating;

        const Settings & settings = global_ctx->context->getSettingsRef();

        ctx->tasks_for_projections.emplace_back(std::make_shared<MergeTask>(
            projection_future_part,
            projection.metadata,
            global_ctx->merge_entry,
            std::make_unique<MergeListElement>((*global_ctx->merge_entry)->table_id, projection_future_part, settings),
            global_ctx->time_of_merge,
            global_ctx->context,
            global_ctx->space_reservation,
            global_ctx->deduplicate,
            global_ctx->deduplicate_by_columns,
            projection_merging_params,
            global_ctx->new_data_part.get(),
            global_ctx->data_part_storage_builder.get(),
            ".proj",
            NO_TRANSACTION_PTR,
            global_ctx->data,
            global_ctx->mutator,
            global_ctx->merges_blocker,
            global_ctx->ttl_merges_blocker));
    }

    /// We will iterate through projections and execute them
    ctx->projections_iterator = ctx->tasks_for_projections.begin();

    return false;
}


bool MergeTask::MergeProjectionsStage::executeProjections() const
{
    if (ctx->projections_iterator == ctx->tasks_for_projections.end())
        return false;

    if ((*ctx->projections_iterator)->execute())
        return true;

    ++ctx->projections_iterator;
    return true;
}


bool MergeTask::MergeProjectionsStage::finalizeProjectionsAndWholeMerge() const
{
    for (const auto & task : ctx->tasks_for_projections)
    {
        auto part = task->getFuture().get();
        global_ctx->new_data_part->addProjectionPart(part->name, std::move(part));
    }

    if (global_ctx->chosen_merge_algorithm != MergeAlgorithm::Vertical)
        global_ctx->to->finalizePart(global_ctx->new_data_part, ctx->need_sync);
    else
        global_ctx->to->finalizePart(
            global_ctx->new_data_part, ctx->need_sync, &global_ctx->storage_columns, &global_ctx->checksums_gathered_columns);

    global_ctx->promise.set_value(global_ctx->new_data_part);

    return false;
}


bool MergeTask::VerticalMergeStage::execute()
{
    assert(subtasks_iterator != subtasks.end());
    if ((*subtasks_iterator)())
        return true;

    /// Move to the next subtask in an array of subtasks
    ++subtasks_iterator;
    return subtasks_iterator != subtasks.end();
}

bool MergeTask::MergeProjectionsStage::execute()
{
    assert(subtasks_iterator != subtasks.end());
    if ((*subtasks_iterator)())
        return true;

    /// Move to the next subtask in an array of subtasks
    ++subtasks_iterator;
    return subtasks_iterator != subtasks.end();
}


bool MergeTask::VerticalMergeStage::executeVerticalMergeForAllColumns() const
{
    /// No need to execute this part if it is horizontal merge.
    if (global_ctx->chosen_merge_algorithm != MergeAlgorithm::Vertical)
        return false;

    /// This is the external cycle condition
    if (ctx->column_num_for_vertical_merge >= global_ctx->gathering_column_names_size)
        return false;

    switch (ctx->vertical_merge_one_column_state)
    {
        case VerticalMergeRuntimeContext::State::NEED_PREPARE:
        {
            prepareVerticalMergeForOneColumn();
            ctx->vertical_merge_one_column_state = VerticalMergeRuntimeContext::State::NEED_EXECUTE;
            return true;
        }
        case VerticalMergeRuntimeContext::State::NEED_EXECUTE:
        {
            if (executeVerticalMergeForOneColumn())
                return true;

            ctx->vertical_merge_one_column_state = VerticalMergeRuntimeContext::State::NEED_FINISH;
            return true;
        }
        case VerticalMergeRuntimeContext::State::NEED_FINISH:
        {
            finalizeVerticalMergeForOneColumn();
            ctx->vertical_merge_one_column_state = VerticalMergeRuntimeContext::State::NEED_PREPARE;
            return true;
        }
    }
    return false;
}


bool MergeTask::execute()
{
    assert(stages_iterator != stages.end());
    if ((*stages_iterator)->execute())
        return true;

    /// Stage is finished, need initialize context for the next stage
    auto next_stage_context = (*stages_iterator)->getContextForNextStage();

    /// Move to the next stage in an array of stages
    ++stages_iterator;
    if (stages_iterator == stages.end())
        return false;

    (*stages_iterator)->setRuntimeContext(std::move(next_stage_context), global_ctx);
    return true;
}


void MergeTask::ExecuteAndFinalizeHorizontalPart::createMergedStream()
{
    /** Read from all parts, merge and write into a new one.
      * In passing, we calculate expression for sorting.
      */
    Pipes pipes;
    global_ctx->watch_prev_elapsed = 0;

    /// We count total amount of bytes in parts
    /// and use direct_io + aio if there is more than min_merge_bytes_to_use_direct_io
    ctx->read_with_direct_io = false;
    const auto data_settings = global_ctx->data->getSettings();
    if (data_settings->min_merge_bytes_to_use_direct_io != 0)
    {
        size_t total_size = 0;
        for (const auto & part : global_ctx->future_part->parts)
        {
            total_size += part->getBytesOnDisk();
            if (total_size >= data_settings->min_merge_bytes_to_use_direct_io)
            {
                LOG_DEBUG(ctx->log, "Will merge parts reading files in O_DIRECT");
                ctx->read_with_direct_io = true;

                break;
            }
        }
    }

    /// Using unique_ptr, because MergeStageProgress has no default constructor
    global_ctx->horizontal_stage_progress = std::make_unique<MergeStageProgress>(
        ctx->column_sizes ? ctx->column_sizes->keyColumnsWeight() : 1.0);


    for (const auto & part : global_ctx->future_part->parts)
    {
        Pipe pipe = createMergeTreeSequentialSource(
            *global_ctx->data,
            global_ctx->storage_snapshot,
            part,
            global_ctx->merging_column_names,
            ctx->read_with_direct_io,
            true,
            false,
            global_ctx->input_rows_filtered);

        if (global_ctx->metadata_snapshot->hasSortingKey())
        {
            pipe.addSimpleTransform([this](const Block & header)
            {
                return std::make_shared<ExpressionTransform>(header, global_ctx->metadata_snapshot->getSortingKey().expression);
            });
        }

        pipes.emplace_back(std::move(pipe));
    }


    Names sort_columns = global_ctx->metadata_snapshot->getSortingKeyColumns();
    SortDescription sort_description;
    sort_description.compile_sort_description = global_ctx->data->getContext()->getSettingsRef().compile_sort_description;
    sort_description.min_count_to_compile_sort_description = global_ctx->data->getContext()->getSettingsRef().min_count_to_compile_sort_description;

    size_t sort_columns_size = sort_columns.size();
    sort_description.reserve(sort_columns_size);

    Names partition_key_columns = global_ctx->metadata_snapshot->getPartitionKey().column_names;

    Block header = pipes.at(0).getHeader();
    for (size_t i = 0; i < sort_columns_size; ++i)
        sort_description.emplace_back(sort_columns[i], 1, 1);

    /// The order of the streams is important: when the key is matched, the elements go in the order of the source stream number.
    /// In the merged part, the lines with the same key must be in the ascending order of the identifier of original part,
    ///  that is going in insertion order.
    ProcessorPtr merged_transform;

    /// If merge is vertical we cannot calculate it
    ctx->blocks_are_granules_size = (global_ctx->chosen_merge_algorithm == MergeAlgorithm::Vertical);

    UInt64 merge_block_size = data_settings->merge_max_block_size;

    switch (ctx->merging_params.mode)
    {
        case MergeTreeData::MergingParams::Ordinary:
            merged_transform = std::make_shared<MergingSortedTransform>(
                header, pipes.size(), sort_description, merge_block_size, SortingQueueStrategy::Default, 0, ctx->rows_sources_write_buf.get(), true, ctx->blocks_are_granules_size);
            break;

        case MergeTreeData::MergingParams::Collapsing:
            merged_transform = std::make_shared<CollapsingSortedTransform>(
                header, pipes.size(), sort_description, ctx->merging_params.sign_column, false,
                merge_block_size, ctx->rows_sources_write_buf.get(), ctx->blocks_are_granules_size);
            break;

        case MergeTreeData::MergingParams::Summing:
            merged_transform = std::make_shared<SummingSortedTransform>(
                header, pipes.size(), sort_description, ctx->merging_params.columns_to_sum, partition_key_columns, merge_block_size);
            break;

        case MergeTreeData::MergingParams::Aggregating:
            merged_transform = std::make_shared<AggregatingSortedTransform>(header, pipes.size(), sort_description, merge_block_size);
            break;

        case MergeTreeData::MergingParams::Replacing:
            merged_transform = std::make_shared<ReplacingSortedTransform>(
                header, pipes.size(), sort_description, ctx->merging_params.version_column,
                merge_block_size, ctx->rows_sources_write_buf.get(), ctx->blocks_are_granules_size);
            break;

        case MergeTreeData::MergingParams::Graphite:
            merged_transform = std::make_shared<GraphiteRollupSortedTransform>(
                header, pipes.size(), sort_description, merge_block_size,
                ctx->merging_params.graphite_params, global_ctx->time_of_merge);
            break;

        case MergeTreeData::MergingParams::VersionedCollapsing:
            merged_transform = std::make_shared<VersionedCollapsingTransform>(
                header, pipes.size(), sort_description, ctx->merging_params.sign_column,
                merge_block_size, ctx->rows_sources_write_buf.get(), ctx->blocks_are_granules_size);
            break;
    }

    auto res_pipe = Pipe::unitePipes(std::move(pipes));
    res_pipe.addTransform(std::move(merged_transform));

    if (global_ctx->deduplicate)
    {
        if (DistinctSortedTransform::isApplicable(header, sort_description, global_ctx->deduplicate_by_columns))
            res_pipe.addTransform(std::make_shared<DistinctSortedTransform>(
                res_pipe.getHeader(), sort_description, SizeLimits(), 0 /*limit_hint*/, global_ctx->deduplicate_by_columns));
        else
            res_pipe.addTransform(std::make_shared<DistinctTransform>(
                res_pipe.getHeader(), SizeLimits(), 0 /*limit_hint*/, global_ctx->deduplicate_by_columns));
    }

    if (ctx->need_remove_expired_values)
        res_pipe.addTransform(std::make_shared<TTLTransform>(
            res_pipe.getHeader(), *global_ctx->data, global_ctx->metadata_snapshot, global_ctx->new_data_part, global_ctx->time_of_merge, ctx->force_ttl));

    if (global_ctx->metadata_snapshot->hasSecondaryIndices())
    {
        const auto & indices = global_ctx->metadata_snapshot->getSecondaryIndices();
        res_pipe.addTransform(std::make_shared<ExpressionTransform>(
            res_pipe.getHeader(), indices.getSingleExpressionForIndices(global_ctx->metadata_snapshot->getColumns(), global_ctx->data->getContext())));
        res_pipe.addTransform(std::make_shared<MaterializingTransform>(res_pipe.getHeader()));
    }

    global_ctx->merged_pipeline = QueryPipeline(std::move(res_pipe));
    /// Dereference unique_ptr and pass horizontal_stage_progress by reference
    global_ctx->merged_pipeline.setProgressCallback(MergeProgressCallback(global_ctx->merge_list_element_ptr, global_ctx->watch_prev_elapsed, *global_ctx->horizontal_stage_progress));
    /// Is calculated inside MergeProgressCallback.
    global_ctx->merged_pipeline.disableProfileEventUpdate();

    global_ctx->merging_executor = std::make_unique<PullingPipelineExecutor>(global_ctx->merged_pipeline);
}


MergeAlgorithm MergeTask::ExecuteAndFinalizeHorizontalPart::chooseMergeAlgorithm() const
{
    const size_t sum_rows_upper_bound = global_ctx->merge_list_element_ptr->total_rows_count;
    const auto data_settings = global_ctx->data->getSettings();

    if (global_ctx->deduplicate)
        return MergeAlgorithm::Horizontal;
    if (data_settings->enable_vertical_merge_algorithm == 0)
        return MergeAlgorithm::Horizontal;
    if (ctx->need_remove_expired_values)
        return MergeAlgorithm::Horizontal;
    if (global_ctx->future_part->part_format.part_type != MergeTreeDataPartType::Wide)
        return MergeAlgorithm::Horizontal;
    if (global_ctx->future_part->part_format.storage_type != MergeTreeDataPartStorageType::Full)
        return MergeAlgorithm::Horizontal;

<<<<<<< HEAD
    if (!data_settings->allow_vertical_merges_from_compact_to_wide_parts)
    {
        for (const auto & part : global_ctx->future_part->parts)
        {
            if (!isWidePart(part))
                return MergeAlgorithm::Horizontal;
        }
    }
=======
    for (const auto & part : global_ctx->future_part->parts)
        if (!part->supportsVerticalMerge())
            return MergeAlgorithm::Horizontal;
>>>>>>> bbb6539f

    bool is_supported_storage =
        ctx->merging_params.mode == MergeTreeData::MergingParams::Ordinary ||
        ctx->merging_params.mode == MergeTreeData::MergingParams::Collapsing ||
        ctx->merging_params.mode == MergeTreeData::MergingParams::Replacing ||
        ctx->merging_params.mode == MergeTreeData::MergingParams::VersionedCollapsing;

    bool enough_ordinary_cols = global_ctx->gathering_columns.size() >= data_settings->vertical_merge_algorithm_min_columns_to_activate;

    bool enough_total_rows = sum_rows_upper_bound >= data_settings->vertical_merge_algorithm_min_rows_to_activate;

    bool no_parts_overflow = global_ctx->future_part->parts.size() <= RowSourcePart::MAX_PARTS;

    auto merge_alg = (is_supported_storage && enough_total_rows && enough_ordinary_cols && no_parts_overflow) ?
                        MergeAlgorithm::Vertical : MergeAlgorithm::Horizontal;

    return merge_alg;
}

}<|MERGE_RESOLUTION|>--- conflicted
+++ resolved
@@ -950,25 +950,17 @@
         return MergeAlgorithm::Horizontal;
     if (ctx->need_remove_expired_values)
         return MergeAlgorithm::Horizontal;
-    if (global_ctx->future_part->part_format.part_type != MergeTreeDataPartType::Wide)
+    if (global_ctx->future_part->type != MergeTreeDataPartType::Wide)
         return MergeAlgorithm::Horizontal;
-    if (global_ctx->future_part->part_format.storage_type != MergeTreeDataPartStorageType::Full)
-        return MergeAlgorithm::Horizontal;
-
-<<<<<<< HEAD
+
     if (!data_settings->allow_vertical_merges_from_compact_to_wide_parts)
     {
         for (const auto & part : global_ctx->future_part->parts)
         {
-            if (!isWidePart(part))
+            if (part->getType() != MergeTreeDataPartType::Wide)
                 return MergeAlgorithm::Horizontal;
         }
     }
-=======
-    for (const auto & part : global_ctx->future_part->parts)
-        if (!part->supportsVerticalMerge())
-            return MergeAlgorithm::Horizontal;
->>>>>>> bbb6539f
 
     bool is_supported_storage =
         ctx->merging_params.mode == MergeTreeData::MergingParams::Ordinary ||
