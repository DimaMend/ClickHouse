#include <Storages/MergeTree/IDataPartStorage.h>
#include <Storages/Statistics/Statistics.h>
#include <Storages/MergeTree/MergeTask.h>

#include <memory>
#include <fmt/format.h>

#include <Common/logger_useful.h>
#include <Common/ActionBlocker.h>
#include <Processors/Transforms/CheckSortedTransform.h>
#include <Storages/MergeTree/DataPartStorageOnDiskFull.h>
#include <Compression/CompressedWriteBuffer.h>
#include <DataTypes/ObjectUtils.h>
#include <DataTypes/Serializations/SerializationInfo.h>
#include <DataTypes/DataTypeMap.h>
#include <IO/IReadableWriteBuffer.h>
#include <Storages/MergeTree/MergeTreeData.h>
#include <Storages/MergeTree/IMergeTreeDataPart.h>
#include <Storages/MergeTree/MergeTreeSequentialSource.h>
#include <Storages/MergeTree/FutureMergedMutatedPart.h>
#include <Storages/MergeTree/MergeTreeDataMergerMutator.h>
#include <Processors/Transforms/ExpressionTransform.h>
#include <Processors/Transforms/MaterializingTransform.h>
#include <Processors/Transforms/FilterTransform.h>
#include <Processors/Merges/MergingSortedTransform.h>
#include <Processors/Merges/CollapsingSortedTransform.h>
#include <Processors/Merges/SummingSortedTransform.h>
#include <Processors/Merges/ReplacingSortedTransform.h>
#include <Processors/Merges/GraphiteRollupSortedTransform.h>
#include <Processors/Merges/AggregatingSortedTransform.h>
#include <Processors/Merges/VersionedCollapsingTransform.h>
#include <Processors/Transforms/TTLTransform.h>
#include <Processors/Transforms/TTLCalcTransform.h>
#include <Processors/Transforms/DistinctSortedTransform.h>
#include <Processors/Transforms/DistinctTransform.h>
#include <Processors/QueryPlan/CreatingSetsStep.h>
#include <Interpreters/PreparedSets.h>
#include <Interpreters/MergeTreeTransaction.h>
#include <QueryPipeline/QueryPipelineBuilder.h>

namespace DB
{

namespace ErrorCodes
{
    extern const int ABORTED;
    extern const int DIRECTORY_ALREADY_EXISTS;
    extern const int LOGICAL_ERROR;
    extern const int SUPPORT_IS_DISABLED;
}

<<<<<<< HEAD
static void splitToSubcolumns(NamesAndTypesList & columns_list, const NameSet & columns_not_to_split)
{
    // for (auto it = columns_list.begin(); it != columns_list.end();)
    // {
    //     if (columns_not_to_split.contains(it->name))
    //     {
    //         ++it;
    //         continue;
    //     }

    //     const auto * type_map = typeid_cast<const DataTypeMap *>(it->type.get());
    //     if (type_map && type_map->getNumShards() > 1)
    //     {
    //         auto old_column = std::move(*it);
    //         it = columns_list.erase(it);

    //         auto new_type = std::make_shared<DataTypeMap>(type_map->getNestedType(), 1);
    //         for (size_t i = 0; i < type_map->getNumShards(); ++i)
    //         {
    //             auto subcolumn_name = "shard" + toString(i);
    //             auto new_column = NameAndTypePair{old_column.name, subcolumn_name, old_column.type, new_type};
    //             it = columns_list.insert(it, std::move(new_column));
    //             ++it;
    //         }
    //     }
    //     else
    //     {
    //         ++it;
    //     }
    // }

    UNUSED(columns_list, columns_not_to_split);
}

/// PK columns are sorted and merged, ordinary columns are gathered using info from merge step
static void extractMergingAndGatheringColumns(
    const MergeTreeDataPartType & new_part_type,
    const NamesAndTypesList & storage_columns,
    const ExpressionActionsPtr & sorting_key_expr,
    const IndicesDescription & indexes,
    const MergeTreeData::MergingParams & merging_params,
    NamesAndTypesList & gathering_columns, Names & gathering_column_names,
    NamesAndTypesList & merging_columns, Names & merging_column_names)
=======
static ColumnsStatistics getStatisticsForColumns(
    const NamesAndTypesList & columns_to_read,
    const StorageMetadataPtr & metadata_snapshot)
>>>>>>> 9894383a
{
    ColumnsStatistics all_statistics;
    const auto & all_columns = metadata_snapshot->getColumns();

    for (const auto & column : columns_to_read)
    {
<<<<<<< HEAD
        key_columns.emplace(merging_params.is_deleted_column);
        key_columns.emplace(merging_params.version_column);
    }

    /// Force sign column for VersionedCollapsing mode. Version is already in primary key.
    if (merging_params.mode == MergeTreeData::MergingParams::VersionedCollapsing)
        key_columns.emplace(merging_params.sign_column);

    /// Force to merge at least one column in case of empty key
    if (key_columns.empty())
        key_columns.emplace(storage_columns.front().name);

    /// TODO: also force "summing" and "aggregating" columns to make Horizontal merge only for such columns

    for (const auto & column : storage_columns)
    {
        if (key_columns.contains(column.name))
            merging_columns.emplace_back(column);
        else
            gathering_columns.emplace_back(column);
    }

    if (new_part_type == MergeTreeDataPartType::Wide)
        splitToSubcolumns(gathering_columns, {});

    merging_column_names = merging_columns.getNames();
    gathering_column_names = gathering_columns.getNames();
=======
        const auto * desc = all_columns.tryGet(column.name);
        if (desc && !desc->statistics.empty())
        {
            auto statistics = MergeTreeStatisticsFactory::instance().get(desc->statistics);
            all_statistics.push_back(std::move(statistics));
        }
    }
    return all_statistics;
>>>>>>> 9894383a
}

static void addMissedColumnsToSerializationInfos(
    size_t num_rows_in_parts,
    const Names & part_columns,
    const ColumnsDescription & storage_columns,
    const SerializationInfo::Settings & info_settings,
    SerializationInfoByName & new_infos)
{
    NameSet part_columns_set(part_columns.begin(), part_columns.end());

    for (const auto & column : storage_columns)
    {
        if (part_columns_set.contains(column.name))
            continue;

        if (column.default_desc.kind != ColumnDefaultKind::Default)
            continue;

        if (column.default_desc.expression)
            continue;

        auto new_info = column.type->createSerializationInfo(info_settings);
        new_info->addDefaults(num_rows_in_parts);
        new_infos.emplace(column.name, std::move(new_info));
    }
}

<<<<<<< HEAD
=======
/// PK columns are sorted and merged, ordinary columns are gathered using info from merge step
void MergeTask::ExecuteAndFinalizeHorizontalPart::extractMergingAndGatheringColumns() const
{
    const auto & sorting_key_expr = global_ctx->metadata_snapshot->getSortingKey().expression;
    Names sort_key_columns_vec = sorting_key_expr->getRequiredColumns();

    std::set<String> key_columns(sort_key_columns_vec.cbegin(), sort_key_columns_vec.cend());

    /// Force sign column for Collapsing mode
    if (ctx->merging_params.mode == MergeTreeData::MergingParams::Collapsing)
        key_columns.emplace(ctx->merging_params.sign_column);

    /// Force version column for Replacing mode
    if (ctx->merging_params.mode == MergeTreeData::MergingParams::Replacing)
    {
        key_columns.emplace(ctx->merging_params.is_deleted_column);
        key_columns.emplace(ctx->merging_params.version_column);
    }

    /// Force sign column for VersionedCollapsing mode. Version is already in primary key.
    if (ctx->merging_params.mode == MergeTreeData::MergingParams::VersionedCollapsing)
        key_columns.emplace(ctx->merging_params.sign_column);

    /// Force to merge at least one column in case of empty key
    if (key_columns.empty())
        key_columns.emplace(global_ctx->storage_columns.front().name);

    const auto & skip_indexes = global_ctx->metadata_snapshot->getSecondaryIndices();

    for (const auto & index : skip_indexes)
    {
        auto index_columns = index.expression->getRequiredColumns();

        /// Calculate indexes that depend only on one column on vertical
        /// stage and other indexes on horizonatal stage of merge.
        if (index_columns.size() == 1)
        {
            const auto & column_name = index_columns.front();
            global_ctx->skip_indexes_by_column[column_name].push_back(index);
        }
        else
        {
            std::ranges::copy(index_columns, std::inserter(key_columns, key_columns.end()));
            global_ctx->merging_skip_indexes.push_back(index);
        }
    }

    /// TODO: also force "summing" and "aggregating" columns to make Horizontal merge only for such columns

    for (const auto & column : global_ctx->storage_columns)
    {
        if (key_columns.contains(column.name))
        {
            global_ctx->merging_columns.emplace_back(column);

            /// If column is in horizontal stage we need to calculate its indexes on horizontal stage as well
            auto it = global_ctx->skip_indexes_by_column.find(column.name);
            if (it != global_ctx->skip_indexes_by_column.end())
            {
                for (auto & index : it->second)
                    global_ctx->merging_skip_indexes.push_back(std::move(index));

                global_ctx->skip_indexes_by_column.erase(it);
            }
        }
        else
        {
            global_ctx->gathering_columns.emplace_back(column);
        }
    }
}

>>>>>>> 9894383a
bool MergeTask::ExecuteAndFinalizeHorizontalPart::prepare()
{
    String local_tmp_prefix;
    if (global_ctx->need_prefix)
    {
        // projection parts have different prefix and suffix compared to normal parts.
        // E.g. `proj_a.proj` for a normal projection merge and `proj_a.tmp_proj` for a projection materialization merge.
        local_tmp_prefix = global_ctx->parent_part ? "" : "tmp_merge_";
    }
    const String local_tmp_suffix = global_ctx->parent_part ? ctx->suffix : "";

    if (global_ctx->merges_blocker->isCancelled() || global_ctx->merge_list_element_ptr->is_cancelled.load(std::memory_order_relaxed))
        throw Exception(ErrorCodes::ABORTED, "Cancelled merging parts");

    /// We don't want to perform merge assigned with TTL as normal merge, so
    /// throw exception
    if (isTTLMergeType(global_ctx->future_part->merge_type) && global_ctx->ttl_merges_blocker->isCancelled())
        throw Exception(ErrorCodes::ABORTED, "Cancelled merging parts with TTL");

    LOG_DEBUG(ctx->log, "Merging {} parts: from {} to {} into {} with storage {}",
        global_ctx->future_part->parts.size(),
        global_ctx->future_part->parts.front()->name,
        global_ctx->future_part->parts.back()->name,
        global_ctx->future_part->part_format.part_type.toString(),
        global_ctx->future_part->part_format.storage_type.toString());

    if (global_ctx->deduplicate)
    {
        if (global_ctx->deduplicate_by_columns.empty())
            LOG_DEBUG(ctx->log, "DEDUPLICATE BY all columns");
        else
            LOG_DEBUG(ctx->log, "DEDUPLICATE BY ('{}')", fmt::join(global_ctx->deduplicate_by_columns, "', '"));
    }

    ctx->disk = global_ctx->space_reservation->getDisk();
    auto local_tmp_part_basename = local_tmp_prefix + global_ctx->future_part->name + local_tmp_suffix;

    std::optional<MergeTreeDataPartBuilder> builder;
    if (global_ctx->parent_part)
    {
        auto data_part_storage = global_ctx->parent_part->getDataPartStorage().getProjection(local_tmp_part_basename,  /* use parent transaction */ false);
        builder.emplace(*global_ctx->data, global_ctx->future_part->name, data_part_storage);
        builder->withParentPart(global_ctx->parent_part);
    }
    else
    {
        auto local_single_disk_volume = std::make_shared<SingleDiskVolume>("volume_" + global_ctx->future_part->name, ctx->disk, 0);
        builder.emplace(global_ctx->data->getDataPartBuilder(global_ctx->future_part->name, local_single_disk_volume, local_tmp_part_basename));
        builder->withPartStorageType(global_ctx->future_part->part_format.storage_type);
    }

    builder->withPartInfo(global_ctx->future_part->part_info);
    builder->withPartType(global_ctx->future_part->part_format.part_type);

    global_ctx->new_data_part = std::move(*builder).build();
    auto data_part_storage = global_ctx->new_data_part->getDataPartStoragePtr();

    if (data_part_storage->exists())
        throw Exception(ErrorCodes::DIRECTORY_ALREADY_EXISTS, "Directory {} already exists", data_part_storage->getFullPath());

    data_part_storage->beginTransaction();
    /// Background temp dirs cleaner will not touch tmp projection directory because
    /// it's located inside part's directory
    if (!global_ctx->parent_part)
        global_ctx->temporary_directory_lock = global_ctx->data->getTemporaryPartDirectoryHolder(local_tmp_part_basename);

    global_ctx->storage_columns = global_ctx->metadata_snapshot->getColumns().getAllPhysical();

    auto object_columns = MergeTreeData::getConcreteObjectColumns(global_ctx->future_part->parts, global_ctx->metadata_snapshot->getColumns());
    extendObjectColumns(global_ctx->storage_columns, object_columns, false);
    global_ctx->storage_snapshot = std::make_shared<StorageSnapshot>(*global_ctx->data, global_ctx->metadata_snapshot, std::move(object_columns));

<<<<<<< HEAD
    extractMergingAndGatheringColumns(
        global_ctx->new_data_part->getType(),
        global_ctx->storage_columns,
        global_ctx->metadata_snapshot->getSortingKey().expression,
        global_ctx->metadata_snapshot->getSecondaryIndices(),
        ctx->merging_params,
        global_ctx->gathering_columns,
        global_ctx->gathering_column_names,
        global_ctx->merging_columns,
        global_ctx->merging_column_names);
=======
    extractMergingAndGatheringColumns();
>>>>>>> 9894383a

    global_ctx->new_data_part->uuid = global_ctx->future_part->uuid;
    global_ctx->new_data_part->partition.assign(global_ctx->future_part->getPartition());
    global_ctx->new_data_part->is_temp = global_ctx->parent_part == nullptr;

    /// In case of replicated merge tree with zero copy replication
    /// Here Clickhouse claims that this new part can be deleted in temporary state without unlocking the blobs
    /// The blobs have to be removed along with the part, this temporary part owns them and does not share them yet.
    global_ctx->new_data_part->remove_tmp_policy = IMergeTreeDataPart::BlobsRemovalPolicyForTemporaryParts::REMOVE_BLOBS;

    ctx->need_remove_expired_values = false;
    ctx->force_ttl = false;

    if (enabledBlockNumberColumn(global_ctx))
        addGatheringColumn(global_ctx, BlockNumberColumn::name, BlockNumberColumn::type);

    if (enabledBlockOffsetColumn(global_ctx))
        addGatheringColumn(global_ctx, BlockOffsetColumn::name, BlockOffsetColumn::type);

    auto storage_settings = global_ctx->data->getSettings();
    SerializationInfo::Settings info_settings =
    {
        .ratio_of_defaults_for_sparse = storage_settings->ratio_of_defaults_for_sparse_serialization,
        .type_map_num_shards = storage_settings->type_map_num_shards_on_merge,
        .choose_kind = true,
    };

    SerializationInfoByName infos(global_ctx->storage_columns, info_settings);

    for (const auto & part : global_ctx->future_part->parts)
    {
        global_ctx->new_data_part->ttl_infos.update(part->ttl_infos);
        if (global_ctx->metadata_snapshot->hasAnyTTL() && !part->checkAllTTLCalculated(global_ctx->metadata_snapshot))
        {
            LOG_INFO(ctx->log, "Some TTL values were not calculated for part {}. Will calculate them forcefully during merge.", part->name);
            ctx->need_remove_expired_values = true;
            ctx->force_ttl = true;
        }

        if (!info_settings.isAlwaysDefault())
        {
            auto part_infos = part->getSerializationInfos();

            addMissedColumnsToSerializationInfos(
                part->rows_count,
                part->getColumns().getNames(),
                global_ctx->metadata_snapshot->getColumns(),
                info_settings,
                part_infos);

            infos.add(part_infos);
        }
    }

    const auto & local_part_min_ttl = global_ctx->new_data_part->ttl_infos.part_min_ttl;
    if (local_part_min_ttl && local_part_min_ttl <= global_ctx->time_of_merge)
        ctx->need_remove_expired_values = true;

    global_ctx->new_data_part->setColumns(global_ctx->storage_columns, infos, global_ctx->metadata_snapshot->getMetadataVersion());

    if (ctx->need_remove_expired_values && global_ctx->ttl_merges_blocker->isCancelled())
    {
        LOG_INFO(ctx->log, "Part {} has values with expired TTL, but merges with TTL are cancelled.", global_ctx->new_data_part->name);
        ctx->need_remove_expired_values = false;
    }

    ctx->sum_input_rows_upper_bound = global_ctx->merge_list_element_ptr->total_rows_count;
    ctx->sum_compressed_bytes_upper_bound = global_ctx->merge_list_element_ptr->total_size_bytes_compressed;

    global_ctx->chosen_merge_algorithm = chooseMergeAlgorithm();
    global_ctx->merge_list_element_ptr->merge_algorithm.store(global_ctx->chosen_merge_algorithm, std::memory_order_relaxed);

    LOG_DEBUG(ctx->log, "Selected MergeAlgorithm: {}", toString(global_ctx->chosen_merge_algorithm));

    /// Note: this is done before creating input streams, because otherwise data.data_parts_mutex
    /// (which is locked in data.getTotalActiveSizeInBytes())
    /// (which is locked in shared mode when input streams are created) and when inserting new data
    /// the order is reverse. This annoys TSan even though one lock is locked in shared mode and thus
    /// deadlock is impossible.
    ctx->compression_codec = global_ctx->data->getCompressionCodecForPart(
        global_ctx->merge_list_element_ptr->total_size_bytes_compressed, global_ctx->new_data_part->ttl_infos, global_ctx->time_of_merge);

    ctx->tmp_disk = std::make_unique<TemporaryDataOnDisk>(global_ctx->context->getTempDataOnDisk());

    switch (global_ctx->chosen_merge_algorithm)
    {
        case MergeAlgorithm::Horizontal:
        {
            NameSet merging_columns_set(global_ctx->merging_column_names.begin(), global_ctx->merging_column_names.end());
            global_ctx->merging_columns = global_ctx->storage_columns;
<<<<<<< HEAD

            if (isWidePart(global_ctx->new_data_part))
                splitToSubcolumns(global_ctx->merging_columns, merging_columns_set);

            global_ctx->merging_column_names = global_ctx->merging_columns.getNames();
=======
            global_ctx->merging_skip_indexes = global_ctx->metadata_snapshot->getSecondaryIndices();
>>>>>>> 9894383a
            global_ctx->gathering_columns.clear();
            global_ctx->skip_indexes_by_column.clear();
            break;
        }
        case MergeAlgorithm::Vertical:
        {
            ctx->rows_sources_uncompressed_write_buf = ctx->tmp_disk->createRawStream();
            ctx->rows_sources_write_buf = std::make_unique<CompressedWriteBuffer>(*ctx->rows_sources_uncompressed_write_buf);

            std::map<String, UInt64> local_merged_column_to_size;
            for (const auto & part : global_ctx->future_part->parts)
                part->accumulateColumnSizes(local_merged_column_to_size);

            ctx->column_sizes = ColumnSizeEstimator(
                std::move(local_merged_column_to_size),
                global_ctx->merging_columns,
                global_ctx->gathering_columns);

            break;
        }
        default :
            throw Exception(ErrorCodes::LOGICAL_ERROR, "Merge algorithm must be chosen");
    }

    /// If merge is vertical we cannot calculate it
    ctx->blocks_are_granules_size = (global_ctx->chosen_merge_algorithm == MergeAlgorithm::Vertical);

    /// Merged stream will be created and available as merged_stream variable
    createMergedStream();

    /// Skip fully expired columns manually, since in case of
    /// need_remove_expired_values is not set, TTLTransform will not be used,
    /// and columns that had been removed by TTL (via TTLColumnAlgorithm) will
    /// be added again with default values.
    ///
    /// Also note, that it is better to do this here, since in other places it
    /// will be too late (i.e. they will be written, and we will burn CPU/disk
    /// resources for this).
    if (!ctx->need_remove_expired_values)
    {
        auto part_serialization_infos = global_ctx->new_data_part->getSerializationInfos();

        NameSet columns_to_remove;
        for (auto & [column_name, ttl] : global_ctx->new_data_part->ttl_infos.columns_ttl)
        {
            if (ttl.finished())
            {
                global_ctx->new_data_part->expired_columns.insert(column_name);
                LOG_TRACE(ctx->log, "Adding expired column {} for part {}", column_name, global_ctx->new_data_part->name);
                columns_to_remove.insert(column_name);
                part_serialization_infos.erase(column_name);
            }
        }

        if (!columns_to_remove.empty())
        {
            global_ctx->gathering_columns = global_ctx->gathering_columns.eraseNames(columns_to_remove);
            global_ctx->merging_columns = global_ctx->merging_columns.eraseNames(columns_to_remove);
            global_ctx->storage_columns = global_ctx->storage_columns.eraseNames(columns_to_remove);

            global_ctx->new_data_part->setColumns(
                global_ctx->storage_columns,
                part_serialization_infos,
                global_ctx->metadata_snapshot->getMetadataVersion());
        }
    }

    global_ctx->to = std::make_shared<MergedBlockOutputStream>(
        global_ctx->new_data_part,
        global_ctx->metadata_snapshot,
        global_ctx->merging_columns,
        MergeTreeIndexFactory::instance().getMany(global_ctx->merging_skip_indexes),
        getStatisticsForColumns(global_ctx->merging_columns, global_ctx->metadata_snapshot),
        ctx->compression_codec,
        global_ctx->txn ? global_ctx->txn->tid : Tx::PrehistoricTID,
        /*reset_columns=*/ true,
        ctx->blocks_are_granules_size,
        global_ctx->context->getWriteSettings());

    global_ctx->rows_written = 0;
    ctx->initial_reservation = global_ctx->space_reservation ? global_ctx->space_reservation->getSize() : 0;

    ctx->is_cancelled = [merges_blocker = global_ctx->merges_blocker,
        ttl_merges_blocker = global_ctx->ttl_merges_blocker,
        need_remove = ctx->need_remove_expired_values,
        merge_list_element = global_ctx->merge_list_element_ptr]() -> bool
    {
        return merges_blocker->isCancelled()
            || (need_remove && ttl_merges_blocker->isCancelled())
            || merge_list_element->is_cancelled.load(std::memory_order_relaxed);
    };

    /// This is the end of preparation. Execution will be per block.
    return false;
}

void MergeTask::addGatheringColumn(GlobalRuntimeContextPtr global_ctx, const String & name, const DataTypePtr & type)
{
    if (global_ctx->storage_columns.contains(name))
        return;

    global_ctx->storage_columns.emplace_back(name, type);
    global_ctx->gathering_columns.emplace_back(name, type);
}


MergeTask::StageRuntimeContextPtr MergeTask::ExecuteAndFinalizeHorizontalPart::getContextForNextStage()
{
    auto new_ctx = std::make_shared<VerticalMergeRuntimeContext>();

    new_ctx->rows_sources_write_buf = std::move(ctx->rows_sources_write_buf);
    new_ctx->rows_sources_uncompressed_write_buf = std::move(ctx->rows_sources_uncompressed_write_buf);
    new_ctx->column_sizes = std::move(ctx->column_sizes);
    new_ctx->compression_codec = std::move(ctx->compression_codec);
    new_ctx->tmp_disk = std::move(ctx->tmp_disk);
    new_ctx->it_name_and_type = std::move(ctx->it_name_and_type);
    new_ctx->read_with_direct_io = std::move(ctx->read_with_direct_io);
    new_ctx->need_sync = std::move(ctx->need_sync);

    ctx.reset();
    return new_ctx;
}

MergeTask::StageRuntimeContextPtr MergeTask::VerticalMergeStage::getContextForNextStage()
{
    auto new_ctx = std::make_shared<MergeProjectionsRuntimeContext>();

    new_ctx->need_sync = std::move(ctx->need_sync);

    ctx.reset();
    return new_ctx;
}


bool MergeTask::ExecuteAndFinalizeHorizontalPart::execute()
{
    assert(subtasks_iterator != subtasks.end());
    if ((this->**subtasks_iterator)())
        return true;

    /// Move to the next subtask in an array of subtasks
    ++subtasks_iterator;
    return subtasks_iterator != subtasks.end();
}


bool MergeTask::ExecuteAndFinalizeHorizontalPart::executeImpl()
{
    Block block;
    if (!ctx->is_cancelled() && (global_ctx->merging_executor->pull(block)))
    {
        global_ctx->rows_written += block.rows();

        const_cast<MergedBlockOutputStream &>(*global_ctx->to).write(block);

        UInt64 result_rows = 0;
        UInt64 result_bytes = 0;
        global_ctx->merged_pipeline.tryGetResultRowsAndBytes(result_rows, result_bytes);
        global_ctx->merge_list_element_ptr->rows_written = result_rows;
        global_ctx->merge_list_element_ptr->bytes_written_uncompressed = result_bytes;

        /// Reservation updates is not performed yet, during the merge it may lead to higher free space requirements
        if (global_ctx->space_reservation && ctx->sum_input_rows_upper_bound)
        {
            /// The same progress from merge_entry could be used for both algorithms (it should be more accurate)
            /// But now we are using inaccurate row-based estimation in Horizontal case for backward compatibility
            Float64 progress = (global_ctx->chosen_merge_algorithm == MergeAlgorithm::Horizontal)
                ? std::min(1., 1. * global_ctx->rows_written / ctx->sum_input_rows_upper_bound)
                : std::min(1., global_ctx->merge_list_element_ptr->progress.load(std::memory_order_relaxed));

            global_ctx->space_reservation->update(static_cast<size_t>((1. - progress) * ctx->initial_reservation));
        }

        /// Need execute again
        return true;
    }

    global_ctx->merging_executor.reset();
    global_ctx->merged_pipeline.reset();

    if (global_ctx->merges_blocker->isCancelled() || global_ctx->merge_list_element_ptr->is_cancelled.load(std::memory_order_relaxed))
        throw Exception(ErrorCodes::ABORTED, "Cancelled merging parts");

    if (ctx->need_remove_expired_values && global_ctx->ttl_merges_blocker->isCancelled())
        throw Exception(ErrorCodes::ABORTED, "Cancelled merging parts with expired TTL");

    const auto data_settings = global_ctx->data->getSettings();
    const size_t sum_compressed_bytes_upper_bound = global_ctx->merge_list_element_ptr->total_size_bytes_compressed;
    ctx->need_sync = needSyncPart(ctx->sum_input_rows_upper_bound, sum_compressed_bytes_upper_bound, *data_settings);

    return false;
}


bool MergeTask::VerticalMergeStage::prepareVerticalMergeForAllColumns() const
{
     /// No need to execute this part if it is horizontal merge.
    if (global_ctx->chosen_merge_algorithm != MergeAlgorithm::Vertical)
        return false;

    size_t sum_input_rows_exact = global_ctx->merge_list_element_ptr->rows_read;
    size_t input_rows_filtered = *global_ctx->input_rows_filtered;
    global_ctx->merge_list_element_ptr->columns_written = global_ctx->merging_columns.size();
    global_ctx->merge_list_element_ptr->progress.store(ctx->column_sizes->keyColumnsWeight(), std::memory_order_relaxed);

    ctx->rows_sources_write_buf->next();
    ctx->rows_sources_uncompressed_write_buf->next();
    /// Ensure data has written to disk.
    ctx->rows_sources_uncompressed_write_buf->finalize();

    size_t rows_sources_count = ctx->rows_sources_write_buf->count();
    /// In special case, when there is only one source part, and no rows were skipped, we may have
    /// skipped writing rows_sources file. Otherwise rows_sources_count must be equal to the total
    /// number of input rows.
    if ((rows_sources_count > 0 || global_ctx->future_part->parts.size() > 1) && sum_input_rows_exact != rows_sources_count + input_rows_filtered)
        throw Exception(
                        ErrorCodes::LOGICAL_ERROR,
                        "Number of rows in source parts ({}) excluding filtered rows ({}) differs from number "
                        "of bytes written to rows_sources file ({}). It is a bug.",
                        sum_input_rows_exact, input_rows_filtered, rows_sources_count);

    /// TemporaryDataOnDisk::createRawStream returns WriteBufferFromFile implementing IReadableWriteBuffer
    /// and we expect to get ReadBufferFromFile here.
    /// So, it's relatively safe to use dynamic_cast here and downcast to ReadBufferFromFile.
    auto * wbuf_readable = dynamic_cast<IReadableWriteBuffer *>(ctx->rows_sources_uncompressed_write_buf.get());
    std::unique_ptr<ReadBuffer> reread_buf = wbuf_readable ? wbuf_readable->tryGetReadBuffer() : nullptr;
    if (!reread_buf)
        throw Exception(ErrorCodes::LOGICAL_ERROR, "Cannot read temporary file {}", ctx->rows_sources_uncompressed_write_buf->getFileName());

    auto * reread_buffer_raw = dynamic_cast<ReadBufferFromFile *>(reread_buf.get());
    if (!reread_buffer_raw)
    {
        const auto & reread_buf_ref = *reread_buf;
        throw Exception(ErrorCodes::LOGICAL_ERROR, "Expected ReadBufferFromFile, but got {}", demangle(typeid(reread_buf_ref).name()));
    }
    /// Move ownership from std::unique_ptr<ReadBuffer> to std::unique_ptr<ReadBufferFromFile> for CompressedReadBufferFromFile.
    /// First, release ownership from unique_ptr to base type.
    reread_buf.release(); /// NOLINT(bugprone-unused-return-value,hicpp-ignored-remove-result): we already have the pointer value in `reread_buffer_raw`

    /// Then, move ownership to unique_ptr to concrete type.
    std::unique_ptr<ReadBufferFromFile> reread_buffer_from_file(reread_buffer_raw);

    /// CompressedReadBufferFromFile expects std::unique_ptr<ReadBufferFromFile> as argument.
    ctx->rows_sources_read_buf = std::make_unique<CompressedReadBufferFromFile>(std::move(reread_buffer_from_file));
    ctx->it_name_and_type = global_ctx->gathering_columns.cbegin();

    const auto & settings = global_ctx->context->getSettingsRef();

    size_t max_delayed_streams = 0;
    if (global_ctx->new_data_part->getDataPartStorage().supportParallelWrite())
    {
        if (settings.max_insert_delayed_streams_for_parallel_write.changed)
            max_delayed_streams = settings.max_insert_delayed_streams_for_parallel_write;
        else
            max_delayed_streams = DEFAULT_DELAYED_STREAMS_FOR_PARALLEL_WRITE;
    }

    ctx->max_delayed_streams = max_delayed_streams;

    bool all_parts_on_remote_disks = std::ranges::all_of(global_ctx->future_part->parts, [](const auto & part) { return part->isStoredOnRemoteDisk(); });
    ctx->use_prefetch = all_parts_on_remote_disks && global_ctx->data->getSettings()->vertical_merge_remote_filesystem_prefetch;

    if (ctx->use_prefetch && ctx->it_name_and_type != global_ctx->gathering_columns.end())
        ctx->prepared_pipe = createPipeForReadingOneColumn(ctx->it_name_and_type->name);

    return false;
}

Pipe MergeTask::VerticalMergeStage::createPipeForReadingOneColumn(const String & column_name) const
{
    Pipes pipes;
    for (size_t part_num = 0; part_num < global_ctx->future_part->parts.size(); ++part_num)
    {
        Pipe pipe = createMergeTreeSequentialSource(
            MergeTreeSequentialSourceType::Merge,
            *global_ctx->data,
            global_ctx->storage_snapshot,
            global_ctx->future_part->parts[part_num],
            Names{column_name},
            /*mark_ranges=*/ {},
            global_ctx->input_rows_filtered,
            /*apply_deleted_mask=*/ true,
            ctx->read_with_direct_io,
            ctx->use_prefetch);

        pipes.emplace_back(std::move(pipe));
    }

    return Pipe::unitePipes(std::move(pipes));
}

void MergeTask::VerticalMergeStage::prepareVerticalMergeForOneColumn() const
{
    const auto & column_name = ctx->it_name_and_type->name;

    ctx->progress_before = global_ctx->merge_list_element_ptr->progress.load(std::memory_order_relaxed);
    global_ctx->column_progress = std::make_unique<MergeStageProgress>(ctx->progress_before, ctx->column_sizes->columnWeight(column_name));

    Pipe pipe;
    if (ctx->prepared_pipe)
    {
        pipe = std::move(*ctx->prepared_pipe);

        auto next_column_it = std::next(ctx->it_name_and_type);
        if (next_column_it != global_ctx->gathering_columns.end())
            ctx->prepared_pipe = createPipeForReadingOneColumn(next_column_it->name);
    }
    else
    {
        pipe = createPipeForReadingOneColumn(column_name);
    }

    ctx->rows_sources_read_buf->seek(0, 0);
    bool is_result_sparse = global_ctx->new_data_part->getSerialization(column_name)->getKind() == ISerialization::Kind::SPARSE;

    const auto data_settings = global_ctx->data->getSettings();
    auto transform = std::make_unique<ColumnGathererTransform>(
        pipe.getHeader(),
        pipe.numOutputPorts(),
        *ctx->rows_sources_read_buf,
        data_settings->merge_max_block_size,
        data_settings->merge_max_block_size_bytes,
        is_result_sparse);

    pipe.addTransform(std::move(transform));

    MergeTreeIndices indexes_to_recalc;
    auto indexes_it = global_ctx->skip_indexes_by_column.find(column_name);

    if (indexes_it != global_ctx->skip_indexes_by_column.end())
    {
        indexes_to_recalc = MergeTreeIndexFactory::instance().getMany(indexes_it->second);

        pipe.addTransform(std::make_shared<ExpressionTransform>(
            pipe.getHeader(),
            indexes_it->second.getSingleExpressionForIndices(global_ctx->metadata_snapshot->getColumns(),
            global_ctx->data->getContext())));

        pipe.addTransform(std::make_shared<MaterializingTransform>(pipe.getHeader()));
    }

    ctx->column_parts_pipeline = QueryPipeline(std::move(pipe));

    /// Dereference unique_ptr
    ctx->column_parts_pipeline.setProgressCallback(MergeProgressCallback(
        global_ctx->merge_list_element_ptr,
        global_ctx->watch_prev_elapsed,
        *global_ctx->column_progress));

    /// Is calculated inside MergeProgressCallback.
    ctx->column_parts_pipeline.disableProfileEventUpdate();
    ctx->executor = std::make_unique<PullingPipelineExecutor>(ctx->column_parts_pipeline);
    NamesAndTypesList columns_list = {*ctx->it_name_and_type};

    ctx->column_to = std::make_unique<MergedColumnOnlyOutputStream>(
        global_ctx->new_data_part,
        global_ctx->metadata_snapshot,
<<<<<<< HEAD
        NamesAndTypesList{*ctx->it_name_and_type},
=======
        columns_list,
>>>>>>> 9894383a
        ctx->compression_codec,
        indexes_to_recalc,
        getStatisticsForColumns(columns_list, global_ctx->metadata_snapshot),
        &global_ctx->written_offset_columns,
        global_ctx->to->getIndexGranularity());

    ctx->column_elems_written = 0;
}


bool MergeTask::VerticalMergeStage::executeVerticalMergeForOneColumn() const
{
    Block block;
    if (!global_ctx->merges_blocker->isCancelled() && !global_ctx->merge_list_element_ptr->is_cancelled.load(std::memory_order_relaxed)
        && ctx->executor->pull(block))
    {
        ctx->column_elems_written += block.rows();
        ctx->column_to->write(block);

        /// Need execute again
        return true;
    }
    return false;
}


void MergeTask::VerticalMergeStage::finalizeVerticalMergeForOneColumn() const
{
    const String & column_name = ctx->it_name_and_type->name;
    if (global_ctx->merges_blocker->isCancelled() || global_ctx->merge_list_element_ptr->is_cancelled.load(std::memory_order_relaxed))
        throw Exception(ErrorCodes::ABORTED, "Cancelled merging parts");

    ctx->executor.reset();
    auto changed_checksums = ctx->column_to->fillChecksums(global_ctx->new_data_part, global_ctx->checksums_gathered_columns);
    global_ctx->checksums_gathered_columns.add(std::move(changed_checksums));

    ctx->delayed_streams.emplace_back(std::move(ctx->column_to));

    while (ctx->delayed_streams.size() > ctx->max_delayed_streams)
    {
        ctx->delayed_streams.front()->finish(ctx->need_sync);
        ctx->delayed_streams.pop_front();
    }

    if (global_ctx->rows_written != ctx->column_elems_written)
    {
        throw Exception(ErrorCodes::LOGICAL_ERROR, "Written {} elements of column {}, but {} rows of PK columns",
                        toString(ctx->column_elems_written), column_name, toString(global_ctx->rows_written));
    }

    UInt64 rows = 0;
    UInt64 bytes = 0;
    ctx->column_parts_pipeline.tryGetResultRowsAndBytes(rows, bytes);

    /// NOTE: 'progress' is modified by single thread, but it may be concurrently read from MergeListElement::getInfo() (StorageSystemMerges).

    global_ctx->merge_list_element_ptr->columns_written += 1;
    global_ctx->merge_list_element_ptr->bytes_written_uncompressed += bytes;
    global_ctx->merge_list_element_ptr->progress.store(ctx->progress_before + ctx->column_sizes->columnWeight(column_name), std::memory_order_relaxed);

    /// This is the external loop increment.
    ++ctx->it_name_and_type;
}


bool MergeTask::VerticalMergeStage::finalizeVerticalMergeForAllColumns() const
{
    for (auto & stream : ctx->delayed_streams)
        stream->finish(ctx->need_sync);

    return false;
}


bool MergeTask::MergeProjectionsStage::mergeMinMaxIndexAndPrepareProjections() const
{
    for (const auto & part : global_ctx->future_part->parts)
    {
        /// Skip empty parts,
        /// (that can be created in StorageReplicatedMergeTree::createEmptyPartInsteadOfLost())
        /// since they can incorrectly set min,
        /// that will be changed after one more merge/OPTIMIZE.
        if (!part->isEmpty())
            global_ctx->new_data_part->minmax_idx->merge(*part->minmax_idx);
    }

    /// Print overall profiling info. NOTE: it may duplicates previous messages
    {
        double elapsed_seconds = global_ctx->merge_list_element_ptr->watch.elapsedSeconds();
        LOG_DEBUG(ctx->log,
            "Merge sorted {} rows, containing {} columns ({} merged, {} gathered) in {} sec., {} rows/sec., {}/sec.",
            global_ctx->merge_list_element_ptr->rows_read,
            global_ctx->storage_columns.size(),
            global_ctx->merging_columns.size(),
            global_ctx->gathering_columns.size(),
            elapsed_seconds,
            global_ctx->merge_list_element_ptr->rows_read / elapsed_seconds,
            ReadableSize(global_ctx->merge_list_element_ptr->bytes_read_uncompressed / elapsed_seconds));
    }


    const auto & projections = global_ctx->metadata_snapshot->getProjections();

    for (const auto & projection : projections)
    {
        MergeTreeData::DataPartsVector projection_parts;
        for (const auto & part : global_ctx->future_part->parts)
        {
            auto actual_projection_parts = part->getProjectionParts();
            auto it = actual_projection_parts.find(projection.name);
            if (it != actual_projection_parts.end() && !it->second->is_broken)
                projection_parts.push_back(it->second);
        }
        if (projection_parts.size() < global_ctx->future_part->parts.size())
        {
            LOG_DEBUG(ctx->log, "Projection {} is not merged because some parts don't have it", projection.name);
            continue;
        }

        LOG_DEBUG(
            ctx->log,
            "Selected {} projection_parts from {} to {}",
            projection_parts.size(),
            projection_parts.front()->name,
            projection_parts.back()->name);

        auto projection_future_part = std::make_shared<FutureMergedMutatedPart>();
        projection_future_part->assign(std::move(projection_parts));
        projection_future_part->name = projection.name;
        // TODO (ab): path in future_part is only for merge process introspection, which is not available for merges of projection parts.
        // Let's comment this out to avoid code inconsistency and add it back after we implement projection merge introspection.
        // projection_future_part->path = global_ctx->future_part->path + "/" + projection.name + ".proj/";
        projection_future_part->part_info = {"all", 0, 0, 0};

        MergeTreeData::MergingParams projection_merging_params;
        projection_merging_params.mode = MergeTreeData::MergingParams::Ordinary;
        if (projection.type == ProjectionDescription::Type::Aggregate)
            projection_merging_params.mode = MergeTreeData::MergingParams::Aggregating;

        ctx->tasks_for_projections.emplace_back(std::make_shared<MergeTask>(
            projection_future_part,
            projection.metadata,
            global_ctx->merge_entry,
            std::make_unique<MergeListElement>((*global_ctx->merge_entry)->table_id, projection_future_part, global_ctx->context),
            global_ctx->time_of_merge,
            global_ctx->context,
            global_ctx->space_reservation,
            global_ctx->deduplicate,
            global_ctx->deduplicate_by_columns,
            global_ctx->cleanup,
            projection_merging_params,
            global_ctx->need_prefix,
            global_ctx->new_data_part.get(),
            ".proj",
            NO_TRANSACTION_PTR,
            global_ctx->data,
            global_ctx->mutator,
            global_ctx->merges_blocker,
            global_ctx->ttl_merges_blocker));
    }

    /// We will iterate through projections and execute them
    ctx->projections_iterator = ctx->tasks_for_projections.begin();

    return false;
}


bool MergeTask::MergeProjectionsStage::executeProjections() const
{
    if (ctx->projections_iterator == ctx->tasks_for_projections.end())
        return false;

    if ((*ctx->projections_iterator)->execute())
        return true;

    ++ctx->projections_iterator;
    return true;
}


bool MergeTask::MergeProjectionsStage::finalizeProjectionsAndWholeMerge() const
{
    for (const auto & task : ctx->tasks_for_projections)
    {
        auto part = task->getFuture().get();
        global_ctx->new_data_part->addProjectionPart(part->name, std::move(part));
    }

    if (global_ctx->chosen_merge_algorithm != MergeAlgorithm::Vertical)
        global_ctx->to->finalizePart(global_ctx->new_data_part, ctx->need_sync, &global_ctx->storage_columns);
    else
        global_ctx->to->finalizePart(global_ctx->new_data_part, ctx->need_sync, &global_ctx->storage_columns, &global_ctx->checksums_gathered_columns);

    global_ctx->new_data_part->getDataPartStorage().precommitTransaction();
    global_ctx->promise.set_value(global_ctx->new_data_part);

    return false;
}


bool MergeTask::VerticalMergeStage::execute()
{
    assert(subtasks_iterator != subtasks.end());
    if ((this->**subtasks_iterator)())
        return true;

    /// Move to the next subtask in an array of subtasks
    ++subtasks_iterator;
    return subtasks_iterator != subtasks.end();
}

bool MergeTask::MergeProjectionsStage::execute()
{
    assert(subtasks_iterator != subtasks.end());
    if ((this->**subtasks_iterator)())
        return true;

    /// Move to the next subtask in an array of subtasks
    ++subtasks_iterator;
    return subtasks_iterator != subtasks.end();
}


bool MergeTask::VerticalMergeStage::executeVerticalMergeForAllColumns() const
{
    /// No need to execute this part if it is horizontal merge.
    if (global_ctx->chosen_merge_algorithm != MergeAlgorithm::Vertical)
        return false;

    /// This is the external cycle condition
    if (ctx->it_name_and_type == global_ctx->gathering_columns.end())
        return false;

    switch (ctx->vertical_merge_one_column_state)
    {
        case VerticalMergeRuntimeContext::State::NEED_PREPARE:
        {
            prepareVerticalMergeForOneColumn();
            ctx->vertical_merge_one_column_state = VerticalMergeRuntimeContext::State::NEED_EXECUTE;
            return true;
        }
        case VerticalMergeRuntimeContext::State::NEED_EXECUTE:
        {
            if (executeVerticalMergeForOneColumn())
                return true;

            ctx->vertical_merge_one_column_state = VerticalMergeRuntimeContext::State::NEED_FINISH;
            return true;
        }
        case VerticalMergeRuntimeContext::State::NEED_FINISH:
        {
            finalizeVerticalMergeForOneColumn();
            ctx->vertical_merge_one_column_state = VerticalMergeRuntimeContext::State::NEED_PREPARE;
            return true;
        }
    }
    return false;
}


bool MergeTask::execute()
{
    assert(stages_iterator != stages.end());
    if ((*stages_iterator)->execute())
        return true;

    /// Stage is finished, need initialize context for the next stage
    auto next_stage_context = (*stages_iterator)->getContextForNextStage();

    /// Move to the next stage in an array of stages
    ++stages_iterator;
    if (stages_iterator == stages.end())
        return false;

    (*stages_iterator)->setRuntimeContext(std::move(next_stage_context), global_ctx);
    return true;
}


void MergeTask::ExecuteAndFinalizeHorizontalPart::createMergedStream()
{
    /** Read from all parts, merge and write into a new one.
      * In passing, we calculate expression for sorting.
      */
    Pipes pipes;
    global_ctx->watch_prev_elapsed = 0;

    /// We count total amount of bytes in parts
    /// and use direct_io + aio if there is more than min_merge_bytes_to_use_direct_io
    ctx->read_with_direct_io = false;
    const auto data_settings = global_ctx->data->getSettings();
    if (data_settings->min_merge_bytes_to_use_direct_io != 0)
    {
        size_t total_size = 0;
        for (const auto & part : global_ctx->future_part->parts)
        {
            total_size += part->getBytesOnDisk();
            if (total_size >= data_settings->min_merge_bytes_to_use_direct_io)
            {
                LOG_DEBUG(ctx->log, "Will merge parts reading files in O_DIRECT");
                ctx->read_with_direct_io = true;

                break;
            }
        }
    }

    /// Using unique_ptr, because MergeStageProgress has no default constructor
    global_ctx->horizontal_stage_progress = std::make_unique<MergeStageProgress>(
        ctx->column_sizes ? ctx->column_sizes->keyColumnsWeight() : 1.0);

    for (const auto & part : global_ctx->future_part->parts)
    {
        Pipe pipe = createMergeTreeSequentialSource(
            MergeTreeSequentialSourceType::Merge,
            *global_ctx->data,
            global_ctx->storage_snapshot,
            part,
            global_ctx->merging_columns.getNames(),
            /*mark_ranges=*/ {},
            global_ctx->input_rows_filtered,
            /*apply_deleted_mask=*/ true,
            ctx->read_with_direct_io,
            /*prefetch=*/ false);

        if (global_ctx->metadata_snapshot->hasSortingKey())
        {
            pipe.addSimpleTransform([this](const Block & header)
            {
                return std::make_shared<ExpressionTransform>(header, global_ctx->metadata_snapshot->getSortingKey().expression);
            });
        }

        pipes.emplace_back(std::move(pipe));
    }


    Names sort_columns = global_ctx->metadata_snapshot->getSortingKeyColumns();
    SortDescription sort_description;
    sort_description.compile_sort_description = global_ctx->data->getContext()->getSettingsRef().compile_sort_description;
    sort_description.min_count_to_compile_sort_description = global_ctx->data->getContext()->getSettingsRef().min_count_to_compile_sort_description;

    size_t sort_columns_size = sort_columns.size();
    sort_description.reserve(sort_columns_size);

    Names partition_key_columns = global_ctx->metadata_snapshot->getPartitionKey().column_names;

    Block header = pipes.at(0).getHeader();
    for (size_t i = 0; i < sort_columns_size; ++i)
        sort_description.emplace_back(sort_columns[i], 1, 1);

#ifndef NDEBUG
    if (!sort_description.empty())
    {
        for (size_t i = 0; i < pipes.size(); ++i)
        {
            auto & pipe = pipes[i];
            pipe.addSimpleTransform([&](const Block & header_)
            {
                auto transform = std::make_shared<CheckSortedTransform>(header_, sort_description);
                transform->setDescription(global_ctx->future_part->parts[i]->name);
                return transform;
            });
        }
    }
#endif

    /// The order of the streams is important: when the key is matched, the elements go in the order of the source stream number.
    /// In the merged part, the lines with the same key must be in the ascending order of the identifier of original part,
    ///  that is going in insertion order.
    ProcessorPtr merged_transform;

    /// If merge is vertical we cannot calculate it
    ctx->blocks_are_granules_size = (global_ctx->chosen_merge_algorithm == MergeAlgorithm::Vertical);

    /// There is no sense to have the block size bigger than one granule for merge operations.
    const UInt64 merge_block_size_rows = data_settings->merge_max_block_size;
    const UInt64 merge_block_size_bytes = data_settings->merge_max_block_size_bytes;

    switch (ctx->merging_params.mode)
    {
        case MergeTreeData::MergingParams::Ordinary:
            merged_transform = std::make_shared<MergingSortedTransform>(
                header,
                pipes.size(),
                sort_description,
                merge_block_size_rows,
                merge_block_size_bytes,
                SortingQueueStrategy::Default,
                /* limit_= */0,
                /* always_read_till_end_= */false,
                ctx->rows_sources_write_buf.get(),
                true,
                ctx->blocks_are_granules_size);
            break;

        case MergeTreeData::MergingParams::Collapsing:
            merged_transform = std::make_shared<CollapsingSortedTransform>(
                header, pipes.size(), sort_description, ctx->merging_params.sign_column, false,
                merge_block_size_rows, merge_block_size_bytes, ctx->rows_sources_write_buf.get(), ctx->blocks_are_granules_size);
            break;

        case MergeTreeData::MergingParams::Summing:
            merged_transform = std::make_shared<SummingSortedTransform>(
                header, pipes.size(), sort_description, ctx->merging_params.columns_to_sum, partition_key_columns, merge_block_size_rows, merge_block_size_bytes);
            break;

        case MergeTreeData::MergingParams::Aggregating:
            merged_transform = std::make_shared<AggregatingSortedTransform>(header, pipes.size(), sort_description, merge_block_size_rows, merge_block_size_bytes);
            break;

        case MergeTreeData::MergingParams::Replacing:
            if (global_ctx->cleanup && !data_settings->allow_experimental_replacing_merge_with_cleanup)
                throw Exception(ErrorCodes::SUPPORT_IS_DISABLED, "Experimental merges with CLEANUP are not allowed");

            merged_transform = std::make_shared<ReplacingSortedTransform>(
                header, pipes.size(), sort_description, ctx->merging_params.is_deleted_column, ctx->merging_params.version_column,
                merge_block_size_rows, merge_block_size_bytes, ctx->rows_sources_write_buf.get(), ctx->blocks_are_granules_size,
                global_ctx->cleanup);
            break;

        case MergeTreeData::MergingParams::Graphite:
            merged_transform = std::make_shared<GraphiteRollupSortedTransform>(
                header, pipes.size(), sort_description, merge_block_size_rows, merge_block_size_bytes,
                ctx->merging_params.graphite_params, global_ctx->time_of_merge);
            break;

        case MergeTreeData::MergingParams::VersionedCollapsing:
            merged_transform = std::make_shared<VersionedCollapsingTransform>(
                header, pipes.size(), sort_description, ctx->merging_params.sign_column,
                merge_block_size_rows, merge_block_size_bytes, ctx->rows_sources_write_buf.get(), ctx->blocks_are_granules_size);
            break;
    }

    auto builder = std::make_unique<QueryPipelineBuilder>();
    builder->init(Pipe::unitePipes(std::move(pipes)));
    builder->addTransform(std::move(merged_transform));

#ifndef NDEBUG
    if (!sort_description.empty())
    {
        builder->addSimpleTransform([&](const Block & header_)
        {
            auto transform = std::make_shared<CheckSortedTransform>(header_, sort_description);
            return transform;
        });
    }
#endif

    if (global_ctx->deduplicate)
    {
        const auto & virtuals = *global_ctx->data->getVirtualsPtr();

        /// We don't want to deduplicate by virtual persistent column.
        /// If deduplicate_by_columns is empty, add all columns except virtuals.
        if (global_ctx->deduplicate_by_columns.empty())
        {
            for (const auto & column : global_ctx->merging_columns)
            {
                if (virtuals.tryGet(column.name, VirtualsKind::Persistent))
                    continue;

                global_ctx->deduplicate_by_columns.emplace_back(column.name);
            }
        }

        if (DistinctSortedTransform::isApplicable(header, sort_description, global_ctx->deduplicate_by_columns))
            builder->addTransform(std::make_shared<DistinctSortedTransform>(
                builder->getHeader(), sort_description, SizeLimits(), 0 /*limit_hint*/, global_ctx->deduplicate_by_columns));
        else
            builder->addTransform(std::make_shared<DistinctTransform>(
                builder->getHeader(), SizeLimits(), 0 /*limit_hint*/, global_ctx->deduplicate_by_columns));
    }

    PreparedSets::Subqueries subqueries;

    if (ctx->need_remove_expired_values)
    {
        auto transform = std::make_shared<TTLTransform>(global_ctx->context, builder->getHeader(), *global_ctx->data, global_ctx->metadata_snapshot, global_ctx->new_data_part, global_ctx->time_of_merge, ctx->force_ttl);
        subqueries = transform->getSubqueries();
        builder->addTransform(std::move(transform));
    }

    if (!global_ctx->merging_skip_indexes.empty())
    {
        builder->addTransform(std::make_shared<ExpressionTransform>(
            builder->getHeader(),
            global_ctx->merging_skip_indexes.getSingleExpressionForIndices(global_ctx->metadata_snapshot->getColumns(),
            global_ctx->data->getContext())));

        builder->addTransform(std::make_shared<MaterializingTransform>(builder->getHeader()));
    }

    if (!subqueries.empty())
        builder = addCreatingSetsTransform(std::move(builder), std::move(subqueries), global_ctx->context);

    global_ctx->merged_pipeline = QueryPipelineBuilder::getPipeline(std::move(*builder));
    /// Dereference unique_ptr and pass horizontal_stage_progress by reference
    global_ctx->merged_pipeline.setProgressCallback(MergeProgressCallback(global_ctx->merge_list_element_ptr, global_ctx->watch_prev_elapsed, *global_ctx->horizontal_stage_progress));
    /// Is calculated inside MergeProgressCallback.
    global_ctx->merged_pipeline.disableProfileEventUpdate();

    global_ctx->merging_executor = std::make_unique<PullingPipelineExecutor>(global_ctx->merged_pipeline);
}


MergeAlgorithm MergeTask::ExecuteAndFinalizeHorizontalPart::chooseMergeAlgorithm() const
{
    const size_t total_rows_count = global_ctx->merge_list_element_ptr->total_rows_count;
    const size_t total_size_bytes_uncompressed = global_ctx->merge_list_element_ptr->total_size_bytes_uncompressed;
    const auto data_settings = global_ctx->data->getSettings();

    if (global_ctx->deduplicate)
        return MergeAlgorithm::Horizontal;
    if (data_settings->enable_vertical_merge_algorithm == 0)
        return MergeAlgorithm::Horizontal;
    if (ctx->need_remove_expired_values)
        return MergeAlgorithm::Horizontal;
    if (global_ctx->future_part->part_format.part_type != MergeTreeDataPartType::Wide)
        return MergeAlgorithm::Horizontal;
    if (global_ctx->future_part->part_format.storage_type != MergeTreeDataPartStorageType::Full)
        return MergeAlgorithm::Horizontal;
    if (global_ctx->cleanup)
        return MergeAlgorithm::Horizontal;

    if (!data_settings->allow_vertical_merges_from_compact_to_wide_parts)
    {
        for (const auto & part : global_ctx->future_part->parts)
        {
            if (!isWidePart(part))
                return MergeAlgorithm::Horizontal;
        }
    }

    bool is_supported_storage =
        ctx->merging_params.mode == MergeTreeData::MergingParams::Ordinary ||
        ctx->merging_params.mode == MergeTreeData::MergingParams::Collapsing ||
        ctx->merging_params.mode == MergeTreeData::MergingParams::Replacing ||
        ctx->merging_params.mode == MergeTreeData::MergingParams::VersionedCollapsing;

    bool enough_ordinary_cols = global_ctx->gathering_columns.size() >= data_settings->vertical_merge_algorithm_min_columns_to_activate;

    bool enough_total_rows = total_rows_count >= data_settings->vertical_merge_algorithm_min_rows_to_activate;

    bool enough_total_bytes = total_size_bytes_uncompressed >= data_settings->vertical_merge_algorithm_min_bytes_to_activate;

    bool no_parts_overflow = global_ctx->future_part->parts.size() <= RowSourcePart::MAX_PARTS;

    auto merge_alg = (is_supported_storage && enough_total_rows && enough_total_bytes && enough_ordinary_cols && no_parts_overflow) ?
                        MergeAlgorithm::Vertical : MergeAlgorithm::Horizontal;

    return merge_alg;
}

}<|MERGE_RESOLUTION|>--- conflicted
+++ resolved
@@ -49,90 +49,15 @@
     extern const int SUPPORT_IS_DISABLED;
 }
 
-<<<<<<< HEAD
-static void splitToSubcolumns(NamesAndTypesList & columns_list, const NameSet & columns_not_to_split)
-{
-    // for (auto it = columns_list.begin(); it != columns_list.end();)
-    // {
-    //     if (columns_not_to_split.contains(it->name))
-    //     {
-    //         ++it;
-    //         continue;
-    //     }
-
-    //     const auto * type_map = typeid_cast<const DataTypeMap *>(it->type.get());
-    //     if (type_map && type_map->getNumShards() > 1)
-    //     {
-    //         auto old_column = std::move(*it);
-    //         it = columns_list.erase(it);
-
-    //         auto new_type = std::make_shared<DataTypeMap>(type_map->getNestedType(), 1);
-    //         for (size_t i = 0; i < type_map->getNumShards(); ++i)
-    //         {
-    //             auto subcolumn_name = "shard" + toString(i);
-    //             auto new_column = NameAndTypePair{old_column.name, subcolumn_name, old_column.type, new_type};
-    //             it = columns_list.insert(it, std::move(new_column));
-    //             ++it;
-    //         }
-    //     }
-    //     else
-    //     {
-    //         ++it;
-    //     }
-    // }
-
-    UNUSED(columns_list, columns_not_to_split);
-}
-
-/// PK columns are sorted and merged, ordinary columns are gathered using info from merge step
-static void extractMergingAndGatheringColumns(
-    const MergeTreeDataPartType & new_part_type,
-    const NamesAndTypesList & storage_columns,
-    const ExpressionActionsPtr & sorting_key_expr,
-    const IndicesDescription & indexes,
-    const MergeTreeData::MergingParams & merging_params,
-    NamesAndTypesList & gathering_columns, Names & gathering_column_names,
-    NamesAndTypesList & merging_columns, Names & merging_column_names)
-=======
 static ColumnsStatistics getStatisticsForColumns(
     const NamesAndTypesList & columns_to_read,
     const StorageMetadataPtr & metadata_snapshot)
->>>>>>> 9894383a
 {
     ColumnsStatistics all_statistics;
     const auto & all_columns = metadata_snapshot->getColumns();
 
     for (const auto & column : columns_to_read)
     {
-<<<<<<< HEAD
-        key_columns.emplace(merging_params.is_deleted_column);
-        key_columns.emplace(merging_params.version_column);
-    }
-
-    /// Force sign column for VersionedCollapsing mode. Version is already in primary key.
-    if (merging_params.mode == MergeTreeData::MergingParams::VersionedCollapsing)
-        key_columns.emplace(merging_params.sign_column);
-
-    /// Force to merge at least one column in case of empty key
-    if (key_columns.empty())
-        key_columns.emplace(storage_columns.front().name);
-
-    /// TODO: also force "summing" and "aggregating" columns to make Horizontal merge only for such columns
-
-    for (const auto & column : storage_columns)
-    {
-        if (key_columns.contains(column.name))
-            merging_columns.emplace_back(column);
-        else
-            gathering_columns.emplace_back(column);
-    }
-
-    if (new_part_type == MergeTreeDataPartType::Wide)
-        splitToSubcolumns(gathering_columns, {});
-
-    merging_column_names = merging_columns.getNames();
-    gathering_column_names = gathering_columns.getNames();
-=======
         const auto * desc = all_columns.tryGet(column.name);
         if (desc && !desc->statistics.empty())
         {
@@ -141,7 +66,6 @@
         }
     }
     return all_statistics;
->>>>>>> 9894383a
 }
 
 static void addMissedColumnsToSerializationInfos(
@@ -170,8 +94,6 @@
     }
 }
 
-<<<<<<< HEAD
-=======
 /// PK columns are sorted and merged, ordinary columns are gathered using info from merge step
 void MergeTask::ExecuteAndFinalizeHorizontalPart::extractMergingAndGatheringColumns() const
 {
@@ -244,7 +166,6 @@
     }
 }
 
->>>>>>> 9894383a
 bool MergeTask::ExecuteAndFinalizeHorizontalPart::prepare()
 {
     String local_tmp_prefix;
@@ -317,20 +238,7 @@
     extendObjectColumns(global_ctx->storage_columns, object_columns, false);
     global_ctx->storage_snapshot = std::make_shared<StorageSnapshot>(*global_ctx->data, global_ctx->metadata_snapshot, std::move(object_columns));
 
-<<<<<<< HEAD
-    extractMergingAndGatheringColumns(
-        global_ctx->new_data_part->getType(),
-        global_ctx->storage_columns,
-        global_ctx->metadata_snapshot->getSortingKey().expression,
-        global_ctx->metadata_snapshot->getSecondaryIndices(),
-        ctx->merging_params,
-        global_ctx->gathering_columns,
-        global_ctx->gathering_column_names,
-        global_ctx->merging_columns,
-        global_ctx->merging_column_names);
-=======
     extractMergingAndGatheringColumns();
->>>>>>> 9894383a
 
     global_ctx->new_data_part->uuid = global_ctx->future_part->uuid;
     global_ctx->new_data_part->partition.assign(global_ctx->future_part->getPartition());
@@ -421,15 +329,7 @@
         {
             NameSet merging_columns_set(global_ctx->merging_column_names.begin(), global_ctx->merging_column_names.end());
             global_ctx->merging_columns = global_ctx->storage_columns;
-<<<<<<< HEAD
-
-            if (isWidePart(global_ctx->new_data_part))
-                splitToSubcolumns(global_ctx->merging_columns, merging_columns_set);
-
-            global_ctx->merging_column_names = global_ctx->merging_columns.getNames();
-=======
             global_ctx->merging_skip_indexes = global_ctx->metadata_snapshot->getSecondaryIndices();
->>>>>>> 9894383a
             global_ctx->gathering_columns.clear();
             global_ctx->skip_indexes_by_column.clear();
             break;
@@ -787,11 +687,7 @@
     ctx->column_to = std::make_unique<MergedColumnOnlyOutputStream>(
         global_ctx->new_data_part,
         global_ctx->metadata_snapshot,
-<<<<<<< HEAD
-        NamesAndTypesList{*ctx->it_name_and_type},
-=======
         columns_list,
->>>>>>> 9894383a
         ctx->compression_codec,
         indexes_to_recalc,
         getStatisticsForColumns(columns_list, global_ctx->metadata_snapshot),
