#include <Storages/MergeTree/DataPartsExchange.h>

#include "config.h"

#include <Formats/NativeWriter.h>
#include <Disks/SingleDiskVolume.h>
#include <Disks/createVolume.h>
#include <IO/HTTPCommon.h>
#include <IO/S3Common.h>
#include <Server/HTTP/HTMLForm.h>
#include <Server/HTTP/HTTPServerResponse.h>
#include <Storages/MergeTree/MergeTreeDataPartInMemory.h>
#include <Storages/MergeTree/MergedBlockOutputStream.h>
#include <Storages/MergeTree/ReplicatedFetchList.h>
#include <Storages/StorageReplicatedMergeTree.h>
#include <Storages/MergeTree/DataPartStorageOnDisk.h>
#include <Common/CurrentMetrics.h>
#include <Common/NetException.h>
#include <Disks/IO/createReadBufferFromFileBase.h>
#include <base/scope_guard.h>
#include <Poco/Net/HTTPRequest.h>
#include <boost/algorithm/string/join.hpp>
#include <iterator>
#include <regex>
#include <base/sort.h>


namespace fs = std::filesystem;

namespace CurrentMetrics
{
    extern const Metric ReplicatedSend;
    extern const Metric ReplicatedFetch;
}

namespace DB
{

namespace ErrorCodes
{
    extern const int DIRECTORY_ALREADY_EXISTS;
    extern const int NO_SUCH_DATA_PART;
    extern const int ABORTED;
    extern const int BAD_SIZE_OF_FILE_IN_DATA_PART;
    extern const int CANNOT_WRITE_TO_OSTREAM;
    extern const int CHECKSUM_DOESNT_MATCH;
    extern const int INSECURE_PATH;
    extern const int CORRUPTED_DATA;
    extern const int LOGICAL_ERROR;
    extern const int S3_ERROR;
    extern const int INCORRECT_PART_TYPE;
    extern const int ZERO_COPY_REPLICATION_ERROR;
}

namespace DataPartsExchange
{

namespace
{
constexpr auto REPLICATION_PROTOCOL_VERSION_WITH_PARTS_SIZE = 1;
constexpr auto REPLICATION_PROTOCOL_VERSION_WITH_PARTS_SIZE_AND_TTL_INFOS = 2;
constexpr auto REPLICATION_PROTOCOL_VERSION_WITH_PARTS_TYPE = 3;
constexpr auto REPLICATION_PROTOCOL_VERSION_WITH_PARTS_DEFAULT_COMPRESSION = 4;
constexpr auto REPLICATION_PROTOCOL_VERSION_WITH_PARTS_UUID = 5;
constexpr auto REPLICATION_PROTOCOL_VERSION_WITH_PARTS_ZERO_COPY = 6;
constexpr auto REPLICATION_PROTOCOL_VERSION_WITH_PARTS_PROJECTION = 7;
// Reserved for ALTER PRIMARY KEY
// constexpr auto REPLICATION_PROTOCOL_VERSION_WITH_PARTS_PRIMARY_KEY = 8;


std::string getEndpointId(const std::string & node_id)
{
    return "DataPartsExchange:" + node_id;
}

/// Simple functor for tracking fetch progress in system.replicated_fetches table.
struct ReplicatedFetchReadCallback
{
    ReplicatedFetchList::Entry & replicated_fetch_entry;

    explicit ReplicatedFetchReadCallback(ReplicatedFetchList::Entry & replicated_fetch_entry_)
        : replicated_fetch_entry(replicated_fetch_entry_)
    {}

    void operator() (size_t bytes_count)
    {
        replicated_fetch_entry->bytes_read_compressed.store(bytes_count, std::memory_order_relaxed);

        /// It's possible when we fetch part from very old clickhouse version
        /// which doesn't send total size.
        if (replicated_fetch_entry->total_size_bytes_compressed != 0)
        {
            replicated_fetch_entry->progress.store(
                    static_cast<double>(bytes_count) / replicated_fetch_entry->total_size_bytes_compressed,
                    std::memory_order_relaxed);
        }
    }
};

}


Service::Service(StorageReplicatedMergeTree & data_)
    : data(data_)
    , log(&Poco::Logger::get(data.getStorageID().getNameForLogs() + " (Replicated PartsService)"))
{}

std::string Service::getId(const std::string & node_id) const
{
    return getEndpointId(node_id);
}

void Service::processQuery(const HTMLForm & params, ReadBuffer & /*body*/, WriteBuffer & out, HTTPServerResponse & response)
{
    int client_protocol_version = parse<int>(params.get("client_protocol_version", "0"));

    String part_name = params.get("part");

    const auto data_settings = data.getSettings();

    /// Validation of the input that may come from malicious replica.
    MergeTreePartInfo::fromPartName(part_name, data.format_version);

    /// We pretend to work as older server version, to be sure that client will correctly process our version
    response.addCookie({"server_protocol_version", toString(std::min(client_protocol_version, REPLICATION_PROTOCOL_VERSION_WITH_PARTS_PROJECTION))});

    LOG_TRACE(log, "Sending part {}", part_name);

    MergeTreeData::DataPartPtr part;

    auto report_broken_part = [&]()
    {
        if (part && part->isProjectionPart())
        {
            auto parent_part = part->getParentPart()->shared_from_this();
            data.reportBrokenPart(parent_part);
        }
        else if (part)
            data.reportBrokenPart(part);
        else
            LOG_TRACE(log, "Part {} was not found, do not report it as broken", part_name);
    };

    try
    {
        part = findPart(part_name);

        CurrentMetrics::Increment metric_increment{CurrentMetrics::ReplicatedSend};

        if (part->getDataPartStorage().isStoredOnRemoteDisk())
        {
            UInt64 revision = parse<UInt64>(params.get("disk_revision", "0"));
            if (revision)
                part->getDataPartStorage().syncRevision(revision);

            revision = part->getDataPartStorage().getRevision();
            if (revision)
                response.addCookie({"disk_revision", toString(revision)});
        }

        if (client_protocol_version >= REPLICATION_PROTOCOL_VERSION_WITH_PARTS_SIZE)
            writeBinary(part->checksums.getTotalSizeOnDisk(), out);

        if (client_protocol_version >= REPLICATION_PROTOCOL_VERSION_WITH_PARTS_SIZE_AND_TTL_INFOS)
        {
            WriteBufferFromOwnString ttl_infos_buffer;
            part->ttl_infos.write(ttl_infos_buffer);
            writeBinary(ttl_infos_buffer.str(), out);
        }

        if (client_protocol_version >= REPLICATION_PROTOCOL_VERSION_WITH_PARTS_TYPE)
            writeStringBinary(part->getType().toString(), out);

        if (client_protocol_version >= REPLICATION_PROTOCOL_VERSION_WITH_PARTS_UUID)
            writeUUIDText(part->uuid, out);

        String remote_fs_metadata = parse<String>(params.get("remote_fs_metadata", ""));
        std::regex re("\\s*,\\s*");
        Strings capability(
            std::sregex_token_iterator(remote_fs_metadata.begin(), remote_fs_metadata.end(), re, -1),
            std::sregex_token_iterator());

        bool send_projections = client_protocol_version >= REPLICATION_PROTOCOL_VERSION_WITH_PARTS_PROJECTION;
        if (send_projections)
        {
            const auto & projections = part->getProjectionParts();
            writeBinary(projections.size(), out);
        }

        if (data_settings->allow_remote_fs_zero_copy_replication &&
            /// In memory data part does not have metadata yet.
            !isInMemoryPart(part) &&
            client_protocol_version >= REPLICATION_PROTOCOL_VERSION_WITH_PARTS_ZERO_COPY)
        {
            auto disk_type = part->getDataPartStorage().getDiskType();
            if (part->getDataPartStorage().supportZeroCopyReplication() && std::find(capability.begin(), capability.end(), disk_type) != capability.end())
            {
                /// Send metadata if the receiver's capability covers the source disk type.
                response.addCookie({"remote_fs_metadata", disk_type});
                sendPartFromDiskRemoteMeta(part, out, true, send_projections);
                return;
            }
        }

        if (isInMemoryPart(part))
            sendPartFromMemory(part, out, send_projections);
        else
            sendPartFromDisk(part, out, client_protocol_version, send_projections);
    }
    catch (const NetException &)
    {
        /// Network error or error on remote side. No need to enqueue part for check.
        throw;
    }
    catch (const Exception & e)
    {
        if (e.code() != ErrorCodes::ABORTED && e.code() != ErrorCodes::CANNOT_WRITE_TO_OSTREAM)
            report_broken_part();

        throw;
    }
    catch (...)
    {
        report_broken_part();
        throw;
    }
}

void Service::sendPartFromMemory(
    const MergeTreeData::DataPartPtr & part, WriteBuffer & out, bool send_projections)
{
    auto metadata_snapshot = data.getInMemoryMetadataPtr();
    if (send_projections)
    {
        for (const auto & [name, projection] : part->getProjectionParts())
        {
            auto projection_sample_block = metadata_snapshot->projections.get(name).sample_block;
            auto part_in_memory = asInMemoryPart(projection);
            if (!part_in_memory)
                throw Exception(ErrorCodes::LOGICAL_ERROR, "Projection {} of part {} is not stored in memory", name, part->name);

            writeStringBinary(name, out);
            projection->checksums.write(out);
            NativeWriter block_out(out, 0, projection_sample_block);
            block_out.write(part_in_memory->block);
        }
    }

    auto part_in_memory = asInMemoryPart(part);
    if (!part_in_memory)
        throw Exception(ErrorCodes::LOGICAL_ERROR, "Part {} is not stored in memory", part->name);

    NativeWriter block_out(out, 0, metadata_snapshot->getSampleBlock());
    part->checksums.write(out);
    block_out.write(part_in_memory->block);

    data.getSendsThrottler()->add(part_in_memory->block.bytes());
}

MergeTreeData::DataPart::Checksums Service::sendPartFromDisk(
    const MergeTreeData::DataPartPtr & part,
    WriteBuffer & out,
    int client_protocol_version,
    bool send_projections)
{
    /// We'll take a list of files from the list of checksums.
    MergeTreeData::DataPart::Checksums checksums = part->checksums;
    /// Add files that are not in the checksum list.
    auto file_names_without_checksums = part->getFileNamesWithoutChecksums();
    for (const auto & file_name : file_names_without_checksums)
    {
        if (client_protocol_version < REPLICATION_PROTOCOL_VERSION_WITH_PARTS_DEFAULT_COMPRESSION
            && file_name == IMergeTreeDataPart::DEFAULT_COMPRESSION_CODEC_FILE_NAME)
            continue;

        checksums.files[file_name] = {};
    }

    MergeTreeData::DataPart::Checksums data_checksums;
    for (const auto & [name, projection] : part->getProjectionParts())
    {
        // Get rid of projection files
        checksums.files.erase(name + ".proj");
        if (send_projections)
        {
            writeStringBinary(name, out);
            MergeTreeData::DataPart::Checksums projection_checksum = sendPartFromDisk(projection, out, client_protocol_version, false);
            data_checksums.addFile(name + ".proj", projection_checksum.getTotalSizeOnDisk(), projection_checksum.getTotalChecksumUInt128());
        }
        else if (part->checksums.has(name + ".proj"))
        {
            // We don't send this projection, just add out checksum to bypass the following check
            const auto & our_checksum = part->checksums.files.find(name + ".proj")->second;
            data_checksums.addFile(name + ".proj", our_checksum.file_size, our_checksum.file_hash);
        }
    }

    writeBinary(checksums.files.size(), out);
    for (const auto & it : checksums.files)
    {
        String file_name = it.first;

        UInt64 size = part->getDataPartStorage().getFileSize(file_name);

        writeStringBinary(it.first, out);
        writeBinary(size, out);

        auto file_in = part->getDataPartStorage().readFile(file_name, {}, std::nullopt, std::nullopt);
        HashingWriteBuffer hashing_out(out);
        WriteBufferFinalizer hashing_finalizer(&hashing_out);
        copyDataWithThrottler(*file_in, hashing_out, blocker.getCounter(), data.getSendsThrottler());
        hashing_finalizer.finalize();

        if (blocker.isCancelled())
            throw Exception("Transferring part to replica was cancelled", ErrorCodes::ABORTED);

        if (hashing_out.count() != size)
            throw Exception(
                ErrorCodes::BAD_SIZE_OF_FILE_IN_DATA_PART,
                "Unexpected size of file {}, expected {} got {}",
                std::string(fs::path(part->getDataPartStorage().getRelativePath()) / file_name),
                hashing_out.count(), size);

        writePODBinary(hashing_out.getHash(), out);

        if (!file_names_without_checksums.contains(file_name))
            data_checksums.addFile(file_name, hashing_out.count(), hashing_out.getHash());
    }

    part->checksums.checkEqual(data_checksums, false);
    return data_checksums;
}

void Service::sendPartFromDiskRemoteMeta(
    const MergeTreeData::DataPartPtr & part,
    WriteBuffer & out,
    bool send_part_id,
    bool send_projections)
{
    auto data_part_storage = part->getDataPartStoragePtr();
    if (!data_part_storage->supportZeroCopyReplication())
        throw Exception(ErrorCodes::LOGICAL_ERROR, "Disk '{}' doesn't support zero-copy replication", data_part_storage->getDiskName());

    /// We'll take a list of files from the list of checksums.
    MergeTreeData::DataPart::Checksums checksums = part->checksums;
    /// Add files that are not in the checksum list.
    auto file_names_without_checksums = part->getFileNamesWithoutChecksums();
    for (const auto & file_name : file_names_without_checksums)
        checksums.files[file_name] = {};

    for (const auto & [name, projection] : part->getProjectionParts())
    {
        // Get rid of projection files
        checksums.files.erase(name + ".proj");
    }

    std::vector<std::string> paths;
    paths.reserve(checksums.files.size());
    for (const auto & it : checksums.files)
        paths.push_back(fs::path(part->getDataPartStorage().getRelativePath()) / it.first);

    /// Serialized metadatadatas with zero ref counts.
    auto metadatas = data_part_storage->getSerializedMetadata(paths);

    if (send_part_id)
    {
        String part_id = data_part_storage->getUniqueId();
        writeStringBinary(part_id, out);
    }

    if (send_projections)
    {
        for (const auto & [name, projection] : part->getProjectionParts())
        {
            writeStringBinary(name, out);
            sendPartFromDiskRemoteMeta(projection, out, false, false);
        }
    }

    writeBinary(checksums.files.size(), out);
    for (const auto & it : checksums.files)
    {
        const String & file_name = it.first;
        String file_path_prefix = fs::path(part->getDataPartStorage().getRelativePath()) / file_name;

        /// Just some additional checks
        String metadata_file_path = fs::path(data_part_storage->getDiskPath()) / file_path_prefix;
        fs::path metadata(metadata_file_path);
        if (!fs::exists(metadata))
            throw Exception(ErrorCodes::CORRUPTED_DATA, "Remote metadata '{}' is not exists", file_name);
        if (!fs::is_regular_file(metadata))
            throw Exception(ErrorCodes::CORRUPTED_DATA, "Remote metadata '{}' is not a file", file_name);

        /// Actual metadata send
        auto metadata_str = metadatas[file_path_prefix];
        UInt64 file_size = metadata_str.size();
        ReadBufferFromString buf(metadata_str);

        writeStringBinary(it.first, out);
        writeBinary(file_size, out);

        HashingWriteBuffer hashing_out(out);
        WriteBufferFinalizer hashing_finalizer(&hashing_out);
        copyDataWithThrottler(buf, hashing_out, blocker.getCounter(), data.getSendsThrottler());
        hashing_finalizer.finalize();
        if (blocker.isCancelled())
            throw Exception("Transferring part to replica was cancelled", ErrorCodes::ABORTED);

        if (hashing_out.count() != file_size)
            throw Exception(ErrorCodes::BAD_SIZE_OF_FILE_IN_DATA_PART, "Unexpected size of file {}", metadata_file_path);

        writePODBinary(hashing_out.getHash(), out);
    }
}

MergeTreeData::DataPartPtr Service::findPart(const String & name)
{
    /// It is important to include PreActive and Outdated parts here because remote replicas cannot reliably
    /// determine the local state of the part, so queries for the parts in these states are completely normal.
    auto part = data.getPartIfExists(
        name, {MergeTreeDataPartState::PreActive, MergeTreeDataPartState::Active, MergeTreeDataPartState::Outdated});
    if (part)
        return part;

    throw Exception(ErrorCodes::NO_SUCH_DATA_PART, "No part {} in table", name);
}

Fetcher::Fetcher(StorageReplicatedMergeTree & data_)
    : data(data_)
    , log(&Poco::Logger::get(data.getStorageID().getNameForLogs() + " (Fetcher)"))
{}

MergeTreeData::MutableDataPartPtr Fetcher::fetchSelectedPart(
    const StorageMetadataPtr & metadata_snapshot,
    ContextPtr context,
    const String & part_name,
    const String & replica_path,
    const String & host,
    int port,
    const ConnectionTimeouts & timeouts,
    const String & user,
    const String & password,
    const String & interserver_scheme,
    ThrottlerPtr throttler,
    bool to_detached,
    const String & tmp_prefix_,
    std::optional<CurrentlySubmergingEmergingTagger> * tagger_ptr,
    bool try_zero_copy,
    DiskPtr disk)
{
    if (blocker.isCancelled())
        throw Exception("Fetching of part was cancelled", ErrorCodes::ABORTED);

    const auto data_settings = data.getSettings();

    if (data.canUseZeroCopyReplication() && !try_zero_copy)
        LOG_INFO(log, "Zero copy replication enabled, but trying to fetch part {} without zero copy", part_name);

    /// It should be "tmp-fetch_" and not "tmp_fetch_", because we can fetch part to detached/,
    /// but detached part name prefix should not contain underscore.
    static const String TMP_PREFIX = "tmp-fetch_";
    String tmp_prefix = tmp_prefix_.empty() ? TMP_PREFIX : tmp_prefix_;
    String part_dir = tmp_prefix + part_name;
    auto temporary_directory_lock = data.getTemporaryPartDirectoryHolder(part_dir);

    /// Validation of the input that may come from malicious replica.
    auto part_info = MergeTreePartInfo::fromPartName(part_name, data.format_version);

    Poco::URI uri;
    uri.setScheme(interserver_scheme);
    uri.setHost(host);
    uri.setPort(port);
    uri.setQueryParameters(
    {
        {"endpoint",                getEndpointId(replica_path)},
        {"part",                    part_name},
        {"client_protocol_version", toString(REPLICATION_PROTOCOL_VERSION_WITH_PARTS_PROJECTION)},
        {"compress",                "false"}
    });

    if (disk)
    {
        LOG_TRACE(log, "Will fetch to disk {} with type {}", disk->getName(), toString(disk->getDataSourceDescription().type));
        UInt64 revision = disk->getRevision();
        if (revision)
            uri.addQueryParameter("disk_revision", toString(revision));
    }

    Strings capability;
    if (try_zero_copy && data_settings->allow_remote_fs_zero_copy_replication)
    {
        if (!disk)
        {
            LOG_TRACE(log, "Trying to fetch with zero-copy replication, but disk is not provided, will try to select");
            Disks disks = data.getDisks();
            for (const auto & data_disk : disks)
            {
                LOG_TRACE(log, "Checking disk {} with type {}", data_disk->getName(), toString(data_disk->getDataSourceDescription().type));
                if (data_disk->supportZeroCopyReplication())
                {
                    LOG_TRACE(log, "Disk {} (with type {}) supports zero-copy replication", data_disk->getName(), toString(data_disk->getDataSourceDescription().type));
                    capability.push_back(toString(data_disk->getDataSourceDescription().type));
                }
            }
        }
        else if (disk->supportZeroCopyReplication())
        {
            LOG_TRACE(log, "Trying to fetch with zero copy replication, provided disk {} with type {}", disk->getName(), toString(disk->getDataSourceDescription().type));
            capability.push_back(toString(disk->getDataSourceDescription().type));
        }
    }

    if (!capability.empty())
    {
        ::sort(capability.begin(), capability.end());
        capability.erase(std::unique(capability.begin(), capability.end()), capability.end());
        const String & remote_fs_metadata = boost::algorithm::join(capability, ", ");
        uri.addQueryParameter("remote_fs_metadata", remote_fs_metadata);
    }
    else
    {
        if (data.canUseZeroCopyReplication())
            LOG_INFO(log, "Cannot select any zero-copy disk for {}", part_name);

        try_zero_copy = false;
    }

    Poco::Net::HTTPBasicCredentials creds{};
    if (!user.empty())
    {
        creds.setUsername(user);
        creds.setPassword(password);
    }

    std::unique_ptr<PooledReadWriteBufferFromHTTP> in = std::make_unique<PooledReadWriteBufferFromHTTP>(
        uri,
        Poco::Net::HTTPRequest::HTTP_POST,
        nullptr,
        timeouts,
        creds,
        DBMS_DEFAULT_BUFFER_SIZE,
        0, /* no redirects */
        static_cast<uint64_t>(data_settings->replicated_max_parallel_fetches_for_host));

    int server_protocol_version = parse<int>(in->getResponseCookie("server_protocol_version", "0"));

    ReservationPtr reservation;
    size_t sum_files_size = 0;
    if (server_protocol_version >= REPLICATION_PROTOCOL_VERSION_WITH_PARTS_SIZE)
    {
        readBinary(sum_files_size, *in);
        if (server_protocol_version >= REPLICATION_PROTOCOL_VERSION_WITH_PARTS_SIZE_AND_TTL_INFOS)
        {
            IMergeTreeDataPart::TTLInfos ttl_infos;
            String ttl_infos_string;
            readBinary(ttl_infos_string, *in);
            ReadBufferFromString ttl_infos_buffer(ttl_infos_string);
            assertString("ttl format version: 1\n", ttl_infos_buffer);
            ttl_infos.read(ttl_infos_buffer);

            if (!disk)
            {
                LOG_TRACE(log, "Disk for fetch is not provided, reserving space using storage balanced reservation");
                reservation
                    = data.balancedReservation(metadata_snapshot, sum_files_size, 0, part_name, part_info, {}, tagger_ptr, &ttl_infos, true);
                if (!reservation)
                {
                    LOG_TRACE(log, "Disk for fetch is not provided, reserving space using TTL rules");
                    reservation
                        = data.reserveSpacePreferringTTLRules(metadata_snapshot, sum_files_size, ttl_infos, std::time(nullptr), 0, true);
                }
            }
        }
        else if (!disk)
        {
            LOG_TRACE(log, "Making balanced reservation");
            reservation = data.balancedReservation(metadata_snapshot, sum_files_size, 0, part_name, part_info, {}, tagger_ptr, nullptr);
            if (!reservation)
            {
                LOG_TRACE(log, "Making simple reservation");
                reservation = data.reserveSpace(sum_files_size);
            }
        }
    }
    else if (!disk)
    {
        LOG_TRACE(log, "Making reservation on the largest disk");
        /// We don't know real size of part because sender server version is too old
        reservation = data.makeEmptyReservationOnLargestDisk();
    }

    if (!disk)
    {
        disk = reservation->getDisk();
        LOG_INFO(log, "Disk for fetch is not provided, getting disk from reservation {} with type {}", disk->getName(), toString(disk->getDataSourceDescription().type));
    }
    else
    {
        LOG_INFO(log, "Disk for fetch is disk {} with type {}", disk->getName(), toString(disk->getDataSourceDescription().type));
    }

    UInt64 revision = parse<UInt64>(in->getResponseCookie("disk_revision", "0"));
    if (revision)
        disk->syncRevision(revision);

    bool sync = (data_settings->min_compressed_bytes_to_fsync_after_fetch
                    && sum_files_size >= data_settings->min_compressed_bytes_to_fsync_after_fetch);

    String part_type = "Wide";
    if (server_protocol_version >= REPLICATION_PROTOCOL_VERSION_WITH_PARTS_TYPE)
        readStringBinary(part_type, *in);

    UUID part_uuid = UUIDHelpers::Nil;
    if (server_protocol_version >= REPLICATION_PROTOCOL_VERSION_WITH_PARTS_UUID)
        readUUIDText(part_uuid, *in);

    String remote_fs_metadata = parse<String>(in->getResponseCookie("remote_fs_metadata", ""));

    size_t projections = 0;
    if (server_protocol_version >= REPLICATION_PROTOCOL_VERSION_WITH_PARTS_PROJECTION)
        readBinary(projections, *in);

    MergeTreeData::DataPart::Checksums checksums;
    if (!remote_fs_metadata.empty())
    {
        if (!try_zero_copy)
            throw Exception("Got unexpected 'remote_fs_metadata' cookie", ErrorCodes::LOGICAL_ERROR);
        if (std::find(capability.begin(), capability.end(), remote_fs_metadata) == capability.end())
            throw Exception(ErrorCodes::LOGICAL_ERROR, "Got 'remote_fs_metadata' cookie {}, expect one from {}", remote_fs_metadata, fmt::join(capability, ", "));
        if (server_protocol_version < REPLICATION_PROTOCOL_VERSION_WITH_PARTS_ZERO_COPY)
            throw Exception(ErrorCodes::LOGICAL_ERROR, "Got 'remote_fs_metadata' cookie with old protocol version {}", server_protocol_version);
        if (part_type == "InMemory")
            throw Exception("Got 'remote_fs_metadata' cookie for in-memory part", ErrorCodes::INCORRECT_PART_TYPE);

        try
        {
            return downloadPartToDiskRemoteMeta(part_name, replica_path, to_detached, tmp_prefix, disk, *in, projections, checksums, throttler);
        }

        catch (const Exception & e)
        {
            if (e.code() != ErrorCodes::S3_ERROR && e.code() != ErrorCodes::ZERO_COPY_REPLICATION_ERROR)
                throw;


#if USE_AWS_S3
            if (const auto * s3_exception = dynamic_cast<const S3Exception *>(&e))
            {
                /// It doesn't make sense to retry Access Denied or No Such Key
                if (!s3_exception->isRetryableError())
                {
                    tryLogCurrentException(log, fmt::format("while fetching part: {}", part_name));
                    throw;
                }
            }
#endif

            LOG_WARNING(log, fmt::runtime(e.message() + " Will retry fetching part without zero-copy."));

            /// It's important to release session from HTTP pool. Otherwise it's possible to get deadlock
            /// on http pool.
            try
            {
                in.reset();
            }
            catch (...)
            {
                tryLogCurrentException(log);
            }

            temporary_directory_lock = {};

            /// Try again but without zero-copy
            return fetchSelectedPart(metadata_snapshot, context, part_name, replica_path, host, port, timeouts,
                user, password, interserver_scheme, throttler, to_detached, tmp_prefix, nullptr, false, disk);
        }
    }

    auto storage_id = data.getStorageID();
    String new_part_path = part_type == "InMemory" ? "memory" : fs::path(data.getFullPathOnDisk(disk)) / part_name / "";
    auto entry = data.getContext()->getReplicatedFetchList().insert(
        storage_id.getDatabaseName(), storage_id.getTableName(),
        part_info.partition_id, part_name, new_part_path,
        replica_path, uri, to_detached, sum_files_size);

    in->setNextCallback(ReplicatedFetchReadCallback(*entry));

    if (part_type == "InMemory")
    {
        auto volume = std::make_shared<SingleDiskVolume>("volume_" + part_name, disk, 0);

        auto data_part_storage = std::make_shared<DataPartStorageOnDisk>(
            volume,
            data.getRelativeDataPath(),
            part_name);

        return downloadPartToMemory(
            data_part_storage, part_name,
            MergeTreePartInfo::fromPartName(part_name, data.format_version),
            part_uuid, metadata_snapshot, context, *in,
            projections, false, throttler);
    }

    return downloadPartToDisk(
        part_name, replica_path, to_detached, tmp_prefix,
        sync, disk, *in, projections, checksums, throttler);
}

MergeTreeData::MutableDataPartPtr Fetcher::downloadPartToMemory(
    MutableDataPartStoragePtr data_part_storage,
    const String & part_name,
    const MergeTreePartInfo & part_info,
    const UUID & part_uuid,
    const StorageMetadataPtr & metadata_snapshot,
    ContextPtr context,
    PooledReadWriteBufferFromHTTP & in,
    size_t projections,
    bool is_projection,
    ThrottlerPtr throttler)
{
    auto new_data_part = std::make_shared<MergeTreeDataPartInMemory>(data, part_name, part_info, data_part_storage);

    for (size_t i = 0; i < projections; ++i)
    {
        String projection_name;
        readStringBinary(projection_name, in);

        MergeTreePartInfo new_part_info("all", 0, 0, 0);
        auto projection_part_storage = data_part_storage->getProjection(projection_name + ".proj");

        auto new_projection_part = downloadPartToMemory(
            projection_part_storage, projection_name,
            new_part_info, part_uuid, metadata_snapshot,
            context, in, 0, true, throttler);

        new_data_part->addProjectionPart(projection_name, std::move(new_projection_part));
    }

    MergeTreeData::DataPart::Checksums checksums;
    if (!checksums.read(in))
        throw Exception("Cannot deserialize checksums", ErrorCodes::CORRUPTED_DATA);

    NativeReader block_in(in, 0);
    auto block = block_in.read();
    throttler->add(block.bytes());

    new_data_part->setColumns(block.getNamesAndTypesList(), {});

    if (!is_projection)
    {
        new_data_part->version.setCreationTID(Tx::PrehistoricTID, nullptr);
        new_data_part->uuid = part_uuid;
        new_data_part->is_temp = true;
        new_data_part->minmax_idx->update(block, data.getMinMaxColumnsNames(metadata_snapshot->getPartitionKey()));
        new_data_part->partition.create(metadata_snapshot, block, 0, context);
    }

    MergedBlockOutputStream part_out(
        new_data_part, metadata_snapshot, block.getNamesAndTypesList(), {},
        CompressionCodecFactory::instance().get("NONE", {}), NO_TRANSACTION_PTR);

    part_out.write(block);
    part_out.finalizePart(new_data_part, false);
    new_data_part->checksums.checkEqual(checksums, /* have_uncompressed = */ true);

    return new_data_part;
}

void Fetcher::downloadBasePartOrProjectionPartToDiskRemoteMeta(
    const String & replica_path,
    const MutableDataPartStoragePtr & data_part_storage,
    PooledReadWriteBufferFromHTTP & in,
    MergeTreeData::DataPart::Checksums & checksums,
    ThrottlerPtr throttler) const
{
    size_t files;
    readBinary(files, in);

    for (size_t i = 0; i < files; ++i)
    {
        String file_name;
        UInt64 file_size;

        readStringBinary(file_name, in);
        readBinary(file_size, in);

        String metadata_file = fs::path(data_part_storage->getFullPath()) / file_name;

        {
            auto file_out = std::make_unique<WriteBufferFromFile>(metadata_file, DBMS_DEFAULT_BUFFER_SIZE, -1, 0666, nullptr, 0);
            WriteBufferFinalizer file_finalizer(file_out.get());

            HashingWriteBuffer hashing_out(*file_out);
            WriteBufferFinalizer hashing_finalizer(&hashing_out);

            copyDataWithThrottler(in, hashing_out, file_size, blocker.getCounter(), throttler);
            hashing_finalizer.finalize();
            file_finalizer.finalize();

            if (blocker.isCancelled())
            {
                /// NOTE The is_cancelled flag also makes sense to check every time you read over the network,
                /// performing a poll with a not very large timeout.
                /// And now we check it only between read chunks (in the `copyData` function).
                data_part_storage->removeSharedRecursive(true);
                data_part_storage->commitTransaction();
                throw Exception("Fetching of part was cancelled", ErrorCodes::ABORTED);
            }

            MergeTreeDataPartChecksum::uint128 expected_hash;
            readPODBinary(expected_hash, in);

            if (expected_hash != hashing_out.getHash())
            {
                throw Exception(ErrorCodes::CHECKSUM_DOESNT_MATCH,
                    "Checksum mismatch for file {} transferred from {}",
                    metadata_file, replica_path);
            }

            if (file_name != "checksums.txt" &&
                file_name != "columns.txt" &&
                file_name != IMergeTreeDataPart::DEFAULT_COMPRESSION_CODEC_FILE_NAME)
                checksums.addFile(file_name, file_size, expected_hash);
        }
    }
}


void Fetcher::downloadBaseOrProjectionPartToDisk(
    const String & replica_path,
    const MutableDataPartStoragePtr & data_part_storage,
    bool sync,
    PooledReadWriteBufferFromHTTP & in,
    MergeTreeData::DataPart::Checksums & checksums,
    ThrottlerPtr throttler) const
{
    size_t files;
    readBinary(files, in);

    for (size_t i = 0; i < files; ++i)
    {
        String file_name;
        UInt64 file_size;

        readStringBinary(file_name, in);
        readBinary(file_size, in);

        /// File must be inside "absolute_part_path" directory.
        /// Otherwise malicious ClickHouse replica may force us to write to arbitrary path.
        String absolute_file_path = fs::weakly_canonical(fs::path(data_part_storage->getRelativePath()) / file_name);
        if (!startsWith(absolute_file_path, fs::weakly_canonical(data_part_storage->getRelativePath()).string()))
            throw Exception(ErrorCodes::INSECURE_PATH,
                "File path ({}) doesn't appear to be inside part path ({}). "
                "This may happen if we are trying to download part from malicious replica or logical error.",
                absolute_file_path, data_part_storage->getRelativePath());

<<<<<<< HEAD

        auto file_out = data_part_storage_builder->writeFile(file_name, std::min<UInt64>(file_size, DBMS_DEFAULT_BUFFER_SIZE), {});
        WriteBufferFinalizer file_finalizer(file_out.get());
=======
        auto file_out = data_part_storage->writeFile(file_name, std::min<UInt64>(file_size, DBMS_DEFAULT_BUFFER_SIZE), {});
>>>>>>> c2749a89
        HashingWriteBuffer hashing_out(*file_out);
        WriteBufferFinalizer hashing_finalizer(&hashing_out);
        copyDataWithThrottler(in, hashing_out, file_size, blocker.getCounter(), throttler);
        hashing_finalizer.finalize();
        file_finalizer.finalize();

        if (blocker.isCancelled())
        {
            /// NOTE The is_cancelled flag also makes sense to check every time you read over the network,
            /// performing a poll with a not very large timeout.
            /// And now we check it only between read chunks (in the `copyData` function).
            data_part_storage->removeRecursive();
            throw Exception("Fetching of part was cancelled", ErrorCodes::ABORTED);
        }

        MergeTreeDataPartChecksum::uint128 expected_hash;
        readPODBinary(expected_hash, in);

        if (expected_hash != hashing_out.getHash())
            throw Exception(ErrorCodes::CHECKSUM_DOESNT_MATCH,
                "Checksum mismatch for file {} transferred from {}",
                (fs::path(data_part_storage->getFullPath()) / file_name).string(),
                replica_path);

        if (file_name != "checksums.txt" &&
            file_name != "columns.txt" &&
            file_name != IMergeTreeDataPart::DEFAULT_COMPRESSION_CODEC_FILE_NAME)
            checksums.addFile(file_name, file_size, expected_hash);

        if (sync)
            hashing_out.sync();
    }
}

MergeTreeData::MutableDataPartPtr Fetcher::downloadPartToDisk(
    const String & part_name,
    const String & replica_path,
    bool to_detached,
    const String & tmp_prefix,
    bool sync,
    DiskPtr disk,
    PooledReadWriteBufferFromHTTP & in,
    size_t projections,
    MergeTreeData::DataPart::Checksums & checksums,
    ThrottlerPtr throttler)
{
    assert(!tmp_prefix.empty());
    const auto data_settings = data.getSettings();

    /// We will remove directory if it's already exists. Make precautions.
    if (tmp_prefix.empty() //-V560
        || part_name.empty()
        || std::string::npos != tmp_prefix.find_first_of("/.")
        || std::string::npos != part_name.find_first_of("/."))
        throw Exception("Logical error: tmp_prefix and part_name cannot be empty or contain '.' or '/' characters.", ErrorCodes::LOGICAL_ERROR);

    String part_dir = tmp_prefix + part_name;
    String part_relative_path = data.getRelativeDataPath() + String(to_detached ? "detached/" : "");

    auto volume = std::make_shared<SingleDiskVolume>("volume_" + part_name, disk, 0);

    auto data_part_storage = std::make_shared<DataPartStorageOnDisk>(
        volume,
        part_relative_path,
        part_dir);

    data_part_storage->beginTransaction();

    if (data_part_storage->exists())
    {
        LOG_WARNING(log, "Directory {} already exists, probably result of a failed fetch. Will remove it before fetching part.",
            data_part_storage->getFullPath());

        /// Even if it's a temporary part it could be downloaded with zero copy replication and this function
        /// is executed as a callback.
        ///
        /// We don't control the amount of refs for temporary parts so we cannot decide can we remove blobs
        /// or not. So we are not doing it
        bool keep_shared = disk->supportZeroCopyReplication() && data_settings->allow_remote_fs_zero_copy_replication;
        data_part_storage->removeSharedRecursive(keep_shared);
    }

    data_part_storage->createDirectories();

    SyncGuardPtr sync_guard;
    if (data.getSettings()->fsync_part_directory)
        sync_guard = data_part_storage->getDirectorySyncGuard();

    CurrentMetrics::Increment metric_increment{CurrentMetrics::ReplicatedFetch};

    for (size_t i = 0; i < projections; ++i)
    {
        String projection_name;
        readStringBinary(projection_name, in);
        MergeTreeData::DataPart::Checksums projection_checksum;

        auto projection_part_storage = data_part_storage->getProjection(projection_name + ".proj");
        projection_part_storage->createDirectories();
        downloadBaseOrProjectionPartToDisk(
            replica_path, projection_part_storage, sync, in, projection_checksum, throttler);
        checksums.addFile(
            projection_name + ".proj", projection_checksum.getTotalSizeOnDisk(), projection_checksum.getTotalChecksumUInt128());
    }

    // Download the base part
    downloadBaseOrProjectionPartToDisk(replica_path, data_part_storage, sync, in, checksums, throttler);

    assertEOF(in);
    data_part_storage->commitTransaction();
    MergeTreeData::MutableDataPartPtr new_data_part = data.createPart(part_name, data_part_storage);
    new_data_part->version.setCreationTID(Tx::PrehistoricTID, nullptr);
    new_data_part->is_temp = true;
    new_data_part->modification_time = time(nullptr);
    new_data_part->loadColumnsChecksumsIndexes(true, false);
    new_data_part->checksums.checkEqual(checksums, false);
    return new_data_part;
}

MergeTreeData::MutableDataPartPtr Fetcher::downloadPartToDiskRemoteMeta(
    const String & part_name,
    const String & replica_path,
    bool to_detached,
    const String & tmp_prefix,
    DiskPtr disk,
    PooledReadWriteBufferFromHTTP & in,
    size_t projections,
    MergeTreeData::DataPart::Checksums & checksums,
    ThrottlerPtr throttler)
{
    String part_id;
    readStringBinary(part_id, in);

    if (!disk->supportZeroCopyReplication() || !disk->checkUniqueId(part_id))
    {
        throw Exception(ErrorCodes::ZERO_COPY_REPLICATION_ERROR, "Part {} unique id {} doesn't exist on {} (with type {}).", part_name, part_id, disk->getName(), toString(disk->getDataSourceDescription().type));
    }

    LOG_DEBUG(log, "Downloading Part {} unique id {} metadata onto disk {}.",
        part_name, part_id, disk->getName());

    data.lockSharedDataTemporary(part_name, part_id, disk);

    assert(!tmp_prefix.empty());

    String part_dir = tmp_prefix + part_name;
    String part_relative_path = data.getRelativeDataPath() + String(to_detached ? "detached/" : "");

    auto volume = std::make_shared<SingleDiskVolume>("volume_" + part_name, disk);

    auto data_part_storage = std::make_shared<DataPartStorageOnDisk>(
        volume,
        part_relative_path,
        part_dir);

    data_part_storage->beginTransaction();

    if (data_part_storage->exists())
        throw Exception(ErrorCodes::DIRECTORY_ALREADY_EXISTS, "Directory {} already exists.", data_part_storage->getFullPath());

    CurrentMetrics::Increment metric_increment{CurrentMetrics::ReplicatedFetch};

    data_part_storage->createDirectories();

    for (size_t i = 0; i < projections; ++i)
    {
        String projection_name;
        readStringBinary(projection_name, in);
        MergeTreeData::DataPart::Checksums projection_checksum;

        auto projection_part_storage = data_part_storage->getProjection(projection_name + ".proj");
        projection_part_storage->createDirectories();
        downloadBasePartOrProjectionPartToDiskRemoteMeta(
            replica_path, projection_part_storage, in, projection_checksum, throttler);

        checksums.addFile(
            projection_name + ".proj", projection_checksum.getTotalSizeOnDisk(), projection_checksum.getTotalChecksumUInt128());
    }

    downloadBasePartOrProjectionPartToDiskRemoteMeta(
        replica_path, data_part_storage, in, checksums, throttler);

    assertEOF(in);
    MergeTreeData::MutableDataPartPtr new_data_part;
    try
    {
        data_part_storage->commitTransaction();

        new_data_part = data.createPart(part_name, data_part_storage);
        new_data_part->version.setCreationTID(Tx::PrehistoricTID, nullptr);
        new_data_part->is_temp = true;
        new_data_part->modification_time = time(nullptr);
        new_data_part->loadColumnsChecksumsIndexes(true, false);
    }
#if USE_AWS_S3
    catch (const S3Exception & ex)
    {
        if (ex.getS3ErrorCode() == Aws::S3::S3Errors::NO_SUCH_KEY)
        {
            throw Exception(ErrorCodes::S3_ERROR, "Cannot fetch part {} because we lost lock and it was concurrently removed", part_name);
        }
        throw;
    }
#endif
    catch (...) /// Redundant catch, just to be able to add first one with #if
    {
        throw;
    }

    data.lockSharedData(*new_data_part, /* replace_existing_lock = */ true, {});

    LOG_DEBUG(log, "Download of part {} unique id {} metadata onto disk {} finished.",
        part_name, part_id, disk->getName());

    return new_data_part;
}

}

}<|MERGE_RESOLUTION|>--- conflicted
+++ resolved
@@ -854,13 +854,8 @@
                 "This may happen if we are trying to download part from malicious replica or logical error.",
                 absolute_file_path, data_part_storage->getRelativePath());
 
-<<<<<<< HEAD
-
-        auto file_out = data_part_storage_builder->writeFile(file_name, std::min<UInt64>(file_size, DBMS_DEFAULT_BUFFER_SIZE), {});
+        auto file_out = data_part_storage->writeFile(file_name, std::min<UInt64>(file_size, DBMS_DEFAULT_BUFFER_SIZE), {});
         WriteBufferFinalizer file_finalizer(file_out.get());
-=======
-        auto file_out = data_part_storage->writeFile(file_name, std::min<UInt64>(file_size, DBMS_DEFAULT_BUFFER_SIZE), {});
->>>>>>> c2749a89
         HashingWriteBuffer hashing_out(*file_out);
         WriteBufferFinalizer hashing_finalizer(&hashing_out);
         copyDataWithThrottler(in, hashing_out, file_size, blocker.getCounter(), throttler);
