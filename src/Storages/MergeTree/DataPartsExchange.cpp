#include <Storages/MergeTree/DataPartsExchange.h>

#include "config.h"

#include <Formats/NativeWriter.h>
#include <Disks/SingleDiskVolume.h>
#include <Disks/createVolume.h>
#include <IO/HTTPCommon.h>
#include <IO/S3Common.h>
#include <Server/HTTP/HTMLForm.h>
#include <Server/HTTP/HTTPServerResponse.h>
#include <Storages/MergeTree/MergeTreeDataPartInMemory.h>
#include <Storages/MergeTree/MergedBlockOutputStream.h>
#include <Storages/MergeTree/ReplicatedFetchList.h>
#include <Storages/StorageReplicatedMergeTree.h>
#include <Storages/MergeTree/DataPartStorageOnDisk.h>
#include <Common/CurrentMetrics.h>
#include <Common/NetException.h>
#include <Disks/IO/createReadBufferFromFileBase.h>
#include <base/scope_guard.h>
#include <Poco/Net/HTTPRequest.h>
#include <boost/algorithm/string/join.hpp>
#include <iterator>
#include <regex>
#include <base/sort.h>


namespace fs = std::filesystem;

namespace CurrentMetrics
{
    extern const Metric ReplicatedSend;
    extern const Metric ReplicatedFetch;
}

namespace DB
{

namespace ErrorCodes
{
    extern const int DIRECTORY_ALREADY_EXISTS;
    extern const int NO_SUCH_DATA_PART;
    extern const int ABORTED;
    extern const int BAD_SIZE_OF_FILE_IN_DATA_PART;
    extern const int CANNOT_WRITE_TO_OSTREAM;
    extern const int CHECKSUM_DOESNT_MATCH;
    extern const int INSECURE_PATH;
    extern const int CORRUPTED_DATA;
    extern const int LOGICAL_ERROR;
    extern const int S3_ERROR;
    extern const int INCORRECT_PART_TYPE;
    extern const int ZERO_COPY_REPLICATION_ERROR;
}

namespace DataPartsExchange
{

namespace
{
constexpr auto REPLICATION_PROTOCOL_VERSION_WITH_PARTS_SIZE = 1;
constexpr auto REPLICATION_PROTOCOL_VERSION_WITH_PARTS_SIZE_AND_TTL_INFOS = 2;
constexpr auto REPLICATION_PROTOCOL_VERSION_WITH_PARTS_TYPE = 3;
constexpr auto REPLICATION_PROTOCOL_VERSION_WITH_PARTS_DEFAULT_COMPRESSION = 4;
constexpr auto REPLICATION_PROTOCOL_VERSION_WITH_PARTS_UUID = 5;
constexpr auto REPLICATION_PROTOCOL_VERSION_WITH_PARTS_ZERO_COPY = 6;
constexpr auto REPLICATION_PROTOCOL_VERSION_WITH_PARTS_PROJECTION = 7;
// Reserved for ALTER PRIMARY KEY
// constexpr auto REPLICATION_PROTOCOL_VERSION_WITH_PARTS_PRIMARY_KEY = 8;


std::string getEndpointId(const std::string & node_id)
{
    return "DataPartsExchange:" + node_id;
}

/// Simple functor for tracking fetch progress in system.replicated_fetches table.
struct ReplicatedFetchReadCallback
{
    ReplicatedFetchList::Entry & replicated_fetch_entry;

    explicit ReplicatedFetchReadCallback(ReplicatedFetchList::Entry & replicated_fetch_entry_)
        : replicated_fetch_entry(replicated_fetch_entry_)
    {}

    void operator() (size_t bytes_count)
    {
        replicated_fetch_entry->bytes_read_compressed.store(bytes_count, std::memory_order_relaxed);

        /// It's possible when we fetch part from very old clickhouse version
        /// which doesn't send total size.
        if (replicated_fetch_entry->total_size_bytes_compressed != 0)
        {
            replicated_fetch_entry->progress.store(
                    static_cast<double>(bytes_count) / replicated_fetch_entry->total_size_bytes_compressed,
                    std::memory_order_relaxed);
        }
    }
};

}


Service::Service(StorageReplicatedMergeTree & data_)
    : data(data_)
    , log(&Poco::Logger::get(data.getStorageID().getNameForLogs() + " (Replicated PartsService)"))
{}

std::string Service::getId(const std::string & node_id) const
{
    return getEndpointId(node_id);
}

void Service::processQuery(const HTMLForm & params, ReadBuffer & /*body*/, WriteBuffer & out, HTTPServerResponse & response)
{
    int client_protocol_version = parse<int>(params.get("client_protocol_version", "0"));

    String part_name = params.get("part");

    const auto data_settings = data.getSettings();

    /// Validation of the input that may come from malicious replica.
    MergeTreePartInfo::fromPartName(part_name, data.format_version);

    /// We pretend to work as older server version, to be sure that client will correctly process our version
    response.addCookie({"server_protocol_version", toString(std::min(client_protocol_version, REPLICATION_PROTOCOL_VERSION_WITH_PARTS_PROJECTION))});

    LOG_TRACE(log, "Sending part {}", part_name);

    MergeTreeData::DataPartPtr part;

    auto report_broken_part = [&]()
    {
        if (part && part->isProjectionPart())
        {
            auto parent_part = part->getParentPart()->shared_from_this();
            data.reportBrokenPart(parent_part);
        }
        else if (part)
            data.reportBrokenPart(part);
        else
            LOG_TRACE(log, "Part {} was not found, do not report it as broken", part_name);
    };

    try
    {
        part = findPart(part_name);

        CurrentMetrics::Increment metric_increment{CurrentMetrics::ReplicatedSend};

        if (part->getDataPartStorage().isStoredOnRemoteDisk())
        {
            UInt64 revision = parse<UInt64>(params.get("disk_revision", "0"));
            if (revision)
                part->getDataPartStorage().syncRevision(revision);

            revision = part->getDataPartStorage().getRevision();
            if (revision)
                response.addCookie({"disk_revision", toString(revision)});
        }

        if (client_protocol_version >= REPLICATION_PROTOCOL_VERSION_WITH_PARTS_SIZE)
            writeBinary(part->checksums.getTotalSizeOnDisk(), out);

        if (client_protocol_version >= REPLICATION_PROTOCOL_VERSION_WITH_PARTS_SIZE_AND_TTL_INFOS)
        {
            WriteBufferFromOwnString ttl_infos_buffer;
            part->ttl_infos.write(ttl_infos_buffer);
            writeBinary(ttl_infos_buffer.str(), out);
        }

        if (client_protocol_version >= REPLICATION_PROTOCOL_VERSION_WITH_PARTS_TYPE)
            writeStringBinary(part->getType().toString(), out);

        if (client_protocol_version >= REPLICATION_PROTOCOL_VERSION_WITH_PARTS_UUID)
            writeUUIDText(part->uuid, out);

        String remote_fs_metadata = parse<String>(params.get("remote_fs_metadata", ""));

        std::regex re("\\s*,\\s*");
        Strings capability(
            std::sregex_token_iterator(remote_fs_metadata.begin(), remote_fs_metadata.end(), re, -1),
            std::sregex_token_iterator());

        bool send_projections = client_protocol_version >= REPLICATION_PROTOCOL_VERSION_WITH_PARTS_PROJECTION;
        if (send_projections)
        {
            const auto & projections = part->getProjectionParts();
            writeBinary(projections.size(), out);
        }

        if (data_settings->allow_remote_fs_zero_copy_replication &&
            /// In memory data part does not have metadata yet.
            !isInMemoryPart(part) &&
            client_protocol_version >= REPLICATION_PROTOCOL_VERSION_WITH_PARTS_ZERO_COPY)
        {
            auto disk_type = part->getDataPartStorage().getDiskType();
            if (part->getDataPartStorage().supportZeroCopyReplication() && std::find(capability.begin(), capability.end(), disk_type) != capability.end())
            {
                /// Send metadata if the receiver's capability covers the source disk type.
                response.addCookie({"remote_fs_metadata", disk_type});
                sendPartFromDiskRemoteMeta(part, out, true, send_projections);
                return;
            }
        }

        if (isInMemoryPart(part))
            sendPartFromMemory(part, out, send_projections);
        else
            sendPartFromDisk(part, out, client_protocol_version, send_projections);
    }
    catch (const NetException &)
    {
        /// Network error or error on remote side. No need to enqueue part for check.
        throw;
    }
    catch (const Exception & e)
    {
        if (e.code() != ErrorCodes::ABORTED && e.code() != ErrorCodes::CANNOT_WRITE_TO_OSTREAM)
            report_broken_part();

        throw;
    }
    catch (...)
    {
        report_broken_part();
        throw;
    }
}

void Service::sendPartFromMemory(
    const MergeTreeData::DataPartPtr & part, WriteBuffer & out, bool send_projections)
{
    auto metadata_snapshot = data.getInMemoryMetadataPtr();
    if (send_projections)
    {
        for (const auto & [name, projection] : part->getProjectionParts())
        {
            auto projection_sample_block = metadata_snapshot->projections.get(name).sample_block;
            auto part_in_memory = asInMemoryPart(projection);
            if (!part_in_memory)
                throw Exception(ErrorCodes::LOGICAL_ERROR, "Projection {} of part {} is not stored in memory", name, part->name);

            writeStringBinary(name, out);
            projection->checksums.write(out);
            NativeWriter block_out(out, 0, projection_sample_block);
            block_out.write(part_in_memory->block);
        }
    }

    auto part_in_memory = asInMemoryPart(part);
    if (!part_in_memory)
        throw Exception(ErrorCodes::LOGICAL_ERROR, "Part {} is not stored in memory", part->name);

    NativeWriter block_out(out, 0, metadata_snapshot->getSampleBlock());
    part->checksums.write(out);
    block_out.write(part_in_memory->block);

    data.getSendsThrottler()->add(part_in_memory->block.bytes());
}

MergeTreeData::DataPart::Checksums Service::sendPartFromDisk(
    const MergeTreeData::DataPartPtr & part,
    WriteBuffer & out,
    int client_protocol_version,
    bool send_projections)
{
    /// We'll take a list of files from the list of checksums.
    MergeTreeData::DataPart::Checksums checksums = part->checksums;
    /// Add files that are not in the checksum list.
    auto file_names_without_checksums = part->getFileNamesWithoutChecksums();
    for (const auto & file_name : file_names_without_checksums)
    {
        if (client_protocol_version < REPLICATION_PROTOCOL_VERSION_WITH_PARTS_DEFAULT_COMPRESSION
            && file_name == IMergeTreeDataPart::DEFAULT_COMPRESSION_CODEC_FILE_NAME)
            continue;

        checksums.files[file_name] = {};
    }

    MergeTreeData::DataPart::Checksums data_checksums;
    for (const auto & [name, projection] : part->getProjectionParts())
    {
        // Get rid of projection files
        checksums.files.erase(name + ".proj");
        if (send_projections)
        {
            writeStringBinary(name, out);
            MergeTreeData::DataPart::Checksums projection_checksum = sendPartFromDisk(projection, out, client_protocol_version, false);
            data_checksums.addFile(name + ".proj", projection_checksum.getTotalSizeOnDisk(), projection_checksum.getTotalChecksumUInt128());
        }
        else if (part->checksums.has(name + ".proj"))
        {
            // We don't send this projection, just add out checksum to bypass the following check
            const auto & our_checksum = part->checksums.files.find(name + ".proj")->second;
            data_checksums.addFile(name + ".proj", our_checksum.file_size, our_checksum.file_hash);
        }
    }

    writeBinary(checksums.files.size(), out);
    for (const auto & it : checksums.files)
    {
        String file_name = it.first;

        UInt64 size = part->getDataPartStorage().getFileSize(file_name);

        writeStringBinary(it.first, out);
        writeBinary(size, out);

        auto file_in = part->getDataPartStorage().readFile(file_name, {}, std::nullopt, std::nullopt);
        HashingWriteBuffer hashing_out(out);
        copyDataWithThrottler(*file_in, hashing_out, blocker.getCounter(), data.getSendsThrottler());

        if (blocker.isCancelled())
            throw Exception(ErrorCodes::ABORTED, "Transferring part to replica was cancelled");

        if (hashing_out.count() != size)
            throw Exception(
                ErrorCodes::BAD_SIZE_OF_FILE_IN_DATA_PART,
                "Unexpected size of file {}, expected {} got {}",
                std::string(fs::path(part->getDataPartStorage().getRelativePath()) / file_name),
                hashing_out.count(), size);

        writePODBinary(hashing_out.getHash(), out);

        if (!file_names_without_checksums.contains(file_name))
            data_checksums.addFile(file_name, hashing_out.count(), hashing_out.getHash());
    }

    part->checksums.checkEqual(data_checksums, false);
    return data_checksums;
}

void Service::sendPartFromDiskRemoteMeta(
    const MergeTreeData::DataPartPtr & part,
    WriteBuffer & out,
    bool send_part_id,
    bool send_projections)
{
    auto data_part_storage = part->getDataPartStoragePtr();
    if (!data_part_storage->supportZeroCopyReplication())
        throw Exception(ErrorCodes::LOGICAL_ERROR, "Disk '{}' doesn't support zero-copy replication", data_part_storage->getDiskName());

    /// We'll take a list of files from the list of checksums.
    MergeTreeData::DataPart::Checksums checksums = part->checksums;
    /// Add files that are not in the checksum list.
    auto file_names_without_checksums = part->getFileNamesWithoutChecksums();
    for (const auto & file_name : file_names_without_checksums)
        checksums.files[file_name] = {};

    for (const auto & [name, projection] : part->getProjectionParts())
    {
        // Get rid of projection files
        checksums.files.erase(name + ".proj");
    }

    std::vector<std::string> paths;
    paths.reserve(checksums.files.size());
    for (const auto & it : checksums.files)
        paths.push_back(fs::path(part->getDataPartStorage().getRelativePath()) / it.first);

    /// Serialized metadatadatas with zero ref counts.
    auto metadatas = data_part_storage->getSerializedMetadata(paths);

    if (send_part_id)
    {
        String part_id = data_part_storage->getUniqueId();
        writeStringBinary(part_id, out);
    }

    if (send_projections)
    {
        for (const auto & [name, projection] : part->getProjectionParts())
        {
            writeStringBinary(name, out);
            sendPartFromDiskRemoteMeta(projection, out, false, false);
        }
    }

    writeBinary(checksums.files.size(), out);
    for (const auto & it : checksums.files)
    {
        const String & file_name = it.first;
        String file_path_prefix = fs::path(part->getDataPartStorage().getRelativePath()) / file_name;

        /// Just some additional checks
        String metadata_file_path = fs::path(data_part_storage->getDiskPath()) / file_path_prefix;
        fs::path metadata(metadata_file_path);
        if (!fs::exists(metadata))
            throw Exception(ErrorCodes::CORRUPTED_DATA, "Remote metadata '{}' is not exists", file_name);
        if (!fs::is_regular_file(metadata))
            throw Exception(ErrorCodes::CORRUPTED_DATA, "Remote metadata '{}' is not a file", file_name);

        /// Actual metadata send
        auto metadata_str = metadatas[file_path_prefix];
        UInt64 file_size = metadata_str.size();
        ReadBufferFromString buf(metadata_str);

        writeStringBinary(it.first, out);
        writeBinary(file_size, out);

        HashingWriteBuffer hashing_out(out);
        copyDataWithThrottler(buf, hashing_out, blocker.getCounter(), data.getSendsThrottler());
        if (blocker.isCancelled())
            throw Exception(ErrorCodes::ABORTED, "Transferring part to replica was cancelled");

        if (hashing_out.count() != file_size)
            throw Exception(ErrorCodes::BAD_SIZE_OF_FILE_IN_DATA_PART, "Unexpected size of file {}", metadata_file_path);

        writePODBinary(hashing_out.getHash(), out);
    }
}

MergeTreeData::DataPartPtr Service::findPart(const String & name)
{
    /// It is important to include PreActive and Outdated parts here because remote replicas cannot reliably
    /// determine the local state of the part, so queries for the parts in these states are completely normal.
    auto part = data.getPartIfExists(
        name, {MergeTreeDataPartState::PreActive, MergeTreeDataPartState::Active, MergeTreeDataPartState::Outdated});
    if (part)
        return part;

    throw Exception(ErrorCodes::NO_SUCH_DATA_PART, "No part {} in table", name);
}

Fetcher::Fetcher(StorageReplicatedMergeTree & data_)
    : data(data_)
    , log(&Poco::Logger::get(data.getStorageID().getNameForLogs() + " (Fetcher)"))
{}

MergeTreeData::MutableDataPartPtr Fetcher::fetchSelectedPart(
    const StorageMetadataPtr & metadata_snapshot,
    ContextPtr context,
    const String & part_name,
    const String & replica_path,
    const String & host,
    int port,
    const ConnectionTimeouts & timeouts,
    const String & user,
    const String & password,
    const String & interserver_scheme,
    ThrottlerPtr throttler,
    bool to_detached,
    const String & tmp_prefix_,
    std::optional<CurrentlySubmergingEmergingTagger> * tagger_ptr,
    bool try_zero_copy,
    DiskPtr disk)
{
    if (blocker.isCancelled())
        throw Exception(ErrorCodes::ABORTED, "Fetching of part was cancelled");

    const auto data_settings = data.getSettings();

    if (data.canUseZeroCopyReplication() && !try_zero_copy)
        LOG_INFO(log, "Zero copy replication enabled, but trying to fetch part {} without zero copy", part_name);

    /// It should be "tmp-fetch_" and not "tmp_fetch_", because we can fetch part to detached/,
    /// but detached part name prefix should not contain underscore.
    static const String TMP_PREFIX = "tmp-fetch_";
    String tmp_prefix = tmp_prefix_.empty() ? TMP_PREFIX : tmp_prefix_;
    String part_dir = tmp_prefix + part_name;
    auto temporary_directory_lock = data.getTemporaryPartDirectoryHolder(part_dir);

    /// Validation of the input that may come from malicious replica.
    auto part_info = MergeTreePartInfo::fromPartName(part_name, data.format_version);

    Poco::URI uri;
    uri.setScheme(interserver_scheme);
    uri.setHost(host);
    uri.setPort(port);
    uri.setQueryParameters(
    {
        {"endpoint",                getEndpointId(replica_path)},
        {"part",                    part_name},
        {"client_protocol_version", toString(REPLICATION_PROTOCOL_VERSION_WITH_PARTS_PROJECTION)},
        {"compress",                "false"}
    });

    if (disk)
    {
        LOG_TRACE(log, "Will fetch to disk {} with type {}", disk->getName(), toString(disk->getDataSourceDescription().type));
        UInt64 revision = disk->getRevision();
        if (revision)
            uri.addQueryParameter("disk_revision", toString(revision));
    }

    Strings capability;
    if (try_zero_copy && data_settings->allow_remote_fs_zero_copy_replication)
    {
        if (!disk)
        {
            LOG_TRACE(log, "Trying to fetch with zero-copy replication, but disk is not provided, will try to select");
            Disks disks = data.getDisks();
            for (const auto & data_disk : disks)
            {
                LOG_TRACE(log, "Checking disk {} with type {}", data_disk->getName(), toString(data_disk->getDataSourceDescription().type));
                if (data_disk->supportZeroCopyReplication())
                {
                    LOG_TRACE(log, "Disk {} (with type {}) supports zero-copy replication", data_disk->getName(), toString(data_disk->getDataSourceDescription().type));
                    capability.push_back(toString(data_disk->getDataSourceDescription().type));
                }
            }
        }
        else if (disk->supportZeroCopyReplication())
        {
            LOG_TRACE(log, "Trying to fetch with zero copy replication, provided disk {} with type {}", disk->getName(), toString(disk->getDataSourceDescription().type));
            capability.push_back(toString(disk->getDataSourceDescription().type));
        }
    }

    if (!capability.empty())
    {
        ::sort(capability.begin(), capability.end());
        capability.erase(std::unique(capability.begin(), capability.end()), capability.end());
        const String & remote_fs_metadata = boost::algorithm::join(capability, ", ");
        uri.addQueryParameter("remote_fs_metadata", remote_fs_metadata);
    }
    else
    {
        if (data.canUseZeroCopyReplication())
            LOG_INFO(log, "Cannot select any zero-copy disk for {}", part_name);

        try_zero_copy = false;
    }

    Poco::Net::HTTPBasicCredentials creds{};
    if (!user.empty())
    {
        creds.setUsername(user);
        creds.setPassword(password);
    }

    std::unique_ptr<PooledReadWriteBufferFromHTTP> in = std::make_unique<PooledReadWriteBufferFromHTTP>(
        uri,
        Poco::Net::HTTPRequest::HTTP_POST,
        nullptr,
        timeouts,
        creds,
        DBMS_DEFAULT_BUFFER_SIZE,
        0, /* no redirects */
        static_cast<uint64_t>(data_settings->replicated_max_parallel_fetches_for_host));

    int server_protocol_version = parse<int>(in->getResponseCookie("server_protocol_version", "0"));

    String remote_fs_metadata = parse<String>(in->getResponseCookie("remote_fs_metadata", ""));

    DiskPtr preffered_disk = disk;

    if (!preffered_disk)
    {
        for (const auto & disk_candidate : data.getDisks())
        {
            if (toString(disk_candidate->getDataSourceDescription().type) == remote_fs_metadata)
            {
                preffered_disk = disk_candidate;
                break;
            }
        }
    }

    ReservationPtr reservation;
    size_t sum_files_size = 0;
    if (server_protocol_version >= REPLICATION_PROTOCOL_VERSION_WITH_PARTS_SIZE)
    {
        readBinary(sum_files_size, *in);
        if (server_protocol_version >= REPLICATION_PROTOCOL_VERSION_WITH_PARTS_SIZE_AND_TTL_INFOS)
        {
            IMergeTreeDataPart::TTLInfos ttl_infos;
            String ttl_infos_string;
            readBinary(ttl_infos_string, *in);
            ReadBufferFromString ttl_infos_buffer(ttl_infos_string);
            assertString("ttl format version: 1\n", ttl_infos_buffer);
            ttl_infos.read(ttl_infos_buffer);

            if (!disk)
            {
                LOG_TRACE(log, "Disk for fetch is not provided, reserving space using storage balanced reservation");
                reservation
                    = data.balancedReservation(metadata_snapshot, sum_files_size, 0, part_name, part_info, {}, tagger_ptr, &ttl_infos, true);

                if (!reservation)
                {
                    LOG_TRACE(log, "Disk for fetch is not provided, reserving space using TTL rules");
                    reservation
                        = data.reserveSpacePreferringTTLRules(metadata_snapshot, sum_files_size, ttl_infos, std::time(nullptr), 0, true, preffered_disk);
                }
            }
        }
        else if (!disk)
        {
            LOG_TRACE(log, "Making balanced reservation");
            reservation = data.balancedReservation(metadata_snapshot, sum_files_size, 0, part_name, part_info, {}, tagger_ptr, nullptr);
            if (!reservation)
            {
                LOG_TRACE(log, "Making simple reservation");
                reservation = data.reserveSpace(sum_files_size);
            }
        }
    }
    else if (!disk)
    {
        LOG_TRACE(log, "Making reservation on the largest disk");
        /// We don't know real size of part because sender server version is too old
        reservation = data.makeEmptyReservationOnLargestDisk();
    }

    if (!disk)
    {
        disk = reservation->getDisk();
<<<<<<< HEAD
        LOG_TRACE(log, "Disk for fetch is not provided, getting disk from reservation {} with type '{}'", disk->getName(), toString(disk->getDataSourceDescription().type));
=======
        LOG_INFO(log, "Disk for fetch is not provided, getting disk from reservation {} with type {}", disk->getName(), toString(disk->getDataSourceDescription().type));
>>>>>>> 42ed9e2f
    }
    else
    {
        LOG_INFO(log, "Disk for fetch is disk {} with type {}", disk->getName(), toString(disk->getDataSourceDescription().type));
    }

    UInt64 revision = parse<UInt64>(in->getResponseCookie("disk_revision", "0"));
    if (revision)
        disk->syncRevision(revision);

    bool sync = (data_settings->min_compressed_bytes_to_fsync_after_fetch
                    && sum_files_size >= data_settings->min_compressed_bytes_to_fsync_after_fetch);

    String part_type = "Wide";
    if (server_protocol_version >= REPLICATION_PROTOCOL_VERSION_WITH_PARTS_TYPE)
        readStringBinary(part_type, *in);

    UUID part_uuid = UUIDHelpers::Nil;
    if (server_protocol_version >= REPLICATION_PROTOCOL_VERSION_WITH_PARTS_UUID)
        readUUIDText(part_uuid, *in);

    size_t projections = 0;
    if (server_protocol_version >= REPLICATION_PROTOCOL_VERSION_WITH_PARTS_PROJECTION)
        readBinary(projections, *in);

    MergeTreeData::DataPart::Checksums checksums;
    if (!remote_fs_metadata.empty())
    {
        if (!try_zero_copy)
            throw Exception(ErrorCodes::LOGICAL_ERROR, "Got unexpected 'remote_fs_metadata' cookie");
        if (std::find(capability.begin(), capability.end(), remote_fs_metadata) == capability.end())
            throw Exception(ErrorCodes::LOGICAL_ERROR, "Got 'remote_fs_metadata' cookie {}, expect one from {}",
                            remote_fs_metadata, fmt::join(capability, ", "));
        if (server_protocol_version < REPLICATION_PROTOCOL_VERSION_WITH_PARTS_ZERO_COPY)
            throw Exception(ErrorCodes::LOGICAL_ERROR, "Got 'remote_fs_metadata' cookie with old protocol version {}", server_protocol_version);
        if (part_type == "InMemory")
            throw Exception(ErrorCodes::INCORRECT_PART_TYPE, "Got 'remote_fs_metadata' cookie for in-memory part");

        try
        {
            return downloadPartToDiskRemoteMeta(part_name, replica_path, to_detached, tmp_prefix, disk, *in, projections, checksums, throttler);
        }

        catch (const Exception & e)
        {
            if (e.code() != ErrorCodes::S3_ERROR && e.code() != ErrorCodes::ZERO_COPY_REPLICATION_ERROR)
                throw;


#if USE_AWS_S3
            if (const auto * s3_exception = dynamic_cast<const S3Exception *>(&e))
            {
                /// It doesn't make sense to retry Access Denied or No Such Key
                if (!s3_exception->isRetryableError())
                {
                    tryLogCurrentException(log, fmt::format("while fetching part: {}", part_name));
                    throw;
                }
            }
#endif

            LOG_WARNING(log, "Will retry fetching part without zero-copy: {}", e.message());

            /// It's important to release session from HTTP pool. Otherwise it's possible to get deadlock
            /// on http pool.
            try
            {
                in.reset();
            }
            catch (...)
            {
                tryLogCurrentException(log);
            }

            temporary_directory_lock = {};

            /// Try again but without zero-copy
            return fetchSelectedPart(metadata_snapshot, context, part_name, replica_path, host, port, timeouts,
                user, password, interserver_scheme, throttler, to_detached, tmp_prefix, nullptr, false, disk);
        }
    }

    auto storage_id = data.getStorageID();
    String new_part_path = part_type == "InMemory" ? "memory" : fs::path(data.getFullPathOnDisk(disk)) / part_name / "";
    auto entry = data.getContext()->getReplicatedFetchList().insert(
        storage_id.getDatabaseName(), storage_id.getTableName(),
        part_info.partition_id, part_name, new_part_path,
        replica_path, uri, to_detached, sum_files_size);

    in->setNextCallback(ReplicatedFetchReadCallback(*entry));

    if (part_type == "InMemory")
    {
        auto volume = std::make_shared<SingleDiskVolume>("volume_" + part_name, disk, 0);

        auto data_part_storage = std::make_shared<DataPartStorageOnDisk>(
            volume,
            data.getRelativeDataPath(),
            part_name);

        return downloadPartToMemory(
            data_part_storage, part_name,
            MergeTreePartInfo::fromPartName(part_name, data.format_version),
            part_uuid, metadata_snapshot, context, *in,
            projections, false, throttler);
    }

    return downloadPartToDisk(
        part_name, replica_path, to_detached, tmp_prefix,
        sync, disk, *in, projections, checksums, throttler);
}

MergeTreeData::MutableDataPartPtr Fetcher::downloadPartToMemory(
    MutableDataPartStoragePtr data_part_storage,
    const String & part_name,
    const MergeTreePartInfo & part_info,
    const UUID & part_uuid,
    const StorageMetadataPtr & metadata_snapshot,
    ContextPtr context,
    PooledReadWriteBufferFromHTTP & in,
    size_t projections,
    bool is_projection,
    ThrottlerPtr throttler)
{
    auto new_data_part = std::make_shared<MergeTreeDataPartInMemory>(data, part_name, part_info, data_part_storage);

    for (size_t i = 0; i < projections; ++i)
    {
        String projection_name;
        readStringBinary(projection_name, in);

        MergeTreePartInfo new_part_info("all", 0, 0, 0);
        auto projection_part_storage = data_part_storage->getProjection(projection_name + ".proj");

        auto new_projection_part = downloadPartToMemory(
            projection_part_storage, projection_name,
            new_part_info, part_uuid, metadata_snapshot,
            context, in, 0, true, throttler);

        new_data_part->addProjectionPart(projection_name, std::move(new_projection_part));
    }

    MergeTreeData::DataPart::Checksums checksums;
    if (!checksums.read(in))
        throw Exception(ErrorCodes::CORRUPTED_DATA, "Cannot deserialize checksums");

    NativeReader block_in(in, 0);
    auto block = block_in.read();
    throttler->add(block.bytes());

    new_data_part->setColumns(block.getNamesAndTypesList(), {});

    if (!is_projection)
    {
        new_data_part->version.setCreationTID(Tx::PrehistoricTID, nullptr);
        new_data_part->uuid = part_uuid;
        new_data_part->is_temp = true;
        new_data_part->minmax_idx->update(block, data.getMinMaxColumnsNames(metadata_snapshot->getPartitionKey()));
        new_data_part->partition.create(metadata_snapshot, block, 0, context);
    }

    MergedBlockOutputStream part_out(
        new_data_part, metadata_snapshot, block.getNamesAndTypesList(), {},
        CompressionCodecFactory::instance().get("NONE", {}), NO_TRANSACTION_PTR);

    part_out.write(block);
    part_out.finalizePart(new_data_part, false);
    new_data_part->checksums.checkEqual(checksums, /* have_uncompressed = */ true);

    return new_data_part;
}

void Fetcher::downloadBasePartOrProjectionPartToDiskRemoteMeta(
    const String & replica_path,
    const MutableDataPartStoragePtr & data_part_storage,
    PooledReadWriteBufferFromHTTP & in,
    MergeTreeData::DataPart::Checksums & checksums,
    ThrottlerPtr throttler) const
{
    size_t files;
    readBinary(files, in);

    for (size_t i = 0; i < files; ++i)
    {
        String file_name;
        UInt64 file_size;

        readStringBinary(file_name, in);
        readBinary(file_size, in);

        String metadata_file = fs::path(data_part_storage->getFullPath()) / file_name;

        {
            auto file_out = std::make_unique<WriteBufferFromFile>(metadata_file, DBMS_DEFAULT_BUFFER_SIZE, -1, 0666, nullptr, 0);

            HashingWriteBuffer hashing_out(*file_out);

            copyDataWithThrottler(in, hashing_out, file_size, blocker.getCounter(), throttler);

            if (blocker.isCancelled())
            {
                /// NOTE The is_cancelled flag also makes sense to check every time you read over the network,
                /// performing a poll with a not very large timeout.
                /// And now we check it only between read chunks (in the `copyData` function).
                throw Exception(ErrorCodes::ABORTED, "Fetching of part was cancelled");
            }

            MergeTreeDataPartChecksum::uint128 expected_hash;
            readPODBinary(expected_hash, in);

            if (expected_hash != hashing_out.getHash())
            {
                throw Exception(ErrorCodes::CHECKSUM_DOESNT_MATCH,
                    "Checksum mismatch for file {} transferred from {}",
                    metadata_file, replica_path);
            }

            if (file_name != "checksums.txt" &&
                file_name != "columns.txt" &&
                file_name != IMergeTreeDataPart::DEFAULT_COMPRESSION_CODEC_FILE_NAME)
                checksums.addFile(file_name, file_size, expected_hash);
        }
    }
}


void Fetcher::downloadBaseOrProjectionPartToDisk(
    const String & replica_path,
    const MutableDataPartStoragePtr & data_part_storage,
    bool sync,
    PooledReadWriteBufferFromHTTP & in,
    MergeTreeData::DataPart::Checksums & checksums,
    ThrottlerPtr throttler) const
{
    size_t files;
    readBinary(files, in);

    std::vector<std::unique_ptr<WriteBufferFromFileBase>> written_files;

    for (size_t i = 0; i < files; ++i)
    {
        String file_name;
        UInt64 file_size;

        readStringBinary(file_name, in);
        readBinary(file_size, in);

        /// File must be inside "absolute_part_path" directory.
        /// Otherwise malicious ClickHouse replica may force us to write to arbitrary path.
        String absolute_file_path = fs::weakly_canonical(fs::path(data_part_storage->getRelativePath()) / file_name);
        if (!startsWith(absolute_file_path, fs::weakly_canonical(data_part_storage->getRelativePath()).string()))
            throw Exception(ErrorCodes::INSECURE_PATH,
                "File path ({}) doesn't appear to be inside part path ({}). "
                "This may happen if we are trying to download part from malicious replica or logical error.",
                absolute_file_path, data_part_storage->getRelativePath());

        written_files.emplace_back(data_part_storage->writeFile(file_name, std::min<UInt64>(file_size, DBMS_DEFAULT_BUFFER_SIZE), {}));
        HashingWriteBuffer hashing_out(*written_files.back());
        copyDataWithThrottler(in, hashing_out, file_size, blocker.getCounter(), throttler);

        if (blocker.isCancelled())
        {
            /// NOTE The is_cancelled flag also makes sense to check every time you read over the network,
            /// performing a poll with a not very large timeout.
            /// And now we check it only between read chunks (in the `copyData` function).
            throw Exception(ErrorCodes::ABORTED, "Fetching of part was cancelled");
        }

        MergeTreeDataPartChecksum::uint128 expected_hash;
        readPODBinary(expected_hash, in);

        if (expected_hash != hashing_out.getHash())
            throw Exception(ErrorCodes::CHECKSUM_DOESNT_MATCH,
                "Checksum mismatch for file {} transferred from {}",
                (fs::path(data_part_storage->getFullPath()) / file_name).string(),
                replica_path);

        if (file_name != "checksums.txt" &&
            file_name != "columns.txt" &&
            file_name != IMergeTreeDataPart::DEFAULT_COMPRESSION_CODEC_FILE_NAME)
            checksums.addFile(file_name, file_size, expected_hash);
    }

    /// Call fsync for all files at once in attempt to decrease the latency
    for (auto & file : written_files)
    {
        file->finalize();
        if (sync)
            file->sync();
    }
}

MergeTreeData::MutableDataPartPtr Fetcher::downloadPartToDisk(
    const String & part_name,
    const String & replica_path,
    bool to_detached,
    const String & tmp_prefix,
    bool sync,
    DiskPtr disk,
    PooledReadWriteBufferFromHTTP & in,
    size_t projections,
    MergeTreeData::DataPart::Checksums & checksums,
    ThrottlerPtr throttler)
{
    assert(!tmp_prefix.empty());
    const auto data_settings = data.getSettings();

    /// We will remove directory if it's already exists. Make precautions.
    if (tmp_prefix.empty() //-V560
        || part_name.empty()
        || std::string::npos != tmp_prefix.find_first_of("/.")
        || std::string::npos != part_name.find_first_of("/."))
        throw Exception(ErrorCodes::LOGICAL_ERROR, "Logical error: tmp_prefix and part_name cannot be empty or contain '.' or '/' characters.");

    String part_dir = tmp_prefix + part_name;
    String part_relative_path = data.getRelativeDataPath() + String(to_detached ? "detached/" : "");

    auto volume = std::make_shared<SingleDiskVolume>("volume_" + part_name, disk, 0);

    auto data_part_storage = std::make_shared<DataPartStorageOnDisk>(
        volume,
        part_relative_path,
        part_dir);

    data_part_storage->beginTransaction();

    if (data_part_storage->exists())
    {
        LOG_WARNING(log, "Directory {} already exists, probably result of a failed fetch. Will remove it before fetching part.",
            data_part_storage->getFullPath());

        /// Even if it's a temporary part it could be downloaded with zero copy replication and this function
        /// is executed as a callback.
        ///
        /// We don't control the amount of refs for temporary parts so we cannot decide can we remove blobs
        /// or not. So we are not doing it
        bool keep_shared = disk->supportZeroCopyReplication() && data_settings->allow_remote_fs_zero_copy_replication;
        data_part_storage->removeSharedRecursive(keep_shared);
    }

    data_part_storage->createDirectories();

    SyncGuardPtr sync_guard;
    if (data.getSettings()->fsync_part_directory)
        sync_guard = data_part_storage->getDirectorySyncGuard();

    CurrentMetrics::Increment metric_increment{CurrentMetrics::ReplicatedFetch};

    try
    {
        for (size_t i = 0; i < projections; ++i)
        {
            String projection_name;
            readStringBinary(projection_name, in);
            MergeTreeData::DataPart::Checksums projection_checksum;

            auto projection_part_storage = data_part_storage->getProjection(projection_name + ".proj");
            projection_part_storage->createDirectories();
            downloadBaseOrProjectionPartToDisk(
                replica_path, projection_part_storage, sync, in, projection_checksum, throttler);
            checksums.addFile(
                projection_name + ".proj", projection_checksum.getTotalSizeOnDisk(), projection_checksum.getTotalChecksumUInt128());
        }

        // Download the base part
        downloadBaseOrProjectionPartToDisk(replica_path, data_part_storage, sync, in, checksums, throttler);
    }
    catch (const Exception & e)
    {
        /// Remove the whole part directory if fetch of base
        /// part or fetch of any projection was stopped.
        if (e.code() == ErrorCodes::ABORTED)
        {
            data_part_storage->removeRecursive();
            data_part_storage->commitTransaction();
        }
        throw;
    }

    assertEOF(in);
    data_part_storage->commitTransaction();
    MergeTreeData::MutableDataPartPtr new_data_part = data.createPart(part_name, data_part_storage);
    new_data_part->version.setCreationTID(Tx::PrehistoricTID, nullptr);
    new_data_part->is_temp = true;
    new_data_part->modification_time = time(nullptr);
    new_data_part->loadColumnsChecksumsIndexes(true, false);
    new_data_part->checksums.checkEqual(checksums, false);
    return new_data_part;
}

MergeTreeData::MutableDataPartPtr Fetcher::downloadPartToDiskRemoteMeta(
    const String & part_name,
    const String & replica_path,
    bool to_detached,
    const String & tmp_prefix,
    DiskPtr disk,
    PooledReadWriteBufferFromHTTP & in,
    size_t projections,
    MergeTreeData::DataPart::Checksums & checksums,
    ThrottlerPtr throttler)
{
    String part_id;
    readStringBinary(part_id, in);

    if (!disk->supportZeroCopyReplication() || !disk->checkUniqueId(part_id))
    {
        throw Exception(ErrorCodes::ZERO_COPY_REPLICATION_ERROR,
                        "Part {} unique id {} doesn't exist on {} (with type {}).",
                        part_name, part_id, disk->getName(), toString(disk->getDataSourceDescription().type));
    }

    LOG_DEBUG(log, "Downloading Part {} unique id {} metadata onto disk {}.",
        part_name, part_id, disk->getName());

    data.lockSharedDataTemporary(part_name, part_id, disk);

    assert(!tmp_prefix.empty());

    String part_dir = tmp_prefix + part_name;
    String part_relative_path = data.getRelativeDataPath() + String(to_detached ? "detached/" : "");

    auto volume = std::make_shared<SingleDiskVolume>("volume_" + part_name, disk);

    auto data_part_storage = std::make_shared<DataPartStorageOnDisk>(
        volume,
        part_relative_path,
        part_dir);

    data_part_storage->beginTransaction();

    if (data_part_storage->exists())
        throw Exception(ErrorCodes::DIRECTORY_ALREADY_EXISTS, "Directory {} already exists.", data_part_storage->getFullPath());

    CurrentMetrics::Increment metric_increment{CurrentMetrics::ReplicatedFetch};

    data_part_storage->createDirectories();

    try
    {
        for (size_t i = 0; i < projections; ++i)
        {
            String projection_name;
            readStringBinary(projection_name, in);
            MergeTreeData::DataPart::Checksums projection_checksum;

            auto projection_part_storage = data_part_storage->getProjection(projection_name + ".proj");
            projection_part_storage->createDirectories();
            downloadBasePartOrProjectionPartToDiskRemoteMeta(
                replica_path, projection_part_storage, in, projection_checksum, throttler);

            checksums.addFile(
                projection_name + ".proj", projection_checksum.getTotalSizeOnDisk(), projection_checksum.getTotalChecksumUInt128());
        }

        downloadBasePartOrProjectionPartToDiskRemoteMeta(
            replica_path, data_part_storage, in, checksums, throttler);
    }
    catch (const Exception & e)
    {
        if (e.code() == ErrorCodes::ABORTED)
        {
            /// Remove the whole part directory if fetch of base
            /// part or fetch of any projection was stopped.
            data_part_storage->removeSharedRecursive(true);
            data_part_storage->commitTransaction();
        }
        throw;
    }

    assertEOF(in);
    MergeTreeData::MutableDataPartPtr new_data_part;
    try
    {
        data_part_storage->commitTransaction();

        new_data_part = data.createPart(part_name, data_part_storage);
        new_data_part->version.setCreationTID(Tx::PrehistoricTID, nullptr);
        new_data_part->is_temp = true;
        new_data_part->modification_time = time(nullptr);
        new_data_part->loadColumnsChecksumsIndexes(true, false);
    }
#if USE_AWS_S3
    catch (const S3Exception & ex)
    {
        if (ex.getS3ErrorCode() == Aws::S3::S3Errors::NO_SUCH_KEY)
        {
            throw Exception(ErrorCodes::S3_ERROR, "Cannot fetch part {} because we lost lock and it was concurrently removed", part_name);
        }
        throw;
    }
#endif
    catch (...) /// Redundant catch, just to be able to add first one with #if
    {
        throw;
    }

    data.lockSharedData(*new_data_part, /* replace_existing_lock = */ true, {});

    LOG_DEBUG(log, "Download of part {} unique id {} metadata onto disk {} finished.",
        part_name, part_id, disk->getName());

    return new_data_part;
}

}

}<|MERGE_RESOLUTION|>--- conflicted
+++ resolved
@@ -606,15 +606,11 @@
     if (!disk)
     {
         disk = reservation->getDisk();
-<<<<<<< HEAD
-        LOG_TRACE(log, "Disk for fetch is not provided, getting disk from reservation {} with type '{}'", disk->getName(), toString(disk->getDataSourceDescription().type));
-=======
-        LOG_INFO(log, "Disk for fetch is not provided, getting disk from reservation {} with type {}", disk->getName(), toString(disk->getDataSourceDescription().type));
->>>>>>> 42ed9e2f
+        LOG_TEST(log, "Disk for fetch is not provided, getting disk from reservation {} with type '{}'", disk->getName(), toString(disk->getDataSourceDescription().type));
     }
     else
     {
-        LOG_INFO(log, "Disk for fetch is disk {} with type {}", disk->getName(), toString(disk->getDataSourceDescription().type));
+        LOG_TEST(log, "Disk for fetch is disk {} with type {}", disk->getName(), toString(disk->getDataSourceDescription().type));
     }
 
     UInt64 revision = parse<UInt64>(in->getResponseCookie("disk_revision", "0"));
