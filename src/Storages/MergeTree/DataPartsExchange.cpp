#include <Storages/MergeTree/DataPartsExchange.h>

#include "base/FnTraits.h"
#include "config.h"

#include <Formats/NativeWriter.h>
#include <Disks/SingleDiskVolume.h>
#include <Disks/createVolume.h>
#include <IO/ReadWriteBufferFromHTTP.h>
#include <IO/HTTPCommon.h>
#include <IO/S3Common.h>
#include <Server/HTTP/HTMLForm.h>
#include <Server/HTTP/HTTPServerResponse.h>
#include <Storages/MergeTree/MergeTreeDataPartInMemory.h>
#include <Storages/MergeTree/MergedBlockOutputStream.h>
#include <Storages/MergeTree/ReplicatedFetchList.h>
#include <Storages/StorageReplicatedMergeTree.h>
#include <Storages/MergeTree/DataPartStorageOnDiskFull.h>
#include <Common/CurrentMetrics.h>
#include <Common/NetException.h>
#include <Disks/IO/createReadBufferFromFileBase.h>
#include <base/scope_guard.h>
#include <Poco/Net/HTTPRequest.h>
#include <boost/algorithm/string/join.hpp>
#include <iterator>
#include <base/sort.h>


namespace fs = std::filesystem;

namespace CurrentMetrics
{
    extern const Metric ReplicatedSend;
    extern const Metric ReplicatedFetch;
}

namespace DB
{

namespace ErrorCodes
{
    extern const int NO_SUCH_DATA_PART;
    extern const int ABORTED;
    extern const int BAD_SIZE_OF_FILE_IN_DATA_PART;
    extern const int CANNOT_WRITE_TO_OSTREAM;
    extern const int CHECKSUM_DOESNT_MATCH;
    extern const int INSECURE_PATH;
    extern const int CORRUPTED_DATA;
    extern const int LOGICAL_ERROR;
    extern const int S3_ERROR;
    extern const int INCORRECT_PART_TYPE;
    extern const int ZERO_COPY_REPLICATION_ERROR;
}

namespace DataPartsExchange
{

namespace
{
constexpr auto REPLICATION_PROTOCOL_VERSION_WITH_PARTS_SIZE = 1;
constexpr auto REPLICATION_PROTOCOL_VERSION_WITH_PARTS_SIZE_AND_TTL_INFOS = 2;
constexpr auto REPLICATION_PROTOCOL_VERSION_WITH_PARTS_TYPE = 3;
constexpr auto REPLICATION_PROTOCOL_VERSION_WITH_PARTS_DEFAULT_COMPRESSION = 4;
constexpr auto REPLICATION_PROTOCOL_VERSION_WITH_PARTS_UUID = 5;
constexpr auto REPLICATION_PROTOCOL_VERSION_WITH_PARTS_ZERO_COPY = 6;
constexpr auto REPLICATION_PROTOCOL_VERSION_WITH_PARTS_PROJECTION = 7;
constexpr auto REPLICATION_PROTOCOL_VERSION_WITH_METADATA_VERSION = 8;
// For VFS, data sent over replication protocol doesn't change, only a different cookie may be supplied

constexpr auto DISK_VFS = "disk_vfs";
constexpr auto DISK_ZERO_COPY = "remote_fs_metadata";

std::string getEndpointId(const std::string & node_id)
{
    return "DataPartsExchange:" + node_id;
}

/// Simple functor for tracking fetch progress in system.replicated_fetches table.
struct ReplicatedFetchReadCallback
{
    ReplicatedFetchList::Entry & replicated_fetch_entry;

    explicit ReplicatedFetchReadCallback(ReplicatedFetchList::Entry & replicated_fetch_entry_)
        : replicated_fetch_entry(replicated_fetch_entry_)
    {}

    void operator() (size_t bytes_count)
    {
        replicated_fetch_entry->bytes_read_compressed.store(bytes_count, std::memory_order_relaxed);

        /// It's possible when we fetch part from very old clickhouse version
        /// which doesn't send total size.
        if (replicated_fetch_entry->total_size_bytes_compressed != 0)
        {
            replicated_fetch_entry->progress.store(
                    static_cast<double>(bytes_count) / replicated_fetch_entry->total_size_bytes_compressed,
                    std::memory_order_relaxed);
        }
    }
};

}


Service::Service(StorageReplicatedMergeTree & data_)
    : data(data_)
    , log(&Poco::Logger::get(data.getStorageID().getNameForLogs() + " (Replicated PartsService)"))
{}

std::string Service::getId(const std::string & node_id) const
{
    return getEndpointId(node_id);
}

Strings parseCommaDelimited(const String & str)
{
    Strings out;
    constexpr std::string_view delimiter = ", ";
    size_t pos_start = 0, pos_end;
    while ((pos_end = str.find(delimiter, pos_start)) != std::string::npos)
    {
        String token = str.substr(pos_start, pos_end - pos_start);
        pos_start = pos_end + delimiter.size();
        out.emplace_back(std::move(token));
    }
    out.push_back(str.substr(pos_start));
    return out;
}

bool contains(auto && range, auto && value)
{
    return std::ranges::find(range, value) != range.end();
}

void Service::processQuery(const HTMLForm & params, ReadBuffer & /*body*/, WriteBuffer & out, HTTPServerResponse & response)
{
    int client_protocol_version = parse<int>(params.get("client_protocol_version", "0"));

    String part_name = params.get("part");

    const auto data_settings = data.getSettings();

    /// Validation of the input that may come from malicious replica.
    MergeTreePartInfo::fromPartName(part_name, data.format_version);

    /// We pretend to work as older server version, to be sure that client will correctly process our version
    response.addCookie({"server_protocol_version", toString(std::min(client_protocol_version, REPLICATION_PROTOCOL_VERSION_WITH_METADATA_VERSION))});

    LOG_TRACE(log, "Sending part {}", part_name);

    MergeTreeData::DataPartPtr part;

    auto report_broken_part = [&]()
    {
        if (part)
            data.reportBrokenPart(part);
        else
            LOG_TRACE(log, "Part {} was not found, do not report it as broken", part_name);
    };

    try
    {
        part = findPart(part_name);

        CurrentMetrics::Increment metric_increment{CurrentMetrics::ReplicatedSend};

        if (part->getDataPartStorage().isStoredOnRemoteDisk())
        {
            UInt64 revision = parse<UInt64>(params.get("disk_revision", "0"));
            if (revision)
                part->getDataPartStorage().syncRevision(revision);

            revision = part->getDataPartStorage().getRevision();
            if (revision)
                response.addCookie({"disk_revision", toString(revision)});
        }

        if (client_protocol_version >= REPLICATION_PROTOCOL_VERSION_WITH_PARTS_SIZE)
            writeBinary(part->checksums.getTotalSizeOnDisk(), out);

        if (client_protocol_version >= REPLICATION_PROTOCOL_VERSION_WITH_PARTS_SIZE_AND_TTL_INFOS)
        {
            WriteBufferFromOwnString ttl_infos_buffer;
            part->ttl_infos.write(ttl_infos_buffer);
            writeBinary(ttl_infos_buffer.str(), out);
        }

        if (client_protocol_version >= REPLICATION_PROTOCOL_VERSION_WITH_PARTS_TYPE)
            writeStringBinary(part->getType().toString(), out);

        if (client_protocol_version >= REPLICATION_PROTOCOL_VERSION_WITH_PARTS_UUID)
            writeUUIDText(part->uuid, out);

        bool send_projections = client_protocol_version >= REPLICATION_PROTOCOL_VERSION_WITH_PARTS_PROJECTION;

        if (send_projections)
        {
            const auto & projections = part->getProjectionParts();
            writeBinary(projections.size(), out);
        }

        const auto & part_storage = part->getDataPartStorage();
        const String disk_type = part_storage.getDiskType();
        const String disk_name = part_storage.getDiskName();

        const Strings desired_zero_copy_disk_types = parseCommaDelimited(params.get(DISK_ZERO_COPY, ""));
        if (data_settings->allow_remote_fs_zero_copy_replication &&
            /// In memory data part does not have metadata yet.
            !isInMemoryPart(part) &&
            client_protocol_version >= REPLICATION_PROTOCOL_VERSION_WITH_PARTS_ZERO_COPY &&
            contains(desired_zero_copy_disk_types, disk_type))
        {
            response.addCookie({DISK_ZERO_COPY, disk_type});
            sendPartFromDisk(part, out, client_protocol_version,
                /* from_disk_with_zero_copy=*/ true,
                send_projections,
                /* verify_checksums=*/false);
            return;
        }

        // TODO myrrc Unlike 0copy, the information about disk type (s3/hdfs/azure) is not sufficient to decide
        // whether to send VFS metadata. 0copy operates on a table level, so metadata is just copied and
        // later accessed. For VFS we have different logs for every disk, so if we download data from
        // disk s1 to disk s2, we can't send metadata as otherwise logs would be corrupted.
        // So currently VFS is limited. This has an implication that if different replicas have
        // disks with same names but different endpoints (+credentials?), everything will break.
        // A possible solution is to introduce a _vfs_disk_id_ parameter (by default a hash of
        // endpoint + key + secret) and query by it. Users having identical buckets for different
        // disks could specify same _vfs_disk_id_.
        // See also: VFSTraits.h
        // See also: DiskObjectStorageVFS::getMetadataObject
        const Strings desired_vfs_disk_names = parseCommaDelimited(params.get(DISK_VFS, ""));
        bool verify_checksums = true;
        if (part->getDataPartStorage().supportVFS() &&
            client_protocol_version >= REPLICATION_PROTOCOL_VERSION_WITH_PARTS_ZERO_COPY &&
            contains(desired_vfs_disk_names, disk_name))
        {
            response.addCookie({DISK_VFS, disk_name});
            verify_checksums = false;
        }

        if (isInMemoryPart(part))
            sendPartFromMemory(part, out, send_projections);
        else
            sendPartFromDisk(part, out, client_protocol_version, false, send_projections, verify_checksums);

        data.addLastSentPart(part->info);
    }
    catch (const NetException &)
    {
        /// Network error or error on remote side. No need to enqueue part for check.
        throw;
    }
    catch (const Exception & e)
    {
        if (e.code() != ErrorCodes::ABORTED && e.code() != ErrorCodes::CANNOT_WRITE_TO_OSTREAM)
            report_broken_part();

        throw;
    }
    catch (...)
    {
        report_broken_part();
        throw;
    }
}

void Service::sendPartFromMemory(
    const MergeTreeData::DataPartPtr & part, WriteBuffer & out, bool send_projections)
{
    auto metadata_snapshot = data.getInMemoryMetadataPtr();
    if (send_projections)
    {
        for (const auto & [name, projection] : part->getProjectionParts())
        {
            auto projection_sample_block = metadata_snapshot->projections.get(name).sample_block;
            auto part_in_memory = asInMemoryPart(projection);
            if (!part_in_memory)
                throw Exception(ErrorCodes::LOGICAL_ERROR, "Projection {} of part {} is not stored in memory", name, part->name);

            writeStringBinary(name, out);
            projection->checksums.write(out);
            NativeWriter block_out(out, 0, projection_sample_block);
            block_out.write(part_in_memory->block);
        }
    }

    auto part_in_memory = asInMemoryPart(part);
    if (!part_in_memory)
        throw Exception(ErrorCodes::LOGICAL_ERROR, "Part {} is not stored in memory", part->name);

    NativeWriter block_out(out, 0, metadata_snapshot->getSampleBlock());
    part->checksums.write(out);
    block_out.write(part_in_memory->block);

    data.getSendsThrottler()->add(part_in_memory->block.bytes());
}

MergeTreeData::DataPart::Checksums Service::sendPartFromDisk(
    const MergeTreeData::DataPartPtr & part,
    WriteBuffer & out,
    int client_protocol_version,
    bool from_disk_with_zero_copy,
    bool send_projections,
    bool verify_checksums)
{
    NameSet files_to_replicate;
    auto file_names_without_checksums = part->getFileNamesWithoutChecksums();

    for (const auto & [name, _] : part->checksums.files)
    {
        if (endsWith(name, ".proj"))
            continue;

        files_to_replicate.insert(name);
    }

    for (const auto & name : file_names_without_checksums)
    {
        if (client_protocol_version < REPLICATION_PROTOCOL_VERSION_WITH_PARTS_DEFAULT_COMPRESSION
            && name == IMergeTreeDataPart::DEFAULT_COMPRESSION_CODEC_FILE_NAME)
            continue;

        if (client_protocol_version < REPLICATION_PROTOCOL_VERSION_WITH_METADATA_VERSION
            && name == IMergeTreeDataPart::METADATA_VERSION_FILE_NAME)
            continue;

        files_to_replicate.insert(name);
    }

    auto data_part_storage = part->getDataPartStoragePtr();
    const IDataPartStorage::ReplicatedFilesDescription replicated_description =
        data_part_storage->getReplicatedFilesDescription(files_to_replicate, from_disk_with_zero_copy);

    if (from_disk_with_zero_copy && !part->isProjectionPart())
        writeStringBinary(replicated_description.unique_id, out);

    MergeTreeData::DataPart::Checksums data_checksums;
    for (const auto & [name, projection] : part->getProjectionParts())
    {
        if (send_projections)
        {
            writeStringBinary(name, out);
            MergeTreeData::DataPart::Checksums projection_checksum = sendPartFromDisk(
                projection, out, client_protocol_version,
                from_disk_with_zero_copy, false, verify_checksums);
            data_checksums.addFile(name + ".proj", projection_checksum.getTotalSizeOnDisk(), projection_checksum.getTotalChecksumUInt128());
        }
        else if (part->checksums.has(name + ".proj"))
        {
            // We don't send this projection, just add out checksum to bypass the following check
            const auto & our_checksum = part->checksums.files.find(name + ".proj")->second;
            data_checksums.addFile(name + ".proj", our_checksum.file_size, our_checksum.file_hash);
        }
    }

    writeBinary(replicated_description.files.size(), out);
    for (const auto & [file_name, desc] : replicated_description.files)
    {
        writeStringBinary(file_name, out);
        writeBinary(desc.file_size, out);

        auto file_in = desc.input_buffer_getter();
        HashingWriteBuffer hashing_out(out);
        copyDataWithThrottler(*file_in, hashing_out, blocker.getCounter(), data.getSendsThrottler());
        hashing_out.finalize();

        if (blocker.isCancelled())
            throw Exception(ErrorCodes::ABORTED, "Transferring part to replica was cancelled");

        if (hashing_out.count() != desc.file_size)
            throw Exception(
                ErrorCodes::BAD_SIZE_OF_FILE_IN_DATA_PART,
                "Unexpected size of file {}, expected {} got {}",
                std::string(fs::path(part->getDataPartStorage().getRelativePath()) / file_name),
                desc.file_size, hashing_out.count());

        writePODBinary(hashing_out.getHash(), out);

        if (!file_names_without_checksums.contains(file_name))
            data_checksums.addFile(file_name, hashing_out.count(), hashing_out.getHash());
    }

    if (verify_checksums && isFullPartStorage(part->getDataPartStorage()))
        part->checksums.checkEqual(data_checksums, false);

    return data_checksums;
}

bool wait_loop(UInt32 wait_timeout_ms, const std::function<bool()> & pred)
{
    static const UInt32 loop_delay_ms = 5;

    /// this is sleep-based wait, it has to be short
    chassert(wait_timeout_ms < 2000);

    if (pred())
        return true;

    Stopwatch timer;
    sleepForMilliseconds(loop_delay_ms);
    while (!pred() && timer.elapsedMilliseconds() < wait_timeout_ms)
    {
        sleepForMilliseconds(loop_delay_ms);
    }

    return pred();
}

MergeTreeData::DataPartPtr Service::findPart(const String & name)
{
    /// It is important to include Outdated parts here because remote replicas cannot reliably
    /// determine the local state of the part, so queries for the parts in these states are completely normal.
    MergeTreeData::DataPartPtr part;

    part = data.getPartIfExists(name, {MergeTreeDataPartState::PreActive, MergeTreeDataPartState::Active, MergeTreeDataPartState::Outdated});

    if (!part)
        throw Exception(ErrorCodes::NO_SUCH_DATA_PART, "No part {} in table", name);

    bool zero_copy_enabled = data.getSettings()->allow_remote_fs_zero_copy_replication;
    if (!zero_copy_enabled)
        return part;

    /// Ephemeral zero-copy lock may be lost for PreActive parts
    /// do not expose PreActive parts for zero-copy

    static const UInt32 wait_timeout_ms = 1000;
    auto pred = [&] ()
    {
        auto lock = data.lockParts();
        return part->getState() != MergeTreeDataPartState::PreActive;
    };

    bool pred_result = wait_loop(wait_timeout_ms, pred);
    if (!pred_result)
        throw Exception(
                ErrorCodes::ABORTED,
                "Could not exchange part {} as it's in preActive state ({} ms) and it uses zero copy replication. "
                "This is expected behaviour and the client will retry fetching the part automatically.",
                name, wait_timeout_ms);

    return part;
}

Fetcher::Fetcher(StorageReplicatedMergeTree & data_)
    : data(data_)
    , log(&Poco::Logger::get(data.getStorageID().getNameForLogs() + " (Fetcher)"))
{}

Strings getCapableDiskIdentifiers(
    DiskPtr disk, const Disks & other,
    Fn<bool(DiskPtr)> auto && capability_checker,
    Fn<String(DiskPtr)> auto && get_disk_identifier)
{
    Strings out;
    if (!disk)
    {
        for (const auto & data_disk : other)
            if (capability_checker(data_disk))
                out.emplace_back(get_disk_identifier(data_disk));

        std::ranges::sort(out);
        out.erase(std::unique(out.begin(), out.end()), out.end());
    }
    else if (capability_checker(disk))
        out.emplace_back(get_disk_identifier(disk));

    return out;
}

std::pair<MergeTreeData::MutableDataPartPtr, scope_guard> Fetcher::fetchSelectedPart(
    const StorageMetadataPtr & metadata_snapshot,
    ContextPtr context,
    const String & part_name,
    const String & zookeeper_name,
    const String & replica_path,
    const String & host,
    int port,
    const ConnectionTimeouts & timeouts,
    const String & user,
    const String & password,
    const String & interserver_scheme,
    ThrottlerPtr throttler,
    bool to_detached,
    const String & tmp_prefix_,
    std::optional<CurrentlySubmergingEmergingTagger> * tagger_ptr,
    bool try_zero_copy,
    DiskPtr disk)
{
    if (blocker.isCancelled())
        throw Exception(ErrorCodes::ABORTED, "Fetching of part was cancelled");

    const auto data_settings = data.getSettings();

    if (data.canUseZeroCopyReplication() && !try_zero_copy)
        LOG_INFO(log, "Zero copy replication enabled, but trying to fetch part {} without zero copy", part_name);

    /// It should be "tmp-fetch_" and not "tmp_fetch_", because we can fetch part to detached/,
    /// but detached part name prefix should not contain underscore.
    static const String TMP_PREFIX = "tmp-fetch_";
    String tmp_prefix = tmp_prefix_.empty() ? TMP_PREFIX : tmp_prefix_;
    String part_dir = tmp_prefix + part_name;
    auto temporary_directory_lock = data.getTemporaryPartDirectoryHolder(part_dir);

    /// Validation of the input that may come from malicious replica.
    auto part_info = MergeTreePartInfo::fromPartName(part_name, data.format_version);

    String endpoint_id = getEndpointId(
        data_settings->enable_the_endpoint_id_with_zookeeper_name_prefix ?
        zookeeper_name + ":" + replica_path :
        replica_path);

    Poco::URI uri;
    uri.setScheme(interserver_scheme);
    uri.setHost(host);
    uri.setPort(port);
    uri.setQueryParameters(
    {
        {"endpoint",                endpoint_id},
        {"part",                    part_name},
        {"client_protocol_version", toString(REPLICATION_PROTOCOL_VERSION_WITH_METADATA_VERSION)},
        {"compress",                "false"}
    });

    if (disk)
    {
        LOG_TRACE(log, "Will fetch to disk {} with type {}", disk->getName(), disk->getDataSourceDescription().toString());
        UInt64 revision = disk->getRevision();
        if (revision)
            uri.addQueryParameter("disk_revision", toString(revision));
    }

    Strings zero_copy_disk_types;
    const Strings vfs_disk_names = getCapableDiskIdentifiers(disk, data.getDisks(),
        [](DiskPtr d) { return d->isObjectStorageVFS(); },
        [](DiskPtr d) { return d->getName(); });

    if (!vfs_disk_names.empty())
        uri.addQueryParameter(DISK_VFS, fmt::format("{}", fmt::join(vfs_disk_names, ", ")));
    else if (try_zero_copy && data_settings->allow_remote_fs_zero_copy_replication)
    {
<<<<<<< HEAD
        zero_copy_disk_types = getCapableDiskIdentifiers(disk, data.getDisks(),
            [](DiskPtr d) { return d->supportZeroCopyReplication(); },
            [](DiskPtr d) { return toString(d->getDataSourceDescription().type); });
        if (zero_copy_disk_types.empty())
        {
            if (data.canUseZeroCopyReplication())
                LOG_INFO(log, "Cannot select any zero-copy disk for {}", part_name);
            try_zero_copy = false;
=======
        if (!disk)
        {
            LOG_TRACE(log, "Trying to fetch with zero-copy replication, but disk is not provided, will try to select");
            Disks disks = data.getDisks();
            for (const auto & data_disk : disks)
            {
                LOG_TRACE(log, "Checking disk {} with type {}", data_disk->getName(), data_disk->getDataSourceDescription().toString());
                if (data_disk->supportZeroCopyReplication())
                {
                    LOG_TRACE(log, "Disk {} (with type {}) supports zero-copy replication", data_disk->getName(), data_disk->getDataSourceDescription().toString());
                    capability.push_back(data_disk->getDataSourceDescription().toString());
                }
            }
        }
        else if (disk->supportZeroCopyReplication())
        {
            LOG_TRACE(log, "Trying to fetch with zero copy replication, provided disk {} with type {}", disk->getName(), disk->getDataSourceDescription().toString());
            capability.push_back(disk->getDataSourceDescription().toString());
>>>>>>> 9adab577
        }
        else
            uri.addQueryParameter(DISK_ZERO_COPY, fmt::format("{}", fmt::join(zero_copy_disk_types, ", ")));
    }

    Poco::Net::HTTPBasicCredentials creds{};
    if (!user.empty())
    {
        creds.setUsername(user);
        creds.setPassword(password);
    }

    std::unique_ptr<PooledReadWriteBufferFromHTTP> in = std::make_unique<PooledReadWriteBufferFromHTTP>(
        uri,
        Poco::Net::HTTPRequest::HTTP_POST,
        nullptr,
        creds,
        DBMS_DEFAULT_BUFFER_SIZE,
        0, /* no redirects */
        context->getCommonFetchesSessionFactory());

    int server_protocol_version = parse<int>(in->getResponseCookie("server_protocol_version", "0"));
    const String response_disk_type_with_zero_copy = in->getResponseCookie(DISK_ZERO_COPY, "");
    DiskPtr preffered_disk = disk;
    if (try_zero_copy
        && !response_disk_type_with_zero_copy.empty()
        && !preffered_disk)
    {
        for (const auto & disk_candidate : data.getDisks())
        {
<<<<<<< HEAD
            if (toString(disk_candidate->getDataSourceDescription().type) == response_disk_type_with_zero_copy)
=======
            if (disk_candidate->getDataSourceDescription().toString() == remote_fs_metadata)
>>>>>>> 9adab577
            {
                preffered_disk = disk_candidate;
                break;
            }
        }
    }

    const String response_disk_name_with_vfs = in->getResponseCookie(DISK_VFS, "");
    if (!response_disk_name_with_vfs.empty() && !preffered_disk)
        for (const auto & candidate : data.getDisks())
            if (candidate->getName() == response_disk_name_with_vfs)
            {
                preffered_disk = candidate;
                break;
            }

    ReservationPtr reservation;
    size_t sum_files_size = 0;
    if (server_protocol_version >= REPLICATION_PROTOCOL_VERSION_WITH_PARTS_SIZE)
    {
        readBinary(sum_files_size, *in);
        if (server_protocol_version >= REPLICATION_PROTOCOL_VERSION_WITH_PARTS_SIZE_AND_TTL_INFOS)
        {
            IMergeTreeDataPart::TTLInfos ttl_infos;
            String ttl_infos_string;
            readBinary(ttl_infos_string, *in);
            ReadBufferFromString ttl_infos_buffer(ttl_infos_string);
            assertString("ttl format version: 1\n", ttl_infos_buffer);
            ttl_infos.read(ttl_infos_buffer);

            if (!disk)
            {
                LOG_TEST(log, "Disk for fetch is not provided, reserving space using storage balanced reservation");
                reservation
                    = data.balancedReservation(metadata_snapshot, sum_files_size, 0, part_name, part_info, {}, tagger_ptr, &ttl_infos, true);

                if (!reservation)
                {
                    LOG_TEST(log, "Disk for fetch is not provided, reserving space using TTL rules");
                    reservation
                        = data.reserveSpacePreferringTTLRules(metadata_snapshot, sum_files_size, ttl_infos, std::time(nullptr), 0, true, preffered_disk);
                }
            }
        }
        else if (!disk)
        {
            LOG_TEST(log, "Making balanced reservation");
            reservation = data.balancedReservation(metadata_snapshot, sum_files_size, 0, part_name, part_info, {}, tagger_ptr, nullptr);
            if (!reservation)
            {
                LOG_TEST(log, "Making simple reservation");
                reservation = data.reserveSpace(sum_files_size);
            }
        }
    }
    else if (!disk)
    {
        LOG_TEST(log, "Making reservation on the largest disk");
        /// We don't know real size of part because sender server version is too old
        reservation = data.makeEmptyReservationOnLargestDisk();
    }

    if (!disk)
    {
        disk = reservation->getDisk();
        LOG_TRACE(log, "Disk for fetch is not provided, getting disk from reservation {} with type '{}'", disk->getName(), disk->getDataSourceDescription().toString());
    }
    else
    {
        LOG_TEST(log, "Disk for fetch is disk {} with type {}", disk->getName(), disk->getDataSourceDescription().toString());
    }

    UInt64 revision = parse<UInt64>(in->getResponseCookie("disk_revision", "0"));
    if (revision)
        disk->syncRevision(revision);

    bool sync = (data_settings->min_compressed_bytes_to_fsync_after_fetch
                    && sum_files_size >= data_settings->min_compressed_bytes_to_fsync_after_fetch);

    using PartType = MergeTreeDataPartType;
    PartType part_type = PartType::Wide;
    if (server_protocol_version >= REPLICATION_PROTOCOL_VERSION_WITH_PARTS_TYPE)
    {
        String part_type_str;
        readStringBinary(part_type_str, *in);
        part_type.fromString(part_type_str);
    }

    UUID part_uuid = UUIDHelpers::Nil;
    if (server_protocol_version >= REPLICATION_PROTOCOL_VERSION_WITH_PARTS_UUID)
        readUUIDText(part_uuid, *in);

    size_t projections = 0;
    if (server_protocol_version >= REPLICATION_PROTOCOL_VERSION_WITH_PARTS_PROJECTION)
        readBinary(projections, *in);

    if (!response_disk_type_with_zero_copy.empty())
    {
        if (!try_zero_copy)
            throw Exception(ErrorCodes::LOGICAL_ERROR, "Got unexpected '{}' cookie",
                DISK_ZERO_COPY);
        if (!contains(zero_copy_disk_types, response_disk_type_with_zero_copy))
            throw Exception(ErrorCodes::LOGICAL_ERROR,
                "Got '{}' cookie {}, expected one from {}",
                DISK_ZERO_COPY,
                response_disk_type_with_zero_copy,
                fmt::join(zero_copy_disk_types, ", "));
        if (server_protocol_version < REPLICATION_PROTOCOL_VERSION_WITH_PARTS_ZERO_COPY)
            throw Exception(ErrorCodes::LOGICAL_ERROR,
                "Got '{}' cookie with old protocol version {}",
                DISK_ZERO_COPY,
                server_protocol_version);
        if (part_type == PartType::InMemory)
            throw Exception(ErrorCodes::INCORRECT_PART_TYPE,
                "Got '{}' cookie for in-memory part",
                DISK_ZERO_COPY);

        try
        {
            auto output_buffer_getter = [](
                IDataPartStorage & part_storage, const auto & file_name, size_t file_size)
            {
                auto full_path = fs::path(part_storage.getFullPath()) / file_name;
                return std::make_unique<WriteBufferFromFile>(
                    full_path,
                    std::min<UInt64>(DBMS_DEFAULT_BUFFER_SIZE, file_size));
            };

            return
            {
                downloadPartToDisk(
                    part_name, replica_path, to_detached, tmp_prefix, disk, true, *in,
                    output_buffer_getter, projections, throttler, sync),
                std::move(temporary_directory_lock)
            };
        }
        catch (const Exception & e)
        {
            if (e.code() != ErrorCodes::S3_ERROR && e.code() != ErrorCodes::ZERO_COPY_REPLICATION_ERROR)
                throw;

#if USE_AWS_S3
            if (const auto * s3_exception = dynamic_cast<const S3Exception *>(&e))
            {
                /// It doesn't make sense to retry Access Denied or No Such Key
                if (!s3_exception->isRetryableError())
                {
                    tryLogCurrentException(log, fmt::format("while fetching part: {}", part_name));
                    throw;
                }
            }
#endif

            LOG_WARNING(log, "Will retry fetching part without zero-copy: {}", e.message());

            /// It's important to release session from HTTP pool. Otherwise it's possible to get deadlock
            /// on http pool.
            try
            {
                in.reset();
            }
            catch (...)
            {
                tryLogCurrentException(log);
            }

            temporary_directory_lock = {};

            /// Try again but without zero-copy
            return fetchSelectedPart(
                metadata_snapshot,
                context,
                part_name,
                zookeeper_name,
                replica_path,
                host,
                port,
                timeouts,
                user, password, interserver_scheme, throttler, to_detached, tmp_prefix, nullptr, false, disk);
        }
    }

    if (!response_disk_name_with_vfs.empty())
    {
        if (!contains(vfs_disk_names, response_disk_name_with_vfs))
            throw Exception(ErrorCodes::LOGICAL_ERROR,
                "Got '{}' cookie {}, expected one from {}",
                DISK_VFS,
                response_disk_name_with_vfs,
                fmt::join(vfs_disk_names, ", "));
        if (part_type == PartType::InMemory)
            throw Exception(ErrorCodes::INCORRECT_PART_TYPE,
                "Got '{}' cookie for in-memory part",
                DISK_VFS);

        auto output_buffer_getter = [disk](
            IDataPartStorage & part_storage, const String & file_name, size_t file_size)
        {
            // TODO myrrc Alternative is altering WriteSettings but this also is a bad solution
            auto path = fs::path(part_storage.getFullPath()) / (file_name + ":vfs");
            return disk->writeFile(path, std::min<UInt64>(file_size, DBMS_DEFAULT_BUFFER_SIZE), {});
        };

        return
        {
            downloadPartToDisk(
                part_name, replica_path, to_detached, tmp_prefix, disk, false, *in,
                output_buffer_getter, projections, throttler, sync,
                /*object_storage_vfs=*/true),
            std::move(temporary_directory_lock)
        };
    }

    auto storage_id = data.getStorageID();
    String new_part_path = part_type == PartType::InMemory ? "memory" : fs::path(data.getFullPathOnDisk(disk)) / part_name / "";
    auto entry = data.getContext()->getReplicatedFetchList().insert(
        storage_id.getDatabaseName(), storage_id.getTableName(),
        part_info.partition_id, part_name, new_part_path,
        replica_path, uri, to_detached, sum_files_size);

    in->setNextCallback(ReplicatedFetchReadCallback(*entry));

    if (part_type == PartType::InMemory)
    {
        auto volume = std::make_shared<SingleDiskVolume>("volume_" + part_name, disk, 0);

        auto data_part_storage = std::make_shared<DataPartStorageOnDiskFull>(
            volume,
            data.getRelativeDataPath(),
            part_name);

        return std::make_pair(downloadPartToMemory(
            data_part_storage, part_name,
            MergeTreePartInfo::fromPartName(part_name, data.format_version),
            part_uuid, metadata_snapshot, context, *in,
            projections, false, throttler), std::move(temporary_directory_lock));
    }

    auto output_buffer_getter = [](IDataPartStorage & part_storage, const String & file_name, size_t file_size)
    {
        return part_storage.writeFile(file_name, std::min<UInt64>(file_size, DBMS_DEFAULT_BUFFER_SIZE), {});
    };

    return std::make_pair(downloadPartToDisk(
        part_name, replica_path, to_detached, tmp_prefix,
        disk, false, *in, output_buffer_getter,
        projections, throttler, sync),std::move(temporary_directory_lock));
}

MergeTreeData::MutableDataPartPtr Fetcher::downloadPartToMemory(
    MutableDataPartStoragePtr data_part_storage,
    const String & part_name,
    const MergeTreePartInfo & part_info,
    const UUID & part_uuid,
    const StorageMetadataPtr & metadata_snapshot,
    ContextPtr context,
    PooledReadWriteBufferFromHTTP & in,
    size_t projections,
    bool is_projection,
    ThrottlerPtr throttler)
{
    auto new_data_part = std::make_shared<MergeTreeDataPartInMemory>(data, part_name, part_info, data_part_storage);

    for (size_t i = 0; i < projections; ++i)
    {
        String projection_name;
        readStringBinary(projection_name, in);

        MergeTreePartInfo new_part_info("all", 0, 0, 0);
        auto projection_part_storage = data_part_storage->getProjection(projection_name + ".proj");

        auto new_projection_part = downloadPartToMemory(
            projection_part_storage, projection_name,
            new_part_info, part_uuid, metadata_snapshot,
            context, in, 0, true, throttler);

        new_data_part->addProjectionPart(projection_name, std::move(new_projection_part));
    }

    MergeTreeData::DataPart::Checksums checksums;
    if (!checksums.read(in))
        throw Exception(ErrorCodes::CORRUPTED_DATA, "Cannot deserialize checksums");

    NativeReader block_in(in, 0);
    auto block = block_in.read();
    throttler->add(block.bytes());

    new_data_part->setColumns(block.getNamesAndTypesList(), {}, metadata_snapshot->getMetadataVersion());

    if (!is_projection)
    {
        new_data_part->version.setCreationTID(Tx::PrehistoricTID, nullptr);
        new_data_part->uuid = part_uuid;
        new_data_part->is_temp = true;
        new_data_part->minmax_idx->update(block, data.getMinMaxColumnsNames(metadata_snapshot->getPartitionKey()));
        new_data_part->partition.create(metadata_snapshot, block, 0, context);
    }

    MergedBlockOutputStream part_out(
        new_data_part, metadata_snapshot, block.getNamesAndTypesList(), {}, {},
        CompressionCodecFactory::instance().get("NONE", {}), NO_TRANSACTION_PTR);

    part_out.write(block);
    part_out.finalizePart(new_data_part, false);
    new_data_part->checksums.checkEqual(checksums, /* have_uncompressed = */ true);

    return new_data_part;
}

void Fetcher::downloadBaseOrProjectionPartToDisk(
    const String & replica_path,
    const MutableDataPartStoragePtr & data_part_storage,
    PooledReadWriteBufferFromHTTP & in,
    OutputBufferGetter output_buffer_getter,
    MergeTreeData::DataPart::Checksums & checksums,
    ThrottlerPtr throttler,
    bool sync) const
{
    size_t files;
    readBinary(files, in);

    std::vector<std::unique_ptr<WriteBufferFromFileBase>> written_files;

    for (size_t i = 0; i < files; ++i)
    {
        String file_name;
        UInt64 file_size;

        readStringBinary(file_name, in);
        readBinary(file_size, in);

        /// File must be inside "absolute_part_path" directory.
        /// Otherwise malicious ClickHouse replica may force us to write to arbitrary path.
        String absolute_file_path = fs::weakly_canonical(fs::path(data_part_storage->getRelativePath()) / file_name);
        if (!startsWith(absolute_file_path, fs::weakly_canonical(data_part_storage->getRelativePath()).string()))
            throw Exception(ErrorCodes::INSECURE_PATH,
                "File path ({}) doesn't appear to be inside part path ({}). "
                "This may happen if we are trying to download part from malicious replica or logical error.",
                absolute_file_path, data_part_storage->getRelativePath());

        written_files.emplace_back(output_buffer_getter(*data_part_storage, file_name, file_size));
        HashingWriteBuffer hashing_out(*written_files.back());
        copyDataWithThrottler(in, hashing_out, file_size, blocker.getCounter(), throttler);
        hashing_out.finalize();

        if (blocker.isCancelled())
        {
            /// NOTE The is_cancelled flag also makes sense to check every time you read over the network,
            /// performing a poll with a not very large timeout.
            /// And now we check it only between read chunks (in the `copyData` function).
            throw Exception(ErrorCodes::ABORTED, "Fetching of part was cancelled");
        }

        MergeTreeDataPartChecksum::uint128 expected_hash;
        readPODBinary(expected_hash, in);

        if (expected_hash != hashing_out.getHash())
            throw Exception(ErrorCodes::CHECKSUM_DOESNT_MATCH,
                "Checksum mismatch for file {} transferred from {}",
                (fs::path(data_part_storage->getFullPath()) / file_name).string(),
                replica_path);

        if (file_name != "checksums.txt" &&
            file_name != "columns.txt" &&
            file_name != IMergeTreeDataPart::DEFAULT_COMPRESSION_CODEC_FILE_NAME &&
            file_name != IMergeTreeDataPart::METADATA_VERSION_FILE_NAME)
            checksums.addFile(file_name, file_size, expected_hash);
    }

    /// Call fsync for all files at once in attempt to decrease the latency
    for (auto & file : written_files)
    {
        file->finalize();
        if (sync)
            file->sync();
    }
}

MergeTreeData::MutableDataPartPtr Fetcher::downloadPartToDisk(
    const String & part_name,
    const String & replica_path,
    bool to_detached,
    const String & tmp_prefix,
    DiskPtr disk,
    bool zero_copy,
    PooledReadWriteBufferFromHTTP & in,
    OutputBufferGetter output_buffer_getter,
    size_t projections,
    ThrottlerPtr throttler,
    bool sync,
    bool is_object_storage_vfs)
{
    String part_id;
    const auto data_settings = data.getSettings();
    MergeTreeData::DataPart::Checksums data_checksums;

    zkutil::EphemeralNodeHolderPtr zero_copy_temporary_lock_holder;
    if (zero_copy)
    {
        readStringBinary(part_id, in);

        if (!disk->supportZeroCopyReplication() || !disk->checkUniqueId(part_id))
            throw Exception(ErrorCodes::ZERO_COPY_REPLICATION_ERROR, "Part {} unique id {} doesn't exist on {} (with type {}).", part_name, part_id, disk->getName(), disk->getDataSourceDescription().toString());

        LOG_DEBUG(log, "Downloading part {} unique id {} metadata onto disk {}.", part_name, part_id, disk->getName());
        zero_copy_temporary_lock_holder = data.lockSharedDataTemporary(part_name, part_id, disk);
    }
    else
    {
        LOG_DEBUG(log, "Downloading part {} onto disk {}.", part_name, disk->getName());
    }

    /// We will remove directory if it's already exists. Make precautions.
    if (tmp_prefix.empty()
        || part_name.empty()
        || std::string::npos != tmp_prefix.find_first_of("/.")
        || std::string::npos != part_name.find_first_of("/."))
        throw Exception(ErrorCodes::LOGICAL_ERROR, "Logical error: tmp_prefix and part_name cannot be empty or contain '.' or '/' characters.");

    auto part_dir = tmp_prefix + part_name;
    auto part_relative_path = data.getRelativeDataPath() + String(to_detached ? "detached/" : "");
    auto volume = std::make_shared<SingleDiskVolume>("volume_" + part_name, disk);

    /// Create temporary part storage to write sent files.
    /// Actual part storage will be initialized later from metadata.
    auto part_storage_for_loading = std::make_shared<DataPartStorageOnDiskFull>(volume, part_relative_path, part_dir);
    part_storage_for_loading->beginTransaction();

    if (part_storage_for_loading->exists())
    {
        LOG_WARNING(log, "Directory {} already exists, probably result of a failed fetch. Will remove it before fetching part.",
            part_storage_for_loading->getFullPath());

        /// Even if it's a temporary part it could be downloaded with zero copy replication and this function
        /// is executed as a callback.
        ///
        /// We don't control the amount of refs for temporary parts so we cannot decide can we remove blobs
        /// or not. So we are not doing it
        bool keep_shared = part_storage_for_loading->supportZeroCopyReplication() && data_settings->allow_remote_fs_zero_copy_replication;
        part_storage_for_loading->removeSharedRecursive(keep_shared);
    }

    part_storage_for_loading->createDirectories();

    SyncGuardPtr sync_guard;
    if (data.getSettings()->fsync_part_directory)
        sync_guard = part_storage_for_loading->getDirectorySyncGuard();

    CurrentMetrics::Increment metric_increment{CurrentMetrics::ReplicatedFetch};

    try
    {
        for (size_t i = 0; i < projections; ++i)
        {
            String projection_name;
            readStringBinary(projection_name, in);
            MergeTreeData::DataPart::Checksums projection_checksum;

            auto projection_part_storage = part_storage_for_loading->getProjection(projection_name + ".proj");
            projection_part_storage->createDirectories();

            downloadBaseOrProjectionPartToDisk(
                replica_path, projection_part_storage, in, output_buffer_getter, projection_checksum, throttler, sync);

            data_checksums.addFile(
                projection_name + ".proj", projection_checksum.getTotalSizeOnDisk(), projection_checksum.getTotalChecksumUInt128());
        }

        downloadBaseOrProjectionPartToDisk(
            replica_path, part_storage_for_loading, in, output_buffer_getter, data_checksums, throttler, sync);
    }
    catch (const Exception & e)
    {
        /// Remove the whole part directory if fetch of base
        /// part or fetch of any projection was stopped.
        if (e.code() == ErrorCodes::ABORTED)
        {
            part_storage_for_loading->removeSharedRecursive(true);
            part_storage_for_loading->commitTransaction();
        }
        throw;
    }

    assertEOF(in);
    MergeTreeData::MutableDataPartPtr new_data_part;
    try
    {
        part_storage_for_loading->commitTransaction();

        MergeTreeDataPartBuilder builder(data, part_name, volume, part_relative_path, part_dir);
        new_data_part = builder.withPartFormatFromDisk().build();

        new_data_part->version.setCreationTID(Tx::PrehistoricTID, nullptr);
        new_data_part->is_temp = true;
        /// In case of replicated merge tree with zero copy replication
        /// Here Clickhouse claims that this new part can be deleted in temporary state without unlocking the blobs
        /// The blobs have to stay intact, this temporary part does not own them and does not share them yet.
        new_data_part->remove_tmp_policy = IMergeTreeDataPart::BlobsRemovalPolicyForTemporaryParts::PRESERVE_BLOBS;
        new_data_part->modification_time = time(nullptr);
        new_data_part->loadColumnsChecksumsIndexes(true, false);
    }
#if USE_AWS_S3
    catch (const S3Exception & ex)
    {
        if (ex.getS3ErrorCode() == Aws::S3::S3Errors::NO_SUCH_KEY)
        {
            throw Exception(ErrorCodes::S3_ERROR, "Cannot fetch part {} because we lost lock and it was concurrently removed", part_name);
        }
        throw;
    }
#endif
    catch (...) /// Redundant catch, just to be able to add first one with #if
    {
        throw;
    }

    if (zero_copy || is_object_storage_vfs)
    {
        LOG_DEBUG(log, "Download of part {} unique id {} metadata onto disk {} finished.", part_name, part_id, disk->getName());
    }
    else
    {
        if (isFullPartStorage(new_data_part->getDataPartStorage()))
            new_data_part->checksums.checkEqual(data_checksums, false);
        LOG_DEBUG(log, "Download of part {} onto disk {} finished.", part_name, disk->getName());
    }

    if (zero_copy_temporary_lock_holder)
        zero_copy_temporary_lock_holder->setAlreadyRemoved();

    return new_data_part;
}

}

}<|MERGE_RESOLUTION|>--- conflicted
+++ resolved
@@ -540,35 +540,14 @@
         uri.addQueryParameter(DISK_VFS, fmt::format("{}", fmt::join(vfs_disk_names, ", ")));
     else if (try_zero_copy && data_settings->allow_remote_fs_zero_copy_replication)
     {
-<<<<<<< HEAD
         zero_copy_disk_types = getCapableDiskIdentifiers(disk, data.getDisks(),
             [](DiskPtr d) { return d->supportZeroCopyReplication(); },
-            [](DiskPtr d) { return toString(d->getDataSourceDescription().type); });
+            [](DiskPtr d) { return d->getDataSourceDescription().toString(); });
         if (zero_copy_disk_types.empty())
         {
             if (data.canUseZeroCopyReplication())
                 LOG_INFO(log, "Cannot select any zero-copy disk for {}", part_name);
             try_zero_copy = false;
-=======
-        if (!disk)
-        {
-            LOG_TRACE(log, "Trying to fetch with zero-copy replication, but disk is not provided, will try to select");
-            Disks disks = data.getDisks();
-            for (const auto & data_disk : disks)
-            {
-                LOG_TRACE(log, "Checking disk {} with type {}", data_disk->getName(), data_disk->getDataSourceDescription().toString());
-                if (data_disk->supportZeroCopyReplication())
-                {
-                    LOG_TRACE(log, "Disk {} (with type {}) supports zero-copy replication", data_disk->getName(), data_disk->getDataSourceDescription().toString());
-                    capability.push_back(data_disk->getDataSourceDescription().toString());
-                }
-            }
-        }
-        else if (disk->supportZeroCopyReplication())
-        {
-            LOG_TRACE(log, "Trying to fetch with zero copy replication, provided disk {} with type {}", disk->getName(), disk->getDataSourceDescription().toString());
-            capability.push_back(disk->getDataSourceDescription().toString());
->>>>>>> 9adab577
         }
         else
             uri.addQueryParameter(DISK_ZERO_COPY, fmt::format("{}", fmt::join(zero_copy_disk_types, ", ")));
@@ -599,11 +578,7 @@
     {
         for (const auto & disk_candidate : data.getDisks())
         {
-<<<<<<< HEAD
-            if (toString(disk_candidate->getDataSourceDescription().type) == response_disk_type_with_zero_copy)
-=======
-            if (disk_candidate->getDataSourceDescription().toString() == remote_fs_metadata)
->>>>>>> 9adab577
+            if (disk_candidate->getDataSourceDescription().toString() == response_disk_type_with_zero_copy)
             {
                 preffered_disk = disk_candidate;
                 break;
