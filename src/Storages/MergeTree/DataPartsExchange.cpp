--- conflicted
+++ resolved
@@ -606,11 +606,7 @@
     if (!disk)
     {
         disk = reservation->getDisk();
-<<<<<<< HEAD
-        LOG_TRACE(log, "Disk for fetch is not provided, getting disk from reservation {} with type '{}'", disk->getName(), toString(disk->getDataSourceDescription().type));
-=======
-        LOG_INFO(log, "Disk for fetch is not provided, getting disk from reservation {} with type {}", disk->getName(), toString(disk->getDataSourceDescription().type));
->>>>>>> b332a756
+        LOG_TEST(log, "Disk for fetch is not provided, getting disk from reservation {} with type '{}'", disk->getName(), toString(disk->getDataSourceDescription().type));
     }
     else
     {
