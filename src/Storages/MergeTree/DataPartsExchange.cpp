#include <Storages/MergeTree/DataPartsExchange.h>

#include <DataStreams/NativeBlockOutputStream.h>
#include <Disks/SingleDiskVolume.h>
#include <Disks/createVolume.h>
#include <IO/HTTPCommon.h>
#include <Server/HTTP/HTMLForm.h>
#include <Server/HTTP/HTTPServerResponse.h>
#include <Storages/MergeTree/MergeTreeDataPartInMemory.h>
#include <Storages/MergeTree/MergedBlockOutputStream.h>
#include <Storages/MergeTree/ReplicatedFetchList.h>
#include <Common/CurrentMetrics.h>
#include <Common/NetException.h>
#include <ext/scope_guard.h>

#include <Poco/File.h>
#include <Poco/Net/HTTPRequest.h>


namespace CurrentMetrics
{
    extern const Metric ReplicatedSend;
}

namespace DB
{

namespace ErrorCodes
{
    extern const int DIRECTORY_ALREADY_EXISTS;
    extern const int NO_SUCH_DATA_PART;
    extern const int ABORTED;
    extern const int BAD_SIZE_OF_FILE_IN_DATA_PART;
    extern const int CANNOT_WRITE_TO_OSTREAM;
    extern const int CHECKSUM_DOESNT_MATCH;
    extern const int INSECURE_PATH;
    extern const int CORRUPTED_DATA;
    extern const int LOGICAL_ERROR;
}

namespace DataPartsExchange
{

namespace
{
constexpr auto REPLICATION_PROTOCOL_VERSION_WITH_PARTS_SIZE = 1;
constexpr auto REPLICATION_PROTOCOL_VERSION_WITH_PARTS_SIZE_AND_TTL_INFOS = 2;
constexpr auto REPLICATION_PROTOCOL_VERSION_WITH_PARTS_TYPE = 3;
constexpr auto REPLICATION_PROTOCOL_VERSION_WITH_PARTS_DEFAULT_COMPRESSION = 4;
constexpr auto REPLICATION_PROTOCOL_VERSION_WITH_PARTS_UUID = 5;


std::string getEndpointId(const std::string & node_id)
{
    return "DataPartsExchange:" + node_id;
}

/// Simple functor for tracking fetch progress in system.replicated_fetches table.
struct ReplicatedFetchReadCallback
{
    ReplicatedFetchList::Entry & replicated_fetch_entry;

    explicit ReplicatedFetchReadCallback(ReplicatedFetchList::Entry & replicated_fetch_entry_)
        : replicated_fetch_entry(replicated_fetch_entry_)
    {}

    void operator() (size_t bytes_count)
    {
        replicated_fetch_entry->bytes_read_compressed.store(bytes_count, std::memory_order_relaxed);

        /// It's possible when we fetch part from very old clickhouse version
        /// which doesn't send total size.
        if (replicated_fetch_entry->total_size_bytes_compressed != 0)
        {
            replicated_fetch_entry->progress.store(
                    static_cast<double>(bytes_count) / replicated_fetch_entry->total_size_bytes_compressed,
                    std::memory_order_relaxed);
        }
    }
};

}

std::string Service::getId(const std::string & node_id) const
{
    return getEndpointId(node_id);
}

void Service::processQuery(const HTMLForm & params, ReadBuffer & /*body*/, WriteBuffer & out, HTTPServerResponse & response)
{
    int client_protocol_version = parse<int>(params.get("client_protocol_version", "0"));

    String part_name = params.get("part");

    const auto data_settings = data.getSettings();

    /// Validation of the input that may come from malicious replica.
    MergeTreePartInfo::fromPartName(part_name, data.format_version);

    static std::atomic_uint total_sends {0};

    if ((data_settings->replicated_max_parallel_sends
            && total_sends >= data_settings->replicated_max_parallel_sends)
        || (data_settings->replicated_max_parallel_sends_for_table
            && data.current_table_sends >= data_settings->replicated_max_parallel_sends_for_table))
    {
        response.setStatus(std::to_string(HTTP_TOO_MANY_REQUESTS));
        response.setReason("Too many concurrent fetches, try again later");
        response.set("Retry-After", "10");
        response.setChunkedTransferEncoding(false);
        return;
    }

    /// We pretend to work as older server version, to be sure that client will correctly process our version
    response.addCookie({"server_protocol_version", toString(std::min(client_protocol_version, REPLICATION_PROTOCOL_VERSION_WITH_PARTS_UUID))});

    ++total_sends;
    SCOPE_EXIT({--total_sends;});

    ++data.current_table_sends;
    SCOPE_EXIT({--data.current_table_sends;});

    LOG_TRACE(log, "Sending part {}", part_name);

    try
    {
        MergeTreeData::DataPartPtr part = findPart(part_name);

        CurrentMetrics::Increment metric_increment{CurrentMetrics::ReplicatedSend};

        if (client_protocol_version >= REPLICATION_PROTOCOL_VERSION_WITH_PARTS_SIZE)
            writeBinary(part->checksums.getTotalSizeOnDisk(), out);

        if (client_protocol_version >= REPLICATION_PROTOCOL_VERSION_WITH_PARTS_SIZE_AND_TTL_INFOS)
        {
            WriteBufferFromOwnString ttl_infos_buffer;
            part->ttl_infos.write(ttl_infos_buffer);
            writeBinary(ttl_infos_buffer.str(), out);
        }

        if (client_protocol_version >= REPLICATION_PROTOCOL_VERSION_WITH_PARTS_TYPE)
            writeStringBinary(part->getType().toString(), out);

        if (client_protocol_version >= REPLICATION_PROTOCOL_VERSION_WITH_PARTS_UUID)
            writeUUIDText(part->uuid, out);

        if (isInMemoryPart(part))
            sendPartFromMemory(part, out);
        else
        {
            sendPartFromDisk(part, out, client_protocol_version);
        }
    }
    catch (const NetException &)
    {
        /// Network error or error on remote side. No need to enqueue part for check.
        throw;
    }
    catch (const Exception & e)
    {
        if (e.code() != ErrorCodes::ABORTED && e.code() != ErrorCodes::CANNOT_WRITE_TO_OSTREAM)
            data.reportBrokenPart(part_name);
        throw;
    }
    catch (...)
    {
        data.reportBrokenPart(part_name);
        throw;
    }
}

void Service::sendPartFromMemory(const MergeTreeData::DataPartPtr & part, WriteBuffer & out)
{
    auto metadata_snapshot = data.getInMemoryMetadataPtr();
    auto part_in_memory = asInMemoryPart(part);
    if (!part_in_memory)
        throw Exception("Part " + part->name + " is not stored in memory", ErrorCodes::LOGICAL_ERROR);

    NativeBlockOutputStream block_out(out, 0, metadata_snapshot->getSampleBlock());
    part->checksums.write(out);
    block_out.write(part_in_memory->block);
}

void Service::sendPartFromDisk(const MergeTreeData::DataPartPtr & part, WriteBuffer & out, int client_protocol_version)
{
    /// We'll take a list of files from the list of checksums.
    MergeTreeData::DataPart::Checksums checksums = part->checksums;
    /// Add files that are not in the checksum list.
    auto file_names_without_checksums = part->getFileNamesWithoutChecksums();
    for (const auto & file_name : file_names_without_checksums)
    {
        if (client_protocol_version < REPLICATION_PROTOCOL_VERSION_WITH_PARTS_DEFAULT_COMPRESSION && file_name == IMergeTreeDataPart::DEFAULT_COMPRESSION_CODEC_FILE_NAME)
            continue;

        checksums.files[file_name] = {};
    }

    auto disk = part->volume->getDisk();
    MergeTreeData::DataPart::Checksums data_checksums;

    writeBinary(checksums.files.size(), out);
    for (const auto & it : checksums.files)
    {
        String file_name = it.first;

        String path = part->getFullRelativePath() + file_name;

        UInt64 size = disk->getFileSize(path);

        writeStringBinary(it.first, out);
        writeBinary(size, out);

        auto file_in = disk->readFile(path);
        HashingWriteBuffer hashing_out(out);
        copyData(*file_in, hashing_out, blocker.getCounter());

        if (blocker.isCancelled())
            throw Exception("Transferring part to replica was cancelled", ErrorCodes::ABORTED);

        if (hashing_out.count() != size)
            throw Exception("Unexpected size of file " + path, ErrorCodes::BAD_SIZE_OF_FILE_IN_DATA_PART);

        writePODBinary(hashing_out.getHash(), out);

        if (!file_names_without_checksums.count(file_name))
            data_checksums.addFile(file_name, hashing_out.count(), hashing_out.getHash());
    }

    part->checksums.checkEqual(data_checksums, false);
}

MergeTreeData::DataPartPtr Service::findPart(const String & name)
{
    /// It is important to include PreCommitted and Outdated parts here because remote replicas cannot reliably
    /// determine the local state of the part, so queries for the parts in these states are completely normal.
    auto part = data.getPartIfExists(
        name, {MergeTreeDataPartState::PreCommitted, MergeTreeDataPartState::Committed, MergeTreeDataPartState::Outdated});
    if (part)
        return part;

    throw Exception("No part " + name + " in table", ErrorCodes::NO_SUCH_DATA_PART);
}

MergeTreeData::MutableDataPartPtr Fetcher::fetchPart(
    const StorageMetadataPtr & metadata_snapshot,
    const String & part_name,
    const String & replica_path,
    const String & host,
    int port,
    const ConnectionTimeouts & timeouts,
    const String & user,
    const String & password,
    const String & interserver_scheme,
    bool to_detached,
    const String & tmp_prefix_)
{
    if (blocker.isCancelled())
        throw Exception("Fetching of part was cancelled", ErrorCodes::ABORTED);

    /// Validation of the input that may come from malicious replica.
    auto part_info = MergeTreePartInfo::fromPartName(part_name, data.format_version);
    const auto data_settings = data.getSettings();

    Poco::URI uri;
    uri.setScheme(interserver_scheme);
    uri.setHost(host);
    uri.setPort(port);
    uri.setQueryParameters(
    {
        {"endpoint",                getEndpointId(replica_path)},
        {"part",                    part_name},
        {"client_protocol_version", toString(REPLICATION_PROTOCOL_VERSION_WITH_PARTS_UUID)},
        {"compress",                "false"}
    });

    Poco::Net::HTTPBasicCredentials creds{};
    if (!user.empty())
    {
        creds.setUsername(user);
        creds.setPassword(password);
    }

    PooledReadWriteBufferFromHTTP in{
        uri,
        Poco::Net::HTTPRequest::HTTP_POST,
        {},
        timeouts,
        creds,
        DBMS_DEFAULT_BUFFER_SIZE,
        0, /* no redirects */
        data_settings->replicated_max_parallel_fetches_for_host
    };

    int server_protocol_version = parse<int>(in.getResponseCookie("server_protocol_version", "0"));

    ReservationPtr reservation;
    size_t sum_files_size = 0;
    if (server_protocol_version >= REPLICATION_PROTOCOL_VERSION_WITH_PARTS_SIZE)
    {
        readBinary(sum_files_size, in);
        if (server_protocol_version >= REPLICATION_PROTOCOL_VERSION_WITH_PARTS_SIZE_AND_TTL_INFOS)
        {
            IMergeTreeDataPart::TTLInfos ttl_infos;
            String ttl_infos_string;
            readBinary(ttl_infos_string, in);
            ReadBufferFromString ttl_infos_buffer(ttl_infos_string);
            assertString("ttl format version: 1\n", ttl_infos_buffer);
            ttl_infos.read(ttl_infos_buffer);
            reservation = data.reserveSpacePreferringTTLRules(metadata_snapshot, sum_files_size, ttl_infos, std::time(nullptr), 0, true);
        }
        else
            reservation = data.reserveSpace(sum_files_size);
    }
    else
    {
        /// We don't know real size of part because sender server version is too old
        reservation = data.makeEmptyReservationOnLargestDisk();
    }

    bool sync = (data_settings->min_compressed_bytes_to_fsync_after_fetch
                    && sum_files_size >= data_settings->min_compressed_bytes_to_fsync_after_fetch);

    String part_type = "Wide";
    if (server_protocol_version >= REPLICATION_PROTOCOL_VERSION_WITH_PARTS_TYPE)
        readStringBinary(part_type, in);

    UUID part_uuid = UUIDHelpers::Nil;
    if (server_protocol_version >= REPLICATION_PROTOCOL_VERSION_WITH_PARTS_UUID)
        readUUIDText(part_uuid, in);

    auto storage_id = data.getStorageID();
    String new_part_path = part_type == "InMemory" ? "memory" : data.getFullPathOnDisk(reservation->getDisk()) + part_name + "/";
    auto entry = data.global_context.getReplicatedFetchList().insert(
        storage_id.getDatabaseName(), storage_id.getTableName(),
        part_info.partition_id, part_name, new_part_path,
        replica_path, uri, to_detached, sum_files_size);

    in.setNextCallback(ReplicatedFetchReadCallback(*entry));


    return part_type == "InMemory" ? downloadPartToMemory(part_name, part_uuid, metadata_snapshot, std::move(reservation), in)
                                   : downloadPartToDisk(part_name, replica_path, to_detached, tmp_prefix_, sync, std::move(reservation), in);
}

MergeTreeData::MutableDataPartPtr Fetcher::downloadPartToMemory(
    const String & part_name,
    const UUID & part_uuid,
    const StorageMetadataPtr & metadata_snapshot,
    ReservationPtr reservation,
    PooledReadWriteBufferFromHTTP & in)
{
    MergeTreeData::DataPart::Checksums checksums;
    if (!checksums.read(in))
        throw Exception("Cannot deserialize checksums", ErrorCodes::CORRUPTED_DATA);

    NativeBlockInputStream block_in(in, 0);
    auto block = block_in.read();

    auto volume = std::make_shared<SingleDiskVolume>("volume_" + part_name, reservation->getDisk(), 0);
    MergeTreeData::MutableDataPartPtr new_data_part =
        std::make_shared<MergeTreeDataPartInMemory>(data, part_name, volume);

    new_data_part->uuid = part_uuid;
    new_data_part->is_temp = true;
    new_data_part->setColumns(block.getNamesAndTypesList());
    new_data_part->minmax_idx.update(block, data.getMinMaxColumnsNames(metadata_snapshot->getPartitionKey()));
    new_data_part->partition.create(metadata_snapshot, block, 0);

    MergedBlockOutputStream part_out(new_data_part, metadata_snapshot, block.getNamesAndTypesList(), {}, CompressionCodecFactory::instance().get("NONE", {}));
    part_out.writePrefix();
    part_out.write(block);
    part_out.writeSuffixAndFinalizePart(new_data_part);
    new_data_part->checksums.checkEqual(checksums, /* have_uncompressed = */ true);

    return new_data_part;
}

MergeTreeData::MutableDataPartPtr Fetcher::downloadPartToDisk(
    const String & part_name,
    const String & replica_path,
    bool to_detached,
    const String & tmp_prefix_,
    bool sync,
    const ReservationPtr reservation,
    PooledReadWriteBufferFromHTTP & in)
{
    size_t files;
    readBinary(files, in);

    auto disk = reservation->getDisk();

    static const String TMP_PREFIX = "tmp_fetch_";
    String tmp_prefix = tmp_prefix_.empty() ? TMP_PREFIX : tmp_prefix_;

    String part_relative_path = String(to_detached ? "detached/" : "") + tmp_prefix + part_name;
    String part_download_path = data.getRelativeDataPath() + part_relative_path + "/";

    if (disk->exists(part_download_path))
        throw Exception("Directory " + fullPath(disk, part_download_path) + " already exists.", ErrorCodes::DIRECTORY_ALREADY_EXISTS);

    disk->createDirectories(part_download_path);

    SyncGuardPtr sync_guard;
    if (data.getSettings()->fsync_part_directory)
        sync_guard = disk->getDirectorySyncGuard(part_download_path);

    MergeTreeData::DataPart::Checksums checksums;
    for (size_t i = 0; i < files; ++i)
    {
        String file_name;
        UInt64 file_size;

        readStringBinary(file_name, in);
        readBinary(file_size, in);

        /// File must be inside "absolute_part_path" directory.
        /// Otherwise malicious ClickHouse replica may force us to write to arbitrary path.
        String absolute_file_path = Poco::Path(part_download_path + file_name).absolute().toString();
        if (!startsWith(absolute_file_path, Poco::Path(part_download_path).absolute().toString()))
            throw Exception("File path (" + absolute_file_path + ") doesn't appear to be inside part path (" + part_download_path + ")."
                " This may happen if we are trying to download part from malicious replica or logical error.",
                ErrorCodes::INSECURE_PATH);

        auto file_out = disk->writeFile(part_download_path + file_name);
        HashingWriteBuffer hashing_out(*file_out);
        copyData(in, hashing_out, file_size, blocker.getCounter());

        if (blocker.isCancelled())
        {
            /// NOTE The is_cancelled flag also makes sense to check every time you read over the network,
            /// performing a poll with a not very large timeout.
            /// And now we check it only between read chunks (in the `copyData` function).
            disk->removeRecursive(part_download_path);
            throw Exception("Fetching of part was cancelled", ErrorCodes::ABORTED);
        }

        MergeTreeDataPartChecksum::uint128 expected_hash;
        readPODBinary(expected_hash, in);

        if (expected_hash != hashing_out.getHash())
            throw Exception("Checksum mismatch for file " + fullPath(disk, part_download_path + file_name) + " transferred from " + replica_path,
                ErrorCodes::CHECKSUM_DOESNT_MATCH);

        if (file_name != "checksums.txt" &&
            file_name != "columns.txt" &&
            file_name != IMergeTreeDataPart::DEFAULT_COMPRESSION_CODEC_FILE_NAME)
            checksums.addFile(file_name, file_size, expected_hash);

        if (sync)
            hashing_out.sync();
    }
<<<<<<< HEAD
}

MergeTreeData::MutableDataPartPtr Fetcher::downloadPartToDisk(
    const String & part_name,
    const String & replica_path,
    bool to_detached,
    const String & tmp_prefix_,
    bool sync,
    DiskPtr disk,
    PooledReadWriteBufferFromHTTP & in,
    size_t projections,
    MergeTreeData::DataPart::Checksums & checksums,
    ThrottlerPtr throttler)
{
    static const String TMP_PREFIX = "tmp-fetch_";
    String tmp_prefix = tmp_prefix_.empty() ? TMP_PREFIX : tmp_prefix_;

    /// We will remove directory if it's already exists. Make precautions.
    if (tmp_prefix.empty() //-V560
        || part_name.empty()
        || std::string::npos != tmp_prefix.find_first_of("/.")
        || std::string::npos != part_name.find_first_of("/."))
        throw Exception("Logical error: tmp_prefix and part_name cannot be empty or contain '.' or '/' characters.", ErrorCodes::LOGICAL_ERROR);

    String part_relative_path = String(to_detached ? "detached/" : "") + tmp_prefix + part_name;
    String part_download_path = data.getRelativeDataPath() + part_relative_path + "/";

    if (disk->exists(part_download_path))
    {
        LOG_WARNING(log, "Directory {} already exists, probably result of a failed fetch. Will remove it before fetching part.",
            fullPath(disk, part_download_path));
        disk->removeRecursive(part_download_path);
    }

    disk->createDirectories(part_download_path);

    SyncGuardPtr sync_guard;
    if (data.getSettings()->fsync_part_directory)
        sync_guard = disk->getDirectorySyncGuard(part_download_path);

    CurrentMetrics::Increment metric_increment{CurrentMetrics::ReplicatedFetch};

    for (auto i = 0ul; i < projections; ++i)
    {
        String projection_name;
        readStringBinary(projection_name, in);
        MergeTreeData::DataPart::Checksums projection_checksum;
        disk->createDirectories(part_download_path + projection_name + ".proj/");
        downloadBaseOrProjectionPartToDisk(
            replica_path, part_download_path + projection_name + ".proj/", sync, disk, in, projection_checksum, throttler);
        checksums.addFile(
            projection_name + ".proj", projection_checksum.getTotalSizeOnDisk(), projection_checksum.getTotalChecksumUInt128());
    }

    // Download the base part
    downloadBaseOrProjectionPartToDisk(replica_path, part_download_path, sync, disk, in, checksums, throttler);
=======
>>>>>>> 00dfae65

    assertEOF(in);

    auto volume = std::make_shared<SingleDiskVolume>("volume_" + part_name, disk, 0);
    MergeTreeData::MutableDataPartPtr new_data_part = data.createPart(part_name, volume, part_relative_path);
    new_data_part->is_temp = true;
    new_data_part->modification_time = time(nullptr);
    new_data_part->loadColumnsChecksumsIndexes(true, false);
    new_data_part->checksums.checkEqual(checksums, false);
<<<<<<< HEAD
    return new_data_part;
}

MergeTreeData::MutableDataPartPtr Fetcher::downloadPartToDiskRemoteMeta(
    const String & part_name,
    const String & replica_path,
    bool to_detached,
    const String & tmp_prefix_,
    DiskPtr disk,
    PooledReadWriteBufferFromHTTP & in,
    ThrottlerPtr throttler)
{
    String part_id;
    readStringBinary(part_id, in);

    if (!disk->supportZeroCopyReplication() || !disk->checkUniqueId(part_id))
    {
        throw Exception(fmt::format("Part {} unique id {} doesn't exist on {}.", part_name, part_id, disk->getName()), ErrorCodes::ZERO_COPY_REPLICATION_ERROR);
    }
    LOG_DEBUG(log, "Downloading Part {} unique id {} metadata onto disk {}.",
        part_name, part_id, disk->getName());

    static const String TMP_PREFIX = "tmp-fetch_";
    String tmp_prefix = tmp_prefix_.empty() ? TMP_PREFIX : tmp_prefix_;

    String part_relative_path = String(to_detached ? "detached/" : "") + tmp_prefix + part_name;
    String part_download_path = fs::path(data.getRelativeDataPath()) / part_relative_path / "";

    if (disk->exists(part_download_path))
        throw Exception("Directory " + fullPath(disk, part_download_path) + " already exists.", ErrorCodes::DIRECTORY_ALREADY_EXISTS);

    CurrentMetrics::Increment metric_increment{CurrentMetrics::ReplicatedFetch};

    disk->createDirectories(part_download_path);

    size_t files;
    readBinary(files, in);

    auto volume = std::make_shared<SingleDiskVolume>("volume_" + part_name, disk);

    for (size_t i = 0; i < files; ++i)
    {
        String file_name;
        UInt64 file_size;

        readStringBinary(file_name, in);
        readBinary(file_size, in);

        String data_path = fs::path(part_download_path) / file_name;
        String metadata_file = fullPath(disk, data_path);

        {
            auto file_out = std::make_unique<WriteBufferFromFile>(metadata_file, DBMS_DEFAULT_BUFFER_SIZE, -1, 0666, nullptr, 0);

            HashingWriteBuffer hashing_out(*file_out);

            copyDataWithThrottler(in, hashing_out, file_size, blocker.getCounter(), throttler);

            if (blocker.isCancelled())
            {
                /// NOTE The is_cancelled flag also makes sense to check every time you read over the network,
                /// performing a poll with a not very large timeout.
                /// And now we check it only between read chunks (in the `copyData` function).
                disk->removeSharedRecursive(part_download_path, true);
                throw Exception("Fetching of part was cancelled", ErrorCodes::ABORTED);
            }

            MergeTreeDataPartChecksum::uint128 expected_hash;
            readPODBinary(expected_hash, in);

            if (expected_hash != hashing_out.getHash())
            {
                throw Exception("Checksum mismatch for file " + metadata_file + " transferred from " + replica_path,
                    ErrorCodes::CHECKSUM_DOESNT_MATCH);
            }
        }
    }

    assertEOF(in);

    MergeTreeData::MutableDataPartPtr new_data_part = data.createPart(part_name, volume, part_relative_path);
    new_data_part->is_temp = true;
    new_data_part->modification_time = time(nullptr);
    new_data_part->loadColumnsChecksumsIndexes(true, false);

    new_data_part->storage.lockSharedData(*new_data_part);
=======
>>>>>>> 00dfae65

    return new_data_part;
}

}

}<|MERGE_RESOLUTION|>--- conflicted
+++ resolved
@@ -449,65 +449,6 @@
         if (sync)
             hashing_out.sync();
     }
-<<<<<<< HEAD
-}
-
-MergeTreeData::MutableDataPartPtr Fetcher::downloadPartToDisk(
-    const String & part_name,
-    const String & replica_path,
-    bool to_detached,
-    const String & tmp_prefix_,
-    bool sync,
-    DiskPtr disk,
-    PooledReadWriteBufferFromHTTP & in,
-    size_t projections,
-    MergeTreeData::DataPart::Checksums & checksums,
-    ThrottlerPtr throttler)
-{
-    static const String TMP_PREFIX = "tmp-fetch_";
-    String tmp_prefix = tmp_prefix_.empty() ? TMP_PREFIX : tmp_prefix_;
-
-    /// We will remove directory if it's already exists. Make precautions.
-    if (tmp_prefix.empty() //-V560
-        || part_name.empty()
-        || std::string::npos != tmp_prefix.find_first_of("/.")
-        || std::string::npos != part_name.find_first_of("/."))
-        throw Exception("Logical error: tmp_prefix and part_name cannot be empty or contain '.' or '/' characters.", ErrorCodes::LOGICAL_ERROR);
-
-    String part_relative_path = String(to_detached ? "detached/" : "") + tmp_prefix + part_name;
-    String part_download_path = data.getRelativeDataPath() + part_relative_path + "/";
-
-    if (disk->exists(part_download_path))
-    {
-        LOG_WARNING(log, "Directory {} already exists, probably result of a failed fetch. Will remove it before fetching part.",
-            fullPath(disk, part_download_path));
-        disk->removeRecursive(part_download_path);
-    }
-
-    disk->createDirectories(part_download_path);
-
-    SyncGuardPtr sync_guard;
-    if (data.getSettings()->fsync_part_directory)
-        sync_guard = disk->getDirectorySyncGuard(part_download_path);
-
-    CurrentMetrics::Increment metric_increment{CurrentMetrics::ReplicatedFetch};
-
-    for (auto i = 0ul; i < projections; ++i)
-    {
-        String projection_name;
-        readStringBinary(projection_name, in);
-        MergeTreeData::DataPart::Checksums projection_checksum;
-        disk->createDirectories(part_download_path + projection_name + ".proj/");
-        downloadBaseOrProjectionPartToDisk(
-            replica_path, part_download_path + projection_name + ".proj/", sync, disk, in, projection_checksum, throttler);
-        checksums.addFile(
-            projection_name + ".proj", projection_checksum.getTotalSizeOnDisk(), projection_checksum.getTotalChecksumUInt128());
-    }
-
-    // Download the base part
-    downloadBaseOrProjectionPartToDisk(replica_path, part_download_path, sync, disk, in, checksums, throttler);
-=======
->>>>>>> 00dfae65
 
     assertEOF(in);
 
@@ -517,99 +458,10 @@
     new_data_part->modification_time = time(nullptr);
     new_data_part->loadColumnsChecksumsIndexes(true, false);
     new_data_part->checksums.checkEqual(checksums, false);
-<<<<<<< HEAD
+
     return new_data_part;
 }
 
-MergeTreeData::MutableDataPartPtr Fetcher::downloadPartToDiskRemoteMeta(
-    const String & part_name,
-    const String & replica_path,
-    bool to_detached,
-    const String & tmp_prefix_,
-    DiskPtr disk,
-    PooledReadWriteBufferFromHTTP & in,
-    ThrottlerPtr throttler)
-{
-    String part_id;
-    readStringBinary(part_id, in);
-
-    if (!disk->supportZeroCopyReplication() || !disk->checkUniqueId(part_id))
-    {
-        throw Exception(fmt::format("Part {} unique id {} doesn't exist on {}.", part_name, part_id, disk->getName()), ErrorCodes::ZERO_COPY_REPLICATION_ERROR);
-    }
-    LOG_DEBUG(log, "Downloading Part {} unique id {} metadata onto disk {}.",
-        part_name, part_id, disk->getName());
-
-    static const String TMP_PREFIX = "tmp-fetch_";
-    String tmp_prefix = tmp_prefix_.empty() ? TMP_PREFIX : tmp_prefix_;
-
-    String part_relative_path = String(to_detached ? "detached/" : "") + tmp_prefix + part_name;
-    String part_download_path = fs::path(data.getRelativeDataPath()) / part_relative_path / "";
-
-    if (disk->exists(part_download_path))
-        throw Exception("Directory " + fullPath(disk, part_download_path) + " already exists.", ErrorCodes::DIRECTORY_ALREADY_EXISTS);
-
-    CurrentMetrics::Increment metric_increment{CurrentMetrics::ReplicatedFetch};
-
-    disk->createDirectories(part_download_path);
-
-    size_t files;
-    readBinary(files, in);
-
-    auto volume = std::make_shared<SingleDiskVolume>("volume_" + part_name, disk);
-
-    for (size_t i = 0; i < files; ++i)
-    {
-        String file_name;
-        UInt64 file_size;
-
-        readStringBinary(file_name, in);
-        readBinary(file_size, in);
-
-        String data_path = fs::path(part_download_path) / file_name;
-        String metadata_file = fullPath(disk, data_path);
-
-        {
-            auto file_out = std::make_unique<WriteBufferFromFile>(metadata_file, DBMS_DEFAULT_BUFFER_SIZE, -1, 0666, nullptr, 0);
-
-            HashingWriteBuffer hashing_out(*file_out);
-
-            copyDataWithThrottler(in, hashing_out, file_size, blocker.getCounter(), throttler);
-
-            if (blocker.isCancelled())
-            {
-                /// NOTE The is_cancelled flag also makes sense to check every time you read over the network,
-                /// performing a poll with a not very large timeout.
-                /// And now we check it only between read chunks (in the `copyData` function).
-                disk->removeSharedRecursive(part_download_path, true);
-                throw Exception("Fetching of part was cancelled", ErrorCodes::ABORTED);
-            }
-
-            MergeTreeDataPartChecksum::uint128 expected_hash;
-            readPODBinary(expected_hash, in);
-
-            if (expected_hash != hashing_out.getHash())
-            {
-                throw Exception("Checksum mismatch for file " + metadata_file + " transferred from " + replica_path,
-                    ErrorCodes::CHECKSUM_DOESNT_MATCH);
-            }
-        }
-    }
-
-    assertEOF(in);
-
-    MergeTreeData::MutableDataPartPtr new_data_part = data.createPart(part_name, volume, part_relative_path);
-    new_data_part->is_temp = true;
-    new_data_part->modification_time = time(nullptr);
-    new_data_part->loadColumnsChecksumsIndexes(true, false);
-
-    new_data_part->storage.lockSharedData(*new_data_part);
-=======
->>>>>>> 00dfae65
-
-    return new_data_part;
-}
-
 }
 
 }