--- conflicted
+++ resolved
@@ -32,12 +32,9 @@
 #include <Parsers/ExpressionElementParsers.h>
 #include <DataTypes/NestedUtils.h>
 #include <DataTypes/DataTypeAggregateFunction.h>
-<<<<<<< HEAD
 #include <Poco/Logger.h>
-=======
 #include <Interpreters/MergeTreeTransaction.h>
 #include <Interpreters/TransactionLog.h>
->>>>>>> 692c19b8
 
 
 namespace CurrentMetrics
@@ -788,7 +785,6 @@
     }
 }
 
-<<<<<<< HEAD
 MergeTreeStatisticsPtr IMergeTreeDataPart::loadStats() const {
     const auto metadata_snapshot = storage.getInMemoryMetadataPtr();
 
@@ -820,7 +816,8 @@
     }
     LOG_DEBUG(&Poco::Logger::get("PART"), "finish  TOTAL");
     return total_stats;
-=======
+}
+
 void IMergeTreeDataPart::appendFilesOfIndex(Strings & files) const
 {
     auto metadata_snapshot = storage.getInMemoryMetadataPtr();
@@ -832,7 +829,6 @@
 
     if (metadata_snapshot->hasPrimaryKey())
         files.push_back("primary.idx");
->>>>>>> 692c19b8
 }
 
 NameSet IMergeTreeDataPart::getFileNamesWithoutChecksums() const
