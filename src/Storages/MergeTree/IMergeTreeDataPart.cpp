#include "IMergeTreeDataPart.h"

#include <optional>
#include <boost/algorithm/string/join.hpp>
#include <Core/Defines.h>
#include <IO/HashingWriteBuffer.h>
#include <IO/HashingReadBuffer.h>
#include <IO/ReadBufferFromString.h>
#include <IO/ReadHelpers.h>
#include <IO/WriteHelpers.h>
#include <Storages/MergeTree/MergeTreeData.h>
#include <Storages/MergeTree/localBackup.h>
#include <Storages/MergeTree/checkDataPart.h>
#include <Storages/StorageReplicatedMergeTree.h>
#include <Storages/MergeTree/PartMetadataManagerOrdinary.h>
#include <Storages/MergeTree/PartMetadataManagerWithCache.h>
#include <Common/StringUtils/StringUtils.h>
#include <Common/escapeForFileName.h>
#include <Common/ZooKeeper/ZooKeeper.h>
#include <Common/CurrentMetrics.h>
#include <Common/FieldVisitorsAccurateComparison.h>
#include <Common/MemoryTrackerBlockerInThread.h>
#include <base/JSON.h>
#include <base/logger_useful.h>
#include <Compression/getCompressionCodecForFile.h>
#include <Parsers/parseQuery.h>
#include <Parsers/queryToString.h>
#include <Parsers/ExpressionElementParsers.h>
#include <DataTypes/NestedUtils.h>
#include <DataTypes/DataTypeAggregateFunction.h>


namespace CurrentMetrics
{
    extern const Metric PartsTemporary;
    extern const Metric PartsPreCommitted;
    extern const Metric PartsCommitted;
    extern const Metric PartsPreActive;
    extern const Metric PartsActive;
    extern const Metric PartsOutdated;
    extern const Metric PartsDeleting;
    extern const Metric PartsDeleteOnDestroy;

    extern const Metric PartsWide;
    extern const Metric PartsCompact;
    extern const Metric PartsInMemory;
}

namespace DB
{

namespace ErrorCodes
{
    extern const int DIRECTORY_ALREADY_EXISTS;
    extern const int CANNOT_READ_ALL_DATA;
    extern const int LOGICAL_ERROR;
    extern const int FILE_DOESNT_EXIST;
    extern const int NO_FILE_IN_DATA_PART;
    extern const int EXPECTED_END_OF_FILE;
    extern const int CORRUPTED_DATA;
    extern const int NOT_FOUND_EXPECTED_DATA_PART;
    extern const int BAD_SIZE_OF_FILE_IN_DATA_PART;
    extern const int BAD_TTL_FILE;
    extern const int NOT_IMPLEMENTED;
}

void IMergeTreeDataPart::MinMaxIndex::load(const MergeTreeData & data, const PartMetadataManagerPtr & manager)
{
    auto metadata_snapshot = data.getInMemoryMetadataPtr();
    const auto & partition_key = metadata_snapshot->getPartitionKey();

    auto minmax_column_names = data.getMinMaxColumnsNames(partition_key);
    auto minmax_column_types = data.getMinMaxColumnsTypes(partition_key);
    size_t minmax_idx_size = minmax_column_types.size();

    hyperrectangle.reserve(minmax_idx_size);
    for (size_t i = 0; i < minmax_idx_size; ++i)
    {
        String file_name = "minmax_" + escapeForFileName(minmax_column_names[i]) + ".idx";
        auto file = manager->read(file_name);
        auto serialization = minmax_column_types[i]->getDefaultSerialization();

        Field min_val;
        serialization->deserializeBinary(min_val, *file);
        Field max_val;
        serialization->deserializeBinary(max_val, *file);

        // NULL_LAST
        if (min_val.isNull())
            min_val = POSITIVE_INFINITY;
        if (max_val.isNull())
            max_val = POSITIVE_INFINITY;

        hyperrectangle.emplace_back(min_val, true, max_val, true);
    }
    initialized = true;
}

void IMergeTreeDataPart::MinMaxIndex::store(
    const MergeTreeData & data, const DiskPtr & disk_, const String & part_path, Checksums & out_checksums) const
{
    auto metadata_snapshot = data.getInMemoryMetadataPtr();
    const auto & partition_key = metadata_snapshot->getPartitionKey();

    auto minmax_column_names = data.getMinMaxColumnsNames(partition_key);
    auto minmax_column_types = data.getMinMaxColumnsTypes(partition_key);

    store(minmax_column_names, minmax_column_types, disk_, part_path, out_checksums);
}

void IMergeTreeDataPart::MinMaxIndex::store(
    const Names & column_names,
    const DataTypes & data_types,
    const DiskPtr & disk_,
    const String & part_path,
    Checksums & out_checksums) const
{
    if (!initialized)
        throw Exception("Attempt to store uninitialized MinMax index for part " + part_path + ". This is a bug.",
            ErrorCodes::LOGICAL_ERROR);

    for (size_t i = 0; i < column_names.size(); ++i)
    {
        String file_name = "minmax_" + escapeForFileName(column_names[i]) + ".idx";
        auto serialization = data_types.at(i)->getDefaultSerialization();

        auto out = disk_->writeFile(fs::path(part_path) / file_name);
        HashingWriteBuffer out_hashing(*out);
        serialization->serializeBinary(hyperrectangle[i].left, out_hashing);
        serialization->serializeBinary(hyperrectangle[i].right, out_hashing);
        out_hashing.next();
        out_checksums.files[file_name].file_size = out_hashing.count();
        out_checksums.files[file_name].file_hash = out_hashing.getHash();
        out->finalize();
    }
}

void IMergeTreeDataPart::MinMaxIndex::update(const Block & block, const Names & column_names)
{
    if (!initialized)
        hyperrectangle.reserve(column_names.size());

    for (size_t i = 0; i < column_names.size(); ++i)
    {
        FieldRef min_value;
        FieldRef max_value;
        const ColumnWithTypeAndName & column = block.getByName(column_names[i]);
        if (const auto * column_nullable = typeid_cast<const ColumnNullable *>(column.column.get()))
            column_nullable->getExtremesNullLast(min_value, max_value);
        else
            column.column->getExtremes(min_value, max_value);

        if (!initialized)
            hyperrectangle.emplace_back(min_value, true, max_value, true);
        else
        {
            hyperrectangle[i].left
                = applyVisitor(FieldVisitorAccurateLess(), hyperrectangle[i].left, min_value) ? hyperrectangle[i].left : min_value;
            hyperrectangle[i].right
                = applyVisitor(FieldVisitorAccurateLess(), hyperrectangle[i].right, max_value) ? max_value : hyperrectangle[i].right;
        }
    }

    initialized = true;
}

void IMergeTreeDataPart::MinMaxIndex::merge(const MinMaxIndex & other)
{
    if (!other.initialized)
        return;

    if (!initialized)
    {
        hyperrectangle = other.hyperrectangle;
        initialized = true;
    }
    else
    {
        for (size_t i = 0; i < hyperrectangle.size(); ++i)
        {
            hyperrectangle[i].left = std::min(hyperrectangle[i].left, other.hyperrectangle[i].left);
            hyperrectangle[i].right = std::max(hyperrectangle[i].right, other.hyperrectangle[i].right);
        }
    }
}

void IMergeTreeDataPart::MinMaxIndex::appendFiles(const MergeTreeData & data, Strings & files)
{
    auto metadata_snapshot = data.getInMemoryMetadataPtr();
    const auto & partition_key = metadata_snapshot->getPartitionKey();
    auto minmax_column_names = data.getMinMaxColumnsNames(partition_key);
    size_t minmax_idx_size = minmax_column_names.size();
    for (size_t i = 0; i < minmax_idx_size; ++i)
    {
        String file_name = "minmax_" + escapeForFileName(minmax_column_names[i]) + ".idx";
        files.push_back(file_name);
    }
}


static void incrementStateMetric(IMergeTreeDataPart::State state)
{
    switch (state)
    {
        case IMergeTreeDataPart::State::Temporary:
            CurrentMetrics::add(CurrentMetrics::PartsTemporary);
            return;
        case IMergeTreeDataPart::State::PreActive:
            CurrentMetrics::add(CurrentMetrics::PartsPreActive);
            CurrentMetrics::add(CurrentMetrics::PartsPreCommitted);
            return;
        case IMergeTreeDataPart::State::Active:
            CurrentMetrics::add(CurrentMetrics::PartsActive);
            CurrentMetrics::add(CurrentMetrics::PartsCommitted);
            return;
        case IMergeTreeDataPart::State::Outdated:
            CurrentMetrics::add(CurrentMetrics::PartsOutdated);
            return;
        case IMergeTreeDataPart::State::Deleting:
            CurrentMetrics::add(CurrentMetrics::PartsDeleting);
            return;
        case IMergeTreeDataPart::State::DeleteOnDestroy:
            CurrentMetrics::add(CurrentMetrics::PartsDeleteOnDestroy);
            return;
    }
}

static void decrementStateMetric(IMergeTreeDataPart::State state)
{
    switch (state)
    {
        case IMergeTreeDataPart::State::Temporary:
            CurrentMetrics::sub(CurrentMetrics::PartsTemporary);
            return;
        case IMergeTreeDataPart::State::PreActive:
            CurrentMetrics::sub(CurrentMetrics::PartsPreActive);
            CurrentMetrics::sub(CurrentMetrics::PartsPreCommitted);
            return;
        case IMergeTreeDataPart::State::Active:
            CurrentMetrics::sub(CurrentMetrics::PartsActive);
            CurrentMetrics::sub(CurrentMetrics::PartsCommitted);
            return;
        case IMergeTreeDataPart::State::Outdated:
            CurrentMetrics::sub(CurrentMetrics::PartsOutdated);
            return;
        case IMergeTreeDataPart::State::Deleting:
            CurrentMetrics::sub(CurrentMetrics::PartsDeleting);
            return;
        case IMergeTreeDataPart::State::DeleteOnDestroy:
            CurrentMetrics::sub(CurrentMetrics::PartsDeleteOnDestroy);
            return;
    }
}

static void incrementTypeMetric(MergeTreeDataPartType type)
{
    switch (type.getValue())
    {
        case MergeTreeDataPartType::WIDE:
            CurrentMetrics::add(CurrentMetrics::PartsWide);
            return;
        case MergeTreeDataPartType::COMPACT:
            CurrentMetrics::add(CurrentMetrics::PartsCompact);
            return;
        case MergeTreeDataPartType::IN_MEMORY:
            CurrentMetrics::add(CurrentMetrics::PartsInMemory);
            return;
        case MergeTreeDataPartType::UNKNOWN:
            return;
    }
}

static void decrementTypeMetric(MergeTreeDataPartType type)
{
    switch (type.getValue())
    {
        case MergeTreeDataPartType::WIDE:
            CurrentMetrics::sub(CurrentMetrics::PartsWide);
            return;
        case MergeTreeDataPartType::COMPACT:
            CurrentMetrics::sub(CurrentMetrics::PartsCompact);
            return;
        case MergeTreeDataPartType::IN_MEMORY:
            CurrentMetrics::sub(CurrentMetrics::PartsInMemory);
            return;
        case MergeTreeDataPartType::UNKNOWN:
            return;
    }
}


IMergeTreeDataPart::IMergeTreeDataPart(
    const MergeTreeData & storage_,
    const String & name_,
    const VolumePtr & volume_,
    const std::optional<String> & relative_path_,
    Type part_type_,
    const IMergeTreeDataPart * parent_part_)
    : storage(storage_)
    , name(name_)
    , info(MergeTreePartInfo::fromPartName(name_, storage.format_version))
    , volume(parent_part_ ? parent_part_->volume : volume_)
    , relative_path(relative_path_.value_or(name_))
    , index_granularity_info(storage_, part_type_)
    , part_type(part_type_)
    , parent_part(parent_part_)
    , use_metadata_cache(storage.use_metadata_cache)
{
    if (parent_part)
        state = State::Active;
    incrementStateMetric(state);
    incrementTypeMetric(part_type);

    minmax_idx = std::make_shared<MinMaxIndex>();

    initializePartMetadataManager();
}

IMergeTreeDataPart::IMergeTreeDataPart(
    const MergeTreeData & storage_,
    const String & name_,
    const MergeTreePartInfo & info_,
    const VolumePtr & volume_,
    const std::optional<String> & relative_path_,
    Type part_type_,
    const IMergeTreeDataPart * parent_part_)
    : storage(storage_)
    , name(name_)
    , info(info_)
    , volume(parent_part_ ? parent_part_->volume : volume_)
    , relative_path(relative_path_.value_or(name_))
    , index_granularity_info(storage_, part_type_)
    , part_type(part_type_)
    , parent_part(parent_part_)
    , use_metadata_cache(storage.use_metadata_cache)
{
    if (parent_part)
        state = State::Active;
    incrementStateMetric(state);
    incrementTypeMetric(part_type);

    minmax_idx = std::make_shared<MinMaxIndex>();

    initializePartMetadataManager();
}

IMergeTreeDataPart::~IMergeTreeDataPart()
{
    decrementStateMetric(state);
    decrementTypeMetric(part_type);
}


String IMergeTreeDataPart::getNewName(const MergeTreePartInfo & new_part_info) const
{
    if (storage.format_version < MERGE_TREE_DATA_MIN_FORMAT_VERSION_WITH_CUSTOM_PARTITIONING)
    {
        /// NOTE: getting min and max dates from the part name (instead of part data) because we want
        /// the merged part name be determined only by source part names.
        /// It is simpler this way when the real min and max dates for the block range can change
        /// (e.g. after an ALTER DELETE command).
        DayNum min_date;
        DayNum max_date;
        MergeTreePartInfo::parseMinMaxDatesFromPartName(name, min_date, max_date);
        return new_part_info.getPartNameV0(min_date, max_date);
    }
    else
        return new_part_info.getPartName();
}

std::optional<size_t> IMergeTreeDataPart::getColumnPosition(const String & column_name) const
{
    auto it = column_name_to_position.find(column_name);
    if (it == column_name_to_position.end())
        return {};
    return it->second;
}


void IMergeTreeDataPart::setState(IMergeTreeDataPart::State new_state) const
{
    decrementStateMetric(state);
    state = new_state;
    incrementStateMetric(state);
}

IMergeTreeDataPart::State IMergeTreeDataPart::getState() const
{
    return state;
}


std::pair<DayNum, DayNum> IMergeTreeDataPart::getMinMaxDate() const
{
    if (storage.minmax_idx_date_column_pos != -1 && minmax_idx->initialized)
    {
        const auto & hyperrectangle = minmax_idx->hyperrectangle[storage.minmax_idx_date_column_pos];
        return {DayNum(hyperrectangle.left.get<UInt64>()), DayNum(hyperrectangle.right.get<UInt64>())};
    }
    else
        return {};
}

std::pair<time_t, time_t> IMergeTreeDataPart::getMinMaxTime() const
{
    if (storage.minmax_idx_time_column_pos != -1 && minmax_idx->initialized)
    {
        const auto & hyperrectangle = minmax_idx->hyperrectangle[storage.minmax_idx_time_column_pos];

        /// The case of DateTime
        if (hyperrectangle.left.getType() == Field::Types::UInt64)
        {
            assert(hyperrectangle.right.getType() == Field::Types::UInt64);
            return {hyperrectangle.left.get<UInt64>(), hyperrectangle.right.get<UInt64>()};
        }
        /// The case of DateTime64
        else if (hyperrectangle.left.getType() == Field::Types::Decimal64)
        {
            assert(hyperrectangle.right.getType() == Field::Types::Decimal64);

            auto left = hyperrectangle.left.get<DecimalField<Decimal64>>();
            auto right = hyperrectangle.right.get<DecimalField<Decimal64>>();

            assert(left.getScale() == right.getScale());

            return { left.getValue() / left.getScaleMultiplier(), right.getValue() / right.getScaleMultiplier() };
        }
        else
            throw Exception(ErrorCodes::LOGICAL_ERROR, "Part minmax index by time is neither DateTime or DateTime64");
    }
    else
        return {};
}


void IMergeTreeDataPart::setColumns(const NamesAndTypesList & new_columns)
{
    columns = new_columns;

    column_name_to_position.clear();
    column_name_to_position.reserve(new_columns.size());
    size_t pos = 0;

    for (const auto & column : columns)
        column_name_to_position.emplace(column.name, pos++);
}

void IMergeTreeDataPart::setSerializationInfos(const SerializationInfoByName & new_infos)
{
    serialization_infos = new_infos;
}

SerializationPtr IMergeTreeDataPart::getSerialization(const NameAndTypePair & column) const
{
    auto it = serialization_infos.find(column.getNameInStorage());
    return it == serialization_infos.end()
        ? IDataType::getSerialization(column)
        : IDataType::getSerialization(column, *it->second);
}

void IMergeTreeDataPart::removeIfNeeded()
{
    if (!is_temp && state != State::DeleteOnDestroy)
        return;

    try
    {
        auto path = getFullRelativePath();

        if (!volume->getDisk()->exists(path))
            return;

        if (is_temp)
        {
            String file_name = fileName(relative_path);

            if (file_name.empty())
                throw Exception(ErrorCodes::LOGICAL_ERROR, "relative_path {} of part {} is invalid or not set", relative_path, name);

            if (!startsWith(file_name, "tmp") && !endsWith(file_name, ".tmp_proj"))
            {
                LOG_ERROR(
                    storage.log,
                    "~DataPart() should remove part {} but its name doesn't start with \"tmp\" or end with \".tmp_proj\". Too "
                    "suspicious, keeping the part.",
                    path);
                return;
            }
        }

        if (parent_part)
        {
            std::optional<bool> keep_shared_data = keepSharedDataInDecoupledStorage();
            if (!keep_shared_data.has_value())
                return;
            projectionRemove(parent_part->getFullRelativePath(), *keep_shared_data);
        }
        else
            remove();

        if (state == State::DeleteOnDestroy)
        {
            LOG_TRACE(storage.log, "Removed part from old location {}", path);
        }
    }
    catch (...)
    {
        /// FIXME If part it temporary, then directory will not be removed for 1 day (temporary_directories_lifetime).
        /// If it's tmp_merge_<part_name> or tmp_fetch_<part_name>,
        /// then all future attempts to execute part producing operation will fail with "directory already exists".
        /// Seems like it's especially important for remote disks, because removal may fail due to network issues.
        tryLogCurrentException(__PRETTY_FUNCTION__);
        assert(!is_temp);
        assert(state != State::DeleteOnDestroy);
        assert(state != State::Temporary);
    }
}


UInt64 IMergeTreeDataPart::getIndexSizeInBytes() const
{
    UInt64 res = 0;
    for (const ColumnPtr & column : index)
        res += column->byteSize();
    return res;
}

UInt64 IMergeTreeDataPart::getIndexSizeInAllocatedBytes() const
{
    UInt64 res = 0;
    for (const ColumnPtr & column : index)
        res += column->allocatedBytes();
    return res;
}

void IMergeTreeDataPart::assertState(const std::initializer_list<IMergeTreeDataPart::State> & affordable_states) const
{
    if (!checkState(affordable_states))
    {
        String states_str;
        for (auto affordable_state : affordable_states)
        {
            states_str += stateString(affordable_state);
            states_str += ' ';
        }

        throw Exception("Unexpected state of part " + getNameWithState() + ". Expected: " + states_str, ErrorCodes::NOT_FOUND_EXPECTED_DATA_PART);
    }
}

void IMergeTreeDataPart::assertOnDisk() const
{
    if (!isStoredOnDisk())
        throw Exception("Data part '" + name + "' with type '"
            + getType().toString() + "' is not stored on disk", ErrorCodes::LOGICAL_ERROR);
}


UInt64 IMergeTreeDataPart::getMarksCount() const
{
    return index_granularity.getMarksCount();
}

size_t IMergeTreeDataPart::getFileSizeOrZero(const String & file_name) const
{
    auto checksum = checksums.files.find(file_name);
    if (checksum == checksums.files.end())
        return 0;
    return checksum->second.file_size;
}

String IMergeTreeDataPart::getColumnNameWithMinimumCompressedSize(const StorageMetadataPtr & metadata_snapshot) const
{
    const auto & storage_columns = metadata_snapshot->getColumns().getAllPhysical();
    MergeTreeData::AlterConversions alter_conversions;
    if (!parent_part)
        alter_conversions = storage.getAlterConversionsForPart(shared_from_this());

    std::optional<std::string> minimum_size_column;
    UInt64 minimum_size = std::numeric_limits<UInt64>::max();

    for (const auto & column : storage_columns)
    {
        auto column_name = column.name;
        auto column_type = column.type;
        if (alter_conversions.isColumnRenamed(column.name))
            column_name = alter_conversions.getColumnOldName(column.name);

        if (!hasColumnFiles(column))
            continue;

        const auto size = getColumnSize(column_name).data_compressed;
        if (size < minimum_size)
        {
            minimum_size = size;
            minimum_size_column = column_name;
        }
    }

    if (!minimum_size_column)
        throw Exception("Could not find a column of minimum size in MergeTree, part " + getFullPath(), ErrorCodes::LOGICAL_ERROR);

    return *minimum_size_column;
}

String IMergeTreeDataPart::getFullPath() const
{
    if (relative_path.empty())
        throw Exception("Part relative_path cannot be empty. It's bug.", ErrorCodes::LOGICAL_ERROR);

    return fs::path(storage.getFullPathOnDisk(volume->getDisk())) / (parent_part ? parent_part->relative_path : "") / relative_path / "";
}

String IMergeTreeDataPart::getFullRelativePath() const
{
    if (relative_path.empty())
        throw Exception("Part relative_path cannot be empty. It's bug.", ErrorCodes::LOGICAL_ERROR);

    return fs::path(storage.relative_data_path) / (parent_part ? parent_part->relative_path : "") / relative_path / "";
}

void IMergeTreeDataPart::loadColumnsChecksumsIndexes(bool require_columns_checksums, bool check_consistency)
{
    assertOnDisk();

    /// Memory should not be limited during ATTACH TABLE query.
    /// This is already true at the server startup but must be also ensured for manual table ATTACH.
    /// Motivation: memory for index is shared between queries - not belong to the query itself.
    MemoryTrackerBlockerInThread temporarily_disable_memory_tracker(VariableContext::Global);

    loadUUID();
    loadColumns(require_columns_checksums);
    loadChecksums(require_columns_checksums);
    loadIndexGranularity();
    calculateColumnsAndSecondaryIndicesSizesOnDisk();
    loadIndex();     /// Must be called after loadIndexGranularity as it uses the value of `index_granularity`
    loadRowsCount(); /// Must be called after loadIndexGranularity() as it uses the value of `index_granularity`.
    loadPartitionAndMinMaxIndex();
    if (!parent_part)
    {
        loadTTLInfos();
        loadProjections(require_columns_checksums, check_consistency);
    }

    if (check_consistency)
        checkConsistency(require_columns_checksums);

    loadDefaultCompressionCodec();
}

void IMergeTreeDataPart::appendFilesOfColumnsChecksumsIndexes(Strings & files, bool include_projection) const
{
    if (isStoredOnDisk())
    {
        appendFilesOfUUID(files);
        appendFilesOfColumns(files);
        appendFilesOfChecksums(files);
        appendFilesOfIndexGranularity(files);
        appendFilesOfIndex(files);
        appendFilesOfRowsCount(files);
        appendFilesOfPartitionAndMinMaxIndex(files);
        appendFilesOfTTLInfos(files);
        appendFilesOfDefaultCompressionCodec(files);
    }

    if (!parent_part && include_projection)
    {
        for (const auto & [projection_name, projection_part] : projection_parts)
        {
            Strings projection_files;
            projection_part->appendFilesOfColumnsChecksumsIndexes(projection_files, true);
            for (const auto & projection_file : projection_files)
                files.push_back(fs::path(projection_part->relative_path) / projection_file);
        }
    }
}

void IMergeTreeDataPart::loadProjections(bool require_columns_checksums, bool check_consistency)
{
    auto metadata_snapshot = storage.getInMemoryMetadataPtr();
    for (const auto & projection : metadata_snapshot->projections)
    {
        String path = getFullRelativePath() + projection.name + ".proj";
        if (volume->getDisk()->exists(path))
        {
            auto part = storage.createPart(projection.name, {"all", 0, 0, 0}, volume, projection.name + ".proj", this);
            part->loadColumnsChecksumsIndexes(require_columns_checksums, check_consistency);
            projection_parts.emplace(projection.name, std::move(part));
        }
    }
}

void IMergeTreeDataPart::loadIndexGranularity()
{
    throw Exception("Method 'loadIndexGranularity' is not implemented for part with type " + getType().toString(), ErrorCodes::NOT_IMPLEMENTED);
}

void IMergeTreeDataPart::appendFilesOfIndexGranularity(Strings & /* files */) const
{
    throw Exception("Method 'appendFilesOfIndexGranularity' is not implemented for part with type " + getType().toString(), ErrorCodes::NOT_IMPLEMENTED);
}

void IMergeTreeDataPart::loadIndex()
{
    /// It can be empty in case of mutations
    if (!index_granularity.isInitialized())
        throw Exception("Index granularity is not loaded before index loading", ErrorCodes::LOGICAL_ERROR);

    auto metadata_snapshot = storage.getInMemoryMetadataPtr();
    if (parent_part)
        metadata_snapshot = metadata_snapshot->projections.get(name).metadata;
    const auto & primary_key = metadata_snapshot->getPrimaryKey();
    size_t key_size = primary_key.column_names.size();

    if (key_size)
    {
        MutableColumns loaded_index;
        loaded_index.resize(key_size);

        for (size_t i = 0; i < key_size; ++i)
        {
            loaded_index[i] = primary_key.data_types[i]->createColumn();
            loaded_index[i]->reserve(index_granularity.getMarksCount());
        }

        String index_name = "primary.idx";
        String index_path = fs::path(getFullRelativePath()) / index_name;
        auto index_file = metadata_manager->read(index_name);
        size_t marks_count = index_granularity.getMarksCount();

        Serializations key_serializations(key_size);
        for (size_t j = 0; j < key_size; ++j)
            key_serializations[j] = primary_key.data_types[j]->getDefaultSerialization();

        for (size_t i = 0; i < marks_count; ++i) //-V756
            for (size_t j = 0; j < key_size; ++j)
                key_serializations[j]->deserializeBinary(*loaded_index[j], *index_file);

        for (size_t i = 0; i < key_size; ++i)
        {
            loaded_index[i]->protect();
            if (loaded_index[i]->size() != marks_count)
                throw Exception("Cannot read all data from index file " + index_path
                    + "(expected size: " + toString(marks_count) + ", read: " + toString(loaded_index[i]->size()) + ")",
                    ErrorCodes::CANNOT_READ_ALL_DATA);
        }

        if (!index_file->eof())
            throw Exception("Index file " + fullPath(volume->getDisk(), index_path) + " is unexpectedly long", ErrorCodes::EXPECTED_END_OF_FILE);

        index.assign(std::make_move_iterator(loaded_index.begin()), std::make_move_iterator(loaded_index.end()));
    }
}

void IMergeTreeDataPart::appendFilesOfIndex(Strings & files) const
{
    auto metadata_snapshot = storage.getInMemoryMetadataPtr();
    if (parent_part)
        metadata_snapshot = metadata_snapshot->projections.has(name) ? metadata_snapshot->projections.get(name).metadata : nullptr;

    if (!metadata_snapshot)
        return;

    if (metadata_snapshot->hasPrimaryKey())
        files.push_back("primary.idx");
}

NameSet IMergeTreeDataPart::getFileNamesWithoutChecksums() const
{
    if (!isStoredOnDisk())
        return {};

    NameSet result = {"checksums.txt", "columns.txt"};
    String default_codec_path = fs::path(getFullRelativePath()) / DEFAULT_COMPRESSION_CODEC_FILE_NAME;

    if (volume->getDisk()->exists(default_codec_path))
        result.emplace(DEFAULT_COMPRESSION_CODEC_FILE_NAME);

    return result;
}

void IMergeTreeDataPart::loadDefaultCompressionCodec()
{
    /// In memory parts doesn't have any compression
    if (!isStoredOnDisk())
    {
        default_codec = CompressionCodecFactory::instance().get("NONE", {});
        return;
    }

    String path = fs::path(getFullRelativePath()) / DEFAULT_COMPRESSION_CODEC_FILE_NAME;
    bool exists = metadata_manager->exists(DEFAULT_COMPRESSION_CODEC_FILE_NAME);
    if (!exists)
    {
        default_codec = detectDefaultCompressionCodec();
    }
    else
    {
        auto file_buf = metadata_manager->read(DEFAULT_COMPRESSION_CODEC_FILE_NAME);
        String codec_line;
        readEscapedStringUntilEOL(codec_line, *file_buf);

        ReadBufferFromString buf(codec_line);

        if (!checkString("CODEC", buf))
        {
            LOG_WARNING(
                storage.log,
                "Cannot parse default codec for part {} from file {}, content '{}'. Default compression codec will be deduced "
                "automatically, from data on disk",
                name,
                path,
                codec_line);
            default_codec = detectDefaultCompressionCodec();
        }

        try
        {
            ParserCodec codec_parser;
            auto codec_ast = parseQuery(codec_parser, codec_line.data() + buf.getPosition(), codec_line.data() + codec_line.length(), "codec parser", 0, DBMS_DEFAULT_MAX_PARSER_DEPTH);
            default_codec = CompressionCodecFactory::instance().get(codec_ast, {});
        }
        catch (const DB::Exception & ex)
        {
            LOG_WARNING(storage.log, "Cannot parse default codec for part {} from file {}, content '{}', error '{}'. Default compression codec will be deduced automatically, from data on disk.", name, path, codec_line, ex.what());
            default_codec = detectDefaultCompressionCodec();
        }
    }
}

void IMergeTreeDataPart::appendFilesOfDefaultCompressionCodec(Strings & files)
{
    files.push_back(DEFAULT_COMPRESSION_CODEC_FILE_NAME);
}

CompressionCodecPtr IMergeTreeDataPart::detectDefaultCompressionCodec() const
{
    /// In memory parts doesn't have any compression
    if (!isStoredOnDisk())
        return CompressionCodecFactory::instance().get("NONE", {});

    auto metadata_snapshot = storage.getInMemoryMetadataPtr();

    const auto & storage_columns = metadata_snapshot->getColumns();
    CompressionCodecPtr result = nullptr;
    for (const auto & part_column : columns)
    {
        /// It was compressed with default codec and it's not empty
        auto column_size = getColumnSize(part_column.name);
        if (column_size.data_compressed != 0 && !storage_columns.hasCompressionCodec(part_column.name))
        {
            String path_to_data_file;
            getSerialization(part_column)->enumerateStreams([&](const ISerialization::SubstreamPath & substream_path)
            {
                if (path_to_data_file.empty())
                {
                    String candidate_path = fs::path(getFullRelativePath()) / (ISerialization::getFileNameForStream(part_column, substream_path) + ".bin");

                    /// We can have existing, but empty .bin files. Example: LowCardinality(Nullable(...)) columns and column_name.dict.null.bin file.
                    if (volume->getDisk()->exists(candidate_path) && volume->getDisk()->getFileSize(candidate_path) != 0)
                        path_to_data_file = candidate_path;
                }
            });

            if (path_to_data_file.empty())
            {
                LOG_WARNING(storage.log, "Part's {} column {} has non zero data compressed size, but all data files don't exist or empty", name, backQuoteIfNeed(part_column.name));
                continue;
            }

            result = getCompressionCodecForFile(volume->getDisk(), path_to_data_file);
            break;
        }
    }

    if (!result)
        result = CompressionCodecFactory::instance().getDefaultCodec();

    return result;
}

void IMergeTreeDataPart::loadPartitionAndMinMaxIndex()
{
    if (storage.format_version < MERGE_TREE_DATA_MIN_FORMAT_VERSION_WITH_CUSTOM_PARTITIONING && !parent_part)
    {
        DayNum min_date;
        DayNum max_date;
        MergeTreePartInfo::parseMinMaxDatesFromPartName(name, min_date, max_date);

        const auto & date_lut = DateLUT::instance();
        partition = MergeTreePartition(date_lut.toNumYYYYMM(min_date));
        minmax_idx = std::make_shared<MinMaxIndex>(min_date, max_date);
    }
    else
    {
        String path = getFullRelativePath();
        if (!parent_part)
            partition.load(storage, metadata_manager);

        if (!isEmpty())
        {
            if (parent_part)
                // projection parts don't have minmax_idx, and it's always initialized
                minmax_idx->initialized = true;
            else
                minmax_idx->load(storage, metadata_manager);
        }
        if (parent_part)
            return;
    }

    auto metadata_snapshot = storage.getInMemoryMetadataPtr();
    String calculated_partition_id = partition.getID(metadata_snapshot->getPartitionKey().sample_block);
    if (calculated_partition_id != info.partition_id)
        throw Exception(
            "While loading part " + getFullPath() + ": calculated partition ID: " + calculated_partition_id
            + " differs from partition ID in part name: " + info.partition_id,
            ErrorCodes::CORRUPTED_DATA);
}

void IMergeTreeDataPart::appendFilesOfPartitionAndMinMaxIndex(Strings & files) const
{
    if (storage.format_version < MERGE_TREE_DATA_MIN_FORMAT_VERSION_WITH_CUSTOM_PARTITIONING && !parent_part)
        return;

    if (!parent_part)
        partition.appendFiles(storage, files);

    if (!isEmpty())
        if (!parent_part)
            minmax_idx->appendFiles(storage, files);
}

void IMergeTreeDataPart::loadChecksums(bool require)
{
    const String path = fs::path(getFullRelativePath()) / "checksums.txt";
    bool exists = metadata_manager->exists("checksums.txt");
    if (exists)
    {
        auto buf = metadata_manager->read("checksums.txt");
        if (checksums.read(*buf))
        {
            assertEOF(*buf);
            bytes_on_disk = checksums.getTotalSizeOnDisk();
        }
        else
            bytes_on_disk = calculateTotalSizeOnDisk(volume->getDisk(), getFullRelativePath());
    }
    else
    {
        if (require)
            throw Exception(ErrorCodes::NO_FILE_IN_DATA_PART, "No checksums.txt in part {}", name);

        /// If the checksums file is not present, calculate the checksums and write them to disk.
        /// Check the data while we are at it.
        LOG_WARNING(storage.log, "Checksums for part {} not found. Will calculate them from data on disk.", name);

        checksums = checkDataPart(shared_from_this(), false);

        {
            auto out = volume->getDisk()->writeFile(fs::path(getFullRelativePath()) / "checksums.txt.tmp", 4096);
            checksums.write(*out);
        }

        volume->getDisk()->moveFile(fs::path(getFullRelativePath()) / "checksums.txt.tmp", fs::path(getFullRelativePath()) / "checksums.txt");

        bytes_on_disk = checksums.getTotalSizeOnDisk();
    }
}

void IMergeTreeDataPart::appendFilesOfChecksums(Strings & files)
{
    files.push_back("checksums.txt");
}

void IMergeTreeDataPart::loadRowsCount()
{
    String path = fs::path(getFullRelativePath()) / "count.txt";

    auto read_rows_count = [&]()
    {
        // auto buf = openForReading(volume->getDisk(), path);
        auto buf = metadata_manager->read("count.txt");
        readIntText(rows_count, *buf);
        assertEOF(*buf);
    };

    if (index_granularity.empty())
    {
        rows_count = 0;
    }
    else if (storage.format_version >= MERGE_TREE_DATA_MIN_FORMAT_VERSION_WITH_CUSTOM_PARTITIONING || part_type == Type::COMPACT || parent_part)
    {
        bool exists = metadata_manager->exists("count.txt");
        if (!exists)
            throw Exception("No count.txt in part " + name, ErrorCodes::NO_FILE_IN_DATA_PART);

        read_rows_count();

#ifndef NDEBUG
        /// columns have to be loaded
        for (const auto & column : getColumns())
        {
            /// Most trivial types
            if (column.type->isValueRepresentedByNumber()
                && !column.type->haveSubtypes()
                && getSerialization(column)->getKind() == ISerialization::Kind::DEFAULT)
            {
                auto size = getColumnSize(column.name);

                if (size.data_uncompressed == 0)
                    continue;

                size_t rows_in_column = size.data_uncompressed / column.type->getSizeOfValueInMemory();
                if (rows_in_column != rows_count)
                {
                    throw Exception(
                        ErrorCodes::LOGICAL_ERROR,
                        "Column {} has rows count {} according to size in memory "
                        "and size of single value, but data part {} has {} rows", backQuote(column.name), rows_in_column, name, rows_count);
                }

                size_t last_possibly_incomplete_mark_rows = index_granularity.getLastNonFinalMarkRows();
                /// All this rows have to be written in column
                size_t index_granularity_without_last_mark = index_granularity.getTotalRows() - last_possibly_incomplete_mark_rows;
                /// We have more rows in column than in index granularity without last possibly incomplete mark
                if (rows_in_column < index_granularity_without_last_mark)
                {
                    throw Exception(
                        ErrorCodes::LOGICAL_ERROR,
                        "Column {} has rows count {} according to size in memory "
                        "and size of single value, but index granularity in part {} without last mark has {} rows, which is more than in column",
                        backQuote(column.name), rows_in_column, name, index_granularity.getTotalRows());
                }

                /// In last mark we actually written less or equal rows than stored in last mark of index granularity
                if (rows_in_column - index_granularity_without_last_mark > last_possibly_incomplete_mark_rows)
                {
                     throw Exception(
                        ErrorCodes::LOGICAL_ERROR,
                        "Column {} has rows count {} in last mark according to size in memory "
                        "and size of single value, but index granularity in part {} in last mark has {} rows which is less than in column",
                        backQuote(column.name), rows_in_column - index_granularity_without_last_mark, name, last_possibly_incomplete_mark_rows);
                }
            }
        }
#endif
    }
    else
    {
        if (volume->getDisk()->exists(path))
        {
            read_rows_count();
            return;
        }

        for (const NameAndTypePair & column : columns)
        {
            ColumnPtr column_col = column.type->createColumn(*getSerialization(column));
            if (!column_col->isFixedAndContiguous() || column_col->lowCardinality())
                continue;

            size_t column_size = getColumnSize(column.name).data_uncompressed;
            if (!column_size)
                continue;

            size_t sizeof_field = column_col->sizeOfValueIfFixed();
            rows_count = column_size / sizeof_field;

            if (column_size % sizeof_field != 0)
            {
                throw Exception(
                    "Uncompressed size of column " + column.name + "(" + toString(column_size)
                    + ") is not divisible by the size of value (" + toString(sizeof_field) + ")",
                    ErrorCodes::LOGICAL_ERROR);
            }

            size_t last_mark_index_granularity = index_granularity.getLastNonFinalMarkRows();
            size_t rows_approx = index_granularity.getTotalRows();
            if (!(rows_count <= rows_approx && rows_approx < rows_count + last_mark_index_granularity))
                throw Exception(
                    "Unexpected size of column " + column.name + ": " + toString(rows_count) + " rows, expected "
                    + toString(rows_approx) + "+-" + toString(last_mark_index_granularity) + " rows according to the index",
                    ErrorCodes::LOGICAL_ERROR);

            return;
        }

        throw Exception("Data part doesn't contain fixed size column (even Date column)", ErrorCodes::LOGICAL_ERROR);
    }
}

void IMergeTreeDataPart::appendFilesOfRowsCount(Strings & files)
{
    files.push_back("count.txt");
}

void IMergeTreeDataPart::loadTTLInfos()
{
    bool exists = metadata_manager->exists("ttl.txt");
    if (exists)
    {
        auto in = metadata_manager->read("ttl.txt");
        assertString("ttl format version: ", *in);
        size_t format_version;
        readText(format_version, *in);
        assertChar('\n', *in);

        if (format_version == 1)
        {
            try
            {
                ttl_infos.read(*in);
            }
            catch (const JSONException &)
            {
                throw Exception("Error while parsing file ttl.txt in part: " + name, ErrorCodes::BAD_TTL_FILE);
            }
        }
        else
            throw Exception("Unknown ttl format version: " + toString(format_version), ErrorCodes::BAD_TTL_FILE);
    }
}


void IMergeTreeDataPart::appendFilesOfTTLInfos(Strings & files)
{
    files.push_back("ttl.txt");
}

void IMergeTreeDataPart::loadUUID()
{
    bool exists = metadata_manager->exists(UUID_FILE_NAME);
    if (exists)
    {
        auto in = metadata_manager->read(UUID_FILE_NAME);
        readText(uuid, *in);
        if (uuid == UUIDHelpers::Nil)
            throw Exception("Unexpected empty " + String(UUID_FILE_NAME) + " in part: " + name, ErrorCodes::LOGICAL_ERROR);
    }
}

void IMergeTreeDataPart::appendFilesOfUUID(Strings & files)
{
    files.push_back(UUID_FILE_NAME);
}

void IMergeTreeDataPart::loadColumns(bool require)
{
    String path = fs::path(getFullRelativePath()) / "columns.txt";
    auto metadata_snapshot = storage.getInMemoryMetadataPtr();
    if (parent_part)
        metadata_snapshot = metadata_snapshot->projections.get(name).metadata;
    NamesAndTypesList loaded_columns;

    bool exists = metadata_manager->exists("columns.txt");
    if (!exists)
    {
        /// We can get list of columns only from columns.txt in compact parts.
        if (require || part_type == Type::COMPACT)
            throw Exception("No columns.txt in part " + name + ", expected path " + path + " on drive " + volume->getDisk()->getName(),
                ErrorCodes::NO_FILE_IN_DATA_PART);

        /// If there is no file with a list of columns, write it down.
        for (const NameAndTypePair & column : metadata_snapshot->getColumns().getAllPhysical())
            if (volume->getDisk()->exists(fs::path(getFullRelativePath()) / (getFileNameForColumn(column) + ".bin")))
                loaded_columns.push_back(column);

        if (columns.empty())
            throw Exception("No columns in part " + name, ErrorCodes::NO_FILE_IN_DATA_PART);

        {
            auto buf = volume->getDisk()->writeFile(path + ".tmp", 4096);
            loaded_columns.writeText(*buf);
        }
        volume->getDisk()->moveFile(path + ".tmp", path);
    }
    else
    {
        auto in = metadata_manager->read("columns.txt");
        loaded_columns.readText(*in);

        for (const auto & column : loaded_columns)
        {
            const auto * aggregate_function_data_type = typeid_cast<const DataTypeAggregateFunction *>(column.type.get());
            if (aggregate_function_data_type && aggregate_function_data_type->isVersioned())
                aggregate_function_data_type->setVersion(0, /* if_empty */true);
        }
    }

    SerializationInfo::Settings settings =
    {
        .ratio_of_defaults_for_sparse = storage.getSettings()->ratio_of_defaults_for_sparse_serialization,
        .choose_kind = false,
    };

    SerializationInfoByName infos(loaded_columns, settings);
    path = getFullRelativePath() + SERIALIZATION_FILE_NAME;
    if (volume->getDisk()->exists(path))
        infos.readJSON(*volume->getDisk()->readFile(path));

    setColumns(loaded_columns);
    setSerializationInfos(infos);
}

void IMergeTreeDataPart::appendFilesOfColumns(Strings & files)
{
    files.push_back("columns.txt");
}

bool IMergeTreeDataPart::shallParticipateInMerges(const StoragePolicyPtr & storage_policy) const
{
    /// `IMergeTreeDataPart::volume` describes space where current part belongs, and holds
    /// `SingleDiskVolume` object which does not contain up-to-date settings of corresponding volume.
    /// Therefore we shall obtain volume from storage policy.
    auto volume_ptr = storage_policy->getVolume(storage_policy->getVolumeIndexByDisk(volume->getDisk()));

    return !volume_ptr->areMergesAvoided();
}

UInt64 IMergeTreeDataPart::calculateTotalSizeOnDisk(const DiskPtr & disk_, const String & from)
{
    if (disk_->isFile(from))
        return disk_->getFileSize(from);
    std::vector<std::string> files;
    disk_->listFiles(from, files);
    UInt64 res = 0;
    for (const auto & file : files)
        res += calculateTotalSizeOnDisk(disk_, fs::path(from) / file);
    return res;
}


void IMergeTreeDataPart::renameTo(const String & new_relative_path, bool remove_new_dir_if_exists) const
{
    assertOnDisk();

    String from = getFullRelativePath();
    String to = fs::path(storage.relative_data_path) / (parent_part ? parent_part->relative_path : "") / new_relative_path / "";

    if (!volume->getDisk()->exists(from))
        throw Exception("Part directory " + fullPath(volume->getDisk(), from) + " doesn't exist. Most likely it is a logical error.", ErrorCodes::FILE_DOESNT_EXIST);

    if (volume->getDisk()->exists(to))
    {
        if (remove_new_dir_if_exists)
        {
            Names files;
            volume->getDisk()->listFiles(to, files);

            LOG_WARNING(storage.log, "Part directory {} already exists and contains {} files. Removing it.", fullPath(volume->getDisk(), to), files.size());

            volume->getDisk()->removeRecursive(to);
        }
        else
        {
            throw Exception("Part directory " + fullPath(volume->getDisk(), to) + " already exists", ErrorCodes::DIRECTORY_ALREADY_EXISTS);
        }
    }

    metadata_manager->deleteAll(true);
    metadata_manager->assertAllDeleted(true);
    volume->getDisk()->setLastModified(from, Poco::Timestamp::fromEpochTime(time(nullptr)));
    volume->getDisk()->moveDirectory(from, to);
    relative_path = new_relative_path;
    metadata_manager->updateAll(true);

    SyncGuardPtr sync_guard;
    if (storage.getSettings()->fsync_part_directory)
        sync_guard = volume->getDisk()->getDirectorySyncGuard(to);

    storage.lockSharedData(*this);
}

void IMergeTreeDataPart::cleanupOldName(const String & old_part_name) const
{
    if (name == old_part_name)
        return;

    storage.unlockSharedData(*this, old_part_name);
}

std::optional<bool> IMergeTreeDataPart::keepSharedDataInDecoupledStorage() const
{
    /// NOTE: It's needed for zero-copy replication
    if (force_keep_shared_data)
        return true;

    /// TODO Unlocking in try-catch and ignoring exception look ugly
    try
    {
        return !storage.unlockSharedData(*this);
    }
    catch (...)
    {
        tryLogCurrentException(__PRETTY_FUNCTION__, "There is a problem with deleting part " + name + " from filesystem");
    }
    return {};
}

void IMergeTreeDataPart::initializePartMetadataManager()
{
#if USE_ROCKSDB
    if (use_metadata_cache)
        metadata_manager = std::make_shared<PartMetadataManagerWithCache>(this, storage.getContext()->getMergeTreeMetadataCache());
    else
        metadata_manager = std::make_shared<PartMetadataManagerOrdinary>(this);
#else
        metadata_manager = std::make_shared<PartMetadataManagerOrdinary>(this);
#endif
}

void IMergeTreeDataPart::remove() const
{
    std::optional<bool> keep_shared_data = keepSharedDataInDecoupledStorage();
    if (!keep_shared_data.has_value())
        return;

    if (!isStoredOnDisk())
        return;

    if (relative_path.empty())
        throw Exception("Part relative_path cannot be empty. This is bug.", ErrorCodes::LOGICAL_ERROR);

    if (isProjectionPart())
    {
        LOG_WARNING(storage.log, "Projection part {} should be removed by its parent {}.", name, parent_part->name);
        projectionRemove(parent_part->getFullRelativePath(), *keep_shared_data);
        return;
    }

    metadata_manager->deleteAll(false);
    metadata_manager->assertAllDeleted(false);

    /** Atomic directory removal:
      * - rename directory to temporary name;
      * - remove it recursive.
      *
      * For temporary name we use "delete_tmp_" prefix.
      *
      * NOTE: We cannot use "tmp_delete_" prefix, because there is a second thread,
      *  that calls "clearOldTemporaryDirectories" and removes all directories, that begin with "tmp_" and are old enough.
      * But when we removing data part, it can be old enough. And rename doesn't change mtime.
      * And a race condition can happen that will lead to "File not found" error here.
      */

    /// NOTE We rename part to delete_tmp_<relative_path> instead of delete_tmp_<name> to avoid race condition
    /// when we try to remove two parts with the same name, but different relative paths,
    /// for example all_1_2_1 (in Deleting state) and tmp_merge_all_1_2_1 (in Temporary state).
    fs::path from = fs::path(storage.relative_data_path) / relative_path;
    fs::path to = fs::path(storage.relative_data_path) / ("delete_tmp_" + relative_path);
    // TODO directory delete_tmp_<name> is never removed if server crashes before returning from this function

    auto disk = volume->getDisk();
    if (disk->exists(to))
    {
        LOG_WARNING(storage.log, "Directory {} (to which part must be renamed before removing) already exists. Most likely this is due to unclean restart or race condition. Removing it.", fullPath(disk, to));
        try
        {
            disk->removeSharedRecursive(fs::path(to) / "", *keep_shared_data);
        }
        catch (...)
        {
            LOG_ERROR(storage.log, "Cannot recursively remove directory {}. Exception: {}", fullPath(disk, to), getCurrentExceptionMessage(false));
            throw;
        }
    }

    try
    {
        disk->moveDirectory(from, to);
    }
    catch (const fs::filesystem_error & e)
    {
        if (e.code() == std::errc::no_such_file_or_directory)
        {
            LOG_ERROR(storage.log, "Directory {} (part to remove) doesn't exist or one of nested files has gone. Most likely this is due to manual removing. This should be discouraged. Ignoring.", fullPath(disk, to));
            return;
        }
        throw;
    }

    // Record existing projection directories so we don't remove them twice
    std::unordered_set<String> projection_directories;
    for (const auto & [p_name, projection_part] : projection_parts)
    {
        projection_part->projectionRemove(to, *keep_shared_data);
        projection_directories.emplace(p_name + ".proj");
    }


    if (checksums.empty())
    {
        /// If the part is not completely written, we cannot use fast path by listing files.
        disk->removeSharedRecursive(fs::path(to) / "", *keep_shared_data);
    }
    else
    {
        try
        {
            /// Remove each expected file in directory, then remove directory itself.

    #if !defined(__clang__)
    #    pragma GCC diagnostic push
    #    pragma GCC diagnostic ignored "-Wunused-variable"
    #endif
            for (const auto & [file, _] : checksums.files)
            {
                if (projection_directories.find(file) == projection_directories.end())
                    disk->removeSharedFile(fs::path(to) / file, *keep_shared_data);
            }
    #if !defined(__clang__)
    #    pragma GCC diagnostic pop
    #endif

            for (const auto & file : {"checksums.txt", "columns.txt"})
                disk->removeSharedFile(fs::path(to) / file, *keep_shared_data);

            disk->removeSharedFileIfExists(fs::path(to) / DEFAULT_COMPRESSION_CODEC_FILE_NAME, *keep_shared_data);
            disk->removeSharedFileIfExists(fs::path(to) / DELETE_ON_DESTROY_MARKER_FILE_NAME, *keep_shared_data);

            disk->removeDirectory(to);
        }
        catch (...)
        {
            /// Recursive directory removal does many excessive "stat" syscalls under the hood.

            LOG_ERROR(storage.log, "Cannot quickly remove directory {} by removing files; fallback to recursive removal. Reason: {}", fullPath(disk, to), getCurrentExceptionMessage(false));

            disk->removeSharedRecursive(fs::path(to) / "", *keep_shared_data);
        }
    }
}


void IMergeTreeDataPart::projectionRemove(const String & parent_to, bool keep_shared_data) const
{
<<<<<<< HEAD
    metadata_manager->deleteAll(false);
    metadata_manager->assertAllDeleted(false);

    String to = parent_to + "/" + relative_path;
=======
    String to = fs::path(parent_to) / relative_path;
>>>>>>> aa3c46a0
    auto disk = volume->getDisk();
    if (checksums.empty())
    {

        LOG_ERROR(
            storage.log,
            "Cannot quickly remove directory {} by removing files; fallback to recursive removal. Reason: checksums.txt is missing",
            fullPath(disk, to));
        /// If the part is not completely written, we cannot use fast path by listing files.
        disk->removeSharedRecursive(fs::path(to) / "", keep_shared_data);
    }
    else
    {
        try
        {
            /// Remove each expected file in directory, then remove directory itself.

    #if !defined(__clang__)
    #    pragma GCC diagnostic push
    #    pragma GCC diagnostic ignored "-Wunused-variable"
    #endif
            for (const auto & [file, _] : checksums.files)
                disk->removeSharedFile(fs::path(to) / file, keep_shared_data);
    #if !defined(__clang__)
    #    pragma GCC diagnostic pop
    #endif

            for (const auto & file : {"checksums.txt", "columns.txt"})
                disk->removeSharedFile(fs::path(to) / file, keep_shared_data);
            disk->removeSharedFileIfExists(fs::path(to) / DEFAULT_COMPRESSION_CODEC_FILE_NAME, keep_shared_data);
            disk->removeSharedFileIfExists(fs::path(to) / DELETE_ON_DESTROY_MARKER_FILE_NAME, keep_shared_data);

            disk->removeSharedRecursive(to, keep_shared_data);
        }
        catch (...)
        {
            /// Recursive directory removal does many excessive "stat" syscalls under the hood.

            LOG_ERROR(storage.log, "Cannot quickly remove directory {} by removing files; fallback to recursive removal. Reason: {}", fullPath(disk, to), getCurrentExceptionMessage(false));

            disk->removeSharedRecursive(fs::path(to) / "", keep_shared_data);
         }
     }
 }

String IMergeTreeDataPart::getRelativePathForPrefix(const String & prefix, bool detached) const
{
    String res;

    /** If you need to detach a part, and directory into which we want to rename it already exists,
        *  we will rename to the directory with the name to which the suffix is added in the form of "_tryN".
        * This is done only in the case of `to_detached`, because it is assumed that in this case the exact name does not matter.
        * No more than 10 attempts are made so that there are not too many junk directories left.
        */

    auto full_relative_path = fs::path(storage.relative_data_path);
    if (detached)
        full_relative_path /= "detached";
    if (detached && parent_part)
        throw Exception(ErrorCodes::LOGICAL_ERROR, "Cannot detach projection");
    else if (parent_part)
        full_relative_path /= parent_part->relative_path;

    for (int try_no = 0; try_no < 10; ++try_no)
    {
        res = (prefix.empty() ? "" : prefix + "_") + name + (try_no ? "_try" + DB::toString(try_no) : "");

        if (!volume->getDisk()->exists(full_relative_path / res))
            return res;

        LOG_WARNING(storage.log, "Directory {} (to detach to) already exists. Will detach to directory with '_tryN' suffix.", res);
    }

    return res;
}

String IMergeTreeDataPart::getRelativePathForDetachedPart(const String & prefix) const
{
    /// Do not allow underscores in the prefix because they are used as separators.
    assert(prefix.find_first_of('_') == String::npos);
    assert(prefix.empty() || std::find(DetachedPartInfo::DETACH_REASONS.begin(),
                                       DetachedPartInfo::DETACH_REASONS.end(),
                                       prefix) != DetachedPartInfo::DETACH_REASONS.end());
    return "detached/" + getRelativePathForPrefix(prefix, /* detached */ true);
}

void IMergeTreeDataPart::renameToDetached(const String & prefix) const
{
    renameTo(getRelativePathForDetachedPart(prefix), true);
}

void IMergeTreeDataPart::makeCloneInDetached(const String & prefix, const StorageMetadataPtr & /*metadata_snapshot*/) const
{
    String destination_path = fs::path(storage.relative_data_path) / getRelativePathForDetachedPart(prefix);
    localBackup(volume->getDisk(), getFullRelativePath(), destination_path);
    volume->getDisk()->removeFileIfExists(fs::path(destination_path) / DELETE_ON_DESTROY_MARKER_FILE_NAME);
}

void IMergeTreeDataPart::makeCloneOnDisk(const DiskPtr & disk, const String & directory_name) const
{
    assertOnDisk();

    if (disk->getName() == volume->getDisk()->getName())
        throw Exception("Can not clone data part " + name + " to same disk " + volume->getDisk()->getName(), ErrorCodes::LOGICAL_ERROR);
    if (directory_name.empty())
        throw Exception("Can not clone data part " + name + " to empty directory.", ErrorCodes::LOGICAL_ERROR);

    String path_to_clone = fs::path(storage.relative_data_path) / directory_name / "";

    if (disk->exists(fs::path(path_to_clone) / relative_path))
    {
        LOG_WARNING(storage.log, "Path " + fullPath(disk, path_to_clone + relative_path) + " already exists. Will remove it and clone again.");
        disk->removeRecursive(fs::path(path_to_clone) / relative_path / "");
    }
    disk->createDirectories(path_to_clone);
    volume->getDisk()->copy(getFullRelativePath(), disk, path_to_clone);
    volume->getDisk()->removeFileIfExists(fs::path(path_to_clone) / DELETE_ON_DESTROY_MARKER_FILE_NAME);
}

void IMergeTreeDataPart::checkConsistencyBase() const
{
    String path = getFullRelativePath();

    auto metadata_snapshot = storage.getInMemoryMetadataPtr();
    if (parent_part)
        metadata_snapshot = metadata_snapshot->projections.get(name).metadata;
    else
    {
        // No need to check projections here because we already did consistent checking when loading projections if necessary.
    }

    const auto & pk = metadata_snapshot->getPrimaryKey();
    const auto & partition_key = metadata_snapshot->getPartitionKey();
    if (!checksums.empty())
    {
        if (!pk.column_names.empty() && !checksums.files.count("primary.idx"))
            throw Exception("No checksum for primary.idx", ErrorCodes::NO_FILE_IN_DATA_PART);

        if (storage.format_version >= MERGE_TREE_DATA_MIN_FORMAT_VERSION_WITH_CUSTOM_PARTITIONING)
        {
            if (!checksums.files.count("count.txt"))
                throw Exception("No checksum for count.txt", ErrorCodes::NO_FILE_IN_DATA_PART);

            if (metadata_snapshot->hasPartitionKey() && !checksums.files.count("partition.dat"))
                throw Exception("No checksum for partition.dat", ErrorCodes::NO_FILE_IN_DATA_PART);

            if (!isEmpty() && !parent_part)
            {
                for (const String & col_name : storage.getMinMaxColumnsNames(partition_key))
                {
                    if (!checksums.files.count("minmax_" + escapeForFileName(col_name) + ".idx"))
                        throw Exception("No minmax idx file checksum for column " + col_name, ErrorCodes::NO_FILE_IN_DATA_PART);
                }
            }
        }

        checksums.checkSizes(volume->getDisk(), path);
    }
    else
    {
        auto check_file_not_empty = [&path](const DiskPtr & disk_, const String & file_path)
        {
            UInt64 file_size;
            if (!disk_->exists(file_path) || (file_size = disk_->getFileSize(file_path)) == 0)
                throw Exception("Part " + fullPath(disk_, path) + " is broken: " + fullPath(disk_, file_path) + " is empty", ErrorCodes::BAD_SIZE_OF_FILE_IN_DATA_PART);
            return file_size;
        };

        /// Check that the primary key index is not empty.
        if (!pk.column_names.empty())
            check_file_not_empty(volume->getDisk(), fs::path(path) / "primary.idx");

        if (storage.format_version >= MERGE_TREE_DATA_MIN_FORMAT_VERSION_WITH_CUSTOM_PARTITIONING)
        {
            check_file_not_empty(volume->getDisk(), fs::path(path) / "count.txt");

            if (metadata_snapshot->hasPartitionKey())
                check_file_not_empty(volume->getDisk(), fs::path(path) / "partition.dat");

            if (!parent_part)
            {
                for (const String & col_name : storage.getMinMaxColumnsNames(partition_key))
                    check_file_not_empty(volume->getDisk(), fs::path(path) / ("minmax_" + escapeForFileName(col_name) + ".idx"));
            }
        }
    }
}

void IMergeTreeDataPart::checkConsistency(bool /* require_part_metadata */) const
{
    throw Exception("Method 'checkConsistency' is not implemented for part with type " + getType().toString(), ErrorCodes::NOT_IMPLEMENTED);
}

void IMergeTreeDataPart::calculateColumnsAndSecondaryIndicesSizesOnDisk()
{
    calculateColumnsSizesOnDisk();
    calculateSecondaryIndicesSizesOnDisk();
}

void IMergeTreeDataPart::calculateColumnsSizesOnDisk()
{
    if (getColumns().empty() || checksums.empty())
        throw Exception("Cannot calculate columns sizes when columns or checksums are not initialized", ErrorCodes::LOGICAL_ERROR);

    calculateEachColumnSizes(columns_sizes, total_columns_size);
}

void IMergeTreeDataPart::calculateSecondaryIndicesSizesOnDisk()
{
    if (checksums.empty())
        throw Exception("Cannot calculate secondary indexes sizes when columns or checksums are not initialized", ErrorCodes::LOGICAL_ERROR);

    auto secondary_indices_descriptions = storage.getInMemoryMetadataPtr()->secondary_indices;

    for (auto & index_description : secondary_indices_descriptions)
    {
        ColumnSize index_size;

        auto index_ptr = MergeTreeIndexFactory::instance().get(index_description);
        auto index_name = index_ptr->getFileName();
        auto index_name_escaped = escapeForFileName(index_name);

        auto index_file_name = index_name_escaped + index_ptr->getSerializedFileExtension();
        auto index_marks_file_name = index_name_escaped + index_granularity_info.marks_file_extension;

        /// If part does not contain index
        auto bin_checksum = checksums.files.find(index_file_name);
        if (bin_checksum != checksums.files.end())
        {
            index_size.data_compressed = bin_checksum->second.file_size;
            index_size.data_uncompressed = bin_checksum->second.uncompressed_size;
        }

        auto mrk_checksum = checksums.files.find(index_marks_file_name);
        if (mrk_checksum != checksums.files.end())
            index_size.marks = mrk_checksum->second.file_size;

        total_secondary_indices_size.add(index_size);
        secondary_index_sizes[index_description.name] = index_size;
    }
}

ColumnSize IMergeTreeDataPart::getColumnSize(const String & column_name) const
{
    /// For some types of parts columns_size maybe not calculated
    auto it = columns_sizes.find(column_name);
    if (it != columns_sizes.end())
        return it->second;

    return ColumnSize{};
}

IndexSize IMergeTreeDataPart::getSecondaryIndexSize(const String & secondary_index_name) const
{
    auto it = secondary_index_sizes.find(secondary_index_name);
    if (it != secondary_index_sizes.end())
        return it->second;

    return ColumnSize{};
}

void IMergeTreeDataPart::accumulateColumnSizes(ColumnToSize & column_to_size) const
{
    for (const auto & [column_name, size] : columns_sizes)
        column_to_size[column_name] = size.data_compressed;
}


bool IMergeTreeDataPart::checkAllTTLCalculated(const StorageMetadataPtr & metadata_snapshot) const
{
    if (!metadata_snapshot->hasAnyTTL())
        return false;

    if (metadata_snapshot->hasRowsTTL())
    {
        if (isEmpty()) /// All rows were finally deleted and we don't store TTL
            return true;
        else if (ttl_infos.table_ttl.min == 0)
            return false;
    }

    for (const auto & [column, desc] : metadata_snapshot->getColumnTTLs())
    {
        /// Part has this column, but we don't calculated TTL for it
        if (!ttl_infos.columns_ttl.count(column) && getColumns().contains(column))
            return false;
    }

    for (const auto & move_desc : metadata_snapshot->getMoveTTLs())
    {
        /// Move TTL is not calculated
        if (!ttl_infos.moves_ttl.count(move_desc.result_column))
            return false;
    }

    for (const auto & group_by_desc : metadata_snapshot->getGroupByTTLs())
    {
        if (!ttl_infos.group_by_ttl.count(group_by_desc.result_column))
            return false;
    }

    for (const auto & rows_where_desc : metadata_snapshot->getRowsWhereTTLs())
    {
        if (!ttl_infos.rows_where_ttl.count(rows_where_desc.result_column))
            return false;
    }

    return true;
}

String IMergeTreeDataPart::getUniqueId() const
{
    auto disk = volume->getDisk();
    if (!disk->supportZeroCopyReplication())
        throw Exception(fmt::format("Disk {} doesn't support zero-copy replication", disk->getName()), ErrorCodes::LOGICAL_ERROR);

    String id = disk->getUniqueId(fs::path(getFullRelativePath()) / "checksums.txt");
    return id;
}


UInt32 IMergeTreeDataPart::getNumberOfRefereneces() const
{
    return volume->getDisk()->getRefCount(fs::path(getFullRelativePath()) / "checksums.txt");
}


String IMergeTreeDataPart::getZeroLevelPartBlockID() const
{
    if (info.level != 0)
        throw Exception(ErrorCodes::LOGICAL_ERROR, "Trying to get block id for non zero level part {}", name);

    SipHash hash;
    checksums.computeTotalChecksumDataOnly(hash);
    union
    {
        char bytes[16];
        UInt64 words[2];
    } hash_value;
    hash.get128(hash_value.bytes);

    return info.partition_id + "_" + toString(hash_value.words[0]) + "_" + toString(hash_value.words[1]);
}

IMergeTreeDataPart::uint128 IMergeTreeDataPart::getActualChecksumByFile(const String & file_path) const
{
    assert(use_metadata_cache);

    String file_name = std::filesystem::path(file_path).filename();
    const auto filenames_without_checksums = getFileNamesWithoutChecksums();
    auto it = checksums.files.find(file_name);
    if (filenames_without_checksums.count(file_name) == 0 && it != checksums.files.end())
    {
        return it->second.file_hash;
    }

    if (!volume->getDisk()->exists(file_path))
    {
        return {};
    }
    std::unique_ptr<ReadBufferFromFileBase> in_file = volume->getDisk()->readFile(file_path);
    HashingReadBuffer in_hash(*in_file);

    String value;
    readStringUntilEOF(value, in_hash);
    return in_hash.getHash();
}

std::unordered_map<String, IMergeTreeDataPart::uint128> IMergeTreeDataPart::checkMetadata() const
{
    return metadata_manager->check();
}

bool isCompactPart(const MergeTreeDataPartPtr & data_part)
{
    return (data_part && data_part->getType() == MergeTreeDataPartType::COMPACT);
}

bool isWidePart(const MergeTreeDataPartPtr & data_part)
{
    return (data_part && data_part->getType() == MergeTreeDataPartType::WIDE);
}

bool isInMemoryPart(const MergeTreeDataPartPtr & data_part)
{
    return (data_part && data_part->getType() == MergeTreeDataPartType::IN_MEMORY);
}

}<|MERGE_RESOLUTION|>--- conflicted
+++ resolved
@@ -1435,14 +1435,10 @@
 
 void IMergeTreeDataPart::projectionRemove(const String & parent_to, bool keep_shared_data) const
 {
-<<<<<<< HEAD
     metadata_manager->deleteAll(false);
     metadata_manager->assertAllDeleted(false);
 
-    String to = parent_to + "/" + relative_path;
-=======
     String to = fs::path(parent_to) / relative_path;
->>>>>>> aa3c46a0
     auto disk = volume->getDisk();
     if (checksums.empty())
     {
