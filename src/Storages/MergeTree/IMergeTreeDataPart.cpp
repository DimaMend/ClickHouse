#include "IMergeTreeDataPart.h"

#include <optional>
#include <Core/Defines.h>
#include <IO/HashingWriteBuffer.h>
#include <IO/ReadBufferFromString.h>
#include <IO/ReadHelpers.h>
#include <IO/WriteHelpers.h>
#include <Storages/MergeTree/MergeTreeData.h>
#include <Storages/MergeTree/localBackup.h>
#include <Storages/MergeTree/checkDataPart.h>
#include <Common/StringUtils/StringUtils.h>
#include <Common/escapeForFileName.h>
#include <Common/FileSyncGuard.h>
#include <common/JSON.h>
#include <common/logger_useful.h>
#include <Compression/getCompressionCodecForFile.h>
#include <Parsers/queryToString.h>

namespace DB
{
namespace ErrorCodes
{
    extern const int DIRECTORY_ALREADY_EXISTS;
    extern const int CANNOT_READ_ALL_DATA;
    extern const int LOGICAL_ERROR;
    extern const int FILE_DOESNT_EXIST;
    extern const int NO_FILE_IN_DATA_PART;
    extern const int EXPECTED_END_OF_FILE;
    extern const int CORRUPTED_DATA;
    extern const int NOT_FOUND_EXPECTED_DATA_PART;
    extern const int BAD_SIZE_OF_FILE_IN_DATA_PART;
    extern const int BAD_TTL_FILE;
    extern const int NOT_IMPLEMENTED;
}

static std::unique_ptr<ReadBufferFromFileBase> openForReading(const DiskPtr & disk, const String & path)
{
    return disk->readFile(path, std::min(size_t(DBMS_DEFAULT_BUFFER_SIZE), disk->getFileSize(path)));
}

void IMergeTreeDataPart::MinMaxIndex::load(const MergeTreeData & data, const DiskPtr & disk_, const String & part_path)
{
    size_t minmax_idx_size = data.minmax_idx_column_types.size();
    hyperrectangle.reserve(minmax_idx_size);
    for (size_t i = 0; i < minmax_idx_size; ++i)
    {
        String file_name = part_path + "minmax_" + escapeForFileName(data.minmax_idx_columns[i]) + ".idx";
        auto file = openForReading(disk_, file_name);
        const DataTypePtr & data_type = data.minmax_idx_column_types[i];

        Field min_val;
        data_type->deserializeBinary(min_val, *file);
        Field max_val;
        data_type->deserializeBinary(max_val, *file);

        hyperrectangle.emplace_back(min_val, true, max_val, true);
    }
    initialized = true;
}

void IMergeTreeDataPart::MinMaxIndex::store(
    const MergeTreeData & data, const DiskPtr & disk_, const String & part_path, Checksums & out_checksums) const
{
    store(data.minmax_idx_columns, data.minmax_idx_column_types, disk_, part_path, out_checksums);
}

void IMergeTreeDataPart::MinMaxIndex::store(
    const Names & column_names,
    const DataTypes & data_types,
    const DiskPtr & disk_,
    const String & part_path,
    Checksums & out_checksums) const
{
    if (!initialized)
        throw Exception("Attempt to store uninitialized MinMax index for part " + part_path + ". This is a bug.",
            ErrorCodes::LOGICAL_ERROR);

    for (size_t i = 0; i < column_names.size(); ++i)
    {
        String file_name = "minmax_" + escapeForFileName(column_names[i]) + ".idx";
        const DataTypePtr & data_type = data_types.at(i);

        auto out = disk_->writeFile(part_path + file_name);
        HashingWriteBuffer out_hashing(*out);
        data_type->serializeBinary(hyperrectangle[i].left, out_hashing);
        data_type->serializeBinary(hyperrectangle[i].right, out_hashing);
        out_hashing.next();
        out_checksums.files[file_name].file_size = out_hashing.count();
        out_checksums.files[file_name].file_hash = out_hashing.getHash();
        out->finalize();
    }
}

void IMergeTreeDataPart::MinMaxIndex::update(const Block & block, const Names & column_names)
{
    if (!initialized)
        hyperrectangle.reserve(column_names.size());

    for (size_t i = 0; i < column_names.size(); ++i)
    {
        FieldRef min_value;
        FieldRef max_value;
        const ColumnWithTypeAndName & column = block.getByName(column_names[i]);
        column.column->getExtremes(min_value, max_value);

        if (!initialized)
            hyperrectangle.emplace_back(min_value, true, max_value, true);
        else
        {
            hyperrectangle[i].left = std::min(hyperrectangle[i].left, min_value);
            hyperrectangle[i].right = std::max(hyperrectangle[i].right, max_value);
        }
    }

    initialized = true;
}

void IMergeTreeDataPart::MinMaxIndex::merge(const MinMaxIndex & other)
{
    if (!other.initialized)
        return;

    if (!initialized)
    {
        hyperrectangle = other.hyperrectangle;
        initialized = true;
    }
    else
    {
        for (size_t i = 0; i < hyperrectangle.size(); ++i)
        {
            hyperrectangle[i].left = std::min(hyperrectangle[i].left, other.hyperrectangle[i].left);
            hyperrectangle[i].right = std::max(hyperrectangle[i].right, other.hyperrectangle[i].right);
        }
    }
}


IMergeTreeDataPart::IMergeTreeDataPart(
    MergeTreeData & storage_, const String & name_, const VolumePtr & volume_, const std::optional<String> & relative_path_, Type part_type_)
    : storage(storage_)
    , name(name_)
    , info(MergeTreePartInfo::fromPartName(name_, storage.format_version))
    , volume(volume_)
    , relative_path(relative_path_.value_or(name_))
    , index_granularity_info(storage_, part_type_)
    , part_type(part_type_)
{
}

IMergeTreeDataPart::IMergeTreeDataPart(
    const MergeTreeData & storage_,
    const String & name_,
    const MergeTreePartInfo & info_,
    const VolumePtr & volume_,
    const std::optional<String> & relative_path_,
    Type part_type_)
    : storage(storage_)
    , name(name_)
    , info(info_)
    , volume(volume_)
    , relative_path(relative_path_.value_or(name_))
    , index_granularity_info(storage_, part_type_)
    , part_type(part_type_)
{
}


String IMergeTreeDataPart::getNewName(const MergeTreePartInfo & new_part_info) const
{
    if (storage.format_version < MERGE_TREE_DATA_MIN_FORMAT_VERSION_WITH_CUSTOM_PARTITIONING)
    {
        /// NOTE: getting min and max dates from the part name (instead of part data) because we want
        /// the merged part name be determined only by source part names.
        /// It is simpler this way when the real min and max dates for the block range can change
        /// (e.g. after an ALTER DELETE command).
        DayNum min_date;
        DayNum max_date;
        MergeTreePartInfo::parseMinMaxDatesFromPartName(name, min_date, max_date);
        return new_part_info.getPartNameV0(min_date, max_date);
    }
    else
        return new_part_info.getPartName();
}

std::optional<size_t> IMergeTreeDataPart::getColumnPosition(const String & column_name) const
{
    auto it = column_name_to_position.find(column_name);
    if (it == column_name_to_position.end())
        return {};
    return it->second;
}

DayNum IMergeTreeDataPart::getMinDate() const
{
    if (storage.minmax_idx_date_column_pos != -1 && minmax_idx.initialized)
        return DayNum(minmax_idx.hyperrectangle[storage.minmax_idx_date_column_pos].left.get<UInt64>());
    else
        return DayNum();
}


DayNum IMergeTreeDataPart::getMaxDate() const
{
    if (storage.minmax_idx_date_column_pos != -1 && minmax_idx.initialized)
        return DayNum(minmax_idx.hyperrectangle[storage.minmax_idx_date_column_pos].right.get<UInt64>());
    else
        return DayNum();
}

time_t IMergeTreeDataPart::getMinTime() const
{
    if (storage.minmax_idx_time_column_pos != -1 && minmax_idx.initialized)
        return minmax_idx.hyperrectangle[storage.minmax_idx_time_column_pos].left.get<UInt64>();
    else
        return 0;
}


time_t IMergeTreeDataPart::getMaxTime() const
{
    if (storage.minmax_idx_time_column_pos != -1 && minmax_idx.initialized)
        return minmax_idx.hyperrectangle[storage.minmax_idx_time_column_pos].right.get<UInt64>();
    else
        return 0;
}

void IMergeTreeDataPart::setColumns(const NamesAndTypesList & new_columns)
{
    columns = new_columns;
    column_name_to_position.clear();
    column_name_to_position.reserve(new_columns.size());
    size_t pos = 0;
    for (const auto & column : columns)
        column_name_to_position.emplace(column.name, pos++);
}

IMergeTreeDataPart::~IMergeTreeDataPart() = default;

void IMergeTreeDataPart::removeIfNeeded()
{
    if (state == State::DeleteOnDestroy || is_temp)
    {
        try
        {
            auto path = getFullRelativePath();

            if (!volume->getDisk()->exists(path))
                return;

            if (is_temp)
            {
                String file_name = fileName(relative_path);

                if (file_name.empty())
                    throw Exception("relative_path " + relative_path + " of part " + name + " is invalid or not set", ErrorCodes::LOGICAL_ERROR);

                if (!startsWith(file_name, "tmp"))
                {
                    LOG_ERROR(storage.log, "~DataPart() should remove part {} but its name doesn't start with tmp. Too suspicious, keeping the part.", path);
                    return;
                }
            }

            remove();

            if (state == State::DeleteOnDestroy)
            {
                LOG_TRACE(storage.log, "Removed part from old location {}", path);
            }
        }
        catch (...)
        {
            tryLogCurrentException(__PRETTY_FUNCTION__);
        }
    }
}


UInt64 IMergeTreeDataPart::getIndexSizeInBytes() const
{
    UInt64 res = 0;
    for (const ColumnPtr & column : index)
        res += column->byteSize();
    return res;
}

UInt64 IMergeTreeDataPart::getIndexSizeInAllocatedBytes() const
{
    UInt64 res = 0;
    for (const ColumnPtr & column : index)
        res += column->allocatedBytes();
    return res;
}

String IMergeTreeDataPart::stateToString(IMergeTreeDataPart::State state)
{
    switch (state)
    {
        case State::Temporary:
            return "Temporary";
        case State::PreCommitted:
            return "PreCommitted";
        case State::Committed:
            return "Committed";
        case State::Outdated:
            return "Outdated";
        case State::Deleting:
            return "Deleting";
        case State::DeleteOnDestroy:
            return "DeleteOnDestroy";
    }

    __builtin_unreachable();
}

String IMergeTreeDataPart::stateString() const
{
    return stateToString(state);
}

void IMergeTreeDataPart::assertState(const std::initializer_list<IMergeTreeDataPart::State> & affordable_states) const
{
    if (!checkState(affordable_states))
    {
        String states_str;
        for (auto affordable_state : affordable_states)
            states_str += stateToString(affordable_state) + " ";

        throw Exception("Unexpected state of part " + getNameWithState() + ". Expected: " + states_str, ErrorCodes::NOT_FOUND_EXPECTED_DATA_PART);
    }
}

void IMergeTreeDataPart::assertOnDisk() const
{
    if (!isStoredOnDisk())
        throw Exception("Data part '" + name + "' with type '"
            + getType().toString() + "' is not stored on disk", ErrorCodes::LOGICAL_ERROR);
}


UInt64 IMergeTreeDataPart::getMarksCount() const
{
    return index_granularity.getMarksCount();
}

size_t IMergeTreeDataPart::getFileSizeOrZero(const String & file_name) const
{
    auto checksum = checksums.files.find(file_name);
    if (checksum == checksums.files.end())
        return 0;
    return checksum->second.file_size;
}

String IMergeTreeDataPart::getColumnNameWithMinimumCompressedSize(const StorageMetadataPtr & metadata_snapshot) const
{
    const auto & storage_columns = metadata_snapshot->getColumns().getAllPhysical();
    auto alter_conversions = storage.getAlterConversionsForPart(shared_from_this());

    std::optional<std::string> minimum_size_column;
    UInt64 minimum_size = std::numeric_limits<UInt64>::max();

    for (const auto & column : storage_columns)
    {
        auto column_name = column.name;
        auto column_type = column.type;
        if (alter_conversions.isColumnRenamed(column.name))
            column_name = alter_conversions.getColumnOldName(column.name);

        if (!hasColumnFiles(column_name, *column_type))
            continue;

        const auto size = getColumnSize(column_name, *column_type).data_compressed;
        if (size < minimum_size)
        {
            minimum_size = size;
            minimum_size_column = column_name;
        }
    }

    if (!minimum_size_column)
        throw Exception("Could not find a column of minimum size in MergeTree, part " + getFullPath(), ErrorCodes::LOGICAL_ERROR);

    return *minimum_size_column;
}

String IMergeTreeDataPart::getFullPath() const
{
    if (relative_path.empty())
        throw Exception("Part relative_path cannot be empty. It's bug.", ErrorCodes::LOGICAL_ERROR);

    return storage.getFullPathOnDisk(volume->getDisk()) + relative_path + "/";
}

String IMergeTreeDataPart::getFullRelativePath() const
{
    if (relative_path.empty())
        throw Exception("Part relative_path cannot be empty. It's bug.", ErrorCodes::LOGICAL_ERROR);

    return storage.relative_data_path + relative_path + "/";
}

void IMergeTreeDataPart::loadColumnsChecksumsIndexes(bool require_columns_checksums, bool check_consistency)
{
    assertOnDisk();

    /// Memory should not be limited during ATTACH TABLE query.
    /// This is already true at the server startup but must be also ensured for manual table ATTACH.
    /// Motivation: memory for index is shared between queries - not belong to the query itself.
    MemoryTracker::BlockerInThread temporarily_disable_memory_tracker;

    loadColumns(require_columns_checksums);
    loadChecksums(require_columns_checksums);
    loadIndexGranularity();
    calculateColumnsSizesOnDisk();
    loadIndex();     /// Must be called after loadIndexGranularity as it uses the value of `index_granularity`
    loadRowsCount(); /// Must be called after loadIndexGranularity() as it uses the value of `index_granularity`.
    loadPartitionAndMinMaxIndex();
    loadTTLInfos();
    if (check_consistency)
        checkConsistency(require_columns_checksums);
    loadDefaultCompressionCodec();

}

void IMergeTreeDataPart::loadIndexGranularity()
{
    throw Exception("Method 'loadIndexGranularity' is not implemented for part with type " + getType().toString(), ErrorCodes::NOT_IMPLEMENTED);
}

void IMergeTreeDataPart::loadIndex()
{
    /// It can be empty in case of mutations
    if (!index_granularity.isInitialized())
        throw Exception("Index granularity is not loaded before index loading", ErrorCodes::LOGICAL_ERROR);

    auto metadata_snapshot = storage.getInMemoryMetadataPtr();
    const auto & primary_key = metadata_snapshot->getPrimaryKey();
    size_t key_size = primary_key.column_names.size();

    if (key_size)
    {
        MutableColumns loaded_index;
        loaded_index.resize(key_size);

        for (size_t i = 0; i < key_size; ++i)
        {
            loaded_index[i] = primary_key.data_types[i]->createColumn();
            loaded_index[i]->reserve(index_granularity.getMarksCount());
        }

        String index_path = getFullRelativePath() + "primary.idx";
        auto index_file = openForReading(volume->getDisk(), index_path);

        size_t marks_count = index_granularity.getMarksCount();

        for (size_t i = 0; i < marks_count; ++i) //-V756
            for (size_t j = 0; j < key_size; ++j)
                primary_key.data_types[j]->deserializeBinary(*loaded_index[j], *index_file);

        for (size_t i = 0; i < key_size; ++i)
        {
            loaded_index[i]->protect();
            if (loaded_index[i]->size() != marks_count)
                throw Exception("Cannot read all data from index file " + index_path
                    + "(expected size: " + toString(marks_count) + ", read: " + toString(loaded_index[i]->size()) + ")",
                    ErrorCodes::CANNOT_READ_ALL_DATA);
        }

        if (!index_file->eof())
            throw Exception("Index file " + fullPath(volume->getDisk(), index_path) + " is unexpectedly long", ErrorCodes::EXPECTED_END_OF_FILE);

        index.assign(std::make_move_iterator(loaded_index.begin()), std::make_move_iterator(loaded_index.end()));
    }
}

NameSet IMergeTreeDataPart::getFileNamesWithoutChecksums() const
{
    if (!isStoredOnDisk())
        return {};

    NameSet result = {"checksums.txt", "columns.txt"};
    String default_codec_path = getFullRelativePath() + DEFAULT_COMPRESSION_CODEC_FILE_NAME;
    if (volume->getDisk()->exists(default_codec_path))
        result.emplace(DEFAULT_COMPRESSION_CODEC_FILE_NAME);

    return result;
}

void IMergeTreeDataPart::loadDefaultCompressionCodec()
{
    /// In memory parts doesn't have any compression
    if (!isStoredOnDisk())
    {
        default_codec = CompressionCodecFactory::instance().get("NONE", {});
        return;
    }

    String path = getFullRelativePath() + DEFAULT_COMPRESSION_CODEC_FILE_NAME;
    if (!volume->getDisk()->exists(path))
    {
        default_codec = detectDefaultCompressionCodec();
    }
    else
    {

        auto file_buf = openForReading(volume->getDisk(), path);
        String codec_line;
        readEscapedStringUntilEOL(codec_line, *file_buf);

        ReadBufferFromString buf(codec_line);

        if (!checkString("CODEC", buf))
        {
            LOG_WARNING(storage.log, "Cannot parse default codec for part {} from file {}, content '{}'. Default compression codec will be deduced automatically, from data on disk", name, path, codec_line);
            default_codec = detectDefaultCompressionCodec();
        }

        try
        {
            ParserCodec codec_parser;
            auto codec_ast = parseQuery(codec_parser, codec_line.data() + buf.getPosition(), codec_line.data() + codec_line.length(), "codec parser", 0, DBMS_DEFAULT_MAX_PARSER_DEPTH);
            default_codec = CompressionCodecFactory::instance().get(codec_ast, {});
        }
        catch (const DB::Exception & ex)
        {
            LOG_WARNING(storage.log, "Cannot parse default codec for part {} from file {}, content '{}', error '{}'. Default compression codec will be deduced automatically, from data on disk.", name, path, codec_line, ex.what());
            default_codec = detectDefaultCompressionCodec();
        }
    }
}

CompressionCodecPtr IMergeTreeDataPart::detectDefaultCompressionCodec() const
{
    /// In memory parts doesn't have any compression
    if (!isStoredOnDisk())
        return CompressionCodecFactory::instance().get("NONE", {});

    auto metadata_snapshot = storage.getInMemoryMetadataPtr();

    const auto & storage_columns = metadata_snapshot->getColumns();
    CompressionCodecPtr result = nullptr;
    for (const auto & part_column : columns)
    {
        /// It was compressed with default codec and it's not empty
        auto column_size = getColumnSize(part_column.name, *part_column.type);
        if (column_size.data_compressed != 0 && !storage_columns.hasCompressionCodec(part_column.name))
        {
<<<<<<< HEAD
            String path_to_data_file;
            part_column.type->enumerateStreams([&](const IDataType::SubstreamPath & substream_path, const IDataType & /* substream_type */)
            {
                if (path_to_data_file.empty())
                {
                    String candidate_path = getFullRelativePath() + IDataType::getFileNameForStream(part_column.name, substream_path) + ".bin";

                    /// We can have existing, but empty .bin files. Example: LowCardinality(Nullable(...)) columns and column_name.dict.null.bin file.
                    if (volume->getDisk()->exists(candidate_path) && volume->getDisk()->getFileSize(candidate_path) != 0)
                        path_to_data_file = candidate_path;
                }
            });

            if (path_to_data_file.empty())
            {
                LOG_WARNING(storage.log, "Part's {} column {} has non zero data compressed size, but all data files don't exist or empty", name, backQuoteIfNeed(part_column.name));
                continue;
            }

            result = getCompressionCodecForFile(volume->getDisk(), path_to_data_file);
=======
            result = getCompressionCodecForFile(volume->getDisk(), getFullRelativePath() + getFileNameForColumn(part_column) + ".bin");
>>>>>>> fc135d22
            break;
        }
    }

    if (!result)
        result = CompressionCodecFactory::instance().getDefaultCodec();

    return result;
}

void IMergeTreeDataPart::loadPartitionAndMinMaxIndex()
{
    if (storage.format_version < MERGE_TREE_DATA_MIN_FORMAT_VERSION_WITH_CUSTOM_PARTITIONING)
    {
        DayNum min_date;
        DayNum max_date;
        MergeTreePartInfo::parseMinMaxDatesFromPartName(name, min_date, max_date);

        const auto & date_lut = DateLUT::instance();
        partition = MergeTreePartition(date_lut.toNumYYYYMM(min_date));
        minmax_idx = MinMaxIndex(min_date, max_date);
    }
    else
    {
        String path = getFullRelativePath();
        partition.load(storage, volume->getDisk(), path);
        if (!isEmpty())
            minmax_idx.load(storage, volume->getDisk(), path);
    }

    auto metadata_snapshot = storage.getInMemoryMetadataPtr();
    String calculated_partition_id = partition.getID(metadata_snapshot->getPartitionKey().sample_block);
    if (calculated_partition_id != info.partition_id)
        throw Exception(
            "While loading part " + getFullPath() + ": calculated partition ID: " + calculated_partition_id
            + " differs from partition ID in part name: " + info.partition_id,
            ErrorCodes::CORRUPTED_DATA);
}

void IMergeTreeDataPart::loadChecksums(bool require)
{
    String path = getFullRelativePath() + "checksums.txt";
    if (volume->getDisk()->exists(path))
    {
        auto buf = openForReading(volume->getDisk(), path);
        if (checksums.read(*buf))
        {
            assertEOF(*buf);
            bytes_on_disk = checksums.getTotalSizeOnDisk();
        }
        else
            bytes_on_disk = calculateTotalSizeOnDisk(volume->getDisk(), getFullRelativePath());
    }
    else
    {
        if (require)
            throw Exception("No checksums.txt in part " + name, ErrorCodes::NO_FILE_IN_DATA_PART);

        /// If the checksums file is not present, calculate the checksums and write them to disk.
        /// Check the data while we are at it.
        LOG_WARNING(storage.log, "Checksums for part {} not found. Will calculate them from data on disk.", name);
        checksums = checkDataPart(shared_from_this(), false);
        {
            auto out = volume->getDisk()->writeFile(getFullRelativePath() + "checksums.txt.tmp", 4096);
            checksums.write(*out);
        }

        volume->getDisk()->moveFile(getFullRelativePath() + "checksums.txt.tmp", getFullRelativePath() + "checksums.txt");

        bytes_on_disk = checksums.getTotalSizeOnDisk();
    }
}

void IMergeTreeDataPart::loadRowsCount()
{
    String path = getFullRelativePath() + "count.txt";
    if (index_granularity.empty())
    {
        rows_count = 0;
    }
    else if (storage.format_version >= MERGE_TREE_DATA_MIN_FORMAT_VERSION_WITH_CUSTOM_PARTITIONING || part_type == Type::COMPACT)
    {
        if (!volume->getDisk()->exists(path))
            throw Exception("No count.txt in part " + name, ErrorCodes::NO_FILE_IN_DATA_PART);

        auto buf = openForReading(volume->getDisk(), path);
        readIntText(rows_count, *buf);
        assertEOF(*buf);

#ifndef NDEBUG
        /// columns have to be loaded
        for (const auto & column : getColumns())
        {
            /// Most trivial types
            if (column.type->isValueRepresentedByNumber() && !column.type->haveSubtypes())
            {
                auto size = getColumnSize(column.name, *column.type);

                if (size.data_uncompressed == 0)
                    continue;

                size_t rows_in_column = size.data_uncompressed / column.type->getSizeOfValueInMemory();
                if (rows_in_column != rows_count)
                {
                    throw Exception(
                        ErrorCodes::LOGICAL_ERROR,
                        "Column {} has rows count {} according to size in memory "
                        "and size of single value, but data part {} has {} rows", backQuote(column.name), rows_in_column, name, rows_count);
                }
            }
        }
#endif
    }
    else
    {
        for (const NameAndTypePair & column : columns)
        {
            ColumnPtr column_col = column.type->createColumn();
            if (!column_col->isFixedAndContiguous() || column_col->lowCardinality())
                continue;

            size_t column_size = getColumnSize(column.name, *column.type).data_uncompressed;
            if (!column_size)
                continue;

            size_t sizeof_field = column_col->sizeOfValueIfFixed();
            rows_count = column_size / sizeof_field;

            if (column_size % sizeof_field != 0)
            {
                throw Exception(
                    "Uncompressed size of column " + column.name + "(" + toString(column_size)
                    + ") is not divisible by the size of value (" + toString(sizeof_field) + ")",
                    ErrorCodes::LOGICAL_ERROR);
            }

            size_t last_mark_index_granularity = index_granularity.getLastNonFinalMarkRows();
            size_t rows_approx = index_granularity.getTotalRows();
            if (!(rows_count <= rows_approx && rows_approx < rows_count + last_mark_index_granularity))
                throw Exception(
                    "Unexpected size of column " + column.name + ": " + toString(rows_count) + " rows, expected "
                    + toString(rows_approx) + "+-" + toString(last_mark_index_granularity) + " rows according to the index",
                    ErrorCodes::LOGICAL_ERROR);

            return;
        }

        throw Exception("Data part doesn't contain fixed size column (even Date column)", ErrorCodes::LOGICAL_ERROR);
    }
}

void IMergeTreeDataPart::loadTTLInfos()
{
    String path = getFullRelativePath() + "ttl.txt";
    if (volume->getDisk()->exists(path))
    {
        auto in = openForReading(volume->getDisk(), path);
        assertString("ttl format version: ", *in);
        size_t format_version;
        readText(format_version, *in);
        assertChar('\n', *in);

        if (format_version == 1)
        {
            try
            {
                ttl_infos.read(*in);
            }
            catch (const JSONException &)
            {
                throw Exception("Error while parsing file ttl.txt in part: " + name, ErrorCodes::BAD_TTL_FILE);
            }
        }
        else
            throw Exception("Unknown ttl format version: " + toString(format_version), ErrorCodes::BAD_TTL_FILE);
    }
}

void IMergeTreeDataPart::loadColumns(bool require)
{
    String path = getFullRelativePath() + "columns.txt";
    auto metadata_snapshot = storage.getInMemoryMetadataPtr();
    if (!volume->getDisk()->exists(path))
    {
        /// We can get list of columns only from columns.txt in compact parts.
        if (require || part_type == Type::COMPACT)
            throw Exception("No columns.txt in part " + name, ErrorCodes::NO_FILE_IN_DATA_PART);

        /// If there is no file with a list of columns, write it down.
        for (const NameAndTypePair & column : metadata_snapshot->getColumns().getAllPhysical())
            if (volume->getDisk()->exists(getFullRelativePath() + getFileNameForColumn(column) + ".bin"))
                columns.push_back(column);

        if (columns.empty())
            throw Exception("No columns in part " + name, ErrorCodes::NO_FILE_IN_DATA_PART);

        {
            auto buf = volume->getDisk()->writeFile(path + ".tmp", 4096);
            columns.writeText(*buf);
        }
        volume->getDisk()->moveFile(path + ".tmp", path);
    }
    else
    {
        columns.readText(*volume->getDisk()->readFile(path));
    }

    size_t pos = 0;
    for (const auto & column : columns)
        column_name_to_position.emplace(column.name, pos++);
}

bool IMergeTreeDataPart::shallParticipateInMerges(const StoragePolicyPtr & storage_policy) const
{
    /// `IMergeTreeDataPart::volume` describes space where current part belongs, and holds
    /// `SingleDiskVolume` object which does not contain up-to-date settings of corresponding volume.
    /// Therefore we shall obtain volume from storage policy.
    auto volume_ptr = storage_policy->getVolume(storage_policy->getVolumeIndexByDisk(volume->getDisk()));

    return !volume_ptr->areMergesAvoided();
}

UInt64 IMergeTreeDataPart::calculateTotalSizeOnDisk(const DiskPtr & disk_, const String & from)
{
    if (disk_->isFile(from))
        return disk_->getFileSize(from);
    std::vector<std::string> files;
    disk_->listFiles(from, files);
    UInt64 res = 0;
    for (const auto & file : files)
        res += calculateTotalSizeOnDisk(disk_, from + file);
    return res;
}


void IMergeTreeDataPart::renameTo(const String & new_relative_path, bool remove_new_dir_if_exists) const
{
    assertOnDisk();

    String from = getFullRelativePath();
    String to = storage.relative_data_path + new_relative_path + "/";

    std::optional<FileSyncGuard> sync_guard;
    if (storage.getSettings()->fsync_part_directory)
        sync_guard.emplace(volume->getDisk(), to);

    if (!volume->getDisk()->exists(from))
        throw Exception("Part directory " + fullPath(volume->getDisk(), from) + " doesn't exist. Most likely it is logical error.", ErrorCodes::FILE_DOESNT_EXIST);

    if (volume->getDisk()->exists(to))
    {
        if (remove_new_dir_if_exists)
        {
            Names files;
            volume->getDisk()->listFiles(to, files);

            LOG_WARNING(storage.log, "Part directory {} already exists and contains {} files. Removing it.", fullPath(volume->getDisk(), to), files.size());

            volume->getDisk()->removeRecursive(to);
        }
        else
        {
            throw Exception("Part directory " + fullPath(volume->getDisk(), to) + " already exists", ErrorCodes::DIRECTORY_ALREADY_EXISTS);
        }
    }

    volume->getDisk()->setLastModified(from, Poco::Timestamp::fromEpochTime(time(nullptr)));
    volume->getDisk()->moveFile(from, to);
    relative_path = new_relative_path;
}


void IMergeTreeDataPart::remove() const
{
    if (!isStoredOnDisk())
        return;

    if (relative_path.empty())
        throw Exception("Part relative_path cannot be empty. This is bug.", ErrorCodes::LOGICAL_ERROR);

    /** Atomic directory removal:
      * - rename directory to temporary name;
      * - remove it recursive.
      *
      * For temporary name we use "delete_tmp_" prefix.
      *
      * NOTE: We cannot use "tmp_delete_" prefix, because there is a second thread,
      *  that calls "clearOldTemporaryDirectories" and removes all directories, that begin with "tmp_" and are old enough.
      * But when we removing data part, it can be old enough. And rename doesn't change mtime.
      * And a race condition can happen that will lead to "File not found" error here.
      */

    String from = storage.relative_data_path + relative_path;
    String to = storage.relative_data_path + "delete_tmp_" + name;
    // TODO directory delete_tmp_<name> is never removed if server crashes before returning from this function

    if (volume->getDisk()->exists(to))
    {
        LOG_WARNING(storage.log, "Directory {} (to which part must be renamed before removing) already exists. Most likely this is due to unclean restart. Removing it.", fullPath(volume->getDisk(), to));

        try
        {
            volume->getDisk()->removeRecursive(to + "/");
        }
        catch (...)
        {
            LOG_ERROR(storage.log, "Cannot recursively remove directory {}. Exception: {}", fullPath(volume->getDisk(), to), getCurrentExceptionMessage(false));
            throw;
        }
    }

    try
    {
        volume->getDisk()->moveFile(from, to);
    }
    catch (const Poco::FileNotFoundException &)
    {
        LOG_ERROR(storage.log, "Directory {} (part to remove) doesn't exist or one of nested files has gone. Most likely this is due to manual removing. This should be discouraged. Ignoring.", fullPath(volume->getDisk(), to));

        return;
    }

    if (checksums.empty())
    {
        /// If the part is not completely written, we cannot use fast path by listing files.
        volume->getDisk()->removeRecursive(to + "/");
    }
    else
    {
        try
        {
            /// Remove each expected file in directory, then remove directory itself.

    #if !__clang__
    #    pragma GCC diagnostic push
    #    pragma GCC diagnostic ignored "-Wunused-variable"
    #endif
            for (const auto & [file, _] : checksums.files)
                volume->getDisk()->remove(to + "/" + file);
    #if !__clang__
    #    pragma GCC diagnostic pop
    #endif

            for (const auto & file : {"checksums.txt", "columns.txt"})
                volume->getDisk()->remove(to + "/" + file);

            volume->getDisk()->removeIfExists(to + "/" + DEFAULT_COMPRESSION_CODEC_FILE_NAME);
            volume->getDisk()->removeIfExists(to + "/" + DELETE_ON_DESTROY_MARKER_FILE_NAME);

            volume->getDisk()->remove(to);
        }
        catch (...)
        {
            /// Recursive directory removal does many excessive "stat" syscalls under the hood.

            LOG_ERROR(storage.log, "Cannot quickly remove directory {} by removing files; fallback to recursive removal. Reason: {}", fullPath(volume->getDisk(), to), getCurrentExceptionMessage(false));

            volume->getDisk()->removeRecursive(to + "/");
        }
    }
}

String IMergeTreeDataPart::getRelativePathForPrefix(const String & prefix) const
{
    String res;

    /** If you need to detach a part, and directory into which we want to rename it already exists,
        *  we will rename to the directory with the name to which the suffix is added in the form of "_tryN".
        * This is done only in the case of `to_detached`, because it is assumed that in this case the exact name does not matter.
        * No more than 10 attempts are made so that there are not too many junk directories left.
        */
    for (int try_no = 0; try_no < 10; try_no++)
    {
        res = (prefix.empty() ? "" : prefix + "_") + name + (try_no ? "_try" + DB::toString(try_no) : "");

        if (!volume->getDisk()->exists(getFullRelativePath() + res))
            return res;

        LOG_WARNING(storage.log, "Directory {} (to detach to) already exists. Will detach to directory with '_tryN' suffix.", res);
    }

    return res;
}

String IMergeTreeDataPart::getRelativePathForDetachedPart(const String & prefix) const
{
    /// Do not allow underscores in the prefix because they are used as separators.
    assert(prefix.find_first_of('_') == String::npos);
    return "detached/" + getRelativePathForPrefix(prefix);
}

void IMergeTreeDataPart::renameToDetached(const String & prefix) const
{
    renameTo(getRelativePathForDetachedPart(prefix), true);
}

void IMergeTreeDataPart::makeCloneInDetached(const String & prefix, const StorageMetadataPtr & /*metadata_snapshot*/) const
{
    String destination_path = storage.relative_data_path + getRelativePathForDetachedPart(prefix);

    /// Backup is not recursive (max_level is 0), so do not copy inner directories
    localBackup(volume->getDisk(), getFullRelativePath(), destination_path, 0);
    volume->getDisk()->removeIfExists(destination_path + "/" + DELETE_ON_DESTROY_MARKER_FILE_NAME);
}

void IMergeTreeDataPart::makeCloneOnDisk(const DiskPtr & disk, const String & directory_name) const
{
    assertOnDisk();

    if (disk->getName() == volume->getDisk()->getName())
        throw Exception("Can not clone data part " + name + " to same disk " + volume->getDisk()->getName(), ErrorCodes::LOGICAL_ERROR);
    if (directory_name.empty())
        throw Exception("Can not clone data part " + name + " to empty directory.", ErrorCodes::LOGICAL_ERROR);

    String path_to_clone = storage.relative_data_path + directory_name + '/';

    if (disk->exists(path_to_clone + relative_path))
    {
        LOG_WARNING(storage.log, "Path " + fullPath(disk, path_to_clone + relative_path) + " already exists. Will remove it and clone again.");
        disk->removeRecursive(path_to_clone + relative_path + '/');
    }
    disk->createDirectories(path_to_clone);

    volume->getDisk()->copy(getFullRelativePath(), disk, path_to_clone);
    volume->getDisk()->removeIfExists(path_to_clone + '/' + DELETE_ON_DESTROY_MARKER_FILE_NAME);
}

void IMergeTreeDataPart::checkConsistencyBase() const
{
    String path = getFullRelativePath();

    auto metadata_snapshot = storage.getInMemoryMetadataPtr();
    const auto & pk = metadata_snapshot->getPrimaryKey();
    if (!checksums.empty())
    {
        if (!pk.column_names.empty() && !checksums.files.count("primary.idx"))
            throw Exception("No checksum for primary.idx", ErrorCodes::NO_FILE_IN_DATA_PART);

        if (storage.format_version >= MERGE_TREE_DATA_MIN_FORMAT_VERSION_WITH_CUSTOM_PARTITIONING)
        {
            if (!checksums.files.count("count.txt"))
                throw Exception("No checksum for count.txt", ErrorCodes::NO_FILE_IN_DATA_PART);

            if (metadata_snapshot->hasPartitionKey() && !checksums.files.count("partition.dat"))
                throw Exception("No checksum for partition.dat", ErrorCodes::NO_FILE_IN_DATA_PART);

            if (!isEmpty())
            {
                for (const String & col_name : storage.minmax_idx_columns)
                {
                    if (!checksums.files.count("minmax_" + escapeForFileName(col_name) + ".idx"))
                        throw Exception("No minmax idx file checksum for column " + col_name, ErrorCodes::NO_FILE_IN_DATA_PART);
                }
            }
        }

        checksums.checkSizes(volume->getDisk(), path);
    }
    else
    {
        auto check_file_not_empty = [&path](const DiskPtr & disk_, const String & file_path)
        {
            UInt64 file_size;
            if (!disk_->exists(file_path) || (file_size = disk_->getFileSize(file_path)) == 0)
                throw Exception("Part " + fullPath(disk_, path) + " is broken: " + fullPath(disk_, file_path) + " is empty", ErrorCodes::BAD_SIZE_OF_FILE_IN_DATA_PART);
            return file_size;
        };

        /// Check that the primary key index is not empty.
        if (!pk.column_names.empty())
            check_file_not_empty(volume->getDisk(), path + "primary.idx");

        if (storage.format_version >= MERGE_TREE_DATA_MIN_FORMAT_VERSION_WITH_CUSTOM_PARTITIONING)
        {
            check_file_not_empty(volume->getDisk(), path + "count.txt");

            if (metadata_snapshot->hasPartitionKey())
                check_file_not_empty(volume->getDisk(), path + "partition.dat");

            for (const String & col_name : storage.minmax_idx_columns)
                check_file_not_empty(volume->getDisk(), path + "minmax_" + escapeForFileName(col_name) + ".idx");
        }
    }
}

void IMergeTreeDataPart::checkConsistency(bool /* require_part_metadata */) const
{
    throw Exception("Method 'checkConsistency' is not implemented for part with type " + getType().toString(), ErrorCodes::NOT_IMPLEMENTED);
}


void IMergeTreeDataPart::calculateColumnsSizesOnDisk()
{
    if (getColumns().empty() || checksums.empty())
        throw Exception("Cannot calculate columns sizes when columns or checksums are not initialized", ErrorCodes::LOGICAL_ERROR);

    calculateEachColumnSizes(columns_sizes, total_columns_size);
}

ColumnSize IMergeTreeDataPart::getColumnSize(const String & column_name, const IDataType & /* type */) const
{
    /// For some types of parts columns_size maybe not calculated
    auto it = columns_sizes.find(column_name);
    if (it != columns_sizes.end())
        return it->second;

    return ColumnSize{};
}

void IMergeTreeDataPart::accumulateColumnSizes(ColumnToSize & column_to_size) const
{
    for (const auto & [column_name, size] : columns_sizes)
        column_to_size[column_name] = size.data_compressed;
}


bool IMergeTreeDataPart::checkAllTTLCalculated(const StorageMetadataPtr & metadata_snapshot) const
{
    if (!metadata_snapshot->hasAnyTTL())
        return false;

    if (metadata_snapshot->hasRowsTTL())
    {
        if (isEmpty()) /// All rows were finally deleted and we don't store TTL
            return true;
        else if (ttl_infos.table_ttl.min == 0)
            return false;
    }

    for (const auto & [column, desc] : metadata_snapshot->getColumnTTLs())
    {
        /// Part has this column, but we don't calculated TTL for it
        if (!ttl_infos.columns_ttl.count(column) && getColumns().contains(column))
            return false;
    }

    for (const auto & move_desc : metadata_snapshot->getMoveTTLs())
    {
        /// Move TTL is not calculated
        if (!ttl_infos.moves_ttl.count(move_desc.result_column))
            return false;
    }

    return true;
}

bool isCompactPart(const MergeTreeDataPartPtr & data_part)
{
    return (data_part && data_part->getType() == MergeTreeDataPartType::COMPACT);
}

bool isWidePart(const MergeTreeDataPartPtr & data_part)
{
    return (data_part && data_part->getType() == MergeTreeDataPartType::WIDE);
}

bool isInMemoryPart(const MergeTreeDataPartPtr & data_part)
{
    return (data_part && data_part->getType() == MergeTreeDataPartType::IN_MEMORY);
}

}<|MERGE_RESOLUTION|>--- conflicted
+++ resolved
@@ -547,7 +547,6 @@
         auto column_size = getColumnSize(part_column.name, *part_column.type);
         if (column_size.data_compressed != 0 && !storage_columns.hasCompressionCodec(part_column.name))
         {
-<<<<<<< HEAD
             String path_to_data_file;
             part_column.type->enumerateStreams([&](const IDataType::SubstreamPath & substream_path, const IDataType & /* substream_type */)
             {
@@ -568,9 +567,6 @@
             }
 
             result = getCompressionCodecForFile(volume->getDisk(), path_to_data_file);
-=======
-            result = getCompressionCodecForFile(volume->getDisk(), getFullRelativePath() + getFileNameForColumn(part_column) + ".bin");
->>>>>>> fc135d22
             break;
         }
     }
