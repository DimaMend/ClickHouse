--- conflicted
+++ resolved
@@ -1333,14 +1333,8 @@
         .choose_kind = false,
     };
 
-<<<<<<< HEAD
     SerializationInfoByName infos;
     if (metadata_manager->exists(SERIALIZATION_FILE_NAME))
-=======
-    SerializationInfoByName infos(loaded_columns, settings);
-    exists =  metadata_manager->exists(SERIALIZATION_FILE_NAME);
-    if (exists)
->>>>>>> 857179a5
     {
         auto in = metadata_manager->read(SERIALIZATION_FILE_NAME);
         infos = SerializationInfoByName::readJSON(loaded_columns, settings, *in);
