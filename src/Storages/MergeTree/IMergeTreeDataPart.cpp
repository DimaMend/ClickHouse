--- conflicted
+++ resolved
@@ -134,7 +134,7 @@
             String file_name = "minmax_" + escapeForFileName(column_names[i]) + ".idx";
             auto serialization = data_types.at(i)->getDefaultSerialization();
 
-            auto out = data_part_storage_builder->writeFile(file_name, DBMS_DEFAULT_BUFFER_SIZE, {});
+            auto out = part_storage.writeFile(file_name, DBMS_DEFAULT_BUFFER_SIZE, {});
             WriteBufferFinalizer out_finalizer(out.get());
             HashingWriteBuffer out_hashing(*out);
             WriteBufferFinalizer hashing_finalizer(&out_hashing);
@@ -148,24 +148,12 @@
             written_files.emplace_back(std::move(out));
         }
 
-<<<<<<< HEAD
         return written_files;
     }
     catch (...)
     {
         finalizeWriteBuffers(written_files);
         throw;
-=======
-        auto out = part_storage.writeFile(file_name, DBMS_DEFAULT_BUFFER_SIZE, {});
-        HashingWriteBuffer out_hashing(*out);
-        serialization->serializeBinary(hyperrectangle[i].left, out_hashing);
-        serialization->serializeBinary(hyperrectangle[i].right, out_hashing);
-        out_hashing.next();
-        out_checksums.files[file_name].file_size = out_hashing.count();
-        out_checksums.files[file_name].file_hash = out_hashing.getHash();
-        out->preFinalize();
-        written_files.emplace_back(std::move(out));
->>>>>>> c2749a89
     }
 }
 
@@ -887,8 +875,9 @@
     {
         {
             auto out = data_part_storage.writeFile(tmp_filename, 4096, settings);
+            WriteBufferFinalizer finalizer(out.get());
             writer(*out);
-            out->finalize();
+            finalizer.finalize();
         }
 
         data_part_storage.moveFile(tmp_filename, filename);
@@ -940,8 +929,9 @@
             data_part_storage.createFile(tmp_filename);
             auto write_settings = storage.getContext()->getWriteSettings();
             auto buf = data_part_storage.writeFile(tmp_filename, 256, write_settings);
+            WriteBufferFinalizer finalizer(buf.get());
             version_.write(*buf);
-            buf->finalize();
+            finalizer.finalize();
             buf->sync();
         }
 
