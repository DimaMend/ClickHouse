--- conflicted
+++ resolved
@@ -233,14 +233,7 @@
     static constexpr std::string_view stateString(State state) { return magic_enum::enum_name(state); }
     constexpr std::string_view stateString() const { return stateString(state); }
 
-<<<<<<< HEAD
-    String getNameWithState() const
-    {
-        return fmt::format("{} (state {})", name, stateString());
-    }
-=======
     String getNameWithState() const { return fmt::format("{} (state {})", name, stateString()); }
->>>>>>> d4823d41
 
     /// Returns true if state of part is one of affordable_states
     bool checkState(const std::initializer_list<State> & affordable_states) const
