--- conflicted
+++ resolved
@@ -22,14 +22,8 @@
     const CompressionCodecPtr & default_codec_,
     const MergeTreeWriterSettings & settings_,
     const MergeTreeIndexGranularity & index_granularity_)
-<<<<<<< HEAD
-    : IMergeTreeDataPartWriter(disk_, part_path_,
-        storage_, columns_list_, indices_to_recalc_,
-        marks_file_extension_, default_codec_, settings_, index_granularity_, false)
-=======
     : IMergeTreeDataPartWriter(
         data_part_, columns_list_, metadata_snapshot_, indices_to_recalc_, marks_file_extension_, default_codec_, settings_, index_granularity_)
->>>>>>> 811d124a
 {
     const auto & columns = metadata_snapshot->getColumns();
     for (const auto & it : columns_list)
@@ -90,7 +84,10 @@
     /// if it's unknown (in case of insert data or horizontal merge,
     /// but not in case of vertical merge)
     if (compute_granularity)
-        fillIndexGranularity(block);
+    {
+        size_t index_granularity_for_block = computeIndexGranularity(block);
+        fillIndexGranularity(index_granularity_for_block, block.rows());
+    }
 
     auto offset_columns = written_offset_columns ? *written_offset_columns : WrittenOffsetColumns{};
 
@@ -211,17 +208,18 @@
 
     size_t total_rows = column.size();
     size_t current_row = 0;
-    size_t current_column_mark = current_mark;
+    size_t current_column_mark = getCurrentMark();
+    size_t current_index_offset = getIndexOffset();
     while (current_row < total_rows)
     {
         size_t rows_to_write;
         bool write_marks = true;
 
         /// If there is `index_offset`, then the first mark goes not immediately, but after this number of rows.
-        if (current_row == 0 && index_offset != 0)
+        if (current_row == 0 && current_index_offset != 0)
         {
             write_marks = false;
-            rows_to_write = index_offset;
+            rows_to_write = current_index_offset;
         }
         else
         {
