--- conflicted
+++ resolved
@@ -61,10 +61,7 @@
         UInt64 elapsed_ns;
         ProfileEvents::Counters part_counters;
         std::optional<EphemeralLockInZooKeeper> lock_holder;
-<<<<<<< HEAD
         std::optional<CursorDataMap> cursors;
-=======
->>>>>>> 2b7b58e2
 
         Partition() = default;
         Partition(LoggerPtr log_,
@@ -74,22 +71,14 @@
                   BlockWithPartition && block_,
                   std::optional<BlockWithPartition> && unmerged_block_with_partition_,
                   ProfileEvents::Counters && part_counters_,
-<<<<<<< HEAD
                   std::optional<EphemeralLockInZooKeeper> && lock_holder_,
                   std::optional<CursorDataMap> && cursors_)
-=======
-                  std::optional<EphemeralLockInZooKeeper> && lock_holder_)
->>>>>>> 2b7b58e2
             : BlockInfo(log_, std::move(block_id_), std::move(block_), std::move(unmerged_block_with_partition_)),
               temp_part(std::move(temp_part_)),
               elapsed_ns(elapsed_ns_),
               part_counters(std::move(part_counters_)),
-<<<<<<< HEAD
               lock_holder(std::move(lock_holder_)),
               cursors(std::move(cursors_))
-=======
-              lock_holder(std::move(lock_holder_))
->>>>>>> 2b7b58e2
         {}
     };
 
@@ -113,12 +102,8 @@
     BlockWithPartition block1(std::move(block), Row(), std::move(offsets), std::move(tokens));
     ProfileEvents::Counters profile_counters;
     ReplicatedMergeTreeSinkImpl<true>::DelayedChunk::Partition part(
-<<<<<<< HEAD
         getLogger("testSelfDeduplicate"), MergeTreeDataWriter::TemporaryPart(), 0, std::move(hashes),
         std::move(block1), std::nullopt, std::move(profile_counters), std::nullopt, std::nullopt);
-=======
-        getLogger("testSelfDeduplicate"), MergeTreeDataWriter::TemporaryPart(), 0, std::move(hashes), std::move(block1), std::nullopt, std::move(profile_counters), std::nullopt);
->>>>>>> 2b7b58e2
 
     part.filterSelfDuplicate();
 
@@ -463,12 +448,8 @@
             std::move(current_block),
             std::move(unmerged_block),
             std::move(part_counters), /// profile_events_scope must be reset here.
-<<<<<<< HEAD
             std::move(lock_holder),
             std::exchange(cursors, {})
-=======
-            std::move(lock_holder)
->>>>>>> 2b7b58e2
         ));
     }
 
@@ -504,11 +485,7 @@
 
         try
         {
-<<<<<<< HEAD
             bool deduplicated = commitPart(zookeeper, part, partition.block_id, delayed_chunk->replicas_num, &partition.lock_holder, &partition.cursors).second;
-=======
-            bool deduplicated = commitPart(zookeeper, part, partition.block_id, delayed_chunk->replicas_num, &partition.lock_holder).second;
->>>>>>> 2b7b58e2
 
             last_block_is_duplicate = last_block_is_duplicate || deduplicated;
 
@@ -553,11 +530,7 @@
         while (true)
         {
             partition.temp_part.finalize();
-<<<<<<< HEAD
             auto conflict_block_ids = commitPart(zookeeper, partition.temp_part.part, partition.block_id, delayed_chunk->replicas_num, &partition.lock_holder, &partition.cursors).first;
-=======
-            auto conflict_block_ids = commitPart(zookeeper, partition.temp_part.part, partition.block_id, delayed_chunk->replicas_num, &partition.lock_holder).first;
->>>>>>> 2b7b58e2
             if (conflict_block_ids.empty())
             {
                 auto counters_snapshot = std::make_shared<ProfileEvents::Counters::Snapshot>(partition.part_counters.getPartiallyAtomicSnapshot());
@@ -720,12 +693,8 @@
     MergeTreeData::MutableDataPartPtr & part,
     const BlockIDsType & block_id,
     size_t replicas_num,
-<<<<<<< HEAD
     std::optional<EphemeralLockInZooKeeper> * lock_holder,
     std::optional<CursorDataMap> * cursors)
-=======
-    std::optional<EphemeralLockInZooKeeper> * lock_holder)
->>>>>>> 2b7b58e2
 {
     /// It is possible that we alter a part with different types of source columns.
     /// In this case, if column was not altered, the result type will be different with what we have in metadata.
