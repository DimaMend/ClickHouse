#pragma once

#include <Core/Block.h>

#include <IO/WriteBufferFromFile.h>
#include <Compression/CompressedWriteBuffer.h>

#include <Columns/ColumnsNumber.h>

#include <Interpreters/sortBlock.h>

#include <Processors/Chunk.h>

#include <Storages/MergeTree/MergeTreeData.h>
#include <Storages/MergeTree/MergedBlockOutputStream.h>


namespace DB
{

struct UniqueMergeTreeWriteState;

struct BlockWithPartition
{
    Block block;
    Row partition;
    ChunkOffsetsPtr offsets;

    BlockWithPartition(Block && block_, Row && partition_)
        : block(block_), partition(std::move(partition_))
    {
    }

    BlockWithPartition(Block && block_, Row && partition_, ChunkOffsetsPtr chunk_offsets_)
        : block(block_), partition(std::move(partition_)), offsets(chunk_offsets_)
    {
    }
};

using BlocksWithPartition = std::vector<BlockWithPartition>;

/** Writes new parts of data to the merge tree.
  */
class MergeTreeDataWriter
{
public:
    explicit MergeTreeDataWriter(MergeTreeData & data_)
        : data(data_)
        , log(&Poco::Logger::get(data.getLogName() + " (Writer)"))
    {}

    /** Split the block to blocks, each of them must be written as separate part.
      *  (split rows by partition)
      * Works deterministically: if same block was passed, function will return same result in same order.
      */
    static BlocksWithPartition splitBlockIntoParts(
        const Block & block,
        size_t max_parts,
        const StorageMetadataPtr & metadata_snapshot,
        ContextPtr context,
        ChunkOffsetsPtr chunk_offsets = nullptr,
        bool has_delete_op = false);

    /// This structure contains not completely written temporary part.
    /// Some writes may happen asynchronously, e.g. for blob storages.
    /// You should call finalize() to wait until all data is written.

    struct TemporaryPart
    {
        MergeTreeData::MutableDataPartPtr part;

        struct Stream
        {
            std::unique_ptr<MergedBlockOutputStream> stream;
            MergedBlockOutputStream::Finalizer finalizer;
        };

        std::vector<Stream> streams;

        scope_guard temporary_directory_lock;

        void finalize();
    };

    /** All rows must correspond to same partition.
      * Returns part with unique name starting with 'tmp_', yet not added to MergeTreeData.
      */
    TemporaryPart writeTempPart(BlockWithPartition & block, const StorageMetadataPtr & metadata_snapshot, ContextPtr context);

<<<<<<< HEAD
    TemporaryPart writeTempPart(
        BlockWithPartition & block,
        const StorageMetadataPtr & metadata_snapshot,
        ContextPtr context,
        UniqueMergeTreeWriteState & write_state);
=======
    TemporaryPart writeTempPartWithoutPrefix(BlockWithPartition & block, const StorageMetadataPtr & metadata_snapshot, int64_t block_number, ContextPtr context);
>>>>>>> 2fecf420

    /// For insertion.
    static TemporaryPart writeProjectionPart(
        const MergeTreeData & data,
        Poco::Logger * log,
        Block block,
        const ProjectionDescription & projection,
        IMergeTreeDataPart * parent_part);

    /// For mutation: MATERIALIZE PROJECTION.
    static TemporaryPart writeTempProjectionPart(
        const MergeTreeData & data,
        Poco::Logger * log,
        Block block,
        const ProjectionDescription & projection,
        IMergeTreeDataPart * parent_part,
        size_t block_num);

    static Block mergeBlock(
        const Block & block,
        SortDescription sort_description,
        const Names & partition_key_columns,
        IColumn::Permutation *& permutation,
        const MergeTreeData::MergingParams & merging_params);

private:

    TemporaryPart writeTempPartImpl(
        BlockWithPartition & block,
        const StorageMetadataPtr & metadata_snapshot,
        ContextPtr context,
        int64_t block_number,
        bool need_tmp_prefix);

    static TemporaryPart writeProjectionPartImpl(
        const String & part_name,
        bool is_temp,
        IMergeTreeDataPart * parent_part,
        const MergeTreeData & data,
        Poco::Logger * log,
        Block block,
        const ProjectionDescription & projection);

    MergeTreeData & data;
    Poco::Logger * log;
};

}<|MERGE_RESOLUTION|>--- conflicted
+++ resolved
@@ -87,15 +87,13 @@
       */
     TemporaryPart writeTempPart(BlockWithPartition & block, const StorageMetadataPtr & metadata_snapshot, ContextPtr context);
 
-<<<<<<< HEAD
     TemporaryPart writeTempPart(
         BlockWithPartition & block,
         const StorageMetadataPtr & metadata_snapshot,
         ContextPtr context,
         UniqueMergeTreeWriteState & write_state);
-=======
+
     TemporaryPart writeTempPartWithoutPrefix(BlockWithPartition & block, const StorageMetadataPtr & metadata_snapshot, int64_t block_number, ContextPtr context);
->>>>>>> 2fecf420
 
     /// For insertion.
     static TemporaryPart writeProjectionPart(
