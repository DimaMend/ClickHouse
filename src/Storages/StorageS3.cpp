--- conflicted
+++ resolved
@@ -607,23 +607,14 @@
     if (columns_.empty())
     {
         auto columns = getTableStructureFromDataImpl(
-<<<<<<< HEAD
+            format_name,
             configuration,
-            distributed_processing_,
-            is_key_with_globs,
-            format_settings,
-            context_);
-
-=======
-            format_name,
-            s3_configuration,
             compression_method,
             distributed_processing_,
             is_key_with_globs,
             format_settings,
             context_,
             &read_tasks_used_in_schema_inference);
->>>>>>> bd5fab97
         storage_metadata.setColumns(columns);
     }
     else
@@ -641,17 +632,13 @@
     virtual_columns = getVirtualsForStorage(columns, default_virtuals);
 }
 
-<<<<<<< HEAD
-std::shared_ptr<StorageS3Source::IteratorWrapper> StorageS3::createFileIterator(const Configuration & configuration, const std::vector<String> & keys, bool is_key_with_globs, bool distributed_processing, ContextPtr local_context)
-=======
 std::shared_ptr<StorageS3Source::IteratorWrapper> StorageS3::createFileIterator(
-    const S3Configuration & s3_configuration,
+    const Configuration & configuration,
     const std::vector<String> & keys,
     bool is_key_with_globs,
     bool distributed_processing,
     ContextPtr local_context,
     const std::vector<String> & read_tasks)
->>>>>>> bd5fab97
 {
     if (distributed_processing)
     {
@@ -707,11 +694,7 @@
             requested_virtual_columns.push_back(virtual_column);
     }
 
-<<<<<<< HEAD
-    std::shared_ptr<StorageS3Source::IteratorWrapper> iterator_wrapper = createFileIterator(configuration, keys, is_key_with_globs, distributed_processing, local_context);
-=======
-    std::shared_ptr<StorageS3Source::IteratorWrapper> iterator_wrapper = createFileIterator(s3_configuration, keys, is_key_with_globs, distributed_processing, local_context, read_tasks_used_in_schema_inference);
->>>>>>> bd5fab97
+    std::shared_ptr<StorageS3Source::IteratorWrapper> iterator_wrapper = createFileIterator(configuration, keys, is_key_with_globs, distributed_processing, local_context, read_tasks_used_in_schema_inference);
 
     ColumnsDescription columns_description;
     Block block_for_format;
@@ -751,14 +734,9 @@
             max_block_size,
             configuration.rw_settings.max_single_read_retries,
             compression_method,
-<<<<<<< HEAD
             configuration.client,
             configuration.uri->bucket,
-=======
-            s3_configuration.client,
-            s3_configuration.uri.bucket,
-            s3_configuration.uri.version_id,
->>>>>>> bd5fab97
+            configuration.uri->version_id,
             iterator_wrapper,
             max_download_threads));
     }
@@ -1024,12 +1002,7 @@
     ContextPtr ctx,
     std::vector<String> * read_keys_in_distributed_processing)
 {
-<<<<<<< HEAD
-    std::vector<String> keys = {configuration.uri->key};
-    auto file_iterator = createFileIterator(configuration, keys, is_key_with_globs, distributed_processing, ctx);
-=======
-    auto file_iterator = createFileIterator(s3_configuration, {s3_configuration.uri.key}, is_key_with_globs, distributed_processing, ctx);
->>>>>>> bd5fab97
+    auto file_iterator = createFileIterator(configuration, {configuration.uri->key}, is_key_with_globs, distributed_processing, ctx);
 
     ReadBufferIterator read_buffer_iterator = [&, first = false]() mutable -> std::unique_ptr<ReadBuffer>
     {
@@ -1044,19 +1017,7 @@
                     "table structure manually",
                     configuration.format);
 
-<<<<<<< HEAD
-            return wrapReadBufferWithCompressionMethod(
-                std::make_unique<ReadBufferFromS3>(
-                    configuration.client, configuration.uri->bucket, current_key, configuration.rw_settings.max_single_read_retries, ctx->getReadSettings()),
-                chooseCompressionMethod(current_key, configuration.compression_method));
-        };
-
-        try
-        {
-            return readSchemaFromFormat(configuration.format, format_settings, read_buffer_creator, ctx);
-=======
             return nullptr;
->>>>>>> bd5fab97
         }
 
         if (distributed_processing && read_keys_in_distributed_processing)
@@ -1065,11 +1026,11 @@
         first = false;
         return wrapReadBufferWithCompressionMethod(
             std::make_unique<ReadBufferFromS3>(
-                s3_configuration.client, s3_configuration.uri.bucket, key, s3_configuration.uri.version_id, s3_configuration.rw_settings.max_single_read_retries, ctx->getReadSettings()),
-            chooseCompressionMethod(key, compression_method));
+                configuration.client, configuration.uri->bucket, key, configuration.uri->version_id, configuration.rw_settings.max_single_read_retries, ctx->getReadSettings()),
+            chooseCompressionMethod(key, configuration.compression_method));
     };
 
-    return readSchemaFromFormat(format, format_settings, read_buffer_iterator, is_key_with_globs, ctx);
+    return readSchemaFromFormat(configuration.format, format_settings, read_buffer_iterator, is_key_with_globs, ctx);
 }
 
 
@@ -1112,15 +1073,8 @@
         if (args.storage_def->partition_by)
             partition_by = args.storage_def->partition_by->clone();
 
-<<<<<<< HEAD
-        return StorageS3::create(
+        return std::make_shared<StorageS3>(
             configuration,
-=======
-        return std::make_shared<StorageS3>(
-            s3_uri,
-            configuration.auth_settings.access_key_id,
-            configuration.auth_settings.secret_access_key,
->>>>>>> bd5fab97
             args.table_id,
             args.columns,
             args.constraints,
