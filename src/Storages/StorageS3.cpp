--- conflicted
+++ resolved
@@ -197,27 +197,10 @@
     {
         do
         {
-<<<<<<< HEAD
             if (buffer_iter != buffer.end())
             {
                 auto answer = *buffer_iter;
                 ++buffer_iter;
-
-                /// If url doesn't contain globs, we didn't list s3 bucket and didn't get object info for the key.
-                /// So we get object info lazily here on 'next()' request.
-                if (!answer->info)
-                {
-                    answer->info = S3::getObjectInfo(*client, globbed_uri.bucket, answer->key, globbed_uri.version_id, request_settings);
-                    if (file_progress_callback)
-                        file_progress_callback(FileProgress(0, answer->info->size));
-                }
-=======
-            auto answer = *buffer_iter;
-            ++buffer_iter;
-            return answer;
-        }
->>>>>>> 06d35150
-
                 return answer;
             }
 
