#include <Common/config.h>
#include "IO/ParallelReadBuffer.h"
#include "IO/IOThreadPool.h"
#include "Parsers/ASTCreateQuery.h"

#if USE_AWS_S3

#include <Common/isValidUTF8.h>

#include <Functions/FunctionsConversion.h>

#include <IO/S3Common.h>

#include <Interpreters/ExpressionAnalyzer.h>
#include <Interpreters/TreeRewriter.h>
#include <Interpreters/evaluateConstantExpression.h>
#include <Interpreters/threadPoolCallbackRunner.h>

#include <Parsers/ASTFunction.h>
#include <Parsers/ASTInsertQuery.h>
#include <Parsers/ASTLiteral.h>

#include <Storages/StorageFactory.h>
#include <Storages/StorageS3.h>
#include <Storages/StorageS3Settings.h>
#include <Storages/StorageSnapshot.h>
#include <Storages/PartitionedSink.h>
#include <Storages/getVirtualsForStorage.h>

#include <IO/ReadBufferFromS3.h>
#include <IO/WriteBufferFromS3.h>

#include <Formats/FormatFactory.h>
#include <Formats/ReadSchemaUtils.h>

#include <Processors/Transforms/AddingDefaultsTransform.h>
#include <Processors/Formats/IOutputFormat.h>
#include <Processors/Formats/IInputFormat.h>
#include <QueryPipeline/narrowBlockInputStreams.h>

#include <QueryPipeline/QueryPipelineBuilder.h>
#include <Processors/Executors/PullingPipelineExecutor.h>

#include <DataTypes/DataTypeString.h>

#include <aws/core/auth/AWSCredentials.h>
#include <aws/s3/S3Client.h>
#include <aws/s3/model/ListObjectsV2Request.h>
#include <aws/s3/model/CopyObjectRequest.h>
#include <aws/s3/model/DeleteObjectsRequest.h>

#include <Common/parseGlobs.h>
#include <Common/quoteString.h>
#include <re2/re2.h>

#include <Processors/Sources/SourceWithProgress.h>
#include <Processors/Sinks/SinkToStorage.h>
#include <QueryPipeline/Pipe.h>
#include <filesystem>

namespace fs = std::filesystem;


static const String PARTITION_ID_WILDCARD = "{_partition_id}";

namespace DB
{

namespace ErrorCodes
{
    extern const int CANNOT_PARSE_TEXT;
    extern const int BAD_ARGUMENTS;
    extern const int NUMBER_OF_ARGUMENTS_DOESNT_MATCH;
    extern const int S3_ERROR;
    extern const int UNEXPECTED_EXPRESSION;
    extern const int DATABASE_ACCESS_DENIED;
    extern const int CANNOT_EXTRACT_TABLE_STRUCTURE;
}

class IOutputFormat;
using OutputFormatPtr = std::shared_ptr<IOutputFormat>;

class StorageS3Source::DisclosedGlobIterator::Impl
{

public:
    Impl(Aws::S3::S3Client & client_, const S3::URI & globbed_uri_)
        : client(client_), globbed_uri(globbed_uri_)
    {
        if (globbed_uri.bucket.find_first_of("*?{") != globbed_uri.bucket.npos)
            throw Exception("Expression can not have wildcards inside bucket name", ErrorCodes::UNEXPECTED_EXPRESSION);

        const String key_prefix = globbed_uri.key.substr(0, globbed_uri.key.find_first_of("*?{"));

        /// We don't have to list bucket, because there is no asterisks.
        if (key_prefix.size() == globbed_uri.key.size())
        {
            buffer.emplace_back(globbed_uri.key);
            buffer_iter = buffer.begin();
            is_finished = true;
            return;
        }

        request.SetBucket(globbed_uri.bucket);
        request.SetPrefix(key_prefix);
        matcher = std::make_unique<re2::RE2>(makeRegexpPatternFromGlobs(globbed_uri.key));
        fillInternalBufferAssumeLocked();
    }

    String next()
    {
        std::lock_guard lock(mutex);
        return nextAssumeLocked();
    }

private:

    String nextAssumeLocked()
    {
        if (buffer_iter != buffer.end())
        {
            auto answer = *buffer_iter;
            ++buffer_iter;
            return answer;
        }

        if (is_finished)
            return {};

        fillInternalBufferAssumeLocked();

        return nextAssumeLocked();
    }

    void fillInternalBufferAssumeLocked()
    {
        buffer.clear();

        outcome = client.ListObjectsV2(request);
        if (!outcome.IsSuccess())
            throw Exception(ErrorCodes::S3_ERROR, "Could not list objects in bucket {} with prefix {}, S3 exception: {}, message: {}",
                            quoteString(request.GetBucket()), quoteString(request.GetPrefix()),
                            backQuote(outcome.GetError().GetExceptionName()), quoteString(outcome.GetError().GetMessage()));

        const auto & result_batch = outcome.GetResult().GetContents();

        buffer.reserve(result_batch.size());
        for (const auto & row : result_batch)
        {
            String key = row.GetKey();
            if (re2::RE2::FullMatch(key, *matcher))
                buffer.emplace_back(std::move(key));
        }
        /// Set iterator only after the whole batch is processed
        buffer_iter = buffer.begin();

        request.SetContinuationToken(outcome.GetResult().GetNextContinuationToken());

        /// It returns false when all objects were returned
        is_finished = !outcome.GetResult().GetIsTruncated();
    }

    std::mutex mutex;
    Strings buffer;
    Strings::iterator buffer_iter;
    Aws::S3::S3Client client;
    S3::URI globbed_uri;
    Aws::S3::Model::ListObjectsV2Request request;
    Aws::S3::Model::ListObjectsV2Outcome outcome;
    std::unique_ptr<re2::RE2> matcher;
    bool is_finished{false};
};

StorageS3Source::DisclosedGlobIterator::DisclosedGlobIterator(Aws::S3::S3Client & client_, const S3::URI & globbed_uri_)
    : pimpl(std::make_shared<StorageS3Source::DisclosedGlobIterator::Impl>(client_, globbed_uri_)) {}

String StorageS3Source::DisclosedGlobIterator::next()
{
    return pimpl->next();
}

class StorageS3Source::KeysIterator::Impl
{
public:
    explicit Impl(const std::vector<String> & keys_) : keys(keys_), keys_iter(keys.begin())
    {
    }

    String next()
    {
        std::lock_guard lock(mutex);
        if (keys_iter == keys.end())
            return "";
        auto key = *keys_iter;
        ++keys_iter;
        return key;
    }

private:
    std::mutex mutex;
    Strings keys;
    Strings::iterator keys_iter;
};

StorageS3Source::KeysIterator::KeysIterator(const std::vector<String> & keys_) : pimpl(std::make_shared<StorageS3Source::KeysIterator::Impl>(keys_))
{
}

String StorageS3Source::KeysIterator::next()
{
    return pimpl->next();
}

Block StorageS3Source::getHeader(Block sample_block, const std::vector<NameAndTypePair> & requested_virtual_columns)
{
    for (const auto & virtual_column : requested_virtual_columns)
        sample_block.insert({virtual_column.type->createColumn(), virtual_column.type, virtual_column.name});

    return sample_block;
}

StorageS3Source::StorageS3Source(
    const std::vector<NameAndTypePair> & requested_virtual_columns_,
    const String & format_,
    String name_,
    const Block & sample_block_,
    ContextPtr context_,
    std::optional<FormatSettings> format_settings_,
    const ColumnsDescription & columns_,
    UInt64 max_block_size_,
    UInt64 max_single_read_retries_,
    String compression_hint_,
    const std::shared_ptr<Aws::S3::S3Client> & client_,
    const String & bucket_,
    std::shared_ptr<IteratorWrapper> file_iterator_,
    const size_t download_thread_num_)
    : SourceWithProgress(getHeader(sample_block_, requested_virtual_columns_))
    , WithContext(context_)
    , name(std::move(name_))
    , bucket(bucket_)
    , format(format_)
    , columns_desc(columns_)
    , max_block_size(max_block_size_)
    , max_single_read_retries(max_single_read_retries_)
    , compression_hint(std::move(compression_hint_))
    , client(client_)
    , sample_block(sample_block_)
    , format_settings(format_settings_)
    , requested_virtual_columns(requested_virtual_columns_)
    , file_iterator(file_iterator_)
    , download_thread_num(download_thread_num_)
{
    initialize();
}


void StorageS3Source::onCancel()
{
    std::lock_guard lock(reader_mutex);
    if (reader)
        reader->cancel();
}


bool StorageS3Source::initialize()
{
    String current_key = (*file_iterator)();
    if (current_key.empty())
        return false;

    file_path = fs::path(bucket) / current_key;

    read_buf = wrapReadBufferWithCompressionMethod(createS3ReadBuffer(current_key), chooseCompressionMethod(current_key, compression_hint));

    auto input_format = getContext()->getInputFormat(format, *read_buf, sample_block, max_block_size, format_settings);
    QueryPipelineBuilder builder;
    builder.init(Pipe(input_format));

    if (columns_desc.hasDefaults())
    {
        builder.addSimpleTransform(
            [&](const Block & header)
            { return std::make_shared<AddingDefaultsTransform>(header, columns_desc, *input_format, getContext()); });
    }

    pipeline = std::make_unique<QueryPipeline>(QueryPipelineBuilder::getPipeline(std::move(builder)));
    reader = std::make_unique<PullingPipelineExecutor>(*pipeline);

    return true;
}

std::unique_ptr<ReadBuffer> StorageS3Source::createS3ReadBuffer(const String & key)
{
    const size_t object_size = DB::S3::getObjectSize(client, bucket, key, false);

    auto download_buffer_size = getContext()->getSettings().max_download_buffer_size;
    const bool use_parallel_download = download_buffer_size > 0 && download_thread_num > 1;
    const bool object_too_small = object_size < download_thread_num * download_buffer_size;
    if (!use_parallel_download || object_too_small)
    {
        LOG_TRACE(log, "Downloading object of size {} from S3 in single thread", object_size);
        return std::make_unique<ReadBufferFromS3>(client, bucket, key, max_single_read_retries, getContext()->getReadSettings());
    }

    assert(object_size > 0);

    if (download_buffer_size < DBMS_DEFAULT_BUFFER_SIZE)
    {
        LOG_WARNING(log, "Downloading buffer {} bytes too small, set at least {} bytes", download_buffer_size, DBMS_DEFAULT_BUFFER_SIZE);
        download_buffer_size = DBMS_DEFAULT_BUFFER_SIZE;
    }

    auto factory = std::make_unique<ReadBufferS3Factory>(
        client, bucket, key, download_buffer_size, object_size, max_single_read_retries, getContext()->getReadSettings());
    LOG_TRACE(
        log, "Downloading from S3 in {} threads. Object size: {}, Range size: {}.", download_thread_num, object_size, download_buffer_size);

    return std::make_unique<ParallelReadBuffer>(std::move(factory), threadPoolCallbackRunner(IOThreadPool::get()), download_thread_num);
}

String StorageS3Source::getName() const
{
    return name;
}

Chunk StorageS3Source::generate()
{
    while (true)
    {
        if (!reader || isCancelled())
            break;

        Chunk chunk;
        if (reader->pull(chunk))
        {
            UInt64 num_rows = chunk.getNumRows();

            for (const auto & virtual_column : requested_virtual_columns)
            {
                if (virtual_column.name == "_path")
                {
                    chunk.addColumn(virtual_column.type->createColumnConst(num_rows, file_path)->convertToFullColumnIfConst());
                }
                else if (virtual_column.name == "_file")
                {
                    size_t last_slash_pos = file_path.find_last_of('/');
                    auto column = virtual_column.type->createColumnConst(num_rows, file_path.substr(last_slash_pos + 1));
                    chunk.addColumn(column->convertToFullColumnIfConst());
                }
            }

            return chunk;
        }

        {
            std::lock_guard lock(reader_mutex);
            reader.reset();
            pipeline.reset();
            read_buf.reset();

            if (!initialize())
                break;
        }
    }
    return {};
}

static bool checkIfObjectExists(const std::shared_ptr<Aws::S3::S3Client> & client, const String & bucket, const String & key)
{
    bool is_finished = false;
    Aws::S3::Model::ListObjectsV2Request request;
    Aws::S3::Model::ListObjectsV2Outcome outcome;

    request.SetBucket(bucket);
    request.SetPrefix(key);
    while (!is_finished)
    {
        outcome = client->ListObjectsV2(request);
        if (!outcome.IsSuccess())
            throw Exception(
                ErrorCodes::S3_ERROR,
                "Could not list objects in bucket {} with key {}, S3 exception: {}, message: {}",
                quoteString(bucket),
                quoteString(key),
                backQuote(outcome.GetError().GetExceptionName()),
                quoteString(outcome.GetError().GetMessage()));

        const auto & result_batch = outcome.GetResult().GetContents();
        for (const auto & obj : result_batch)
        {
            if (obj.GetKey() == key)
                return true;
        }

        request.SetContinuationToken(outcome.GetResult().GetNextContinuationToken());
        is_finished = !outcome.GetResult().GetIsTruncated();
    }

    return false;
}

class StorageS3Sink : public SinkToStorage
{
public:
    StorageS3Sink(
        const String & format,
        const Block & sample_block_,
        ContextPtr context,
        std::optional<FormatSettings> format_settings_,
        const CompressionMethod compression_method,
        const StorageS3::S3Configuration & s3_configuration_,
        const String & bucket,
        const String & key)
        : SinkToStorage(sample_block_)
        , sample_block(sample_block_)
        , format_settings(format_settings_)
    {
        write_buf = wrapWriteBufferWithCompressionMethod(
            std::make_unique<WriteBufferFromS3>(
                s3_configuration_.client,
                bucket,
                key,
                s3_configuration_.rw_settings,
                std::nullopt,
                DBMS_DEFAULT_BUFFER_SIZE,
                threadPoolCallbackRunner(IOThreadPool::get())),
            compression_method,
            3);
        writer
            = FormatFactory::instance().getOutputFormatParallelIfPossible(format, *write_buf, sample_block, context, {}, format_settings);
    }

    String getName() const override { return "StorageS3Sink"; }

    void consume(Chunk chunk) override
    {
        writer->write(getHeader().cloneWithColumns(chunk.detachColumns()));
    }

    void onFinish() override
    {
        try
        {
            writer->finalize();
            writer->flush();
            write_buf->finalize();
        }
        catch (...)
        {
            /// Stop ParallelFormattingOutputFormat correctly.
            writer.reset();
            throw;
        }
    }

private:
    Block sample_block;
    std::optional<FormatSettings> format_settings;
    std::unique_ptr<WriteBuffer> write_buf;
    OutputFormatPtr writer;
};


class PartitionedStorageS3Sink : public PartitionedSink
{
public:
    PartitionedStorageS3Sink(
        const ASTPtr & partition_by,
        const String & format_,
        const Block & sample_block_,
        ContextPtr context_,
        std::optional<FormatSettings> format_settings_,
        const CompressionMethod compression_method_,
        const StorageS3::S3Configuration & s3_configuration_,
        const String & bucket_,
        const String & key_)
        : PartitionedSink(partition_by, context_, sample_block_)
        , format(format_)
        , sample_block(sample_block_)
        , context(context_)
        , compression_method(compression_method_)
        , s3_configuration(s3_configuration_)
        , bucket(bucket_)
        , key(key_)
        , format_settings(format_settings_)
    {
    }

    SinkPtr createSinkForPartition(const String & partition_id) override
    {
        auto partition_bucket = replaceWildcards(bucket, partition_id);
        validateBucket(partition_bucket);

        auto partition_key = replaceWildcards(key, partition_id);
        validateKey(partition_key);

        return std::make_shared<StorageS3Sink>(
            format,
            sample_block,
            context,
            format_settings,
            compression_method,
            s3_configuration,
            partition_bucket,
            partition_key
        );
    }

private:
    const String format;
    const Block sample_block;
    ContextPtr context;
    const CompressionMethod compression_method;

    const StorageS3::S3Configuration & s3_configuration;
    const String bucket;
    const String key;
    std::optional<FormatSettings> format_settings;

    ExpressionActionsPtr partition_by_expr;

    static void validateBucket(const String & str)
    {
        S3::URI::validateBucket(str, {});

        if (!DB::UTF8::isValidUTF8(reinterpret_cast<const UInt8 *>(str.data()), str.size()))
            throw Exception(ErrorCodes::CANNOT_PARSE_TEXT, "Incorrect non-UTF8 sequence in bucket name");

        validatePartitionKey(str, false);
    }

    static void validateKey(const String & str)
    {
        /// See:
        /// - https://docs.aws.amazon.com/AmazonS3/latest/userguide/object-keys.html
        /// - https://cloud.ibm.com/apidocs/cos/cos-compatibility#putobject

        if (str.empty() || str.size() > 1024)
            throw Exception(ErrorCodes::BAD_ARGUMENTS, "Incorrect key length (not empty, max 1023 characters), got: {}", str.size());

        if (!DB::UTF8::isValidUTF8(reinterpret_cast<const UInt8 *>(str.data()), str.size()))
            throw Exception(ErrorCodes::CANNOT_PARSE_TEXT, "Incorrect non-UTF8 sequence in key");

        validatePartitionKey(str, true);
    }
};


StorageS3::StorageS3(
    const S3::URI & uri_,
    const String & access_key_id_,
    const String & secret_access_key_,
    const StorageID & table_id_,
    const String & format_name_,
    const S3Settings::ReadWriteSettings & rw_settings_,
    const ColumnsDescription & columns_,
    const ConstraintsDescription & constraints_,
    const String & comment,
    ContextPtr context_,
    std::optional<FormatSettings> format_settings_,
    const String & compression_method_,
    bool distributed_processing_,
    ASTPtr partition_by_)
    : IStorage(table_id_)
    , s3_configuration{uri_, access_key_id_, secret_access_key_, {}, {}, rw_settings_} /// Client and settings will be updated later
    , keys({uri_.key})
    , format_name(format_name_)
    , compression_method(compression_method_)
    , name(uri_.storage_name)
    , distributed_processing(distributed_processing_)
    , format_settings(format_settings_)
    , partition_by(partition_by_)
    , is_key_with_globs(uri_.key.find_first_of("*?{") != std::string::npos)
{
    context_->getGlobalContext()->getRemoteHostFilter().checkURL(uri_.uri);
    StorageInMemoryMetadata storage_metadata;

    updateS3Configuration(context_, s3_configuration);
    if (columns_.empty())
    {
        auto columns = getTableStructureFromDataImpl(format_name, s3_configuration, compression_method, distributed_processing_, is_key_with_globs, format_settings, context_);
        storage_metadata.setColumns(columns);
    }
    else
        storage_metadata.setColumns(columns_);

    storage_metadata.setConstraints(constraints_);
    storage_metadata.setComment(comment);
    setInMemoryMetadata(storage_metadata);

    auto default_virtuals = NamesAndTypesList{
        {"_path", std::make_shared<DataTypeLowCardinality>(std::make_shared<DataTypeString>())},
        {"_file", std::make_shared<DataTypeLowCardinality>(std::make_shared<DataTypeString>())}};

    auto columns = storage_metadata.getSampleBlock().getNamesAndTypesList();
    virtual_columns = getVirtualsForStorage(columns, default_virtuals);
}

std::shared_ptr<StorageS3Source::IteratorWrapper> StorageS3::createFileIterator(const S3Configuration & s3_configuration, const std::vector<String> & keys, bool is_key_with_globs, bool distributed_processing, ContextPtr local_context)
{
    if (distributed_processing)
    {
        return std::make_shared<StorageS3Source::IteratorWrapper>(
            [callback = local_context->getReadTaskCallback()]() -> String {
                return callback();
        });
    }
    else if (is_key_with_globs)
    {
        /// Iterate through disclosed globs and make a source for each file
        auto glob_iterator = std::make_shared<StorageS3Source::DisclosedGlobIterator>(*s3_configuration.client, s3_configuration.uri);
        return std::make_shared<StorageS3Source::IteratorWrapper>([glob_iterator]()
        {
            return glob_iterator->next();
        });
    }
    else
    {
        auto keys_iterator = std::make_shared<StorageS3Source::KeysIterator>(keys);
        return std::make_shared<StorageS3Source::IteratorWrapper>([keys_iterator]()
        {
            return keys_iterator->next();
        });
    }
}

bool StorageS3::isColumnOriented() const
{
    return FormatFactory::instance().checkIfFormatIsColumnOriented(format_name);
}

Pipe StorageS3::read(
    const Names & column_names,
    const StorageSnapshotPtr & storage_snapshot,
    SelectQueryInfo & /*query_info*/,
    ContextPtr local_context,
    QueryProcessingStage::Enum /*processed_stage*/,
    size_t max_block_size,
    unsigned num_streams)
{
    updateS3Configuration(local_context, s3_configuration);

    Pipes pipes;

    std::unordered_set<String> column_names_set(column_names.begin(), column_names.end());
    std::vector<NameAndTypePair> requested_virtual_columns;

    for (const auto & virtual_column : getVirtuals())
    {
        if (column_names_set.contains(virtual_column.name))
            requested_virtual_columns.push_back(virtual_column);
    }

    std::shared_ptr<StorageS3Source::IteratorWrapper> iterator_wrapper = createFileIterator(s3_configuration, keys, is_key_with_globs, distributed_processing, local_context);

    ColumnsDescription columns_description;
    Block block_for_format;
    if (isColumnOriented())
    {
        auto fetch_columns = column_names;
        const auto & virtuals = getVirtuals();
        std::erase_if(
            fetch_columns,
            [&](const String & col)
            { return std::any_of(virtuals.begin(), virtuals.end(), [&](const NameAndTypePair & virtual_col){ return col == virtual_col.name; }); });

        if (fetch_columns.empty())
            fetch_columns.push_back(ExpressionActions::getSmallestColumn(storage_snapshot->metadata->getColumns().getAllPhysical()));

        columns_description = ColumnsDescription{
            storage_snapshot->getSampleBlockForColumns(fetch_columns).getNamesAndTypesList()};
        block_for_format = storage_snapshot->getSampleBlockForColumns(columns_description.getNamesOfPhysical());
    }
    else
    {
        columns_description = storage_snapshot->metadata->getColumns();
        block_for_format = storage_snapshot->metadata->getSampleBlock();
    }

    const size_t max_download_threads = local_context->getSettingsRef().max_download_threads;
    for (size_t i = 0; i < num_streams; ++i)
    {
        pipes.emplace_back(std::make_shared<StorageS3Source>(
            requested_virtual_columns,
            format_name,
            getName(),
            block_for_format,
            local_context,
            format_settings,
            columns_description,
            max_block_size,
            s3_configuration.rw_settings.max_single_read_retries,
            compression_method,
            s3_configuration.client,
            s3_configuration.uri.bucket,
            iterator_wrapper,
            max_download_threads));
    }
    auto pipe = Pipe::unitePipes(std::move(pipes));

    narrowPipe(pipe, num_streams);
    return pipe;
}

SinkToStoragePtr StorageS3::write(const ASTPtr & query, const StorageMetadataPtr & metadata_snapshot, ContextPtr local_context)
{
    updateS3Configuration(local_context, s3_configuration);

    auto sample_block = metadata_snapshot->getSampleBlock();
    auto chosen_compression_method = chooseCompressionMethod(keys.back(), compression_method);
    bool has_wildcards = s3_configuration.uri.bucket.find(PARTITION_ID_WILDCARD) != String::npos || keys.back().find(PARTITION_ID_WILDCARD) != String::npos;
    auto insert_query = std::dynamic_pointer_cast<ASTInsertQuery>(query);

    auto partition_by_ast = insert_query ? (insert_query->partition_by ? insert_query->partition_by : partition_by) : nullptr;
    bool is_partitioned_implementation = partition_by_ast && has_wildcards;

    if (is_partitioned_implementation)
    {
        return std::make_shared<PartitionedStorageS3Sink>(
            partition_by_ast,
            format_name,
            sample_block,
            local_context,
            format_settings,
            chosen_compression_method,
            s3_configuration,
            s3_configuration.uri.bucket,
            keys.back());
    }
    else
    {
        if (is_key_with_globs)
            throw Exception(ErrorCodes::DATABASE_ACCESS_DENIED, "S3 key '{}' contains globs, so the table is in readonly mode", s3_configuration.uri.key);

        bool truncate_in_insert = local_context->getSettingsRef().s3_truncate_on_insert;

        if (!truncate_in_insert && checkIfObjectExists(s3_configuration.client, s3_configuration.uri.bucket, keys.back()))
        {
            if (local_context->getSettingsRef().s3_create_new_file_on_insert)
            {
                size_t index = keys.size();
                auto pos = keys[0].find_first_of('.');
                String new_key;
                do
                {
                    new_key = keys[0].substr(0, pos) + "." + std::to_string(index) + (pos == std::string::npos ? "" : keys[0].substr(pos));
                    ++index;
                }
                while (checkIfObjectExists(s3_configuration.client, s3_configuration.uri.bucket, new_key));
                keys.push_back(new_key);
            }
            else
                throw Exception(
                    ErrorCodes::BAD_ARGUMENTS,
                    "Object in bucket {} with key {} already exists. If you want to overwrite it, enable setting s3_truncate_on_insert, if you "
                    "want to create a new file on each insert, enable setting s3_create_new_file_on_insert",
                    s3_configuration.uri.bucket,
                    keys.back());
        }

        return std::make_shared<StorageS3Sink>(
            format_name,
            sample_block,
            local_context,
            format_settings,
            chosen_compression_method,
            s3_configuration,
            s3_configuration.uri.bucket,
            keys.back());
    }
}


void StorageS3::truncate(const ASTPtr & /* query */, const StorageMetadataPtr &, ContextPtr local_context, TableExclusiveLockHolder &)
{
    updateS3Configuration(local_context, s3_configuration);

    if (is_key_with_globs)
        throw Exception(ErrorCodes::DATABASE_ACCESS_DENIED, "S3 key '{}' contains globs, so the table is in readonly mode", s3_configuration.uri.key);

    Aws::S3::Model::Delete delkeys;

    for (const auto & key : keys)
    {
        Aws::S3::Model::ObjectIdentifier obj;
        obj.SetKey(key);
        delkeys.AddObjects(std::move(obj));
    }

    Aws::S3::Model::DeleteObjectsRequest request;
    request.SetBucket(s3_configuration.uri.bucket);
    request.SetDelete(delkeys);

    auto response = s3_configuration.client->DeleteObjects(request);
    if (!response.IsSuccess())
    {
        const auto & err = response.GetError();
        throw Exception(std::to_string(static_cast<int>(err.GetErrorType())) + ": " + err.GetMessage(), ErrorCodes::S3_ERROR);
    }
}


void StorageS3::updateS3Configuration(ContextPtr ctx, StorageS3::S3Configuration & upd)
{
    auto settings = ctx->getStorageS3Settings().getSettings(upd.uri.uri.toString());

    bool need_update_configuration = settings != S3Settings{};
    if (need_update_configuration)
    {
        if (upd.rw_settings != settings.rw_settings)
            upd.rw_settings = settings.rw_settings;
    }

    upd.rw_settings.updateFromSettingsIfEmpty(ctx->getSettings());

    if (upd.client && (!upd.access_key_id.empty() || settings.auth_settings == upd.auth_settings))
        return;

    Aws::Auth::AWSCredentials credentials(upd.access_key_id, upd.secret_access_key);
    HeaderCollection headers;
    if (upd.access_key_id.empty())
    {
        credentials = Aws::Auth::AWSCredentials(settings.auth_settings.access_key_id, settings.auth_settings.secret_access_key);
        headers = settings.auth_settings.headers;
    }

    S3::PocoHTTPClientConfiguration client_configuration = S3::ClientFactory::instance().createClientConfiguration(
        settings.auth_settings.region,
        ctx->getRemoteHostFilter(), ctx->getGlobalContext()->getSettingsRef().s3_max_redirects);

    client_configuration.endpointOverride = upd.uri.endpoint;
    client_configuration.maxConnections = upd.rw_settings.max_connections;

    upd.client = S3::ClientFactory::instance().create(
        client_configuration,
        upd.uri.is_virtual_hosted_style,
        credentials.GetAWSAccessKeyId(),
        credentials.GetAWSSecretKey(),
        settings.auth_settings.server_side_encryption_customer_key_base64,
        std::move(headers),
        settings.auth_settings.use_environment_credentials.value_or(ctx->getConfigRef().getBool("s3.use_environment_credentials", false)),
        settings.auth_settings.use_insecure_imds_request.value_or(ctx->getConfigRef().getBool("s3.use_insecure_imds_request", false)));

    upd.auth_settings = std::move(settings.auth_settings);
}


void StorageS3::processNamedCollectionResult(StorageS3Configuration & configuration, const std::vector<std::pair<String, ASTPtr>> & key_value_args)
{
    for (const auto & [arg_name, arg_value] : key_value_args)
    {
        if (arg_name == "access_key_id")
            configuration.auth_settings.access_key_id = arg_value->as<ASTLiteral>()->value.safeGet<String>();
        else if (arg_name == "secret_access_key")
            configuration.auth_settings.secret_access_key = arg_value->as<ASTLiteral>()->value.safeGet<String>();
        else if (arg_name == "filename")
            configuration.url = std::filesystem::path(configuration.url) / arg_value->as<ASTLiteral>()->value.safeGet<String>();
        else if (arg_name == "use_environment_credentials")
            configuration.auth_settings.use_environment_credentials = arg_value->as<ASTLiteral>()->value.safeGet<UInt8>();
        else if (arg_name == "max_single_read_retries")
            configuration.rw_settings.max_single_read_retries = arg_value->as<ASTLiteral>()->value.safeGet<UInt64>();
        else if (arg_name == "min_upload_part_size")
            configuration.rw_settings.max_single_read_retries = arg_value->as<ASTLiteral>()->value.safeGet<UInt64>();
        else if (arg_name == "upload_part_size_multiply_factor")
            configuration.rw_settings.max_single_read_retries = arg_value->as<ASTLiteral>()->value.safeGet<UInt64>();
        else if (arg_name == "upload_part_size_multiply_parts_count_threshold")
            configuration.rw_settings.max_single_read_retries = arg_value->as<ASTLiteral>()->value.safeGet<UInt64>();
        else if (arg_name == "max_single_part_upload_size")
            configuration.rw_settings.max_single_read_retries = arg_value->as<ASTLiteral>()->value.safeGet<UInt64>();
        else if (arg_name == "max_connections")
            configuration.rw_settings.max_single_read_retries = arg_value->as<ASTLiteral>()->value.safeGet<UInt64>();
        else
            throw Exception(ErrorCodes::NUMBER_OF_ARGUMENTS_DOESNT_MATCH,
                "Unknown key-value argument `{}` for StorageS3, expected: url, [access_key_id, secret_access_key], name of used format and [compression_method].",
                arg_name);
    }
}


StorageS3::Configuration StorageS3::parseConfigurationFromNamedCollection(ConfigurationFromNamedCollection & configuration_from_config)
{
    StorageS3::Configuration configuration;

    if (configuration_from_config.contains("url"))
        configuration.url = configuration_from_config["url"].safeGet<String>();

    if (configuration_from_config.contains("filename"))
    {
<<<<<<< HEAD
        auto filename = configuration_from_config["filename"].safeGet<String>();
        if (!filename.empty())
            configuration.url = fs::path(configuration.url) / filename;
    }

    if (configuration_from_config.contains("access_key_id"))
        configuration.access_key_id = configuration_from_config["access_key_id"].safeGet<String>();

    if (configuration_from_config.contains("secret_access_key"))
        configuration.secret_access_key = configuration_from_config["secret_access_key"].safeGet<String>();

    if (configuration_from_config.contains("structure"))
        configuration.structure = configuration_from_config["structure"].safeGet<String>();

    if (configuration_from_config.contains("format"))
        configuration.format = configuration_from_config["format"].safeGet<String>();

    if (configuration_from_config.contains("compression_method"))
        configuration.compression_method = configuration_from_config["compression_method"].safeGet<String>();

    return configuration;
}

StorageS3::Configuration StorageS3::getConfiguration(ASTs & engine_args, ContextPtr local_context)
{
    StorageS3::Configuration configuration;
    const auto & config = local_context->getConfigRef();

    if (isNamedCollection(engine_args, config))
    {
        const auto & config_keys = getConfigKeys();
        auto collection_name = getCollectionName(engine_args);
        auto configuration_from_config = getConfigurationFromNamedCollection(collection_name, config, config_keys);
        overrideConfigurationFromNamedCollectionWithAST(engine_args, configuration_from_config, config_keys, local_context);
        configuration = parseConfigurationFromNamedCollection(configuration_from_config);
=======
        auto [common_configuration, storage_specific_args] = named_collection.value();
        configuration.set(common_configuration);
        processNamedCollectionResult(configuration, storage_specific_args);
>>>>>>> 59f0e83c
    }
    else
    {
        if (engine_args.empty() || engine_args.size() > 5)
            throw Exception(
                "Storage S3 requires 1 to 5 arguments: url, [access_key_id, secret_access_key], name of used format and [compression_method].",
                ErrorCodes::NUMBER_OF_ARGUMENTS_DOESNT_MATCH);

        for (auto & engine_arg : engine_args)
            engine_arg = evaluateConstantExpressionOrIdentifierAsLiteral(engine_arg, local_context);

        configuration.url = engine_args[0]->as<ASTLiteral &>().value.safeGet<String>();
        if (engine_args.size() >= 4)
        {
            configuration.auth_settings.access_key_id = engine_args[1]->as<ASTLiteral &>().value.safeGet<String>();
            configuration.auth_settings.secret_access_key = engine_args[2]->as<ASTLiteral &>().value.safeGet<String>();
        }

        if (engine_args.size() == 3 || engine_args.size() == 5)
        {
            configuration.compression_method = engine_args.back()->as<ASTLiteral &>().value.safeGet<String>();
            configuration.format = engine_args[engine_args.size() - 2]->as<ASTLiteral &>().value.safeGet<String>();
        }
        else if (engine_args.size() != 1)
        {
            configuration.compression_method = "auto";
            configuration.format = engine_args.back()->as<ASTLiteral &>().value.safeGet<String>();
        }
    }

    if (configuration.format == "auto")
        configuration.format = FormatFactory::instance().getFormatFromFileName(configuration.url, true);

    return configuration;
}

ColumnsDescription StorageS3::getTableStructureFromData(
    const String & format,
    const S3::URI & uri,
    const String & access_key_id,
    const String & secret_access_key,
    const String & compression_method,
    bool distributed_processing,
    const std::optional<FormatSettings> & format_settings,
    ContextPtr ctx)
{
    S3Configuration s3_configuration{ uri, access_key_id, secret_access_key, {}, {}, S3Settings::ReadWriteSettings(ctx->getSettingsRef()) };
    updateS3Configuration(ctx, s3_configuration);
    return getTableStructureFromDataImpl(format, s3_configuration, compression_method, distributed_processing, uri.key.find_first_of("*?{") != std::string::npos, format_settings, ctx);
}

ColumnsDescription StorageS3::getTableStructureFromDataImpl(
    const String & format,
    const S3Configuration & s3_configuration,
    const String & compression_method,
    bool distributed_processing,
    bool is_key_with_globs,
    const std::optional<FormatSettings> & format_settings,
    ContextPtr ctx)
{
    std::vector<String> keys = {s3_configuration.uri.key};
    auto file_iterator = createFileIterator(s3_configuration, keys, is_key_with_globs, distributed_processing, ctx);

    std::string current_key;
    std::string exception_messages;
    bool read_buffer_creator_was_used = false;
    do
    {
        current_key = (*file_iterator)();
        auto read_buffer_creator = [&]()
        {
            read_buffer_creator_was_used = true;
            if (current_key.empty())
                throw Exception(
                    ErrorCodes::CANNOT_EXTRACT_TABLE_STRUCTURE,
                    "Cannot extract table structure from {} format file, because there are no files with provided path in S3. You must specify "
                    "table structure manually",
                    format);

            return wrapReadBufferWithCompressionMethod(
                std::make_unique<ReadBufferFromS3>(
                    s3_configuration.client, s3_configuration.uri.bucket, current_key, s3_configuration.rw_settings.max_single_read_retries, ctx->getReadSettings()),
                chooseCompressionMethod(current_key, compression_method));
        };

        try
        {
            return readSchemaFromFormat(format, format_settings, read_buffer_creator, ctx);
        }
        catch (...)
        {
            if (!is_key_with_globs || !read_buffer_creator_was_used)
                throw;

            exception_messages += getCurrentExceptionMessage(false) + "\n";
        }
    } while (!current_key.empty());

    throw Exception(ErrorCodes::CANNOT_EXTRACT_TABLE_STRUCTURE, "All attempts to extract table structure from s3 files failed. Errors:\n{}", exception_messages);
}


void registerStorageS3Impl(const String & name, StorageFactory & factory)
{
    factory.registerStorage(name, [](const StorageFactory::Arguments & args)
    {
        auto & engine_args = args.engine_args;
        if (engine_args.empty())
            throw Exception(ErrorCodes::BAD_ARGUMENTS, "External data source must have arguments");

        auto configuration = StorageS3::getConfiguration(engine_args, args.getLocalContext());
        // Use format settings from global server context + settings from
        // the SETTINGS clause of the create query. Settings from current
        // session and user are ignored.
        std::optional<FormatSettings> format_settings;
        if (args.storage_def->settings)
        {
            FormatFactorySettings user_format_settings;

            // Apply changed settings from global context, but ignore the
            // unknown ones, because we only have the format settings here.
            const auto & changes = args.getContext()->getSettingsRef().changes();
            for (const auto & change : changes)
            {
                if (user_format_settings.has(change.name))
                    user_format_settings.set(change.name, change.value);
            }

            // Apply changes from SETTINGS clause, with validation.
            user_format_settings.applyChanges(args.storage_def->settings->changes);
            format_settings = getFormatSettings(args.getContext(), user_format_settings);
        }
        else
        {
            format_settings = getFormatSettings(args.getContext());
        }

        S3::URI s3_uri(Poco::URI(configuration.url));

        ASTPtr partition_by;
        if (args.storage_def->partition_by)
            partition_by = args.storage_def->partition_by->clone();

        return StorageS3::create(
            s3_uri,
            configuration.auth_settings.access_key_id,
            configuration.auth_settings.secret_access_key,
            args.table_id,
            configuration.format,
            configuration.rw_settings,
            args.columns,
            args.constraints,
            args.comment,
            args.getContext(),
            format_settings,
            configuration.compression_method,
            /* distributed_processing_ */false,
            partition_by);
    },
    {
        .supports_settings = true,
        .supports_sort_order = true, // for partition by
        .supports_schema_inference = true,
        .source_access_type = AccessType::S3,
    });
}

void registerStorageS3(StorageFactory & factory)
{
    return registerStorageS3Impl("S3", factory);
}

void registerStorageCOS(StorageFactory & factory)
{
    return registerStorageS3Impl("COSN", factory);
}

NamesAndTypesList StorageS3::getVirtuals() const
{
    return virtual_columns;
}

bool StorageS3::supportsPartitionBy() const
{
    return true;
}

}

#endif<|MERGE_RESOLUTION|>--- conflicted
+++ resolved
@@ -886,7 +886,6 @@
 
     if (configuration_from_config.contains("filename"))
     {
-<<<<<<< HEAD
         auto filename = configuration_from_config["filename"].safeGet<String>();
         if (!filename.empty())
             configuration.url = fs::path(configuration.url) / filename;
@@ -922,11 +921,6 @@
         auto configuration_from_config = getConfigurationFromNamedCollection(collection_name, config, config_keys);
         overrideConfigurationFromNamedCollectionWithAST(engine_args, configuration_from_config, config_keys, local_context);
         configuration = parseConfigurationFromNamedCollection(configuration_from_config);
-=======
-        auto [common_configuration, storage_specific_args] = named_collection.value();
-        configuration.set(common_configuration);
-        processNamedCollectionResult(configuration, storage_specific_args);
->>>>>>> 59f0e83c
     }
     else
     {
