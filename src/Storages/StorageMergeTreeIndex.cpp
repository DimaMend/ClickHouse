--- conflicted
+++ resolved
@@ -88,11 +88,7 @@
         const auto & part_name_column = StorageMergeTreeIndex::part_name_column;
         const auto & mark_number_column = StorageMergeTreeIndex::mark_number_column;
         const auto & rows_in_granule_column = StorageMergeTreeIndex::rows_in_granule_column;
-<<<<<<< HEAD
-        const auto index = part->getIndex();
-=======
         IMergeTreeDataPart::IndexPtr index_ptr;
->>>>>>> e7e30d67
 
         Columns result_columns(num_columns);
         for (size_t pos = 0; pos < num_columns; ++pos)
@@ -109,15 +105,9 @@
 
                 /// Some of the columns from suffix of primary index may be not loaded
                 /// according to setting 'primary_key_ratio_of_unique_prefix_values_to_skip_suffix_columns'.
-<<<<<<< HEAD
-                if (index_position < index->getNumColumns())
+                if (index_position < index_ptr->getNumColumns())
                 {
-                    result_columns[pos] = convertIndexColumnToFull(*index, *column_type, index_position);
-=======
-                if (index_position < index_ptr->size())
-                {
-                    result_columns[pos] = index_ptr->at(index_position);
->>>>>>> e7e30d67
+                    result_columns[pos] = convertIndexColumnToFull(*index_ptr, *column_type, index_position);
                 }
                 else
                 {
