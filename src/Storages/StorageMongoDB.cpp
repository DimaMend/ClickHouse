--- conflicted
+++ resolved
@@ -41,18 +41,12 @@
     const ColumnsDescription & columns_,
     const ConstraintsDescription & constraints_,
     const String & comment)
-<<<<<<< HEAD
-    : IStorage{table_id_}
-    , configuration{std::move(configuration_)}
-    , log(getLogger("StorageMongoDB (" + table_id_.getFullTableName() + ")"))
-=======
     : IStorage(table_id_)
     , database_name(database_name_)
     , collection_name(collection_name_)
     , username(username_)
     , password(password_)
     , uri("mongodb://" + host_ + ":" + std::to_string(port_) + "/" + database_name_ + "?" + options_)
->>>>>>> f445f60c
 {
     StorageInMemoryMetadata storage_metadata;
     storage_metadata.setColumns(columns_);
