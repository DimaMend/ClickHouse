#include "StorageMongoDB.h"

#include <Poco/MongoDB/Connection.h>
#include <Poco/MongoDB/Cursor.h>
#include <Poco/MongoDB/Database.h>
#include <Poco/Version.h>
#include <Storages/StorageFactory.h>
#include <Interpreters/evaluateConstantExpression.h>
#include <Core/Settings.h>
#include <Interpreters/Context.h>
#include <DataStreams/IBlockOutputStream.h>
#include <Common/parseAddress.h>
#include <IO/Operators.h>
#include <Parsers/ASTLiteral.h>
#include <Processors/Sources/SourceFromInputStream.h>
#include <Processors/Pipe.h>
#include <DataStreams/MongoDBBlockInputStream.h>

namespace DB
{

namespace ErrorCodes
{
    extern const int NUMBER_OF_ARGUMENTS_DOESNT_MATCH;
    extern const int MONGODB_CANNOT_AUTHENTICATE;
}

StorageMongoDB::StorageMongoDB(
    const StorageID & table_id_,
    const std::string & host_,
    uint16_t port_,
    const std::string & database_name_,
    const std::string & collection_name_,
    const std::string & username_,
    const std::string & password_,
    const ColumnsDescription & columns_,
    const ConstraintsDescription & constraints_,
    const Context & context_)
    : IStorage(table_id_)
    , host(host_)
    , port(port_)
    , database_name(database_name_)
    , collection_name(collection_name_)
    , username(username_)
    , password(password_)
<<<<<<< HEAD
=======
    , global_context(context_)
    , connection{std::make_shared<Poco::MongoDB::Connection>(host, port)}
>>>>>>> 41b94f1b
{
    StorageInMemoryMetadata storage_metadata;
    storage_metadata.setColumns(columns_);
    storage_metadata.setConstraints(constraints_);
    setInMemoryMetadata(storage_metadata);
}


void StorageMongoDB::connectIfNotConnected()
{
    std::lock_guard lock{connection_mutex};
    if (!connection)
        connection = std::make_shared<Poco::MongoDB::Connection>(host, port);

    if (!authentified)
    {
#       if POCO_VERSION >= 0x01070800
            Poco::MongoDB::Database poco_db(database_name);
            if (!poco_db.authenticate(*connection, username, password, Poco::MongoDB::Database::AUTH_SCRAM_SHA1))
                throw Exception("Cannot authenticate in MongoDB, incorrect user or password", ErrorCodes::MONGODB_CANNOT_AUTHENTICATE);
#       else
            authenticate(*connection, database_name, username, password);
#       endif
        authentified = true;
    }
}


Pipe StorageMongoDB::read(
    const Names & column_names,
    const StorageMetadataPtr & metadata_snapshot,
    const SelectQueryInfo & /*query_info*/,
    const Context & /*context*/,
    QueryProcessingStage::Enum /*processed_stage*/,
    size_t max_block_size,
    unsigned)
{
    connectIfNotConnected();

    metadata_snapshot->check(column_names, getVirtuals(), getStorageID());

    Block sample_block;
    for (const String & column_name : column_names)
    {
        auto column_data = metadata_snapshot->getColumns().getPhysical(column_name);
        sample_block.insert({ column_data.type, column_data.name });
    }

    return Pipe(std::make_shared<SourceFromInputStream>(
            std::make_shared<MongoDBBlockInputStream>(connection, createCursor(database_name, collection_name, sample_block), sample_block, max_block_size, true)));
}

void registerStorageMongoDB(StorageFactory & factory)
{
    factory.registerStorage("MongoDB", [](const StorageFactory::Arguments & args)
    {
        ASTs & engine_args = args.engine_args;

        if (engine_args.size() != 5)
            throw Exception(
                "Storage MongoDB requires 5 parameters: MongoDB('host:port', database, collection, 'user', 'password').",
                ErrorCodes::NUMBER_OF_ARGUMENTS_DOESNT_MATCH);

        for (auto & engine_arg : engine_args)
            engine_arg = evaluateConstantExpressionOrIdentifierAsLiteral(engine_arg, args.local_context);

        /// 27017 is the default MongoDB port.
        auto parsed_host_port = parseAddress(engine_args[0]->as<ASTLiteral &>().value.safeGet<String>(), 27017);

        const String & remote_database = engine_args[1]->as<ASTLiteral &>().value.safeGet<String>();
        const String & collection = engine_args[2]->as<ASTLiteral &>().value.safeGet<String>();
        const String & username = engine_args[3]->as<ASTLiteral &>().value.safeGet<String>();
        const String & password = engine_args[4]->as<ASTLiteral &>().value.safeGet<String>();

        return StorageMongoDB::create(
            args.table_id,
            parsed_host_port.first,
            parsed_host_port.second,
            remote_database,
            collection,
            username,
            password,
            args.columns,
            args.constraints,
            args.context);
    },
    {
        .source_access_type = AccessType::MONGO,
    });
}

}<|MERGE_RESOLUTION|>--- conflicted
+++ resolved
@@ -43,11 +43,7 @@
     , collection_name(collection_name_)
     , username(username_)
     , password(password_)
-<<<<<<< HEAD
-=======
     , global_context(context_)
-    , connection{std::make_shared<Poco::MongoDB::Connection>(host, port)}
->>>>>>> 41b94f1b
 {
     StorageInMemoryMetadata storage_metadata;
     storage_metadata.setColumns(columns_);
