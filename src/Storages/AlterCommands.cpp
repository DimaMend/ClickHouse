--- conflicted
+++ resolved
@@ -32,7 +32,7 @@
 #include "Parsers/ASTStatisticDeclaration.h"
 #include "Storages/MutationCommands.h"
 #include "Storages/StatisticsDescription.h"
-#include "base/logger_useful.h"
+#include <Common/logger_useful.h>
 
 
 namespace DB
@@ -920,11 +920,7 @@
     if (isRemovingProperty() || type == REMOVE_TTL || type == REMOVE_SAMPLE_BY)
         return false;
 
-<<<<<<< HEAD
-    if (type == DROP_COLUMN || type == DROP_INDEX || type == DROP_STATISTIC || type == DROP_PROJECTION || type == RENAME_COLUMN)
-=======
-    if (type == DROP_INDEX || type == DROP_PROJECTION || type == RENAME_COLUMN)
->>>>>>> 692c19b8
+    if (type == DROP_INDEX || type == DROP_STATISTIC || type == DROP_PROJECTION || type == RENAME_COLUMN)
         return true;
 
     /// Drop alias is metadata alter, in other case mutation is required.
