#pragma once

#include <Core/Names.h>
#include <Core/QueryProcessingStage.h>
#include <Databases/IDatabase.h>
#include <Interpreters/CancellationCode.h>
#include <Interpreters/Context_fwd.h>
#include <Interpreters/StorageID.h>
#include <Storages/CheckResults.h>
#include <Storages/ColumnDependency.h>
#include <Storages/IStorage_fwd.h>
#include <Storages/SelectQueryDescription.h>
#include <Storages/StorageInMemoryMetadata.h>
#include <Storages/VirtualColumnsDescription.h>
#include <Storages/TableLockHolder.h>
#include <Storages/StorageSnapshot.h>
#include <Common/ActionLock.h>
#include <Common/Exception.h>
#include <Common/RWLock.h>
#include <Common/TypePromotion.h>

#include <optional>


namespace DB
{

namespace ErrorCodes
{
    extern const int NOT_IMPLEMENTED;
}

using StorageActionBlockType = size_t;

class ASTCreateQuery;
class ASTInsertQuery;

struct Settings;

class AlterCommands;
class MutationCommands;
struct PartitionCommand;
using PartitionCommands = std::vector<PartitionCommand>;

class IProcessor;
using ProcessorPtr = std::shared_ptr<IProcessor>;
using Processors = std::vector<ProcessorPtr>;

class Pipe;
class QueryPlan;
using QueryPlanPtr = std::unique_ptr<QueryPlan>;

class SinkToStorage;
using SinkToStoragePtr = std::shared_ptr<SinkToStorage>;

class QueryPipeline;

class IStoragePolicy;
using StoragePolicyPtr = std::shared_ptr<const IStoragePolicy>;

struct StreamLocalLimits;
class EnabledQuota;
struct SelectQueryInfo;

using NameDependencies = std::unordered_map<String, std::vector<String>>;
using DatabaseAndTableName = std::pair<String, String>;

class BackupEntriesCollector;
class RestorerFromBackup;

class ConditionSelectivityEstimator;

struct ColumnSize
{
    size_t marks = 0;
    size_t data_compressed = 0;
    size_t data_uncompressed = 0;

    void add(const ColumnSize & other)
    {
        marks += other.marks;
        data_compressed += other.data_compressed;
        data_uncompressed += other.data_uncompressed;
    }
};

using IndexSize = ColumnSize;

/** Storage. Describes the table. Responsible for
  * - storage of the table data;
  * - the definition in which files (or not in files) the data is stored;
  * - data lookups and appends;
  * - data storage structure (compression, etc.)
  * - concurrent access to data (locks, etc.)
  */
class IStorage : public std::enable_shared_from_this<IStorage>, public TypePromotion<IStorage>, public IHints<>
{
public:
    IStorage() = delete;
    /// Storage metadata can be set separately in setInMemoryMetadata method
    explicit IStorage(StorageID storage_id_, std::unique_ptr<StorageInMemoryMetadata> metadata_ = nullptr);

    IStorage(const IStorage &) = delete;
    IStorage & operator=(const IStorage &) = delete;

    /// The main name of the table type (for example, StorageMergeTree).
    virtual std::string getName() const = 0;

    /// The name of the table.
    StorageID getStorageID() const;

    virtual bool isMergeTree() const { return false; }

    /// Returns true if the storage receives data from a remote server or servers.
    virtual bool isRemote() const { return false; }

    /// Returns true if the storage is a view of a table or another view.
    virtual bool isView() const { return false; }

    /// Returns true if the storage is dictionary
    virtual bool isDictionary() const { return false; }

    /// Returns true if the storage supports queries with the SAMPLE section.
    virtual bool supportsSampling() const { return getInMemoryMetadataPtr()->hasSamplingKey(); }

    /// Returns true if the storage supports queries with the FINAL section.
    virtual bool supportsFinal() const { return false; }

    /// Returns true if the storage supports insert queries with the PARTITION BY section.
    virtual bool supportsPartitionBy() const { return false; }

    /// Returns true if the storage supports queries with the TTL section.
    virtual bool supportsTTL() const { return false; }

    /// Returns true if the storage supports queries with the PREWHERE section.
    virtual bool supportsPrewhere() const { return false; }

    virtual ConditionSelectivityEstimator getConditionSelectivityEstimatorByPredicate(const StorageSnapshotPtr &, const ActionsDAG *, ContextPtr) const;

    /// Returns which columns supports PREWHERE, or empty std::nullopt if all columns is supported.
    /// This is needed for engines whose aggregates data from multiple tables, like Merge.
    virtual std::optional<NameSet> supportedPrewhereColumns() const { return std::nullopt; }

    /// Returns true if the storage supports optimization of moving conditions to PREWHERE section.
    virtual bool canMoveConditionsToPrewhere() const { return supportsPrewhere(); }

    /// Returns true if the storage replicates SELECT, INSERT and ALTER commands among replicas.
    virtual bool supportsReplication() const { return false; }

    /// Returns true if the storage supports parallel insert.
    /// If false, each INSERT query will call write() only once.
    /// Different INSERT queries may write in parallel regardless of this value.
    virtual bool supportsParallelInsert() const { return false; }

    /// Returns true if the storage supports deduplication of inserted data blocks.
    virtual bool supportsDeduplication() const { return false; }

    /// Returns true if the blocks shouldn't be pushed to associated views on insert.
    virtual bool noPushingToViews() const { return false; }

    /// Read query returns streams which automatically distribute data between themselves.
    /// So, it's impossible for one stream run out of data when there is data in other streams.
    /// Example is StorageSystemNumbers.
    virtual bool hasEvenlyDistributedRead() const { return false; }

    /// Returns true if the storage supports reading of subcolumns of complex types.
    virtual bool supportsSubcolumns() const { return false; }
    /// Returns true if storage supports optimizations of functions by reading subcolumns.
    virtual bool supportsOptimizationToSubcolumns() const { return supportsSubcolumns(); }

    /// Returns true if the storage supports transactions for SELECT, INSERT and ALTER queries.
    /// Storage may throw an exception later if some query kind is not fully supported.
    /// This method can return true for readonly engines that return the same rows for reading (such as SystemNumbers)
    virtual bool supportsTransactions() const { return false; }

    /// Returns true if the storage supports storing of data type Object.
    virtual bool supportsDynamicSubcolumnsDeprecated() const { return false; }

    /// Returns true if the storage supports storing of dynamic subcolumns.
    virtual bool supportsDynamicSubcolumns() const { return false; }

    /// Requires squashing small blocks to large for optimal storage.
    /// This is true for most storages that store data on disk.
    virtual bool prefersLargeBlocks() const { return true; }

    /// Returns true if the storage is for system, which cannot be target of SHOW CREATE TABLE.
    virtual bool isSystemStorage() const { return false; }

    /// Returns true if asynchronous inserts are enabled for table.
    virtual bool areAsynchronousInsertsEnabled() const { return false; }

    /// Optional size information of each physical column.
    /// Currently it's only used by the MergeTree family for query optimizations.
    using ColumnSizeByName = std::unordered_map<std::string, ColumnSize>;
    virtual ColumnSizeByName getColumnSizes() const { return {}; }

    /// Optional size information of each secondary index.
    /// Valid only for MergeTree family.
    using IndexSizeByName = std::unordered_map<std::string, IndexSize>;
    virtual IndexSizeByName getSecondaryIndexSizes() const { return {}; }

    /// Get mutable version (snapshot) of storage metadata. Metadata object is
    /// multiversion, so it can be concurrently changed, but returned copy can be
    /// used without any locks.
    StorageInMemoryMetadata getInMemoryMetadata() const { return *metadata.get(); }

    /// Get immutable version (snapshot) of storage metadata. Metadata object is
    /// multiversion, so it can be concurrently changed, but returned copy can be
    /// used without any locks.
    StorageMetadataPtr getInMemoryMetadataPtr() const { return metadata.get(); }

    /// Update storage metadata. Used in ALTER or initialization of Storage.
    /// Metadata object is multiversion, so this method can be called without
    /// any locks.
    void setInMemoryMetadata(const StorageInMemoryMetadata & metadata_)
    {
        metadata.set(std::make_unique<StorageInMemoryMetadata>(metadata_));
    }

    void setVirtuals(VirtualColumnsDescription virtuals_)
    {
        virtuals.set(std::make_unique<VirtualColumnsDescription>(std::move(virtuals_)));
    }

    /// Return list of virtual columns (like _part, _table, etc). In the vast
    /// majority of cases virtual columns are static constant part of Storage
    /// class and don't depend on Storage object. But sometimes we have fake
    /// storages, like Merge, which works as proxy for other storages and it's
    /// virtual columns must contain virtual columns from underlying table.
    ///
    /// User can create columns with the same name as virtual column. After that
    /// virtual column will be overridden and inaccessible.
    ///
    /// By default return empty list of columns.
    VirtualsDescriptionPtr getVirtualsPtr() const { return virtuals.get(); }
    NamesAndTypesList getVirtualsList() const { return virtuals.get()->getNamesAndTypesList(); }
    Block getVirtualsHeader() const { return virtuals.get()->getSampleBlock(); }

    Names getAllRegisteredNames() const override;

    NameDependencies getDependentViewsByColumn(ContextPtr context) const;

    /// Returns whether the column is virtual - by default all columns are real.
    /// Initially reserved virtual column name may be shadowed by real column.
    bool isVirtualColumn(const String & column_name, const StorageMetadataPtr & metadata_snapshot) const;

    /// Modify a CREATE TABLE query to make a variant which must be written to a backup.
    virtual void adjustCreateQueryForBackup(ASTPtr & create_query) const;

    /// Makes backup entries to backup the data of this storage.
    virtual void backupData(BackupEntriesCollector & backup_entries_collector, const String & data_path_in_backup, const std::optional<ASTs> & partitions);

    /// Extracts data from the backup and put it to the storage.
    virtual void restoreDataFromBackup(RestorerFromBackup & restorer, const String & data_path_in_backup, const std::optional<ASTs> & partitions);

    /// Returns true if the storage supports backup/restore for specific partitions.
    virtual bool supportsBackupPartition() const { return false; }

    /// Return true if there is at least one part containing lightweight deleted mask.
    virtual bool hasLightweightDeletedMask() const { return false; }

    /// Return true if storage can execute lightweight delete mutations.
    virtual bool supportsLightweightDelete() const { return false; }

    /// Return true if storage has any projection.
    virtual bool hasProjection() const { return false; }

    /// Return true if storage can execute 'DELETE FROM' mutations. This is different from lightweight delete
    /// because those are internally translated into 'ALTER UDPATE' mutations.
    virtual bool supportsDelete() const { return false; }

    /// Return true if the trivial count query could be optimized without reading the data at all
    /// in totalRows() or totalRowsByPartitionPredicate() methods or with optimized reading in read() method.
    virtual bool supportsTrivialCountOptimization(const StorageSnapshotPtr & /*storage_snapshot*/, ContextPtr /*query_context*/) const
    {
        return false;
    }

<<<<<<< HEAD
    /// Returns hints for serialization of columns accorsing to statistics accumulated by storage.
    virtual SerializationInfoByName getSerializationHints() const { return {}; }

    /// Add engine args that were inferred during storage creation to create query to avoid the same
    /// inference on server restart. For example - data format inference in File/URL/S3/etc engines.
    virtual void addInferredEngineArgsToCreateQuery(ASTs & /*args*/, const ContextPtr & /*context*/) const {}

=======
>>>>>>> c6baf28d
private:
    StorageID storage_id;

    mutable std::mutex id_mutex;

    /// Multiversion storage metadata. Allows to read/write storage metadata without locks.
    MultiVersionStorageMetadataPtr metadata;

    /// Description of virtual columns. Optional, may be set in constructor.
    MultiVersionVirtualsDescriptionPtr virtuals;

protected:
    RWLockImpl::LockHolder tryLockTimed(
        const RWLock & rwlock, RWLockImpl::Type type, const String & query_id, const std::chrono::milliseconds & acquire_timeout) const;

public:
    /// Lock table for share. This lock must be acquired if you want to be sure,
    /// that table will be not dropped while you holding this lock. It's used in
    /// variety of cases starting from SELECT queries to background merges in
    /// MergeTree.
    TableLockHolder lockForShare(const String & query_id, const std::chrono::milliseconds & acquire_timeout);

    /// Similar to lockForShare, but returns a nullptr if the table is dropped while
    /// acquiring the lock instead of raising a TABLE_IS_DROPPED exception
    TableLockHolder tryLockForShare(const String & query_id, const std::chrono::milliseconds & acquire_timeout);

    /// Lock table for alter. This lock must be acquired in ALTER queries to be
    /// sure, that we execute only one simultaneous alter. Doesn't affect share lock.
    using AlterLockHolder = std::unique_lock<std::timed_mutex>;
    AlterLockHolder lockForAlter(const std::chrono::milliseconds & acquire_timeout);
    std::optional<AlterLockHolder> tryLockForAlter(const std::chrono::milliseconds & acquire_timeout);

    /// Lock table exclusively. This lock must be acquired if you want to be
    /// sure, that no other thread (SELECT, merge, ALTER, etc.) doing something
    /// with table. For example it allows to wait all threads before DROP or
    /// truncate query.
    ///
    /// NOTE: You have to be 100% sure that you need this lock. It's extremely
    /// heavyweight and makes table irresponsive.
    TableExclusiveLockHolder lockExclusively(const String & query_id, const std::chrono::milliseconds & acquire_timeout);

    /** Returns stage to which query is going to be processed in read() function.
      * (Normally, the function only reads the columns from the list, but in other cases,
      *  for example, the request can be partially processed on a remote server, or an aggregate projection.)
      *
      * SelectQueryInfo is required since the stage can depends on the query
      * (see Distributed() engine and optimize_skip_unused_shards,
      *  see also MergeTree engine and projection optimization).
      * And to store optimized cluster (after optimize_skip_unused_shards).
      * It will also store needed stuff for projection query pipeline.
      *
      * QueryProcessingStage::Enum required for Distributed over Distributed,
      * since it cannot return Complete for intermediate queries never.
      */
    virtual QueryProcessingStage::Enum getQueryProcessingStage(ContextPtr, QueryProcessingStage::Enum, const StorageSnapshotPtr &, SelectQueryInfo &) const
    {
        return QueryProcessingStage::FetchColumns;
    }

    /** Watch live changes to the table.
     * Accepts a list of columns to read, as well as a description of the query,
     *  from which information can be extracted about how to retrieve data
     *  (indexes, locks, etc.)
     * Returns a stream with which you can read data sequentially
     *  or multiple streams for parallel data reading.
     * The `processed_stage` info is also written to what stage the request was processed.
     * (Normally, the function only reads the columns from the list, but in other cases,
     *  for example, the request can be partially processed on a remote server.)
     *
     * context contains settings for one query.
     * Usually Storage does not care about these settings, since they are used in the interpreter.
     * But, for example, for distributed query processing, the settings are passed to the remote server.
     *
     * num_streams - a recommendation, how many streams to return,
     *  if the storage can return a different number of streams.
     *
     * It is guaranteed that the structure of the table will not change over the lifetime of the returned streams (that is, there will not be ALTER, RENAME and DROP).
     */
    virtual Pipe watch(
        const Names & /*column_names*/,
        const SelectQueryInfo & /*query_info*/,
        ContextPtr /*context*/,
        QueryProcessingStage::Enum & /*processed_stage*/,
        size_t /*max_block_size*/,
        size_t /*num_streams*/);

    /// Returns true if FINAL modifier must be added to SELECT query depending on required columns.
    /// It's needed for ReplacingMergeTree wrappers such as MaterializedMySQL and MaterializedPostrgeSQL
    virtual bool needRewriteQueryWithFinal(const Names & /*column_names*/) const { return false; }

private:
    /** Read a set of columns from the table.
      * Accepts a list of columns to read, as well as a description of the query,
      *  from which information can be extracted about how to retrieve data
      *  (indexes, locks, etc.)
      * Returns a stream with which you can read data sequentially
      *  or multiple streams for parallel data reading.
      * The `processed_stage` must be the result of getQueryProcessingStage() function.
      *
      * context contains settings for one query.
      * Usually Storage does not care about these settings, since they are used in the interpreter.
      * But, for example, for distributed query processing, the settings are passed to the remote server.
      *
      * num_streams - a recommendation, how many streams to return,
      *  if the storage can return a different number of streams.
      *
      * metadata_snapshot is consistent snapshot of table metadata, it should be
      * passed in all parts of the returned pipeline. Storage metadata can be
      * changed during lifetime of the returned pipeline, but the snapshot is
      * guaranteed to be immutable.
      */
    virtual Pipe read(
        const Names & /*column_names*/,
        const StorageSnapshotPtr & /*storage_snapshot*/,
        SelectQueryInfo & /*query_info*/,
        ContextPtr /*context*/,
        QueryProcessingStage::Enum /*processed_stage*/,
        size_t /*max_block_size*/,
        size_t /*num_streams*/);

    /// Should we process blocks of data returned by the storage in parallel
    /// even when the storage returned only one stream of data for reading?
    /// It is beneficial, for example, when you read from a file quickly,
    /// but then do heavy computations on returned blocks.
    ///
    /// This is enabled by default, but in some cases shouldn't be done (for
    /// example it is disabled for all system tables, since it is pretty
    /// useless).
    virtual bool parallelizeOutputAfterReading(ContextPtr) const { return !isSystemStorage(); }

public:
    /// Other version of read which adds reading step to query plan.
    /// Default implementation creates ReadFromStorageStep and uses usual read.
    virtual void read(
        QueryPlan & query_plan,
        const Names & /*column_names*/,
        const StorageSnapshotPtr & /*storage_snapshot*/,
        SelectQueryInfo & /*query_info*/,
        ContextPtr /*context*/,
        QueryProcessingStage::Enum /*processed_stage*/,
        size_t /*max_block_size*/,
        size_t /*num_streams*/);

    /** Writes the data to a table.
      * Receives a description of the query, which can contain information about the data write method.
      * Returns an object by which you can write data sequentially.
      *
      * metadata_snapshot is consistent snapshot of table metadata, it should be
      * passed in all parts of the returned streams. Storage metadata can be
      * changed during lifetime of the returned streams, but the snapshot is
      * guaranteed to be immutable.
      *
      * async_insert - set to true if the write is part of async insert flushing
      */
    virtual SinkToStoragePtr write(
        const ASTPtr & /*query*/,
        const StorageMetadataPtr & /*metadata_snapshot*/,
        ContextPtr /*context*/,
        bool /*async_insert*/)
    {
        throw Exception(ErrorCodes::NOT_IMPLEMENTED, "Method write is not supported by storage {}", getName());
    }

    /** Writes the data to a table in distributed manner.
      * It is supposed that implementation looks into SELECT part of the query and executes distributed
      * INSERT SELECT if it is possible with current storage as a receiver and query SELECT part as a producer.
      *
      * Returns query pipeline if distributed writing is possible, and nullptr otherwise.
      */
    virtual std::optional<QueryPipeline> distributedWrite(
        const ASTInsertQuery & /*query*/,
        ContextPtr /*context*/);

    /** Delete the table data. Called before deleting the directory with the data.
      * The method can be called only after detaching table from Context (when no queries are performed with table).
      * The table is not usable during and after call to this method.
      * If some queries may still use the table, then it must be called under exclusive lock.
      * If you do not need any action other than deleting the directory with data, you can leave this method blank.
      */
    virtual void drop() {}

    virtual void dropInnerTableIfAny(bool /* sync */, ContextPtr /* context */) {}

    /** Clear the table data and leave it empty.
      * Must be called under exclusive lock (lockExclusively).
      */
    virtual void truncate(
        const ASTPtr & /*query*/,
        const StorageMetadataPtr & /* metadata_snapshot */,
        ContextPtr /* context */,
        TableExclusiveLockHolder &)
    {
        throw Exception(ErrorCodes::NOT_IMPLEMENTED, "Truncate is not supported by storage {}", getName());
    }

    virtual void checkTableCanBeRenamed(const StorageID & /*new_name*/) const {}

    /** Rename the table.
      * Renaming a name in a file with metadata, the name in the list of tables in the RAM, is done separately.
      * In this function, you need to rename the directory with the data, if any.
      * Called when the table structure is locked for write.
      * Table UUID must remain unchanged, unless table moved between Ordinary and Atomic databases.
      */
    virtual void rename(const String & /*new_path_to_table_data*/, const StorageID & new_table_id)
    {
        renameInMemory(new_table_id);
    }

    /**
     * Just updates names of database and table without moving any data on disk
     * Can be called directly only from DatabaseAtomic.
     */
    virtual void renameInMemory(const StorageID & new_table_id);

    /** ALTER tables in the form of column changes that do not affect the change
      * to Storage or its parameters. Executes under alter lock (lockForAlter).
      */
    virtual void alter(const AlterCommands & params, ContextPtr context, AlterLockHolder & alter_lock_holder);

    /** Checks that alter commands can be applied to storage. For example, columns can be modified,
      * or primary key can be changes, etc.
      */
    virtual void checkAlterIsPossible(const AlterCommands & commands, ContextPtr context) const;

    /**
      * Checks that mutation commands can be applied to storage.
      */
    virtual void checkMutationIsPossible(const MutationCommands & commands, const Settings & settings) const;

    /** ALTER tables with regard to its partitions.
      * Should handle locks for each command on its own.
      */
    virtual Pipe alterPartition(
        const StorageMetadataPtr & /* metadata_snapshot */,
        const PartitionCommands & /* commands */,
        ContextPtr /* context */);

    /// Checks that partition commands can be applied to storage.
    virtual void checkAlterPartitionIsPossible(
        const PartitionCommands & commands,
        const StorageMetadataPtr & metadata_snapshot,
        const Settings & settings,
        ContextPtr context) const;

    /** Perform any background work. For example, combining parts in a MergeTree type table.
      * Returns whether any work has been done.
      */
    virtual bool optimize(
        const ASTPtr & /*query*/,
        const StorageMetadataPtr & /*metadata_snapshot*/,
        const ASTPtr & /*partition*/,
        bool /*final*/,
        bool /*deduplicate*/,
        const Names & /* deduplicate_by_columns */,
        bool /*cleanup*/,
        ContextPtr /*context*/)
    {
        throw Exception(ErrorCodes::NOT_IMPLEMENTED, "Method optimize is not supported by storage {}", getName());
    }

    /// Mutate the table contents
    virtual void mutate(const MutationCommands &, ContextPtr)
    {
        throw Exception(ErrorCodes::NOT_IMPLEMENTED, "Mutations are not supported by storage {}", getName());
    }

    /// Cancel a mutation.
    virtual CancellationCode killMutation(const String & /*mutation_id*/)
    {
        throw Exception(ErrorCodes::NOT_IMPLEMENTED, "Mutations are not supported by storage {}", getName());
    }

    virtual void waitForMutation(const String & /*mutation_id*/, bool /*wait_for_another_mutation*/)
    {
        throw Exception(ErrorCodes::NOT_IMPLEMENTED, "Mutations are not supported by storage {}", getName());
    }

    virtual void setMutationCSN(const String & /*mutation_id*/, UInt64 /*csn*/)
    {
        throw Exception(ErrorCodes::NOT_IMPLEMENTED, "Mutations are not supported by storage {}", getName());
    }

    /// Cancel a part move to shard.
    virtual CancellationCode killPartMoveToShard(const UUID & /*task_uuid*/)
    {
        throw Exception(ErrorCodes::NOT_IMPLEMENTED, "Part moves between shards are not supported by storage {}", getName());
    }

    /** If the table have to do some complicated work on startup,
      *  that must be postponed after creation of table object
      *  (like launching some background threads),
      *  do it in this method.
      * You should call this method after creation of object.
      * By default, does nothing.
      * Cannot be called simultaneously by multiple threads.
      */
    virtual void startup() {}

    /**
      * If the storage requires some complicated work on destroying,
      * then you have two virtual methods:
      * - flushAndPrepareForShutdown()
      * - shutdown()
      *
      * @see shutdown()
      * @see flushAndPrepareForShutdown()
      */
    void flushAndShutdown(bool is_drop = false)
    {
        flushAndPrepareForShutdown();
        shutdown(is_drop);
    }

    /** If the table have to do some complicated work when destroying an object - do it in advance.
      * For example, if the table contains any threads for background work - ask them to complete and wait for completion.
      * By default, does nothing.
      * Can be called simultaneously from different threads, even after a call to drop().
      */
    virtual void shutdown(bool is_drop = false) { UNUSED(is_drop); } // NOLINT

    /// Called before shutdown() to flush data to underlying storage
    /// Data in memory need to be persistent
    virtual void flushAndPrepareForShutdown() {}

    /// Asks table to stop executing some action identified by action_type
    /// If table does not support such type of lock, and empty lock is returned
    virtual ActionLock getActionLock(StorageActionBlockType /* action_type */)
    {
        return {};
    }

    /// Call when lock from previous method removed
    virtual void onActionLockRemove(StorageActionBlockType /* action_type */) {}

    std::atomic<bool> is_dropped{false};
    std::atomic<bool> is_detached{false};
    std::atomic<bool> is_being_restarted{false};

    /** A list of tasks to check a validity of data.
      * Each IStorage implementation may interpret this task in its own way.
      * E.g. for some storages it's a list of files in filesystem, for others it can be a list of parts.
      * Also it may hold resources (e.g. locks) required during check.
      */
    struct DataValidationTasksBase
    {
        /// Number of entries left to check.
        /// It decreases after each call to checkDataNext().
        virtual size_t size() const = 0;
        virtual ~DataValidationTasksBase() = default;
    };

    using DataValidationTasksPtr = std::shared_ptr<DataValidationTasksBase>;

    /// Specifies to check all data / partition / part
    using CheckTaskFilter = std::variant<std::monostate, ASTPtr, String>;
    virtual DataValidationTasksPtr getCheckTaskList(const CheckTaskFilter & /* check_task_filter */, ContextPtr /* context */);

    /** Executes one task from the list.
      * If no tasks left - returns nullopt.
      * Note: Function `checkDataNext` is accessing `check_task_list` thread-safely,
      *   and can be called simultaneously for the same `getCheckTaskList` result
      *   to process different tasks in parallel.
      * Usage:
      *
      * auto check_task_list = storage.getCheckTaskList({}, context);
      * size_t total_tasks = check_task_list->size();
      * while (true)
      * {
      *     size_t tasks_left = check_task_list->size();
      *     std::cout << "Checking data: " << (total_tasks - tasks_left) << " / " << total_tasks << " tasks done." << std::endl;
      *     auto result = storage.checkDataNext(check_task_list);
      *     if (!result)
      *         break;
      *     doSomething(*result);
      * }
      */
    virtual std::optional<CheckResult> checkDataNext(DataValidationTasksPtr & check_task_list);

    /// Checks that table could be dropped right now
    /// Otherwise - throws an exception with detailed information.
    /// We do not use mutex because it is not very important that the size could change during the operation.
    virtual void checkTableCanBeDropped([[ maybe_unused ]] ContextPtr query_context) const {}
    /// Similar to above but checks for DETACH. It's only used for DICTIONARIES.
    virtual void checkTableCanBeDetached() const {}

    /// Returns true if Storage may store some data on disk.
    /// NOTE: may not be equivalent to !getDataPaths().empty()
    virtual bool storesDataOnDisk() const { return false; }

    /// Returns data paths if storage supports it, empty vector otherwise.
    virtual Strings getDataPaths() const { return {}; }

    /// Returns storage policy if storage supports it.
    virtual StoragePolicyPtr getStoragePolicy() const { return {}; }

    /// Returns true if all disks of storage are read-only or write-once.
    /// NOTE: write-once also does not support INSERTs/merges/... for MergeTree
    virtual bool isStaticStorage() const;

    /// If it is possible to quickly determine exact number of rows in the table at this moment of time, then return it.
    /// Used for:
    /// - Simple count() optimization
    /// - For total_rows column in system.tables
    ///
    /// Does takes underlying Storage (if any) into account.
    virtual std::optional<UInt64> totalRows(const Settings &) const { return {}; }

    /// Same as above but also take partition predicate into account.
    virtual std::optional<UInt64> totalRowsByPartitionPredicate(const ActionsDAG &, ContextPtr) const { return {}; }

    /// If it is possible to quickly determine exact number of bytes for the table on storage:
    /// - memory (approximated, resident)
    /// - disk (compressed)
    ///
    /// Used for:
    /// - For total_bytes column in system.tables
    //
    /// Does not takes underlying Storage (if any) into account
    /// (since for Buffer we still need to know how much bytes it uses).
    ///
    /// Memory part should be estimated as a resident memory size.
    /// In particular, alloctedBytes() is preferable over bytes()
    /// when considering in-memory blocks.
    virtual std::optional<UInt64> totalBytes(const Settings &) const { return {}; }

    /// If it is possible to quickly determine exact number of uncompressed bytes for the table on storage:
    /// - disk (uncompressed)
    ///
    /// Used for:
    /// - For total_bytes_uncompressed column in system.tables
    ///
    /// Does not take underlying Storage (if any) into account
    virtual std::optional<UInt64> totalBytesUncompressed(const Settings &) const { return {}; }

    /// Number of rows INSERTed since server start.
    ///
    /// Does not take the underlying Storage (if any) into account.
    virtual std::optional<UInt64> lifetimeRows() const { return {}; }

    /// Number of bytes INSERTed since server start.
    ///
    /// Does not take the underlying Storage (if any) into account.
    virtual std::optional<UInt64> lifetimeBytes() const { return {}; }

    /// Creates a storage snapshot from given metadata.
    virtual StorageSnapshotPtr getStorageSnapshot(const StorageMetadataPtr & metadata_snapshot, ContextPtr /*query_context*/) const
    {
        return std::make_shared<StorageSnapshot>(*this, metadata_snapshot);
    }

    /// Creates a storage snapshot from given metadata and columns, which are used in query.
    virtual StorageSnapshotPtr getStorageSnapshotForQuery(const StorageMetadataPtr & metadata_snapshot, const ASTPtr & /*query*/, ContextPtr query_context) const
    {
        return getStorageSnapshot(metadata_snapshot, query_context);
    }

    /// Creates a storage snapshot but without holding a data specific to storage.
    virtual StorageSnapshotPtr getStorageSnapshotWithoutData(const StorageMetadataPtr & metadata_snapshot, ContextPtr query_context) const
    {
        return getStorageSnapshot(metadata_snapshot, query_context);
    }

    /// Re initialize disks in case the underlying storage policy changed
    virtual bool initializeDiskOnConfigChange(const std::set<String> & /*new_added_disks*/) { return true; }

    /// A helper to implement read()
    static void readFromPipe(
        QueryPlan & query_plan,
        Pipe pipe,
        const Names & column_names,
        const StorageSnapshotPtr & storage_snapshot,
        SelectQueryInfo & query_info,
        ContextPtr context,
        std::string storage_name);

private:
    /// Lock required for alter queries (lockForAlter).
    /// Allows to execute only one simultaneous alter query.
    mutable std::timed_mutex alter_lock;

    /// Lock required for drop queries. Every thread that want to ensure, that
    /// table is not dropped have to table this lock for read (lockForShare).
    /// DROP-like queries take this lock for write (lockExclusively), to be sure
    /// that all table threads finished.
    mutable RWLock drop_lock = RWLockImpl::create();
};

}<|MERGE_RESOLUTION|>--- conflicted
+++ resolved
@@ -276,16 +276,10 @@
         return false;
     }
 
-<<<<<<< HEAD
-    /// Returns hints for serialization of columns accorsing to statistics accumulated by storage.
-    virtual SerializationInfoByName getSerializationHints() const { return {}; }
-
     /// Add engine args that were inferred during storage creation to create query to avoid the same
     /// inference on server restart. For example - data format inference in File/URL/S3/etc engines.
     virtual void addInferredEngineArgsToCreateQuery(ASTs & /*args*/, const ContextPtr & /*context*/) const {}
 
-=======
->>>>>>> c6baf28d
 private:
     StorageID storage_id;
 
