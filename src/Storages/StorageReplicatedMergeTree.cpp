#include <Core/Defines.h>

#include "Common/hex.h"
#include <Common/Macros.h>
#include <Common/StringUtils/StringUtils.h>
#include <Common/ZooKeeper/KeeperException.h>
#include <Common/ZooKeeper/Types.h>
#include <Common/escapeForFileName.h>
#include <Common/formatReadable.h>
#include <Common/thread_local_rng.h>
#include <Common/typeid_cast.h>
#include <Storages/MergeTree/DataPartStorageOnDisk.h>

#include <Disks/ObjectStorages/IMetadataStorage.h>

#include <base/sort.h>

#include <Storages/AlterCommands.h>
#include <Storages/PartitionCommands.h>
#include <Storages/ColumnsDescription.h>
#include <Storages/StorageReplicatedMergeTree.h>
#include <Storages/MergeTree/IMergeTreeDataPart.h>
#include <Storages/MergeTree/MergeList.h>
#include <Storages/MergeTree/MergeTreeBackgroundExecutor.h>
#include <Storages/MergeTree/MergedBlockOutputStream.h>
#include <Storages/MergeTree/PinnedPartUUIDs.h>
#include <Storages/MergeTree/ReplicatedMergeTreeTableMetadata.h>
#include <Storages/MergeTree/ReplicatedMergeTreeSink.h>
#include <Storages/MergeTree/ReplicatedMergeTreeQuorumEntry.h>
#include <Storages/MergeTree/ReplicatedMergeTreeMutationEntry.h>
#include <Storages/MergeTree/ReplicatedMergeTreeAddress.h>
#include <Storages/MergeTree/ReplicatedMergeTreeQuorumAddedParts.h>
#include <Storages/MergeTree/ReplicatedMergeTreePartHeader.h>
#include <Storages/MergeTree/MergeFromLogEntryTask.h>
#include <Storages/MergeTree/MutateFromLogEntryTask.h>
#include <Storages/VirtualColumnUtils.h>
#include <Storages/MergeTree/MergeTreeReaderCompact.h>
#include <Storages/MergeTree/LeaderElection.h>
#include <Storages/MergeTree/ZeroCopyLock.h>
#include <Storages/MergeTree/extractZkPathFromCreateQuery.h>
#include <Storages/Freeze.h>

#include <Databases/DatabaseOnDisk.h>
#include <Databases/DatabaseReplicated.h>

#include <Parsers/formatAST.h>
#include <Parsers/parseQuery.h>
#include <Parsers/ASTInsertQuery.h>
#include <Parsers/ASTDropQuery.h>
#include <Parsers/ASTFunction.h>
#include <Parsers/ASTOptimizeQuery.h>
#include <Parsers/ASTPartition.h>
#include <Parsers/ASTLiteral.h>
#include <Parsers/ASTSelectWithUnionQuery.h>
#include <Parsers/queryToString.h>
#include <Parsers/ASTCheckQuery.h>
#include <Parsers/ExpressionListParsers.h>

#include <Processors/QueryPlan/QueryPlan.h>
#include <Processors/Sources/RemoteSource.h>
#include <Processors/QueryPlan/BuildQueryPipelineSettings.h>
#include <Processors/QueryPlan/Optimizations/QueryPlanOptimizationSettings.h>
#include <Processors/QueryPlan/ReadFromPreparedSource.h>
#include <Processors/Sinks/EmptySink.h>

#include <IO/ReadBufferFromString.h>
#include <IO/Operators.h>
#include <IO/ConnectionTimeouts.h>
#include <IO/ConnectionTimeoutsContext.h>
#include <Disks/createVolume.h>

#include <Interpreters/InterpreterAlterQuery.h>
#include <Interpreters/PartLog.h>
#include <Interpreters/Context.h>
#include <Interpreters/DDLTask.h>
#include <Interpreters/InterserverCredentials.h>
#include <Interpreters/SelectQueryOptions.h>
#include <Interpreters/InterpreterSelectQuery.h>
#include <Interpreters/JoinedTables.h>

#include <Backups/BackupEntriesCollector.h>
#include <Backups/IBackup.h>
#include <Backups/IBackupCoordination.h>
#include <Backups/IBackupEntry.h>
#include <Backups/IRestoreCoordination.h>
#include <Backups/RestorerFromBackup.h>

#include <Poco/DirectoryIterator.h>

#include <base/scope_guard.h>
#include <Common/scope_guard_safe.h>

#include <boost/algorithm/string/join.hpp>
#include <boost/algorithm/string/replace.hpp>
#include <boost/algorithm/string.hpp>

#include <algorithm>
#include <ctime>
#include <filesystem>
#include <iterator>
#include <numeric>
#include <thread>
#include <future>


namespace fs = std::filesystem;

namespace ProfileEvents
{
    extern const Event ReplicatedPartFailedFetches;
    extern const Event ReplicatedPartFetchesOfMerged;
    extern const Event ObsoleteReplicatedParts;
    extern const Event ReplicatedPartFetches;
    extern const Event CreatedLogEntryForMerge;
    extern const Event NotCreatedLogEntryForMerge;
    extern const Event CreatedLogEntryForMutation;
    extern const Event NotCreatedLogEntryForMutation;
}

namespace CurrentMetrics
{
    extern const Metric BackgroundFetchesPoolTask;
}

namespace DB
{

namespace ErrorCodes
{
    extern const int CANNOT_READ_ALL_DATA;
    extern const int NOT_IMPLEMENTED;
    extern const int NO_ZOOKEEPER;
    extern const int INCORRECT_DATA;
    extern const int INCOMPATIBLE_COLUMNS;
    extern const int REPLICA_IS_ALREADY_EXIST;
    extern const int NO_REPLICA_HAS_PART;
    extern const int LOGICAL_ERROR;
    extern const int TOO_MANY_UNEXPECTED_DATA_PARTS;
    extern const int ABORTED;
    extern const int REPLICA_IS_NOT_IN_QUORUM;
    extern const int TABLE_IS_READ_ONLY;
    extern const int NOT_FOUND_NODE;
    extern const int NO_ACTIVE_REPLICAS;
    extern const int NOT_A_LEADER;
    extern const int TABLE_WAS_NOT_DROPPED;
    extern const int PARTITION_ALREADY_EXISTS;
    extern const int TOO_MANY_RETRIES_TO_FETCH_PARTS;
    extern const int RECEIVED_ERROR_FROM_REMOTE_IO_SERVER;
    extern const int PARTITION_DOESNT_EXIST;
    extern const int UNFINISHED;
    extern const int RECEIVED_ERROR_TOO_MANY_REQUESTS;
    extern const int PART_IS_TEMPORARILY_LOCKED;
    extern const int CANNOT_ASSIGN_OPTIMIZE;
    extern const int ALL_REPLICAS_LOST;
    extern const int REPLICA_STATUS_CHANGED;
    extern const int CANNOT_ASSIGN_ALTER;
    extern const int DIRECTORY_ALREADY_EXISTS;
    extern const int ILLEGAL_TYPE_OF_ARGUMENT;
    extern const int UNKNOWN_POLICY;
    extern const int NO_SUCH_DATA_PART;
    extern const int INTERSERVER_SCHEME_DOESNT_MATCH;
    extern const int DUPLICATE_DATA_PART;
    extern const int BAD_ARGUMENTS;
    extern const int CONCURRENT_ACCESS_NOT_SUPPORTED;
    extern const int CHECKSUM_DOESNT_MATCH;
    extern const int TOO_LARGE_DISTRIBUTED_DEPTH;
}

namespace ActionLocks
{
    extern const StorageActionBlockType PartsMerge;
    extern const StorageActionBlockType PartsFetch;
    extern const StorageActionBlockType PartsSend;
    extern const StorageActionBlockType ReplicationQueue;
    extern const StorageActionBlockType PartsTTLMerge;
    extern const StorageActionBlockType PartsMove;
}


static const auto QUEUE_UPDATE_ERROR_SLEEP_MS        = 1 * 1000;
static const auto MUTATIONS_FINALIZING_SLEEP_MS      = 1 * 1000;
static const auto MUTATIONS_FINALIZING_IDLE_SLEEP_MS = 5 * 1000;

void StorageReplicatedMergeTree::setZooKeeper()
{
    /// Every ReplicatedMergeTree table is using only one ZooKeeper session.
    /// But if several ReplicatedMergeTree tables are using different
    /// ZooKeeper sessions, some queries like ATTACH PARTITION FROM may have
    /// strange effects. So we always use only one session for all tables.
    /// (excluding auxiliary zookeepers)

    std::lock_guard lock(current_zookeeper_mutex);
    if (zookeeper_name == default_zookeeper_name)
    {
        current_zookeeper = getContext()->getZooKeeper();
    }
    else
    {
        current_zookeeper = getContext()->getAuxiliaryZooKeeper(zookeeper_name);
    }
}

zkutil::ZooKeeperPtr StorageReplicatedMergeTree::tryGetZooKeeper() const
{
    std::lock_guard lock(current_zookeeper_mutex);
    return current_zookeeper;
}

zkutil::ZooKeeperPtr StorageReplicatedMergeTree::getZooKeeper() const
{
    auto res = tryGetZooKeeper();
    if (!res)
        throw Exception("Cannot get ZooKeeper", ErrorCodes::NO_ZOOKEEPER);
    return res;
}

zkutil::ZooKeeperPtr StorageReplicatedMergeTree::getZooKeeperAndAssertNotReadonly() const
{
    /// There's a short period of time after connection loss when new session is created,
    /// but replication queue is not reinitialized. We must ensure that table is not readonly anymore
    /// before using new ZooKeeper session to write something (except maybe GET_PART) into replication log.
    auto res = getZooKeeper();
    assertNotReadonly();
    return res;
}

static MergeTreePartInfo makeDummyDropRangeForMovePartitionOrAttachPartitionFrom(const String & partition_id)
{
    /// NOTE We don't have special log entry type for MOVE PARTITION/ATTACH PARTITION FROM,
    /// so we use REPLACE_RANGE with dummy range of one block, which means "attach, not replace".
    /// It's safe to fill drop range for MOVE PARTITION/ATTACH PARTITION FROM with zeros,
    /// because drop range for REPLACE PARTITION must contain at least 2 blocks,
    /// so we can distinguish dummy drop range from any real or virtual part.
    /// But we should never construct such part name, even for virtual part,
    /// because it can be confused with real part <partition>_0_0_0.
    /// TODO get rid of this.

    MergeTreePartInfo drop_range;
    drop_range.partition_id = partition_id;
    drop_range.min_block = 0;
    drop_range.max_block = 0;
    drop_range.level = 0;
    drop_range.mutation = 0;
    return drop_range;
}

StorageReplicatedMergeTree::StorageReplicatedMergeTree(
    const String & zookeeper_path_,
    const String & replica_name_,
    bool attach,
    const StorageID & table_id_,
    const String & relative_data_path_,
    const StorageInMemoryMetadata & metadata_,
    ContextMutablePtr context_,
    const String & date_column_name,
    const MergingParams & merging_params_,
    std::unique_ptr<MergeTreeSettings> settings_,
    bool has_force_restore_data_flag,
    RenamingRestrictions renaming_restrictions_)
    : MergeTreeData(table_id_,
                    relative_data_path_,
                    metadata_,
                    context_,
                    date_column_name,
                    merging_params_,
                    std::move(settings_),
                    true,                   /// require_part_metadata
                    attach,
                    [this] (const std::string & name) { enqueuePartForCheck(name); })
    , zookeeper_name(zkutil::extractZooKeeperName(zookeeper_path_))
    , zookeeper_path(zkutil::extractZooKeeperPath(zookeeper_path_, /* check_starts_with_slash */ !attach, log))
    , replica_name(replica_name_)
    , replica_path(fs::path(zookeeper_path) / "replicas" / replica_name_)
    , reader(*this)
    , writer(*this)
    , merger_mutator(*this, getContext()->getMergeMutateExecutor()->getMaxTasksCount())
    , merge_strategy_picker(*this)
    , queue(*this, merge_strategy_picker)
    , fetcher(*this)
    , cleanup_thread(*this)
    , part_check_thread(*this)
    , restarting_thread(*this)
    , part_moves_between_shards_orchestrator(*this)
    , renaming_restrictions(renaming_restrictions_)
    , replicated_fetches_pool_size(getContext()->getSettingsRef().background_fetches_pool_size)
    , replicated_fetches_throttler(std::make_shared<Throttler>(getSettings()->max_replicated_fetches_network_bandwidth, getContext()->getReplicatedFetchesThrottler()))
    , replicated_sends_throttler(std::make_shared<Throttler>(getSettings()->max_replicated_sends_network_bandwidth, getContext()->getReplicatedSendsThrottler()))
{
    queue_updating_task = getContext()->getSchedulePool().createTask(
        getStorageID().getFullTableName() + " (StorageReplicatedMergeTree::queueUpdatingTask)", [this]{ queueUpdatingTask(); });

    mutations_updating_task = getContext()->getSchedulePool().createTask(
        getStorageID().getFullTableName() + " (StorageReplicatedMergeTree::mutationsUpdatingTask)", [this]{ mutationsUpdatingTask(); });

    merge_selecting_task = getContext()->getSchedulePool().createTask(
        getStorageID().getFullTableName() + " (StorageReplicatedMergeTree::mergeSelectingTask)", [this] { mergeSelectingTask(); });

    /// Will be activated if we win leader election.
    merge_selecting_task->deactivate();

    mutations_finalizing_task = getContext()->getSchedulePool().createTask(
        getStorageID().getFullTableName() + " (StorageReplicatedMergeTree::mutationsFinalizingTask)", [this] { mutationsFinalizingTask(); });

    if (getContext()->hasZooKeeper() || getContext()->hasAuxiliaryZooKeeper(zookeeper_name))
    {
        /// It's possible for getZooKeeper() to timeout if  zookeeper host(s) can't
        /// be reached. In such cases Poco::Exception is thrown after a connection
        /// timeout - refer to src/Common/ZooKeeper/ZooKeeperImpl.cpp:866 for more info.
        ///
        /// Side effect of this is that the CreateQuery gets interrupted and it exits.
        /// But the data Directories for the tables being created aren't cleaned up.
        /// This unclean state will hinder table creation on any retries and will
        /// complain that the Directory for table already exists.
        ///
        /// To achieve a clean state on failed table creations, catch this error and
        /// call dropIfEmpty() method only if the operation isn't ATTACH then proceed
        /// throwing the exception. Without this, the Directory for the tables need
        /// to be manually deleted before retrying the CreateQuery.
        try
        {
            if (zookeeper_name == default_zookeeper_name)
            {
                current_zookeeper = getContext()->getZooKeeper();
            }
            else
            {
                current_zookeeper = getContext()->getAuxiliaryZooKeeper(zookeeper_name);
            }
        }
        catch (...)
        {
            if (!attach)
                dropIfEmpty();
            throw;
        }
    }

    bool skip_sanity_checks = false;
    /// It does not make sense for CREATE query
    if (attach)
    {
        if (current_zookeeper && current_zookeeper->exists(replica_path + "/flags/force_restore_data"))
        {
            skip_sanity_checks = true;
            current_zookeeper->remove(replica_path + "/flags/force_restore_data");

            LOG_WARNING(log, "Skipping the limits on severity of changes to data parts and columns (flag {}/flags/force_restore_data).", replica_path);
        }
        else if (has_force_restore_data_flag)
        {
            skip_sanity_checks = true;

            LOG_WARNING(log, "Skipping the limits on severity of changes to data parts and columns (flag force_restore_data).");
        }
    }

    loadDataParts(skip_sanity_checks);

    if (!current_zookeeper)
    {
        if (!attach)
        {
            dropIfEmpty();
            throw Exception("Can't create replicated table without ZooKeeper", ErrorCodes::NO_ZOOKEEPER);
        }

        /// Do not activate the replica. It will be readonly.
        LOG_ERROR(log, "No ZooKeeper: table will be in readonly mode.");
        has_metadata_in_zookeeper = std::nullopt;
        return;
    }

    if (attach && !current_zookeeper->exists(zookeeper_path + "/metadata"))
    {
        LOG_WARNING(log, "No metadata in ZooKeeper for {}: table will be in readonly mode.", zookeeper_path);
        has_metadata_in_zookeeper = false;
        return;
    }

    auto metadata_snapshot = getInMemoryMetadataPtr();

    /// May it be ZK lost not the whole root, so the upper check passed, but only the /replicas/replica
    /// folder.
    if (attach && !current_zookeeper->exists(replica_path))
    {
        LOG_WARNING(log, "No metadata in ZooKeeper for {}: table will be in readonly mode", replica_path);
        has_metadata_in_zookeeper = false;
        return;
    }

    has_metadata_in_zookeeper = true;

    if (!attach)
    {
        if (!getDataPartsForInternalUsage().empty())
            throw Exception("Data directory for table already contains data parts"
                " - probably it was unclean DROP table or manual intervention."
                " You must either clear directory by hand or use ATTACH TABLE"
                " instead of CREATE TABLE if you need to use that parts.", ErrorCodes::INCORRECT_DATA);

        try
        {
            bool is_first_replica = createTableIfNotExists(metadata_snapshot);

            try
            {
                /// NOTE If it's the first replica, these requests to ZooKeeper look redundant, we already know everything.

                /// We have to check granularity on other replicas. If it's fixed we
                /// must create our new replica with fixed granularity and store this
                /// information in /replica/metadata.
                other_replicas_fixed_granularity = checkFixedGranularityInZookeeper();

                checkTableStructure(zookeeper_path, metadata_snapshot);

                Coordination::Stat metadata_stat;
                current_zookeeper->get(zookeeper_path + "/metadata", &metadata_stat);
                metadata_version = metadata_stat.version;
            }
            catch (Coordination::Exception & e)
            {
                if (!is_first_replica && e.code == Coordination::Error::ZNONODE)
                    throw Exception("Table " + zookeeper_path + " was suddenly removed.", ErrorCodes::ALL_REPLICAS_LOST);
                else
                    throw;
            }

            if (!is_first_replica)
                createReplica(metadata_snapshot);
        }
        catch (...)
        {
            /// If replica was not created, rollback creation of data directory.
            dropIfEmpty();
            throw;
        }
    }
    else
    {
        /// In old tables this node may missing or be empty
        String replica_metadata;
        const bool replica_metadata_exists = current_zookeeper->tryGet(replica_path + "/metadata", replica_metadata);

        if (!replica_metadata_exists || replica_metadata.empty())
        {
            /// We have to check shared node granularity before we create ours.
            other_replicas_fixed_granularity = checkFixedGranularityInZookeeper();

            ReplicatedMergeTreeTableMetadata current_metadata(*this, metadata_snapshot);

            current_zookeeper->createOrUpdate(replica_path + "/metadata", current_metadata.toString(),
                zkutil::CreateMode::Persistent);
        }

        checkTableStructure(replica_path, metadata_snapshot);
        checkParts(skip_sanity_checks);

        if (current_zookeeper->exists(replica_path + "/metadata_version"))
        {
            metadata_version = parse<int>(current_zookeeper->get(replica_path + "/metadata_version"));
        }
        else
        {
            /// This replica was created with old clickhouse version, so we have
            /// to take version of global node. If somebody will alter our
            /// table, then we will fill /metadata_version node in zookeeper.
            /// Otherwise on the next restart we can again use version from
            /// shared metadata node because it was not changed.
            Coordination::Stat metadata_stat;
            current_zookeeper->get(zookeeper_path + "/metadata", &metadata_stat);
            metadata_version = metadata_stat.version;
        }
        /// Temporary directories contain uninitialized results of Merges or Fetches (after forced restart),
        /// don't allow to reinitialize them, delete each of them immediately.
        clearOldTemporaryDirectories(0, {"tmp_", "delete_tmp_", "tmp-fetch_"});
        clearOldWriteAheadLogs();
        if (getSettings()->merge_tree_enable_clear_old_broken_detached)
            clearOldBrokenPartsFromDetachedDirecory();
    }

    createNewZooKeeperNodes();
    syncPinnedPartUUIDs();

    createTableSharedID();
}


String StorageReplicatedMergeTree::getDefaultZooKeeperPath(const Poco::Util::AbstractConfiguration & config)
{
    return config.getString("default_replica_path", "/clickhouse/tables/{uuid}/{shard}");
}


String StorageReplicatedMergeTree::getDefaultReplicaName(const Poco::Util::AbstractConfiguration & config)
{
    return config.getString("default_replica_name", "{replica}");
}


bool StorageReplicatedMergeTree::checkFixedGranularityInZookeeper()
{
    auto zookeeper = getZooKeeper();
    String metadata_str = zookeeper->get(zookeeper_path + "/metadata");
    auto metadata_from_zk = ReplicatedMergeTreeTableMetadata::parse(metadata_str);
    return metadata_from_zk.index_granularity_bytes == 0;
}


void StorageReplicatedMergeTree::waitMutationToFinishOnReplicas(
    const Strings & replicas, const String & mutation_id) const
{
    if (replicas.empty())
        return;

    /// Current replica must always be present in the list as the first element because we use local mutation status
    /// to check for mutation errors. So if it is not there, just add it.
    const Strings * all_required_replicas = &replicas;
    Strings extended_list_of_replicas;
    if (replicas.front() != replica_name)
    {
        extended_list_of_replicas.push_back(replica_name);
        extended_list_of_replicas.insert(extended_list_of_replicas.end(), replicas.begin(), replicas.end());
        all_required_replicas = &extended_list_of_replicas;
    }

    std::set<String> inactive_replicas;
    for (const String & replica : *all_required_replicas)
    {
        LOG_DEBUG(log, "Waiting for {} to apply mutation {}", replica, mutation_id);
        zkutil::EventPtr wait_event = std::make_shared<Poco::Event>();

        while (!partial_shutdown_called)
        {
            /// Mutation maybe killed or whole replica was deleted.
            /// Wait event will unblock at this moment.
            Coordination::Stat exists_stat;
            if (!getZooKeeper()->exists(fs::path(zookeeper_path) / "mutations" / mutation_id, &exists_stat, wait_event))
            {
                throw Exception(ErrorCodes::UNFINISHED, "Mutation {} was killed, manually removed or table was dropped", mutation_id);
            }

            auto zookeeper = getZooKeeper();
            /// Replica could be inactive.
            if (!zookeeper->exists(fs::path(zookeeper_path) / "replicas" / replica / "is_active"))
            {
                LOG_WARNING(log, "Replica {} is not active during mutation. Mutation will be done asynchronously when replica becomes active.", replica);

                inactive_replicas.emplace(replica);
                break;
            }

            String mutation_pointer = fs::path(zookeeper_path) / "replicas" / replica / "mutation_pointer";
            std::string mutation_pointer_value;
            /// Replica could be removed
            if (!zookeeper->tryGet(mutation_pointer, mutation_pointer_value, nullptr, wait_event))
            {
                LOG_WARNING(log, "Replica {} was removed", replica);
                break;
            }
            else if (mutation_pointer_value >= mutation_id) /// Maybe we already processed more fresh mutation
                break;                                      /// (numbers like 0000000000 and 0000000001)

            /// Replica can become inactive, so wait with timeout and recheck it
            if (wait_event->tryWait(1000))
                continue;

            /// Here we check mutation for errors on local replica. If they happen on this replica
            /// they will happen on each replica, so we can check only in-memory info.
            auto mutation_status = queue.getIncompleteMutationsStatus(mutation_id);
            /// If mutation status is empty, than local replica may just not loaded it into memory.
            if (mutation_status && !mutation_status->latest_fail_reason.empty())
                break;
        }

        /// This replica inactive, don't check anything
        if (!inactive_replicas.empty() && inactive_replicas.contains(replica))
            break;

        /// It maybe already removed from zk, but local in-memory mutations
        /// state was not updated.
        if (!getZooKeeper()->exists(fs::path(zookeeper_path) / "mutations" / mutation_id))
        {
            throw Exception(ErrorCodes::UNFINISHED, "Mutation {} was killed, manually removed or table was dropped", mutation_id);
        }

        if (partial_shutdown_called)
            throw Exception("Mutation is not finished because table shutdown was called. It will be done after table restart.",
                ErrorCodes::UNFINISHED);

        /// Replica inactive, don't check mutation status
        if (!inactive_replicas.empty() && inactive_replicas.contains(replica))
            continue;

        /// At least we have our current mutation
        std::set<String> mutation_ids;
        mutation_ids.insert(mutation_id);

        /// Here we check mutation for errors or kill on local replica. If they happen on this replica
        /// they will happen on each replica, so we can check only in-memory info.
        auto mutation_status = queue.getIncompleteMutationsStatus(mutation_id, &mutation_ids);
        checkMutationStatus(mutation_status, mutation_ids);
    }

    if (!inactive_replicas.empty())
    {
        throw Exception(ErrorCodes::UNFINISHED,
                        "Mutation is not finished because some replicas are inactive right now: {}. Mutation will be done asynchronously",
                        boost::algorithm::join(inactive_replicas, ", "));
    }
}

void StorageReplicatedMergeTree::createNewZooKeeperNodes()
{
    auto zookeeper = getZooKeeper();

    std::vector<zkutil::ZooKeeper::FutureCreate> futures;

    /// These 4 nodes used to be created in createNewZookeeperNodes() and they were moved to createTable()
    /// This means that if the first replica creating the table metadata has an older version of CH (22.3 or previous)
    /// there will be a time between its calls to `createTable` and `createNewZookeeperNodes` where the nodes won't exists
    /// and that will cause issues in newer replicas
    /// See https://github.com/ClickHouse/ClickHouse/issues/38600 for example
    futures.push_back(zookeeper->asyncTryCreateNoThrow(zookeeper_path + "/quorum", String(), zkutil::CreateMode::Persistent));
    futures.push_back(zookeeper->asyncTryCreateNoThrow(zookeeper_path + "/quorum/last_part", String(), zkutil::CreateMode::Persistent));
    futures.push_back(zookeeper->asyncTryCreateNoThrow(zookeeper_path + "/quorum/failed_parts", String(), zkutil::CreateMode::Persistent));
    futures.push_back(zookeeper->asyncTryCreateNoThrow(zookeeper_path + "/mutations", String(), zkutil::CreateMode::Persistent));


    futures.push_back(zookeeper->asyncTryCreateNoThrow(zookeeper_path + "/quorum/parallel", String(), zkutil::CreateMode::Persistent));
    /// Nodes for remote fs zero-copy replication
    const auto settings = getSettings();
    if (settings->allow_remote_fs_zero_copy_replication)
    {
        futures.push_back(zookeeper->asyncTryCreateNoThrow(zookeeper_path + "/zero_copy_s3", String(), zkutil::CreateMode::Persistent));
        futures.push_back(zookeeper->asyncTryCreateNoThrow(zookeeper_path + "/zero_copy_s3/shared", String(), zkutil::CreateMode::Persistent));
        futures.push_back(zookeeper->asyncTryCreateNoThrow(zookeeper_path + "/zero_copy_hdfs", String(), zkutil::CreateMode::Persistent));
        futures.push_back(zookeeper->asyncTryCreateNoThrow(zookeeper_path + "/zero_copy_hdfs/shared", String(), zkutil::CreateMode::Persistent));
    }

    /// Part movement.
    futures.push_back(zookeeper->asyncTryCreateNoThrow(zookeeper_path + "/part_moves_shard", String(), zkutil::CreateMode::Persistent));
    futures.push_back(zookeeper->asyncTryCreateNoThrow(zookeeper_path + "/pinned_part_uuids", getPinnedPartUUIDs()->toString(), zkutil::CreateMode::Persistent));
    /// For ALTER PARTITION with multi-leaders
    futures.push_back(zookeeper->asyncTryCreateNoThrow(zookeeper_path + "/alter_partition_version", String(), zkutil::CreateMode::Persistent));

    for (auto & future : futures)
    {
        auto res = future.get();
        if (res.error != Coordination::Error::ZOK && res.error != Coordination::Error::ZNODEEXISTS)
            throw Coordination::Exception(fmt::format("Failed to create new nodes at {}", zookeeper_path), res.error);
    }
}


bool StorageReplicatedMergeTree::createTableIfNotExists(const StorageMetadataPtr & metadata_snapshot)
{
    auto zookeeper = getZooKeeper();
    zookeeper->createAncestors(zookeeper_path);

    for (size_t i = 0; i < 1000; ++i)
    {
        /// Invariant: "replicas" does not exist if there is no table or if there are leftovers from incompletely dropped table.
        if (zookeeper->exists(zookeeper_path + "/replicas"))
        {
            LOG_DEBUG(log, "This table {} is already created, will add new replica", zookeeper_path);
            return false;
        }

        /// There are leftovers from incompletely dropped table.
        if (zookeeper->exists(zookeeper_path + "/dropped"))
        {
            /// This condition may happen when the previous drop attempt was not completed
            ///  or when table is dropped by another replica right now.
            /// This is Ok because another replica is definitely going to drop the table.

            LOG_WARNING(log, "Removing leftovers from table {} (this might take several minutes)", zookeeper_path);
            String drop_lock_path = zookeeper_path + "/dropped/lock";
            Coordination::Error code = zookeeper->tryCreate(drop_lock_path, "", zkutil::CreateMode::Ephemeral);

            if (code == Coordination::Error::ZNONODE || code == Coordination::Error::ZNODEEXISTS)
            {
                LOG_WARNING(log, "The leftovers from table {} were removed by another replica", zookeeper_path);
            }
            else if (code != Coordination::Error::ZOK)
            {
                throw Coordination::Exception(code, drop_lock_path);
            }
            else
            {
                auto metadata_drop_lock = zkutil::EphemeralNodeHolder::existing(drop_lock_path, *zookeeper);
                if (!removeTableNodesFromZooKeeper(zookeeper, zookeeper_path, metadata_drop_lock, log))
                {
                    /// Someone is recursively removing table right now, we cannot create new table until old one is removed
                    continue;
                }
            }
        }

        LOG_DEBUG(log, "Creating table {}", zookeeper_path);

        /// We write metadata of table so that the replicas can check table parameters with them.
        String metadata_str = ReplicatedMergeTreeTableMetadata(*this, metadata_snapshot).toString();

        Coordination::Requests ops;
        ops.emplace_back(zkutil::makeCreateRequest(zookeeper_path, "", zkutil::CreateMode::Persistent));

        ops.emplace_back(zkutil::makeCreateRequest(zookeeper_path + "/metadata", metadata_str,
            zkutil::CreateMode::Persistent));
        ops.emplace_back(zkutil::makeCreateRequest(zookeeper_path + "/columns", metadata_snapshot->getColumns().toString(),
            zkutil::CreateMode::Persistent));
        ops.emplace_back(zkutil::makeCreateRequest(zookeeper_path + "/log", "",
            zkutil::CreateMode::Persistent));
        ops.emplace_back(zkutil::makeCreateRequest(zookeeper_path + "/blocks", "",
            zkutil::CreateMode::Persistent));
        ops.emplace_back(zkutil::makeCreateRequest(zookeeper_path + "/block_numbers", "",
            zkutil::CreateMode::Persistent));
        ops.emplace_back(zkutil::makeCreateRequest(zookeeper_path + "/nonincrement_block_numbers", "",
            zkutil::CreateMode::Persistent)); /// /nonincrement_block_numbers dir is unused, but is created nonetheless for backwards compatibility.
        ops.emplace_back(zkutil::makeCreateRequest(zookeeper_path + "/leader_election", "",
            zkutil::CreateMode::Persistent));
        ops.emplace_back(zkutil::makeCreateRequest(zookeeper_path + "/temp", "",
            zkutil::CreateMode::Persistent));
        ops.emplace_back(zkutil::makeCreateRequest(zookeeper_path + "/replicas", "last added replica: " + replica_name,
            zkutil::CreateMode::Persistent));

        /// The following 4 nodes were added in version 1.1.xxx, so we create them here, not in createNewZooKeeperNodes()
        ops.emplace_back(zkutil::makeCreateRequest(zookeeper_path + "/quorum", "",
            zkutil::CreateMode::Persistent));
        ops.emplace_back(zkutil::makeCreateRequest(zookeeper_path + "/quorum/last_part", "",
            zkutil::CreateMode::Persistent));
        ops.emplace_back(zkutil::makeCreateRequest(zookeeper_path + "/quorum/failed_parts", "",
            zkutil::CreateMode::Persistent));
        ops.emplace_back(zkutil::makeCreateRequest(zookeeper_path + "/mutations", "",
            zkutil::CreateMode::Persistent));

        /// And create first replica atomically. See also "createReplica" method that is used to create not the first replicas.

        ops.emplace_back(zkutil::makeCreateRequest(replica_path, "",
            zkutil::CreateMode::Persistent));
        ops.emplace_back(zkutil::makeCreateRequest(replica_path + "/host", "",
            zkutil::CreateMode::Persistent));
        ops.emplace_back(zkutil::makeCreateRequest(replica_path + "/log_pointer", "",
            zkutil::CreateMode::Persistent));
        ops.emplace_back(zkutil::makeCreateRequest(replica_path + "/queue", "",
            zkutil::CreateMode::Persistent));
        ops.emplace_back(zkutil::makeCreateRequest(replica_path + "/parts", "",
            zkutil::CreateMode::Persistent));
        ops.emplace_back(zkutil::makeCreateRequest(replica_path + "/flags", "",
            zkutil::CreateMode::Persistent));
        ops.emplace_back(zkutil::makeCreateRequest(replica_path + "/is_lost", "0",
            zkutil::CreateMode::Persistent));
        ops.emplace_back(zkutil::makeCreateRequest(replica_path + "/metadata", metadata_str,
            zkutil::CreateMode::Persistent));
        ops.emplace_back(zkutil::makeCreateRequest(replica_path + "/columns", metadata_snapshot->getColumns().toString(),
            zkutil::CreateMode::Persistent));
        ops.emplace_back(zkutil::makeCreateRequest(replica_path + "/metadata_version", std::to_string(metadata_version),
            zkutil::CreateMode::Persistent));

        /// The following 3 nodes were added in version 1.1.xxx, so we create them here, not in createNewZooKeeperNodes()
        ops.emplace_back(zkutil::makeCreateRequest(replica_path + "/min_unprocessed_insert_time", "",
            zkutil::CreateMode::Persistent));
        ops.emplace_back(zkutil::makeCreateRequest(replica_path + "/max_processed_insert_time", "",
            zkutil::CreateMode::Persistent));
        ops.emplace_back(zkutil::makeCreateRequest(replica_path + "/mutation_pointer", "",
            zkutil::CreateMode::Persistent));

        Coordination::Responses responses;
        auto code = zookeeper->tryMulti(ops, responses);
        if (code == Coordination::Error::ZNODEEXISTS)
        {
            LOG_WARNING(log, "It looks like the table {} was created by another server at the same moment, will retry", zookeeper_path);
            continue;
        }
        else if (code != Coordination::Error::ZOK)
        {
            zkutil::KeeperMultiException::check(code, ops, responses);
        }

        return true;
    }

    /// Do not use LOGICAL_ERROR code, because it may happen if user has specified wrong zookeeper_path
    throw Exception("Cannot create table, because it is created concurrently every time "
                    "or because of wrong zookeeper_path "
                    "or because of logical error", ErrorCodes::REPLICA_IS_ALREADY_EXIST);
}

void StorageReplicatedMergeTree::createReplica(const StorageMetadataPtr & metadata_snapshot)
{
    auto zookeeper = getZooKeeper();

    LOG_DEBUG(log, "Creating replica {}", replica_path);

    Coordination::Error code;

    do
    {
        Coordination::Stat replicas_stat;
        String replicas_value;

        if (!zookeeper->tryGet(zookeeper_path + "/replicas", replicas_value, &replicas_stat))
            throw Exception(ErrorCodes::ALL_REPLICAS_LOST,
                "Cannot create a replica of the table {}, because the last replica of the table was dropped right now",
                zookeeper_path);

        /// It is not the first replica, we will mark it as "lost", to immediately repair (clone) from existing replica.
        /// By the way, it's possible that the replica will be first, if all previous replicas were removed concurrently.
        const String is_lost_value = replicas_stat.numChildren ? "1" : "0";

        Coordination::Requests ops;
        ops.emplace_back(zkutil::makeCreateRequest(replica_path, "",
            zkutil::CreateMode::Persistent));
        ops.emplace_back(zkutil::makeCreateRequest(replica_path + "/host", "",
            zkutil::CreateMode::Persistent));
        ops.emplace_back(zkutil::makeCreateRequest(replica_path + "/log_pointer", "",
            zkutil::CreateMode::Persistent));
        ops.emplace_back(zkutil::makeCreateRequest(replica_path + "/queue", "",
            zkutil::CreateMode::Persistent));
        ops.emplace_back(zkutil::makeCreateRequest(replica_path + "/parts", "",
            zkutil::CreateMode::Persistent));
        ops.emplace_back(zkutil::makeCreateRequest(replica_path + "/flags", "",
            zkutil::CreateMode::Persistent));
        ops.emplace_back(zkutil::makeCreateRequest(replica_path + "/is_lost", is_lost_value,
            zkutil::CreateMode::Persistent));
        ops.emplace_back(zkutil::makeCreateRequest(replica_path + "/metadata", ReplicatedMergeTreeTableMetadata(*this, metadata_snapshot).toString(),
            zkutil::CreateMode::Persistent));
        ops.emplace_back(zkutil::makeCreateRequest(replica_path + "/columns", metadata_snapshot->getColumns().toString(),
            zkutil::CreateMode::Persistent));
        ops.emplace_back(zkutil::makeCreateRequest(replica_path + "/metadata_version", std::to_string(metadata_version),
            zkutil::CreateMode::Persistent));

        /// The following 3 nodes were added in version 1.1.xxx, so we create them here, not in createNewZooKeeperNodes()
        ops.emplace_back(zkutil::makeCreateRequest(replica_path + "/min_unprocessed_insert_time", "",
            zkutil::CreateMode::Persistent));
        ops.emplace_back(zkutil::makeCreateRequest(replica_path + "/max_processed_insert_time", "",
            zkutil::CreateMode::Persistent));
        ops.emplace_back(zkutil::makeCreateRequest(replica_path + "/mutation_pointer", "",
            zkutil::CreateMode::Persistent));

        /// Check version of /replicas to see if there are any replicas created at the same moment of time.
        ops.emplace_back(zkutil::makeSetRequest(zookeeper_path + "/replicas", "last added replica: " + replica_name, replicas_stat.version));

        Coordination::Responses responses;
        code = zookeeper->tryMulti(ops, responses);

        switch (code)
        {
            case Coordination::Error::ZNODEEXISTS:
                throw Exception(ErrorCodes::REPLICA_IS_ALREADY_EXIST, "Replica {} already exists", replica_path);
            case Coordination::Error::ZBADVERSION:
                LOG_ERROR(log, "Retrying createReplica(), because some other replicas were created at the same time");
                break;
            case Coordination::Error::ZNONODE:
                throw Exception(ErrorCodes::ALL_REPLICAS_LOST, "Table {} was suddenly removed", zookeeper_path);
            default:
                zkutil::KeeperMultiException::check(code, ops, responses);
        }
    } while (code == Coordination::Error::ZBADVERSION);
}

void StorageReplicatedMergeTree::drop()
{
    /// There is also the case when user has configured ClickHouse to wrong ZooKeeper cluster
    /// or metadata of staled replica were removed manually,
    /// in this case, has_metadata_in_zookeeper = false, and we also permit to drop the table.

    bool maybe_has_metadata_in_zookeeper = !has_metadata_in_zookeeper.has_value() || *has_metadata_in_zookeeper;
    if (maybe_has_metadata_in_zookeeper)
    {
        /// Table can be shut down, restarting thread is not active
        /// and calling StorageReplicatedMergeTree::getZooKeeper()/getAuxiliaryZooKeeper() won't suffice.
        zkutil::ZooKeeperPtr zookeeper;
        if (zookeeper_name == default_zookeeper_name)
            zookeeper = getContext()->getZooKeeper();
        else
            zookeeper = getContext()->getAuxiliaryZooKeeper(zookeeper_name);

        /// If probably there is metadata in ZooKeeper, we don't allow to drop the table.
        if (!zookeeper)
            throw Exception("Can't drop readonly replicated table (need to drop data in ZooKeeper as well)", ErrorCodes::TABLE_IS_READ_ONLY);

        shutdown();
        dropReplica(zookeeper, zookeeper_path, replica_name, log, getSettings());
    }

    dropAllData();
}

void StorageReplicatedMergeTree::dropReplica(zkutil::ZooKeeperPtr zookeeper, const String & zookeeper_path, const String & replica,
                                             Poco::Logger * logger, MergeTreeSettingsPtr table_settings)
{
    if (zookeeper->expired())
        throw Exception("Table was not dropped because ZooKeeper session has expired.", ErrorCodes::TABLE_WAS_NOT_DROPPED);

    auto remote_replica_path = zookeeper_path + "/replicas/" + replica;

    LOG_INFO(logger, "Removing replica {}, marking it as lost", remote_replica_path);
    /// Mark itself lost before removing, because the following recursive removal may fail
    /// and partially dropped replica may be considered as alive one (until someone will mark it lost)
    zookeeper->trySet(remote_replica_path + "/is_lost", "1");

    /// NOTE: we should check for remote_replica_path existence,
    /// since otherwise DROP REPLICA will fail if the replica had been already removed.
    if (!zookeeper->exists(remote_replica_path))
    {
        LOG_INFO(logger, "Removing replica {} does not exist", remote_replica_path);
        return;
    }

    /// Analog of removeRecursive(remote_replica_path)
    /// but it removes "metadata" firstly.
    ///
    /// This will allow to mark table as readonly
    /// and skip any checks of parts between on-disk and in the zookeeper.
    ///
    /// Without this removeRecursive() may remove "parts" first
    /// and on DETACH/ATTACH (or server restart) it will trigger the following error:
    ///
    ///       "The local set of parts of table X doesn't look like the set of parts in ZooKeeper"
    ///
    {
        /// Remove metadata first
        [[maybe_unused]] auto code = zookeeper->tryRemove(fs::path(remote_replica_path) / "metadata");
        assert(code == Coordination::Error::ZOK || code == Coordination::Error::ZNONODE);

        /// Then try to remove paths that are known to be flat (all children are leafs)
        Strings flat_nodes = {"flags", "queue"};
        if (table_settings && table_settings->use_minimalistic_part_header_in_zookeeper)
            flat_nodes.emplace_back("parts");
        for (const auto & node : flat_nodes)
        {
            bool removed_quickly = zookeeper->tryRemoveChildrenRecursive(fs::path(remote_replica_path) / node, /* probably flat */ true);
            if (!removed_quickly)
                LOG_WARNING(logger, "Failed to quickly remove node '{}' and its children, fell back to recursive removal (replica: {})",
                            node, remote_replica_path);
        }

        /// Then try to remove nodes that are known to have no children (and should always exist)
        Coordination::Requests ops;
        for (const auto & node : flat_nodes)
            ops.emplace_back(zkutil::makeRemoveRequest(remote_replica_path + "/" + node, -1));

        ops.emplace_back(zkutil::makeRemoveRequest(remote_replica_path + "/columns", -1));
        ops.emplace_back(zkutil::makeRemoveRequest(remote_replica_path + "/host", -1));
        ops.emplace_back(zkutil::makeRemoveRequest(remote_replica_path + "/is_lost", -1));
        ops.emplace_back(zkutil::makeRemoveRequest(remote_replica_path + "/log_pointer", -1));
        ops.emplace_back(zkutil::makeRemoveRequest(remote_replica_path + "/max_processed_insert_time", -1));
        ops.emplace_back(zkutil::makeRemoveRequest(remote_replica_path + "/min_unprocessed_insert_time", -1));
        ops.emplace_back(zkutil::makeRemoveRequest(remote_replica_path + "/metadata_version", -1));
        ops.emplace_back(zkutil::makeRemoveRequest(remote_replica_path + "/mutation_pointer", -1));
        Coordination::Responses res;
        code = zookeeper->tryMulti(ops, res);
        if (code != Coordination::Error::ZOK)
            LOG_WARNING(logger, "Cannot quickly remove nodes without children: {} (replica: {}). Will remove recursively.",
                        Coordination::errorMessage(code), remote_replica_path);

        /// And finally remove everything else recursively
        zookeeper->tryRemoveRecursive(remote_replica_path);
    }

    /// It may left some garbage if replica_path subtree are concurrently modified
    if (zookeeper->exists(remote_replica_path))
        LOG_ERROR(logger, "Replica was not completely removed from ZooKeeper, {} still exists and may contain some garbage.", remote_replica_path);

    /// Check that `zookeeper_path` exists: it could have been deleted by another replica after execution of previous line.
    Strings replicas;
    if (Coordination::Error::ZOK != zookeeper->tryGetChildren(zookeeper_path + "/replicas", replicas) || !replicas.empty())
        return;

    LOG_INFO(logger, "{} is the last replica, will remove table", remote_replica_path);

    /** At this moment, another replica can be created and we cannot remove the table.
      * Try to remove /replicas node first. If we successfully removed it,
      * it guarantees that we are the only replica that proceed to remove the table
      * and no new replicas can be created after that moment (it requires the existence of /replicas node).
      * and table cannot be recreated with new /replicas node on another servers while we are removing data,
      * because table creation is executed in single transaction that will conflict with remaining nodes.
      */

    /// Node /dropped works like a lock that protects from concurrent removal of old table and creation of new table.
    /// But recursive removal may fail in the middle of operation leaving some garbage in zookeeper_path, so
    /// we remove it on table creation if there is /dropped node. Creating thread may remove /dropped node created by
    /// removing thread, and it causes race condition if removing thread is not finished yet.
    /// To avoid this we also create ephemeral child before starting recursive removal.
    /// (The existence of child node does not allow to remove parent node).
    Coordination::Requests ops;
    Coordination::Responses responses;
    String drop_lock_path = zookeeper_path + "/dropped/lock";
    ops.emplace_back(zkutil::makeRemoveRequest(zookeeper_path + "/replicas", -1));
    ops.emplace_back(zkutil::makeCreateRequest(zookeeper_path + "/dropped", "", zkutil::CreateMode::Persistent));
    ops.emplace_back(zkutil::makeCreateRequest(drop_lock_path, "", zkutil::CreateMode::Ephemeral));
    Coordination::Error code = zookeeper->tryMulti(ops, responses);

    if (code == Coordination::Error::ZNONODE || code == Coordination::Error::ZNODEEXISTS)
    {
        LOG_WARNING(logger, "Table {} is already started to be removing by another replica right now", remote_replica_path);
    }
    else if (code == Coordination::Error::ZNOTEMPTY)
    {
        LOG_WARNING(logger, "Another replica was suddenly created, will keep the table {}", remote_replica_path);
    }
    else if (code != Coordination::Error::ZOK)
    {
        zkutil::KeeperMultiException::check(code, ops, responses);
    }
    else
    {
        auto metadata_drop_lock = zkutil::EphemeralNodeHolder::existing(drop_lock_path, *zookeeper);
        LOG_INFO(logger, "Removing table {} (this might take several minutes)", zookeeper_path);
        removeTableNodesFromZooKeeper(zookeeper, zookeeper_path, metadata_drop_lock, logger);
    }
}

bool StorageReplicatedMergeTree::removeTableNodesFromZooKeeper(zkutil::ZooKeeperPtr zookeeper,
        const String & zookeeper_path, const zkutil::EphemeralNodeHolder::Ptr & metadata_drop_lock, Poco::Logger * logger)
{
    bool completely_removed = false;

    /// NOTE /block_numbers/ actually is not flat, because /block_numbers/<partition_id>/ may have ephemeral children,
    /// but we assume that all ephemeral block locks are already removed when table is being dropped.
    static constexpr std::array flat_nodes = {"block_numbers", "blocks", "leader_election", "log", "mutations", "pinned_part_uuids"};

    /// First try to remove paths that are known to be flat
    for (const auto * node : flat_nodes)
    {
        bool removed_quickly = zookeeper->tryRemoveChildrenRecursive(fs::path(zookeeper_path) / node, /* probably flat */ true);
        if (!removed_quickly)
            LOG_WARNING(logger, "Failed to quickly remove node '{}' and its children, fell back to recursive removal (table: {})",
                        node, zookeeper_path);
    }

    /// Then try to remove nodes that are known to have no children (and should always exist)
    Coordination::Requests ops;
    for (const auto * node : flat_nodes)
        ops.emplace_back(zkutil::makeRemoveRequest(zookeeper_path + "/" + node, -1));

    ops.emplace_back(zkutil::makeRemoveRequest(zookeeper_path + "/alter_partition_version", -1));
    ops.emplace_back(zkutil::makeRemoveRequest(zookeeper_path + "/columns", -1));
    ops.emplace_back(zkutil::makeRemoveRequest(zookeeper_path + "/metadata", -1));
    ops.emplace_back(zkutil::makeRemoveRequest(zookeeper_path + "/table_shared_id", -1));
    Coordination::Responses res;
    auto code = zookeeper->tryMulti(ops, res);
    if (code != Coordination::Error::ZOK)
        LOG_WARNING(logger, "Cannot quickly remove nodes without children: {} (table: {}). Will remove recursively.",
                    Coordination::errorMessage(code), zookeeper_path);

    Strings children;
    code = zookeeper->tryGetChildren(zookeeper_path, children);
    if (code == Coordination::Error::ZNONODE)
        throw Exception(ErrorCodes::LOGICAL_ERROR, "There is a race condition between creation and removal of replicated table. It's a bug");

    for (const auto & child : children)
    {
        if (child != "dropped")
            zookeeper->tryRemoveRecursive(fs::path(zookeeper_path) / child);
    }

    ops.clear();
    Coordination::Responses responses;
    ops.emplace_back(zkutil::makeRemoveRequest(metadata_drop_lock->getPath(), -1));
    ops.emplace_back(zkutil::makeRemoveRequest(fs::path(zookeeper_path) / "dropped", -1));
    ops.emplace_back(zkutil::makeRemoveRequest(zookeeper_path, -1));
    code = zookeeper->tryMulti(ops, responses);

    if (code == Coordination::Error::ZNONODE)
    {
        throw Exception(ErrorCodes::LOGICAL_ERROR, "There is a race condition between creation and removal of replicated table. It's a bug");
    }
    else if (code == Coordination::Error::ZNOTEMPTY)
    {
        LOG_ERROR(logger, "Table was not completely removed from ZooKeeper, {} still exists and may contain some garbage,"
                          "but someone is removing it right now.", zookeeper_path);
    }
    else if (code != Coordination::Error::ZOK)
    {
        /// It is still possible that ZooKeeper session is expired or server is killed in the middle of the delete operation.
        zkutil::KeeperMultiException::check(code, ops, responses);
    }
    else
    {
        metadata_drop_lock->setAlreadyRemoved();
        completely_removed = true;
        LOG_INFO(logger, "Table {} was successfully removed from ZooKeeper", zookeeper_path);
    }

    return completely_removed;
}


/** Verify that list of columns and table storage_settings_ptr match those specified in ZK (/metadata).
  * If not, throw an exception.
  */
void StorageReplicatedMergeTree::checkTableStructure(const String & zookeeper_prefix, const StorageMetadataPtr & metadata_snapshot)
{
    auto zookeeper = getZooKeeper();

    ReplicatedMergeTreeTableMetadata old_metadata(*this, metadata_snapshot);

    Coordination::Stat metadata_stat;
    String metadata_str = zookeeper->get(fs::path(zookeeper_prefix) / "metadata", &metadata_stat);
    auto metadata_from_zk = ReplicatedMergeTreeTableMetadata::parse(metadata_str);
    old_metadata.checkEquals(metadata_from_zk, metadata_snapshot->getColumns(), getContext());

    Coordination::Stat columns_stat;
    auto columns_from_zk = ColumnsDescription::parse(zookeeper->get(fs::path(zookeeper_prefix) / "columns", &columns_stat));

    const ColumnsDescription & old_columns = metadata_snapshot->getColumns();
    if (columns_from_zk != old_columns)
    {
        throw Exception(ErrorCodes::INCOMPATIBLE_COLUMNS,
            "Table columns structure in ZooKeeper is different from local table structure. Local columns:\n"
            "{}\nZookeeper columns:\n{}", old_columns.toString(), columns_from_zk.toString());
    }
}

void StorageReplicatedMergeTree::setTableStructure(const StorageID & table_id, const ContextPtr & local_context,
    ColumnsDescription new_columns, const ReplicatedMergeTreeTableMetadata::Diff & metadata_diff)
{
    StorageInMemoryMetadata old_metadata = getInMemoryMetadata();
    StorageInMemoryMetadata new_metadata = metadata_diff.getNewMetadata(new_columns, local_context, old_metadata);

    /// Even if the primary/sorting/partition keys didn't change we must reinitialize it
    /// because primary/partition key column types might have changed.
    checkTTLExpressions(new_metadata, old_metadata);
    setProperties(new_metadata, old_metadata);

    DatabaseCatalog::instance().getDatabase(table_id.database_name)->alterTable(local_context, table_id, new_metadata);
}


/** If necessary, restore a part, replica itself adds a record for its receipt.
  * What time should I put for this entry in the queue? Time is taken into account when calculating lag of replica.
  * For these purposes, it makes sense to use creation time of missing part
  *  (that is, in calculating lag, it will be taken into account how old is the part we need to recover).
  */
static time_t tryGetPartCreateTime(zkutil::ZooKeeperPtr & zookeeper, const String & replica_path, const String & part_name)
{
    time_t res = 0;

    /// We get creation time of part, if it still exists (was not merged, for example).
    Coordination::Stat stat;
    String unused;
    if (zookeeper->tryGet(fs::path(replica_path) / "parts" / part_name, unused, &stat))
        res = stat.ctime / 1000;

    return res;
}


void StorageReplicatedMergeTree::checkParts(bool skip_sanity_checks)
{
    auto zookeeper = getZooKeeper();

    Strings expected_parts_vec = zookeeper->getChildren(fs::path(replica_path) / "parts");

    /// Parts in ZK.
    NameSet expected_parts(expected_parts_vec.begin(), expected_parts_vec.end());

    /// There are no PreActive parts at startup.
    auto parts = getDataParts({MergeTreeDataPartState::Active, MergeTreeDataPartState::Outdated});

    /** Local parts that are not in ZK.
      * In very rare cases they may cover missing parts
      * and someone may think that pushing them to zookeeper is good idea.
      * But actually we can't precisely determine that ALL missing parts
      * covered by this unexpected part. So missing parts will be downloaded.
      */
    DataParts unexpected_parts;

    /// Intersection of local parts and expected parts
    ActiveDataPartSet local_expected_parts_set(format_version);

    /// Collect unexpected parts
    for (const auto & part : parts)
    {
        if (expected_parts.contains(part->name))
            local_expected_parts_set.add(part->name);
        else
            unexpected_parts.insert(part); /// this parts we will place to detached with ignored_ prefix
    }

    /// Which parts should be taken from other replicas.
    Strings parts_to_fetch;

    for (const String & missing_name : expected_parts)
        if (!getActiveContainingPart(missing_name))
            parts_to_fetch.push_back(missing_name);

    /** To check the adequacy, for the parts that are in the FS, but not in ZK, we will only consider not the most recent parts.
      * Because unexpected new parts usually arise only because they did not have time to enroll in ZK with a rough restart of the server.
      * It also occurs from deduplicated parts that did not have time to retire.
      */
    size_t unexpected_parts_nonnew = 0;
    UInt64 unexpected_parts_nonnew_rows = 0;
    UInt64 unexpected_parts_rows = 0;

    Strings covered_unexpected_parts;
    Strings uncovered_unexpected_parts;
    UInt64 uncovered_unexpected_parts_rows = 0;

    for (const auto & part : unexpected_parts)
    {
        unexpected_parts_rows += part->rows_count;

        /// This part may be covered by some expected part that is active and present locally
        /// Probably we just did not remove this part from disk before restart (but removed from ZooKeeper)
        String covering_local_part = local_expected_parts_set.getContainingPart(part->name);
        if (!covering_local_part.empty())
        {
            covered_unexpected_parts.push_back(part->name);
            continue;
        }

        /// Part is unexpected and we don't have covering part: it's suspicious
        uncovered_unexpected_parts.push_back(part->name);
        uncovered_unexpected_parts_rows += part->rows_count;

        if (part->info.level > 0)
        {
            ++unexpected_parts_nonnew;
            unexpected_parts_nonnew_rows += part->rows_count;
        }
    }

    const UInt64 parts_to_fetch_blocks = std::accumulate(parts_to_fetch.cbegin(), parts_to_fetch.cend(), 0,
        [&](UInt64 acc, const String& part_name)
        {
            if (const auto part_info = MergeTreePartInfo::tryParsePartName(part_name, format_version))
                return acc + part_info->getBlocksCount();

            LOG_ERROR(log, "Unexpected part name: {}", part_name);
            return acc;
        });

    /** We can automatically synchronize data,
      *  if the ratio of the total number of errors to the total number of parts (minimum - on the local filesystem or in ZK)
      *  is no more than some threshold (for example 50%).
      *
      * A large ratio of mismatches in the data on the filesystem and the expected data
      *  may indicate a configuration error (the server accidentally connected as a replica not from right shard).
      * In this case, the protection mechanism does not allow the server to start.
      */

    UInt64 total_rows_on_filesystem = 0;
    for (const auto & part : parts)
        total_rows_on_filesystem += part->rows_count;

    const auto storage_settings_ptr = getSettings();
    bool insane = uncovered_unexpected_parts_rows > total_rows_on_filesystem * storage_settings_ptr->replicated_max_ratio_of_wrong_parts;

    constexpr const char * sanity_report_fmt = "The local set of parts of table {} doesn't look like the set of parts in ZooKeeper: "
                                               "{} rows of {} total rows in filesystem are suspicious. "
                                               "There are {} uncovered unexpected parts with {} rows ({} of them is not just-written with {} rows), "
                                               "{} missing parts (with {} blocks), {} covered unexpected parts (with {} rows).";

    constexpr const char * sanity_report_debug_fmt = "Uncovered unexpected parts: {}. Missing parts: {}. Covered unexpected parts: {}. Expected parts: {}.";

    if (insane && !skip_sanity_checks)
    {
        LOG_DEBUG(log, sanity_report_debug_fmt, fmt::join(uncovered_unexpected_parts, ", "), fmt::join(parts_to_fetch, ", "),
                  fmt::join(covered_unexpected_parts, ", "), fmt::join(expected_parts, ", "));
        throw Exception(ErrorCodes::TOO_MANY_UNEXPECTED_DATA_PARTS, sanity_report_fmt, getStorageID().getNameForLogs(),
                        formatReadableQuantity(uncovered_unexpected_parts_rows), formatReadableQuantity(total_rows_on_filesystem),
                        uncovered_unexpected_parts.size(), uncovered_unexpected_parts_rows, unexpected_parts_nonnew, unexpected_parts_nonnew_rows,
                        parts_to_fetch.size(), parts_to_fetch_blocks, covered_unexpected_parts.size(), unexpected_parts_rows - uncovered_unexpected_parts_rows);
    }

    if (unexpected_parts_nonnew_rows > 0 || uncovered_unexpected_parts_rows > 0)
    {
        LOG_DEBUG(log, sanity_report_debug_fmt, fmt::join(uncovered_unexpected_parts, ", "), fmt::join(parts_to_fetch, ", "),
                  fmt::join(covered_unexpected_parts, ", "), fmt::join(expected_parts, ", "));
        LOG_WARNING(log, fmt::runtime(sanity_report_fmt), getStorageID().getNameForLogs(),
                    formatReadableQuantity(uncovered_unexpected_parts_rows), formatReadableQuantity(total_rows_on_filesystem),
                    uncovered_unexpected_parts.size(), uncovered_unexpected_parts_rows, unexpected_parts_nonnew, unexpected_parts_nonnew_rows,
                    parts_to_fetch.size(), parts_to_fetch_blocks, covered_unexpected_parts.size(), unexpected_parts_rows - uncovered_unexpected_parts_rows);
    }

    /// Add to the queue jobs to pick up the missing parts from other replicas and remove from ZK the information that we have them.
    queue.setBrokenPartsToEnqueueFetchesOnLoading(std::move(parts_to_fetch));

    /// Remove extra local parts.
    for (const DataPartPtr & part : unexpected_parts)
    {
        LOG_ERROR(log, "Renaming unexpected part {} to ignored_{}", part->name, part->name);
        forgetPartAndMoveToDetached(part, "ignored", true);
    }
}


void StorageReplicatedMergeTree::syncPinnedPartUUIDs()
{
    auto zookeeper = getZooKeeper();

    Coordination::Stat stat;
    String s = zookeeper->get(zookeeper_path + "/pinned_part_uuids", &stat);

    std::lock_guard lock(pinned_part_uuids_mutex);

    /// Unsure whether or not this can be called concurrently.
    if (pinned_part_uuids->stat.version < stat.version)
    {
        auto new_pinned_part_uuids = std::make_shared<PinnedPartUUIDs>();
        new_pinned_part_uuids->fromString(s);
        new_pinned_part_uuids->stat = stat;

        pinned_part_uuids = new_pinned_part_uuids;
    }
}

void StorageReplicatedMergeTree::checkPartChecksumsAndAddCommitOps(const zkutil::ZooKeeperPtr & zookeeper,
    const DataPartPtr & part, Coordination::Requests & ops, String part_name, NameSet * absent_replicas_paths)
{
    if (part_name.empty())
        part_name = part->name;

    auto local_part_header = ReplicatedMergeTreePartHeader::fromColumnsAndChecksums(
        part->getColumns(), part->checksums);

    Strings replicas = zookeeper->getChildren(fs::path(zookeeper_path) / "replicas");
    std::shuffle(replicas.begin(), replicas.end(), thread_local_rng);
    bool has_been_already_added = false;

    for (const String & replica : replicas)
    {
        String current_part_path = fs::path(zookeeper_path) / "replicas" / replica / "parts" / part_name;

        String part_zk_str;
        if (!zookeeper->tryGet(current_part_path, part_zk_str))
        {
            if (absent_replicas_paths)
                absent_replicas_paths->emplace(current_part_path);

            continue;
        }

        ReplicatedMergeTreePartHeader replica_part_header;
        if (part_zk_str.empty())
        {
            String columns_str;
            String checksums_str;

            if (zookeeper->tryGet(fs::path(current_part_path) / "columns", columns_str) &&
                zookeeper->tryGet(fs::path(current_part_path) / "checksums", checksums_str))
            {
                replica_part_header = ReplicatedMergeTreePartHeader::fromColumnsAndChecksumsZNodes(columns_str, checksums_str);
            }
            else
            {
                if (zookeeper->exists(current_part_path))
                    throw Exception(ErrorCodes::LOGICAL_ERROR, "Part {} has empty header and does not have columns and checksums. "
                                                               "Looks like a bug.", current_part_path);
                LOG_INFO(log, "Not checking checksums of part {} with replica {} because part was removed from ZooKeeper", part_name, replica);
                continue;
            }
        }
        else
        {
            replica_part_header = ReplicatedMergeTreePartHeader::fromString(part_zk_str);
        }

        if (replica_part_header.getColumnsHash() != local_part_header.getColumnsHash())
        {
            /// Currently there are two (known) cases when it may happen:
            ///  - KILL MUTATION query had removed mutation before all replicas have executed assigned MUTATE_PART entries.
            ///    Some replicas may skip this mutation and update part version without actually applying any changes.
            ///    It leads to mismatching checksum if changes were applied on other replicas.
            ///  - ALTER_METADATA and MERGE_PARTS were reordered on some replicas.
            ///    It may lead to different number of columns in merged parts on these replicas.
            throw Exception(ErrorCodes::CHECKSUM_DOESNT_MATCH, "Part {} from {} has different columns hash "
                            "(it may rarely happen on race condition with KILL MUTATION or ALTER COLUMN).", part_name, replica);
        }

        replica_part_header.getChecksums().checkEqual(local_part_header.getChecksums(), true);

        if (replica == replica_name)
            has_been_already_added = true;

        /// If we verify checksums in "sequential manner" (i.e. recheck absence of checksums on other replicas when commit)
        /// then it is enough to verify checksums on at least one replica since checksums on other replicas must be the same.
        if (absent_replicas_paths)
        {
            absent_replicas_paths->clear();
            break;
        }
    }

    if (!has_been_already_added)
    {
        const auto storage_settings_ptr = getSettings();
        String part_path = fs::path(replica_path) / "parts" / part_name;

        if (storage_settings_ptr->use_minimalistic_part_header_in_zookeeper)
        {
            ops.emplace_back(zkutil::makeCreateRequest(
                part_path, local_part_header.toString(), zkutil::CreateMode::Persistent));
        }
        else
        {
            ops.emplace_back(zkutil::makeCreateRequest(
                part_path, "", zkutil::CreateMode::Persistent));
            ops.emplace_back(zkutil::makeCreateRequest(
                fs::path(part_path) / "columns", part->getColumns().toString(), zkutil::CreateMode::Persistent));
            ops.emplace_back(zkutil::makeCreateRequest(
                fs::path(part_path) / "checksums", getChecksumsForZooKeeper(part->checksums), zkutil::CreateMode::Persistent));
        }
    }
    else
    {
        LOG_WARNING(log, "checkPartAndAddToZooKeeper: node {} already exists. Will not commit any nodes.",
                    (fs::path(replica_path) / "parts" / part_name).string());
    }
}

MergeTreeData::DataPartsVector StorageReplicatedMergeTree::checkPartChecksumsAndCommit(Transaction & transaction,
    const DataPartPtr & part, std::optional<MergeTreeData::HardlinkedFiles> hardlinked_files)
{
    auto zookeeper = getZooKeeper();


    while (true)
    {
        Coordination::Requests ops;
        NameSet absent_part_paths_on_replicas;

        lockSharedData(*part, false, hardlinked_files);

        /// Checksums are checked here and `ops` is filled. In fact, the part is added to ZK just below, when executing `multi`.
        checkPartChecksumsAndAddCommitOps(zookeeper, part, ops, part->name, &absent_part_paths_on_replicas);

        /// Do not commit if the part is obsolete, we have just briefly checked its checksums
        if (transaction.isEmpty())
            return {};

        /// Will check that the part did not suddenly appear on skipped replicas
        if (!absent_part_paths_on_replicas.empty())
        {
            Coordination::Requests new_ops;
            for (const String & part_path : absent_part_paths_on_replicas)
            {
                /// NOTE Create request may fail with ZNONODE if replica is being dropped, we will throw an exception
                new_ops.emplace_back(zkutil::makeCreateRequest(part_path, "", zkutil::CreateMode::Persistent));
                new_ops.emplace_back(zkutil::makeRemoveRequest(part_path, -1));
            }

            /// Add check ops at the beginning
            new_ops.insert(new_ops.end(), ops.begin(), ops.end());
            ops = std::move(new_ops);
        }

        try
        {
            Coordination::Responses responses;
            Coordination::Error e = zookeeper->tryMulti(ops, responses);
            if (e == Coordination::Error::ZOK)
                return transaction.commit();

            if (e == Coordination::Error::ZNODEEXISTS)
            {
                size_t num_check_ops = 2 * absent_part_paths_on_replicas.size();
                size_t failed_op_index = zkutil::getFailedOpIndex(e, responses);
                if (failed_op_index < num_check_ops)
                {
                    LOG_INFO(log, "The part {} on a replica suddenly appeared, will recheck checksums", ops[failed_op_index]->getPath());
                    continue;
                }
            }

            throw zkutil::KeeperException(e);
        }
        catch (const std::exception &)
        {
            unlockSharedData(*part);
            throw;
        }
    }
}

String StorageReplicatedMergeTree::getChecksumsForZooKeeper(const MergeTreeDataPartChecksums & checksums) const
{
    return MinimalisticDataPartChecksums::getSerializedString(checksums,
        getSettings()->use_minimalistic_checksums_in_zookeeper);
}

MergeTreeData::MutableDataPartPtr StorageReplicatedMergeTree::attachPartHelperFoundValidPart(const LogEntry& entry) const
{
    const MergeTreePartInfo actual_part_info = MergeTreePartInfo::fromPartName(entry.new_part_name, format_version);
    const String part_new_name = actual_part_info.getPartName();

    for (const DiskPtr & disk : getStoragePolicy()->getDisks())
        for (const auto it = disk->iterateDirectory(fs::path(relative_data_path) / "detached/"); it->isValid(); it->next())
        {
            const auto part_info = MergeTreePartInfo::tryParsePartName(it->name(), format_version);

            if (!part_info || part_info->partition_id != actual_part_info.partition_id)
                continue;

            const String part_old_name = part_info->getPartName();

            const VolumePtr volume = std::make_shared<SingleDiskVolume>("volume_" + part_old_name, disk);

            auto data_part_storage = std::make_shared<DataPartStorageOnDisk>(
                volume,
                fs::path(relative_data_path) / "detached",
                part_old_name);

            /// actual_part_info is more recent than part_info so we use it
            MergeTreeData::MutableDataPartPtr part = createPart(part_new_name, actual_part_info, data_part_storage);

            try
            {
                part->loadColumnsChecksumsIndexes(true, true);
            }
            catch (const Exception&)
            {
                /// This method throws if the part data is corrupted or partly missing. In this case, we simply don't
                /// process the part.
                continue;
            }

            if (entry.part_checksum == part->checksums.getTotalChecksumHex())
            {
                part->modification_time = data_part_storage->getLastModified().epochTime();
                return part;
            }
        }

    return {};
}

bool StorageReplicatedMergeTree::executeLogEntry(LogEntry & entry)
{
    if (entry.type == LogEntry::DROP_RANGE)
    {
        executeDropRange(entry);
        return true;
    }

    if (entry.type == LogEntry::REPLACE_RANGE)
    {
        executeReplaceRange(entry);
        return true;
    }

    const bool is_get_or_attach = entry.type == LogEntry::GET_PART || entry.type == LogEntry::ATTACH_PART;

    if (is_get_or_attach || entry.type == LogEntry::MERGE_PARTS || entry.type == LogEntry::MUTATE_PART)
    {
        /// If we already have this part or a part covering it, we do not need to do anything.
        /// The part may be still in the PreActive -> Active transition so we first search
        /// among PreActive parts to definitely find the desired part if it exists.
        DataPartPtr existing_part = getPartIfExists(entry.new_part_name, {MergeTreeDataPartState::PreActive});

        if (!existing_part)
            existing_part = getActiveContainingPart(entry.new_part_name);

        /// Even if the part is local, it (in exceptional cases) may not be in ZooKeeper. Let's check that it is there.
        if (existing_part && getZooKeeper()->exists(fs::path(replica_path) / "parts" / existing_part->name))
        {
            if (!is_get_or_attach || entry.source_replica != replica_name)
                LOG_DEBUG(log, "Skipping action for part {} because part {} already exists.",
                    entry.new_part_name, existing_part->name);

            return true;
        }
    }

    if (entry.type == LogEntry::ATTACH_PART)
    {
        if (MutableDataPartPtr part = attachPartHelperFoundValidPart(entry); part)
        {
            LOG_TRACE(log, "Found valid local part for {}, preparing the transaction", part->name);

            Transaction transaction(*this, NO_TRANSACTION_RAW);

            part->version.setCreationTID(Tx::PrehistoricTID, nullptr);
            auto builder = part->data_part_storage->getBuilder();
            renameTempPartAndReplace(part, transaction, builder);
            checkPartChecksumsAndCommit(transaction, part);

            writePartLog(PartLogElement::Type::NEW_PART, {}, 0 /** log entry is fake so we don't measure the time */,
                part->name, part, {} /** log entry is fake so there are no initial parts */, nullptr);

            return true;
        }

        LOG_TRACE(log, "Didn't find valid local part for {} ({}), will fetch it from other replica",
            entry.new_part_name,
            entry.actual_new_part_name);
    }

    if (is_get_or_attach && entry.source_replica == replica_name)
        LOG_WARNING(log, "Part {} from own log doesn't exist.", entry.new_part_name);

    /// Perhaps we don't need this part, because during write with quorum, the quorum has failed
    /// (see below about `/quorum/failed_parts`).
    if (entry.quorum && getZooKeeper()->exists(fs::path(zookeeper_path) / "quorum" / "failed_parts" / entry.new_part_name))
    {
        LOG_DEBUG(log, "Skipping action for part {} because quorum for that part was failed.", entry.new_part_name);
        return true;    /// NOTE Deletion from `virtual_parts` is not done, but it is only necessary for merge.
    }

    switch (entry.type)
    {
        case LogEntry::ATTACH_PART:
            /// We surely don't have this part locally as we've checked it before, so download it.
            [[fallthrough]];
        case LogEntry::GET_PART:
            return executeFetch(entry);
        case LogEntry::MERGE_PARTS:
            throw Exception(ErrorCodes::LOGICAL_ERROR, "Merge has to be executed by another function");
        case LogEntry::MUTATE_PART:
            throw Exception(ErrorCodes::LOGICAL_ERROR, "Mutation has to be executed by another function");
        case LogEntry::ALTER_METADATA:
            return executeMetadataAlter(entry);
        case LogEntry::SYNC_PINNED_PART_UUIDS:
            syncPinnedPartUUIDs();
            return true;
        case LogEntry::CLONE_PART_FROM_SHARD:
            executeClonePartFromShard(entry);
            return true;
        default:
            throw Exception(ErrorCodes::LOGICAL_ERROR, "Unexpected log entry type: {}", static_cast<int>(entry.type));
    }
}


bool StorageReplicatedMergeTree::executeFetch(LogEntry & entry, bool need_to_check_missing_part)
{
    /// Looking for covering part. After that entry.actual_new_part_name may be filled.
    String replica = findReplicaHavingCoveringPart(entry, true);
    const auto storage_settings_ptr = getSettings();
    auto metadata_snapshot = getInMemoryMetadataPtr();

    try
    {
        if (replica.empty())
        {
            /** If a part is to be written with a quorum and the quorum is not reached yet,
              *  then (due to the fact that a part is impossible to download right now),
              *  the quorum entry should be considered unsuccessful.
              * TODO Complex code, extract separately.
              */
            if (entry.quorum)
            {
                if (entry.type != LogEntry::GET_PART)
                    throw Exception("Logical error: log entry with quorum but type is not GET_PART", ErrorCodes::LOGICAL_ERROR);

                LOG_DEBUG(log, "No active replica has part {} which needs to be written with quorum. Will try to mark that quorum as failed.", entry.new_part_name);

                /** Atomically:
                  * - if replicas do not become active;
                  * - if there is a `quorum` node with this part;
                  * - delete `quorum` node;
                  * - add a part to the list `quorum/failed_parts`;
                  * - if the part is not already removed from the list for deduplication `blocks/block_num`, then delete it;
                  *
                  * If something changes, then we will nothing - we'll get here again next time.
                  */

                /** We collect the `host` node versions from the replicas.
                  * When the replica becomes active, it changes the value of host in the same transaction (with the creation of `is_active`).
                  * This will ensure that the replicas do not become active.
                  */

                auto zookeeper = getZooKeeper();

                Strings replicas = zookeeper->getChildren(fs::path(zookeeper_path) / "replicas");

                Coordination::Requests ops;

                for (const auto & path_part : replicas)
                {
                    Coordination::Stat stat;
                    String path = fs::path(zookeeper_path) / "replicas" / path_part / "host";
                    zookeeper->get(path, &stat);
                    ops.emplace_back(zkutil::makeCheckRequest(path, stat.version));
                }

                /// We verify that while we were collecting versions, the replica with the necessary part did not come alive.
                replica = findReplicaHavingPart(entry.new_part_name, true);

                /// Also during this time a completely new replica could be created.
                /// But if a part does not appear on the old, then it can not be on the new one either.

                if (replica.empty())
                {
                    Coordination::Stat quorum_stat;
                    const String quorum_unparallel_path = fs::path(zookeeper_path) / "quorum" / "status";
                    const String quorum_parallel_path = fs::path(zookeeper_path) / "quorum" / "parallel" / entry.new_part_name;
                    String quorum_str, quorum_path;
                    ReplicatedMergeTreeQuorumEntry quorum_entry;

                    if (zookeeper->tryGet(quorum_unparallel_path, quorum_str, &quorum_stat))
                        quorum_path = quorum_unparallel_path;
                    else
                    {
                        quorum_str = zookeeper->get(quorum_parallel_path, &quorum_stat);
                        quorum_path = quorum_parallel_path;
                    }

                    quorum_entry.fromString(quorum_str);

                    if (quorum_entry.part_name == entry.new_part_name)
                    {
                        ops.emplace_back(zkutil::makeRemoveRequest(quorum_path, quorum_stat.version));
                        auto part_info = MergeTreePartInfo::fromPartName(entry.new_part_name, format_version);

                        if (part_info.min_block != part_info.max_block)
                            throw Exception("Logical error: log entry with quorum for part covering more than one block number",
                                ErrorCodes::LOGICAL_ERROR);

                        ops.emplace_back(zkutil::makeCreateRequest(
                            fs::path(zookeeper_path) / "quorum" / "failed_parts" / entry.new_part_name,
                            "",
                            zkutil::CreateMode::Persistent));

                        /// Deleting from `blocks`.
                        if (!entry.block_id.empty() && zookeeper->exists(fs::path(zookeeper_path) / "blocks" / entry.block_id))
                            ops.emplace_back(zkutil::makeRemoveRequest(fs::path(zookeeper_path) / "blocks" / entry.block_id, -1));

                        Coordination::Responses responses;
                        auto code = zookeeper->tryMulti(ops, responses);

                        if (code == Coordination::Error::ZOK)
                        {
                            LOG_DEBUG(log, "Marked quorum for part {} as failed.", entry.new_part_name);
                            queue.removeFailedQuorumPart(part_info);
                            return true;
                        }
                        else if (code == Coordination::Error::ZBADVERSION || code == Coordination::Error::ZNONODE || code == Coordination::Error::ZNODEEXISTS)
                        {
                            LOG_DEBUG(log, "State was changed or isn't expected when trying to mark quorum for part {} as failed. Code: {}",
                                      entry.new_part_name, Coordination::errorMessage(code));
                        }
                        else
                            throw Coordination::Exception(code);
                    }
                    else
                    {
                        LOG_WARNING(log, "No active replica has part {}, "
                                         "but that part needs quorum and /quorum/status contains entry about another part {}. "
                                         "It means that part was successfully written to {} replicas, but then all of them goes offline. "
                                         "Or it is a bug.", entry.new_part_name, quorum_entry.part_name, entry.quorum);
                    }
                }
            }

            if (replica.empty())
            {
                ProfileEvents::increment(ProfileEvents::ReplicatedPartFailedFetches);

                if (!need_to_check_missing_part)
                    return false;

                throw Exception("No active replica has part " + entry.new_part_name + " or covering part", ErrorCodes::NO_REPLICA_HAS_PART);
            }
        }

        try
        {
            String part_name = entry.actual_new_part_name.empty() ? entry.new_part_name : entry.actual_new_part_name;

            if (!entry.actual_new_part_name.empty())
                LOG_DEBUG(log, "Will fetch part {} instead of {}", entry.actual_new_part_name, entry.new_part_name);

            if (!fetchPart(part_name, metadata_snapshot, fs::path(zookeeper_path) / "replicas" / replica, false, entry.quorum))
                return false;
        }
        catch (Exception & e)
        {
            /// No stacktrace, just log message
            if (e.code() == ErrorCodes::RECEIVED_ERROR_TOO_MANY_REQUESTS)
                e.addMessage("Too busy replica. Will try later.");
            throw;
        }

        if (entry.type == LogEntry::MERGE_PARTS)
            ProfileEvents::increment(ProfileEvents::ReplicatedPartFetchesOfMerged);
    }
    catch (...)
    {
        /** If we can not download the part we need for some merge, it's better not to try to get other parts for this merge,
          * but try to get already merged part. To do this, move the action to get the remaining parts
          * for this merge at the end of the queue.
          */
        try
        {
            auto parts_for_merge = queue.moveSiblingPartsForMergeToEndOfQueue(entry.new_part_name);

            if (!parts_for_merge.empty() && replica.empty())
            {
                LOG_INFO(log, "No active replica has part {}. Will fetch merged part instead.", entry.new_part_name);
                /// We should enqueue it for check, because merged part may never appear if source part is lost
                enqueuePartForCheck(entry.new_part_name);
                return false;
            }

            /** If no active replica has a part, and there is no merge in the queue with its participation,
              * check to see if any (active or inactive) replica has such a part or covering it.
              */
            if (replica.empty())
                enqueuePartForCheck(entry.new_part_name);
        }
        catch (...)
        {
            tryLogCurrentException(log, __PRETTY_FUNCTION__);
        }

        throw;
    }

    return true;
}


DataPartStoragePtr StorageReplicatedMergeTree::executeFetchShared(
    const String & source_replica,
    const String & new_part_name,
    const DiskPtr & disk,
    const String & path)
{
    if (source_replica.empty())
    {
        LOG_INFO(log, "No active replica has part {} on shared storage.", new_part_name);
        return nullptr;
    }

    const auto storage_settings_ptr = getSettings();
    auto metadata_snapshot = getInMemoryMetadataPtr();

    try
    {
        return fetchExistsPart(new_part_name, metadata_snapshot, fs::path(zookeeper_path) / "replicas" / source_replica, disk, path);
    }
    catch (Exception & e)
    {
        if (e.code() == ErrorCodes::RECEIVED_ERROR_TOO_MANY_REQUESTS)
            e.addMessage("Too busy replica. Will try later.");
        tryLogCurrentException(log, __PRETTY_FUNCTION__);
        throw;
    }
}


void StorageReplicatedMergeTree::executeDropRange(const LogEntry & entry)
{
    LOG_TRACE(log, "Executing DROP_RANGE {}", entry.new_part_name);
    auto drop_range_info = MergeTreePartInfo::fromPartName(entry.new_part_name, format_version);
    getContext()->getMergeList().cancelInPartition(getStorageID(), drop_range_info.partition_id, drop_range_info.max_block);
    queue.removePartProducingOpsInRange(getZooKeeper(), drop_range_info, entry);
    part_check_thread.cancelRemovedPartsCheck(drop_range_info);

    /// Delete the parts contained in the range to be deleted.
    /// It's important that no old parts remain (after the merge), because otherwise,
    ///  after adding a new replica, this new replica downloads them, but does not delete them.
    /// And, if you do not, the parts will come to life after the server is restarted.
    /// Therefore, we use all data parts.

    auto metadata_snapshot = getInMemoryMetadataPtr();
    DataPartsVector parts_to_remove;
    {
        auto data_parts_lock = lockParts();
        parts_to_remove = removePartsInRangeFromWorkingSetAndGetPartsToRemoveFromZooKeeper(NO_TRANSACTION_RAW, drop_range_info, data_parts_lock);
        if (parts_to_remove.empty())
        {
            if (!drop_range_info.isFakeDropRangePart())
                LOG_INFO(log, "Log entry {} tried to drop single part {}, but part does not exist", entry.znode_name, entry.new_part_name);
            return;
        }
    }

    if (entry.detach)
        LOG_DEBUG(log, "Detaching parts.");
    else
        LOG_DEBUG(log, "Removing parts.");

    if (entry.detach)
    {
        /// If DETACH clone parts to detached/ directory
        for (const auto & part : parts_to_remove)
        {
            LOG_INFO(log, "Detaching {}", part->data_part_storage->getPartDirectory());
            part->makeCloneInDetached("", metadata_snapshot);
        }
    }

    /// Forcibly remove parts from ZooKeeper
    removePartsFromZooKeeperWithRetries(parts_to_remove);

    if (entry.detach)
        LOG_DEBUG(log, "Detached {} parts inside {}.", parts_to_remove.size(), entry.new_part_name);
    else
        LOG_DEBUG(log, "Removed {} parts inside {}.", parts_to_remove.size(), entry.new_part_name);

    /// We want to remove dropped parts from disk as soon as possible
    /// To be removed a partition should have zero refcount, therefore call the cleanup thread at exit
    parts_to_remove.clear();
    cleanup_thread.wakeup();
}


bool StorageReplicatedMergeTree::executeReplaceRange(const LogEntry & entry)
{
    Stopwatch watch;
    auto & entry_replace = *entry.replace_range_entry;
    LOG_DEBUG(log, "Executing log entry {} to replace parts range {} with {} parts from {}.{}",
              entry.znode_name, entry_replace.drop_range_part_name, entry_replace.new_part_names.size(),
              entry_replace.from_database, entry_replace.from_table);
    auto metadata_snapshot = getInMemoryMetadataPtr();
    auto storage_settings_ptr = getSettings();

    MergeTreePartInfo drop_range = MergeTreePartInfo::fromPartName(entry_replace.drop_range_part_name, format_version);
    /// Range with only one block has special meaning: it's ATTACH PARTITION or MOVE PARTITION, so there is no drop range
    bool replace = !LogEntry::ReplaceRangeEntry::isMovePartitionOrAttachFrom(drop_range);

    if (replace)
    {
        getContext()->getMergeList().cancelInPartition(getStorageID(), drop_range.partition_id, drop_range.max_block);
        queue.removePartProducingOpsInRange(getZooKeeper(), drop_range, entry);
        part_check_thread.cancelRemovedPartsCheck(drop_range);
    }
    else
    {
        drop_range = {};
    }

    struct PartDescription
    {
        PartDescription(
            size_t index_,
            const String & src_part_name_,
            const String & new_part_name_,
            const String & checksum_hex_,
            MergeTreeDataFormatVersion format_version)
            : index(index_)
            , src_part_name(src_part_name_)
            , src_part_info(MergeTreePartInfo::fromPartName(src_part_name_, format_version))
            , new_part_name(new_part_name_)
            , new_part_info(MergeTreePartInfo::fromPartName(new_part_name_, format_version))
            , checksum_hex(checksum_hex_)
        {
        }

        size_t index; // in log entry arrays
        String src_part_name;
        MergeTreePartInfo src_part_info;
        String new_part_name;
        MergeTreePartInfo new_part_info;
        String checksum_hex;

        /// Part which will be committed
        MutableDataPartPtr res_part;

        /// We could find a covering part
        MergeTreePartInfo found_new_part_info;
        String found_new_part_name;

        /// Hold pointer to part in source table if will clone it from local table
        DataPartPtr src_table_part;

        /// A replica that will be used to fetch part
        String replica;

        MergeTreeData::HardlinkedFiles hardlinked_files;

        scope_guard temporary_part_lock;
    };

    using PartDescriptionPtr = std::shared_ptr<PartDescription>;
    using PartDescriptions = std::vector<PartDescriptionPtr>;

    PartDescriptions all_parts;
    PartDescriptions parts_to_add;
    DataPartsVector parts_to_remove;

    auto table_lock_holder_dst_table = lockForShare(
            RWLockImpl::NO_QUERY, getSettings()->lock_acquire_timeout_for_background_operations);
    auto dst_metadata_snapshot = getInMemoryMetadataPtr();

    for (size_t i = 0; i < entry_replace.new_part_names.size(); ++i)
    {
        all_parts.emplace_back(std::make_shared<PartDescription>(i,
            entry_replace.src_part_names.at(i),
            entry_replace.new_part_names.at(i),
            entry_replace.part_names_checksums.at(i),
            format_version));
    }

    /// What parts we should add? Or we have already added all required parts (we an replica-initializer)
    {
        auto data_parts_lock = lockParts();

        for (const PartDescriptionPtr & part_desc : all_parts)
        {
            if (!getActiveContainingPart(part_desc->new_part_info, MergeTreeDataPartState::Active, data_parts_lock))
                parts_to_add.emplace_back(part_desc);
        }

        if (parts_to_add.empty() && replace)
        {
            parts_to_remove = removePartsInRangeFromWorkingSetAndGetPartsToRemoveFromZooKeeper(NO_TRANSACTION_RAW, drop_range, data_parts_lock);
            String parts_to_remove_str;
            for (const auto & part : parts_to_remove)
            {
                parts_to_remove_str += part->name;
                parts_to_remove_str += " ";
            }
            LOG_TRACE(log, "Replacing {} parts {}with empty set", parts_to_remove.size(), parts_to_remove_str);
        }
    }

    if (parts_to_add.empty())
    {
        LOG_INFO(log, "All parts from REPLACE PARTITION command have been already attached");
        removePartsFromZooKeeperWithRetries(parts_to_remove);
        return true;
    }

    if (parts_to_add.size() < all_parts.size())
    {
        LOG_WARNING(log, "Some (but not all) parts from REPLACE PARTITION command already exist. REPLACE PARTITION will not be atomic.");
    }

    StoragePtr source_table;
    TableLockHolder table_lock_holder_src_table;
    StorageID source_table_id{entry_replace.from_database, entry_replace.from_table};

    auto clone_data_parts_from_source_table = [&] () -> size_t
    {
        source_table = DatabaseCatalog::instance().tryGetTable(source_table_id, getContext());
        if (!source_table)
        {
            LOG_DEBUG(log, "Can't use {} as source table for REPLACE PARTITION command. It does not exist.", source_table_id.getNameForLogs());
            return 0;
        }

        auto src_metadata_snapshot = source_table->getInMemoryMetadataPtr();
        MergeTreeData * src_data = nullptr;
        try
        {
            src_data = &checkStructureAndGetMergeTreeData(source_table, src_metadata_snapshot, dst_metadata_snapshot);
        }
        catch (Exception &)
        {
            LOG_INFO(log, "Can't use {} as source table for REPLACE PARTITION command. Will fetch all parts. Reason: {}", source_table_id.getNameForLogs(), getCurrentExceptionMessage(false));
            return 0;
        }

        table_lock_holder_src_table = source_table->lockForShare(
                RWLockImpl::NO_QUERY, getSettings()->lock_acquire_timeout_for_background_operations);

        DataPartStates valid_states{
            MergeTreeDataPartState::PreActive, MergeTreeDataPartState::Active, MergeTreeDataPartState::Outdated};

        size_t num_clonable_parts = 0;
        for (PartDescriptionPtr & part_desc : parts_to_add)
        {
            auto src_part = src_data->getPartIfExists(part_desc->src_part_info, valid_states);
            if (!src_part)
            {
                LOG_DEBUG(log, "There is no part {} in {}", part_desc->src_part_name, source_table_id.getNameForLogs());
                continue;
            }

            bool avoid_copy_local_part = storage_settings_ptr->allow_remote_fs_zero_copy_replication && src_part->isStoredOnRemoteDiskWithZeroCopySupport();

            if (avoid_copy_local_part)
            {
                LOG_DEBUG(log, "Avoid copy local part {} from table {} because of zero-copy replication", part_desc->src_part_name, source_table_id.getNameForLogs());
                continue;
            }

            String checksum_hex  = src_part->checksums.getTotalChecksumHex();

            if (checksum_hex != part_desc->checksum_hex)
            {
                LOG_DEBUG(log, "Part {} of {} has inappropriate checksum", part_desc->src_part_name, source_table_id.getNameForLogs());
                /// TODO: check version
                continue;
            }

            part_desc->found_new_part_name = part_desc->new_part_name;
            part_desc->found_new_part_info = part_desc->new_part_info;
            part_desc->src_table_part = src_part;

            ++num_clonable_parts;
        }

        return num_clonable_parts;
    };

    size_t num_clonable_parts = clone_data_parts_from_source_table();
    LOG_DEBUG(log, "Found {} parts that could be cloned (of {} required parts)", num_clonable_parts, parts_to_add.size());

    ActiveDataPartSet adding_parts_active_set(format_version);
    std::unordered_map<String, PartDescriptionPtr> part_name_to_desc;

    for (PartDescriptionPtr & part_desc : parts_to_add)
    {
        if (part_desc->src_table_part)
        {
            /// It is clonable part
            adding_parts_active_set.add(part_desc->new_part_name);
            part_name_to_desc.emplace(part_desc->new_part_name, part_desc);
            continue;
        }

        /// Firstly, try find exact part to produce more accurate part set
        String replica = findReplicaHavingPart(part_desc->new_part_name, true);
        String found_part_name;
        /// TODO: check version

        if (replica.empty())
        {
            LOG_DEBUG(log, "Part {} is not found on remote replicas", part_desc->new_part_name);

            /// Fallback to covering part
            replica = findReplicaHavingCoveringPart(part_desc->new_part_name, true, found_part_name);

            if (replica.empty())
            {
                /// It is not fail, since adjacent parts could cover current part
                LOG_DEBUG(log, "Parts covering {} are not found on remote replicas", part_desc->new_part_name);
                continue;
            }
        }
        else
        {
            found_part_name = part_desc->new_part_name;
        }

        part_desc->found_new_part_name = found_part_name;
        part_desc->found_new_part_info = MergeTreePartInfo::fromPartName(found_part_name, format_version);
        part_desc->replica = replica;

        adding_parts_active_set.add(part_desc->found_new_part_name);
        part_name_to_desc.emplace(part_desc->found_new_part_name, part_desc);
    }

    /// Check that we could cover whole range
    for (PartDescriptionPtr & part_desc : parts_to_add)
    {
        if (adding_parts_active_set.getContainingPart(part_desc->new_part_info).empty())
        {
            /// We should enqueue missing part for check, so it will be replaced with empty one (if needed)
            /// and we will be able to execute this REPLACE_RANGE.
            /// However, it's quite dangerous, because part may appear in source table.
            /// So we enqueue it for check only if no replicas of source table have part either.
            bool need_check = true;
            if (auto * replicated_src_table = typeid_cast<StorageReplicatedMergeTree *>(source_table.get()))
            {
                String src_replica = replicated_src_table->findReplicaHavingPart(part_desc->src_part_name, false);
                if (!src_replica.empty())
                {
                    LOG_DEBUG(log, "Found part {} on replica {} of source table, will not check part {} required for {}",
                              part_desc->src_part_name, src_replica, part_desc->new_part_name, entry.znode_name);
                    need_check = false;
                }
            }

            if (need_check)
            {
                LOG_DEBUG(log, "Will check part {} required for {}, because no replicas have it (including replicas of source table)",
                          part_desc->new_part_name, entry.znode_name);
                enqueuePartForCheck(part_desc->new_part_name);
            }

            throw Exception(ErrorCodes::NO_REPLICA_HAS_PART,
                            "Not found part {} (or part covering it) neither source table neither remote replicas",
                            part_desc->new_part_name);
        }
    }

    /// Filter covered parts
    PartDescriptions final_parts;
    Strings final_part_names;
    {
        final_part_names = adding_parts_active_set.getParts();

        for (const String & final_part_name : final_part_names)
        {
            auto part_desc = part_name_to_desc[final_part_name];
            if (!part_desc)
                throw Exception("There is no final part " + final_part_name + ". This is a bug", ErrorCodes::LOGICAL_ERROR);

            final_parts.emplace_back(part_desc);

            if (final_parts.size() > 1)
            {
                auto & prev = *final_parts[final_parts.size() - 2];
                auto & curr = *final_parts[final_parts.size() - 1];

                if (!prev.found_new_part_info.isDisjoint(curr.found_new_part_info))
                {
                    throw Exception("Intersected final parts detected: " + prev.found_new_part_name
                        + " and " + curr.found_new_part_name + ". It should be investigated.", ErrorCodes::LOGICAL_ERROR);
                }
            }
        }
    }

    static const String TMP_PREFIX = "tmp_replace_from_";

    std::vector<MergeTreeData::HardlinkedFiles> hardlinked_files_for_parts;

    auto obtain_part = [&] (PartDescriptionPtr & part_desc)
    {
        if (part_desc->src_table_part)
        {
            if (part_desc->checksum_hex != part_desc->src_table_part->checksums.getTotalChecksumHex())
                throw Exception("Checksums of " + part_desc->src_table_part->name + " is suddenly changed", ErrorCodes::UNFINISHED);

            auto [res_part, temporary_part_lock] = cloneAndLoadDataPartOnSameDisk(
                part_desc->src_table_part, TMP_PREFIX + "clone_", part_desc->new_part_info, metadata_snapshot, NO_TRANSACTION_PTR, &part_desc->hardlinked_files, false);
            part_desc->res_part = std::move(res_part);
            part_desc->temporary_part_lock = std::move(temporary_part_lock);
        }
        else if (!part_desc->replica.empty())
        {
            String source_replica_path = fs::path(zookeeper_path) / "replicas" / part_desc->replica;
            ReplicatedMergeTreeAddress address(getZooKeeper()->get(fs::path(source_replica_path) / "host"));
            auto timeouts = getFetchPartHTTPTimeouts(getContext());

            auto credentials = getContext()->getInterserverCredentials();
            String interserver_scheme = getContext()->getInterserverScheme();

            if (interserver_scheme != address.scheme)
                throw Exception("Interserver schemas are different '" + interserver_scheme + "' != '" + address.scheme + "', can't fetch part from " + address.host, ErrorCodes::LOGICAL_ERROR);

            part_desc->res_part = fetcher.fetchPart(
                metadata_snapshot, getContext(), part_desc->found_new_part_name, source_replica_path,
                address.host, address.replication_port, timeouts, credentials->getUser(), credentials->getPassword(),
                interserver_scheme, replicated_fetches_throttler, false, TMP_PREFIX + "fetch_");

            /// TODO: check columns_version of fetched part

            ProfileEvents::increment(ProfileEvents::ReplicatedPartFetches);
        }
        else
            throw Exception("There is no receipt to produce part " + part_desc->new_part_name + ". This is bug", ErrorCodes::LOGICAL_ERROR);
    };

    /// Download or clone parts
    /// TODO: make it in parallel
    for (PartDescriptionPtr & part_desc : final_parts)
        obtain_part(part_desc);

    MutableDataPartsVector res_parts;
    for (PartDescriptionPtr & part_desc : final_parts)
        res_parts.emplace_back(part_desc->res_part);

    try
    {
        /// Commit parts
        auto zookeeper = getZooKeeper();
        Transaction transaction(*this, NO_TRANSACTION_RAW);

        Coordination::Requests ops;
        for (PartDescriptionPtr & part_desc : final_parts)
        {
            auto builder = part_desc->res_part->data_part_storage->getBuilder();
            renameTempPartAndReplace(part_desc->res_part, transaction, builder);
            getCommitPartOps(ops, part_desc->res_part);

            lockSharedData(*part_desc->res_part, false, part_desc->hardlinked_files);
        }


        if (!ops.empty())
            zookeeper->multi(ops);

        {
            auto data_parts_lock = lockParts();

            transaction.commit(&data_parts_lock);
            if (replace)
            {
                parts_to_remove = removePartsInRangeFromWorkingSetAndGetPartsToRemoveFromZooKeeper(NO_TRANSACTION_RAW, drop_range, data_parts_lock);
                String parts_to_remove_str;
                for (const auto & part : parts_to_remove)
                {
                    parts_to_remove_str += part->name;
                    parts_to_remove_str += " ";
                }
                LOG_TRACE(log, "Replacing {} parts {}with {} parts {}", parts_to_remove.size(), parts_to_remove_str,
                          final_parts.size(), boost::algorithm::join(final_part_names, ", "));
            }
        }

        PartLog::addNewParts(getContext(), res_parts, watch.elapsed());
    }
    catch (...)
    {
        PartLog::addNewParts(getContext(), res_parts, watch.elapsed(), ExecutionStatus::fromCurrentException());

        for (const auto & res_part : res_parts)
            unlockSharedData(*res_part);

        throw;
    }

    removePartsFromZooKeeperWithRetries(parts_to_remove);
    res_parts.clear();
    parts_to_remove.clear();
    cleanup_thread.wakeup();

    return true;
}


void StorageReplicatedMergeTree::executeClonePartFromShard(const LogEntry & entry)
{
    auto zookeeper = getZooKeeper();

    Strings replicas = zookeeper->getChildren(entry.source_shard + "/replicas");
    std::shuffle(replicas.begin(), replicas.end(), thread_local_rng);
    String replica;
    for (const String & candidate : replicas)
    {
        if (zookeeper->exists(entry.source_shard + "/replicas/" + candidate + "/is_active"))
        {
            replica = candidate;
            break;
        }
    }

    if (replica.empty())
        throw Exception(ErrorCodes::NO_REPLICA_HAS_PART, "Not found active replica on shard {} to clone part {}", entry.source_shard, entry.new_part_name);

    LOG_INFO(log, "Will clone part from shard {} and replica {}", entry.source_shard, replica);

    MutableDataPartPtr part;

    {
        auto metadata_snapshot = getInMemoryMetadataPtr();
        String source_replica_path = entry.source_shard + "/replicas/" + replica;
        ReplicatedMergeTreeAddress address(getZooKeeper()->get(source_replica_path + "/host"));
        auto timeouts = ConnectionTimeouts::getHTTPTimeouts(getContext());
        auto credentials = getContext()->getInterserverCredentials();
        String interserver_scheme = getContext()->getInterserverScheme();

        auto get_part = [&, address, timeouts, credentials, interserver_scheme]()
        {
            if (interserver_scheme != address.scheme)
                throw Exception("Interserver schemes are different: '" + interserver_scheme
                                + "' != '" + address.scheme + "', can't fetch part from " + address.host,
                                ErrorCodes::LOGICAL_ERROR);

            return fetcher.fetchPart(
                metadata_snapshot, getContext(), entry.new_part_name, source_replica_path,
                address.host, address.replication_port,
                timeouts, credentials->getUser(), credentials->getPassword(), interserver_scheme,
                replicated_fetches_throttler, true);
        };

        part = get_part();
        // The fetched part is valuable and should not be cleaned like a temp part.
        part->is_temp = false;
        auto builder = part->data_part_storage->getBuilder();
        part->renameTo("detached/" + entry.new_part_name, true, builder);
        builder->commit();

        LOG_INFO(log, "Cloned part {} to detached directory", part->name);
    }
}


void StorageReplicatedMergeTree::cloneReplica(const String & source_replica, Coordination::Stat source_is_lost_stat, zkutil::ZooKeeperPtr & zookeeper)
{
    String source_path = fs::path(zookeeper_path) / "replicas" / source_replica;

    /// The order of the following three actions is important.

    Strings source_queue_names;
    /// We are trying to get consistent /log_pointer and /queue state. Otherwise
    /// we can possibly duplicate entries in queue of cloned replica.
    while (true)
    {
        Coordination::Stat log_pointer_stat;
        String raw_log_pointer = zookeeper->get(fs::path(source_path) / "log_pointer", &log_pointer_stat);

        Coordination::Requests ops;
        ops.push_back(zkutil::makeSetRequest(fs::path(replica_path) / "log_pointer", raw_log_pointer, -1));

        /// For support old versions CH.
        if (source_is_lost_stat.version == -1)
        {
            /// We check that it was not suddenly upgraded to new version.
            /// Otherwise it can be upgraded and instantly become lost, but we cannot notice that.
            ops.push_back(zkutil::makeCreateRequest(fs::path(source_path) / "is_lost", "0", zkutil::CreateMode::Persistent));
            ops.push_back(zkutil::makeRemoveRequest(fs::path(source_path) / "is_lost", -1));
        }
        else /// The replica we clone should not suddenly become lost.
            ops.push_back(zkutil::makeCheckRequest(fs::path(source_path) / "is_lost", source_is_lost_stat.version));

        Coordination::Responses responses;

        /// Let's remember the queue of the reference/master replica.
        source_queue_names = zookeeper->getChildren(fs::path(source_path) / "queue");

        /// Check that log pointer of source replica didn't changed while we read queue entries
        ops.push_back(zkutil::makeCheckRequest(fs::path(source_path) / "log_pointer", log_pointer_stat.version));

        auto rc = zookeeper->tryMulti(ops, responses);

        if (rc == Coordination::Error::ZOK)
        {
            break;
        }
        else if (rc == Coordination::Error::ZNODEEXISTS)
        {
            throw Exception(
                "Can not clone replica, because the " + source_replica + " updated to new ClickHouse version",
                ErrorCodes::REPLICA_STATUS_CHANGED);
        }
        else if (responses[1]->error == Coordination::Error::ZBADVERSION)
        {
            /// If is_lost node version changed than source replica also lost,
            /// so we cannot clone from it.
            throw Exception(
                "Can not clone replica, because the " + source_replica + " became lost", ErrorCodes::REPLICA_STATUS_CHANGED);
        }
        else if (responses.back()->error == Coordination::Error::ZBADVERSION)
        {
            /// If source replica's log_pointer changed than we probably read
            /// stale state of /queue and have to try one more time.
            LOG_WARNING(log, "Log pointer of source replica {} changed while we loading queue nodes. Will retry.", source_replica);
            continue;
        }
        else
        {
            zkutil::KeeperMultiException::check(rc, ops, responses);
        }
    }

    ::sort(source_queue_names.begin(), source_queue_names.end());

    struct QueueEntryInfo
    {
        String data = {};
        Coordination::Stat stat = {};
        LogEntryPtr parsed_entry = {};
    };

    /// We got log pointer and list of queue entries of source replica.
    /// At first we will get queue entries and then we will get list of active parts of source replica
    /// to enqueue fetches for missing parts. If source replica executes and removes some entry concurrently
    /// we will see produced part (or covering part) in replicas/source/parts and will enqueue fetch.
    /// We will try to parse queue entries before copying them
    /// to avoid creation of excessive and duplicating entries in our queue.
    /// See also removePartAndEnqueueFetch(...)
    std::vector<QueueEntryInfo> source_queue;
    ActiveDataPartSet get_part_set{format_version};
    ActiveDataPartSet drop_range_set{format_version};

    {
        std::vector<zkutil::ZooKeeper::FutureGet> queue_get_futures;
        queue_get_futures.reserve(source_queue_names.size());

        for (const String & entry_name : source_queue_names)
            queue_get_futures.push_back(zookeeper->asyncTryGet(fs::path(source_path) / "queue" / entry_name));

        source_queue.reserve(source_queue_names.size());
        for (size_t i = 0; i < source_queue_names.size(); ++i)
        {
            auto res = queue_get_futures[i].get();
            /// It's ok if entry is already executed and removed: we also will get source parts set.
            if (res.error == Coordination::Error::ZNONODE)
                continue;

            assert(res.error == Coordination::Error::ZOK);
            source_queue.emplace_back();
            auto & info = source_queue.back();
            info.data = std::move(res.data);
            info.stat = std::move(res.stat);
            try
            {
                info.parsed_entry = LogEntry::parse(info.data, info.stat);
            }
            catch (...)
            {
                tryLogCurrentException(log, "Cannot parse source queue entry " + source_queue_names[i]);
            }

            /// It may be ok if source replica has newer version. We will copy entry as is.
            if (!info.parsed_entry)
                continue;

            info.parsed_entry->znode_name = source_queue_names[i];

            if (info.parsed_entry->type == LogEntry::DROP_RANGE)
                drop_range_set.add(info.parsed_entry->new_part_name);

            if (info.parsed_entry->type == LogEntry::GET_PART)
            {
                String maybe_covering_drop_range = drop_range_set.getContainingPart(info.parsed_entry->new_part_name);
                if (maybe_covering_drop_range.empty())
                    get_part_set.add(info.parsed_entry->new_part_name);
            }
        }
    }

    /// We should do it after copying queue, because some ALTER_METADATA entries can be lost otherwise.
    cloneMetadataIfNeeded(source_replica, source_path, zookeeper);

    /// Add to the queue jobs to receive all the active parts that the reference/master replica has.
    Strings source_replica_parts = zookeeper->getChildren(fs::path(source_path) / "parts");
    for (const auto & active_part : source_replica_parts)
        get_part_set.add(active_part);

    Strings active_parts = get_part_set.getParts();

    /// Remove local parts if source replica does not have them, because such parts will never be fetched by other replicas.
    Strings local_parts_in_zk = zookeeper->getChildren(fs::path(replica_path) / "parts");
    Strings parts_to_remove_from_zk;

    for (const auto & part : local_parts_in_zk)
    {
        if (get_part_set.getContainingPart(part).empty())
        {
            parts_to_remove_from_zk.emplace_back(part);
            LOG_WARNING(log, "Source replica does not have part {}. Removing it from ZooKeeper.", part);
        }
    }

    {
        /// Check "is_lost" version after retrieving queue and parts.
        /// If version has changed, then replica most likely has been dropped and parts set is inconsistent,
        /// so throw exception and retry cloning.
        Coordination::Stat is_lost_stat_new;
        zookeeper->get(fs::path(source_path) / "is_lost", &is_lost_stat_new);
        if (is_lost_stat_new.version != source_is_lost_stat.version)
            throw Exception(ErrorCodes::REPLICA_STATUS_CHANGED, "Cannot clone {}, because it suddenly become lost "
                                                                "or removed broken part from ZooKeeper", source_replica);
    }

    removePartsFromZooKeeperWithRetries(parts_to_remove_from_zk);

    auto local_active_parts = getDataPartsForInternalUsage();

    DataPartsVector parts_to_remove_from_working_set;

    for (const auto & part : local_active_parts)
    {
        if (get_part_set.getContainingPart(part->name).empty())
        {
            parts_to_remove_from_working_set.emplace_back(part);
            LOG_WARNING(log, "Source replica does not have part {}. Removing it from working set.", part->name);
        }
    }

    if (getSettings()->detach_old_local_parts_when_cloning_replica)
    {
        auto metadata_snapshot = getInMemoryMetadataPtr();

        for (const auto & part : parts_to_remove_from_working_set)
        {
            LOG_INFO(log, "Detaching {}", part->data_part_storage->getPartDirectory());
            part->makeCloneInDetached("clone", metadata_snapshot);
        }
    }

    removePartsFromWorkingSet(NO_TRANSACTION_RAW, parts_to_remove_from_working_set, true);

    std::unordered_set<String> created_get_parts;

    /// Avoid creation of GET_PART entries which covered by another GET_PART or DROP_RANGE
    /// and creation of multiple entries with the same new_part_name.
    auto should_ignore_log_entry = [&drop_range_set, &get_part_set, this] (std::unordered_set<String> & created_gets,
                                                                    const String & part_name, const String & log_msg_context) -> bool
    {
        /// We should not create entries covered by DROP_RANGE, because we will remove them anyway (kind of optimization).
        String covering_drop_range = drop_range_set.getContainingPart(part_name);
        if (!covering_drop_range.empty())
        {
            LOG_TRACE(log, "{} {}: it's covered by DROP_RANGE {}", log_msg_context, part_name, covering_drop_range);
            return true;
        }

        /// We should not create entries covered by GET_PART,
        /// because GET_PART entry has no source parts and we can execute it only by fetching.
        /// Parts covered by GET_PART are useless and may cause replication to stuck if covered part is lost.
        String covering_get_part_entry = get_part_set.getContainingPart(part_name);

        if (covering_get_part_entry.empty())
            return false;

        if (covering_get_part_entry != part_name)
        {
            LOG_TRACE(log, "{} {}: it's covered by GET_PART {}", log_msg_context, part_name, covering_get_part_entry);
            return true;
        }

        /// NOTE: It does not completely avoids duplication of GET_PART entries,
        /// because it's possible that source replica has executed some GET_PART after we copied it's queue,
        /// but before we copied its active parts set. In this case we will GET_PART entry in our queue
        /// and later will pull the original GET_PART from replication log.
        /// It should not cause any issues, but it does not allow to get rid of duplicated entries and add an assertion.
        if (created_gets.contains(part_name))
        {
            /// NOTE It would be better to copy log entry instead of creating GET_PART
            /// if there are GET_PART and log entry of other type with the same new_part_name.
            /// But it's a bit harder to implement, because it requires full-fledged virtual_parts set.
            LOG_TRACE(log, "{} {}: GET_PART for it is already created", log_msg_context, part_name);
            return true;
        }

        return false;
    };

    for (const String & name : active_parts)
    {
        if (should_ignore_log_entry(created_get_parts, name, "Not fetching"))
            continue;

        LogEntry log_entry;

        if (are_restoring_replica)
        {
            LOG_DEBUG(log, "Obtaining checksum for path {}", name);

            // The part we want to fetch is probably present in detached/ folder.
            // However, we need to get part's checksum to check if it's not corrupt.
            log_entry.type = LogEntry::ATTACH_PART;

            MinimalisticDataPartChecksums desired_checksums;

            const fs::path part_path = fs::path(source_path) / "parts" / name;

            const String part_znode = zookeeper->get(part_path);

            if (!part_znode.empty())
                desired_checksums = ReplicatedMergeTreePartHeader::fromString(part_znode).getChecksums();
            else
            {
                String desired_checksums_str = zookeeper->get(part_path / "checksums");
                desired_checksums = MinimalisticDataPartChecksums::deserializeFrom(desired_checksums_str);
            }

            const auto [lo, hi] = desired_checksums.hash_of_all_files;
            log_entry.part_checksum = getHexUIntUppercase(hi) + getHexUIntUppercase(lo);
        }
        else
        {
            log_entry.type = LogEntry::GET_PART;
        }

        log_entry.source_replica = "";
        log_entry.new_part_name = name;
        log_entry.create_time = tryGetPartCreateTime(zookeeper, source_path, name);

        LOG_TEST(log, "Enqueueing {} for fetch", name);
        zookeeper->create(fs::path(replica_path) / "queue/queue-", log_entry.toString(), zkutil::CreateMode::PersistentSequential);
        created_get_parts.insert(name);
    }

    size_t total_parts_to_fetch = created_get_parts.size();
    LOG_DEBUG(log, "Queued {} parts to be fetched, {} parts ignored", total_parts_to_fetch, active_parts.size() - total_parts_to_fetch);

    /// Add content of the reference/master replica queue to the queue.
    size_t total_entries_to_copy = 0;
    for (const auto & entry_info : source_queue)
    {
        assert(!entry_info.data.empty());
        if (entry_info.parsed_entry && !entry_info.parsed_entry->new_part_name.empty())
        {
            const String & part_name = entry_info.parsed_entry->new_part_name;
            const String & entry_name = entry_info.parsed_entry->znode_name;
            const auto & entry_type = entry_info.parsed_entry->type;

            if (should_ignore_log_entry(created_get_parts, part_name, fmt::format("Not copying {} {} ", entry_name, entry_type)))
                continue;

            if (entry_info.parsed_entry->type == LogEntry::GET_PART)
                created_get_parts.insert(part_name);
        }

        LOG_TEST(log, "Copying entry {}", entry_info.data);
        zookeeper->create(fs::path(replica_path) / "queue/queue-", entry_info.data, zkutil::CreateMode::PersistentSequential);
        ++total_entries_to_copy;
    }

    LOG_DEBUG(log, "Copied {} queue entries, {} entries ignored", total_entries_to_copy, source_queue.size() - total_entries_to_copy);
}


void StorageReplicatedMergeTree::cloneMetadataIfNeeded(const String & source_replica, const String & source_path, zkutil::ZooKeeperPtr & zookeeper)
{
    String source_metadata_version_str;
    bool metadata_version_exists = zookeeper->tryGet(source_path + "/metadata_version", source_metadata_version_str);
    if (!metadata_version_exists)
    {
        /// For compatibility with version older than 20.3
        /// TODO fix tests and delete it
        LOG_WARNING(log, "Node {} does not exist. "
                         "Most likely it's because too old version of ClickHouse is running on replica {}. "
                         "Will not check metadata consistency",
                         source_path + "/metadata_version", source_replica);
        return;
    }

    Int32 source_metadata_version = parse<Int32>(source_metadata_version_str);
    if (metadata_version == source_metadata_version)
        return;

    /// Our metadata it not up to date with source replica metadata.
    /// Metadata is updated by ALTER_METADATA entries, but some entries are probably cleaned up from the log.
    /// It's also possible that some newer ALTER_METADATA entries are present in source_queue list,
    /// and source replica are executing such entry right now (or had executed recently).
    /// More than that, /metadata_version update is not atomic with /columns and /metadata update...

    /// Fortunately, ALTER_METADATA seems to be idempotent,
    /// and older entries of such type can be replaced with newer entries.
    /// Let's try to get consistent values of source replica's /columns and /metadata
    /// and prepend dummy ALTER_METADATA to our replication queue.
    /// It should not break anything if source_queue already contains ALTER_METADATA entry
    /// with greater or equal metadata_version, but it will update our metadata
    /// if all such entries were cleaned up from the log and source_queue.

    LOG_WARNING(log, "Metadata version ({}) on replica is not up to date with metadata ({}) on source replica {}",
                metadata_version, source_metadata_version, source_replica);

    String source_metadata;
    String source_columns;
    while (true)
    {
        Coordination::Stat metadata_stat;
        Coordination::Stat columns_stat;
        source_metadata = zookeeper->get(source_path + "/metadata", &metadata_stat);
        source_columns = zookeeper->get(source_path + "/columns", &columns_stat);

        Coordination::Requests ops;
        Coordination::Responses responses;
        ops.emplace_back(zkutil::makeCheckRequest(source_path + "/metadata", metadata_stat.version));
        ops.emplace_back(zkutil::makeCheckRequest(source_path + "/columns", columns_stat.version));

        Coordination::Error code = zookeeper->tryMulti(ops, responses);
        if (code == Coordination::Error::ZOK)
            break;
        else if (code == Coordination::Error::ZBADVERSION)
            LOG_WARNING(log, "Metadata of replica {} was changed", source_path);
        else
            zkutil::KeeperMultiException::check(code, ops, responses);
    }

    ReplicatedMergeTreeLogEntryData dummy_alter;
    dummy_alter.type = LogEntry::ALTER_METADATA;
    dummy_alter.source_replica = source_replica;
    dummy_alter.metadata_str = source_metadata;
    dummy_alter.columns_str = source_columns;
    dummy_alter.alter_version = source_metadata_version;
    dummy_alter.create_time = time(nullptr);

    zookeeper->create(replica_path + "/queue/queue-", dummy_alter.toString(), zkutil::CreateMode::PersistentSequential);

    /// We don't need to do anything with mutation_pointer, because mutation log cleanup process is different from
    /// replication log cleanup. A mutation is removed from ZooKeeper only if all replicas had executed the mutation,
    /// so all mutations which are greater or equal to our mutation pointer are still present in ZooKeeper.
}


void StorageReplicatedMergeTree::cloneReplicaIfNeeded(zkutil::ZooKeeperPtr zookeeper)
{
    Coordination::Stat is_lost_stat;
    bool is_new_replica = true;
    String res;

    if (zookeeper->tryGet(fs::path(replica_path) / "is_lost", res, &is_lost_stat))
    {
        if (res == "0")
            return;
        if (is_lost_stat.version)
            is_new_replica = false;
    }
    else
    {
        /// Replica was created by old version of CH, so me must create "/is_lost".
        /// Note that in old version of CH there was no "lost" replicas possible.
        /// TODO is_lost node should always exist since v18.12, maybe we can replace `tryGet` with `get` and remove old code?
        zookeeper->create(fs::path(replica_path) / "is_lost", "0", zkutil::CreateMode::Persistent);
        return;
    }

    /// is_lost is "1": it means that we are in repair mode.
    /// Try choose source replica to clone.
    /// Source replica must not be lost and should have minimal queue size and maximal log pointer.
    Strings replicas = zookeeper->getChildren(fs::path(zookeeper_path) / "replicas");
    std::vector<zkutil::ZooKeeper::FutureGet> futures;
    for (const String & source_replica_name : replicas)
    {
        /// Do not clone from myself.
        if (source_replica_name == replica_name)
            continue;

        String source_replica_path = fs::path(zookeeper_path) / "replicas" / source_replica_name;

        /// Obviously the following get operations are not atomic, but it's ok to choose good enough replica, not the best one.
        /// NOTE: We may count some entries twice if log_pointer is moved.
        futures.emplace_back(zookeeper->asyncTryGet(fs::path(source_replica_path) / "is_lost"));
        futures.emplace_back(zookeeper->asyncTryGet(fs::path(source_replica_path) / "log_pointer"));
        futures.emplace_back(zookeeper->asyncTryGet(fs::path(source_replica_path) / "queue"));
    }

    /// Wait for results before getting log entries
    for (auto & future : futures)
        future.wait();

    Strings log_entries = zookeeper->getChildren(fs::path(zookeeper_path) / "log");
    size_t max_log_entry = 0;
    if (!log_entries.empty())
    {
        String last_entry = *std::max_element(log_entries.begin(), log_entries.end());
        max_log_entry = parse<UInt64>(last_entry.substr(strlen("log-")));
    }
    /// log_pointer can point to future entry, which was not created yet
    ++max_log_entry;

    size_t min_replication_lag = std::numeric_limits<size_t>::max();
    String source_replica;
    Coordination::Stat source_is_lost_stat;
    size_t future_num = 0;

    for (const String & source_replica_name : replicas)
    {
        if (source_replica_name == replica_name)
            continue;

        auto get_is_lost     = futures[future_num++].get();
        auto get_log_pointer = futures[future_num++].get();
        auto get_queue       = futures[future_num++].get();

        if (get_is_lost.error != Coordination::Error::ZOK)
        {
            LOG_INFO(log, "Not cloning {}, cannot get '/is_lost': {}", source_replica_name, Coordination::errorMessage(get_is_lost.error));
            continue;
        }
        else if (get_is_lost.data != "0")
        {
            LOG_INFO(log, "Not cloning {}, it's lost", source_replica_name);
            continue;
        }

        if (get_log_pointer.error != Coordination::Error::ZOK)
        {
            LOG_INFO(log, "Not cloning {}, cannot get '/log_pointer': {}", source_replica_name, Coordination::errorMessage(get_log_pointer.error));
            continue;
        }
        if (get_queue.error != Coordination::Error::ZOK)
        {
            LOG_INFO(log, "Not cloning {}, cannot get '/queue': {}", source_replica_name, Coordination::errorMessage(get_queue.error));
            continue;
        }

        /// Replica is not lost and we can clone it. Let's calculate approx replication lag.
        size_t source_log_pointer = get_log_pointer.data.empty() ? 0 : parse<UInt64>(get_log_pointer.data);
        assert(source_log_pointer <= max_log_entry);
        size_t replica_queue_lag = max_log_entry - source_log_pointer;
        size_t replica_queue_size = get_queue.stat.numChildren;
        size_t replication_lag = replica_queue_lag + replica_queue_size;
        LOG_INFO(log, "Replica {} has log pointer '{}', approximate {} queue lag and {} queue size",
                 source_replica_name, get_log_pointer.data, replica_queue_lag, replica_queue_size);
        if (replication_lag < min_replication_lag)
        {
            source_replica = source_replica_name;
            source_is_lost_stat = get_is_lost.stat;
            min_replication_lag = replication_lag;
        }
    }

    if (source_replica.empty())
        throw Exception("All replicas are lost", ErrorCodes::ALL_REPLICAS_LOST);

    if (is_new_replica)
        LOG_INFO(log, "Will mimic {}", source_replica);
    else
        LOG_WARNING(log, "Will mimic {}", source_replica);

    /// Clear obsolete queue that we no longer need.
    zookeeper->removeChildren(fs::path(replica_path) / "queue");
    queue.clear();

    /// Will do repair from the selected replica.
    cloneReplica(source_replica, source_is_lost_stat, zookeeper);
    /// If repair fails to whatever reason, the exception is thrown, is_lost will remain "1" and the replica will be repaired later.

    /// If replica is repaired successfully, we remove is_lost flag.
    zookeeper->set(fs::path(replica_path) / "is_lost", "0");
}

String StorageReplicatedMergeTree::getLastQueueUpdateException() const
{
    std::lock_guard lock(last_queue_update_exception_lock);
    return last_queue_update_exception;
}


void StorageReplicatedMergeTree::queueUpdatingTask()
{
    if (!queue_update_in_progress)
    {
        last_queue_update_start_time.store(time(nullptr));
        queue_update_in_progress = true;
    }
    try
    {
        queue.pullLogsToQueue(getZooKeeperAndAssertNotReadonly(), queue_updating_task->getWatchCallback(), ReplicatedMergeTreeQueue::UPDATE);
        last_queue_update_finish_time.store(time(nullptr));
        queue_update_in_progress = false;
    }
    catch (const Coordination::Exception & e)
    {
        tryLogCurrentException(log, __PRETTY_FUNCTION__);

        std::lock_guard lock(last_queue_update_exception_lock);
        last_queue_update_exception = getCurrentExceptionMessage(false);

        if (e.code == Coordination::Error::ZSESSIONEXPIRED)
        {
            restarting_thread.wakeup();
            return;
        }

        queue_updating_task->scheduleAfter(QUEUE_UPDATE_ERROR_SLEEP_MS);
    }
    catch (...)
    {
        tryLogCurrentException(log, __PRETTY_FUNCTION__);

        std::lock_guard lock(last_queue_update_exception_lock);
        last_queue_update_exception = getCurrentExceptionMessage(false);

        queue_updating_task->scheduleAfter(QUEUE_UPDATE_ERROR_SLEEP_MS);
    }
}


void StorageReplicatedMergeTree::mutationsUpdatingTask()
{
    try
    {
        queue.updateMutations(getZooKeeper(), mutations_updating_task->getWatchCallback());
    }
    catch (const Coordination::Exception & e)
    {
        tryLogCurrentException(log, __PRETTY_FUNCTION__);

        if (e.code == Coordination::Error::ZSESSIONEXPIRED)
            return;

        mutations_updating_task->scheduleAfter(QUEUE_UPDATE_ERROR_SLEEP_MS);
    }
    catch (...)
    {
        tryLogCurrentException(log, __PRETTY_FUNCTION__);
        mutations_updating_task->scheduleAfter(QUEUE_UPDATE_ERROR_SLEEP_MS);
    }
}

ReplicatedMergeTreeQueue::SelectedEntryPtr StorageReplicatedMergeTree::selectQueueEntry()
{
    /// This object will mark the element of the queue as running.
    ReplicatedMergeTreeQueue::SelectedEntryPtr selected;

    try
    {
        selected = queue.selectEntryToProcess(merger_mutator, *this);
    }
    catch (...)
    {
        tryLogCurrentException(log, __PRETTY_FUNCTION__);
    }

    return selected;
}


bool StorageReplicatedMergeTree::processQueueEntry(ReplicatedMergeTreeQueue::SelectedEntryPtr selected_entry)
{
    LogEntryPtr & entry = selected_entry->log_entry;
    return queue.processEntry([this]{ return getZooKeeper(); }, entry, [&](LogEntryPtr & entry_to_process)
    {
        try
        {
            return executeLogEntry(*entry_to_process);
        }
        catch (const Exception & e)
        {
            if (e.code() == ErrorCodes::NO_REPLICA_HAS_PART)
            {
                /// If no one has the right part, probably not all replicas work; We will not write to log with Error level.
                LOG_INFO(log, fmt::runtime(e.displayText()));
            }
            else if (e.code() == ErrorCodes::ABORTED)
            {
                /// Interrupted merge or downloading a part is not an error.
                LOG_INFO(log, fmt::runtime(e.message()));
            }
            else if (e.code() == ErrorCodes::PART_IS_TEMPORARILY_LOCKED)
            {
                /// Part cannot be added temporarily
                LOG_INFO(log, fmt::runtime(e.displayText()));
                cleanup_thread.wakeup();
            }
            else
                tryLogCurrentException(log, __PRETTY_FUNCTION__);

            /** This exception will be written to the queue element, and it can be looked up using `system.replication_queue` table.
              * The thread that performs this action will sleep a few seconds after the exception.
              * See `queue.processEntry` function.
              */
            throw;
        }
        catch (...)
        {
            tryLogCurrentException(log, __PRETTY_FUNCTION__);
            throw;
        }
    });
}

bool StorageReplicatedMergeTree::scheduleDataProcessingJob(BackgroundJobsAssignee & assignee)
{
    /// If replication queue is stopped exit immediately as we successfully executed the task
    if (queue.actions_blocker.isCancelled())
        return false;

    /// This object will mark the element of the queue as running.
    ReplicatedMergeTreeQueue::SelectedEntryPtr selected_entry = selectQueueEntry();

    if (!selected_entry)
        return false;

    auto job_type = selected_entry->log_entry->type;

    /// Depending on entry type execute in fetches (small) pool or big merge_mutate pool
    if (job_type == LogEntry::GET_PART)
    {
        assignee.scheduleFetchTask(std::make_shared<ExecutableLambdaAdapter>(
            [this, selected_entry] () mutable
            {
                return processQueueEntry(selected_entry);
            }, common_assignee_trigger, getStorageID()));
        return true;
    }
    else if (job_type == LogEntry::MERGE_PARTS)
    {
        auto task = std::make_shared<MergeFromLogEntryTask>(selected_entry, *this, common_assignee_trigger);
        assignee.scheduleMergeMutateTask(task);
        return true;
    }
    else if (job_type == LogEntry::MUTATE_PART)
    {
        auto task = std::make_shared<MutateFromLogEntryTask>(selected_entry, *this, common_assignee_trigger);
        assignee.scheduleMergeMutateTask(task);
        return true;
    }
    else
    {
        assignee.scheduleCommonTask(std::make_shared<ExecutableLambdaAdapter>(
            [this, selected_entry] () mutable
            {
                return processQueueEntry(selected_entry);
            }, common_assignee_trigger, getStorageID()), /* need_trigger */ true);
        return true;
    }
}


bool StorageReplicatedMergeTree::canExecuteFetch(const ReplicatedMergeTreeLogEntry & entry, String & disable_reason) const
{
    if (fetcher.blocker.isCancelled())
    {
        disable_reason = fmt::format("Not executing fetch of part {} because replicated fetches are cancelled now.", entry.new_part_name);
        return false;
    }

    size_t busy_threads_in_pool = CurrentMetrics::values[CurrentMetrics::BackgroundFetchesPoolTask].load(std::memory_order_relaxed);
    if (busy_threads_in_pool >= replicated_fetches_pool_size)
    {
        disable_reason = fmt::format("Not executing fetch of part {} because {} fetches already executing, max {}.", entry.new_part_name, busy_threads_in_pool, replicated_fetches_pool_size);
        return false;
    }

    if (replicated_fetches_throttler->isThrottling())
    {
        disable_reason = fmt::format("Not executing fetch of part {} because fetches have already throttled by network settings "
                                     "<max_replicated_fetches_network_bandwidth> or <max_replicated_fetches_network_bandwidth_for_server>.", entry.new_part_name);
        return false;
    }

    return true;
}

bool StorageReplicatedMergeTree::partIsAssignedToBackgroundOperation(const DataPartPtr & part) const
{
    return queue.isVirtualPart(part);
}

void StorageReplicatedMergeTree::mergeSelectingTask()
{
    if (!is_leader)
        return;

    const auto storage_settings_ptr = getSettings();
    const bool deduplicate = false; /// TODO: read deduplicate option from table config
    const Names deduplicate_by_columns = {};
    CreateMergeEntryResult create_result = CreateMergeEntryResult::Other;

    try
    {
        /// We must select parts for merge under merge_selecting_mutex because other threads
        /// (OPTIMIZE queries) can assign new merges.
        std::lock_guard merge_selecting_lock(merge_selecting_mutex);

        auto zookeeper = getZooKeeperAndAssertNotReadonly();

        ReplicatedMergeTreeMergePredicate merge_pred = queue.getMergePredicate(zookeeper);

        /// If many merges is already queued, then will queue only small enough merges.
        /// Otherwise merge queue could be filled with only large merges,
        /// and in the same time, many small parts could be created and won't be merged.

        auto merges_and_mutations_queued = queue.countMergesAndPartMutations();
        size_t merges_and_mutations_sum = merges_and_mutations_queued.merges + merges_and_mutations_queued.mutations;
        if (merges_and_mutations_sum >= storage_settings_ptr->max_replicated_merges_in_queue)
        {
            LOG_TRACE(log, "Number of queued merges ({}) and part mutations ({})"
                " is greater than max_replicated_merges_in_queue ({}), so won't select new parts to merge or mutate.",
                merges_and_mutations_queued.merges,
                merges_and_mutations_queued.mutations,
                storage_settings_ptr->max_replicated_merges_in_queue);
        }
        else
        {
            UInt64 max_source_parts_size_for_merge = merger_mutator.getMaxSourcePartsSizeForMerge(
                storage_settings_ptr->max_replicated_merges_in_queue, merges_and_mutations_sum);

            UInt64 max_source_part_size_for_mutation = merger_mutator.getMaxSourcePartSizeForMutation();

            bool merge_with_ttl_allowed = merges_and_mutations_queued.merges_with_ttl < storage_settings_ptr->max_replicated_merges_with_ttl_in_queue &&
                getTotalMergesWithTTLInMergeList() < storage_settings_ptr->max_number_of_merges_with_ttl_in_pool;

            auto future_merged_part = std::make_shared<FutureMergedMutatedPart>();
            if (storage_settings.get()->assign_part_uuids)
                future_merged_part->uuid = UUIDHelpers::generateV4();

            if (max_source_parts_size_for_merge > 0 &&
                merger_mutator.selectPartsToMerge(future_merged_part, false, max_source_parts_size_for_merge, merge_pred, merge_with_ttl_allowed, NO_TRANSACTION_PTR, nullptr) == SelectPartsDecision::SELECTED)
            {
                create_result = createLogEntryToMergeParts(
                    zookeeper,
                    future_merged_part->parts,
                    future_merged_part->name,
                    future_merged_part->uuid,
                    future_merged_part->type,
                    deduplicate,
                    deduplicate_by_columns,
                    nullptr,
                    merge_pred.getVersion(),
                    future_merged_part->merge_type);
            }
            /// If there are many mutations in queue, it may happen, that we cannot enqueue enough merges to merge all new parts
            else if (max_source_part_size_for_mutation > 0 && queue.countMutations() > 0
                     && merges_and_mutations_queued.mutations < storage_settings_ptr->max_replicated_mutations_in_queue)
            {
                /// Choose a part to mutate.
                DataPartsVector data_parts = getDataPartsVectorForInternalUsage();
                for (const auto & part : data_parts)
                {
                    if (part->getBytesOnDisk() > max_source_part_size_for_mutation)
                        continue;

                    std::optional<std::pair<Int64, int>> desired_mutation_version = merge_pred.getDesiredMutationVersion(part);
                    if (!desired_mutation_version)
                        continue;

                    create_result = createLogEntryToMutatePart(
                        *part,
                        future_merged_part->uuid,
                        desired_mutation_version->first,
                        desired_mutation_version->second,
                        merge_pred.getVersion());

                    if (create_result == CreateMergeEntryResult::Ok ||
                        create_result == CreateMergeEntryResult::LogUpdated)
                        break;
                }
            }
        }
    }
    catch (...)
    {
        tryLogCurrentException(log, __PRETTY_FUNCTION__);
    }

    if (!is_leader)
        return;

    if (create_result != CreateMergeEntryResult::Ok
        && create_result != CreateMergeEntryResult::LogUpdated)
    {
        merge_selecting_task->scheduleAfter(storage_settings_ptr->merge_selecting_sleep_ms);
    }
    else
    {
        merge_selecting_task->schedule();
    }
}


void StorageReplicatedMergeTree::mutationsFinalizingTask()
{
    bool needs_reschedule = false;

    try
    {
        needs_reschedule = queue.tryFinalizeMutations(getZooKeeperAndAssertNotReadonly());
    }
    catch (...)
    {
        tryLogCurrentException(log, __PRETTY_FUNCTION__);
        needs_reschedule = true;
    }

    if (needs_reschedule)
    {
        mutations_finalizing_task->scheduleAfter(MUTATIONS_FINALIZING_SLEEP_MS);
    }
    else
    {
        /// Even if no mutations seems to be done or appeared we are trying to
        /// finalize them in background because manual control the launch of
        /// this function is error prone. This can lead to mutations that
        /// processed all the parts but have is_done=0 state for a long time. Or
        /// killed mutations, which are also considered as undone.
        mutations_finalizing_task->scheduleAfter(MUTATIONS_FINALIZING_IDLE_SLEEP_MS);
    }
}


StorageReplicatedMergeTree::CreateMergeEntryResult StorageReplicatedMergeTree::createLogEntryToMergeParts(
    zkutil::ZooKeeperPtr & zookeeper,
    const DataPartsVector & parts,
    const String & merged_name,
    const UUID & merged_part_uuid,
    const MergeTreeDataPartType & merged_part_type,
    bool deduplicate,
    const Names & deduplicate_by_columns,
    ReplicatedMergeTreeLogEntryData * out_log_entry,
    int32_t log_version,
    MergeType merge_type)
{
    std::vector<std::future<Coordination::ExistsResponse>> exists_futures;
    exists_futures.reserve(parts.size());
    for (const auto & part : parts)
        exists_futures.emplace_back(zookeeper->asyncExists(fs::path(replica_path) / "parts" / part->name));

    bool all_in_zk = true;
    for (size_t i = 0; i < parts.size(); ++i)
    {
        /// If there is no information about part in ZK, we will not merge it.
        if (exists_futures[i].get().error == Coordination::Error::ZNONODE)
        {
            all_in_zk = false;

            const auto & part = parts[i];
            if (part->modification_time + MAX_AGE_OF_LOCAL_PART_THAT_WASNT_ADDED_TO_ZOOKEEPER < time(nullptr))
            {
                LOG_WARNING(log, "Part {} (that was selected for merge) with age {} seconds exists locally but not in ZooKeeper. Won't do merge with that part and will check it.", part->name, (time(nullptr) - part->modification_time));
                enqueuePartForCheck(part->name);
            }
        }
    }

    if (!all_in_zk)
        return CreateMergeEntryResult::MissingPart;

    ReplicatedMergeTreeLogEntryData entry;
    entry.type = LogEntry::MERGE_PARTS;
    entry.source_replica = replica_name;
    entry.new_part_name = merged_name;
    entry.new_part_uuid = merged_part_uuid;
    entry.new_part_type = merged_part_type;
    entry.merge_type = merge_type;
    entry.deduplicate = deduplicate;
    entry.deduplicate_by_columns = deduplicate_by_columns;
    entry.create_time = time(nullptr);

    for (const auto & part : parts)
        entry.source_parts.push_back(part->name);

    Coordination::Requests ops;
    Coordination::Responses responses;

    ops.emplace_back(zkutil::makeCreateRequest(
        fs::path(zookeeper_path) / "log/log-", entry.toString(),
        zkutil::CreateMode::PersistentSequential));

    ops.emplace_back(zkutil::makeSetRequest(
        fs::path(zookeeper_path) / "log", "", log_version)); /// Check and update version.

    Coordination::Error code = zookeeper->tryMulti(ops, responses);

    if (code == Coordination::Error::ZOK)
    {
        String path_created = dynamic_cast<const Coordination::CreateResponse &>(*responses.front()).path_created;
        entry.znode_name = path_created.substr(path_created.find_last_of('/') + 1);

        ProfileEvents::increment(ProfileEvents::CreatedLogEntryForMerge);
        LOG_TRACE(log, "Created log entry {} for merge {}", path_created, merged_name);
    }
    else if (code == Coordination::Error::ZBADVERSION)
    {
        ProfileEvents::increment(ProfileEvents::NotCreatedLogEntryForMerge);
        LOG_TRACE(log, "Log entry is not created for merge {} because log was updated", merged_name);
        return CreateMergeEntryResult::LogUpdated;
    }
    else
    {
        zkutil::KeeperMultiException::check(code, ops, responses);
    }

    if (out_log_entry)
        *out_log_entry = entry;

    return CreateMergeEntryResult::Ok;
}


StorageReplicatedMergeTree::CreateMergeEntryResult StorageReplicatedMergeTree::createLogEntryToMutatePart(
    const IMergeTreeDataPart & part, const UUID & new_part_uuid, Int64 mutation_version, int32_t alter_version, int32_t log_version)
{
    auto zookeeper = getZooKeeper();

    /// If there is no information about part in ZK, we will not mutate it.
    if (!zookeeper->exists(fs::path(replica_path) / "parts" / part.name))
    {
        if (part.modification_time + MAX_AGE_OF_LOCAL_PART_THAT_WASNT_ADDED_TO_ZOOKEEPER < time(nullptr))
        {
            LOG_WARNING(log, "Part {} (that was selected for mutation) with age {} seconds exists locally but not in ZooKeeper."
                " Won't mutate that part and will check it.", part.name, (time(nullptr) - part.modification_time));
            enqueuePartForCheck(part.name);
        }

        return CreateMergeEntryResult::MissingPart;
    }

    MergeTreePartInfo new_part_info = part.info;
    new_part_info.mutation = mutation_version;

    String new_part_name = part.getNewName(new_part_info);

    ReplicatedMergeTreeLogEntryData entry;
    entry.type = LogEntry::MUTATE_PART;
    entry.source_replica = replica_name;
    entry.source_parts.push_back(part.name);
    entry.new_part_name = new_part_name;
    entry.new_part_uuid = new_part_uuid;
    entry.create_time = time(nullptr);
    entry.alter_version = alter_version;

    Coordination::Requests ops;
    Coordination::Responses responses;

    ops.emplace_back(zkutil::makeCreateRequest(
        fs::path(zookeeper_path) / "log/log-", entry.toString(),
        zkutil::CreateMode::PersistentSequential));

    ops.emplace_back(zkutil::makeSetRequest(
        fs::path(zookeeper_path) / "log", "", log_version)); /// Check and update version.

    Coordination::Error code = zookeeper->tryMulti(ops, responses);

    if (code == Coordination::Error::ZBADVERSION)
    {
        ProfileEvents::increment(ProfileEvents::NotCreatedLogEntryForMutation);
        LOG_TRACE(log, "Log entry is not created for mutation {} because log was updated", new_part_name);
        return CreateMergeEntryResult::LogUpdated;
    }

    zkutil::KeeperMultiException::check(code, ops, responses);

    ProfileEvents::increment(ProfileEvents::CreatedLogEntryForMutation);
    LOG_TRACE(log, "Created log entry for mutation {}", new_part_name);
    return CreateMergeEntryResult::Ok;
}


void StorageReplicatedMergeTree::removePartFromZooKeeper(const String & part_name, Coordination::Requests & ops, bool has_children)
{
    String part_path = fs::path(replica_path) / "parts" / part_name;

    if (has_children)
    {
        ops.emplace_back(zkutil::makeRemoveRequest(fs::path(part_path) / "checksums", -1));
        ops.emplace_back(zkutil::makeRemoveRequest(fs::path(part_path) / "columns", -1));
    }
    ops.emplace_back(zkutil::makeRemoveRequest(part_path, -1));
}

void StorageReplicatedMergeTree::removePartFromZooKeeper(const String & part_name)
{
    auto zookeeper = getZooKeeper();
    String part_path = fs::path(replica_path) / "parts" / part_name;
    Coordination::Stat stat;

    /// Part doesn't exist, nothing to remove
    if (!zookeeper->exists(part_path, &stat))
        return;

    Coordination::Requests ops;

    removePartFromZooKeeper(part_name, ops, stat.numChildren > 0);
    zookeeper->multi(ops);
}

void StorageReplicatedMergeTree::removePartAndEnqueueFetch(const String & part_name)
{
    auto zookeeper = getZooKeeper();

    /// We don't know exactly what happened to broken part
    /// and we are going to remove all covered log entries.
    /// It's quite dangerous, so clone covered parts to detached.
    auto broken_part_info = MergeTreePartInfo::fromPartName(part_name, format_version);

    auto partition_range = getVisibleDataPartsVectorInPartition(getContext(), broken_part_info.partition_id);
    for (const auto & part : partition_range)
    {
        if (!broken_part_info.contains(part->info))
            continue;

        /// Broken part itself either already moved to detached or does not exist.
        assert(broken_part_info != part->info);
        part->makeCloneInDetached("covered-by-broken", getInMemoryMetadataPtr());
    }

    /// It's possible that queue contains entries covered by part_name.
    /// For example, we had GET_PART all_1_42_5 and MUTATE_PART all_1_42_5_63,
    /// then all_1_42_5_63 was executed by fetching, but part was written to disk incorrectly.
    /// In this case we have to remove it as broken and create GET_PART all_1_42_5_63 to fetch it again,
    /// but GET_PART all_1_42_5 may be still in the queue.
    /// We should remove all covered entries before creating GET_PART entry, because:
    ///    1. In the situation described above, we do not know how to merge/mutate all_1_42_5_63 from all_1_42_5,
    ///       so GET_PART all_1_42_5 (and all source parts) is useless. The only thing we can do is to fetch all_1_42_5_63.
    ///    2. If all_1_42_5_63 is lost, then replication may stuck waiting for all_1_42_5_63 to appear,
    ///       because we may have some covered parts (more precisely, parts with the same min and max blocks)
    queue.removePartProducingOpsInRange(zookeeper, broken_part_info, {});

    String part_path = fs::path(replica_path) / "parts" / part_name;

    Coordination::Requests ops;

    time_t part_create_time = 0;
    Coordination::Stat stat;
    if (zookeeper->exists(part_path, &stat))
    {
        /// Update version of /is_lost node to avoid race condition with cloneReplica(...).
        /// cloneReplica(...) expects that if some entry was executed, then its new_part_name is added to /parts,
        /// but we are going to remove it from /parts and add to queue again.
        Coordination::Stat is_lost_stat;
        String is_lost_value = zookeeper->get(replica_path + "/is_lost", &is_lost_stat);
        assert(is_lost_value == "0");
        ops.emplace_back(zkutil::makeSetRequest(replica_path + "/is_lost", is_lost_value, is_lost_stat.version));

        part_create_time = stat.ctime / 1000;
        removePartFromZooKeeper(part_name, ops, stat.numChildren > 0);
    }

    LogEntryPtr log_entry = std::make_shared<LogEntry>();
    log_entry->type = LogEntry::GET_PART;
    log_entry->create_time = part_create_time;
    log_entry->source_replica = "";
    log_entry->new_part_name = part_name;

    ops.emplace_back(zkutil::makeCreateRequest(
        fs::path(replica_path) / "queue/queue-", log_entry->toString(),
        zkutil::CreateMode::PersistentSequential));

    auto results = zookeeper->multi(ops);

    String path_created = dynamic_cast<const Coordination::CreateResponse &>(*results.back()).path_created;
    log_entry->znode_name = path_created.substr(path_created.find_last_of('/') + 1);
    queue.insert(zookeeper, log_entry);
}


void StorageReplicatedMergeTree::startBeingLeader()
{
    if (!getSettings()->replicated_can_become_leader)
    {
        LOG_INFO(log, "Will not enter leader election because replicated_can_become_leader=0");
        return;
    }

    zkutil::checkNoOldLeaders(log, *current_zookeeper, fs::path(zookeeper_path) / "leader_election");

    LOG_INFO(log, "Became leader");
    is_leader = true;
}

void StorageReplicatedMergeTree::stopBeingLeader()
{
    if (!is_leader)
        return;

    LOG_INFO(log, "Stopped being leader");
    is_leader = false;
}

ConnectionTimeouts StorageReplicatedMergeTree::getFetchPartHTTPTimeouts(ContextPtr local_context)
{
    auto timeouts = ConnectionTimeouts::getHTTPTimeouts(local_context);
    auto settings = getSettings();

    if (settings->replicated_fetches_http_connection_timeout.changed)
        timeouts.connection_timeout = settings->replicated_fetches_http_connection_timeout;

    if (settings->replicated_fetches_http_send_timeout.changed)
        timeouts.send_timeout = settings->replicated_fetches_http_send_timeout;

    if (settings->replicated_fetches_http_receive_timeout.changed)
        timeouts.receive_timeout = settings->replicated_fetches_http_receive_timeout;

    return timeouts;
}

bool StorageReplicatedMergeTree::checkReplicaHavePart(const String & replica, const String & part_name)
{
    auto zookeeper = getZooKeeper();
    return zookeeper->exists(fs::path(zookeeper_path) / "replicas" / replica / "parts" / part_name);
}

String StorageReplicatedMergeTree::findReplicaHavingPart(const String & part_name, bool active)
{
    auto zookeeper = getZooKeeper();
    Strings replicas = zookeeper->getChildren(fs::path(zookeeper_path) / "replicas");

    /// Select replicas in uniformly random order.
    std::shuffle(replicas.begin(), replicas.end(), thread_local_rng);

    LOG_TRACE(log, "Candidate replicas: {}", replicas.size());

    for (const String & replica : replicas)
    {
        /// We aren't interested in ourself.
        if (replica == replica_name)
            continue;

        LOG_TRACE(log, "Candidate replica: {}", replica);

        if (checkReplicaHavePart(replica, part_name) &&
            (!active || zookeeper->exists(fs::path(zookeeper_path) / "replicas" / replica / "is_active")))
            return replica;

        /// Obviously, replica could become inactive or even vanish after return from this method.
    }

    return {};
}

String StorageReplicatedMergeTree::findReplicaHavingCoveringPart(LogEntry & entry, bool active)
{
    auto zookeeper = getZooKeeper();
    Strings replicas = zookeeper->getChildren(fs::path(zookeeper_path) / "replicas");

    /// Select replicas in uniformly random order.
    std::shuffle(replicas.begin(), replicas.end(), thread_local_rng);

    for (const String & replica : replicas)
    {
        if (replica == replica_name)
            continue;

        if (active && !zookeeper->exists(fs::path(zookeeper_path) / "replicas" / replica / "is_active"))
            continue;

        String largest_part_found;
        Strings parts = zookeeper->getChildren(fs::path(zookeeper_path) / "replicas" / replica / "parts");
        for (const String & part_on_replica : parts)
        {
            if (part_on_replica == entry.new_part_name
                || MergeTreePartInfo::contains(part_on_replica, entry.new_part_name, format_version))
            {
                if (largest_part_found.empty()
                    || MergeTreePartInfo::contains(part_on_replica, largest_part_found, format_version))
                {
                    largest_part_found = part_on_replica;
                }
            }
        }

        if (!largest_part_found.empty())
        {
            bool the_same_part = largest_part_found == entry.new_part_name;

            /// Make a check in case if selected part differs from source part
            if (!the_same_part)
            {
                String reject_reason;
                if (!queue.addFuturePartIfNotCoveredByThem(largest_part_found, entry, reject_reason))
                {
                    LOG_INFO(log, "Will not fetch part {} covering {}. {}", largest_part_found, entry.new_part_name, reject_reason);
                    return {};
                }
            }

            return replica;
        }
    }

    return {};
}


String StorageReplicatedMergeTree::findReplicaHavingCoveringPart(
    const String & part_name, bool active, String & found_part_name)
{
    auto zookeeper = getZooKeeper();
    Strings replicas = zookeeper->getChildren(fs::path(zookeeper_path) / "replicas");

    /// Select replicas in uniformly random order.
    std::shuffle(replicas.begin(), replicas.end(), thread_local_rng);

    String largest_part_found;
    String largest_replica_found;

    for (const String & replica : replicas)
    {
        if (replica == replica_name)
            continue;

        if (active && !zookeeper->exists(fs::path(zookeeper_path) / "replicas" / replica / "is_active"))
            continue;

        Strings parts = zookeeper->getChildren(fs::path(zookeeper_path) / "replicas" / replica / "parts");
        for (const String & part_on_replica : parts)
        {
            if (part_on_replica == part_name
                || MergeTreePartInfo::contains(part_on_replica, part_name, format_version))
            {
                if (largest_part_found.empty()
                    || MergeTreePartInfo::contains(part_on_replica, largest_part_found, format_version))
                {
                    largest_part_found = part_on_replica;
                    largest_replica_found = replica;
                }
            }
        }
    }

    found_part_name = largest_part_found;
    return largest_replica_found;
}


/** If a quorum is tracked for a part, update information about it in ZK.
  */
void StorageReplicatedMergeTree::updateQuorum(const String & part_name, bool is_parallel)
{
    auto zookeeper = getZooKeeper();

    /// Information on which replicas a part has been added, if the quorum has not yet been reached.
    String quorum_status_path = fs::path(zookeeper_path) / "quorum" / "status";
    if (is_parallel)
        quorum_status_path = fs::path(zookeeper_path) / "quorum" / "parallel" / part_name;
    /// The name of the previous part for which the quorum was reached.
    const String quorum_last_part_path = fs::path(zookeeper_path) / "quorum" / "last_part";

    String value;
    Coordination::Stat stat;

    /// If there is no node, then all quorum INSERTs have already reached the quorum, and nothing is needed.
    while (zookeeper->tryGet(quorum_status_path, value, &stat))
    {
        ReplicatedMergeTreeQuorumEntry quorum_entry(value);
        if (quorum_entry.part_name != part_name)
        {
            LOG_TRACE(log, "Quorum {}, already achieved for part {} current part {}",
                      quorum_status_path, part_name, quorum_entry.part_name);
            /// The quorum has already been achieved. Moreover, another INSERT with a quorum has already started.
            break;
        }

        quorum_entry.replicas.insert(replica_name);

        if (quorum_entry.replicas.size() >= quorum_entry.required_number_of_replicas)
        {
            /// The quorum is reached. Delete the node, and update information about the last part that was successfully written with quorum.
            LOG_TRACE(log, "Got {} replicas confirmed quorum {}, going to remove node",
                      quorum_entry.replicas.size(), quorum_status_path);

            Coordination::Requests ops;
            Coordination::Responses responses;

            if (!is_parallel)
            {
                Coordination::Stat added_parts_stat;
                String old_added_parts = zookeeper->get(quorum_last_part_path, &added_parts_stat);

                ReplicatedMergeTreeQuorumAddedParts parts_with_quorum(format_version);

                if (!old_added_parts.empty())
                    parts_with_quorum.fromString(old_added_parts);

                auto part_info = MergeTreePartInfo::fromPartName(part_name, format_version);
                /// We store one last part which reached quorum for each partition.
                parts_with_quorum.added_parts[part_info.partition_id] = part_name;

                String new_added_parts = parts_with_quorum.toString();

                ops.emplace_back(zkutil::makeRemoveRequest(quorum_status_path, stat.version));
                ops.emplace_back(zkutil::makeSetRequest(quorum_last_part_path, new_added_parts, added_parts_stat.version));
            }
            else
                ops.emplace_back(zkutil::makeRemoveRequest(quorum_status_path, stat.version));

            auto code = zookeeper->tryMulti(ops, responses);

            if (code == Coordination::Error::ZOK)
            {
                break;
            }
            else if (code == Coordination::Error::ZNONODE)
            {
                /// The quorum has already been achieved.
                break;
            }
            else if (code == Coordination::Error::ZBADVERSION)
            {
                /// Node was updated meanwhile. We must re-read it and repeat all the actions.
                continue;
            }
            else
                throw Coordination::Exception(code, quorum_status_path);
        }
        else
        {
            LOG_TRACE(log, "Quorum {} still not satisfied (have only {} replicas), updating node",
                      quorum_status_path, quorum_entry.replicas.size());
            /// We update the node, registering there one more replica.
            auto code = zookeeper->trySet(quorum_status_path, quorum_entry.toString(), stat.version);

            if (code == Coordination::Error::ZOK)
            {
                break;
            }
            else if (code == Coordination::Error::ZNONODE)
            {
                /// The quorum has already been achieved.
                break;
            }
            else if (code == Coordination::Error::ZBADVERSION)
            {
                /// Node was updated meanwhile. We must re-read it and repeat all the actions.
                continue;
            }
            else
                throw Coordination::Exception(code, quorum_status_path);
        }
    }
}


void StorageReplicatedMergeTree::cleanLastPartNode(const String & partition_id)
{
    auto zookeeper = getZooKeeper();

    /// The name of the previous part for which the quorum was reached.
    const String quorum_last_part_path = fs::path(zookeeper_path) / "quorum" / "last_part";

    /// Delete information from "last_part" node.

    while (true)
    {
        Coordination::Stat added_parts_stat;
        String old_added_parts = zookeeper->get(quorum_last_part_path, &added_parts_stat);

        ReplicatedMergeTreeQuorumAddedParts parts_with_quorum(format_version);

        if (!old_added_parts.empty())
            parts_with_quorum.fromString(old_added_parts);

        /// Delete information about particular partition.
        if (!parts_with_quorum.added_parts.contains(partition_id))
        {
            /// There is no information about interested part.
            break;
        }

        parts_with_quorum.added_parts.erase(partition_id);

        String new_added_parts = parts_with_quorum.toString();

        auto code = zookeeper->trySet(quorum_last_part_path, new_added_parts, added_parts_stat.version);

        if (code == Coordination::Error::ZOK)
        {
            break;
        }
        else if (code == Coordination::Error::ZNONODE)
        {
            /// Node is deleted. It is impossible, but it is Ok.
            break;
        }
        else if (code == Coordination::Error::ZBADVERSION)
        {
            /// Node was updated meanwhile. We must re-read it and repeat all the actions.
            continue;
        }
        else
            throw Coordination::Exception(code, quorum_last_part_path);
    }
}


bool StorageReplicatedMergeTree::partIsInsertingWithParallelQuorum(const MergeTreePartInfo & part_info) const
{
    auto zookeeper = getZooKeeper();
    return zookeeper->exists(fs::path(zookeeper_path) / "quorum" / "parallel" / part_info.getPartName());
}


bool StorageReplicatedMergeTree::partIsLastQuorumPart(const MergeTreePartInfo & part_info) const
{
    auto zookeeper = getZooKeeper();

    const String parts_with_quorum_path = fs::path(zookeeper_path) / "quorum" / "last_part";

    String parts_with_quorum_str = zookeeper->get(parts_with_quorum_path);

    if (parts_with_quorum_str.empty())
        return false;

    ReplicatedMergeTreeQuorumAddedParts parts_with_quorum(format_version);
    parts_with_quorum.fromString(parts_with_quorum_str);

    auto partition_it = parts_with_quorum.added_parts.find(part_info.partition_id);
    if (partition_it == parts_with_quorum.added_parts.end())
        return false;

    return partition_it->second == part_info.getPartName();
}


bool StorageReplicatedMergeTree::fetchPart(const String & part_name, const StorageMetadataPtr & metadata_snapshot,
    const String & source_replica_path, bool to_detached, size_t quorum, zkutil::ZooKeeper::Ptr zookeeper_, bool try_fetch_shared)
{
    auto zookeeper = zookeeper_ ? zookeeper_ : getZooKeeper();
    const auto part_info = MergeTreePartInfo::fromPartName(part_name, format_version);

    if (!to_detached)
    {
        if (auto part = getPartIfExists(part_info, {MergeTreeDataPartState::Outdated, MergeTreeDataPartState::Deleting}))
        {
            LOG_DEBUG(log, "Part {} should be deleted after previous attempt before fetch", part->name);
            /// Force immediate parts cleanup to delete the part that was left from the previous fetch attempt.
            cleanup_thread.wakeup();
            return false;
        }
    }

    {
        std::lock_guard lock(currently_fetching_parts_mutex);
        if (!currently_fetching_parts.insert(part_name).second)
        {
            LOG_DEBUG(log, "Part {} is already fetching right now", part_name);
            return false;
        }
    }

    SCOPE_EXIT_MEMORY
    ({
        std::lock_guard lock(currently_fetching_parts_mutex);
        currently_fetching_parts.erase(part_name);
    });

    LOG_DEBUG(log, "Fetching part {} from {}", part_name, source_replica_path);

    TableLockHolder table_lock_holder;
    if (!to_detached)
        table_lock_holder = lockForShare(RWLockImpl::NO_QUERY, getSettings()->lock_acquire_timeout_for_background_operations);

    /// Logging
    Stopwatch stopwatch;
    MutableDataPartPtr part;
    DataPartsVector replaced_parts;

    auto write_part_log = [&] (const ExecutionStatus & execution_status)
    {
        writePartLog(
            PartLogElement::DOWNLOAD_PART, execution_status, stopwatch.elapsed(),
            part_name, part, replaced_parts, nullptr);
    };

    DataPartPtr part_to_clone;
    {
        /// If the desired part is a result of a part mutation, try to find the source part and compare
        /// its checksums to the checksums of the desired part. If they match, we can just clone the local part.

        /// If we have the source part, its part_info will contain covered_part_info.
        auto covered_part_info = part_info;
        covered_part_info.mutation = 0;
        auto source_part = getActiveContainingPart(covered_part_info);

        if (source_part)
        {
            auto source_part_header = ReplicatedMergeTreePartHeader::fromColumnsAndChecksums(
                source_part->getColumns(), source_part->checksums);

            String part_path = fs::path(source_replica_path) / "parts" / part_name;
            String part_znode = zookeeper->get(part_path);

            std::optional<ReplicatedMergeTreePartHeader> desired_part_header;
            if (!part_znode.empty())
            {
                desired_part_header = ReplicatedMergeTreePartHeader::fromString(part_znode);
            }
            else
            {
                String columns_str;
                String checksums_str;

                if (zookeeper->tryGet(fs::path(part_path) / "columns", columns_str) &&
                    zookeeper->tryGet(fs::path(part_path) / "checksums", checksums_str))
                {
                    desired_part_header = ReplicatedMergeTreePartHeader::fromColumnsAndChecksumsZNodes(columns_str, checksums_str);
                }
                else
                {
                    LOG_INFO(log, "Not checking checksums of part {} with replica {} because part was removed from ZooKeeper", part_name, source_replica_path);
                }
            }

            /// Checking both checksums and columns hash. For example we can have empty part
            /// with same checksums but different columns. And we attaching it exception will
            /// be thrown.
            if (desired_part_header
                && source_part_header.getColumnsHash() == desired_part_header->getColumnsHash()
                && source_part_header.getChecksums() == desired_part_header->getChecksums())
            {
                LOG_TRACE(log, "Found local part {} with the same checksums and columns hash as {}", source_part->name, part_name);
                part_to_clone = source_part;
            }
        }

    }

    ReplicatedMergeTreeAddress address;
    ConnectionTimeouts timeouts;
    String interserver_scheme;
    InterserverCredentialsPtr credentials;
    std::optional<CurrentlySubmergingEmergingTagger> tagger_ptr;
    std::function<MutableDataPartPtr()> get_part;
    MergeTreeData::HardlinkedFiles hardlinked_files;
    scope_guard part_to_clone_lock;

    if (part_to_clone)
    {
        get_part = [&, part_to_clone]()
        {
            auto [cloned_part, lock] = cloneAndLoadDataPartOnSameDisk(part_to_clone, "tmp_clone_", part_info, metadata_snapshot, NO_TRANSACTION_PTR, &hardlinked_files, false);
            part_to_clone_lock = std::move(lock);
            return cloned_part;
        };
    }
    else
    {
        address.fromString(zookeeper->get(fs::path(source_replica_path) / "host"));
        timeouts = getFetchPartHTTPTimeouts(getContext());

        credentials = getContext()->getInterserverCredentials();
        interserver_scheme = getContext()->getInterserverScheme();

        get_part = [&, address, timeouts, credentials, interserver_scheme]()
        {
            if (interserver_scheme != address.scheme)
                throw Exception("Interserver schemes are different: '" + interserver_scheme
                    + "' != '" + address.scheme + "', can't fetch part from " + address.host,
                    ErrorCodes::INTERSERVER_SCHEME_DOESNT_MATCH);

            return fetcher.fetchPart(
                metadata_snapshot,
                getContext(),
                part_name,
                source_replica_path,
                address.host,
                address.replication_port,
                timeouts,
                credentials->getUser(),
                credentials->getPassword(),
                interserver_scheme,
                replicated_fetches_throttler,
                to_detached,
                "",
                &tagger_ptr,
                try_fetch_shared);
        };
    }

    try
    {
        part = get_part();

        auto builder = part->data_part_storage->getBuilder();
        if (!to_detached)
        {
            Transaction transaction(*this, NO_TRANSACTION_RAW);
            renameTempPartAndReplace(part, transaction, builder);

            replaced_parts = checkPartChecksumsAndCommit(transaction, part, hardlinked_files);

            /** If a quorum is tracked for this part, you must update it.
              * If you do not have time, in case of losing the session, when you restart the server - see the `ReplicatedMergeTreeRestartingThread::updateQuorumIfWeHavePart` method.
              */
            if (quorum)
            {
                /// Check if this quorum insert is parallel or not
                if (zookeeper->exists(fs::path(zookeeper_path) / "quorum" / "parallel" / part_name))
                    updateQuorum(part_name, true);
                else if (zookeeper->exists(fs::path(zookeeper_path) / "quorum" / "status"))
                    updateQuorum(part_name, false);
            }

            /// merged parts that are still inserted with quorum. if it only contains one block, it hasn't been merged before
            if (part_info.level != 0 || part_info.mutation != 0)
            {
                Strings quorum_parts = zookeeper->getChildren(fs::path(zookeeper_path) / "quorum" / "parallel");
                for (const String & quorum_part : quorum_parts)
                {
                    auto quorum_part_info = MergeTreePartInfo::fromPartName(quorum_part, format_version);
                    if (part_info.contains(quorum_part_info))
                        updateQuorum(quorum_part, true);
                }
            }

            merge_selecting_task->schedule();

            for (const auto & replaced_part : replaced_parts)
            {
                LOG_DEBUG(log, "Part {} is rendered obsolete by fetching part {}", replaced_part->name, part_name);
                ProfileEvents::increment(ProfileEvents::ObsoleteReplicatedParts);
            }

            write_part_log({});
        }
        else
        {
            // The fetched part is valuable and should not be cleaned like a temp part.
            part->is_temp = false;
            part->renameTo(fs::path("detached") / part_name, true, builder);
            builder->commit();
        }
    }
    catch (const Exception & e)
    {
        /// The same part is being written right now (but probably it's not committed yet).
        /// We will check the need for fetch later.
        if (e.code() == ErrorCodes::DIRECTORY_ALREADY_EXISTS)
        {
            LOG_TRACE(log, "Not fetching part: {}", e.message());
            return false;
        }

        throw;
    }
    catch (...)
    {
        if (!to_detached)
            write_part_log(ExecutionStatus::fromCurrentException());

        throw;
    }

    ProfileEvents::increment(ProfileEvents::ReplicatedPartFetches);

    if (part_to_clone)
        LOG_DEBUG(log, "Cloned part {} from {}{}", part_name, part_to_clone->name, to_detached ? " (to 'detached' directory)" : "");
    else
        LOG_DEBUG(log, "Fetched part {} from {}{}", part_name, source_replica_path, to_detached ? " (to 'detached' directory)" : "");

    return true;
}


DataPartStoragePtr StorageReplicatedMergeTree::fetchExistsPart(
    const String & part_name,
    const StorageMetadataPtr & metadata_snapshot,
    const String & source_replica_path,
    DiskPtr replaced_disk,
    String replaced_part_path)
{
    auto zookeeper = getZooKeeper();
    const auto part_info = MergeTreePartInfo::fromPartName(part_name, format_version);

    if (auto part = getPartIfExists(part_info, {MergeTreeDataPartState::Outdated, MergeTreeDataPartState::Deleting}))
    {
        LOG_DEBUG(log, "Part {} should be deleted after previous attempt before fetch", part->name);
        /// Force immediate parts cleanup to delete the part that was left from the previous fetch attempt.
        cleanup_thread.wakeup();
        return nullptr;
    }

    {
        std::lock_guard lock(currently_fetching_parts_mutex);
        if (!currently_fetching_parts.insert(part_name).second)
        {
            LOG_DEBUG(log, "Part {} is already fetching right now", part_name);
            return nullptr;
        }
    }

    SCOPE_EXIT_MEMORY
    ({
        std::lock_guard lock(currently_fetching_parts_mutex);
        currently_fetching_parts.erase(part_name);
    });

    LOG_DEBUG(log, "Fetching part {} from {}", part_name, source_replica_path);

    TableLockHolder table_lock_holder = lockForShare(RWLockImpl::NO_QUERY, getSettings()->lock_acquire_timeout_for_background_operations);

    /// Logging
    Stopwatch stopwatch;
    MutableDataPartPtr part;
    DataPartsVector replaced_parts;

    auto write_part_log = [&] (const ExecutionStatus & execution_status)
    {
        writePartLog(
            PartLogElement::DOWNLOAD_PART, execution_status, stopwatch.elapsed(),
            part_name, part, replaced_parts, nullptr);
    };

    std::function<MutableDataPartPtr()> get_part;

    ReplicatedMergeTreeAddress address(zookeeper->get(fs::path(source_replica_path) / "host"));
    auto timeouts = ConnectionTimeouts::getHTTPTimeouts(getContext());
    auto credentials = getContext()->getInterserverCredentials();
    String interserver_scheme = getContext()->getInterserverScheme();

    get_part = [&, address, timeouts, interserver_scheme, credentials]()
    {
        if (interserver_scheme != address.scheme)
            throw Exception("Interserver schemes are different: '" + interserver_scheme
                + "' != '" + address.scheme + "', can't fetch part from " + address.host,
                ErrorCodes::INTERSERVER_SCHEME_DOESNT_MATCH);

        return fetcher.fetchPart(
            metadata_snapshot, getContext(), part_name, source_replica_path,
            address.host, address.replication_port,
            timeouts, credentials->getUser(), credentials->getPassword(),
            interserver_scheme, replicated_fetches_throttler, false, "", nullptr, true,
            replaced_disk);
    };

    try
    {
        part = get_part();

        if (part->data_part_storage->getDiskName() != replaced_disk->getName())
            throw Exception("Part " + part->name + " fetched on wrong disk " + part->data_part_storage->getDiskName(), ErrorCodes::LOGICAL_ERROR);

        auto replaced_path = fs::path(replaced_part_path);
        auto builder = part->data_part_storage->getBuilder();
        builder->rename(replaced_path.parent_path(), replaced_path.filename(), nullptr, true, false);
        part->data_part_storage->onRename(replaced_path.parent_path(), replaced_path.filename());
        builder->commit();
    }
    catch (const Exception & e)
    {
        /// The same part is being written right now (but probably it's not committed yet).
        /// We will check the need for fetch later.
        if (e.code() == ErrorCodes::DIRECTORY_ALREADY_EXISTS)
        {
            LOG_TRACE(log, "Not fetching part: {}", e.message());
            return nullptr;
        }

        throw;
    }
    catch (...)
    {
        write_part_log(ExecutionStatus::fromCurrentException());
        throw;
    }

    ProfileEvents::increment(ProfileEvents::ReplicatedPartFetches);

    LOG_DEBUG(log, "Fetched part {} from {}", part_name, source_replica_path);

    return part->data_part_storage;
}


void StorageReplicatedMergeTree::startup()
{
    /// Do not start replication if ZooKeeper is not configured or there is no metadata in zookeeper
    if (!has_metadata_in_zookeeper.has_value() || !*has_metadata_in_zookeeper)
        return;

    try
    {
        InterserverIOEndpointPtr data_parts_exchange_ptr = std::make_shared<DataPartsExchange::Service>(*this);
        [[maybe_unused]] auto prev_ptr = std::atomic_exchange(&data_parts_exchange_endpoint, data_parts_exchange_ptr);
        assert(prev_ptr == nullptr);
        getContext()->getInterserverIOHandler().addEndpoint(data_parts_exchange_ptr->getId(replica_path), data_parts_exchange_ptr);

        startBeingLeader();

        /// In this thread replica will be activated.
        restarting_thread.start();

        /// Wait while restarting_thread finishing initialization.
        /// NOTE It does not mean that replication is actually started after receiving this event.
        /// It only means that an attempt to startup replication was made.
        /// Table may be still in readonly mode if this attempt failed for any reason.
        startup_event.wait();

        startBackgroundMovesIfNeeded();

        part_moves_between_shards_orchestrator.start();
    }
    catch (...)
    {
        /// Exception safety: failed "startup" does not require a call to "shutdown" from the caller.
        /// And it should be able to safely destroy table after exception in "startup" method.
        /// It means that failed "startup" must not create any background tasks that we will have to wait.
        try
        {
            shutdown();
        }
        catch (...)
        {
            std::terminate();
        }

        /// Note: after failed "startup", the table will be in a state that only allows to destroy the object.
        throw;
    }
}

void StorageReplicatedMergeTree::flush()
{
    if (flush_called.exchange(true))
        return;

    flushAllInMemoryPartsIfNeeded();
}

void StorageReplicatedMergeTree::shutdown()
{
    if (shutdown_called.exchange(true))
        return;

    /// Cancel fetches, merges and mutations to force the queue_task to finish ASAP.
    fetcher.blocker.cancelForever();
    merger_mutator.merges_blocker.cancelForever();
    parts_mover.moves_blocker.cancelForever();
    mutations_finalizing_task->deactivate();
    stopBeingLeader();

    restarting_thread.shutdown();
    background_operations_assignee.finish();
    part_moves_between_shards_orchestrator.shutdown();

    {
        auto lock = queue.lockQueue();
        /// Cancel logs pulling after background task were cancelled. It's still
        /// required because we can trigger pullLogsToQueue during manual OPTIMIZE,
        /// MUTATE, etc. query.
        queue.pull_log_blocker.cancelForever();
    }
    background_moves_assignee.finish();

    auto data_parts_exchange_ptr = std::atomic_exchange(&data_parts_exchange_endpoint, InterserverIOEndpointPtr{});
    if (data_parts_exchange_ptr)
    {
        getContext()->getInterserverIOHandler().removeEndpointIfExists(data_parts_exchange_ptr->getId(replica_path));
        /// Ask all parts exchange handlers to finish asap. New ones will fail to start
        data_parts_exchange_ptr->blocker.cancelForever();
        /// Wait for all of them
        std::lock_guard lock(data_parts_exchange_ptr->rwlock);
    }
}


StorageReplicatedMergeTree::~StorageReplicatedMergeTree()
{
    try
    {
        shutdown();
    }
    catch (...)
    {
        tryLogCurrentException(__PRETTY_FUNCTION__);
    }
}


ReplicatedMergeTreeQuorumAddedParts::PartitionIdToMaxBlock StorageReplicatedMergeTree::getMaxAddedBlocks() const
{
    ReplicatedMergeTreeQuorumAddedParts::PartitionIdToMaxBlock max_added_blocks;

    for (const auto & data_part : getDataPartsForInternalUsage())
    {
        max_added_blocks[data_part->info.partition_id]
            = std::max(max_added_blocks[data_part->info.partition_id], data_part->info.max_block);
    }

    auto zookeeper = getZooKeeper();

    const String quorum_status_path = fs::path(zookeeper_path) / "quorum" / "status";

    String value;
    Coordination::Stat stat;

    if (zookeeper->tryGet(quorum_status_path, value, &stat))
    {
        ReplicatedMergeTreeQuorumEntry quorum_entry;
        quorum_entry.fromString(value);

        auto part_info = MergeTreePartInfo::fromPartName(quorum_entry.part_name, format_version);

        max_added_blocks[part_info.partition_id] = part_info.max_block - 1;
    }

    String added_parts_str;
    if (zookeeper->tryGet(fs::path(zookeeper_path) / "quorum" / "last_part", added_parts_str))
    {
        if (!added_parts_str.empty())
        {
            ReplicatedMergeTreeQuorumAddedParts part_with_quorum(format_version);
            part_with_quorum.fromString(added_parts_str);

            auto added_parts = part_with_quorum.added_parts;

            for (const auto & added_part : added_parts)
                if (!getActiveContainingPart(added_part.second))
                    throw Exception(
                        "Replica doesn't have part " + added_part.second
                            + " which was successfully written to quorum of other replicas."
                              " Send query to another replica or disable 'select_sequential_consistency' setting.",
                        ErrorCodes::REPLICA_IS_NOT_IN_QUORUM);

            for (const auto & max_block : part_with_quorum.getMaxInsertedBlocks())
                max_added_blocks[max_block.first] = max_block.second;
        }
    }
    return max_added_blocks;
}


void StorageReplicatedMergeTree::read(
    QueryPlan & query_plan,
    const Names & column_names,
    const StorageSnapshotPtr & storage_snapshot,
    SelectQueryInfo & query_info,
    ContextPtr local_context,
    QueryProcessingStage::Enum processed_stage,
    const size_t max_block_size,
    const unsigned num_streams)
{
    /// If true, then we will ask initiator if we can read chosen ranges
    const bool enable_parallel_reading = local_context->getClientInfo().collaborate_with_initiator;

    SCOPE_EXIT({
        /// Now, copy of parts that is required for the query, stored in the processors,
        /// while snapshot_data.parts includes all parts, even one that had been filtered out with partition pruning,
        /// reset them to avoid holding them.
        auto & snapshot_data = assert_cast<MergeTreeData::SnapshotData &>(*storage_snapshot->data);
        snapshot_data.parts = {};
    });

    /** The `select_sequential_consistency` setting has two meanings:
    * 1. To throw an exception if on a replica there are not all parts which have been written down on quorum of remaining replicas.
    * 2. Do not read parts that have not yet been written to the quorum of the replicas.
    * For this you have to synchronously go to ZooKeeper.
    */
    if (local_context->getSettingsRef().select_sequential_consistency)
    {
        auto max_added_blocks = std::make_shared<ReplicatedMergeTreeQuorumAddedParts::PartitionIdToMaxBlock>(getMaxAddedBlocks());
        if (auto plan = reader.read(
                column_names, storage_snapshot, query_info, local_context,
                max_block_size, num_streams, processed_stage, std::move(max_added_blocks), enable_parallel_reading))
            query_plan = std::move(*plan);
        return;
    }

    if (auto plan = reader.read(
        column_names, storage_snapshot, query_info, local_context,
        max_block_size, num_streams, processed_stage, nullptr, enable_parallel_reading))
    {
        query_plan = std::move(*plan);
    }
}

template <class Func>
void StorageReplicatedMergeTree::foreachActiveParts(Func && func, bool select_sequential_consistency) const
{
    std::optional<ReplicatedMergeTreeQuorumAddedParts::PartitionIdToMaxBlock> max_added_blocks = {};

    /**
     * Synchronously go to ZooKeeper when select_sequential_consistency enabled
     */
    if (select_sequential_consistency)
        max_added_blocks = getMaxAddedBlocks();

    auto lock = lockParts();
    /// TODO Transactions: should we count visible parts only?
    for (const auto & part : getDataPartsStateRange(DataPartState::Active))
    {
        if (part->isEmpty())
            continue;

        if (max_added_blocks)
        {
            auto blocks_iterator = max_added_blocks->find(part->info.partition_id);
            if (blocks_iterator == max_added_blocks->end() || part->info.max_block > blocks_iterator->second)
                continue;
        }

        func(part);
    }
}

std::optional<UInt64> StorageReplicatedMergeTree::totalRows(const Settings & settings) const
{
    UInt64 res = 0;
    foreachActiveParts([&res](auto & part) { res += part->rows_count; }, settings.select_sequential_consistency);
    return res;
}

std::optional<UInt64> StorageReplicatedMergeTree::totalRowsByPartitionPredicate(const SelectQueryInfo & query_info, ContextPtr local_context) const
{
    DataPartsVector parts;
    foreachActiveParts([&](auto & part) { parts.push_back(part); }, local_context->getSettingsRef().select_sequential_consistency);
    return totalRowsByPartitionPredicateImpl(query_info, local_context, parts);
}

std::optional<UInt64> StorageReplicatedMergeTree::totalBytes(const Settings & settings) const
{
    UInt64 res = 0;
    foreachActiveParts([&res](auto & part) { res += part->getBytesOnDisk(); }, settings.select_sequential_consistency);
    return res;
}


void StorageReplicatedMergeTree::assertNotReadonly() const
{
    if (is_readonly)
        throw Exception(ErrorCodes::TABLE_IS_READ_ONLY, "Table is in readonly mode (replica path: {})", replica_path);
}


SinkToStoragePtr StorageReplicatedMergeTree::write(const ASTPtr & /*query*/, const StorageMetadataPtr & metadata_snapshot, ContextPtr local_context)
{
    const auto storage_settings_ptr = getSettings();
    assertNotReadonly();

    const Settings & query_settings = local_context->getSettingsRef();
    bool deduplicate = storage_settings_ptr->replicated_deduplication_window != 0 && query_settings.insert_deduplicate;

    // TODO: should we also somehow pass list of columns to deduplicate on to the ReplicatedMergeTreeSink?
    // TODO: insert_quorum = 'auto' would be supported in https://github.com/ClickHouse/ClickHouse/pull/39970, now it's same as 0.
    return std::make_shared<ReplicatedMergeTreeSink>(
        *this, metadata_snapshot, query_settings.insert_quorum.valueOr(0),
        query_settings.insert_quorum_timeout.totalMilliseconds(),
        query_settings.max_partitions_per_insert_block,
        query_settings.insert_quorum_parallel,
        deduplicate,
        local_context);
}


std::optional<QueryPipeline> StorageReplicatedMergeTree::distributedWriteFromClusterStorage(const std::shared_ptr<IStorageCluster> & src_storage_cluster, const ASTInsertQuery & query, ContextPtr local_context)
{
    const auto & settings = local_context->getSettingsRef();
    auto extension = src_storage_cluster->getTaskIteratorExtension(local_context);

    /// Here we won't check that the cluster formed from table replicas is a subset of a cluster specified in s3Cluster/hdfsCluster table function
    auto src_cluster = src_storage_cluster->getCluster(local_context);

    /// Actually the query doesn't change, we just serialize it to string
    String query_str;
    {
        WriteBufferFromOwnString buf;
        IAST::FormatSettings ast_format_settings(buf, /*one_line*/ true);
        ast_format_settings.always_quote_identifiers = true;
        query.IAST::format(ast_format_settings);
        query_str = buf.str();
    }

    QueryPipeline pipeline;
    ContextMutablePtr query_context = Context::createCopy(local_context);
    ++query_context->getClientInfo().distributed_depth;

    for (const auto & replicas : src_cluster->getShardsAddresses())
    {
        /// There will be only one replica, because we consider each replica as a shard
        for (const auto & node : replicas)
        {
            auto connection = std::make_shared<Connection>(
                node.host_name, node.port, query_context->getGlobalContext()->getCurrentDatabase(),
                node.user, node.password, node.quota_key, node.cluster, node.cluster_secret,
                "ParallelInsertSelectInititiator",
                node.compression,
                node.secure
            );

            auto remote_query_executor = std::make_shared<RemoteQueryExecutor>(
                connection,
                query_str,
                Block{},
                query_context,
                /*throttler=*/nullptr,
                Scalars{},
                Tables{},
                QueryProcessingStage::Complete,
                extension);

            QueryPipeline remote_pipeline(std::make_shared<RemoteSource>(remote_query_executor, false, settings.async_socket_for_remote));
            remote_pipeline.complete(std::make_shared<EmptySink>(remote_query_executor->getHeader()));

            pipeline.addCompletedPipeline(std::move(remote_pipeline));
        }
    }

    return pipeline;
}

std::optional<QueryPipeline> StorageReplicatedMergeTree::distributedWrite(const ASTInsertQuery & query, ContextPtr local_context)
{
    /// Do not enable parallel distributed INSERT SELECT in case when query probably comes from another server
    if (local_context->getClientInfo().query_kind != ClientInfo::QueryKind::INITIAL_QUERY)
        return {};

    const Settings & settings = local_context->getSettingsRef();
    if (settings.max_distributed_depth && local_context->getClientInfo().distributed_depth >= settings.max_distributed_depth)
        throw Exception("Maximum distributed depth exceeded", ErrorCodes::TOO_LARGE_DISTRIBUTED_DEPTH);

    auto & select = query.select->as<ASTSelectWithUnionQuery &>();

    StoragePtr src_storage;

    if (select.list_of_selects->children.size() == 1)
    {
        if (auto * select_query = select.list_of_selects->children.at(0)->as<ASTSelectQuery>())
        {
            JoinedTables joined_tables(Context::createCopy(local_context), *select_query);

            if (joined_tables.tablesCount() == 1)
            {
                src_storage = joined_tables.getLeftTableStorage();
            }
        }
    }

    if (!src_storage)
        return {};

    if (auto src_distributed = std::dynamic_pointer_cast<IStorageCluster>(src_storage))
    {
        return distributedWriteFromClusterStorage(src_distributed, query, local_context);
    }
    else if (local_context->getClientInfo().distributed_depth == 0)
    {
        throw Exception(ErrorCodes::BAD_ARGUMENTS, "Parallel distributed INSERT SELECT is not possible. Reason: distributed "\
            "reading into Replicated table is supported only from *Cluster table functions, but got {} storage", src_storage->getName());
    }

    return {};
}


bool StorageReplicatedMergeTree::optimize(
    const ASTPtr &,
    const StorageMetadataPtr &,
    const ASTPtr & partition,
    bool final,
    bool deduplicate,
    const Names & deduplicate_by_columns,
    ContextPtr query_context)
{
    /// NOTE: exclusive lock cannot be used here, since this may lead to deadlock (see comments below),
    /// but it should be safe to use non-exclusive to avoid dropping parts that may be required for processing queue.
    auto table_lock = lockForShare(query_context->getCurrentQueryId(), query_context->getSettingsRef().lock_acquire_timeout);

    assertNotReadonly();

    if (!is_leader)
        throw Exception("OPTIMIZE cannot be done on this replica because it is not a leader", ErrorCodes::NOT_A_LEADER);

    auto handle_noop = [&] (const String & message)
    {
        if (query_context->getSettingsRef().optimize_throw_if_noop)
            throw Exception(message, ErrorCodes::CANNOT_ASSIGN_OPTIMIZE);
        return false;
    };

    auto zookeeper = getZooKeeperAndAssertNotReadonly();
    const auto storage_settings_ptr = getSettings();
    auto metadata_snapshot = getInMemoryMetadataPtr();
    std::vector<ReplicatedMergeTreeLogEntryData> merge_entries;

    auto try_assign_merge = [&](const String & partition_id) -> bool
    {
        constexpr size_t max_retries = 10;
        size_t try_no = 0;
        for (; try_no < max_retries; ++try_no)
        {
            /// We must select parts for merge under merge_selecting_mutex because other threads
            /// (merge_selecting_thread or OPTIMIZE queries) could assign new merges.
            std::lock_guard merge_selecting_lock(merge_selecting_mutex);
            ReplicatedMergeTreeMergePredicate can_merge = queue.getMergePredicate(zookeeper);

            auto future_merged_part = std::make_shared<FutureMergedMutatedPart>();
            if (storage_settings.get()->assign_part_uuids)
                future_merged_part->uuid = UUIDHelpers::generateV4();

            constexpr const char * unknown_disable_reason = "unknown reason";
            String disable_reason = unknown_disable_reason;
            SelectPartsDecision select_decision = SelectPartsDecision::CANNOT_SELECT;

            if (partition_id.empty())
            {
                select_decision = merger_mutator.selectPartsToMerge(
                    future_merged_part, /* aggressive */ true, storage_settings_ptr->max_bytes_to_merge_at_max_space_in_pool,
                    can_merge, /* merge_with_ttl_allowed */ false, NO_TRANSACTION_PTR, &disable_reason);
            }
            else
            {
                select_decision = merger_mutator.selectAllPartsToMergeWithinPartition(
                    future_merged_part, can_merge, partition_id, final, metadata_snapshot, NO_TRANSACTION_PTR,
                    &disable_reason, query_context->getSettingsRef().optimize_skip_merged_partitions);
            }

            /// If there is nothing to merge then we treat this merge as successful (needed for optimize final optimization)
            if (select_decision == SelectPartsDecision::NOTHING_TO_MERGE)
                return false;

            if (select_decision != SelectPartsDecision::SELECTED)
            {
                constexpr const char * message_fmt = "Cannot select parts for optimization: {}";
                assert(disable_reason != unknown_disable_reason);
                if (!partition_id.empty())
                    disable_reason += fmt::format(" (in partition {})", partition_id);
                String message = fmt::format(message_fmt, disable_reason);
                LOG_INFO(log, fmt::runtime(message));
                return handle_noop(message);
            }

            ReplicatedMergeTreeLogEntryData merge_entry;
            CreateMergeEntryResult create_result = createLogEntryToMergeParts(
                zookeeper, future_merged_part->parts,
                future_merged_part->name, future_merged_part->uuid, future_merged_part->type,
                deduplicate, deduplicate_by_columns,
                &merge_entry, can_merge.getVersion(), future_merged_part->merge_type);

            if (create_result == CreateMergeEntryResult::MissingPart)
            {
                String message = "Can't create merge queue node in ZooKeeper, because some parts are missing";
                LOG_TRACE(log, fmt::runtime(message));
                return handle_noop(message);
            }

            if (create_result == CreateMergeEntryResult::LogUpdated)
                continue;

            merge_entries.push_back(std::move(merge_entry));
            return true;
        }

        assert(try_no == max_retries);
        String message = fmt::format("Can't create merge queue node in ZooKeeper, because log was updated in every of {} tries", try_no);
        LOG_TRACE(log, fmt::runtime(message));
        return handle_noop(message);
    };

    bool assigned = false;
    if (!partition && final)
    {
        DataPartsVector data_parts = getVisibleDataPartsVector(query_context);
        std::unordered_set<String> partition_ids;

        for (const DataPartPtr & part : data_parts)
            partition_ids.emplace(part->info.partition_id);

        for (const String & partition_id : partition_ids)
        {
            assigned = try_assign_merge(partition_id);
            if (!assigned)
                break;
        }
    }
    else
    {
        String partition_id;
        if (partition)
            partition_id = getPartitionIDFromQuery(partition, query_context);
        assigned = try_assign_merge(partition_id);
    }

    table_lock.reset();

    for (auto & merge_entry : merge_entries)
        waitForLogEntryToBeProcessedIfNecessary(merge_entry, query_context);

    return assigned;
}

bool StorageReplicatedMergeTree::executeMetadataAlter(const StorageReplicatedMergeTree::LogEntry & entry)
{
    if (entry.alter_version < metadata_version)
    {
        /// TODO Can we replace it with LOGICAL_ERROR?
        /// As for now, it may rerely happen due to reordering of ALTER_METADATA entries in the queue of
        /// non-initial replica and also may happen after stale replica recovery.
        LOG_WARNING(log, "Attempt to update metadata of version {} "
                         "to older version {} when processing log entry {}: {}",
                         metadata_version, entry.alter_version, entry.znode_name, entry.toString());
        return true;
    }

    auto zookeeper = getZooKeeper();

    auto columns_from_entry = ColumnsDescription::parse(entry.columns_str);
    auto metadata_from_entry = ReplicatedMergeTreeTableMetadata::parse(entry.metadata_str);

    MergeTreeData::DataParts parts;

    /// If metadata nodes have changed, we will update table structure locally.
    Coordination::Requests requests;
    requests.emplace_back(zkutil::makeSetRequest(fs::path(replica_path) / "columns", entry.columns_str, -1));
    requests.emplace_back(zkutil::makeSetRequest(fs::path(replica_path) / "metadata", entry.metadata_str, -1));

    auto table_id = getStorageID();
    auto alter_context = getContext();

    auto database = DatabaseCatalog::instance().getDatabase(table_id.database_name);
    bool is_in_replicated_database = database->getEngineName() == "Replicated";

    if (is_in_replicated_database)
    {
        auto mutable_alter_context = Context::createCopy(getContext());
        const auto * replicated = dynamic_cast<const DatabaseReplicated *>(database.get());
        mutable_alter_context->makeQueryContext();
        auto alter_txn = std::make_shared<ZooKeeperMetadataTransaction>(zookeeper, replicated->getZooKeeperPath(),
                                                                       /* is_initial_query */ false, /* task_zk_path */ "");
        mutable_alter_context->initZooKeeperMetadataTransaction(alter_txn);
        alter_context = mutable_alter_context;

        for (auto & op : requests)
            alter_txn->addOp(std::move(op));
        requests.clear();
        /// Requests will be executed by database in setTableStructure
    }
    else
    {
        zookeeper->multi(requests);
    }

    {
        auto table_lock_holder = lockForShare(RWLockImpl::NO_QUERY, getSettings()->lock_acquire_timeout_for_background_operations);
        auto alter_lock_holder = lockForAlter(getSettings()->lock_acquire_timeout_for_background_operations);
        LOG_INFO(log, "Metadata changed in ZooKeeper. Applying changes locally.");

        auto metadata_diff = ReplicatedMergeTreeTableMetadata(*this, getInMemoryMetadataPtr()).checkAndFindDiff(metadata_from_entry, getInMemoryMetadataPtr()->getColumns(), getContext());
        setTableStructure(table_id, alter_context, std::move(columns_from_entry), metadata_diff);
        metadata_version = entry.alter_version;

        LOG_INFO(log, "Applied changes to the metadata of the table. Current metadata version: {}", metadata_version);
    }

    /// This transaction may not happen, but it's OK, because on the next retry we will eventually create/update this node
    /// TODO Maybe do in in one transaction for Replicated database?
    zookeeper->createOrUpdate(fs::path(replica_path) / "metadata_version", std::to_string(metadata_version), zkutil::CreateMode::Persistent);

    return true;
}


PartitionBlockNumbersHolder StorageReplicatedMergeTree::allocateBlockNumbersInAffectedPartitions(
    const MutationCommands & commands, ContextPtr query_context, const zkutil::ZooKeeperPtr & zookeeper) const
{
    const std::set<String> mutation_affected_partition_ids = getPartitionIdsAffectedByCommands(commands, query_context);

    if (mutation_affected_partition_ids.size() == 1)
    {
        const auto & affected_partition_id = *mutation_affected_partition_ids.cbegin();
        auto block_number_holder = allocateBlockNumber(affected_partition_id, zookeeper);
        if (!block_number_holder.has_value())
            return {};
        auto block_number = block_number_holder->getNumber();  /// Avoid possible UB due to std::move
        return {{{affected_partition_id, block_number}}, std::move(block_number_holder)};
    }
    else
    {
        /// TODO: Implement optimal block number aqcuisition algorithm in multiple (but not all) partitions
        EphemeralLocksInAllPartitions lock_holder(
            fs::path(zookeeper_path) / "block_numbers", "block-", fs::path(zookeeper_path) / "temp", *zookeeper);

        PartitionBlockNumbersHolder::BlockNumbersType block_numbers;
        for (const auto & lock : lock_holder.getLocks())
        {
            if (mutation_affected_partition_ids.empty() || mutation_affected_partition_ids.contains(lock.partition_id))
                block_numbers[lock.partition_id] = lock.number;
        }

        return {std::move(block_numbers), std::move(lock_holder)};
    }
}


void StorageReplicatedMergeTree::alter(
    const AlterCommands & commands, ContextPtr query_context, AlterLockHolder & table_lock_holder)
{
    assertNotReadonly();

    auto table_id = getStorageID();

    if (commands.isSettingsAlter())
    {
        /// We don't replicate storage_settings_ptr ALTER. It's local operation.
        /// Also we don't upgrade alter lock to table structure lock.
        StorageInMemoryMetadata future_metadata = getInMemoryMetadata();
        commands.apply(future_metadata, query_context);

        merge_strategy_picker.refreshState();

        changeSettings(future_metadata.settings_changes, table_lock_holder);

        DatabaseCatalog::instance().getDatabase(table_id.database_name)->alterTable(query_context, table_id, future_metadata);
        return;
    }

    auto ast_to_str = [](ASTPtr query) -> String
    {
        if (!query)
            return "";
        return queryToString(query);
    };

    const auto zookeeper = getZooKeeperAndAssertNotReadonly();

    std::optional<ReplicatedMergeTreeLogEntryData> alter_entry;
    std::optional<String> mutation_znode;

    while (true)
    {
        /// Clear nodes from previous iteration
        alter_entry.emplace();
        mutation_znode.reset();

        auto current_metadata = getInMemoryMetadataPtr();

        StorageInMemoryMetadata future_metadata = *current_metadata;
        commands.apply(future_metadata, query_context);

        ReplicatedMergeTreeTableMetadata future_metadata_in_zk(*this, current_metadata);
        if (ast_to_str(future_metadata.sorting_key.definition_ast) != ast_to_str(current_metadata->sorting_key.definition_ast))
        {
            /// We serialize definition_ast as list, because code which apply ALTER (setTableStructure) expect serialized non empty expression
            /// list here and we cannot change this representation for compatibility. Also we have preparsed AST `sorting_key.expression_list_ast`
            /// in KeyDescription, but it contain version column for VersionedCollapsingMergeTree, which shouldn't be defined as a part of key definition AST.
            /// So the best compatible way is just to convert definition_ast to list and serialize it. In all other places key.expression_list_ast should be used.
            future_metadata_in_zk.sorting_key = serializeAST(*extractKeyExpressionList(future_metadata.sorting_key.definition_ast));
        }

        if (ast_to_str(future_metadata.sampling_key.definition_ast) != ast_to_str(current_metadata->sampling_key.definition_ast))
            future_metadata_in_zk.sampling_expression = serializeAST(*extractKeyExpressionList(future_metadata.sampling_key.definition_ast));

        if (ast_to_str(future_metadata.partition_key.definition_ast) != ast_to_str(current_metadata->partition_key.definition_ast))
            future_metadata_in_zk.partition_key = serializeAST(*extractKeyExpressionList(future_metadata.partition_key.definition_ast));

        if (ast_to_str(future_metadata.table_ttl.definition_ast) != ast_to_str(current_metadata->table_ttl.definition_ast))
        {
            if (future_metadata.table_ttl.definition_ast)
                future_metadata_in_zk.ttl_table = serializeAST(*future_metadata.table_ttl.definition_ast);
            else /// TTL was removed
                future_metadata_in_zk.ttl_table = "";
        }

        String new_indices_str = future_metadata.secondary_indices.toString();
        if (new_indices_str != current_metadata->secondary_indices.toString())
            future_metadata_in_zk.skip_indices = new_indices_str;

        String new_projections_str = future_metadata.projections.toString();
        if (new_projections_str != current_metadata->projections.toString())
            future_metadata_in_zk.projections = new_projections_str;

        String new_constraints_str = future_metadata.constraints.toString();
        if (new_constraints_str != current_metadata->constraints.toString())
            future_metadata_in_zk.constraints = new_constraints_str;

        Coordination::Requests ops;
        size_t alter_path_idx = std::numeric_limits<size_t>::max();
        size_t mutation_path_idx = std::numeric_limits<size_t>::max();

        String new_metadata_str = future_metadata_in_zk.toString();
        ops.emplace_back(zkutil::makeSetRequest(fs::path(zookeeper_path) / "metadata", new_metadata_str, metadata_version));

        String new_columns_str = future_metadata.columns.toString();
        ops.emplace_back(zkutil::makeSetRequest(fs::path(zookeeper_path) / "columns", new_columns_str, -1));

        if (ast_to_str(current_metadata->settings_changes) != ast_to_str(future_metadata.settings_changes))
        {
            /// Just change settings
            StorageInMemoryMetadata metadata_copy = *current_metadata;
            metadata_copy.settings_changes = future_metadata.settings_changes;
            changeSettings(metadata_copy.settings_changes, table_lock_holder);
            DatabaseCatalog::instance().getDatabase(table_id.database_name)->alterTable(query_context, table_id, metadata_copy);
        }

        /// We can be sure, that in case of successful commit in zookeeper our
        /// version will increments by 1. Because we update with version check.
        int new_metadata_version = metadata_version + 1;

        alter_entry->type = LogEntry::ALTER_METADATA;
        alter_entry->source_replica = replica_name;
        alter_entry->metadata_str = new_metadata_str;
        alter_entry->columns_str = new_columns_str;
        alter_entry->alter_version = new_metadata_version;
        alter_entry->create_time = time(nullptr);

        auto maybe_mutation_commands = commands.getMutationCommands(
            *current_metadata, query_context->getSettingsRef().materialize_ttl_after_modify, query_context);
        bool have_mutation = !maybe_mutation_commands.empty();
        alter_entry->have_mutation = have_mutation;

        alter_path_idx = ops.size();
        ops.emplace_back(zkutil::makeCreateRequest(
            fs::path(zookeeper_path) / "log/log-", alter_entry->toString(), zkutil::CreateMode::PersistentSequential));

        PartitionBlockNumbersHolder partition_block_numbers_holder;
        if (have_mutation)
        {
            const String mutations_path(fs::path(zookeeper_path) / "mutations");

            ReplicatedMergeTreeMutationEntry mutation_entry;
            mutation_entry.alter_version = new_metadata_version;
            mutation_entry.source_replica = replica_name;
            mutation_entry.commands = std::move(maybe_mutation_commands);

            Coordination::Stat mutations_stat;
            zookeeper->get(mutations_path, &mutations_stat);

            partition_block_numbers_holder =
                allocateBlockNumbersInAffectedPartitions(mutation_entry.commands, query_context, zookeeper);

            mutation_entry.block_numbers = partition_block_numbers_holder.getBlockNumbers();
            mutation_entry.create_time = time(nullptr);

            ops.emplace_back(zkutil::makeSetRequest(mutations_path, String(), mutations_stat.version));
            mutation_path_idx = ops.size();
            ops.emplace_back(
                zkutil::makeCreateRequest(fs::path(mutations_path) / "", mutation_entry.toString(), zkutil::CreateMode::PersistentSequential));
        }

        if (auto txn = query_context->getZooKeeperMetadataTransaction())
        {
            /// It would be better to clone ops instead of moving, so we could retry on ZBADVERSION,
            /// but clone() is not implemented for Coordination::Request.
            txn->moveOpsTo(ops);
            /// NOTE: IDatabase::alterTable(...) is called when executing ALTER_METADATA queue entry without query context,
            /// so we have to update metadata of DatabaseReplicated here.
            String metadata_zk_path = fs::path(txn->getDatabaseZooKeeperPath()) / "metadata" / escapeForFileName(table_id.table_name);
            auto ast = DatabaseCatalog::instance().getDatabase(table_id.database_name)->getCreateTableQuery(table_id.table_name, query_context);
            applyMetadataChangesToCreateQuery(ast, future_metadata);
            ops.emplace_back(zkutil::makeSetRequest(metadata_zk_path, getObjectDefinitionFromCreateQuery(ast), -1));
        }

        Coordination::Responses results;
        Coordination::Error rc = zookeeper->tryMulti(ops, results);

        /// For the sake of constitency with mechanics of concurrent background process of assigning parts merge tasks
        /// this placeholder must be held up until the moment of committing into ZK of the mutation entry
        /// See ReplicatedMergeTreeMergePredicate::canMergeTwoParts() method
        partition_block_numbers_holder.reset();

        if (rc == Coordination::Error::ZOK)
        {
            if (have_mutation)
            {
                /// ALTER_METADATA record in replication /log
                String alter_path = dynamic_cast<const Coordination::CreateResponse &>(*results[alter_path_idx]).path_created;
                alter_entry->znode_name = alter_path.substr(alter_path.find_last_of('/') + 1);

                /// ReplicatedMergeTreeMutationEntry record in /mutations
                String mutation_path = dynamic_cast<const Coordination::CreateResponse &>(*results[mutation_path_idx]).path_created;
                mutation_znode = mutation_path.substr(mutation_path.find_last_of('/') + 1);
            }
            else
            {
                /// ALTER_METADATA record in replication /log
                String alter_path = dynamic_cast<const Coordination::CreateResponse &>(*results[alter_path_idx]).path_created;
                alter_entry->znode_name = alter_path.substr(alter_path.find_last_of('/') + 1);
            }
            break;
        }
        else if (rc == Coordination::Error::ZBADVERSION)
        {
            if (results[0]->error != Coordination::Error::ZOK)
                throw Exception("Metadata on replica is not up to date with common metadata in Zookeeper. It means that this replica still not applied some of previous alters."
                                " Probably too many alters executing concurrently (highly not recommended). You can retry this error",
                    ErrorCodes::CANNOT_ASSIGN_ALTER);

            /// Cannot retry automatically, because some zookeeper ops were lost on the first attempt. Will retry on DDLWorker-level.
            if (query_context->getZooKeeperMetadataTransaction())
                throw Exception("Cannot execute alter, because mutations version was suddenly changed due to concurrent alter",
                                ErrorCodes::CANNOT_ASSIGN_ALTER);

            continue;
        }
        else
        {
            throw Coordination::Exception("Alter cannot be assigned because of Zookeeper error", rc);
        }
    }

    table_lock_holder.unlock();

    LOG_DEBUG(log, "Updated shared metadata nodes in ZooKeeper. Waiting for replicas to apply changes.");
    waitForLogEntryToBeProcessedIfNecessary(*alter_entry, query_context, "Some replicas doesn't finish metadata alter: ");

    if (mutation_znode)
    {
        LOG_DEBUG(log, "Metadata changes applied. Will wait for data changes.");
        waitMutation(*mutation_znode, query_context->getSettingsRef().replication_alter_partitions_sync);
        LOG_DEBUG(log, "Data changes applied.");
    }
}

/// If new version returns ordinary name, else returns part name containing the first and last month of the month
/// NOTE: use it in pair with getFakePartCoveringAllPartsInPartition(...)
String getPartNamePossiblyFake(MergeTreeDataFormatVersion format_version, const MergeTreePartInfo & part_info)
{
    if (format_version < MERGE_TREE_DATA_MIN_FORMAT_VERSION_WITH_CUSTOM_PARTITIONING)
    {
        /// The date range is all month long.
        const auto & lut = DateLUT::instance();
        time_t start_time = lut.YYYYMMDDToDate(parse<UInt32>(part_info.partition_id + "01"));
        DayNum left_date = DayNum(lut.toDayNum(start_time).toUnderType());
        DayNum right_date = DayNum(static_cast<size_t>(left_date) + lut.daysInMonth(start_time) - 1);
        return part_info.getPartNameV0(left_date, right_date);
    }

    return part_info.getPartName();
}

bool StorageReplicatedMergeTree::getFakePartCoveringAllPartsInPartition(const String & partition_id, MergeTreePartInfo & part_info,
                                                                        std::optional<EphemeralLockInZooKeeper> & delimiting_block_lock, bool for_replace_range)
{
    /// Even if there is no data in the partition, you still need to mark the range for deletion.
    /// - Because before executing DETACH, tasks for downloading parts to this partition can be executed.
    Int64 left = 0;

    /** Let's skip one number in `block_numbers` for the partition being deleted, and we will only delete parts until this number.
      * This prohibits merges of deleted parts with the new inserted
      * Invariant: merges of deleted parts with other parts do not appear in the log.
      * NOTE: If you need to similarly support a `DROP PART` request, you will have to think of some new mechanism for it,
      *     to guarantee this invariant.
      */
    Int64 right;
    Int64 mutation_version;

    {
        auto zookeeper = getZooKeeper();
        delimiting_block_lock = allocateBlockNumber(partition_id, zookeeper);
        right = delimiting_block_lock->getNumber();
        /// Make sure we cover all parts in drop range.
        /// There might be parts with mutation version greater than current block number
        /// if some part mutation has been assigned after block number allocation, but before creation of DROP_RANGE entry.
        mutation_version = MergeTreePartInfo::MAX_BLOCK_NUMBER;
    }

    if (for_replace_range)
    {
        /// NOTE Do not decrement max block number for REPLACE_RANGE, because there are invariants:
        /// - drop range for REPLACE PARTITION must contain at least 2 blocks (1 skipped block and at least 1 real block)
        /// - drop range for MOVE PARTITION/ATTACH PARTITION FROM always contains 1 block

        /// NOTE UINT_MAX was previously used as max level for REPLACE/MOVE PARTITION (it was incorrect)
        part_info = MergeTreePartInfo(partition_id, left, right, MergeTreePartInfo::MAX_LEVEL, mutation_version);
        return right != 0;
    }

    /// Empty partition.
    if (right == 0)
        return false;

    --right;

    /// Artificial high level is chosen, to make this part "covering" all parts inside.
    part_info = MergeTreePartInfo(partition_id, left, right, MergeTreePartInfo::MAX_LEVEL, mutation_version);
    return true;
}

void StorageReplicatedMergeTree::restoreMetadataInZooKeeper()
{
    LOG_INFO(log, "Restoring replica metadata");
    if (!is_readonly)
        throw Exception(ErrorCodes::BAD_ARGUMENTS, "Replica must be readonly");

    if (getZooKeeper()->exists(replica_path))
        throw Exception(ErrorCodes::BAD_ARGUMENTS,
                        "Replica path is present at {} - nothing to restore. "
                        "If you are sure that metadata is lost and that replica path contains some garbage, "
                        "then use SYSTEM DROP REPLICA query first.", replica_path);

    if (has_metadata_in_zookeeper.has_value() && *has_metadata_in_zookeeper)
        throw Exception(ErrorCodes::LOGICAL_ERROR, "Replica has metadata in ZooKeeper: "
                                                   "it's either a bug or it's a result of manual intervention to ZooKeeper");

    if (are_restoring_replica.exchange(true))
        throw Exception(ErrorCodes::CONCURRENT_ACCESS_NOT_SUPPORTED, "Replica restoration in progress");
    SCOPE_EXIT({ are_restoring_replica.store(false); });

    auto metadata_snapshot = getInMemoryMetadataPtr();

    const DataPartsVector all_parts = getAllDataPartsVector();
    Strings active_parts_names;

    /// Why all parts (not only Active) are moved to detached/:
    /// After ZK metadata restoration ZK resets sequential counters (including block number counters), so one may
    /// potentially encounter a situation that a part we want to attach already exists.
    for (const auto & part : all_parts)
    {
        if (part->getState() == DataPartState::Active)
            active_parts_names.push_back(part->name);

        forgetPartAndMoveToDetached(part);
    }

    LOG_INFO(log, "Moved all parts to detached/");

    const bool is_first_replica = createTableIfNotExists(metadata_snapshot);

    LOG_INFO(log, "Created initial ZK nodes, replica is first: {}", is_first_replica);

    if (!is_first_replica)
        createReplica(metadata_snapshot);

    createNewZooKeeperNodes();

    LOG_INFO(log, "Created ZK nodes for table");

    has_metadata_in_zookeeper = true;

    if (is_first_replica)
        for (const String& part_name : active_parts_names)
            attachPartition(std::make_shared<ASTLiteral>(part_name), metadata_snapshot, true, getContext());

    LOG_INFO(log, "Attached all partitions, starting table");

    startup();
}

void StorageReplicatedMergeTree::dropPartNoWaitNoThrow(const String & part_name)
{
    assertNotReadonly();
    if (!is_leader)
        throw Exception("DROP PART cannot be done on this replica because it is not a leader", ErrorCodes::NOT_A_LEADER);

    zkutil::ZooKeeperPtr zookeeper = getZooKeeperAndAssertNotReadonly();
    LogEntry entry;

    dropPartImpl(zookeeper, part_name, entry, /*detach=*/ false, /*throw_if_noop=*/ false);
}

void StorageReplicatedMergeTree::dropPart(const String & part_name, bool detach, ContextPtr query_context)
{
    assertNotReadonly();
    if (!is_leader)
        throw Exception("DROP PART cannot be done on this replica because it is not a leader", ErrorCodes::NOT_A_LEADER);

    zkutil::ZooKeeperPtr zookeeper = getZooKeeperAndAssertNotReadonly();
    LogEntry entry;

    dropPartImpl(zookeeper, part_name, entry, detach, /*throw_if_noop=*/ true);

    waitForLogEntryToBeProcessedIfNecessary(entry, query_context);
}

void StorageReplicatedMergeTree::dropAllPartitionsImpl(const zkutil::ZooKeeperPtr & zookeeper, bool detach, ContextPtr query_context)
{
    Strings partitions = zookeeper->getChildren(fs::path(zookeeper_path) / "block_numbers");

    std::vector<LogEntryPtr> entries;
    dropAllPartsInPartitions(*zookeeper, partitions, entries, query_context, detach);

    for (const auto & entry : entries)
    {
        waitForLogEntryToBeProcessedIfNecessary(*entry, query_context);
        auto drop_range_info = MergeTreePartInfo::fromPartName(entry->new_part_name, format_version);
        cleanLastPartNode(drop_range_info.partition_id);
    }
}

void StorageReplicatedMergeTree::dropPartition(const ASTPtr & partition, bool detach, ContextPtr query_context)
{
    assertNotReadonly();
    if (!is_leader)
        throw Exception("DROP PARTITION cannot be done on this replica because it is not a leader", ErrorCodes::NOT_A_LEADER);

    zkutil::ZooKeeperPtr zookeeper = getZooKeeperAndAssertNotReadonly();

    const auto * partition_ast = partition->as<ASTPartition>();
    if (partition_ast && partition_ast->all)
    {
        dropAllPartitionsImpl(zookeeper, detach, query_context);
    }
    else
    {
        String partition_id = getPartitionIDFromQuery(partition, query_context);
        auto entry = dropAllPartsInPartition(*zookeeper, partition_id, query_context, detach);
        if (entry)
        {
            waitForLogEntryToBeProcessedIfNecessary(*entry, query_context);
            cleanLastPartNode(partition_id);
        }
    }
}


void StorageReplicatedMergeTree::truncate(
    const ASTPtr &, const StorageMetadataPtr &, ContextPtr query_context, TableExclusiveLockHolder & table_lock)
{
    table_lock.release();   /// Truncate is done asynchronously.

    assertNotReadonly();
    if (!is_leader)
        throw Exception("TRUNCATE cannot be done on this replica because it is not a leader", ErrorCodes::NOT_A_LEADER);

    zkutil::ZooKeeperPtr zookeeper = getZooKeeperAndAssertNotReadonly();
    dropAllPartitionsImpl(zookeeper, /* detach */ false, query_context);
}


PartitionCommandsResultInfo StorageReplicatedMergeTree::attachPartition(
    const ASTPtr & partition,
    const StorageMetadataPtr & metadata_snapshot,
    bool attach_part,
    ContextPtr query_context)
{
    /// Allow ATTACH PARTITION on readonly replica when restoring it.
    if (!are_restoring_replica)
        assertNotReadonly();

    PartitionCommandsResultInfo results;
    PartsTemporaryRename renamed_parts(*this, "detached/");
    MutableDataPartsVector loaded_parts = tryLoadPartsToAttach(partition, attach_part, query_context, renamed_parts);

    /// TODO Allow to use quorum here.
    ReplicatedMergeTreeSink output(*this, metadata_snapshot, 0, 0, 0, false, false, query_context,
        /*is_attach*/true);

    for (size_t i = 0; i < loaded_parts.size(); ++i)
    {
        const String old_name = loaded_parts[i]->name;

        output.writeExistingPart(loaded_parts[i]);

        renamed_parts.old_and_new_names[i].old_name.clear();

        LOG_DEBUG(log, "Attached part {} as {}", old_name, loaded_parts[i]->name);

        results.push_back(PartitionCommandResultInfo{
            .partition_id = loaded_parts[i]->info.partition_id,
            .part_name = loaded_parts[i]->name,
            .old_part_name = old_name,
        });
    }
    return results;
}


void StorageReplicatedMergeTree::checkTableCanBeDropped() const
{
    auto table_id = getStorageID();
    getContext()->checkTableCanBeDropped(table_id.database_name, table_id.table_name, getTotalActiveSizeInBytes());
}

void StorageReplicatedMergeTree::checkTableCanBeRenamed(const StorageID & new_name) const
{
    if (renaming_restrictions == RenamingRestrictions::ALLOW_ANY)
        return;

    if (renaming_restrictions == RenamingRestrictions::DO_NOT_ALLOW)
    {
        auto old_name = getStorageID();
        bool is_server_startup = Context::getGlobalContextInstance()->getApplicationType() == Context::ApplicationType::SERVER
            && !Context::getGlobalContextInstance()->isServerCompletelyStarted();
        bool move_to_atomic = old_name.uuid == UUIDHelpers::Nil && new_name.uuid != UUIDHelpers::Nil;

        bool likely_converting_ordinary_to_atomic = is_server_startup && move_to_atomic;
        if (likely_converting_ordinary_to_atomic)
        {
            LOG_INFO(log, "Table {} should not be renamed, because zookeeper_path contains implicit 'database' or 'table' macro. "
                          "We cannot rename path in ZooKeeper, so path may become inconsistent with table name. "
                          "However, we allow renaming while converting Ordinary database to Atomic, because all tables will be renamed back",
                          old_name.getNameForLogs());
            return;
        }

        throw Exception(
            "Cannot rename Replicated table, because zookeeper_path contains implicit 'database' or 'table' macro. "
            "We cannot rename path in ZooKeeper, so path may become inconsistent with table name. If you really want to rename table, "
            "you should edit metadata file first and restart server or reattach the table.",
            ErrorCodes::NOT_IMPLEMENTED);
    }

    assert(renaming_restrictions == RenamingRestrictions::ALLOW_PRESERVING_UUID);
    if (!new_name.hasUUID() && getStorageID().hasUUID())
        throw Exception("Cannot move Replicated table to Ordinary database, because zookeeper_path contains implicit 'uuid' macro. "
                        "If you really want to rename table, "
                        "you should edit metadata file first and restart server or reattach the table.", ErrorCodes::NOT_IMPLEMENTED);
}

void StorageReplicatedMergeTree::rename(const String & new_path_to_table_data, const StorageID & new_table_id)
{
    checkTableCanBeRenamed(new_table_id);
    MergeTreeData::rename(new_path_to_table_data, new_table_id);

    /// Update table name in zookeeper
    if (!is_readonly)
    {
        /// We don't do it for readonly tables, because it will be updated on next table startup.
        /// It is also Ok to skip ZK error for the same reason.
        try
        {
            auto zookeeper = getZooKeeper();
            zookeeper->set(fs::path(replica_path) / "host", getReplicatedMergeTreeAddress().toString());
        }
        catch (Coordination::Exception & e)
        {
            LOG_WARNING(log, "Cannot update the value of 'host' node (replica address) in ZooKeeper: {}", e.displayText());
        }
    }

    /// TODO: You can update names of loggers.
}


bool StorageReplicatedMergeTree::existsNodeCached(const std::string & path) const
{
    {
        std::lock_guard lock(existing_nodes_cache_mutex);
        if (existing_nodes_cache.contains(path))
            return true;
    }

    bool res = getZooKeeper()->exists(path);

    if (res)
    {
        std::lock_guard lock(existing_nodes_cache_mutex);
        existing_nodes_cache.insert(path);
    }

    return res;
}


std::optional<EphemeralLockInZooKeeper>
StorageReplicatedMergeTree::allocateBlockNumber(
    const String & partition_id, const zkutil::ZooKeeperPtr & zookeeper, const String & zookeeper_block_id_path, const String & zookeeper_path_prefix) const
{
    String zookeeper_table_path;
    if (zookeeper_path_prefix.empty())
        zookeeper_table_path = zookeeper_path;
    else
        zookeeper_table_path = zookeeper_path_prefix;

    String block_numbers_path = fs::path(zookeeper_table_path) / "block_numbers";
    String partition_path = fs::path(block_numbers_path) / partition_id;

    if (!existsNodeCached(partition_path))
    {
        Coordination::Requests ops;
        ops.push_back(zkutil::makeCreateRequest(partition_path, "", zkutil::CreateMode::Persistent));
        /// We increment data version of the block_numbers node so that it becomes possible
        /// to check in a ZK transaction that the set of partitions didn't change
        /// (unfortunately there is no CheckChildren op).
        ops.push_back(zkutil::makeSetRequest(block_numbers_path, "", -1));

        Coordination::Responses responses;
        Coordination::Error code = zookeeper->tryMulti(ops, responses);
        if (code != Coordination::Error::ZOK && code != Coordination::Error::ZNODEEXISTS)
            zkutil::KeeperMultiException::check(code, ops, responses);
    }

    return createEphemeralLockInZooKeeper(
        fs::path(partition_path) / "block-", fs::path(zookeeper_table_path) / "temp", *zookeeper, zookeeper_block_id_path);
}


Strings StorageReplicatedMergeTree::tryWaitForAllReplicasToProcessLogEntry(
    const String & table_zookeeper_path, const ReplicatedMergeTreeLogEntryData & entry, Int64 wait_for_inactive_timeout)
{
    LOG_DEBUG(log, "Waiting for all replicas to process {}", entry.znode_name);

    auto zookeeper = getZooKeeper();
    Strings replicas = zookeeper->getChildren(fs::path(table_zookeeper_path) / "replicas");
    Strings unwaited;
    bool wait_for_inactive = wait_for_inactive_timeout != 0;
    for (const String & replica : replicas)
    {
        if (wait_for_inactive || zookeeper->exists(fs::path(table_zookeeper_path) / "replicas" / replica / "is_active"))
        {
            if (!tryWaitForReplicaToProcessLogEntry(table_zookeeper_path, replica, entry, wait_for_inactive_timeout))
                unwaited.push_back(replica);
        }
        else
        {
            unwaited.push_back(replica);
        }
    }

    LOG_DEBUG(log, "Finished waiting for all replicas to process {}", entry.znode_name);
    return unwaited;
}

void StorageReplicatedMergeTree::waitForAllReplicasToProcessLogEntry(
    const String & table_zookeeper_path, const ReplicatedMergeTreeLogEntryData & entry, Int64 wait_for_inactive_timeout, const String & error_context)
{
    Strings unfinished_replicas = tryWaitForAllReplicasToProcessLogEntry(table_zookeeper_path, entry, wait_for_inactive_timeout);
    if (unfinished_replicas.empty())
        return;

    throw Exception(ErrorCodes::UNFINISHED, "{}Timeout exceeded while waiting for replicas {} to process entry {}. "
                    "Probably some replicas are inactive", error_context, fmt::join(unfinished_replicas, ", "), entry.znode_name);
}

void StorageReplicatedMergeTree::waitForLogEntryToBeProcessedIfNecessary(const ReplicatedMergeTreeLogEntryData & entry, ContextPtr query_context, const String & error_context)
{
    /// If necessary, wait until the operation is performed on itself or on all replicas.
    Int64 wait_for_inactive_timeout = query_context->getSettingsRef().replication_wait_for_inactive_replica_timeout;
    if (query_context->getSettingsRef().replication_alter_partitions_sync == 1)
    {
        bool finished = tryWaitForReplicaToProcessLogEntry(zookeeper_path, replica_name, entry, wait_for_inactive_timeout);
        if (!finished)
        {
            throw Exception(ErrorCodes::UNFINISHED, "{}Log entry {} is not precessed on local replica, "
                            "most likely because the replica was shut down.", error_context, entry.znode_name);
        }
    }
    else if (query_context->getSettingsRef().replication_alter_partitions_sync == 2)
    {
        waitForAllReplicasToProcessLogEntry(zookeeper_path, entry, wait_for_inactive_timeout, error_context);
    }
}

bool StorageReplicatedMergeTree::tryWaitForReplicaToProcessLogEntry(
    const String & table_zookeeper_path, const String & replica, const ReplicatedMergeTreeLogEntryData & entry, Int64 wait_for_inactive_timeout)
{
    String entry_str = entry.toString();
    String log_node_name;

    /** Wait for entries from `log` directory (a common log, from where replicas copy entries to their queue) to be processed.
      *
      * The problem is that the numbers (`sequential` node) of the queue elements in `log` and in `queue` do not match.
      * (And the numbers of the same log element for different replicas do not match in the `queue`.)
      */

    /** First, you need to wait until replica takes `queue` element from the `log` to its queue,
      *  if it has not been done already (see the `pullLogsToQueue` function).
      *
      * To do this, check its node `log_pointer` - the maximum number of the element taken from `log` + 1.
      */

    bool waiting_itself = replica == replica_name;
    /// Do not wait if timeout is zero
    bool wait_for_inactive = wait_for_inactive_timeout != 0;
    /// Wait for unlimited time if timeout is negative
    bool check_timeout = wait_for_inactive_timeout > 0;
    Stopwatch time_waiting;

    const auto & stop_waiting = [&]()
    {
        bool stop_waiting_itself = waiting_itself && partial_shutdown_called;
        bool timeout_exceeded = check_timeout && wait_for_inactive_timeout < time_waiting.elapsedSeconds();
        bool stop_waiting_inactive = (!wait_for_inactive || timeout_exceeded)
            && !getZooKeeper()->exists(fs::path(table_zookeeper_path) / "replicas" / replica / "is_active");
        return is_dropped || stop_waiting_itself || stop_waiting_inactive;
    };

    /// Don't recheck ZooKeeper too often
    constexpr auto event_wait_timeout_ms = 3000;

    LOG_DEBUG(log, "Waiting for {} to process log entry", replica);

    if (startsWith(entry.znode_name, "log-"))
    {
        /// Take the number from the node name `log-xxxxxxxxxx`.
        UInt64 log_index = parse<UInt64>(entry.znode_name.substr(entry.znode_name.size() - 10));
        log_node_name = entry.znode_name;

        LOG_DEBUG(log, "Waiting for {} to pull {} to queue", replica, log_node_name);

        /// Let's wait until entry gets into the replica queue.
        bool pulled_to_queue = false;
        do
        {
            zkutil::EventPtr event = std::make_shared<Poco::Event>();

            String log_pointer = getZooKeeper()->get(fs::path(table_zookeeper_path) / "replicas" / replica / "log_pointer", nullptr, event);
            if (!log_pointer.empty() && parse<UInt64>(log_pointer) > log_index)
            {
                pulled_to_queue = true;
                break;
            }

            /// Wait with timeout because we can be already shut down, but not dropped.
            /// So log_pointer node will exist, but we will never update it because all background threads already stopped.
            /// It can lead to query hung because table drop query can wait for some query (alter, optimize, etc) which called this method,
            /// but the query will never finish because the drop already shut down the table.
            if (!stop_waiting())
                event->tryWait(event_wait_timeout_ms);
        } while (!stop_waiting());

        if (!pulled_to_queue)
            return false;

        LOG_DEBUG(log, "Looking for node corresponding to {} in {} queue", log_node_name, replica);
    }
    else if (!entry.log_entry_id.empty())
    {
        /// First pass, check the table log.
        /// If found in the log, wait for replica to fetch it to the queue.
        /// If not found in the log, it is already in the queue.
        LOG_DEBUG(log, "Looking for log entry with id `{}` in the log", entry.log_entry_id);

        String log_pointer = getZooKeeper()->get(fs::path(table_zookeeper_path) / "replicas" / replica / "log_pointer");

        Strings log_entries = getZooKeeper()->getChildren(fs::path(table_zookeeper_path) / "log");
        UInt64 log_index = 0;
        bool found = false;

        for (const String & log_entry_name : log_entries)
        {
            log_index = parse<UInt64>(log_entry_name.substr(log_entry_name.size() - 10));

            if (!log_pointer.empty() && log_index < parse<UInt64>(log_pointer))
                continue;

            String log_entry_str;
            Coordination::Stat log_entry_stat;
            bool exists = getZooKeeper()->tryGet(fs::path(table_zookeeper_path) / "log" / log_entry_name, log_entry_str, &log_entry_stat);
            ReplicatedMergeTreeLogEntryData log_entry = *ReplicatedMergeTreeLogEntry::parse(log_entry_str, log_entry_stat);
            if (exists && entry.log_entry_id == log_entry.log_entry_id)
            {
                LOG_DEBUG(log, "Found log entry with id `{}` in the log", entry.log_entry_id);

                found = true;
                log_node_name = log_entry_name;
                break;
            }
        }

        if (found)
        {
            LOG_DEBUG(log, "Waiting for {} to pull {} to queue", replica, log_node_name);

            /// Let's wait until entry gets into the replica queue.
            bool pulled_to_queue = false;
            do
            {
                zkutil::EventPtr event = std::make_shared<Poco::Event>();

                log_pointer = getZooKeeper()->get(fs::path(table_zookeeper_path) / "replicas" / replica / "log_pointer", nullptr, event);
                if (!log_pointer.empty() && parse<UInt64>(log_pointer) > log_index)
                {
                    pulled_to_queue = true;
                    break;
                }

                /// Wait with timeout because we can be already shut down, but not dropped.
                /// So log_pointer node will exist, but we will never update it because all background threads already stopped.
                /// It can lead to query hung because table drop query can wait for some query (alter, optimize, etc) which called this method,
                /// but the query will never finish because the drop already shut down the table.
                if (!stop_waiting())
                    event->tryWait(event_wait_timeout_ms);
            } while (!stop_waiting());

            if (!pulled_to_queue)
                return false;
        }
    }
    else
    {
        throw Exception("Logical error: unexpected name of log node: " + entry.znode_name, ErrorCodes::LOGICAL_ERROR);
    }

    /** Second - find the corresponding entry in the queue of the specified replica.
      * Its number may not match the `log` node. Therefore, we search by comparing the content.
      */

    Strings queue_entries = getZooKeeper()->getChildren(fs::path(table_zookeeper_path) / "replicas" / replica / "queue");
    String queue_entry_to_wait_for;

    for (const String & entry_name : queue_entries)
    {
        String queue_entry_str;
        Coordination::Stat queue_entry_stat;
        bool exists = getZooKeeper()->tryGet(fs::path(table_zookeeper_path) / "replicas" / replica / "queue" / entry_name, queue_entry_str, &queue_entry_stat);
        if (exists && queue_entry_str == entry_str)
        {
            queue_entry_to_wait_for = entry_name;
            break;
        }
        else if (!entry.log_entry_id.empty())
        {
            /// Check if the id matches rather than just contents. This entry
            /// might have been written by different ClickHouse versions and
            /// it is hard to guarantee same text representation.
            ReplicatedMergeTreeLogEntryData queue_entry = *ReplicatedMergeTreeLogEntry::parse(queue_entry_str, queue_entry_stat);
            if (entry.log_entry_id == queue_entry.log_entry_id)
            {
                queue_entry_to_wait_for = entry_name;
                break;
            }
        }
    }

    /// While looking for the record, it has already been executed and deleted.
    if (queue_entry_to_wait_for.empty())
    {
        LOG_DEBUG(log, "No corresponding node found. Assuming it has been already processed. Found {} nodes", queue_entries.size());
        return true;
    }

    LOG_DEBUG(log, "Waiting for {} to disappear from {} queue", queue_entry_to_wait_for, replica);

    /// Third - wait until the entry disappears from the replica queue or replica become inactive.
    String path_to_wait_on = fs::path(table_zookeeper_path) / "replicas" / replica / "queue" / queue_entry_to_wait_for;

    return getZooKeeper()->waitForDisappear(path_to_wait_on, stop_waiting);
}


void StorageReplicatedMergeTree::getStatus(Status & res, bool with_zk_fields)
{
    auto zookeeper = tryGetZooKeeper();
    const auto storage_settings_ptr = getSettings();

    res.is_leader = is_leader;
    res.can_become_leader = storage_settings_ptr->replicated_can_become_leader;
    res.is_readonly = is_readonly;
    res.is_session_expired = !zookeeper || zookeeper->expired();

    res.queue = queue.getStatus();
    res.absolute_delay = getAbsoluteDelay(); /// NOTE: may be slightly inconsistent with queue status.

    res.parts_to_check = part_check_thread.size();

    res.zookeeper_path = zookeeper_path;
    res.replica_name = replica_name;
    res.replica_path = replica_path;
    res.columns_version = -1;

    res.log_max_index = 0;
    res.log_pointer = 0;
    res.total_replicas = 0;
    res.active_replicas = 0;
    res.last_queue_update_exception = getLastQueueUpdateException();

    if (with_zk_fields && !res.is_session_expired)
    {
        try
        {
            auto log_entries = zookeeper->getChildren(fs::path(zookeeper_path) / "log");

            if (!log_entries.empty())
            {
                const String & last_log_entry = *std::max_element(log_entries.begin(), log_entries.end());
                res.log_max_index = parse<UInt64>(last_log_entry.substr(strlen("log-")));
            }

            String log_pointer_str = zookeeper->get(fs::path(replica_path) / "log_pointer");
            res.log_pointer = log_pointer_str.empty() ? 0 : parse<UInt64>(log_pointer_str);

            auto all_replicas = zookeeper->getChildren(fs::path(zookeeper_path) / "replicas");
            res.total_replicas = all_replicas.size();

            for (const String & replica : all_replicas)
            {
                bool is_replica_active = zookeeper->exists(fs::path(zookeeper_path) / "replicas" / replica / "is_active");
                res.active_replicas += static_cast<UInt8>(is_replica_active);
                res.replica_is_active.emplace(replica, is_replica_active);
            }
        }
        catch (const Coordination::Exception &)
        {
            res.zookeeper_exception = getCurrentExceptionMessage(false);
        }
    }
}


void StorageReplicatedMergeTree::getQueue(LogEntriesData & res, String & replica_name_)
{
    replica_name_ = replica_name;
    queue.getEntries(res);
}

std::vector<PartMovesBetweenShardsOrchestrator::Entry> StorageReplicatedMergeTree::getPartMovesBetweenShardsEntries()
{
    return part_moves_between_shards_orchestrator.getEntries();
}

time_t StorageReplicatedMergeTree::getAbsoluteDelay() const
{
    time_t min_unprocessed_insert_time = 0;
    time_t max_processed_insert_time = 0;
    queue.getInsertTimes(min_unprocessed_insert_time, max_processed_insert_time);

    /// Load start time, then finish time to avoid reporting false delay when start time is updated
    /// between loading of two variables.
    time_t queue_update_start_time = last_queue_update_start_time.load();
    time_t queue_update_finish_time = last_queue_update_finish_time.load();

    time_t current_time = time(nullptr);

    if (!queue_update_finish_time)
    {
        /// We have not updated queue even once yet (perhaps replica is readonly).
        /// As we have no info about the current state of replication log, return effectively infinite delay.
        return current_time;
    }
    else if (min_unprocessed_insert_time)
    {
        /// There are some unprocessed insert entries in queue.
        return (current_time > min_unprocessed_insert_time) ? (current_time - min_unprocessed_insert_time) : 0;
    }
    else if (queue_update_start_time > queue_update_finish_time)
    {
        /// Queue is empty, but there are some in-flight or failed queue update attempts
        /// (likely because of problems with connecting to ZooKeeper).
        /// Return the time passed since last attempt.
        return (current_time > queue_update_start_time) ? (current_time - queue_update_start_time) : 0;
    }
    else
    {
        /// Everything is up-to-date.
        return 0;
    }
}

void StorageReplicatedMergeTree::getReplicaDelays(time_t & out_absolute_delay, time_t & out_relative_delay)
{
    assertNotReadonly();

    time_t current_time = time(nullptr);

    out_absolute_delay = getAbsoluteDelay();
    out_relative_delay = 0;
    const auto storage_settings_ptr = getSettings();

    /** Relative delay is the maximum difference of absolute delay from any other replica,
      *  (if this replica lags behind any other live replica, or zero, otherwise).
      * Calculated only if the absolute delay is large enough.
      */

    if (out_absolute_delay < static_cast<time_t>(storage_settings_ptr->min_relative_delay_to_measure))
        return;

    auto zookeeper = getZooKeeper();

    time_t max_replicas_unprocessed_insert_time = 0;
    bool have_replica_with_nothing_unprocessed = false;

    Strings replicas = zookeeper->getChildren(fs::path(zookeeper_path) / "replicas");

    for (const auto & replica : replicas)
    {
        if (replica == replica_name)
            continue;

        /// Skip dead replicas.
        if (!zookeeper->exists(fs::path(zookeeper_path) / "replicas" / replica / "is_active"))
            continue;

        String value;
        if (!zookeeper->tryGet(fs::path(zookeeper_path) / "replicas" / replica / "min_unprocessed_insert_time", value))
            continue;

        time_t replica_time = value.empty() ? 0 : parse<time_t>(value);

        if (replica_time == 0)
        {
            /** Note
              * The conclusion that the replica does not lag may be incorrect,
              *  because the information about `min_unprocessed_insert_time` is taken
              *  only from that part of the log that has been moved to the queue.
              * If the replica for some reason has stalled `queueUpdatingTask`,
              *  then `min_unprocessed_insert_time` will be incorrect.
              */

            have_replica_with_nothing_unprocessed = true;
            break;
        }

        if (replica_time > max_replicas_unprocessed_insert_time)
            max_replicas_unprocessed_insert_time = replica_time;
    }

    if (have_replica_with_nothing_unprocessed)
        out_relative_delay = out_absolute_delay;
    else
    {
        max_replicas_unprocessed_insert_time = std::min(current_time, max_replicas_unprocessed_insert_time);
        time_t min_replicas_delay = current_time - max_replicas_unprocessed_insert_time;
        if (out_absolute_delay > min_replicas_delay)
            out_relative_delay = out_absolute_delay - min_replicas_delay;
    }
}

void StorageReplicatedMergeTree::fetchPartition(
    const ASTPtr & partition,
    const StorageMetadataPtr & metadata_snapshot,
    const String & from_,
    bool fetch_part,
    ContextPtr query_context)
{
    Macros::MacroExpansionInfo info;
    info.expand_special_macros_only = false; //-V1048
    info.table_id = getStorageID();
    info.table_id.uuid = UUIDHelpers::Nil;
    auto expand_from = query_context->getMacros()->expand(from_, info);
    String auxiliary_zookeeper_name = zkutil::extractZooKeeperName(expand_from);
    String from = zkutil::extractZooKeeperPath(expand_from, /* check_starts_with_slash */ true);
    if (from.empty())
        throw Exception("ZooKeeper path should not be empty", ErrorCodes::ILLEGAL_TYPE_OF_ARGUMENT);

    zkutil::ZooKeeperPtr zookeeper;
    if (auxiliary_zookeeper_name != default_zookeeper_name)
        zookeeper = getContext()->getAuxiliaryZooKeeper(auxiliary_zookeeper_name);
    else
        zookeeper = getZooKeeper();

    if (from.back() == '/')
        from.resize(from.size() - 1);

    if (fetch_part)
    {
        String part_name = partition->as<ASTLiteral &>().value.safeGet<String>();
        auto part_path = findReplicaHavingPart(part_name, from, zookeeper);

        if (part_path.empty())
            throw Exception(ErrorCodes::NO_REPLICA_HAS_PART, "Part {} does not exist on any replica", part_name);
        /** Let's check that there is no such part in the `detached` directory (where we will write the downloaded parts).
          * Unreliable (there is a race condition) - such a part may appear a little later.
          */
        if (checkIfDetachedPartExists(part_name))
            throw Exception(ErrorCodes::DUPLICATE_DATA_PART, "Detached part " + part_name + " already exists.");
        LOG_INFO(log, "Will fetch part {} from shard {} (zookeeper '{}')", part_name, from_, auxiliary_zookeeper_name);

        try
        {
            /// part name , metadata, part_path , true, 0, zookeeper
            if (!fetchPart(part_name, metadata_snapshot, part_path, true, 0, zookeeper, /* try_fetch_shared = */ false))
                throw Exception(ErrorCodes::UNFINISHED, "Failed to fetch part {} from {}", part_name, from_);
        }
        catch (const DB::Exception & e)
        {
            if (e.code() != ErrorCodes::RECEIVED_ERROR_FROM_REMOTE_IO_SERVER && e.code() != ErrorCodes::RECEIVED_ERROR_TOO_MANY_REQUESTS
                && e.code() != ErrorCodes::CANNOT_READ_ALL_DATA)
                throw;

            LOG_INFO(log, fmt::runtime(e.displayText()));
        }
        return;
    }

    String partition_id = getPartitionIDFromQuery(partition, query_context);
    LOG_INFO(log, "Will fetch partition {} from shard {} (zookeeper '{}')", partition_id, from_, auxiliary_zookeeper_name);

    /** Let's check that there is no such partition in the `detached` directory (where we will write the downloaded parts).
      * Unreliable (there is a race condition) - such a partition may appear a little later.
      */
    if (checkIfDetachedPartitionExists(partition_id))
        throw Exception("Detached partition " + partition_id + " already exists.", ErrorCodes::PARTITION_ALREADY_EXISTS);

    zkutil::Strings replicas;
    zkutil::Strings active_replicas;
    String best_replica;

    {
        /// List of replicas of source shard.
        replicas = zookeeper->getChildren(fs::path(from) / "replicas");

        /// Leave only active replicas.
        active_replicas.reserve(replicas.size());

        for (const String & replica : replicas)
            if (zookeeper->exists(fs::path(from) / "replicas" / replica / "is_active"))
                active_replicas.push_back(replica);

        if (active_replicas.empty())
            throw Exception("No active replicas for shard " + from, ErrorCodes::NO_ACTIVE_REPLICAS);

        /** You must select the best (most relevant) replica.
        * This is a replica with the maximum `log_pointer`, then with the minimum `queue` size.
        * NOTE This is not exactly the best criteria. It does not make sense to download old partitions,
        *  and it would be nice to be able to choose the replica closest by network.
        * NOTE Of course, there are data races here. You can solve it by retrying.
        */
        Int64 max_log_pointer = -1;
        UInt64 min_queue_size = std::numeric_limits<UInt64>::max();

        for (const String & replica : active_replicas)
        {
            String current_replica_path = fs::path(from) / "replicas" / replica;

            String log_pointer_str = zookeeper->get(fs::path(current_replica_path) / "log_pointer");
            Int64 log_pointer = log_pointer_str.empty() ? 0 : parse<UInt64>(log_pointer_str);

            Coordination::Stat stat;
            zookeeper->get(fs::path(current_replica_path) / "queue", &stat);
            size_t queue_size = stat.numChildren;

            if (log_pointer > max_log_pointer
                || (log_pointer == max_log_pointer && queue_size < min_queue_size))
            {
                max_log_pointer = log_pointer;
                min_queue_size = queue_size;
                best_replica = replica;
            }
        }
    }

    if (best_replica.empty())
        throw Exception("Logical error: cannot choose best replica.", ErrorCodes::LOGICAL_ERROR);

    LOG_INFO(log, "Found {} replicas, {} of them are active. Selected {} to fetch from.", replicas.size(), active_replicas.size(), best_replica);

    String best_replica_path = fs::path(from) / "replicas" / best_replica;

    /// Let's find out which parts are on the best replica.

    /** Trying to download these parts.
      * Some of them could be deleted due to the merge.
      * In this case, update the information about the available parts and try again.
      */

    unsigned try_no = 0;
    Strings missing_parts;
    do
    {
        if (try_no)
            LOG_INFO(log, "Some of parts ({}) are missing. Will try to fetch covering parts.", missing_parts.size());

        if (try_no >= query_context->getSettings().max_fetch_partition_retries_count)
            throw Exception("Too many retries to fetch parts from " + best_replica_path, ErrorCodes::TOO_MANY_RETRIES_TO_FETCH_PARTS);

        Strings parts = zookeeper->getChildren(fs::path(best_replica_path) / "parts");
        ActiveDataPartSet active_parts_set(format_version, parts);
        Strings parts_to_fetch;

        if (missing_parts.empty())
        {
            parts_to_fetch = active_parts_set.getParts();

            /// Leaving only the parts of the desired partition.
            Strings parts_to_fetch_partition;
            for (const String & part : parts_to_fetch)
            {
                if (MergeTreePartInfo::fromPartName(part, format_version).partition_id == partition_id)
                    parts_to_fetch_partition.push_back(part);
            }

            parts_to_fetch = std::move(parts_to_fetch_partition);

            if (parts_to_fetch.empty())
                throw Exception("Partition " + partition_id + " on " + best_replica_path + " doesn't exist", ErrorCodes::PARTITION_DOESNT_EXIST);
        }
        else
        {
            for (const String & missing_part : missing_parts)
            {
                String containing_part = active_parts_set.getContainingPart(missing_part);
                if (!containing_part.empty())
                    parts_to_fetch.push_back(containing_part);
                else
                    LOG_WARNING(log, "Part {} on replica {} has been vanished.", missing_part, best_replica_path);
            }
        }

        LOG_INFO(log, "Parts to fetch: {}", parts_to_fetch.size());

        missing_parts.clear();
        for (const String & part : parts_to_fetch)
        {
            bool fetched = false;

            try
            {
                fetched = fetchPart(part, metadata_snapshot, best_replica_path, true, 0, zookeeper, /* try_fetch_shared = */ false);
            }
            catch (const DB::Exception & e)
            {
                if (e.code() != ErrorCodes::RECEIVED_ERROR_FROM_REMOTE_IO_SERVER && e.code() != ErrorCodes::RECEIVED_ERROR_TOO_MANY_REQUESTS
                    && e.code() != ErrorCodes::CANNOT_READ_ALL_DATA)
                    throw;

                LOG_INFO(log, fmt::runtime(e.displayText()));
            }

            if (!fetched)
                missing_parts.push_back(part);
        }

        ++try_no;
    } while (!missing_parts.empty());
}


void StorageReplicatedMergeTree::mutate(const MutationCommands & commands, ContextPtr query_context)
{
    /// Overview of the mutation algorithm.
    ///
    /// When the client executes a mutation, this method is called. It acquires block numbers in all
    /// partitions, saves them in the mutation entry and writes the mutation entry to a new ZK node in
    /// the /mutations folder. This block numbers are needed to determine which parts should be mutated and
    /// which shouldn't (parts inserted after the mutation will have the block number higher than the
    /// block number acquired by the mutation in that partition and so will not be mutatied).
    /// This block number is called "mutation version" in that partition.
    ///
    /// Mutation versions are acquired atomically in all partitions, so the case when an insert in some
    /// partition has the block number higher than the mutation version but the following insert into another
    /// partition acquires the block number lower than the mutation version in that partition is impossible.
    /// Another important invariant: mutation entries appear in /mutations in the order of their mutation
    /// versions (in any partition). This means that mutations form a sequence and we can execute them in
    /// the order of their mutation versions and not worry that some mutation with the smaller version
    /// will suddenly appear.
    ///
    /// During mutations individual parts are immutable - when we want to change the contents of a part
    /// we prepare the new part and add it to MergeTreeData (the original part gets replaced). The fact that
    /// we have mutated the part is recorded in the part->info.mutation field of MergeTreePartInfo.
    /// The relation with the original part is preserved because the new part covers the same block range
    /// as the original one.
    ///
    /// We then can for each part determine its "mutation version": the version of the last mutation in
    /// the mutation sequence that we regard as already applied to that part. All mutations with the greater
    /// version number will still need to be applied to that part.
    ///
    /// Execution of mutations is done asynchronously. All replicas watch the /mutations directory and
    /// load new mutation entries as they appear (see mutationsUpdatingTask()). Next we need to determine
    /// how to mutate individual parts consistently with part merges. This is done by the leader replica
    /// (see mergeSelectingTask() and class ReplicatedMergeTreeMergePredicate for details). Important
    /// invariants here are that a) all source parts for a single merge must have the same mutation version
    /// and b) any part can be mutated only once or merged only once (e.g. once we have decided to mutate
    /// a part then we need to execute that mutation and can assign merges only to the new part and not to the
    /// original part). Multiple consecutive mutations can be executed at once (without writing the
    /// intermediate result to a part).
    ///
    /// Leader replica records its decisions to the replication log (/log directory in ZK) in the form of
    /// MUTATE_PART entries and all replicas then execute them in the background pool
    /// (see MutateTask class). When a replica encounters a MUTATE_PART command, it is
    /// guaranteed that the corresponding mutation entry is already loaded (when we pull entries from
    /// replication log into the replica queue, we also load mutation entries). Note that just as with merges
    /// the replica can decide not to do the mutation locally and fetch the mutated part from another replica
    /// instead.
    ///
    /// Mutations of individual parts are in fact pretty similar to merges, e.g. their assignment and execution
    /// is governed by the same storage_settings. TODO: support a single "merge-mutation" operation when the data
    /// read from the the source parts is first mutated on the fly to some uniform mutation version and then
    /// merged to a resulting part.
    ///
    /// After all needed parts are mutated (i.e. all active parts have the mutation version greater than
    /// the version of this mutation), the mutation is considered done and can be deleted.

    ReplicatedMergeTreeMutationEntry mutation_entry;
    mutation_entry.source_replica = replica_name;
    mutation_entry.commands = commands;

    const String mutations_path = fs::path(zookeeper_path) / "mutations";
    const auto zookeeper = getZooKeeper();

    /// Update the mutations_path node when creating the mutation and check its version to ensure that
    /// nodes for mutations are created in the same order as the corresponding block numbers.
    /// Should work well if the number of concurrent mutation requests is small.
    while (true)
    {
        Coordination::Stat mutations_stat;
        zookeeper->get(mutations_path, &mutations_stat);

        PartitionBlockNumbersHolder partition_block_numbers_holder =
                allocateBlockNumbersInAffectedPartitions(mutation_entry.commands, query_context, zookeeper);

        mutation_entry.block_numbers = partition_block_numbers_holder.getBlockNumbers();
        mutation_entry.create_time = time(nullptr);

        /// The following version check guarantees the linearizability property for any pair of mutations:
        /// mutation with higher sequence number is guaranteed to have higher block numbers in every partition
        /// (and thus will be applied strictly according to sequence numbers of mutations)
        Coordination::Requests requests;
        requests.emplace_back(zkutil::makeSetRequest(mutations_path, String(), mutations_stat.version));
        requests.emplace_back(zkutil::makeCreateRequest(
            fs::path(mutations_path) / "", mutation_entry.toString(), zkutil::CreateMode::PersistentSequential));

        if (auto txn = query_context->getZooKeeperMetadataTransaction())
            txn->moveOpsTo(requests);

        Coordination::Responses responses;
        Coordination::Error rc = zookeeper->tryMulti(requests, responses);

        partition_block_numbers_holder.reset();

        if (rc == Coordination::Error::ZOK)
        {
            const String & path_created =
                dynamic_cast<const Coordination::CreateResponse *>(responses[1].get())->path_created;
            mutation_entry.znode_name = path_created.substr(path_created.find_last_of('/') + 1);
            LOG_TRACE(log, "Created mutation with ID {}", mutation_entry.znode_name);
            break;
        }
        else if (rc == Coordination::Error::ZBADVERSION)
        {
            /// Cannot retry automatically, because some zookeeper ops were lost on the first attempt. Will retry on DDLWorker-level.
            if (query_context->getZooKeeperMetadataTransaction())
                throw Exception("Cannot execute alter, because mutations version was suddenly changed due to concurrent alter",
                                ErrorCodes::CANNOT_ASSIGN_ALTER);
            LOG_TRACE(log, "Version conflict when trying to create a mutation node, retrying...");
            continue;
        }
        else
            throw Coordination::Exception("Unable to create a mutation znode", rc);
    }

    waitMutation(mutation_entry.znode_name, query_context->getSettingsRef().mutations_sync);
}

void StorageReplicatedMergeTree::waitMutation(const String & znode_name, size_t mutations_sync) const
{
    if (!mutations_sync)
        return;

    /// we have to wait
    auto zookeeper = getZooKeeper();
    Strings replicas;
    if (mutations_sync == 2) /// wait for all replicas
    {
        replicas = zookeeper->getChildren(fs::path(zookeeper_path) / "replicas");
        /// This replica should be first, to ensure that the mutation will be loaded into memory
        for (auto it = replicas.begin(); it != replicas.end(); ++it)
        {
            if (*it == replica_name)
            {
                std::iter_swap(it, replicas.begin());
                break;
            }
        }
    }
    else if (mutations_sync == 1) /// just wait for ourself
        replicas.push_back(replica_name);

    waitMutationToFinishOnReplicas(replicas, znode_name);
}

std::vector<MergeTreeMutationStatus> StorageReplicatedMergeTree::getMutationsStatus() const
{
    return queue.getMutationsStatus();
}

CancellationCode StorageReplicatedMergeTree::killMutation(const String & mutation_id)
{
    assertNotReadonly();

    zkutil::ZooKeeperPtr zookeeper = getZooKeeperAndAssertNotReadonly();

    LOG_INFO(log, "Killing mutation {}", mutation_id);

    auto mutation_entry = queue.removeMutation(zookeeper, mutation_id);
    if (!mutation_entry)
        return CancellationCode::NotFound;

    /// After this point no new part mutations will start and part mutations that still exist
    /// in the queue will be skipped.

    /// Cancel already running part mutations.
    for (const auto & pair : mutation_entry->block_numbers)
    {
        const String & partition_id = pair.first;
        Int64 block_number = pair.second;
        getContext()->getMergeList().cancelPartMutations(getStorageID(), partition_id, block_number);
    }
    return CancellationCode::CancelSent;
}

bool StorageReplicatedMergeTree::hasLightweightDeletedMask() const
{
    return has_lightweight_delete_parts.load(std::memory_order_relaxed);
}

void StorageReplicatedMergeTree::clearOldPartsAndRemoveFromZK()
{
    auto table_lock = lockForShare(
            RWLockImpl::NO_QUERY, getSettings()->lock_acquire_timeout_for_background_operations);
    auto zookeeper = getZooKeeper();

    /// Now these parts are in Deleting state. If we fail to remove some of them we must roll them back to Outdated state.
    /// Otherwise they will not be deleted.
    DataPartsVector parts = grabOldParts();
    if (parts.empty())
        return;

    DataPartsVector parts_to_delete_only_from_filesystem;    // Only duplicates
    DataPartsVector parts_to_delete_completely;              // All parts except duplicates
    DataPartsVector parts_to_retry_deletion;                 // Parts that should be retried due to network problems
    DataPartsVector parts_to_remove_from_filesystem;         // Parts removed from ZK

    for (const auto & part : parts)
    {
        if (!part->is_duplicate)
            parts_to_delete_completely.emplace_back(part);
        else
            parts_to_delete_only_from_filesystem.emplace_back(part);
    }
    parts.clear();

    auto delete_parts_from_fs_and_rollback_in_case_of_error = [this] (const DataPartsVector & parts_to_delete, const String & parts_type)
    {
        NameSet parts_failed_to_delete;
        clearPartsFromFilesystem(parts_to_delete, false, &parts_failed_to_delete);

        DataPartsVector finally_remove_parts;
        if (!parts_failed_to_delete.empty())
        {
            DataPartsVector rollback_parts;
            for (const auto & part : parts_to_delete)
            {
                if (!parts_failed_to_delete.contains(part->name))
                    finally_remove_parts.push_back(part);
                else
                    rollback_parts.push_back(part);
            }

            if (!rollback_parts.empty())
                rollbackDeletingParts(rollback_parts);
        }
        else  /// all parts was successfully removed
        {
            finally_remove_parts = parts_to_delete;
        }

        try
        {
            removePartsFinally(finally_remove_parts);
            LOG_DEBUG(log, "Removed {} {} parts", finally_remove_parts.size(), parts_type);
        }
        catch (...)
        {
            tryLogCurrentException(log, "Failed to remove some parts from memory, or write info about them into part log");
        }
    };

    /// Delete duplicate parts from filesystem
    if (!parts_to_delete_only_from_filesystem.empty())
    {
        /// It can happen that some error appear during part removal from FS.
        /// In case of such exception we have to change state of failed parts from Deleting to Outdated.
        /// Otherwise nobody will try to remove them again (see grabOldParts).
        delete_parts_from_fs_and_rollback_in_case_of_error(parts_to_delete_only_from_filesystem, "old duplicate");
    }

    /// Delete normal parts from ZooKeeper
    NameSet part_names_to_retry_deletion;
    try
    {
        Strings part_names_to_delete_completely;
        for (const auto & part : parts_to_delete_completely)
            part_names_to_delete_completely.emplace_back(part->name);

        LOG_DEBUG(log, "Removing {} old parts from ZooKeeper", parts_to_delete_completely.size());
        removePartsFromZooKeeper(zookeeper, part_names_to_delete_completely, &part_names_to_retry_deletion);
    }
    catch (...)
    {
        LOG_ERROR(log, "There is a problem with deleting parts from ZooKeeper: {}", getCurrentExceptionMessage(true));
    }

    /// Part names that were reliably deleted from ZooKeeper should be deleted from filesystem
    auto num_reliably_deleted_parts = parts_to_delete_completely.size() - part_names_to_retry_deletion.size();
    LOG_DEBUG(log, "Removed {} old parts from ZooKeeper. Removing them from filesystem.", num_reliably_deleted_parts);

    /// Delete normal parts on two sets
    for (auto & part : parts_to_delete_completely)
    {
        if (!part_names_to_retry_deletion.contains(part->name))
            parts_to_remove_from_filesystem.emplace_back(part);
        else
            parts_to_retry_deletion.emplace_back(part);
    }

    /// Will retry deletion
    if (!parts_to_retry_deletion.empty())
    {
        rollbackDeletingParts(parts_to_retry_deletion);
        LOG_DEBUG(log, "Will retry deletion of {} parts in the next time", parts_to_retry_deletion.size());
    }


    /// Remove parts from filesystem and finally from data_parts
    if (!parts_to_remove_from_filesystem.empty())
    {
        /// It can happen that some error appear during part removal from FS.
        /// In case of such exception we have to change state of failed parts from Deleting to Outdated.
        /// Otherwise nobody will try to remove them again (see grabOldParts).
        delete_parts_from_fs_and_rollback_in_case_of_error(parts_to_remove_from_filesystem, "old");
    }
}


void StorageReplicatedMergeTree::removePartsFromZooKeeperWithRetries(DataPartsVector & parts, size_t max_retries)
{
    Strings part_names_to_remove;
    for (const auto & part : parts)
        part_names_to_remove.emplace_back(part->name);

    return removePartsFromZooKeeperWithRetries(part_names_to_remove, max_retries);
}

void StorageReplicatedMergeTree::removePartsFromZooKeeperWithRetries(const Strings & part_names, size_t max_retries)
{
    size_t num_tries = 0;
    bool success = false;

    while (!success && (max_retries == 0 || num_tries < max_retries))
    {
        try
        {
            ++num_tries;
            success = true;

            auto zookeeper = getZooKeeper();

            std::vector<std::future<Coordination::ExistsResponse>> exists_futures;
            exists_futures.reserve(part_names.size());
            for (const String & part_name : part_names)
            {
                String part_path = fs::path(replica_path) / "parts" / part_name;
                exists_futures.emplace_back(zookeeper->asyncExists(part_path));
            }

            std::vector<std::future<Coordination::MultiResponse>> remove_futures;
            remove_futures.reserve(part_names.size());
            for (size_t i = 0; i < part_names.size(); ++i)
            {
                Coordination::ExistsResponse exists_resp = exists_futures[i].get();
                if (exists_resp.error == Coordination::Error::ZOK)
                {
                    Coordination::Requests ops;
                    removePartFromZooKeeper(part_names[i], ops, exists_resp.stat.numChildren > 0);
                    remove_futures.emplace_back(zookeeper->asyncTryMultiNoThrow(ops));
                }
            }

            for (auto & future : remove_futures)
            {
                auto response = future.get();

                if (response.error == Coordination::Error::ZOK || response.error == Coordination::Error::ZNONODE)
                    continue;

                if (Coordination::isHardwareError(response.error))
                {
                    success = false;
                    continue;
                }

                throw Coordination::Exception(response.error);
            }
        }
        catch (Coordination::Exception & e)
        {
            success = false;

            if (Coordination::isHardwareError(e.code))
                tryLogCurrentException(log, __PRETTY_FUNCTION__);
            else
                throw;
        }

        if (!success && num_tries < max_retries)
            std::this_thread::sleep_for(std::chrono::milliseconds(1000));
    }

    if (!success)
        throw Exception(ErrorCodes::UNFINISHED, "Failed to remove parts from ZooKeeper after {} retries", num_tries);
}

void StorageReplicatedMergeTree::removePartsFromZooKeeper(
    zkutil::ZooKeeperPtr & zookeeper, const Strings & part_names, NameSet * parts_should_be_retried)
{
    std::vector<std::future<Coordination::ExistsResponse>> exists_futures;
    std::vector<std::future<Coordination::MultiResponse>> remove_futures;
    exists_futures.reserve(part_names.size());
    remove_futures.reserve(part_names.size());
    try
    {
        /// Exception can be thrown from loop
        /// if zk session will be dropped
        for (const String & part_name : part_names)
        {
            String part_path = fs::path(replica_path) / "parts" / part_name;
            exists_futures.emplace_back(zookeeper->asyncExists(part_path));
        }

        for (size_t i = 0; i < part_names.size(); ++i)
        {
            Coordination::ExistsResponse exists_resp = exists_futures[i].get();
            if (exists_resp.error == Coordination::Error::ZOK)
            {
                Coordination::Requests ops;
                removePartFromZooKeeper(part_names[i], ops, exists_resp.stat.numChildren > 0);
                remove_futures.emplace_back(zookeeper->asyncTryMultiNoThrow(ops));
            }
            else
            {
                LOG_DEBUG(log, "There is no part {} in ZooKeeper, it was only in filesystem", part_names[i]);
                // emplace invalid future so that the total number of futures is the same as part_names.size();
                remove_futures.emplace_back();
            }
        }
    }
    catch (const Coordination::Exception & e)
    {
        if (parts_should_be_retried && Coordination::isHardwareError(e.code))
            parts_should_be_retried->insert(part_names.begin(), part_names.end());
        throw;
    }

    for (size_t i = 0; i < remove_futures.size(); ++i)
    {
        auto & future = remove_futures[i];

        if (!future.valid())
            continue;

        auto response = future.get();
        if (response.error == Coordination::Error::ZOK)
            continue;
        else if (response.error == Coordination::Error::ZNONODE)
        {
            LOG_DEBUG(log, "There is no part {} in ZooKeeper, it was only in filesystem", part_names[i]);
            continue;
        }
        else if (Coordination::isHardwareError(response.error))
        {
            if (parts_should_be_retried)
                parts_should_be_retried->insert(part_names[i]);
            continue;
        }
        else
            LOG_WARNING(log, "Cannot remove part {} from ZooKeeper: {}", part_names[i], Coordination::errorMessage(response.error));
    }
}


void StorageReplicatedMergeTree::getClearBlocksInPartitionOps(
    Coordination::Requests & ops, zkutil::ZooKeeper & zookeeper, const String & partition_id, Int64 min_block_num, Int64 max_block_num)
{
    Strings blocks;
    if (Coordination::Error::ZOK != zookeeper.tryGetChildren(fs::path(zookeeper_path) / "blocks", blocks))
        throw Exception(zookeeper_path + "/blocks doesn't exist", ErrorCodes::NOT_FOUND_NODE);

    String partition_prefix = partition_id + "_";
    zkutil::AsyncResponses<Coordination::GetResponse> get_futures;

    for (const String & block_id : blocks)
    {
        if (startsWith(block_id, partition_prefix))
        {
            String path = fs::path(zookeeper_path) / "blocks" / block_id;
            get_futures.emplace_back(path, zookeeper.asyncTryGet(path));
        }
    }

    for (auto & pair : get_futures)
    {
        const String & path = pair.first;
        auto result = pair.second.get();

        if (result.error == Coordination::Error::ZNONODE)
            continue;

        ReadBufferFromString buf(result.data);

        const auto part_info = MergeTreePartInfo::tryParsePartName(result.data, format_version);

        if (!part_info || (min_block_num <= part_info->min_block && part_info->max_block <= max_block_num))
            ops.emplace_back(zkutil::makeRemoveRequest(path, -1));
    }
}

void StorageReplicatedMergeTree::clearBlocksInPartition(
    zkutil::ZooKeeper & zookeeper, const String & partition_id, Int64 min_block_num, Int64 max_block_num)
{
    Coordination::Requests delete_requests;
    getClearBlocksInPartitionOps(delete_requests, zookeeper, partition_id, min_block_num, max_block_num);
    Coordination::Responses delete_responses;
    auto code = zookeeper.tryMulti(delete_requests, delete_responses);
    if (code != Coordination::Error::ZOK)
    {
        for (size_t i = 0; i < delete_requests.size(); ++i)
            if (delete_responses[i]->error != Coordination::Error::ZOK)
                LOG_WARNING(log, "Error while deleting ZooKeeper path `{}`: {}, ignoring.", delete_requests[i]->getPath(), Coordination::errorMessage(delete_responses[i]->error));
    }

    LOG_TRACE(log, "Deleted {} deduplication block IDs in partition ID {}", delete_requests.size(), partition_id);
}

void StorageReplicatedMergeTree::replacePartitionFrom(
    const StoragePtr & source_table, const ASTPtr & partition, bool replace, ContextPtr query_context)
{
    /// First argument is true, because we possibly will add new data to current table.
    auto lock1 = lockForShare(query_context->getCurrentQueryId(), query_context->getSettingsRef().lock_acquire_timeout);
    auto lock2 = source_table->lockForShare(query_context->getCurrentQueryId(), query_context->getSettingsRef().lock_acquire_timeout);
    auto storage_settings_ptr = getSettings();

    auto source_metadata_snapshot = source_table->getInMemoryMetadataPtr();
    auto metadata_snapshot = getInMemoryMetadataPtr();

    Stopwatch watch;
    MergeTreeData & src_data = checkStructureAndGetMergeTreeData(source_table, source_metadata_snapshot, metadata_snapshot);
    String partition_id = getPartitionIDFromQuery(partition, query_context);

    /// NOTE: Some covered parts may be missing in src_all_parts if corresponding log entries are not executed yet.
    DataPartsVector src_all_parts = src_data.getVisibleDataPartsVectorInPartition(query_context, partition_id);

    LOG_DEBUG(log, "Cloning {} parts", src_all_parts.size());

    static const String TMP_PREFIX = "tmp_replace_from_";
    auto zookeeper = getZooKeeper();

    /// Retry if alter_partition_version changes
    for (size_t retry = 0; retry < 1000; ++retry)
    {
        DataPartsVector src_parts;
        MutableDataPartsVector dst_parts;
        std::vector<scope_guard> dst_parts_locks;
        Strings block_id_paths;
        Strings part_checksums;
        std::vector<EphemeralLockInZooKeeper> ephemeral_locks;
        String alter_partition_version_path = zookeeper_path + "/alter_partition_version";
        Coordination::Stat alter_partition_version_stat;
        zookeeper->get(alter_partition_version_path, &alter_partition_version_stat);

        /// Firstly, generate last block number and compute drop_range
        /// NOTE: Even if we make ATTACH PARTITION instead of REPLACE PARTITION drop_range will not be empty, it will contain a block.
        /// So, such case has special meaning, if drop_range contains only one block it means that nothing to drop.
        /// TODO why not to add normal DROP_RANGE entry to replication queue if `replace` is true?
        MergeTreePartInfo drop_range;
        std::optional<EphemeralLockInZooKeeper> delimiting_block_lock;
        bool partition_was_empty = !getFakePartCoveringAllPartsInPartition(partition_id, drop_range, delimiting_block_lock, true);
        if (replace && partition_was_empty)
        {
            /// Nothing to drop, will just attach new parts
            LOG_INFO(log, "Partition {} was empty, REPLACE PARTITION will work as ATTACH PARTITION FROM", drop_range.partition_id);
            replace = false;
        }

        if (!replace)
        {
            /// It's ATTACH PARTITION FROM, not REPLACE PARTITION. We have to reset drop range
            drop_range = makeDummyDropRangeForMovePartitionOrAttachPartitionFrom(partition_id);
        }

        assert(replace == !LogEntry::ReplaceRangeEntry::isMovePartitionOrAttachFrom(drop_range));

        String drop_range_fake_part_name = getPartNamePossiblyFake(format_version, drop_range);
        std::vector<MergeTreeData::HardlinkedFiles> hardlinked_files_for_parts;

        for (const auto & src_part : src_all_parts)
        {
            /// We also make some kind of deduplication to avoid duplicated parts in case of ATTACH PARTITION
            /// Assume that merges in the partition are quite rare
            /// Save deduplication block ids with special prefix replace_partition

            if (!canReplacePartition(src_part))
                throw Exception(
                    "Cannot replace partition '" + partition_id + "' because part '" + src_part->name + "' has inconsistent granularity with table",
                    ErrorCodes::LOGICAL_ERROR);

            String hash_hex = src_part->checksums.getTotalChecksumHex();

            if (replace)
                LOG_INFO(log, "Trying to replace {} with hash_hex {}", src_part->name, hash_hex);
            else
                LOG_INFO(log, "Trying to attach {} with hash_hex {}", src_part->name, hash_hex);

            String block_id_path = replace ? "" : (fs::path(zookeeper_path) / "blocks" / (partition_id + "_replace_from_" + hash_hex));

            auto lock = allocateBlockNumber(partition_id, zookeeper, block_id_path);
            if (!lock)
            {
                LOG_INFO(log, "Part {} (hash {}) has been already attached", src_part->name, hash_hex);
                continue;
            }

            UInt64 index = lock->getNumber();
            MergeTreePartInfo dst_part_info(partition_id, index, index, src_part->info.level);
            MergeTreeData::HardlinkedFiles hardlinked_files;

            bool copy_instead_of_hardlink = storage_settings_ptr->allow_remote_fs_zero_copy_replication
                                            && src_part->isStoredOnRemoteDiskWithZeroCopySupport();

            auto [dst_part, part_lock] = cloneAndLoadDataPartOnSameDisk(src_part, TMP_PREFIX, dst_part_info, metadata_snapshot, NO_TRANSACTION_PTR, &hardlinked_files, copy_instead_of_hardlink);

            src_parts.emplace_back(src_part);
            dst_parts.emplace_back(dst_part);
            dst_parts_locks.emplace_back(std::move(part_lock));
            ephemeral_locks.emplace_back(std::move(*lock));
            block_id_paths.emplace_back(block_id_path);
            part_checksums.emplace_back(hash_hex);
            hardlinked_files_for_parts.emplace_back(hardlinked_files);
        }

        ReplicatedMergeTreeLogEntryData entry;
        {
            auto src_table_id = src_data.getStorageID();
            entry.type = ReplicatedMergeTreeLogEntryData::REPLACE_RANGE;
            entry.source_replica = replica_name;
            entry.create_time = time(nullptr);
            entry.replace_range_entry = std::make_shared<ReplicatedMergeTreeLogEntryData::ReplaceRangeEntry>();

            auto & entry_replace = *entry.replace_range_entry;
            entry_replace.drop_range_part_name = drop_range_fake_part_name;
            entry_replace.from_database = src_table_id.database_name;
            entry_replace.from_table = src_table_id.table_name;
            for (const auto & part : src_parts)
                entry_replace.src_part_names.emplace_back(part->name);
            for (const auto & part : dst_parts)
                entry_replace.new_part_names.emplace_back(part->name);
            for (const String & checksum : part_checksums)
                entry_replace.part_names_checksums.emplace_back(checksum);
            entry_replace.columns_version = -1;
        }

        /// Remove deduplication block_ids of replacing parts
        if (replace)
            clearBlocksInPartition(*zookeeper, drop_range.partition_id, drop_range.max_block, drop_range.max_block);

        DataPartsVector parts_to_remove;
        Coordination::Responses op_results;

        try
        {
            Coordination::Requests ops;
            for (size_t i = 0; i < dst_parts.size(); ++i)
            {
                getCommitPartOps(ops, dst_parts[i], block_id_paths[i]);
                ephemeral_locks[i].getUnlockOps(ops);
            }

            if (auto txn = query_context->getZooKeeperMetadataTransaction())
                txn->moveOpsTo(ops);

            delimiting_block_lock->getUnlockOps(ops);
            /// Check and update version to avoid race with DROP_RANGE
            ops.emplace_back(zkutil::makeSetRequest(alter_partition_version_path, "", alter_partition_version_stat.version));
            /// Just update version, because merges assignment relies on it
            ops.emplace_back(zkutil::makeSetRequest(fs::path(zookeeper_path) / "log", "", -1));
            ops.emplace_back(zkutil::makeCreateRequest(fs::path(zookeeper_path) / "log/log-", entry.toString(), zkutil::CreateMode::PersistentSequential));

            Transaction transaction(*this, NO_TRANSACTION_RAW);
            {
                auto data_parts_lock = lockParts();
                for (auto & part : dst_parts)
                {
                    auto builder = part->data_part_storage->getBuilder();
                    renameTempPartAndReplaceUnlocked(part, transaction, builder, data_parts_lock);
                }
            }

            for (size_t i = 0; i < dst_parts.size(); ++i)
                lockSharedData(*dst_parts[i], false, hardlinked_files_for_parts[i]);

            Coordination::Error code = zookeeper->tryMulti(ops, op_results);
            if (code == Coordination::Error::ZOK)
                delimiting_block_lock->assumeUnlocked();
            else if (code == Coordination::Error::ZBADVERSION)
            {
                /// Cannot retry automatically, because some zookeeper ops were lost on the first attempt. Will retry on DDLWorker-level.
                if (query_context->getZooKeeperMetadataTransaction())
                    throw Exception(
                        "Cannot execute alter, because alter partition version was suddenly changed due to concurrent alter",
                        ErrorCodes::CANNOT_ASSIGN_ALTER);
                continue;
            }
            else
                zkutil::KeeperMultiException::check(code, ops, op_results);

            {
                auto data_parts_lock = lockParts();
                transaction.commit(&data_parts_lock);
                if (replace)
                    parts_to_remove = removePartsInRangeFromWorkingSetAndGetPartsToRemoveFromZooKeeper(NO_TRANSACTION_RAW, drop_range, data_parts_lock);
            }

            PartLog::addNewParts(getContext(), dst_parts, watch.elapsed());
        }
        catch (...)
        {
            PartLog::addNewParts(getContext(), dst_parts, watch.elapsed(), ExecutionStatus::fromCurrentException());
            for (const auto & dst_part : dst_parts)
                unlockSharedData(*dst_part);

            throw;
        }

        String log_znode_path = dynamic_cast<const Coordination::CreateResponse &>(*op_results.back()).path_created;
        entry.znode_name = log_znode_path.substr(log_znode_path.find_last_of('/') + 1);

        for (auto & lock : ephemeral_locks)
            lock.assumeUnlocked();

        /// Forcibly remove replaced parts from ZooKeeper
        removePartsFromZooKeeperWithRetries(parts_to_remove);

        /// Speedup removing of replaced parts from filesystem
        parts_to_remove.clear();
        cleanup_thread.wakeup();

        lock2.reset();
        lock1.reset();

        waitForLogEntryToBeProcessedIfNecessary(entry, query_context);

        return;
    }

    throw Exception(
        ErrorCodes::CANNOT_ASSIGN_ALTER, "Cannot assign ALTER PARTITION, because another ALTER PARTITION query was concurrently executed");
}

void StorageReplicatedMergeTree::movePartitionToTable(const StoragePtr & dest_table, const ASTPtr & partition, ContextPtr query_context)
{
    auto lock1 = lockForShare(query_context->getCurrentQueryId(), query_context->getSettingsRef().lock_acquire_timeout);
    auto lock2 = dest_table->lockForShare(query_context->getCurrentQueryId(), query_context->getSettingsRef().lock_acquire_timeout);
    auto storage_settings_ptr = getSettings();

    auto dest_table_storage = std::dynamic_pointer_cast<StorageReplicatedMergeTree>(dest_table);
    if (!dest_table_storage)
        throw Exception("Table " + getStorageID().getNameForLogs() + " supports movePartitionToTable only for ReplicatedMergeTree family of table engines."
                        " Got " + dest_table->getName(), ErrorCodes::NOT_IMPLEMENTED);
    if (dest_table_storage->getStoragePolicy() != this->getStoragePolicy())
        throw Exception("Destination table " + dest_table_storage->getStorageID().getNameForLogs() +
                        " should have the same storage policy of source table " + getStorageID().getNameForLogs() + ". " +
                        getStorageID().getNameForLogs() + ": " + this->getStoragePolicy()->getName() + ", " +
                        getStorageID().getNameForLogs() + ": " + dest_table_storage->getStoragePolicy()->getName(), ErrorCodes::UNKNOWN_POLICY);

    auto dest_metadata_snapshot = dest_table->getInMemoryMetadataPtr();
    auto metadata_snapshot = getInMemoryMetadataPtr();

    Stopwatch watch;
    MergeTreeData & src_data = dest_table_storage->checkStructureAndGetMergeTreeData(*this, metadata_snapshot, dest_metadata_snapshot);
    auto src_data_id = src_data.getStorageID();
    String partition_id = getPartitionIDFromQuery(partition, query_context);

    /// A range for log entry to remove parts from the source table (myself).
    auto zookeeper = getZooKeeper();
    /// Retry if alter_partition_version changes
    for (size_t retry = 0; retry < 1000; ++retry)
    {
        String alter_partition_version_path = zookeeper_path + "/alter_partition_version";
        Coordination::Stat alter_partition_version_stat;
        zookeeper->get(alter_partition_version_path, &alter_partition_version_stat);

        MergeTreePartInfo drop_range;
        std::optional<EphemeralLockInZooKeeper> delimiting_block_lock;
        getFakePartCoveringAllPartsInPartition(partition_id, drop_range, delimiting_block_lock, true);
        String drop_range_fake_part_name = getPartNamePossiblyFake(format_version, drop_range);

        DataPartPtr covering_part;
        DataPartsVector src_all_parts;
        {
            /// NOTE: Some covered parts may be missing in src_all_parts if corresponding log entries are not executed yet.
            auto parts_lock = src_data.lockParts();
            src_all_parts = src_data.getActivePartsToReplace(drop_range, drop_range_fake_part_name, covering_part, parts_lock);
        }

        if (covering_part)
            throw Exception(ErrorCodes::LOGICAL_ERROR, "Got part {} covering drop range {}, it's a bug",
                            covering_part->name, drop_range_fake_part_name);

        /// After allocating block number for drop_range we must ensure that it does not intersect block numbers
        /// allocated by concurrent REPLACE query.
        /// We could check it in multi-request atomically with creation of DROP_RANGE entry in source table log,
        /// but it's better to check it here and fail as early as possible (before we have done something to destination table).
        Coordination::Error version_check_code = zookeeper->trySet(alter_partition_version_path, "", alter_partition_version_stat.version);
        if (version_check_code != Coordination::Error::ZOK)
            throw Exception(ErrorCodes::CANNOT_ASSIGN_ALTER, "Cannot DROP PARTITION in {} after copying partition to {}, "
                            "because another ALTER PARTITION query was concurrently executed",
                            getStorageID().getFullTableName(), dest_table_storage->getStorageID().getFullTableName());

        DataPartsVector src_parts;
        MutableDataPartsVector dst_parts;
        Strings block_id_paths;
        Strings part_checksums;
        std::vector<EphemeralLockInZooKeeper> ephemeral_locks;

        LOG_DEBUG(log, "Cloning {} parts", src_all_parts.size());

        static const String TMP_PREFIX = "tmp_move_from_";

        /// Clone parts into destination table.
        String dest_alter_partition_version_path = dest_table_storage->zookeeper_path + "/alter_partition_version";
        Coordination::Stat dest_alter_partition_version_stat;
        zookeeper->get(dest_alter_partition_version_path, &dest_alter_partition_version_stat);
        std::vector<MergeTreeData::HardlinkedFiles> hardlinked_files_for_parts;
        std::vector<scope_guard> temporary_parts_locks;

        for (const auto & src_part : src_all_parts)
        {
            if (!dest_table_storage->canReplacePartition(src_part))
                throw Exception(
                    "Cannot move partition '" + partition_id + "' because part '" + src_part->name + "' has inconsistent granularity with table",
                    ErrorCodes::LOGICAL_ERROR);

            String hash_hex = src_part->checksums.getTotalChecksumHex();
            String block_id_path;

            auto lock = dest_table_storage->allocateBlockNumber(partition_id, zookeeper, block_id_path);
            if (!lock)
            {
                LOG_INFO(log, "Part {} (hash {}) has been already attached", src_part->name, hash_hex);
                continue;
            }

            UInt64 index = lock->getNumber();
            MergeTreePartInfo dst_part_info(partition_id, index, index, src_part->info.level);

            MergeTreeData::HardlinkedFiles hardlinked_files;

            bool copy_instead_of_hardlink = storage_settings_ptr->allow_remote_fs_zero_copy_replication
                                            && src_part->isStoredOnRemoteDiskWithZeroCopySupport();

            auto [dst_part, dst_part_lock] = dest_table_storage->cloneAndLoadDataPartOnSameDisk(src_part, TMP_PREFIX, dst_part_info, dest_metadata_snapshot, NO_TRANSACTION_PTR, &hardlinked_files, copy_instead_of_hardlink);

            src_parts.emplace_back(src_part);
            dst_parts.emplace_back(dst_part);
            temporary_parts_locks.emplace_back(std::move(dst_part_lock));
            ephemeral_locks.emplace_back(std::move(*lock));
            block_id_paths.emplace_back(block_id_path);
            part_checksums.emplace_back(hash_hex);
            hardlinked_files_for_parts.emplace_back(hardlinked_files);
        }

        ReplicatedMergeTreeLogEntryData entry_delete;
        {
            entry_delete.type = LogEntry::DROP_RANGE;
            entry_delete.source_replica = replica_name;
            entry_delete.new_part_name = drop_range_fake_part_name;
            entry_delete.detach = false; //-V1048
            entry_delete.create_time = time(nullptr);
        }

        ReplicatedMergeTreeLogEntryData entry;
        {
            MergeTreePartInfo drop_range_dest = makeDummyDropRangeForMovePartitionOrAttachPartitionFrom(partition_id);

            entry.type = ReplicatedMergeTreeLogEntryData::REPLACE_RANGE;
            entry.source_replica = dest_table_storage->replica_name;
            entry.create_time = time(nullptr);
            entry.replace_range_entry = std::make_shared<ReplicatedMergeTreeLogEntryData::ReplaceRangeEntry>();

            auto & entry_replace = *entry.replace_range_entry;
            entry_replace.drop_range_part_name = getPartNamePossiblyFake(format_version, drop_range_dest);
            entry_replace.from_database = src_data_id.database_name;
            entry_replace.from_table = src_data_id.table_name;
            for (const auto & part : src_parts)
                entry_replace.src_part_names.emplace_back(part->name);
            for (const auto & part : dst_parts)
                entry_replace.new_part_names.emplace_back(part->name);
            for (const String & checksum : part_checksums)
                entry_replace.part_names_checksums.emplace_back(checksum);
            entry_replace.columns_version = -1;
        }

        clearBlocksInPartition(*zookeeper, drop_range.partition_id, drop_range.max_block, drop_range.max_block);

        DataPartsVector parts_to_remove;
        Coordination::Responses op_results;

        try
        {
            Coordination::Requests ops;
            for (size_t i = 0; i < dst_parts.size(); ++i)
            {
                dest_table_storage->getCommitPartOps(ops, dst_parts[i], block_id_paths[i]);
                ephemeral_locks[i].getUnlockOps(ops);
            }

            /// Check and update version to avoid race with DROP_RANGE
            ops.emplace_back(zkutil::makeSetRequest(dest_alter_partition_version_path, "", dest_alter_partition_version_stat.version));
            /// Just update version, because merges assignment relies on it
            ops.emplace_back(zkutil::makeSetRequest(fs::path(dest_table_storage->zookeeper_path) / "log", "", -1));
            ops.emplace_back(zkutil::makeCreateRequest(fs::path(dest_table_storage->zookeeper_path) / "log/log-",
                                                       entry.toString(), zkutil::CreateMode::PersistentSequential));

            {
                Transaction transaction(*dest_table_storage, NO_TRANSACTION_RAW);

                auto src_data_parts_lock = lockParts();
                auto dest_data_parts_lock = dest_table_storage->lockParts();

                for (auto & part : dst_parts)
                {
                    auto builder = part->data_part_storage->getBuilder();
                    dest_table_storage->renameTempPartAndReplaceUnlocked(part, transaction, builder, dest_data_parts_lock);
                }

                for (size_t i = 0; i < dst_parts.size(); ++i)
                    dest_table_storage->lockSharedData(*dst_parts[i], false, hardlinked_files_for_parts[i]);

                Coordination::Error code = zookeeper->tryMulti(ops, op_results);
                if (code == Coordination::Error::ZBADVERSION)
                    continue;
                else
                    zkutil::KeeperMultiException::check(code, ops, op_results);

                parts_to_remove = removePartsInRangeFromWorkingSetAndGetPartsToRemoveFromZooKeeper(NO_TRANSACTION_RAW, drop_range, src_data_parts_lock);
                transaction.commit(&src_data_parts_lock);
            }

            PartLog::addNewParts(getContext(), dst_parts, watch.elapsed());
        }
        catch (...)
        {
            PartLog::addNewParts(getContext(), dst_parts, watch.elapsed(), ExecutionStatus::fromCurrentException());

            for (const auto & dst_part : dst_parts)
                dest_table_storage->unlockSharedData(*dst_part);

            throw;
        }

        String log_znode_path = dynamic_cast<const Coordination::CreateResponse &>(*op_results.back()).path_created;
        entry.znode_name = log_znode_path.substr(log_znode_path.find_last_of('/') + 1);

        for (auto & lock : ephemeral_locks)
            lock.assumeUnlocked();

        removePartsFromZooKeeperWithRetries(parts_to_remove);

        parts_to_remove.clear();
        cleanup_thread.wakeup();
        lock2.reset();

        dest_table_storage->waitForLogEntryToBeProcessedIfNecessary(entry, query_context);

        /// Create DROP_RANGE for the source table
        Coordination::Requests ops_src;
        ops_src.emplace_back(zkutil::makeCreateRequest(
            fs::path(zookeeper_path) / "log/log-", entry_delete.toString(), zkutil::CreateMode::PersistentSequential));
        /// Just update version, because merges assignment relies on it
        ops_src.emplace_back(zkutil::makeSetRequest(fs::path(zookeeper_path) / "log", "", -1));
        delimiting_block_lock->getUnlockOps(ops_src);

        op_results = zookeeper->multi(ops_src);

        log_znode_path = dynamic_cast<const Coordination::CreateResponse &>(*op_results.front()).path_created;
        entry_delete.znode_name = log_znode_path.substr(log_znode_path.find_last_of('/') + 1);

        lock1.reset();
        waitForLogEntryToBeProcessedIfNecessary(entry_delete, query_context);

        /// Cleaning possibly stored information about parts from /quorum/last_part node in ZooKeeper.
        cleanLastPartNode(partition_id);

        return;
    }

    throw Exception(ErrorCodes::CANNOT_ASSIGN_ALTER, "Cannot assign ALTER PARTITION, because another ALTER PARTITION query was concurrently executed");
}

void StorageReplicatedMergeTree::movePartitionToShard(
    const ASTPtr & partition, bool move_part, const String & to, ContextPtr /*query_context*/)
{
    /// This is a lightweight operation that only optimistically checks if it could succeed and queues tasks.

    if (!move_part)
        throw Exception("MOVE PARTITION TO SHARD is not supported, use MOVE PART instead", ErrorCodes::NOT_IMPLEMENTED);

    if (zkutil::normalizeZooKeeperPath(zookeeper_path, /* check_starts_with_slash */ true) == zkutil::normalizeZooKeeperPath(to, /* check_starts_with_slash */ true))
        throw Exception("Source and destination are the same", ErrorCodes::BAD_ARGUMENTS);

    auto zookeeper = getZooKeeperAndAssertNotReadonly();

    String part_name = partition->as<ASTLiteral &>().value.safeGet<String>();
    auto part_info = MergeTreePartInfo::fromPartName(part_name, format_version);

    auto part = getPartIfExists(part_info, {MergeTreeDataPartState::Active});
    if (!part)
        throw Exception(ErrorCodes::NO_SUCH_DATA_PART, "Part {} not found locally", part_name);

    if (part->uuid == UUIDHelpers::Nil)
        throw Exception(ErrorCodes::NOT_IMPLEMENTED, "Part {} does not have an uuid assigned and it can't be moved between shards", part_name);


    ReplicatedMergeTreeMergePredicate merge_pred = queue.getMergePredicate(zookeeper);

    /// The following block is pretty much copy & paste from StorageReplicatedMergeTree::dropPart to avoid conflicts while this is WIP.
    /// Extract it to a common method and re-use it before merging.
    {
        if (partIsLastQuorumPart(part->info))
        {
            throw Exception(ErrorCodes::NOT_IMPLEMENTED, "Part {} is last inserted part with quorum in partition. Would not be able to drop", part_name);
        }

        /// canMergeSinglePart is overlapping with dropPart, let's try to use the same code.
        String out_reason;
        if (!merge_pred.canMergeSinglePart(part, &out_reason))
            throw Exception(ErrorCodes::PART_IS_TEMPORARILY_LOCKED, "Part is busy, reason: " + out_reason);
    }

    {
        /// Optimistic check that for compatible destination table structure.
        checkTableStructure(to, getInMemoryMetadataPtr());
    }

    PinnedPartUUIDs src_pins;
    PinnedPartUUIDs dst_pins;

    {
        String s = zookeeper->get(zookeeper_path + "/pinned_part_uuids", &src_pins.stat);
        src_pins.fromString(s);
    }

    {
        String s = zookeeper->get(to + "/pinned_part_uuids", &dst_pins.stat);
        dst_pins.fromString(s);
    }

    if (src_pins.part_uuids.contains(part->uuid) || dst_pins.part_uuids.contains(part->uuid))
        throw Exception(ErrorCodes::PART_IS_TEMPORARILY_LOCKED, "Part {} has it's uuid ({}) already pinned.", part_name, toString(part->uuid));

    src_pins.part_uuids.insert(part->uuid);
    dst_pins.part_uuids.insert(part->uuid);

    PartMovesBetweenShardsOrchestrator::Entry part_move_entry;
    part_move_entry.state = PartMovesBetweenShardsOrchestrator::EntryState::SYNC_SOURCE;
    part_move_entry.create_time = std::time(nullptr);
    part_move_entry.update_time = part_move_entry.create_time;
    part_move_entry.task_uuid = UUIDHelpers::generateV4();
    part_move_entry.part_name = part->name;
    part_move_entry.part_uuid = part->uuid;
    part_move_entry.to_shard = to;

    Coordination::Requests ops;
    ops.emplace_back(zkutil::makeCheckRequest(zookeeper_path + "/log", merge_pred.getVersion())); /// Make sure no new events were added to the log.
    ops.emplace_back(zkutil::makeSetRequest(zookeeper_path + "/pinned_part_uuids", src_pins.toString(), src_pins.stat.version));
    ops.emplace_back(zkutil::makeSetRequest(to + "/pinned_part_uuids", dst_pins.toString(), dst_pins.stat.version));
    ops.emplace_back(zkutil::makeCreateRequest(
        part_moves_between_shards_orchestrator.entries_znode_path + "/task-",
        part_move_entry.toString(),
        zkutil::CreateMode::PersistentSequential));

    Coordination::Responses responses;
    Coordination::Error rc = zookeeper->tryMulti(ops, responses);
    zkutil::KeeperMultiException::check(rc, ops, responses);

    String task_znode_path = dynamic_cast<const Coordination::CreateResponse &>(*responses.back()).path_created;
    LOG_DEBUG(log, "Created task for part movement between shards at {}", task_znode_path);

    /// TODO(nv): Nice to have support for `replication_alter_partitions_sync`.
    ///     For now use the system.part_moves_between_shards table for status.
}

CancellationCode StorageReplicatedMergeTree::killPartMoveToShard(const UUID & task_uuid)
{
    return part_moves_between_shards_orchestrator.killPartMoveToShard(task_uuid);
}

void StorageReplicatedMergeTree::getCommitPartOps(
    Coordination::Requests & ops,
    MutableDataPartPtr & part,
    const String & block_id_path) const
{
    const String & part_name = part->name;
    const auto storage_settings_ptr = getSettings();

    if (!block_id_path.empty())
    {
        /// Make final duplicate check and commit block_id
        ops.emplace_back(
            zkutil::makeCreateRequest(
                block_id_path,
                part_name,  /// We will be able to know original part number for duplicate blocks, if we want.
                zkutil::CreateMode::Persistent));
    }

    /// Information about the part, in the replica
    if (storage_settings_ptr->use_minimalistic_part_header_in_zookeeper)
    {
        ops.emplace_back(zkutil::makeCreateRequest(
            fs::path(replica_path) / "parts" / part->name,
            ReplicatedMergeTreePartHeader::fromColumnsAndChecksums(part->getColumns(), part->checksums).toString(),
            zkutil::CreateMode::Persistent));
    }
    else
    {
        ops.emplace_back(zkutil::makeCreateRequest(
            fs::path(replica_path) / "parts" / part->name,
            "",
            zkutil::CreateMode::Persistent));
        ops.emplace_back(zkutil::makeCreateRequest(
            fs::path(replica_path) / "parts" / part->name / "columns",
            part->getColumns().toString(),
            zkutil::CreateMode::Persistent));
        ops.emplace_back(zkutil::makeCreateRequest(
            fs::path(replica_path) / "parts" / part->name / "checksums",
            getChecksumsForZooKeeper(part->checksums),
            zkutil::CreateMode::Persistent));
    }
}

ReplicatedMergeTreeAddress StorageReplicatedMergeTree::getReplicatedMergeTreeAddress() const
{
    auto host_port = getContext()->getInterserverIOAddress();
    auto table_id = getStorageID();

    ReplicatedMergeTreeAddress res;
    res.host = host_port.first;
    res.replication_port = host_port.second;
    res.queries_port = getContext()->getTCPPort();
    res.database = table_id.database_name;
    res.table = table_id.table_name;
    res.scheme = getContext()->getInterserverScheme();
    return res;
}

ActionLock StorageReplicatedMergeTree::getActionLock(StorageActionBlockType action_type)
{
    if (action_type == ActionLocks::PartsMerge)
        return merger_mutator.merges_blocker.cancel();

    if (action_type == ActionLocks::PartsTTLMerge)
        return merger_mutator.ttl_merges_blocker.cancel();

    if (action_type == ActionLocks::PartsFetch)
        return fetcher.blocker.cancel();

    if (action_type == ActionLocks::PartsSend)
    {
        auto data_parts_exchange_ptr = std::atomic_load(&data_parts_exchange_endpoint);
        return data_parts_exchange_ptr ? data_parts_exchange_ptr->blocker.cancel() : ActionLock();
    }

    if (action_type == ActionLocks::ReplicationQueue)
        return queue.actions_blocker.cancel();

    if (action_type == ActionLocks::PartsMove)
        return parts_mover.moves_blocker.cancel();

    return {};
}

void StorageReplicatedMergeTree::onActionLockRemove(StorageActionBlockType action_type)
{
    if (action_type == ActionLocks::PartsMerge || action_type == ActionLocks::PartsTTLMerge
        || action_type == ActionLocks::PartsFetch || action_type == ActionLocks::PartsSend
        || action_type == ActionLocks::ReplicationQueue)
        background_operations_assignee.trigger();
    else if (action_type == ActionLocks::PartsMove)
        background_moves_assignee.trigger();
}

bool StorageReplicatedMergeTree::waitForShrinkingQueueSize(size_t queue_size, UInt64 max_wait_milliseconds)
{
    Stopwatch watch;

    /// Let's fetch new log entries firstly
    queue.pullLogsToQueue(getZooKeeperAndAssertNotReadonly(), {}, ReplicatedMergeTreeQueue::SYNC);

    /// This is significant, because the execution of this task could be delayed at BackgroundPool.
    /// And we force it to be executed.
    background_operations_assignee.trigger();

    Poco::Event target_size_event;
    auto callback = [&target_size_event, queue_size] (size_t new_queue_size)
    {
        if (new_queue_size <= queue_size)
            target_size_event.set();
    };
    const auto handler = queue.addSubscriber(std::move(callback));

    while (!target_size_event.tryWait(50))
    {
        if (max_wait_milliseconds && watch.elapsedMilliseconds() > max_wait_milliseconds)
            return false;

        if (partial_shutdown_called)
            throw Exception("Shutdown is called for table", ErrorCodes::ABORTED);
    }

    return true;
}

bool StorageReplicatedMergeTree::dropPartImpl(
    zkutil::ZooKeeperPtr & zookeeper, String part_name, LogEntry & entry, bool detach, bool throw_if_noop)
{
    LOG_TRACE(log, "Will try to insert a log entry to DROP_RANGE for part {}", part_name);

    auto part_info = MergeTreePartInfo::fromPartName(part_name, format_version);

    while (true)
    {
        ReplicatedMergeTreeMergePredicate merge_pred = queue.getMergePredicate(zookeeper);

        auto part = getPartIfExists(part_info, {MergeTreeDataPartState::Active});

        if (!part)
        {
            if (throw_if_noop)
                throw Exception(ErrorCodes::NO_SUCH_DATA_PART, "Part {} not found locally, won't try to drop it.", part_name);
            return false;
        }

        if (merge_pred.hasDropRange(part->info))
        {
            if (throw_if_noop)
                throw Exception(ErrorCodes::PART_IS_TEMPORARILY_LOCKED, "Already has DROP RANGE for part {} in queue.", part_name);

            return false;
        }

        /// There isn't a lot we can do otherwise. Can't cancel merges because it is possible that a replica already
        /// finished the merge.
        String out_reason;
        if (!merge_pred.canMergeSinglePart(part, &out_reason))
        {
            if (throw_if_noop)
                throw Exception(ErrorCodes::PART_IS_TEMPORARILY_LOCKED, out_reason);
            return false;
        }

        if (merge_pred.partParticipatesInReplaceRange(part, &out_reason))
        {
            if (throw_if_noop)
                throw Exception(ErrorCodes::PART_IS_TEMPORARILY_LOCKED, out_reason);
            return false;
        }

        if (partIsLastQuorumPart(part->info))
        {
            if (throw_if_noop)
                throw Exception(ErrorCodes::NOT_IMPLEMENTED, "Part {} is last inserted part with quorum in partition. Cannot drop", part_name);
            return false;
        }

        if (partIsInsertingWithParallelQuorum(part->info))
        {
            if (throw_if_noop)
                throw Exception(ErrorCodes::NOT_IMPLEMENTED, "Part {} is inserting with parallel quorum. Cannot drop", part_name);
            return false;
        }

        Coordination::Requests ops;
        getClearBlocksInPartitionOps(ops, *zookeeper, part_info.partition_id, part_info.min_block, part_info.max_block);
        size_t clear_block_ops_size = ops.size();

        /// If `part_name` is result of a recent merge and source parts are still available then
        /// DROP_RANGE with detach will move this part together with source parts to `detached/` dir.
        entry.type = LogEntry::DROP_RANGE;
        entry.source_replica = replica_name;
        /// We don't set fake drop level (999999999) for the single part DROP_RANGE.
        /// First of all we don't guarantee anything other than the part will not be
        /// active after DROP PART, but covering part (without data of dropped part) can exist.
        /// If we add part with 9999999 level than we can break invariant in virtual_parts of
        /// the queue.
        entry.new_part_name = getPartNamePossiblyFake(format_version, part->info);
        entry.detach = detach;
        entry.create_time = time(nullptr);

        ops.emplace_back(zkutil::makeCheckRequest(fs::path(zookeeper_path) / "log", merge_pred.getVersion())); /// Make sure no new events were added to the log.
        ops.emplace_back(zkutil::makeCreateRequest(fs::path(zookeeper_path) / "log/log-", entry.toString(), zkutil::CreateMode::PersistentSequential));
        /// Just update version, because merges assignment relies on it
        ops.emplace_back(zkutil::makeSetRequest(fs::path(zookeeper_path) / "log", "", -1));
        Coordination::Responses responses;
        Coordination::Error rc = zookeeper->tryMulti(ops, responses);

        if (rc == Coordination::Error::ZBADVERSION)
        {
            LOG_TRACE(log, "A new log entry appeared while trying to commit DROP RANGE. Retry.");
            continue;
        }
        else if (rc == Coordination::Error::ZNONODE)
        {
            LOG_TRACE(log, "Other replica already removing same part {} or part deduplication node was removed by background thread. Retry.", part_name);
            continue;
        }
        else
            zkutil::KeeperMultiException::check(rc, ops, responses);

        String log_znode_path = dynamic_cast<const Coordination::CreateResponse &>(*responses[clear_block_ops_size + 1]).path_created;
        entry.znode_name = log_znode_path.substr(log_znode_path.find_last_of('/') + 1);

        return true;
    }
}

bool StorageReplicatedMergeTree::addOpsToDropAllPartsInPartition(
    zkutil::ZooKeeper & zookeeper, const String & partition_id, bool detach,
    Coordination::Requests & ops, std::vector<LogEntryPtr> & entries,
    std::vector<EphemeralLockInZooKeeper> & delimiting_block_locks,
    std::vector<size_t> & log_entry_ops_idx)
{
    MergeTreePartInfo drop_range_info;

    /// It would prevent other replicas from assigning merges which intersect locked block number.
    std::optional<EphemeralLockInZooKeeper> delimiting_block_lock;

    if (!getFakePartCoveringAllPartsInPartition(partition_id, drop_range_info, delimiting_block_lock))
    {
        LOG_INFO(log, "Will not drop partition {}, it is empty.", partition_id);
        return false;
    }

    clearBlocksInPartition(zookeeper, partition_id, drop_range_info.min_block, drop_range_info.max_block);

    String drop_range_fake_part_name = getPartNamePossiblyFake(format_version, drop_range_info);

    LOG_DEBUG(log, "Disabled merges covered by range {}", drop_range_fake_part_name);

    /// Finally, having achieved the necessary invariants, you can put an entry in the log.
    auto entry = std::make_shared<LogEntry>();
    entry->type = LogEntry::DROP_RANGE;
    entry->source_replica = replica_name;
    entry->new_part_name = drop_range_fake_part_name;
    entry->detach = detach;
    entry->create_time = time(nullptr);

    log_entry_ops_idx.push_back(ops.size());
    ops.emplace_back(zkutil::makeCreateRequest(fs::path(zookeeper_path) / "log/log-", entry->toString(),
                                               zkutil::CreateMode::PersistentSequential));
    delimiting_block_lock->getUnlockOps(ops);
    delimiting_block_locks.push_back(std::move(*delimiting_block_lock));
    entries.push_back(std::move(entry));
    return true;
}

void StorageReplicatedMergeTree::dropAllPartsInPartitions(
    zkutil::ZooKeeper & zookeeper, const Strings partition_ids, std::vector<LogEntryPtr> & entries, ContextPtr query_context, bool detach)
{
    entries.reserve(partition_ids.size());

    /// Retry if alter_partition_version changes
    for (size_t retry = 0; retry < 1000; ++retry)
    {
        entries.clear();
        String alter_partition_version_path = zookeeper_path + "/alter_partition_version";
        Coordination::Stat alter_partition_version_stat;
        zookeeper.get(alter_partition_version_path, &alter_partition_version_stat);

        Coordination::Requests ops;
        std::vector<EphemeralLockInZooKeeper> delimiting_block_locks;
        std::vector<size_t> log_entry_ops_idx;
        ops.reserve(partition_ids.size() * 2);
        delimiting_block_locks.reserve(partition_ids.size());
        log_entry_ops_idx.reserve(partition_ids.size());
        for (const auto & partition_id : partition_ids)
            addOpsToDropAllPartsInPartition(zookeeper, partition_id, detach, ops, entries, delimiting_block_locks, log_entry_ops_idx);

        /// Check and update version to avoid race with REPLACE_RANGE.
        /// Otherwise new parts covered by drop_range_info may appear after execution of current DROP_RANGE entry
        /// as a result of execution of concurrently created REPLACE_RANGE entry.
        ops.emplace_back(zkutil::makeSetRequest(alter_partition_version_path, "", alter_partition_version_stat.version));

        /// Just update version, because merges assignment relies on it
        ops.emplace_back(zkutil::makeSetRequest(fs::path(zookeeper_path) / "log", "", -1));

        if (auto txn = query_context->getZooKeeperMetadataTransaction())
            txn->moveOpsTo(ops);

        Coordination::Responses responses;
        Coordination::Error code = zookeeper.tryMulti(ops, responses);

        if (code == Coordination::Error::ZOK)
        {
            for (auto & lock : delimiting_block_locks)
                lock.assumeUnlocked();
        }
        else if (code == Coordination::Error::ZBADVERSION)
        {
            /// Cannot retry automatically, because some zookeeper ops were lost on the first attempt. Will retry on DDLWorker-level.
            if (query_context->getZooKeeperMetadataTransaction())
                throw Exception(
                    "Cannot execute alter, because alter partition version was suddenly changed due to concurrent alter",
                    ErrorCodes::CANNOT_ASSIGN_ALTER);
            continue;
        }
        else
            zkutil::KeeperMultiException::check(code, ops, responses);

        assert(entries.size() == log_entry_ops_idx.size());
        for (size_t i = 0; i < entries.size(); ++i)
        {
            String log_znode_path = dynamic_cast<const Coordination::CreateResponse &>(*responses[log_entry_ops_idx[i]]).path_created;
            entries[i]->znode_name = log_znode_path.substr(log_znode_path.find_last_of('/') + 1);

            auto drop_range_info = MergeTreePartInfo::fromPartName(entries[i]->new_part_name, format_version);
            getContext()->getMergeList().cancelInPartition(getStorageID(), drop_range_info.partition_id, drop_range_info.max_block);
        }

        return;
    }
    throw Exception(ErrorCodes::CANNOT_ASSIGN_ALTER,
                    "Cannot assign ALTER PARTITION because another ALTER PARTITION query was concurrently executed");
}

StorageReplicatedMergeTree::LogEntryPtr StorageReplicatedMergeTree::dropAllPartsInPartition(
    zkutil::ZooKeeper & zookeeper, const String & partition_id, ContextPtr query_context, bool detach)
{
    Strings partition_ids = {partition_id};
    std::vector<LogEntryPtr> entries;
    dropAllPartsInPartitions(zookeeper, partition_ids, entries, query_context, detach);
    if (entries.empty())
        return {};
    return entries[0];
}

void StorageReplicatedMergeTree::enqueuePartForCheck(const String & part_name, time_t delay_to_check_seconds)
{
    MergeTreePartInfo covering_drop_range;
    if (queue.hasDropRange(MergeTreePartInfo::fromPartName(part_name, format_version), &covering_drop_range))
    {
        LOG_WARNING(log, "Do not enqueue part {} for check because it's covered by DROP_RANGE {} and going to be removed",
                    part_name, covering_drop_range.getPartName());
        return;
    }
    part_check_thread.enqueuePart(part_name, delay_to_check_seconds);
}

CheckResults StorageReplicatedMergeTree::checkData(const ASTPtr & query, ContextPtr local_context)
{
    CheckResults results;
    DataPartsVector data_parts;
    if (const auto & check_query = query->as<ASTCheckQuery &>(); check_query.partition)
    {
        String partition_id = getPartitionIDFromQuery(check_query.partition, local_context);
        data_parts = getVisibleDataPartsVectorInPartition(local_context, partition_id);
    }
    else
        data_parts = getVisibleDataPartsVector(local_context);

    for (auto & part : data_parts)
    {
        try
        {
            results.push_back(part_check_thread.checkPart(part->name));
        }
        catch (const Exception & ex)
        {
            results.emplace_back(part->name, false, "Check of part finished with error: '" + ex.message() + "'");
        }
    }
    return results;
}


void StorageReplicatedMergeTree::checkBrokenDisks()
{
    auto disks = getStoragePolicy()->getDisks();
    std::unique_ptr<DataPartsVector> parts;

    for (auto disk_it = disks.rbegin(); disk_it != disks.rend(); ++disk_it)
    {
        auto disk_ptr = *disk_it;
        if (disk_ptr->isBroken())
        {
            {
                std::lock_guard lock(last_broken_disks_mutex);
                if (!last_broken_disks.insert(disk_ptr->getName()).second)
                    continue;
            }

            LOG_INFO(log, "Scanning parts to recover on broken disk {} with path {}", disk_ptr->getName(), disk_ptr->getPath());

            if (!parts)
                parts = std::make_unique<DataPartsVector>(getDataPartsVectorForInternalUsage());

            for (auto & part : *parts)
            {
                if (part->data_part_storage && part->data_part_storage->getDiskName() == disk_ptr->getName())
                    broken_part_callback(part->name);
            }
            continue;
        }
        else
        {
            {
                std::lock_guard lock(last_broken_disks_mutex);
                if (last_broken_disks.erase(disk_ptr->getName()) > 0)
                    LOG_INFO(
                        log,
                        "Disk {} with path {} is recovered. Exclude it from last_broken_disks",
                        disk_ptr->getName(),
                        disk_ptr->getPath());
            }
        }
    }
}


bool StorageReplicatedMergeTree::canUseAdaptiveGranularity() const
{
    const auto storage_settings_ptr = getSettings();
    return storage_settings_ptr->index_granularity_bytes != 0 &&
        (storage_settings_ptr->enable_mixed_granularity_parts ||
            (!has_non_adaptive_index_granularity_parts && !other_replicas_fixed_granularity));
}


MutationCommands StorageReplicatedMergeTree::getFirstAlterMutationCommandsForPart(const DataPartPtr & part) const
{
    return queue.getFirstAlterMutationCommandsForPart(part);
}


void StorageReplicatedMergeTree::startBackgroundMovesIfNeeded()
{
    if (areBackgroundMovesNeeded())
        background_moves_assignee.start();
}


std::unique_ptr<MergeTreeSettings> StorageReplicatedMergeTree::getDefaultSettings() const
{
    return std::make_unique<MergeTreeSettings>(getContext()->getReplicatedMergeTreeSettings());
}


String StorageReplicatedMergeTree::getTableSharedID() const
{
    return toString(table_shared_id);
}


void StorageReplicatedMergeTree::createTableSharedID()
{
    if (table_shared_id != UUIDHelpers::Nil)
        throw Exception(ErrorCodes::LOGICAL_ERROR, "Table shared id already initialized");

    zkutil::ZooKeeperPtr zookeeper = getZooKeeper();
    String zookeeper_table_id_path = fs::path(zookeeper_path) / "table_shared_id";
    String id;
    if (!zookeeper->tryGet(zookeeper_table_id_path, id))
    {
        UUID table_id_candidate;
        auto local_storage_id = getStorageID();
        if (local_storage_id.uuid != UUIDHelpers::Nil)
            table_id_candidate = local_storage_id.uuid;
        else
            table_id_candidate = UUIDHelpers::generateV4();

        id = toString(table_id_candidate);

        auto code = zookeeper->tryCreate(zookeeper_table_id_path, id, zkutil::CreateMode::Persistent);
        if (code == Coordination::Error::ZNODEEXISTS)
        { /// Other replica create node early
            id = zookeeper->get(zookeeper_table_id_path);
        }
        else if (code != Coordination::Error::ZOK)
        {
            throw zkutil::KeeperException(code, zookeeper_table_id_path);
        }
    }

    table_shared_id = parseFromString<UUID>(id);
}


std::optional<String> StorageReplicatedMergeTree::tryGetTableSharedIDFromCreateQuery(const IAST & create_query, const ContextPtr & global_context)
{
    auto zk_path = tryExtractZkPathFromCreateQuery(create_query, global_context);
    if (!zk_path)
        return {};

    String zk_name = zkutil::extractZooKeeperName(*zk_path);
    zk_path = zkutil::extractZooKeeperPath(*zk_path, false, nullptr);
    zkutil::ZooKeeperPtr zookeeper = (zk_name == getDefaultZooKeeperName()) ? global_context->getZooKeeper() : global_context->getAuxiliaryZooKeeper(zk_name);

    String id;
    if (!zookeeper->tryGet(fs::path(*zk_path) / "table_shared_id", id))
        return {};

    return id;
}


void StorageReplicatedMergeTree::lockSharedDataTemporary(const String & part_name, const String & part_id, const DiskPtr & disk) const
{
    auto settings = getSettings();

    if (!disk || !disk->supportZeroCopyReplication() || !settings->allow_remote_fs_zero_copy_replication)
        return;

    zkutil::ZooKeeperPtr zookeeper = tryGetZooKeeper();
    if (!zookeeper)
        return;

    String id = part_id;
    boost::replace_all(id, "/", "_");

    Strings zc_zookeeper_paths = getZeroCopyPartPath(*getSettings(), toString(disk->getType()), getTableSharedID(),
        part_name, zookeeper_path);

    for (const auto & zc_zookeeper_path : zc_zookeeper_paths)
    {
        String zookeeper_node = fs::path(zc_zookeeper_path) / id / replica_name;

        LOG_TRACE(log, "Set zookeeper temporary ephemeral lock {}", zookeeper_node);
        createZeroCopyLockNode(zookeeper, zookeeper_node, zkutil::CreateMode::Ephemeral, false);
    }
}

void StorageReplicatedMergeTree::lockSharedData(const IMergeTreeDataPart & part, bool replace_existing_lock, std::optional<HardlinkedFiles> hardlinked_files) const
{
    auto settings = getSettings();

    if (!part.data_part_storage || !part.isStoredOnDisk() || !settings->allow_remote_fs_zero_copy_replication)
        return;

    if (!part.data_part_storage->supportZeroCopyReplication())
        return;

    zkutil::ZooKeeperPtr zookeeper = tryGetZooKeeper();
    if (!zookeeper)
        return;

    String id = part.getUniqueId();
    boost::replace_all(id, "/", "_");

    Strings zc_zookeeper_paths = getZeroCopyPartPath(
        *getSettings(), part.data_part_storage->getDiskType(), getTableSharedID(),
        part.name, zookeeper_path);

    String path_to_set_hardlinked_files;
    NameSet hardlinks;

    if (hardlinked_files.has_value() && !hardlinked_files->hardlinks_from_source_part.empty())
    {
        path_to_set_hardlinked_files = getZeroCopyPartPath(
            *getSettings(), part.data_part_storage->getDiskType(), hardlinked_files->source_table_shared_id,
            hardlinked_files->source_part_name, zookeeper_path)[0];

        hardlinks = hardlinked_files->hardlinks_from_source_part;
    }

    for (const auto & zc_zookeeper_path : zc_zookeeper_paths)
    {
        String zookeeper_node = fs::path(zc_zookeeper_path) / id / replica_name;

        LOG_TRACE(log, "Set zookeeper persistent lock {}", zookeeper_node);

        createZeroCopyLockNode(
            zookeeper, zookeeper_node, zkutil::CreateMode::Persistent,
            replace_existing_lock, path_to_set_hardlinked_files, hardlinks);
    }
}

std::pair<bool, NameSet> StorageReplicatedMergeTree::unlockSharedData(const IMergeTreeDataPart & part) const
{
    if (!part.data_part_storage || !part.isStoredOnDisk())
        return std::make_pair(true, NameSet{});

    if (!part.data_part_storage || !part.data_part_storage->supportZeroCopyReplication())
        return std::make_pair(true, NameSet{});

    /// If part is temporary refcount file may be absent
    if (part.data_part_storage->exists(IMergeTreeDataPart::FILE_FOR_REFERENCES_CHECK))
    {
        auto ref_count = part.data_part_storage->getRefCount(IMergeTreeDataPart::FILE_FOR_REFERENCES_CHECK);
        if (ref_count > 0) /// Keep part shard info for frozen backups
            return std::make_pair(false, NameSet{});
    }
    else
    {
        /// Temporary part with some absent file cannot be locked in shared mode
        return std::make_pair(true, NameSet{});
    }

    return unlockSharedDataByID(part.getUniqueId(), getTableSharedID(), part.name, replica_name, part.data_part_storage->getDiskType(), getZooKeeper(), *getSettings(), log,
        zookeeper_path);
}

std::pair<bool, NameSet> StorageReplicatedMergeTree::unlockSharedDataByID(
        String part_id, const String & table_uuid, const String & part_name,
        const String & replica_name_, std::string disk_type, zkutil::ZooKeeperPtr zookeeper_ptr, const MergeTreeSettings & settings,
        Poco::Logger * logger, const String & zookeeper_path_old)
{
    boost::replace_all(part_id, "/", "_");

    Strings zc_zookeeper_paths = getZeroCopyPartPath(settings, disk_type, table_uuid, part_name, zookeeper_path_old);

    bool part_has_no_more_locks = true;
    NameSet files_not_to_remove;

    for (const auto & zc_zookeeper_path : zc_zookeeper_paths)
    {
        String files_not_to_remove_str;
        zookeeper_ptr->tryGet(zc_zookeeper_path, files_not_to_remove_str);

        files_not_to_remove.clear();
        if (!files_not_to_remove_str.empty())
            boost::split(files_not_to_remove, files_not_to_remove_str, boost::is_any_of("\n "));

        String zookeeper_part_uniq_node = fs::path(zc_zookeeper_path) / part_id;

        /// Delete our replica node for part from zookeeper (we are not interested in it anymore)
        String zookeeper_part_replica_node = fs::path(zookeeper_part_uniq_node) / replica_name_;

        LOG_TRACE(logger, "Remove zookeeper lock {} for part {}", zookeeper_part_replica_node, part_name);

        if (auto ec = zookeeper_ptr->tryRemove(zookeeper_part_replica_node); ec != Coordination::Error::ZOK && ec != Coordination::Error::ZNONODE)
        {
            throw zkutil::KeeperException(ec, zookeeper_part_replica_node);
        }

        /// Check, maybe we were the last replica and can remove part forever
        Strings children;
        zookeeper_ptr->tryGetChildren(zookeeper_part_uniq_node, children);

        if (!children.empty())
        {
<<<<<<< HEAD
            LOG_TRACE(logger, "Found {} ({}) zookeeper locks for {}", children.size(), fmt::join(children, ", "), zookeeper_part_uniq_node);
=======
            LOG_TRACE(logger, "Found {} ({}) zookeper locks for {}", zookeeper_part_uniq_node, children.size(), fmt::join(children, ", "));
>>>>>>> 080b2ed2
            part_has_no_more_locks = false;
            continue;
        }

        auto error_code = zookeeper_ptr->tryRemove(zookeeper_part_uniq_node);

        if (error_code == Coordination::Error::ZOK)
        {
            LOG_TRACE(logger, "Removed last parent zookeeper lock {} for part {} with id {}", zookeeper_part_uniq_node, part_name, part_id);
        }
        else if (error_code == Coordination::Error::ZNOTEMPTY)
        {
            LOG_TRACE(logger, "Cannot remove last parent zookeeper lock {} for part {} with id {}, another replica locked part concurrently", zookeeper_part_uniq_node, part_name, part_id);
        }
        else if (error_code == Coordination::Error::ZNONODE)
        {
            LOG_TRACE(logger, "Node with parent zookeeper lock {} for part {} with id {} doesn't exist", zookeeper_part_uniq_node, part_name, part_id);
        }
        else
        {
            throw zkutil::KeeperException(error_code, zookeeper_part_uniq_node);
        }


        /// Even when we have lock with same part name, but with different uniq, we can remove files on S3
        children.clear();
        String zookeeper_part_node = fs::path(zookeeper_part_uniq_node).parent_path();
        zookeeper_ptr->tryGetChildren(zookeeper_part_node, children);

        if (children.empty())
        {
            /// Cleanup after last uniq removing
            error_code = zookeeper_ptr->tryRemove(zookeeper_part_node);

            if (error_code == Coordination::Error::ZOK)
            {
                LOG_TRACE(logger, "Removed last parent zookeeper lock {} for part {} (part is finally unlocked)", zookeeper_part_uniq_node, part_name);
            }
            else if (error_code == Coordination::Error::ZNOTEMPTY)
            {
                LOG_TRACE(logger, "Cannot remove last parent zookeeper lock {} for part {}, another replica locked part concurrently", zookeeper_part_uniq_node, part_name);
            }
            else if (error_code == Coordination::Error::ZNONODE)
            {
                LOG_TRACE(logger, "Node with parent zookeeper lock {} for part {} doesn't exist (part was unlocked before)", zookeeper_part_uniq_node, part_name);
            }
            else
            {
                throw zkutil::KeeperException(error_code, zookeeper_part_uniq_node);
            }
        }
        else
        {
            LOG_TRACE(logger, "Can't remove parent zookeeper lock {} for part {}, because children {} ({}) were concurrently created",
                      zookeeper_part_node, part_name, children.size(), fmt::join(children, ", "));
        }
    }

    return std::make_pair(part_has_no_more_locks, files_not_to_remove);
}


DataPartStoragePtr StorageReplicatedMergeTree::tryToFetchIfShared(
    const IMergeTreeDataPart & part,
    const DiskPtr & disk,
    const String & path)
{
    const auto settings = getSettings();
    auto disk_type = disk->getType();
    if (!(disk->supportZeroCopyReplication() && settings->allow_remote_fs_zero_copy_replication))
        return nullptr;

    String replica = getSharedDataReplica(part, disk_type);

    /// We can't fetch part when none replicas have this part on a same type remote disk
    if (replica.empty())
        return nullptr;

    return executeFetchShared(replica, part.name, disk, path);
}


String StorageReplicatedMergeTree::getSharedDataReplica(
    const IMergeTreeDataPart & part, DiskType disk_type) const
{
    String best_replica;

    zkutil::ZooKeeperPtr zookeeper = tryGetZooKeeper();
    if (!zookeeper)
        return "";

    Strings zc_zookeeper_paths = getZeroCopyPartPath(*getSettings(), toString(disk_type), getTableSharedID(), part.name,
            zookeeper_path);

    std::set<String> replicas;

    for (const auto & zc_zookeeper_path : zc_zookeeper_paths)
    {
        Strings ids;
        zookeeper->tryGetChildren(zc_zookeeper_path, ids);

        for (const auto & id : ids)
        {
            String zookeeper_part_uniq_node = fs::path(zc_zookeeper_path) / id;
            Strings id_replicas;
            zookeeper->tryGetChildren(zookeeper_part_uniq_node, id_replicas);
            LOG_TRACE(log, "Found zookeper replicas for {}: {}", zookeeper_part_uniq_node, id_replicas.size());
            replicas.insert(id_replicas.begin(), id_replicas.end());
        }
    }

    LOG_TRACE(log, "Found zookeper replicas for part {}: {}", part.name, replicas.size());

    Strings active_replicas;

    /// TODO: Move best replica choose in common method (here is the same code as in StorageReplicatedMergeTree::fetchPartition)

    /// Leave only active replicas.
    active_replicas.reserve(replicas.size());

    for (const String & replica : replicas)
        if ((replica != replica_name) && (zookeeper->exists(fs::path(zookeeper_path) / "replicas" / replica / "is_active")))
            active_replicas.push_back(replica);

    LOG_TRACE(log, "Found zookeper active replicas for part {}: {}", part.name, active_replicas.size());

    if (active_replicas.empty())
        return "";

    /** You must select the best (most relevant) replica.
    * This is a replica with the maximum `log_pointer`, then with the minimum `queue` size.
    * NOTE This is not exactly the best criteria. It does not make sense to download old partitions,
    *  and it would be nice to be able to choose the replica closest by network.
    * NOTE Of course, there are data races here. You can solve it by retrying.
    */
    Int64 max_log_pointer = -1;
    UInt64 min_queue_size = std::numeric_limits<UInt64>::max();

    for (const String & replica : active_replicas)
    {
        String current_replica_path = fs::path(zookeeper_path) / "replicas" / replica;

        String log_pointer_str = zookeeper->get(fs::path(current_replica_path) / "log_pointer");
        Int64 log_pointer = log_pointer_str.empty() ? 0 : parse<UInt64>(log_pointer_str);

        Coordination::Stat stat;
        zookeeper->get(fs::path(current_replica_path) / "queue", &stat);
        size_t queue_size = stat.numChildren;

        if (log_pointer > max_log_pointer
            || (log_pointer == max_log_pointer && queue_size < min_queue_size))
        {
            max_log_pointer = log_pointer;
            min_queue_size = queue_size;
            best_replica = replica;
        }
    }

    return best_replica;
}


Strings StorageReplicatedMergeTree::getZeroCopyPartPath(
    const MergeTreeSettings & settings, std::string disk_type, const String & table_uuid,
    const String & part_name, const String & zookeeper_path_old)
{
    Strings res;

    String zero_copy = fmt::format("zero_copy_{}", disk_type);

    String new_path = fs::path(settings.remote_fs_zero_copy_zookeeper_path.toString()) / zero_copy / table_uuid / part_name;
    res.push_back(new_path);
    if (settings.remote_fs_zero_copy_path_compatible_mode && !zookeeper_path_old.empty())
    { /// Compatibility mode for cluster with old and new versions
        String old_path = fs::path(zookeeper_path_old) / zero_copy / "shared" / part_name;
        res.push_back(old_path);
    }

    return res;
}

bool StorageReplicatedMergeTree::checkZeroCopyLockExists(const String & part_name, const DiskPtr & disk)
{
    auto path = getZeroCopyPartPath(part_name, disk);
    if (path)
    {
        /// FIXME
        auto lock_path = fs::path(*path) / "part_exclusive_lock";
        if (getZooKeeper()->exists(lock_path))
        {
            return true;
        }
    }

    return false;
}

std::optional<String> StorageReplicatedMergeTree::getZeroCopyPartPath(const String & part_name, const DiskPtr & disk)
{
    if (!disk || !disk->supportZeroCopyReplication())
        return std::nullopt;

    return getZeroCopyPartPath(*getSettings(), toString(disk->getType()), getTableSharedID(), part_name, zookeeper_path)[0];
}

std::optional<ZeroCopyLock> StorageReplicatedMergeTree::tryCreateZeroCopyExclusiveLock(const String & part_name, const DiskPtr & disk)
{
    if (!disk || !disk->supportZeroCopyReplication())
        return std::nullopt;

    zkutil::ZooKeeperPtr zookeeper = tryGetZooKeeper();
    if (!zookeeper)
        return std::nullopt;

    String zc_zookeeper_path = *getZeroCopyPartPath(part_name, disk);

    /// Just recursively create ancestors for lock
    zookeeper->createAncestors(zc_zookeeper_path);
    zookeeper->createIfNotExists(zc_zookeeper_path, "");

    /// Create actual lock
    ZeroCopyLock lock(zookeeper, zc_zookeeper_path);
    if (lock.lock->tryLock())
        return lock;
    else
        return std::nullopt;
}

String StorageReplicatedMergeTree::findReplicaHavingPart(
    const String & part_name, const String & zookeeper_path_, zkutil::ZooKeeper::Ptr zookeeper_ptr)
{
    Strings replicas = zookeeper_ptr->getChildren(fs::path(zookeeper_path_) / "replicas");

    /// Select replicas in uniformly random order.
    std::shuffle(replicas.begin(), replicas.end(), thread_local_rng);

    for (const String & replica : replicas)
    {
        if (zookeeper_ptr->exists(fs::path(zookeeper_path_) / "replicas" / replica / "parts" / part_name)
            && zookeeper_ptr->exists(fs::path(zookeeper_path_) / "replicas" / replica / "is_active"))
            return fs::path(zookeeper_path_) / "replicas" / replica;
    }

    return {};
}


bool StorageReplicatedMergeTree::checkIfDetachedPartExists(const String & part_name)
{
    fs::directory_iterator dir_end;
    for (const std::string & path : getDataPaths())
        for (fs::directory_iterator dir_it{fs::path(path) / "detached/"}; dir_it != dir_end; ++dir_it)
            if (dir_it->path().filename().string() == part_name)
                return true;
    return false;
}


bool StorageReplicatedMergeTree::checkIfDetachedPartitionExists(const String & partition_name)
{
    fs::directory_iterator dir_end;

    for (const std::string & path : getDataPaths())
    {
        for (fs::directory_iterator dir_it{fs::path(path) / "detached/"}; dir_it != dir_end; ++dir_it)
        {
            const String file_name = dir_it->path().filename().string();
            auto part_info = MergeTreePartInfo::tryParsePartName(file_name, format_version);

            if (part_info && part_info->partition_id == partition_name)
                return true;
        }
    }
    return false;
}


bool StorageReplicatedMergeTree::createEmptyPartInsteadOfLost(zkutil::ZooKeeperPtr zookeeper, const String & lost_part_name)
{
    LOG_INFO(log, "Going to replace lost part {} with empty part", lost_part_name);
    auto metadata_snapshot = getInMemoryMetadataPtr();
    auto settings = getSettings();

    constexpr static auto TMP_PREFIX = "tmp_empty_";

    auto new_part_info = MergeTreePartInfo::fromPartName(lost_part_name, format_version);
    auto block = metadata_snapshot->getSampleBlock();

    DB::IMergeTreeDataPart::TTLInfos move_ttl_infos;

    NamesAndTypesList columns = metadata_snapshot->getColumns().getAllPhysical().filter(block.getNames());
    ReservationPtr reservation = reserveSpacePreferringTTLRules(metadata_snapshot, 0, move_ttl_infos, time(nullptr), 0, true);
    VolumePtr volume = getStoragePolicy()->getVolume(0);

    auto minmax_idx = std::make_shared<IMergeTreeDataPart::MinMaxIndex>();
    minmax_idx->update(block, getMinMaxColumnsNames(metadata_snapshot->getPartitionKey()));

    auto new_volume = createVolumeFromReservation(reservation, volume);
    auto data_part_storage = std::make_shared<DataPartStorageOnDisk>(
        new_volume,
        relative_data_path,
        TMP_PREFIX + lost_part_name);

    DataPartStorageBuilderPtr data_part_storage_builder = std::make_shared<DataPartStorageBuilderOnDisk>(
        new_volume,
        relative_data_path,
        TMP_PREFIX + lost_part_name);

    auto new_data_part = createPart(
        lost_part_name,
        choosePartType(0, block.rows()),
        new_part_info,
        data_part_storage);

    if (settings->assign_part_uuids)
        new_data_part->uuid = UUIDHelpers::generateV4();

    new_data_part->setColumns(columns, {});
    new_data_part->rows_count = block.rows();

    {
        auto lock = lockParts();
        auto parts_in_partition = getDataPartsPartitionRange(new_part_info.partition_id);
        if (!parts_in_partition.empty())
        {
            new_data_part->partition = (*parts_in_partition.begin())->partition;
        }
        else if (auto parsed_partition = MergeTreePartition::tryParseValueFromID(
                     new_part_info.partition_id,
                     metadata_snapshot->getPartitionKey().sample_block))
        {
            new_data_part->partition = MergeTreePartition(*parsed_partition);
        }
        else
        {
            LOG_WARNING(log, "Empty part {} is not created instead of lost part because there are no parts in partition {} (it's empty), "
                             "resolve this manually using DROP/DETACH PARTITION.", lost_part_name, new_part_info.partition_id);
            return false;
        }

    }

    new_data_part->minmax_idx = std::move(minmax_idx);
    new_data_part->is_temp = true;

    SyncGuardPtr sync_guard;
    if (new_data_part->isStoredOnDisk())
    {
        /// The name could be non-unique in case of stale files from previous runs.
        if (data_part_storage_builder->exists())
        {
            LOG_WARNING(log, "Removing old temporary directory {}", new_data_part->data_part_storage->getFullPath());
            data_part_storage_builder->removeRecursive();
        }

        data_part_storage_builder->createDirectories();

        if (getSettings()->fsync_part_directory)
            sync_guard = data_part_storage_builder->getDirectorySyncGuard();
    }

    /// This effectively chooses minimal compression method:
    ///  either default lz4 or compression method with zero thresholds on absolute and relative part size.
    auto compression_codec = getContext()->chooseCompressionCodec(0, 0);

    const auto & index_factory = MergeTreeIndexFactory::instance();
    MergedBlockOutputStream out(new_data_part, data_part_storage_builder, metadata_snapshot, columns,
        index_factory.getMany(metadata_snapshot->getSecondaryIndices()), compression_codec, NO_TRANSACTION_PTR);

    bool sync_on_insert = settings->fsync_after_insert;

    out.write(block);
    /// TODO(ab): What projections should we add to the empty part? How can we make sure that it
    /// won't block future merges? Perhaps we should also check part emptiness when selecting parts
    /// to merge.
    out.finalizePart(new_data_part, sync_on_insert);

    try
    {
        MergeTreeData::Transaction transaction(*this, NO_TRANSACTION_RAW);
        auto replaced_parts = renameTempPartAndReplace(new_data_part, transaction, data_part_storage_builder);

        if (!replaced_parts.empty())
        {
            Strings part_names;
            for (const auto & part : replaced_parts)
                part_names.emplace_back(part->name);

            /// Why this exception is not a LOGICAL_ERROR? Because it's possible
            /// to have some source parts for the lost part if replica currently
            /// cloning from another replica, but source replica lost covering
            /// part and finished MERGE_PARTS before clone. It's an extremely
            /// rare case and it's unclear how to resolve it better. Eventually
            /// source replica will replace lost part with empty part and we
            /// will fetch this empty part instead of our source parts. This
            /// will make replicas consistent, but some data will be lost.
            throw Exception(ErrorCodes::INCORRECT_DATA, "Tried to create empty part {}, but it replaces existing parts {}.", lost_part_name, fmt::join(part_names, ", "));
        }

        lockSharedData(*new_data_part, false, {});

        while (true)
        {
            /// We should be careful when creating an empty part, because we are not sure that this part is still needed.
            /// For example, it's possible that part (or partition) was dropped (or replaced) concurrently.
            /// We can enqueue part for check from DataPartExchange or SelectProcessor
            /// and it's hard to synchronize it with ReplicatedMergeTreeQueue and PartCheckThread...
            /// But at least we can ignore parts that are definitely not needed according to virtual parts and drop ranges.
            auto pred = queue.getMergePredicate(zookeeper);
            String covering_virtual = pred.getCoveringVirtualPart(lost_part_name);
            if (covering_virtual.empty())
            {
                LOG_WARNING(log, "Will not create empty part instead of lost {}, because there's no covering part in replication queue", lost_part_name);
                return false;
            }
            if (pred.hasDropRange(MergeTreePartInfo::fromPartName(covering_virtual, format_version)))
            {
                LOG_WARNING(log, "Will not create empty part instead of lost {}, because it's covered by DROP_RANGE", lost_part_name);
                return false;
            }

            Coordination::Requests ops;
            Coordination::Stat replicas_stat;
            auto replicas_path = fs::path(zookeeper_path) / "replicas";
            Strings replicas = zookeeper->getChildren(replicas_path, &replicas_stat);

            ops.emplace_back(zkutil::makeCheckRequest(zookeeper_path + "/log", pred.getVersion()));

            /// In rare cases new replica can appear during check
            ops.emplace_back(zkutil::makeCheckRequest(replicas_path, replicas_stat.version));

            for (const String & replica : replicas)
            {
                String current_part_path = fs::path(zookeeper_path) / "replicas" / replica / "parts" / lost_part_name;

                /// We must be sure that this part doesn't exist on other replicas
                if (!zookeeper->exists(current_part_path))
                {
                    ops.emplace_back(zkutil::makeCreateRequest(current_part_path, "", zkutil::CreateMode::Persistent));
                    ops.emplace_back(zkutil::makeRemoveRequest(current_part_path, -1));
                }
                else
                {
                    throw Exception(ErrorCodes::DUPLICATE_DATA_PART, "Part {} already exists on replica {} on path {}", lost_part_name, replica, current_part_path);
                }
            }

            getCommitPartOps(ops, new_data_part);

            Coordination::Responses responses;
            if (auto code = zookeeper->tryMulti(ops, responses); code == Coordination::Error::ZOK)
            {
                transaction.commit();
                break;
            }
            else if (code == Coordination::Error::ZBADVERSION)
            {
                LOG_INFO(log, "Looks like log was updated or new replica appeared while creating new empty part, will retry");
            }
            else
            {
                zkutil::KeeperMultiException::check(code, ops, responses);
            }
        }
    }
    catch (const Exception & ex)
    {
        unlockSharedData(*new_data_part);
        LOG_WARNING(log, "Cannot commit empty part {} with error {}", lost_part_name, ex.displayText());
        return false;
    }

    LOG_INFO(log, "Created empty part {} instead of lost part", lost_part_name);

    return true;
}


void StorageReplicatedMergeTree::createZeroCopyLockNode(
    const zkutil::ZooKeeperPtr & zookeeper, const String & zookeeper_node, int32_t mode,
    bool replace_existing_lock, const String & path_to_set_hardlinked_files, const NameSet & hardlinked_files)
{
    /// In rare case other replica can remove path between createAncestors and createIfNotExists
    /// So we make up to 5 attempts

    bool created = false;
    for (int attempts = 5; attempts > 0; --attempts)
    {
        try
        {
            /// Ephemeral locks can be created only when we fetch shared data.
            /// So it never require to create ancestors. If we create them
            /// race condition with source replica drop is possible.
            if (mode == zkutil::CreateMode::Persistent)
                zookeeper->createAncestors(zookeeper_node);

            if (replace_existing_lock && zookeeper->exists(zookeeper_node))
            {
                Coordination::Requests ops;
                ops.emplace_back(zkutil::makeRemoveRequest(zookeeper_node, -1));
                ops.emplace_back(zkutil::makeCreateRequest(zookeeper_node, "", mode));
                if (!path_to_set_hardlinked_files.empty() && !hardlinked_files.empty())
                {
                    std::string data = boost::algorithm::join(hardlinked_files, "\n");
                    /// List of files used to detect hardlinks. path_to_set_hardlinked_files --
                    /// is a path to source part zero copy node. During part removal hardlinked
                    /// files will be left for source part.
                    ops.emplace_back(zkutil::makeSetRequest(path_to_set_hardlinked_files, data, -1));
                }
                Coordination::Responses responses;
                auto error = zookeeper->tryMulti(ops, responses);
                if (error == Coordination::Error::ZOK)
                {
                    created = true;
                    break;
                }
                else if (error == Coordination::Error::ZNONODE && mode != zkutil::CreateMode::Persistent)
                {
                    throw Exception(ErrorCodes::NOT_FOUND_NODE, "Cannot create ephemeral zero copy lock {} because part was unlocked from zookeeper", zookeeper_node);
                }
            }
            else
            {
                Coordination::Requests ops;
                if (!path_to_set_hardlinked_files.empty() && !hardlinked_files.empty())
                {
                    std::string data = boost::algorithm::join(hardlinked_files, "\n");
                    /// List of files used to detect hardlinks. path_to_set_hardlinked_files --
                    /// is a path to source part zero copy node. During part removal hardlinked
                    /// files will be left for source part.
                    ops.emplace_back(zkutil::makeSetRequest(path_to_set_hardlinked_files, data, -1));
                }
                ops.emplace_back(zkutil::makeCreateRequest(zookeeper_node, "", mode));

                Coordination::Responses responses;
                auto error = zookeeper->tryMulti(ops, responses);
                if (error == Coordination::Error::ZOK || error == Coordination::Error::ZNODEEXISTS)
                {
                    created = true;
                    break;
                }
                else if (error == Coordination::Error::ZNONODE && mode != zkutil::CreateMode::Persistent)
                {
                    /// Ephemeral locks used during fetches so if parent node was removed we cannot do anything
                    throw Exception(ErrorCodes::NOT_FOUND_NODE, "Cannot create ephemeral zero copy lock {} because part was unlocked from zookeeper", zookeeper_node);
                }
            }
        }
        catch (const zkutil::KeeperException & e)
        {
            if (e.code == Coordination::Error::ZNONODE)
                continue;

            throw;
        }
    }

    if (!created)
    {
        String mode_str = mode == zkutil::CreateMode::Persistent ? "persistent" : "ephemral";
        throw Exception(ErrorCodes::NOT_FOUND_NODE, "Cannot create {} zero copy lock {} because part was unlocked from zookeeper", mode_str, zookeeper_node);
    }
}

bool StorageReplicatedMergeTree::removeDetachedPart(DiskPtr disk, const String & path, const String & part_name, bool is_freezed)
{
    if (disk->supportZeroCopyReplication())
    {
        if (is_freezed)
        {
            FreezeMetaData meta;
            if (meta.load(disk, path))
            {
                FreezeMetaData::clean(disk, path);
                return removeSharedDetachedPart(disk, path, part_name, meta.table_shared_id, meta.zookeeper_name, meta.replica_name, "", getContext());
            }
        }
        else
        {
            String table_id = getTableSharedID();

            return removeSharedDetachedPart(disk, path, part_name, table_id, zookeeper_name, replica_name, zookeeper_path, getContext());
        }
    }

    disk->removeRecursive(path);

    return false;
}


bool StorageReplicatedMergeTree::removeSharedDetachedPart(DiskPtr disk, const String & path, const String & part_name, const String & table_uuid,
    const String &, const String & detached_replica_name, const String & detached_zookeeper_path, ContextPtr local_context)
{
    bool keep_shared = false;

    zkutil::ZooKeeperPtr zookeeper = local_context->getZooKeeper();
    NameSet files_not_to_remove;

    fs::path checksums = fs::path(path) / IMergeTreeDataPart::FILE_FOR_REFERENCES_CHECK;
    if (disk->exists(checksums))
    {
        if (disk->getRefCount(checksums) == 0)
        {
            String id = disk->getUniqueId(checksums);
            bool can_remove = false;
            std::tie(can_remove, files_not_to_remove) = StorageReplicatedMergeTree::unlockSharedDataByID(id, table_uuid, part_name,
                detached_replica_name, toString(disk->getType()), zookeeper, local_context->getReplicatedMergeTreeSettings(), &Poco::Logger::get("StorageReplicatedMergeTree"),
                detached_zookeeper_path);

            keep_shared = !can_remove;
        }
        else
            keep_shared = true;
    }

    disk->removeSharedRecursive(path, keep_shared, files_not_to_remove);

    return keep_shared;
}


void StorageReplicatedMergeTree::createAndStoreFreezeMetadata(DiskPtr disk, DataPartPtr, String backup_part_path) const
{
    if (disk->supportZeroCopyReplication())
    {
        FreezeMetaData meta;
        meta.fill(*this);
        meta.save(disk, backup_part_path);
    }
}


void StorageReplicatedMergeTree::adjustCreateQueryForBackup(ASTPtr & create_query) const
{
    /// Adjust the create query using values from ZooKeeper.
    auto zookeeper = getZooKeeper();
    auto columns_from_entry = ColumnsDescription::parse(zookeeper->get(fs::path(zookeeper_path) / "columns"));
    auto metadata_from_entry = ReplicatedMergeTreeTableMetadata::parse(zookeeper->get(fs::path(zookeeper_path) / "metadata"));

    auto current_metadata = getInMemoryMetadataPtr();
    auto metadata_diff = ReplicatedMergeTreeTableMetadata(*this, current_metadata).checkAndFindDiff(metadata_from_entry, current_metadata->getColumns(), getContext());
    auto adjusted_metadata = metadata_diff.getNewMetadata(columns_from_entry, getContext(), *current_metadata);
    applyMetadataChangesToCreateQuery(create_query, adjusted_metadata);

    /// Check that tryGetTableSharedIDFromCreateQuery() works for this storage.
    if (tryGetTableSharedIDFromCreateQuery(*create_query, getContext()) != getTableSharedID())
        throw Exception(ErrorCodes::LOGICAL_ERROR, "Table {} has its shared ID to be different from one from the create query");
}

void StorageReplicatedMergeTree::backupData(
    BackupEntriesCollector & backup_entries_collector, const String & data_path_in_backup, const std::optional<ASTs> & partitions)
{
    /// First we generate backup entries in the same way as an ordinary MergeTree does.
    /// But then we don't add them to the BackupEntriesCollector right away,
    /// because we need to coordinate them with other replicas (other replicas can have better parts).
    auto local_context = backup_entries_collector.getContext();

    DataPartsVector data_parts;
    if (partitions)
        data_parts = getVisibleDataPartsVectorInPartitions(local_context, getPartitionIDsFromQuery(*partitions, local_context));
    else
        data_parts = getVisibleDataPartsVector(local_context);

    auto backup_entries = backupParts(data_parts, "");

    auto coordination = backup_entries_collector.getBackupCoordination();
    String shared_id = getTableSharedID();
    coordination->addReplicatedDataPath(shared_id, data_path_in_backup);

    std::unordered_map<String, SipHash> part_names_with_hashes_calculating;
    for (auto & [relative_path, backup_entry] : backup_entries)
    {
        size_t slash_pos = relative_path.find('/');
        if (slash_pos != String::npos)
        {
            String part_name = relative_path.substr(0, slash_pos);
            if (MergeTreePartInfo::tryParsePartName(part_name, MERGE_TREE_DATA_MIN_FORMAT_VERSION_WITH_CUSTOM_PARTITIONING))
            {
                auto & hash = part_names_with_hashes_calculating[part_name];
                if (relative_path.ends_with(".bin"))
                {
                    auto checksum = backup_entry->getChecksum();
                    hash.update(relative_path);
                    hash.update(backup_entry->getSize());
                    hash.update(*checksum);
                }
                continue;
            }
        }
        /// Not a part name, probably error.
        throw Exception(ErrorCodes::LOGICAL_ERROR, "{} doesn't follow the format <part_name>/<path>", quoteString(relative_path));
    }

    std::vector<IBackupCoordination::PartNameAndChecksum> part_names_with_hashes;
    part_names_with_hashes.reserve(part_names_with_hashes_calculating.size());
    for (auto & [part_name, hash] : part_names_with_hashes_calculating)
    {
        UInt128 checksum;
        hash.get128(checksum);
        auto & part_name_with_hash = part_names_with_hashes.emplace_back();
        part_name_with_hash.part_name = part_name;
        part_name_with_hash.checksum = checksum;
    }

    /// Send our list of part names to the coordination (to compare with other replicas).
    coordination->addReplicatedPartNames(shared_id, getStorageID().getFullTableName(), getReplicaName(), part_names_with_hashes);

    /// Send a list of mutations to the coordination too (we need to find the mutations which are not finished for added part names).
    {
        std::vector<IBackupCoordination::MutationInfo> mutation_infos;
        auto zookeeper = getZooKeeper();
        Strings mutation_ids = zookeeper->getChildren(fs::path(zookeeper_path) / "mutations");
        mutation_infos.reserve(mutation_ids.size());
        for (const auto & mutation_id : mutation_ids)
        {
            mutation_infos.emplace_back(
                IBackupCoordination::MutationInfo{mutation_id, zookeeper->get(fs::path(zookeeper_path) / "mutations" / mutation_id)});
        }
        coordination->addReplicatedMutations(shared_id, getStorageID().getFullTableName(), getReplicaName(), mutation_infos);
    }

    /// This task will be executed after all replicas have collected their parts and the coordination is ready to
    /// give us the final list of parts to add to the BackupEntriesCollector.
    auto post_collecting_task = [shared_id,
                                 replica_name = getReplicaName(),
                                 coordination,
                                 backup_entries = std::move(backup_entries),
                                 &backup_entries_collector]()
    {
        Strings data_paths = coordination->getReplicatedDataPaths(shared_id);
        std::vector<fs::path> data_paths_fs;
        data_paths_fs.reserve(data_paths.size());
        for (const auto & data_path : data_paths)
            data_paths_fs.push_back(data_path);

        Strings part_names = coordination->getReplicatedPartNames(shared_id, replica_name);
        std::unordered_set<std::string_view> part_names_set{part_names.begin(), part_names.end()};

        for (const auto & [relative_path, backup_entry] : backup_entries)
        {
            size_t slash_pos = relative_path.find('/');
            String part_name = relative_path.substr(0, slash_pos);
            if (!part_names_set.contains(part_name))
                continue;
            for (const auto & data_path : data_paths_fs)
                backup_entries_collector.addBackupEntry(data_path / relative_path, backup_entry);
        }

        auto mutation_infos = coordination->getReplicatedMutations(shared_id, replica_name);
        for (const auto & mutation_info : mutation_infos)
        {
            auto backup_entry = ReplicatedMergeTreeMutationEntry::parse(mutation_info.entry, mutation_info.id).backup();
            for (const auto & data_path : data_paths_fs)
                backup_entries_collector.addBackupEntry(data_path / "mutations" / (mutation_info.id + ".txt"), backup_entry);
        }
    };

    backup_entries_collector.addPostTask(post_collecting_task);
}

void StorageReplicatedMergeTree::restoreDataFromBackup(RestorerFromBackup & restorer, const String & data_path_in_backup, const std::optional<ASTs> & partitions)
{
    String full_zk_path = getZooKeeperName() + getZooKeeperPath();
    if (!restorer.getRestoreCoordination()->acquireInsertingDataIntoReplicatedTable(full_zk_path))
    {
        /// Other replica is already restoring the data of this table.
        /// We'll get them later due to replication, it's not necessary to read it from the backup.
        return;
    }

    if (!restorer.isNonEmptyTableAllowed())
    {
        bool empty = !getTotalActiveSizeInBytes();
        if (empty)
        {
            /// New parts could be in the replication queue but not fetched yet.
            /// In that case we consider the table as not empty.
            StorageReplicatedMergeTree::Status status;
            getStatus(status, /* with_zk_fields = */ false);
            if (status.queue.inserts_in_queue)
                empty = false;
        }
        auto backup = restorer.getBackup();
        if (!empty && backup->hasFiles(data_path_in_backup))
            restorer.throwTableIsNotEmpty(getStorageID());
    }

    restorePartsFromBackup(restorer, data_path_in_backup, partitions);
}

void StorageReplicatedMergeTree::attachRestoredParts(MutableDataPartsVector && parts)
{
    auto metadata_snapshot = getInMemoryMetadataPtr();
    auto sink = std::make_shared<ReplicatedMergeTreeSink>(*this, metadata_snapshot, 0, 0, 0, false, false, getContext(), /*is_attach*/true);
    for (auto part : parts)
        sink->writeExistingPart(part);
}

#if 0
PartsTemporaryRename renamed_parts(*this, "detached/");
MutableDataPartsVector loaded_parts = tryLoadPartsToAttach(partition, attach_part, query_context, renamed_parts);

/// TODO Allow to use quorum here.
ReplicatedMergeTreeSink output(*this, metadata_snapshot, 0, 0, 0, false, false, query_context,
    /*is_attach*/true);

for (size_t i = 0; i < loaded_parts.size(); ++i)
{
    const String old_name = loaded_parts[i]->name;

    output.writeExistingPart(loaded_parts[i]);

    renamed_parts.old_and_new_names[i].old_name.clear();

    LOG_DEBUG(log, "Attached part {} as {}", old_name, loaded_parts[i]->name);

    results.push_back(PartitionCommandResultInfo{
        .partition_id = loaded_parts[i]->info.partition_id,
        .part_name = loaded_parts[i]->name,
        .old_part_name = old_name,
    });
}
#endif

}<|MERGE_RESOLUTION|>--- conflicted
+++ resolved
@@ -7726,11 +7726,7 @@
 
         if (!children.empty())
         {
-<<<<<<< HEAD
             LOG_TRACE(logger, "Found {} ({}) zookeeper locks for {}", children.size(), fmt::join(children, ", "), zookeeper_part_uniq_node);
-=======
-            LOG_TRACE(logger, "Found {} ({}) zookeper locks for {}", zookeeper_part_uniq_node, children.size(), fmt::join(children, ", "));
->>>>>>> 080b2ed2
             part_has_no_more_locks = false;
             continue;
         }
