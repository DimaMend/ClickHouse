#include <Core/Defines.h>

#include <Common/FieldVisitors.h>
#include <Common/Macros.h>
#include <Common/StringUtils/StringUtils.h>
#include <Common/ThreadPool.h>
#include <Common/ZooKeeper/KeeperException.h>
#include <Common/ZooKeeper/Types.h>
#include <Common/escapeForFileName.h>
#include <Common/formatReadable.h>
#include <Common/thread_local_rng.h>
#include <Common/typeid_cast.h>

#include <Storages/AlterCommands.h>
#include <Storages/PartitionCommands.h>
#include <Storages/ColumnsDescription.h>
#include <Storages/StorageReplicatedMergeTree.h>
#include <Storages/MergeTree/IMergeTreeDataPart.h>
#include <Storages/MergeTree/MergeList.h>
#include <Storages/MergeTree/PartitionPruner.h>
#include <Storages/MergeTree/ReplicatedMergeTreeTableMetadata.h>
#include <Storages/MergeTree/ReplicatedMergeTreeBlockOutputStream.h>
#include <Storages/MergeTree/ReplicatedMergeTreeQuorumEntry.h>
#include <Storages/MergeTree/ReplicatedMergeTreeMutationEntry.h>
#include <Storages/MergeTree/ReplicatedMergeTreeAddress.h>
#include <Storages/MergeTree/ReplicatedMergeTreeQuorumAddedParts.h>
#include <Storages/MergeTree/ReplicatedMergeTreePartHeader.h>
#include <Storages/VirtualColumnUtils.h>


#include <Databases/IDatabase.h>
#include <Databases/DatabaseOnDisk.h>

#include <Parsers/formatAST.h>
#include <Parsers/ASTDropQuery.h>
#include <Parsers/ASTOptimizeQuery.h>
#include <Parsers/ASTLiteral.h>
#include <Parsers/queryToString.h>
#include <Parsers/ASTCheckQuery.h>
#include <Parsers/ASTSetQuery.h>

#include <IO/ReadBufferFromString.h>
#include <IO/Operators.h>
#include <IO/ConnectionTimeouts.h>
#include <IO/ConnectionTimeoutsContext.h>

#include <Interpreters/InterpreterAlterQuery.h>
#include <Interpreters/PartLog.h>
#include <Interpreters/Context.h>
#include <Interpreters/DDLTask.h>

#include <DataStreams/RemoteBlockInputStream.h>
#include <DataStreams/copyData.h>

#include <Poco/DirectoryIterator.h>

#include <ext/range.h>
#include <ext/scope_guard.h>

#include <ctime>
#include <thread>
#include <future>

#include <boost/algorithm/string/join.hpp>

namespace ProfileEvents
{
    extern const Event ReplicatedPartMerges;
    extern const Event ReplicatedPartMutations;
    extern const Event ReplicatedPartFailedFetches;
    extern const Event ReplicatedPartFetchesOfMerged;
    extern const Event ObsoleteReplicatedParts;
    extern const Event ReplicatedPartFetches;
    extern const Event DataAfterMergeDiffersFromReplica;
    extern const Event DataAfterMutationDiffersFromReplica;
    extern const Event CreatedLogEntryForMerge;
    extern const Event NotCreatedLogEntryForMerge;
    extern const Event CreatedLogEntryForMutation;
    extern const Event NotCreatedLogEntryForMutation;
}

namespace CurrentMetrics
{
    extern const Metric BackgroundFetchesPoolTask;
}

namespace DB
{

namespace ErrorCodes
{
    extern const int CANNOT_READ_ALL_DATA;
    extern const int NOT_IMPLEMENTED;
    extern const int NO_ZOOKEEPER;
    extern const int INCORRECT_DATA;
    extern const int INCOMPATIBLE_COLUMNS;
    extern const int REPLICA_IS_ALREADY_EXIST;
    extern const int NO_REPLICA_HAS_PART;
    extern const int LOGICAL_ERROR;
    extern const int TOO_MANY_UNEXPECTED_DATA_PARTS;
    extern const int ABORTED;
    extern const int REPLICA_IS_NOT_IN_QUORUM;
    extern const int TABLE_IS_READ_ONLY;
    extern const int NOT_FOUND_NODE;
    extern const int NO_ACTIVE_REPLICAS;
    extern const int NOT_A_LEADER;
    extern const int TABLE_WAS_NOT_DROPPED;
    extern const int PARTITION_ALREADY_EXISTS;
    extern const int TOO_MANY_RETRIES_TO_FETCH_PARTS;
    extern const int RECEIVED_ERROR_FROM_REMOTE_IO_SERVER;
    extern const int PARTITION_DOESNT_EXIST;
    extern const int UNFINISHED;
    extern const int RECEIVED_ERROR_TOO_MANY_REQUESTS;
    extern const int TOO_MANY_FETCHES;
    extern const int BAD_DATA_PART_NAME;
    extern const int PART_IS_TEMPORARILY_LOCKED;
    extern const int CANNOT_ASSIGN_OPTIMIZE;
    extern const int KEEPER_EXCEPTION;
    extern const int ALL_REPLICAS_LOST;
    extern const int REPLICA_STATUS_CHANGED;
    extern const int CANNOT_ASSIGN_ALTER;
    extern const int DIRECTORY_ALREADY_EXISTS;
    extern const int ILLEGAL_TYPE_OF_ARGUMENT;
    extern const int UNKNOWN_POLICY;
    extern const int NO_SUCH_DATA_PART;
    extern const int INTERSERVER_SCHEME_DOESNT_MATCH;
}

namespace ActionLocks
{
    extern const StorageActionBlockType PartsMerge;
    extern const StorageActionBlockType PartsFetch;
    extern const StorageActionBlockType PartsSend;
    extern const StorageActionBlockType ReplicationQueue;
    extern const StorageActionBlockType PartsTTLMerge;
    extern const StorageActionBlockType PartsMove;
}


static const auto QUEUE_UPDATE_ERROR_SLEEP_MS        = 1 * 1000;
static const auto MERGE_SELECTING_SLEEP_MS           = 5 * 1000;
static const auto MUTATIONS_FINALIZING_SLEEP_MS      = 1 * 1000;
static const auto MUTATIONS_FINALIZING_IDLE_SLEEP_MS = 5 * 1000;

void StorageReplicatedMergeTree::setZooKeeper()
{
    /// Every ReplicatedMergeTree table is using only one ZooKeeper session.
    /// But if several ReplicatedMergeTree tables are using different
    /// ZooKeeper sessions, some queries like ATTACH PARTITION FROM may have
    /// strange effects. So we always use only one session for all tables.
    /// (excluding auxiliary zookeepers)

    std::lock_guard lock(current_zookeeper_mutex);
    if (zookeeper_name == default_zookeeper_name)
    {
        current_zookeeper = global_context.getZooKeeper();
    }
    else
    {
        current_zookeeper = global_context.getAuxiliaryZooKeeper(zookeeper_name);
    }
}

zkutil::ZooKeeperPtr StorageReplicatedMergeTree::tryGetZooKeeper() const
{
    std::lock_guard lock(current_zookeeper_mutex);
    return current_zookeeper;
}

zkutil::ZooKeeperPtr StorageReplicatedMergeTree::getZooKeeper() const
{
    auto res = tryGetZooKeeper();
    if (!res)
        throw Exception("Cannot get ZooKeeper", ErrorCodes::NO_ZOOKEEPER);
    return res;
}

static std::string normalizeZooKeeperPath(std::string zookeeper_path)
{
    if (!zookeeper_path.empty() && zookeeper_path.back() == '/')
        zookeeper_path.resize(zookeeper_path.size() - 1);
    /// If zookeeper chroot prefix is used, path should start with '/', because chroot concatenates without it.
    if (!zookeeper_path.empty() && zookeeper_path.front() != '/')
        zookeeper_path = "/" + zookeeper_path;

    return zookeeper_path;
}

static String extractZooKeeperName(const String & path)
{
    if (path.empty())
        throw Exception("ZooKeeper path should not be empty", ErrorCodes::ILLEGAL_TYPE_OF_ARGUMENT);
    auto pos = path.find(':');
    if (pos != String::npos)
    {
        auto zookeeper_name = path.substr(0, pos);
        if (zookeeper_name.empty())
            throw Exception("Zookeeper path should start with '/' or '<auxiliary_zookeeper_name>:/'", ErrorCodes::ILLEGAL_TYPE_OF_ARGUMENT);
        return zookeeper_name;
    }
    static constexpr auto default_zookeeper_name = "default";
    return default_zookeeper_name;
}

static String extractZooKeeperPath(const String & path)
{
    if (path.empty())
        throw Exception("ZooKeeper path should not be empty", ErrorCodes::ILLEGAL_TYPE_OF_ARGUMENT);
    auto pos = path.find(':');
    if (pos != String::npos)
    {
        return normalizeZooKeeperPath(path.substr(pos + 1, String::npos));
    }
    return normalizeZooKeeperPath(path);
}

static MergeTreePartInfo makeDummyDropRangeForMovePartitionOrAttachPartitionFrom(const String & partition_id)
{
    /// NOTE We don't have special log entry type for MOVE PARTITION/ATTACH PARTITION FROM,
    /// so we use REPLACE_RANGE with dummy range of one block, which means "attach, not replace".
    /// It's safe to fill drop range for MOVE PARTITION/ATTACH PARTITION FROM with zeros,
    /// because drop range for REPLACE PARTITION must contain at least 2 blocks,
    /// so we can distinguish dummy drop range from any real or virtual part.
    /// But we should never construct such part name, even for virtual part,
    /// because it can be confused with real part <partition>_0_0_0.
    /// TODO get rid of this.

    MergeTreePartInfo drop_range;
    drop_range.partition_id = partition_id;
    drop_range.min_block = 0;
    drop_range.max_block = 0;
    drop_range.level = 0;
    drop_range.mutation = 0;
    return drop_range;
}

StorageReplicatedMergeTree::StorageReplicatedMergeTree(
    const String & zookeeper_path_,
    const String & replica_name_,
    bool attach,
    const StorageID & table_id_,
    const String & relative_data_path_,
    const StorageInMemoryMetadata & metadata_,
    Context & context_,
    const String & date_column_name,
    const MergingParams & merging_params_,
    std::unique_ptr<MergeTreeSettings> settings_,
    bool has_force_restore_data_flag,
    bool allow_renaming_)
    : MergeTreeData(table_id_,
                    relative_data_path_,
                    metadata_,
                    context_,
                    date_column_name,
                    merging_params_,
                    std::move(settings_),
                    true,                   /// require_part_metadata
                    attach,
                    [this] (const std::string & name) { enqueuePartForCheck(name); })
    , zookeeper_name(extractZooKeeperName(zookeeper_path_))
    , zookeeper_path(extractZooKeeperPath(zookeeper_path_))
    , replica_name(replica_name_)
    , replica_path(zookeeper_path + "/replicas/" + replica_name_)
    , reader(*this)
    , writer(*this)
    , merger_mutator(*this, global_context.getSettingsRef().background_pool_size)
    , merge_strategy_picker(*this)
    , queue(*this, merge_strategy_picker)
    , fetcher(*this)
    , background_executor(*this, global_context)
    , background_moves_executor(*this, global_context)
    , cleanup_thread(*this)
    , part_check_thread(*this)
    , restarting_thread(*this)
    , allow_renaming(allow_renaming_)
    , replicated_fetches_pool_size(global_context.getSettingsRef().background_fetches_pool_size)
{
    queue_updating_task = global_context.getSchedulePool().createTask(
        getStorageID().getFullTableName() + " (StorageReplicatedMergeTree::queueUpdatingTask)", [this]{ queueUpdatingTask(); });

    mutations_updating_task = global_context.getSchedulePool().createTask(
        getStorageID().getFullTableName() + " (StorageReplicatedMergeTree::mutationsUpdatingTask)", [this]{ mutationsUpdatingTask(); });

    merge_selecting_task = global_context.getSchedulePool().createTask(
        getStorageID().getFullTableName() + " (StorageReplicatedMergeTree::mergeSelectingTask)", [this] { mergeSelectingTask(); });

    /// Will be activated if we win leader election.
    merge_selecting_task->deactivate();

    mutations_finalizing_task = global_context.getSchedulePool().createTask(
        getStorageID().getFullTableName() + " (StorageReplicatedMergeTree::mutationsFinalizingTask)", [this] { mutationsFinalizingTask(); });

    if (global_context.hasZooKeeper() || global_context.hasAuxiliaryZooKeeper(zookeeper_name))
    {
        /// It's possible for getZooKeeper() to timeout if  zookeeper host(s) can't
        /// be reached. In such cases Poco::Exception is thrown after a connection
        /// timeout - refer to src/Common/ZooKeeper/ZooKeeperImpl.cpp:866 for more info.
        ///
        /// Side effect of this is that the CreateQuery gets interrupted and it exits.
        /// But the data Directories for the tables being created aren't cleaned up.
        /// This unclean state will hinder table creation on any retries and will
        /// complain that the Directory for table already exists.
        ///
        /// To achieve a clean state on failed table creations, catch this error and
        /// call dropIfEmpty() method only if the operation isn't ATTACH then proceed
        /// throwing the exception. Without this, the Directory for the tables need
        /// to be manually deleted before retrying the CreateQuery.
        try
        {
            if (zookeeper_name == default_zookeeper_name)
            {
                current_zookeeper = global_context.getZooKeeper();
            }
            else
            {
                current_zookeeper = global_context.getAuxiliaryZooKeeper(zookeeper_name);
            }
        }
        catch (...)
        {
            if (!attach)
                dropIfEmpty();
            throw;
        }
    }

    bool skip_sanity_checks = false;

    if (current_zookeeper && current_zookeeper->exists(replica_path + "/flags/force_restore_data"))
    {
        skip_sanity_checks = true;
        current_zookeeper->remove(replica_path + "/flags/force_restore_data");

        LOG_WARNING(log, "Skipping the limits on severity of changes to data parts and columns (flag {}/flags/force_restore_data).", replica_path);
    }
    else if (has_force_restore_data_flag)
    {
        skip_sanity_checks = true;

        LOG_WARNING(log, "Skipping the limits on severity of changes to data parts and columns (flag force_restore_data).");
    }

    loadDataParts(skip_sanity_checks);

    if (!current_zookeeper)
    {
        if (!attach)
        {
            dropIfEmpty();
            throw Exception("Can't create replicated table without ZooKeeper", ErrorCodes::NO_ZOOKEEPER);
        }

        /// Do not activate the replica. It will be readonly.
        LOG_ERROR(log, "No ZooKeeper: table will be in readonly mode.");
        is_readonly = true;
        return;
    }

    if (attach && !current_zookeeper->exists(zookeeper_path + "/metadata"))
    {
        LOG_WARNING(log, "No metadata in ZooKeeper: table will be in readonly mode.");
        is_readonly = true;
        has_metadata_in_zookeeper = false;
        return;
    }

    auto metadata_snapshot = getInMemoryMetadataPtr();

    if (!attach)
    {
        if (!getDataParts().empty())
            throw Exception("Data directory for table already containing data parts"
                " - probably it was unclean DROP table or manual intervention."
                " You must either clear directory by hand or use ATTACH TABLE"
                " instead of CREATE TABLE if you need to use that parts.", ErrorCodes::INCORRECT_DATA);

        try
        {
            bool is_first_replica = createTableIfNotExists(metadata_snapshot);

            try
            {
                /// NOTE If it's the first replica, these requests to ZooKeeper look redundant, we already know everything.

                /// We have to check granularity on other replicas. If it's fixed we
                /// must create our new replica with fixed granularity and store this
                /// information in /replica/metadata.
                other_replicas_fixed_granularity = checkFixedGranualrityInZookeeper();

                checkTableStructure(zookeeper_path, metadata_snapshot);

                Coordination::Stat metadata_stat;
                current_zookeeper->get(zookeeper_path + "/metadata", &metadata_stat);
                metadata_version = metadata_stat.version;
            }
            catch (Coordination::Exception & e)
            {
                if (!is_first_replica && e.code == Coordination::Error::ZNONODE)
                    throw Exception("Table " + zookeeper_path + " was suddenly removed.", ErrorCodes::ALL_REPLICAS_LOST);
                else
                    throw;
            }

            if (!is_first_replica)
                createReplica(metadata_snapshot);
        }
        catch (...)
        {
            /// If replica was not created, rollback creation of data directory.
            dropIfEmpty();
            throw;
        }
    }
    else
    {
        /// In old tables this node may missing or be empty
        String replica_metadata;
        bool replica_metadata_exists = current_zookeeper->tryGet(replica_path + "/metadata", replica_metadata);
        if (!replica_metadata_exists || replica_metadata.empty())
        {
            /// We have to check shared node granularity before we create ours.
            other_replicas_fixed_granularity = checkFixedGranualrityInZookeeper();
            ReplicatedMergeTreeTableMetadata current_metadata(*this, metadata_snapshot);
            current_zookeeper->createOrUpdate(replica_path + "/metadata", current_metadata.toString(), zkutil::CreateMode::Persistent);
        }

        checkTableStructure(replica_path, metadata_snapshot);
        checkParts(skip_sanity_checks);

        if (current_zookeeper->exists(replica_path + "/metadata_version"))
        {
            metadata_version = parse<int>(current_zookeeper->get(replica_path + "/metadata_version"));
        }
        else
        {
            /// This replica was created with old clickhouse version, so we have
            /// to take version of global node. If somebody will alter our
            /// table, then we will fill /metadata_version node in zookeeper.
            /// Otherwise on the next restart we can again use version from
            /// shared metadata node because it was not changed.
            Coordination::Stat metadata_stat;
            current_zookeeper->get(zookeeper_path + "/metadata", &metadata_stat);
            metadata_version = metadata_stat.version;
        }
        /// Temporary directories contain untinalized results of Merges or Fetches (after forced restart)
        ///  and don't allow to reinitialize them, so delete each of them immediately
        clearOldTemporaryDirectories(0);
        clearOldWriteAheadLogs();
    }

    createNewZooKeeperNodes();
}


bool StorageReplicatedMergeTree::checkFixedGranualrityInZookeeper()
{
    auto zookeeper = getZooKeeper();
    String metadata_str = zookeeper->get(zookeeper_path + "/metadata");
    auto metadata_from_zk = ReplicatedMergeTreeTableMetadata::parse(metadata_str);
    return metadata_from_zk.index_granularity_bytes == 0;
}


void StorageReplicatedMergeTree::waitMutationToFinishOnReplicas(
    const Strings & replicas, const String & mutation_id) const
{
    if (replicas.empty())
        return;


    std::set<String> inactive_replicas;
    for (const String & replica : replicas)
    {
        LOG_DEBUG(log, "Waiting for {} to apply mutation {}", replica, mutation_id);
        zkutil::EventPtr wait_event = std::make_shared<Poco::Event>();

        while (!partial_shutdown_called)
        {
            /// Mutation maybe killed or whole replica was deleted.
            /// Wait event will unblock at this moment.
            Coordination::Stat exists_stat;
            if (!getZooKeeper()->exists(zookeeper_path + "/mutations/" + mutation_id, &exists_stat, wait_event))
            {
                throw Exception(ErrorCodes::UNFINISHED, "Mutation {} was killed, manually removed or table was dropped", mutation_id);
            }

            auto zookeeper = getZooKeeper();
            /// Replica could be inactive.
            if (!zookeeper->exists(zookeeper_path + "/replicas/" + replica + "/is_active"))
            {
                LOG_WARNING(log, "Replica {} is not active during mutation. Mutation will be done asynchronously when replica becomes active.", replica);

                inactive_replicas.emplace(replica);
                break;
            }

            String mutation_pointer = zookeeper_path + "/replicas/" + replica + "/mutation_pointer";
            std::string mutation_pointer_value;
            /// Replica could be removed
            if (!zookeeper->tryGet(mutation_pointer, mutation_pointer_value, nullptr, wait_event))
            {
                LOG_WARNING(log, "Replica {} was removed", replica);
                break;
            }
            else if (mutation_pointer_value >= mutation_id) /// Maybe we already processed more fresh mutation
                break;                                      /// (numbers like 0000000000 and 0000000001)

            /// Replica can become inactive, so wait with timeout and recheck it
            if (wait_event->tryWait(1000))
                continue;

            /// Here we check mutation for errors on local replica. If they happen on this replica
            /// they will happen on each replica, so we can check only in-memory info.
            auto mutation_status = queue.getIncompleteMutationsStatus(mutation_id);
            /// If mutation status is empty, than local replica may just not loaded it into memory.
            if (mutation_status && !mutation_status->latest_fail_reason.empty())
                break;
        }

        /// It maybe already removed from zk, but local in-memory mutations
        /// state was not updated.
        if (!getZooKeeper()->exists(zookeeper_path + "/mutations/" + mutation_id))
        {
            throw Exception(ErrorCodes::UNFINISHED, "Mutation {} was killed, manually removed or table was dropped", mutation_id);
        }

        /// At least we have our current mutation
        std::set<String> mutation_ids;
        mutation_ids.insert(mutation_id);

        /// Here we check mutation for errors or kill on local replica. If they happen on this replica
        /// they will happen on each replica, so we can check only in-memory info.
        auto mutation_status = queue.getIncompleteMutationsStatus(mutation_id, &mutation_ids);
        checkMutationStatus(mutation_status, mutation_ids);

        if (partial_shutdown_called)
            throw Exception("Mutation is not finished because table shutdown was called. It will be done after table restart.",
                ErrorCodes::UNFINISHED);
    }

    if (!inactive_replicas.empty())
    {
        throw Exception(ErrorCodes::UNFINISHED,
                        "Mutation is not finished because some replicas are inactive right now: {}. Mutation will be done asynchronously",
                        boost::algorithm::join(inactive_replicas, ", "));
    }
}

void StorageReplicatedMergeTree::createNewZooKeeperNodes()
{
    auto zookeeper = getZooKeeper();

    /// Working with quorum.
    zookeeper->createIfNotExists(zookeeper_path + "/quorum", String());
    zookeeper->createIfNotExists(zookeeper_path + "/quorum/parallel", String());
    zookeeper->createIfNotExists(zookeeper_path + "/quorum/last_part", String());
    zookeeper->createIfNotExists(zookeeper_path + "/quorum/failed_parts", String());

    /// Tracking lag of replicas.
    zookeeper->createIfNotExists(replica_path + "/min_unprocessed_insert_time", String());
    zookeeper->createIfNotExists(replica_path + "/max_processed_insert_time", String());

    /// Mutations
    zookeeper->createIfNotExists(zookeeper_path + "/mutations", String());
    zookeeper->createIfNotExists(replica_path + "/mutation_pointer", String());

    /// For ALTER PARTITION with multi-leaders
    zookeeper->createIfNotExists(zookeeper_path + "/alter_partition_version", String());
}


bool StorageReplicatedMergeTree::createTableIfNotExists(const StorageMetadataPtr & metadata_snapshot)
{
    auto zookeeper = getZooKeeper();
    zookeeper->createAncestors(zookeeper_path);

    for (size_t i = 0; i < 1000; ++i)
    {
        /// Invariant: "replicas" does not exist if there is no table or if there are leftovers from incompletely dropped table.
        if (zookeeper->exists(zookeeper_path + "/replicas"))
        {
            LOG_DEBUG(log, "This table {} is already created, will add new replica", zookeeper_path);
            return false;
        }

        /// There are leftovers from incompletely dropped table.
        if (zookeeper->exists(zookeeper_path + "/dropped"))
        {
            /// This condition may happen when the previous drop attempt was not completed
            ///  or when table is dropped by another replica right now.
            /// This is Ok because another replica is definitely going to drop the table.

            LOG_WARNING(log, "Removing leftovers from table {} (this might take several minutes)", zookeeper_path);
            String drop_lock_path = zookeeper_path + "/dropped/lock";
            Coordination::Error code = zookeeper->tryCreate(drop_lock_path, "", zkutil::CreateMode::Ephemeral);

            if (code == Coordination::Error::ZNONODE || code == Coordination::Error::ZNODEEXISTS)
            {
                LOG_WARNING(log, "The leftovers from table {} were removed by another replica", zookeeper_path);
            }
            else if (code != Coordination::Error::ZOK)
            {
                throw Coordination::Exception(code, drop_lock_path);
            }
            else
            {
                auto metadata_drop_lock = zkutil::EphemeralNodeHolder::existing(drop_lock_path, *zookeeper);
                if (!removeTableNodesFromZooKeeper(zookeeper, zookeeper_path, metadata_drop_lock, log))
                {
                    /// Someone is recursively removing table right now, we cannot create new table until old one is removed
                    continue;
                }
            }
        }

        LOG_DEBUG(log, "Creating table {}", zookeeper_path);

        /// We write metadata of table so that the replicas can check table parameters with them.
        String metadata_str = ReplicatedMergeTreeTableMetadata(*this, metadata_snapshot).toString();

        Coordination::Requests ops;
        ops.emplace_back(zkutil::makeCreateRequest(zookeeper_path, "", zkutil::CreateMode::Persistent));

        ops.emplace_back(zkutil::makeCreateRequest(zookeeper_path + "/metadata", metadata_str,
            zkutil::CreateMode::Persistent));
        ops.emplace_back(zkutil::makeCreateRequest(zookeeper_path + "/columns", metadata_snapshot->getColumns().toString(),
            zkutil::CreateMode::Persistent));
        ops.emplace_back(zkutil::makeCreateRequest(zookeeper_path + "/log", "",
            zkutil::CreateMode::Persistent));
        ops.emplace_back(zkutil::makeCreateRequest(zookeeper_path + "/blocks", "",
            zkutil::CreateMode::Persistent));
        ops.emplace_back(zkutil::makeCreateRequest(zookeeper_path + "/block_numbers", "",
            zkutil::CreateMode::Persistent));
        ops.emplace_back(zkutil::makeCreateRequest(zookeeper_path + "/nonincrement_block_numbers", "",
            zkutil::CreateMode::Persistent)); /// /nonincrement_block_numbers dir is unused, but is created nonetheless for backwards compatibility.
        ops.emplace_back(zkutil::makeCreateRequest(zookeeper_path + "/leader_election", "",
            zkutil::CreateMode::Persistent));
        ops.emplace_back(zkutil::makeCreateRequest(zookeeper_path + "/temp", "",
            zkutil::CreateMode::Persistent));
        ops.emplace_back(zkutil::makeCreateRequest(zookeeper_path + "/replicas", "last added replica: " + replica_name,
            zkutil::CreateMode::Persistent));

        /// And create first replica atomically. See also "createReplica" method that is used to create not the first replicas.

        ops.emplace_back(zkutil::makeCreateRequest(replica_path, "",
            zkutil::CreateMode::Persistent));
        ops.emplace_back(zkutil::makeCreateRequest(replica_path + "/host", "",
            zkutil::CreateMode::Persistent));
        ops.emplace_back(zkutil::makeCreateRequest(replica_path + "/log_pointer", "",
            zkutil::CreateMode::Persistent));
        ops.emplace_back(zkutil::makeCreateRequest(replica_path + "/queue", "",
            zkutil::CreateMode::Persistent));
        ops.emplace_back(zkutil::makeCreateRequest(replica_path + "/parts", "",
            zkutil::CreateMode::Persistent));
        ops.emplace_back(zkutil::makeCreateRequest(replica_path + "/flags", "",
            zkutil::CreateMode::Persistent));
        ops.emplace_back(zkutil::makeCreateRequest(replica_path + "/is_lost", "0",
            zkutil::CreateMode::Persistent));
        ops.emplace_back(zkutil::makeCreateRequest(replica_path + "/metadata", metadata_str,
            zkutil::CreateMode::Persistent));
        ops.emplace_back(zkutil::makeCreateRequest(replica_path + "/columns", metadata_snapshot->getColumns().toString(),
            zkutil::CreateMode::Persistent));
        ops.emplace_back(zkutil::makeCreateRequest(replica_path + "/metadata_version", std::to_string(metadata_version),
            zkutil::CreateMode::Persistent));

        Coordination::Responses responses;
        auto code = zookeeper->tryMulti(ops, responses);
        if (code == Coordination::Error::ZNODEEXISTS)
        {
            LOG_WARNING(log, "It looks like the table {} was created by another server at the same moment, will retry", zookeeper_path);
            continue;
        }
        else if (code != Coordination::Error::ZOK)
        {
            zkutil::KeeperMultiException::check(code, ops, responses);
        }

        return true;
    }

    /// Do not use LOGICAL_ERROR code, because it may happen if user has specified wrong zookeeper_path
    throw Exception("Cannot create table, because it is created concurrently every time "
                    "or because of wrong zookeeper_path "
                    "or because of logical error", ErrorCodes::REPLICA_IS_ALREADY_EXIST);
}

void StorageReplicatedMergeTree::createReplica(const StorageMetadataPtr & metadata_snapshot)
{
    auto zookeeper = getZooKeeper();

    LOG_DEBUG(log, "Creating replica {}", replica_path);

    Coordination::Error code;

    do
    {
        Coordination::Stat replicas_stat;
        String replicas_value;

        if (!zookeeper->tryGet(zookeeper_path + "/replicas", replicas_value, &replicas_stat))
            throw Exception(fmt::format("Cannot create a replica of the table {}, because the last replica of the table was dropped right now",
                zookeeper_path), ErrorCodes::ALL_REPLICAS_LOST);

        /// It is not the first replica, we will mark it as "lost", to immediately repair (clone) from existing replica.
        /// By the way, it's possible that the replica will be first, if all previous replicas were removed concurrently.
        String is_lost_value = replicas_stat.numChildren ? "1" : "0";

        Coordination::Requests ops;
        ops.emplace_back(zkutil::makeCreateRequest(replica_path, "",
            zkutil::CreateMode::Persistent));
        ops.emplace_back(zkutil::makeCreateRequest(replica_path + "/host", "",
            zkutil::CreateMode::Persistent));
        ops.emplace_back(zkutil::makeCreateRequest(replica_path + "/log_pointer", "",
            zkutil::CreateMode::Persistent));
        ops.emplace_back(zkutil::makeCreateRequest(replica_path + "/queue", "",
            zkutil::CreateMode::Persistent));
        ops.emplace_back(zkutil::makeCreateRequest(replica_path + "/parts", "",
            zkutil::CreateMode::Persistent));
        ops.emplace_back(zkutil::makeCreateRequest(replica_path + "/flags", "",
            zkutil::CreateMode::Persistent));
        ops.emplace_back(zkutil::makeCreateRequest(replica_path + "/is_lost", is_lost_value,
            zkutil::CreateMode::Persistent));
        ops.emplace_back(zkutil::makeCreateRequest(replica_path + "/metadata", ReplicatedMergeTreeTableMetadata(*this, metadata_snapshot).toString(),
            zkutil::CreateMode::Persistent));
        ops.emplace_back(zkutil::makeCreateRequest(replica_path + "/columns", metadata_snapshot->getColumns().toString(),
            zkutil::CreateMode::Persistent));
        ops.emplace_back(zkutil::makeCreateRequest(replica_path + "/metadata_version", std::to_string(metadata_version),
            zkutil::CreateMode::Persistent));

        /// Check version of /replicas to see if there are any replicas created at the same moment of time.
        ops.emplace_back(zkutil::makeSetRequest(zookeeper_path + "/replicas", "last added replica: " + replica_name, replicas_stat.version));

        Coordination::Responses responses;
        code = zookeeper->tryMulti(ops, responses);
        if (code == Coordination::Error::ZNODEEXISTS)
        {
            throw Exception("Replica " + replica_path + " already exists.", ErrorCodes::REPLICA_IS_ALREADY_EXIST);
        }
        else if (code == Coordination::Error::ZBADVERSION)
        {
            LOG_ERROR(log, "Retrying createReplica(), because some other replicas were created at the same time");
        }
        else if (code == Coordination::Error::ZNONODE)
        {
            throw Exception("Table " + zookeeper_path + " was suddenly removed.", ErrorCodes::ALL_REPLICAS_LOST);
        }
        else
        {
            zkutil::KeeperMultiException::check(code, ops, responses);
        }
    } while (code == Coordination::Error::ZBADVERSION);
}

void StorageReplicatedMergeTree::drop()
{
    /// There is also the case when user has configured ClickHouse to wrong ZooKeeper cluster
    /// or metadata of staled replica were removed manually,
    /// in this case, has_metadata_in_zookeeper = false, and we also permit to drop the table.

    if (has_metadata_in_zookeeper)
    {
        /// Table can be shut down, restarting thread is not active
        /// and calling StorageReplicatedMergeTree::getZooKeeper()/getAuxiliaryZooKeeper() won't suffice.
        zkutil::ZooKeeperPtr zookeeper;
        if (zookeeper_name == default_zookeeper_name)
            zookeeper = global_context.getZooKeeper();
        else
            zookeeper = global_context.getAuxiliaryZooKeeper(zookeeper_name);

        /// If probably there is metadata in ZooKeeper, we don't allow to drop the table.
        if (!zookeeper)
            throw Exception("Can't drop readonly replicated table (need to drop data in ZooKeeper as well)", ErrorCodes::TABLE_IS_READ_ONLY);

        shutdown();
        dropReplica(zookeeper, zookeeper_path, replica_name, log);
    }

    dropAllData();
}

void StorageReplicatedMergeTree::dropReplica(zkutil::ZooKeeperPtr zookeeper, const String & zookeeper_path, const String & replica, Poco::Logger * logger)
{
    if (zookeeper->expired())
        throw Exception("Table was not dropped because ZooKeeper session has expired.", ErrorCodes::TABLE_WAS_NOT_DROPPED);

    auto remote_replica_path = zookeeper_path + "/replicas/" + replica;
    LOG_INFO(logger, "Removing replica {}, marking it as lost", remote_replica_path);
    /// Mark itself lost before removing, because the following recursive removal may fail
    /// and partially dropped replica may be considered as alive one (until someone will mark it lost)
    zookeeper->trySet(zookeeper_path + "/replicas/" + replica + "/is_lost", "1");
    /// It may left some garbage if replica_path subtree are concurrently modified
    zookeeper->tryRemoveRecursive(remote_replica_path);
    if (zookeeper->exists(remote_replica_path))
        LOG_ERROR(logger, "Replica was not completely removed from ZooKeeper, {} still exists and may contain some garbage.", remote_replica_path);

    /// Check that `zookeeper_path` exists: it could have been deleted by another replica after execution of previous line.
    Strings replicas;
    if (Coordination::Error::ZOK != zookeeper->tryGetChildren(zookeeper_path + "/replicas", replicas) || !replicas.empty())
        return;

    LOG_INFO(logger, "{} is the last replica, will remove table", remote_replica_path);

    /** At this moment, another replica can be created and we cannot remove the table.
      * Try to remove /replicas node first. If we successfully removed it,
      * it guarantees that we are the only replica that proceed to remove the table
      * and no new replicas can be created after that moment (it requires the existence of /replicas node).
      * and table cannot be recreated with new /replicas node on another servers while we are removing data,
      * because table creation is executed in single transaction that will conflict with remaining nodes.
      */

    /// Node /dropped works like a lock that protects from concurrent removal of old table and creation of new table.
    /// But recursive removal may fail in the middle of operation leaving some garbage in zookeeper_path, so
    /// we remove it on table creation if there is /dropped node. Creating thread may remove /dropped node created by
    /// removing thread, and it causes race condition if removing thread is not finished yet.
    /// To avoid this we also create ephemeral child before starting recursive removal.
    /// (The existence of child node does not allow to remove parent node).
    Coordination::Requests ops;
    Coordination::Responses responses;
    String drop_lock_path = zookeeper_path + "/dropped/lock";
    ops.emplace_back(zkutil::makeRemoveRequest(zookeeper_path + "/replicas", -1));
    ops.emplace_back(zkutil::makeCreateRequest(zookeeper_path + "/dropped", "", zkutil::CreateMode::Persistent));
    ops.emplace_back(zkutil::makeCreateRequest(drop_lock_path, "", zkutil::CreateMode::Ephemeral));
    Coordination::Error code = zookeeper->tryMulti(ops, responses);

    if (code == Coordination::Error::ZNONODE || code == Coordination::Error::ZNODEEXISTS)
    {
        LOG_WARNING(logger, "Table {} is already started to be removing by another replica right now", remote_replica_path);
    }
    else if (code == Coordination::Error::ZNOTEMPTY)
    {
        LOG_WARNING(logger, "Another replica was suddenly created, will keep the table {}", remote_replica_path);
    }
    else if (code != Coordination::Error::ZOK)
    {
        zkutil::KeeperMultiException::check(code, ops, responses);
    }
    else
    {
        auto metadata_drop_lock = zkutil::EphemeralNodeHolder::existing(drop_lock_path, *zookeeper);
        LOG_INFO(logger, "Removing table {} (this might take several minutes)", zookeeper_path);
        removeTableNodesFromZooKeeper(zookeeper, zookeeper_path, metadata_drop_lock, logger);
    }
}

bool StorageReplicatedMergeTree::removeTableNodesFromZooKeeper(zkutil::ZooKeeperPtr zookeeper,
        const String & zookeeper_path, const zkutil::EphemeralNodeHolder::Ptr & metadata_drop_lock, Poco::Logger * logger)
{
    bool completely_removed = false;
    Strings children;
    Coordination::Error code = zookeeper->tryGetChildren(zookeeper_path, children);
    if (code == Coordination::Error::ZNONODE)
        throw Exception(ErrorCodes::LOGICAL_ERROR, "There is a race condition between creation and removal of replicated table. It's a bug");


    for (const auto & child : children)
        if (child != "dropped")
            zookeeper->tryRemoveRecursive(zookeeper_path + "/" + child);

    Coordination::Requests ops;
    Coordination::Responses responses;
    ops.emplace_back(zkutil::makeRemoveRequest(metadata_drop_lock->getPath(), -1));
    ops.emplace_back(zkutil::makeRemoveRequest(zookeeper_path + "/dropped", -1));
    ops.emplace_back(zkutil::makeRemoveRequest(zookeeper_path, -1));
    code = zookeeper->tryMulti(ops, responses);

    if (code == Coordination::Error::ZNONODE)
    {
        throw Exception(ErrorCodes::LOGICAL_ERROR, "There is a race condition between creation and removal of replicated table. It's a bug");
    }
    else if (code == Coordination::Error::ZNOTEMPTY)
    {
        LOG_ERROR(logger, "Table was not completely removed from ZooKeeper, {} still exists and may contain some garbage,"
                          "but someone is removing it right now.", zookeeper_path);
    }
    else if (code != Coordination::Error::ZOK)
    {
        /// It is still possible that ZooKeeper session is expired or server is killed in the middle of the delete operation.
        zkutil::KeeperMultiException::check(code, ops, responses);
    }
    else
    {
        metadata_drop_lock->setAlreadyRemoved();
        completely_removed = true;
        LOG_INFO(logger, "Table {} was successfully removed from ZooKeeper", zookeeper_path);
    }

    return completely_removed;
}


/** Verify that list of columns and table storage_settings_ptr match those specified in ZK (/metadata).
  * If not, throw an exception.
  */
void StorageReplicatedMergeTree::checkTableStructure(const String & zookeeper_prefix, const StorageMetadataPtr & metadata_snapshot)
{
    auto zookeeper = getZooKeeper();

    ReplicatedMergeTreeTableMetadata old_metadata(*this, metadata_snapshot);

    Coordination::Stat metadata_stat;
    String metadata_str = zookeeper->get(zookeeper_prefix + "/metadata", &metadata_stat);
    auto metadata_from_zk = ReplicatedMergeTreeTableMetadata::parse(metadata_str);
    old_metadata.checkEquals(metadata_from_zk, metadata_snapshot->getColumns(), global_context);

    Coordination::Stat columns_stat;
    auto columns_from_zk = ColumnsDescription::parse(zookeeper->get(zookeeper_prefix + "/columns", &columns_stat));

    const ColumnsDescription & old_columns = metadata_snapshot->getColumns();
    if (columns_from_zk != old_columns)
    {
        throw Exception("Table columns structure in ZooKeeper is different from local table structure", ErrorCodes::INCOMPATIBLE_COLUMNS);
    }
}

void StorageReplicatedMergeTree::setTableStructure(
    ColumnsDescription new_columns, const ReplicatedMergeTreeTableMetadata::Diff & metadata_diff)
{
    StorageInMemoryMetadata new_metadata = getInMemoryMetadata();
    StorageInMemoryMetadata old_metadata = getInMemoryMetadata();

    new_metadata.columns = new_columns;

    if (!metadata_diff.empty())
    {
        auto parse_key_expr = [] (const String & key_expr)
        {
            ParserNotEmptyExpressionList parser(false);
            auto new_sorting_key_expr_list = parseQuery(parser, key_expr, 0, DBMS_DEFAULT_MAX_PARSER_DEPTH);

            ASTPtr order_by_ast;
            if (new_sorting_key_expr_list->children.size() == 1)
                order_by_ast = new_sorting_key_expr_list->children[0];
            else
            {
                auto tuple = makeASTFunction("tuple");
                tuple->arguments->children = new_sorting_key_expr_list->children;
                order_by_ast = tuple;
            }
            return order_by_ast;
        };

        if (metadata_diff.sorting_key_changed)
        {
            auto order_by_ast = parse_key_expr(metadata_diff.new_sorting_key);
            auto & sorting_key = new_metadata.sorting_key;
            auto & primary_key = new_metadata.primary_key;

            sorting_key.recalculateWithNewAST(order_by_ast, new_metadata.columns, global_context);

            if (primary_key.definition_ast == nullptr)
            {
                /// Primary and sorting key become independent after this ALTER so we have to
                /// save the old ORDER BY expression as the new primary key.
                auto old_sorting_key_ast = old_metadata.getSortingKey().definition_ast;
                primary_key = KeyDescription::getKeyFromAST(
                    old_sorting_key_ast, new_metadata.columns, global_context);
            }
        }

        if (metadata_diff.sampling_expression_changed)
        {
            auto sample_by_ast = parse_key_expr(metadata_diff.new_sampling_expression);
            new_metadata.sampling_key.recalculateWithNewAST(sample_by_ast, new_metadata.columns, global_context);
        }

        if (metadata_diff.skip_indices_changed)
            new_metadata.secondary_indices = IndicesDescription::parse(metadata_diff.new_skip_indices, new_columns, global_context);

        if (metadata_diff.constraints_changed)
            new_metadata.constraints = ConstraintsDescription::parse(metadata_diff.new_constraints);

        if (metadata_diff.ttl_table_changed)
        {
            if (!metadata_diff.new_ttl_table.empty())
            {
                ParserTTLExpressionList parser;
                auto ttl_for_table_ast = parseQuery(parser, metadata_diff.new_ttl_table, 0, DBMS_DEFAULT_MAX_PARSER_DEPTH);
                new_metadata.table_ttl = TTLTableDescription::getTTLForTableFromAST(
                    ttl_for_table_ast, new_metadata.columns, global_context, new_metadata.primary_key);
            }
            else /// TTL was removed
            {
                new_metadata.table_ttl = TTLTableDescription{};
            }
        }
    }

    /// Changes in columns may affect following metadata fields
    new_metadata.column_ttls_by_name.clear();
    for (const auto & [name, ast] : new_metadata.columns.getColumnTTLs())
    {
        auto new_ttl_entry = TTLDescription::getTTLFromAST(ast, new_metadata.columns, global_context, new_metadata.primary_key);
        new_metadata.column_ttls_by_name[name] = new_ttl_entry;
    }

    if (new_metadata.partition_key.definition_ast != nullptr)
        new_metadata.partition_key.recalculateWithNewColumns(new_metadata.columns, global_context);

    if (!metadata_diff.sorting_key_changed) /// otherwise already updated
        new_metadata.sorting_key.recalculateWithNewColumns(new_metadata.columns, global_context);

    /// Primary key is special, it exists even if not defined
    if (new_metadata.primary_key.definition_ast != nullptr)
    {
        new_metadata.primary_key.recalculateWithNewColumns(new_metadata.columns, global_context);
    }
    else
    {
        new_metadata.primary_key = KeyDescription::getKeyFromAST(new_metadata.sorting_key.definition_ast, new_metadata.columns, global_context);
        new_metadata.primary_key.definition_ast = nullptr;
    }

    if (!metadata_diff.sampling_expression_changed && new_metadata.sampling_key.definition_ast != nullptr)
        new_metadata.sampling_key.recalculateWithNewColumns(new_metadata.columns, global_context);

    if (!metadata_diff.skip_indices_changed) /// otherwise already updated
    {
        for (auto & index : new_metadata.secondary_indices)
            index.recalculateWithNewColumns(new_metadata.columns, global_context);
    }

    if (!metadata_diff.ttl_table_changed && new_metadata.table_ttl.definition_ast != nullptr)
        new_metadata.table_ttl = TTLTableDescription::getTTLForTableFromAST(
            new_metadata.table_ttl.definition_ast, new_metadata.columns, global_context, new_metadata.primary_key);

    /// Even if the primary/sorting/partition keys didn't change we must reinitialize it
    /// because primary/partition key column types might have changed.
    checkTTLExpressions(new_metadata, old_metadata);
    setProperties(new_metadata, old_metadata);

    auto table_id = getStorageID();
    DatabaseCatalog::instance().getDatabase(table_id.database_name)->alterTable(global_context, table_id, new_metadata);
}


/** If necessary, restore a part, replica itself adds a record for its receipt.
  * What time should I put for this entry in the queue? Time is taken into account when calculating lag of replica.
  * For these purposes, it makes sense to use creation time of missing part
  *  (that is, in calculating lag, it will be taken into account how old is the part we need to recover).
  */
static time_t tryGetPartCreateTime(zkutil::ZooKeeperPtr & zookeeper, const String & replica_path, const String & part_name)
{
    time_t res = 0;

    /// We get creation time of part, if it still exists (was not merged, for example).
    Coordination::Stat stat;
    String unused;
    if (zookeeper->tryGet(replica_path + "/parts/" + part_name, unused, &stat))
        res = stat.ctime / 1000;

    return res;
}


void StorageReplicatedMergeTree::checkParts(bool skip_sanity_checks)
{
    auto zookeeper = getZooKeeper();

    Strings expected_parts_vec = zookeeper->getChildren(replica_path + "/parts");

    /// Parts in ZK.
    NameSet expected_parts(expected_parts_vec.begin(), expected_parts_vec.end());

    /// There are no PreCommitted parts at startup.
    auto parts = getDataParts({MergeTreeDataPartState::Committed, MergeTreeDataPartState::Outdated});

    /** Local parts that are not in ZK.
      * In very rare cases they may cover missing parts
      * and someone may think that pushing them to zookeeper is good idea.
      * But actually we can't precisely determine that ALL missing parts
      * covered by this unexpected part. So missing parts will be downloaded.
      */
    DataParts unexpected_parts;

    /// Collect unexpected parts
    for (const auto & part : parts)
        if (!expected_parts.count(part->name))
            unexpected_parts.insert(part); /// this parts we will place to detached with ignored_ prefix

    /// Which parts should be taken from other replicas.
    Strings parts_to_fetch;

    for (const String & missing_name : expected_parts)
        if (!getActiveContainingPart(missing_name))
            parts_to_fetch.push_back(missing_name);

    /** To check the adequacy, for the parts that are in the FS, but not in ZK, we will only consider not the most recent parts.
      * Because unexpected new parts usually arise only because they did not have time to enroll in ZK with a rough restart of the server.
      * It also occurs from deduplicated parts that did not have time to retire.
      */
    size_t unexpected_parts_nonnew = 0;
    UInt64 unexpected_parts_nonnew_rows = 0;
    UInt64 unexpected_parts_rows = 0;
    for (const auto & part : unexpected_parts)
    {
        if (part->info.level > 0)
        {
            ++unexpected_parts_nonnew;
            unexpected_parts_nonnew_rows += part->rows_count;
        }

        unexpected_parts_rows += part->rows_count;
    }

    /// Additional helpful statistics
    auto get_blocks_count_in_data_part = [&] (const String & part_name) -> UInt64
    {
        MergeTreePartInfo part_info;
        if (MergeTreePartInfo::tryParsePartName(part_name, &part_info, format_version))
            return part_info.getBlocksCount();

        LOG_ERROR(log, "Unexpected part name: {}", part_name);
        return 0;
    };

    UInt64 parts_to_fetch_blocks = 0;
    for (const String & name : parts_to_fetch)
        parts_to_fetch_blocks += get_blocks_count_in_data_part(name);

    /** We can automatically synchronize data,
      *  if the ratio of the total number of errors to the total number of parts (minimum - on the local filesystem or in ZK)
      *  is no more than some threshold (for example 50%).
      *
      * A large ratio of mismatches in the data on the filesystem and the expected data
      *  may indicate a configuration error (the server accidentally connected as a replica not from right shard).
      * In this case, the protection mechanism does not allow the server to start.
      */

    UInt64 total_rows_on_filesystem = 0;
    for (const auto & part : parts)
        total_rows_on_filesystem += part->rows_count;

    const auto storage_settings_ptr = getSettings();
    bool insane = unexpected_parts_rows > total_rows_on_filesystem * storage_settings_ptr->replicated_max_ratio_of_wrong_parts;

    constexpr const char * sanity_report_fmt = "The local set of parts of table {} doesn't look like the set of parts in ZooKeeper: "
                                               "{} rows of {} total rows in filesystem are suspicious. "
                                               "There are {} unexpected parts with {} rows ({} of them is not just-written with {} rows), "
                                               "{} missing parts (with {} blocks).";

    if (insane && !skip_sanity_checks)
    {
        throw Exception(ErrorCodes::TOO_MANY_UNEXPECTED_DATA_PARTS, sanity_report_fmt, getStorageID().getNameForLogs(),
                        formatReadableQuantity(unexpected_parts_rows), formatReadableQuantity(total_rows_on_filesystem),
                        unexpected_parts.size(), unexpected_parts_rows, unexpected_parts_nonnew, unexpected_parts_nonnew_rows,
                        parts_to_fetch.size(), parts_to_fetch_blocks);
    }

    if (unexpected_parts_nonnew_rows > 0)
    {
        LOG_WARNING(log, sanity_report_fmt, getStorageID().getNameForLogs(),
                    formatReadableQuantity(unexpected_parts_rows), formatReadableQuantity(total_rows_on_filesystem),
                    unexpected_parts.size(), unexpected_parts_rows, unexpected_parts_nonnew, unexpected_parts_nonnew_rows,
                    parts_to_fetch.size(), parts_to_fetch_blocks);
    }

    /// Add to the queue jobs to pick up the missing parts from other replicas and remove from ZK the information that we have them.
    std::vector<std::future<Coordination::ExistsResponse>> exists_futures;
    exists_futures.reserve(parts_to_fetch.size());
    for (const String & part_name : parts_to_fetch)
    {
        String part_path = replica_path + "/parts/" + part_name;
        exists_futures.emplace_back(zookeeper->asyncExists(part_path));
    }

    std::vector<std::future<Coordination::MultiResponse>> enqueue_futures;
    enqueue_futures.reserve(parts_to_fetch.size());
    for (size_t i = 0; i < parts_to_fetch.size(); ++i)
    {
        const String & part_name = parts_to_fetch[i];
        LOG_ERROR(log, "Removing locally missing part from ZooKeeper and queueing a fetch: {}", part_name);

        Coordination::Requests ops;

        time_t part_create_time = 0;
        Coordination::ExistsResponse exists_resp = exists_futures[i].get();
        if (exists_resp.error == Coordination::Error::ZOK)
        {
            part_create_time = exists_resp.stat.ctime / 1000;
            removePartFromZooKeeper(part_name, ops, exists_resp.stat.numChildren > 0);
        }

        LogEntry log_entry;
        log_entry.type = LogEntry::GET_PART;
        log_entry.source_replica = "";
        log_entry.new_part_name = part_name;
        log_entry.create_time = part_create_time;

        /// We assume that this occurs before the queue is loaded (queue.initialize).
        ops.emplace_back(zkutil::makeCreateRequest(
            replica_path + "/queue/queue-", log_entry.toString(), zkutil::CreateMode::PersistentSequential));

        enqueue_futures.emplace_back(zookeeper->asyncMulti(ops));
    }

    for (auto & future : enqueue_futures)
        future.get();

    /// Remove extra local parts.
    for (const DataPartPtr & part : unexpected_parts)
    {
        LOG_ERROR(log, "Renaming unexpected part {} to ignored_{}", part->name, part->name);
        forgetPartAndMoveToDetached(part, "ignored", true);
    }
}


void StorageReplicatedMergeTree::checkPartChecksumsAndAddCommitOps(const zkutil::ZooKeeperPtr & zookeeper,
    const DataPartPtr & part, Coordination::Requests & ops, String part_name, NameSet * absent_replicas_paths)
{
    if (part_name.empty())
        part_name = part->name;

    auto local_part_header = ReplicatedMergeTreePartHeader::fromColumnsAndChecksums(
        part->getColumns(), part->checksums);

    Strings replicas = zookeeper->getChildren(zookeeper_path + "/replicas");
    std::shuffle(replicas.begin(), replicas.end(), thread_local_rng);
    bool has_been_already_added = false;

    for (const String & replica : replicas)
    {
        String current_part_path = zookeeper_path + "/replicas/" + replica + "/parts/" + part_name;

        String part_zk_str;
        if (!zookeeper->tryGet(current_part_path, part_zk_str))
        {
            if (absent_replicas_paths)
                absent_replicas_paths->emplace(current_part_path);

            continue;
        }

        ReplicatedMergeTreePartHeader replica_part_header;
        if (!part_zk_str.empty())
            replica_part_header = ReplicatedMergeTreePartHeader::fromString(part_zk_str);
        else
        {
            Coordination::Stat columns_stat_before, columns_stat_after;
            String columns_str;
            String checksums_str;
            /// Let's check that the node's version with the columns did not change while we were reading the checksums.
            /// This ensures that the columns and the checksum refer to the same
            if (!zookeeper->tryGet(current_part_path + "/columns", columns_str, &columns_stat_before) ||
                !zookeeper->tryGet(current_part_path + "/checksums", checksums_str) ||
                !zookeeper->exists(current_part_path + "/columns", &columns_stat_after) ||
                columns_stat_before.version != columns_stat_after.version)
            {
                LOG_INFO(log, "Not checking checksums of part {} with replica {} because part changed while we were reading its checksums", part_name, replica);
                continue;
            }

            replica_part_header = ReplicatedMergeTreePartHeader::fromColumnsAndChecksumsZNodes(
                columns_str, checksums_str);
        }

        if (replica_part_header.getColumnsHash() != local_part_header.getColumnsHash())
        {
            LOG_INFO(log, "Not checking checksums of part {} with replica {} because columns are different", part_name, replica);
            continue;
        }

        replica_part_header.getChecksums().checkEqual(local_part_header.getChecksums(), true);

        if (replica == replica_name)
            has_been_already_added = true;

        /// If we verify checksums in "sequential manner" (i.e. recheck absence of checksums on other replicas when commit)
        /// then it is enough to verify checksums on at least one replica since checksums on other replicas must be the same.
        if (absent_replicas_paths)
        {
            absent_replicas_paths->clear();
            break;
        }
    }

    if (!has_been_already_added)
    {
        const auto storage_settings_ptr = getSettings();
        String part_path = replica_path + "/parts/" + part_name;

        //ops.emplace_back(zkutil::makeCheckRequest(
        //    zookeeper_path + "/columns", expected_columns_version));

        if (storage_settings_ptr->use_minimalistic_part_header_in_zookeeper)
        {
            ops.emplace_back(zkutil::makeCreateRequest(
                part_path, local_part_header.toString(), zkutil::CreateMode::Persistent));
        }
        else
        {
            ops.emplace_back(zkutil::makeCreateRequest(
                part_path, "", zkutil::CreateMode::Persistent));
            ops.emplace_back(zkutil::makeCreateRequest(
                part_path + "/columns", part->getColumns().toString(), zkutil::CreateMode::Persistent));
            ops.emplace_back(zkutil::makeCreateRequest(
                part_path + "/checksums", getChecksumsForZooKeeper(part->checksums), zkutil::CreateMode::Persistent));
        }
    }
    else
    {
        LOG_WARNING(log, "checkPartAndAddToZooKeeper: node {} already exists. Will not commit any nodes.", replica_path + "/parts/" + part_name);
    }
}

MergeTreeData::DataPartsVector StorageReplicatedMergeTree::checkPartChecksumsAndCommit(Transaction & transaction,
    const DataPartPtr & part)
{
    auto zookeeper = getZooKeeper();

    while (true)
    {
        Coordination::Requests ops;
        NameSet absent_part_paths_on_replicas;

        /// Checksums are checked here and `ops` is filled. In fact, the part is added to ZK just below, when executing `multi`.
        checkPartChecksumsAndAddCommitOps(zookeeper, part, ops, part->name, &absent_part_paths_on_replicas);

        /// Do not commit if the part is obsolete, we have just briefly checked its checksums
        if (transaction.isEmpty())
            return {};

        /// Will check that the part did not suddenly appear on skipped replicas
        if (!absent_part_paths_on_replicas.empty())
        {
            Coordination::Requests new_ops;
            for (const String & part_path : absent_part_paths_on_replicas)
            {
                new_ops.emplace_back(zkutil::makeCreateRequest(part_path, "", zkutil::CreateMode::Persistent));
                new_ops.emplace_back(zkutil::makeRemoveRequest(part_path, -1));
            }

            /// Add check ops at the beginning
            new_ops.insert(new_ops.end(), ops.begin(), ops.end());
            ops = std::move(new_ops);
        }

        try
        {
            zookeeper->multi(ops);
            return transaction.commit();
        }
        catch (const zkutil::KeeperMultiException & e)
        {
            size_t num_check_ops = 2 * absent_part_paths_on_replicas.size();
            size_t failed_op_index = e.failed_op_index;

            if (failed_op_index < num_check_ops && e.code == Coordination::Error::ZNODEEXISTS)
            {
                LOG_INFO(log, "The part {} on a replica suddenly appeared, will recheck checksums", e.getPathForFirstFailedOp());
            }
            else
                throw;
        }
    }
}

String StorageReplicatedMergeTree::getChecksumsForZooKeeper(const MergeTreeDataPartChecksums & checksums) const
{
    return MinimalisticDataPartChecksums::getSerializedString(checksums,
        getSettings()->use_minimalistic_checksums_in_zookeeper);
}


bool StorageReplicatedMergeTree::executeLogEntry(LogEntry & entry)
{
    if (entry.type == LogEntry::DROP_RANGE)
    {
        executeDropRange(entry);
        return true;
    }

    if (entry.type == LogEntry::REPLACE_RANGE)
    {
        executeReplaceRange(entry);
        return true;
    }

    if (entry.type == LogEntry::GET_PART ||
        entry.type == LogEntry::MERGE_PARTS ||
        entry.type == LogEntry::MUTATE_PART)
    {
        /// If we already have this part or a part covering it, we do not need to do anything.
        /// The part may be still in the PreCommitted -> Committed transition so we first search
        /// among PreCommitted parts to definitely find the desired part if it exists.
        DataPartPtr existing_part = getPartIfExists(entry.new_part_name, {MergeTreeDataPartState::PreCommitted});
        if (!existing_part)
            existing_part = getActiveContainingPart(entry.new_part_name);

        /// Even if the part is locally, it (in exceptional cases) may not be in ZooKeeper. Let's check that it is there.
        if (existing_part && getZooKeeper()->exists(replica_path + "/parts/" + existing_part->name))
        {
            if (!(entry.type == LogEntry::GET_PART && entry.source_replica == replica_name))
            {
                LOG_DEBUG(log, "Skipping action for part {} because part {} already exists.", entry.new_part_name, existing_part->name);
            }
            return true;
        }
    }

    if (entry.type == LogEntry::GET_PART && entry.source_replica == replica_name)
        LOG_WARNING(log, "Part {} from own log doesn't exist.", entry.new_part_name);

    /// Perhaps we don't need this part, because during write with quorum, the quorum has failed (see below about `/quorum/failed_parts`).
    if (entry.quorum && getZooKeeper()->exists(zookeeper_path + "/quorum/failed_parts/" + entry.new_part_name))
    {
        LOG_DEBUG(log, "Skipping action for part {} because quorum for that part was failed.", entry.new_part_name);
        return true;    /// NOTE Deletion from `virtual_parts` is not done, but it is only necessary for merge.
    }

    bool do_fetch = false;
    if (entry.type == LogEntry::GET_PART)
    {
        do_fetch = true;
    }
    else if (entry.type == LogEntry::MERGE_PARTS)
    {
        /// Sometimes it's better to fetch merged part instead of merge
        /// For example when we don't have all source parts for merge
        do_fetch = !tryExecuteMerge(entry);
    }
    else if (entry.type == LogEntry::MUTATE_PART)
    {
        /// Sometimes it's better to fetch mutated part instead of merge
        do_fetch = !tryExecutePartMutation(entry);
    }
    else if (entry.type == LogEntry::ALTER_METADATA)
    {
        return executeMetadataAlter(entry);
    }
    else
    {
        throw Exception("Unexpected log entry type: " + toString(static_cast<int>(entry.type)), ErrorCodes::LOGICAL_ERROR);
    }

    if (do_fetch)
        return executeFetch(entry);

    return true;
}

bool StorageReplicatedMergeTree::tryExecuteMerge(const LogEntry & entry)
{
    LOG_TRACE(log, "Executing log entry to merge parts {} to {}", boost::algorithm::join(entry.source_parts, ", "), entry.new_part_name);

    const auto storage_settings_ptr = getSettings();

    if (storage_settings_ptr->always_fetch_merged_part)
    {
        LOG_INFO(log, "Will fetch part {} because setting 'always_fetch_merged_part' is true", entry.new_part_name);
        return false;
    }

    if (entry.merge_type == MergeType::TTL_RECOMPRESS &&
        (time(nullptr) - entry.create_time) <= storage_settings_ptr->try_fetch_recompressed_part_timeout.totalSeconds() &&
        entry.source_replica != replica_name)
    {
        LOG_INFO(log, "Will try to fetch part {} until '{}' because this part assigned to recompression merge. "
            "Source replica {} will try to merge this part first", entry.new_part_name,
            LocalDateTime(entry.create_time + storage_settings_ptr->try_fetch_recompressed_part_timeout.totalSeconds()), entry.source_replica);
        return false;
    }

    /// In some use cases merging can be more expensive than fetching
    /// and it may be better to spread merges tasks across the replicas
    /// instead of doing exactly the same merge cluster-wise
    if (merge_strategy_picker.shouldMergeOnSingleReplica(entry))
    {
        auto replica_to_execute_merge = merge_strategy_picker.pickReplicaToExecuteMerge(entry);

        if (replica_to_execute_merge)
        {
            LOG_DEBUG(log, "Prefer fetching part {} from replica {} due execute_merges_on_single_replica_time_threshold", entry.new_part_name, replica_to_execute_merge.value());
            return false;
        }
    }

    DataPartsVector parts;
    bool have_all_parts = true;
    for (const String & name : entry.source_parts)
    {
        DataPartPtr part = getActiveContainingPart(name);
        if (!part)
        {
            have_all_parts = false;
            break;
        }
        if (part->name != name)
        {
            LOG_WARNING(log, "Part {} is covered by {} but should be merged into {}. This shouldn't happen often.", name, part->name, entry.new_part_name);
            have_all_parts = false;
            break;
        }
        parts.push_back(part);
    }

    if (!have_all_parts)
    {
        /// If you do not have all the necessary parts, try to take some already merged part from someone.
        LOG_DEBUG(log, "Don't have all parts for merge {}; will try to fetch it instead", entry.new_part_name);
        return false;
    }
    else if (entry.create_time + storage_settings_ptr->prefer_fetch_merged_part_time_threshold.totalSeconds() <= time(nullptr))
    {
        /// If entry is old enough, and have enough size, and part are exists in any replica,
        ///  then prefer fetching of merged part from replica.

        size_t sum_parts_bytes_on_disk = 0;
        for (const auto & part : parts)
            sum_parts_bytes_on_disk += part->getBytesOnDisk();

        if (sum_parts_bytes_on_disk >= storage_settings_ptr->prefer_fetch_merged_part_size_threshold)
        {
            String replica = findReplicaHavingPart(entry.new_part_name, true);    /// NOTE excessive ZK requests for same data later, may remove.
            if (!replica.empty())
            {
                LOG_DEBUG(log, "Prefer to fetch {} from replica {}", entry.new_part_name, replica);
                return false;
            }
        }
    }

    /// Start to make the main work
    size_t estimated_space_for_merge = MergeTreeDataMergerMutator::estimateNeededDiskSpace(parts);

    /// Can throw an exception while reserving space.
    IMergeTreeDataPart::TTLInfos ttl_infos;
    size_t max_volume_index = 0;
    for (auto & part_ptr : parts)
    {
        ttl_infos.update(part_ptr->ttl_infos);
        max_volume_index = std::max(max_volume_index, getStoragePolicy()->getVolumeIndexByDisk(part_ptr->volume->getDisk()));
    }
    auto table_lock = lockForShare(RWLockImpl::NO_QUERY, storage_settings_ptr->lock_acquire_timeout_for_background_operations);

    StorageMetadataPtr metadata_snapshot = getInMemoryMetadataPtr();
    ReservationPtr reserved_space = reserveSpacePreferringTTLRules(
        metadata_snapshot, estimated_space_for_merge, ttl_infos, time(nullptr), max_volume_index);

    FutureMergedMutatedPart future_merged_part(parts, entry.new_part_type);
    if (future_merged_part.name != entry.new_part_name)
    {
        throw Exception("Future merged part name " + backQuote(future_merged_part.name) + " differs from part name in log entry: "
            + backQuote(entry.new_part_name), ErrorCodes::BAD_DATA_PART_NAME);
    }
    future_merged_part.uuid = entry.new_part_uuid;
    future_merged_part.updatePath(*this, reserved_space);
    future_merged_part.merge_type = entry.merge_type;

    /// Account TTL merge
    if (isTTLMergeType(future_merged_part.merge_type))
        global_context.getMergeList().bookMergeWithTTL();

    auto table_id = getStorageID();
    /// Add merge to list
    MergeList::EntryPtr merge_entry = global_context.getMergeList().insert(table_id.database_name, table_id.table_name, future_merged_part);

    Transaction transaction(*this);
    MutableDataPartPtr part;

    Stopwatch stopwatch;

    auto write_part_log = [&] (const ExecutionStatus & execution_status)
    {
        writePartLog(
            PartLogElement::MERGE_PARTS, execution_status, stopwatch.elapsed(),
            entry.new_part_name, part, parts, merge_entry.get());
    };

    try
    {
        part = merger_mutator.mergePartsToTemporaryPart(
            future_merged_part, metadata_snapshot, *merge_entry,
            table_lock, entry.create_time, global_context, reserved_space, entry.deduplicate, entry.deduplicate_by_columns);

        merger_mutator.renameMergedTemporaryPart(part, parts, &transaction);

        try
        {
            checkPartChecksumsAndCommit(transaction, part);
        }
        catch (const Exception & e)
        {
            if (MergeTreeDataPartChecksums::isBadChecksumsErrorCode(e.code()))
            {
                transaction.rollback();

                ProfileEvents::increment(ProfileEvents::DataAfterMergeDiffersFromReplica);

                LOG_ERROR(log, "{}. Data after merge is not byte-identical to data on another replicas. There could be several reasons: 1. Using newer version of compression library after server update. 2. Using another compression method. 3. Non-deterministic compression algorithm (highly unlikely). 4. Non-deterministic merge algorithm due to logical error in code. 5. Data corruption in memory due to bug in code. 6. Data corruption in memory due to hardware issue. 7. Manual modification of source data after server startup. 8. Manual modification of checksums stored in ZooKeeper. 9. Part format related settings like 'enable_mixed_granularity_parts' are different on different replicas. We will download merged part from replica to force byte-identical result.", getCurrentExceptionMessage(false));

                write_part_log(ExecutionStatus::fromCurrentException());

                tryRemovePartImmediately(std::move(part));
                /// No need to delete the part from ZK because we can be sure that the commit transaction
                /// didn't go through.

                return false;
            }

            throw;
        }

        /** Removing old parts from ZK and from the disk is delayed - see ReplicatedMergeTreeCleanupThread, clearOldParts.
          */

        /** With `ZSESSIONEXPIRED` or `ZOPERATIONTIMEOUT`, we can inadvertently roll back local changes to the parts.
          * This is not a problem, because in this case the merge will remain in the queue, and we will try again.
          */
        merge_selecting_task->schedule();
        ProfileEvents::increment(ProfileEvents::ReplicatedPartMerges);

        write_part_log({});

        return true;
    }
    catch (...)
    {
        write_part_log(ExecutionStatus::fromCurrentException());
        throw;
    }
}

bool StorageReplicatedMergeTree::tryExecutePartMutation(const StorageReplicatedMergeTree::LogEntry & entry)
{
    const String & source_part_name = entry.source_parts.at(0);
    const auto storage_settings_ptr = getSettings();
    LOG_TRACE(log, "Executing log entry to mutate part {} to {}", source_part_name, entry.new_part_name);

    DataPartPtr source_part = getActiveContainingPart(source_part_name);
    if (!source_part)
    {
        LOG_DEBUG(log, "Source part {} for {} is not ready; will try to fetch it instead", source_part_name, entry.new_part_name);
        return false;
    }

    if (source_part->name != source_part_name)
    {
        LOG_WARNING(log, "Part " + source_part_name + " is covered by " + source_part->name
                    + " but should be mutated to " + entry.new_part_name + ". "
                    + "Possibly the mutation of this part is not needed and will be skipped. This shouldn't happen often.");
        return false;
    }

    /// TODO - some better heuristic?
    size_t estimated_space_for_result = MergeTreeDataMergerMutator::estimateNeededDiskSpace({source_part});

    if (entry.create_time + storage_settings_ptr->prefer_fetch_merged_part_time_threshold.totalSeconds() <= time(nullptr)
        && estimated_space_for_result >= storage_settings_ptr->prefer_fetch_merged_part_size_threshold)
    {
        /// If entry is old enough, and have enough size, and some replica has the desired part,
        /// then prefer fetching from replica.
        String replica = findReplicaHavingPart(entry.new_part_name, true);    /// NOTE excessive ZK requests for same data later, may remove.
        if (!replica.empty())
        {
            LOG_DEBUG(log, "Prefer to fetch {} from replica {}", entry.new_part_name, replica);
            return false;
        }
    }

    MergeTreePartInfo new_part_info = MergeTreePartInfo::fromPartName(
        entry.new_part_name, format_version);
    MutationCommands commands = queue.getMutationCommands(source_part, new_part_info.mutation);

    /// Once we mutate part, we must reserve space on the same disk, because mutations can possibly create hardlinks.
    /// Can throw an exception.
    ReservationPtr reserved_space = reserveSpace(estimated_space_for_result, source_part->volume);

    auto table_lock = lockForShare(
            RWLockImpl::NO_QUERY, storage_settings_ptr->lock_acquire_timeout_for_background_operations);
    StorageMetadataPtr metadata_snapshot = getInMemoryMetadataPtr();

    MutableDataPartPtr new_part;
    Transaction transaction(*this);

    FutureMergedMutatedPart future_mutated_part;
    future_mutated_part.name = entry.new_part_name;
    future_mutated_part.uuid = entry.new_part_uuid;
    future_mutated_part.parts.push_back(source_part);
    future_mutated_part.part_info = new_part_info;
    future_mutated_part.updatePath(*this, reserved_space);
    future_mutated_part.type = source_part->getType();

    auto table_id = getStorageID();
    MergeList::EntryPtr merge_entry = global_context.getMergeList().insert(
        table_id.database_name, table_id.table_name, future_mutated_part);

    Stopwatch stopwatch;

    auto write_part_log = [&] (const ExecutionStatus & execution_status)
    {
        writePartLog(
            PartLogElement::MUTATE_PART, execution_status, stopwatch.elapsed(),
            entry.new_part_name, new_part, future_mutated_part.parts, merge_entry.get());
    };

    try
    {
        new_part = merger_mutator.mutatePartToTemporaryPart(
            future_mutated_part, metadata_snapshot, commands, *merge_entry,
            entry.create_time, global_context, reserved_space, table_lock);
        renameTempPartAndReplace(new_part, nullptr, &transaction);

        try
        {
            checkPartChecksumsAndCommit(transaction, new_part);
        }
        catch (const Exception & e)
        {
            if (MergeTreeDataPartChecksums::isBadChecksumsErrorCode(e.code()))
            {
                transaction.rollback();

                ProfileEvents::increment(ProfileEvents::DataAfterMutationDiffersFromReplica);

                LOG_ERROR(log, "{}. Data after mutation is not byte-identical to data on another replicas. We will download merged part from replica to force byte-identical result.", getCurrentExceptionMessage(false));

                write_part_log(ExecutionStatus::fromCurrentException());

                tryRemovePartImmediately(std::move(new_part));
                /// No need to delete the part from ZK because we can be sure that the commit transaction
                /// didn't go through.

                return false;
            }

            throw;
        }

        /** With `ZSESSIONEXPIRED` or `ZOPERATIONTIMEOUT`, we can inadvertently roll back local changes to the parts.
          * This is not a problem, because in this case the entry will remain in the queue, and we will try again.
          */
        merge_selecting_task->schedule();
        ProfileEvents::increment(ProfileEvents::ReplicatedPartMutations);
        write_part_log({});

        return true;
    }
    catch (...)
    {
        write_part_log(ExecutionStatus::fromCurrentException());
        throw;
    }
}


bool StorageReplicatedMergeTree::executeFetch(LogEntry & entry)
{
    /// Looking for covering part. After that entry.actual_new_part_name may be filled.
    String replica = findReplicaHavingCoveringPart(entry, true);
    const auto storage_settings_ptr = getSettings();
    auto metadata_snapshot = getInMemoryMetadataPtr();

    static std::atomic_uint total_fetches {0};
    if (storage_settings_ptr->replicated_max_parallel_fetches && total_fetches >= storage_settings_ptr->replicated_max_parallel_fetches)
    {
        throw Exception("Too many total fetches from replicas, maximum: " + storage_settings_ptr->replicated_max_parallel_fetches.toString(),
            ErrorCodes::TOO_MANY_FETCHES);
    }

    ++total_fetches;
    SCOPE_EXIT({--total_fetches;});

    if (storage_settings_ptr->replicated_max_parallel_fetches_for_table
        && current_table_fetches >= storage_settings_ptr->replicated_max_parallel_fetches_for_table)
    {
        throw Exception("Too many fetches from replicas for table, maximum: " + storage_settings_ptr->replicated_max_parallel_fetches_for_table.toString(),
            ErrorCodes::TOO_MANY_FETCHES);
    }

    ++current_table_fetches;
    SCOPE_EXIT({--current_table_fetches;});

    try
    {
        if (replica.empty())
        {
            /** If a part is to be written with a quorum and the quorum is not reached yet,
              *  then (due to the fact that a part is impossible to download right now),
              *  the quorum entry should be considered unsuccessful.
              * TODO Complex code, extract separately.
              */
            if (entry.quorum)
            {
                if (entry.type != LogEntry::GET_PART)
                    throw Exception("Logical error: log entry with quorum but type is not GET_PART", ErrorCodes::LOGICAL_ERROR);

                LOG_DEBUG(log, "No active replica has part {} which needs to be written with quorum. Will try to mark that quorum as failed.", entry.new_part_name);

                /** Atomically:
                  * - if replicas do not become active;
                  * - if there is a `quorum` node with this part;
                  * - delete `quorum` node;
                  * - add a part to the list `quorum/failed_parts`;
                  * - if the part is not already removed from the list for deduplication `blocks/block_num`, then delete it;
                  *
                  * If something changes, then we will nothing - we'll get here again next time.
                  */

                /** We collect the `host` node versions from the replicas.
                  * When the replica becomes active, it changes the value of host in the same transaction (with the creation of `is_active`).
                  * This will ensure that the replicas do not become active.
                  */

                auto zookeeper = getZooKeeper();

                Strings replicas = zookeeper->getChildren(zookeeper_path + "/replicas");

                Coordination::Requests ops;

                for (const auto & path_part : replicas)
                {
                    Coordination::Stat stat;
                    String path = zookeeper_path + "/replicas/" + path_part + "/host";
                    zookeeper->get(path, &stat);
                    ops.emplace_back(zkutil::makeCheckRequest(path, stat.version));
                }

                /// We verify that while we were collecting versions, the replica with the necessary part did not come alive.
                replica = findReplicaHavingPart(entry.new_part_name, true);

                /// Also during this time a completely new replica could be created.
                /// But if a part does not appear on the old, then it can not be on the new one either.

                if (replica.empty())
                {
                    Coordination::Stat quorum_stat;
                    const String quorum_unparallel_path = zookeeper_path + "/quorum/status";
                    const String quorum_parallel_path = zookeeper_path + "/quorum/parallel/" + entry.new_part_name;
                    String quorum_str, quorum_path;
                    ReplicatedMergeTreeQuorumEntry quorum_entry;

                    if (zookeeper->tryGet(quorum_unparallel_path, quorum_str, &quorum_stat))
                        quorum_path = quorum_unparallel_path;
                    else
                    {
                        quorum_str = zookeeper->get(quorum_parallel_path, &quorum_stat);
                        quorum_path = quorum_parallel_path;
                    }

                    quorum_entry.fromString(quorum_str);

                    if (quorum_entry.part_name == entry.new_part_name)
                    {
                        ops.emplace_back(zkutil::makeRemoveRequest(quorum_path, quorum_stat.version));
                        auto part_info = MergeTreePartInfo::fromPartName(entry.new_part_name, format_version);

                        if (part_info.min_block != part_info.max_block)
                            throw Exception("Logical error: log entry with quorum for part covering more than one block number",
                                ErrorCodes::LOGICAL_ERROR);

                        ops.emplace_back(zkutil::makeCreateRequest(
                            zookeeper_path + "/quorum/failed_parts/" + entry.new_part_name,
                            "",
                            zkutil::CreateMode::Persistent));

                        /// Deleting from `blocks`.
                        if (!entry.block_id.empty() && zookeeper->exists(zookeeper_path + "/blocks/" + entry.block_id))
                            ops.emplace_back(zkutil::makeRemoveRequest(zookeeper_path + "/blocks/" + entry.block_id, -1));

                        Coordination::Responses responses;
                        auto code = zookeeper->tryMulti(ops, responses);

                        if (code == Coordination::Error::ZOK)
                        {
                            LOG_DEBUG(log, "Marked quorum for part {} as failed.", entry.new_part_name);
                            queue.removeFailedQuorumPart(part_info);
                            return true;
                        }
                        else if (code == Coordination::Error::ZBADVERSION || code == Coordination::Error::ZNONODE || code == Coordination::Error::ZNODEEXISTS)
                        {
                            LOG_DEBUG(log, "State was changed or isn't expected when trying to mark quorum for part {} as failed. Code: {}", entry.new_part_name, Coordination::errorMessage(code));
                        }
                        else
                            throw Coordination::Exception(code);
                    }
                    else
                    {
                        LOG_WARNING(log, "No active replica has part {}, "
                                         "but that part needs quorum and /quorum/status contains entry about another part {}. "
                                         "It means that part was successfully written to {} replicas, but then all of them goes offline. "
                                         "Or it is a bug.", entry.new_part_name, quorum_entry.part_name, entry.quorum);
                    }
                }
            }

            if (replica.empty())
            {
                ProfileEvents::increment(ProfileEvents::ReplicatedPartFailedFetches);
                throw Exception("No active replica has part " + entry.new_part_name + " or covering part", ErrorCodes::NO_REPLICA_HAS_PART);
            }
        }

        try
        {
            String part_name = entry.actual_new_part_name.empty() ? entry.new_part_name : entry.actual_new_part_name;
            if (!fetchPart(part_name, metadata_snapshot, zookeeper_path + "/replicas/" + replica, false, entry.quorum))
                return false;
        }
        catch (Exception & e)
        {
            /// No stacktrace, just log message
            if (e.code() == ErrorCodes::RECEIVED_ERROR_TOO_MANY_REQUESTS)
                e.addMessage("Too busy replica. Will try later.");
            throw;
        }

        if (entry.type == LogEntry::MERGE_PARTS)
            ProfileEvents::increment(ProfileEvents::ReplicatedPartFetchesOfMerged);
    }
    catch (...)
    {
        /** If we can not download the part we need for some merge, it's better not to try to get other parts for this merge,
          * but try to get already merged part. To do this, move the action to get the remaining parts
          * for this merge at the end of the queue.
          */
        try
        {
            auto parts_for_merge = queue.moveSiblingPartsForMergeToEndOfQueue(entry.new_part_name);

            if (!parts_for_merge.empty() && replica.empty())
            {
                LOG_INFO(log, "No active replica has part {}. Will fetch merged part instead.", entry.new_part_name);
                return false;
            }

            /** If no active replica has a part, and there is no merge in the queue with its participation,
              * check to see if any (active or inactive) replica has such a part or covering it.
              */
            if (replica.empty())
                enqueuePartForCheck(entry.new_part_name);
        }
        catch (...)
        {
            tryLogCurrentException(log, __PRETTY_FUNCTION__);
        }

        throw;
    }

    return true;
}


void StorageReplicatedMergeTree::executeDropRange(const LogEntry & entry)
{
    auto drop_range_info = MergeTreePartInfo::fromPartName(entry.new_part_name, format_version);
    queue.removePartProducingOpsInRange(getZooKeeper(), drop_range_info, entry);

    if (entry.detach)
        LOG_DEBUG(log, "Detaching parts.");
    else
        LOG_DEBUG(log, "Removing parts.");

    /// Delete the parts contained in the range to be deleted.
    /// It's important that no old parts remain (after the merge), because otherwise,
    ///  after adding a new replica, this new replica downloads them, but does not delete them.
    /// And, if you do not, the parts will come to life after the server is restarted.
    /// Therefore, we use all data parts.

    auto metadata_snapshot = getInMemoryMetadataPtr();
    DataPartsVector parts_to_remove;
    {
        auto data_parts_lock = lockParts();
        parts_to_remove = removePartsInRangeFromWorkingSet(drop_range_info, true, data_parts_lock);
    }

    if (entry.detach)
    {
        /// If DETACH clone parts to detached/ directory
        for (const auto & part : parts_to_remove)
        {
            LOG_INFO(log, "Detaching {}", part->relative_path);
            part->makeCloneInDetached("", metadata_snapshot);
        }
    }

    /// Forcibly remove parts from ZooKeeper
    tryRemovePartsFromZooKeeperWithRetries(parts_to_remove);

    if (entry.detach)
        LOG_DEBUG(log, "Detached {} parts inside {}.", parts_to_remove.size(), entry.new_part_name);
    else
        LOG_DEBUG(log, "Removed {} parts inside {}.", parts_to_remove.size(), entry.new_part_name);

    /// We want to remove dropped parts from disk as soon as possible
    /// To be removed a partition should have zero refcount, therefore call the cleanup thread at exit
    parts_to_remove.clear();
    cleanup_thread.wakeup();
}


bool StorageReplicatedMergeTree::executeReplaceRange(const LogEntry & entry)
{
    Stopwatch watch;
    auto & entry_replace = *entry.replace_range_entry;
    LOG_DEBUG(log, "Executing log entry {} to replace parts range {} with {} parts from {}.{}",
              entry.znode_name, entry_replace.drop_range_part_name, entry_replace.new_part_names.size(),
              entry_replace.from_database, entry_replace.from_table);
    auto metadata_snapshot = getInMemoryMetadataPtr();

    MergeTreePartInfo drop_range = MergeTreePartInfo::fromPartName(entry_replace.drop_range_part_name, format_version);
    /// Range with only one block has special meaning: it's ATTACH PARTITION or MOVE PARTITION, so there is no drop range
    bool replace = !LogEntry::ReplaceRangeEntry::isMovePartitionOrAttachFrom(drop_range);

    if (replace)
        queue.removePartProducingOpsInRange(getZooKeeper(), drop_range, entry);
    else
        drop_range = {};

    struct PartDescription
    {
        PartDescription(size_t index_, const String & src_part_name_, const String & new_part_name_, const String & checksum_hex_,
                        MergeTreeDataFormatVersion format_version)
            : index(index_),
            src_part_name(src_part_name_), src_part_info(MergeTreePartInfo::fromPartName(src_part_name_, format_version)),
            new_part_name(new_part_name_), new_part_info(MergeTreePartInfo::fromPartName(new_part_name_, format_version)),
            checksum_hex(checksum_hex_) {}

        size_t index; // in log entry arrays
        String src_part_name;
        MergeTreePartInfo src_part_info;
        String new_part_name;
        MergeTreePartInfo new_part_info;
        String checksum_hex;

        /// Part which will be committed
        MutableDataPartPtr res_part;

        /// We could find a covering part
        MergeTreePartInfo found_new_part_info;
        String found_new_part_name;

        /// Hold pointer to part in source table if will clone it from local table
        DataPartPtr src_table_part;

        /// A replica that will be used to fetch part
        String replica;
    };

    using PartDescriptionPtr = std::shared_ptr<PartDescription>;
    using PartDescriptions = std::vector<PartDescriptionPtr>;

    PartDescriptions all_parts;
    PartDescriptions parts_to_add;
    DataPartsVector parts_to_remove;

    auto table_lock_holder_dst_table = lockForShare(
            RWLockImpl::NO_QUERY, getSettings()->lock_acquire_timeout_for_background_operations);
    auto dst_metadata_snapshot = getInMemoryMetadataPtr();

    for (size_t i = 0; i < entry_replace.new_part_names.size(); ++i)
    {
        all_parts.emplace_back(std::make_shared<PartDescription>(i,
            entry_replace.src_part_names.at(i),
            entry_replace.new_part_names.at(i),
            entry_replace.part_names_checksums.at(i),
            format_version));
    }

    /// What parts we should add? Or we have already added all required parts (we an replica-initializer)
    {
        auto data_parts_lock = lockParts();

        for (const PartDescriptionPtr & part_desc : all_parts)
        {
            if (!getActiveContainingPart(part_desc->new_part_info, MergeTreeDataPartState::Committed, data_parts_lock))
                parts_to_add.emplace_back(part_desc);
        }

        if (parts_to_add.empty() && replace)
        {
            parts_to_remove = removePartsInRangeFromWorkingSet(drop_range, true, data_parts_lock);
            String parts_to_remove_str;
            for (const auto & part : parts_to_remove)
            {
                parts_to_remove_str += part->name;
                parts_to_remove_str += " ";
            }
            LOG_TRACE(log, "Replacing {} parts {}with empty set", parts_to_remove.size(), parts_to_remove_str);
        }
    }

    if (parts_to_add.empty())
    {
        LOG_INFO(log, "All parts from REPLACE PARTITION command have been already attached");
        tryRemovePartsFromZooKeeperWithRetries(parts_to_remove);
        return true;
    }

    if (parts_to_add.size() < all_parts.size())
    {
        LOG_WARNING(log, "Some (but not all) parts from REPLACE PARTITION command already exist. REPLACE PARTITION will not be atomic.");
    }

    StoragePtr source_table;
    TableLockHolder table_lock_holder_src_table;
    StorageID source_table_id{entry_replace.from_database, entry_replace.from_table};

    auto clone_data_parts_from_source_table = [&] () -> size_t
    {
        source_table = DatabaseCatalog::instance().tryGetTable(source_table_id, global_context);
        if (!source_table)
        {
            LOG_DEBUG(log, "Can't use {} as source table for REPLACE PARTITION command. It does not exist.", source_table_id.getNameForLogs());
            return 0;
        }

        auto src_metadata_snapshot = source_table->getInMemoryMetadataPtr();
        MergeTreeData * src_data = nullptr;
        try
        {
            src_data = &checkStructureAndGetMergeTreeData(source_table, src_metadata_snapshot, dst_metadata_snapshot);
        }
        catch (Exception &)
        {
            LOG_INFO(log, "Can't use {} as source table for REPLACE PARTITION command. Will fetch all parts. Reason: {}", source_table_id.getNameForLogs(), getCurrentExceptionMessage(false));
            return 0;
        }

        table_lock_holder_src_table = source_table->lockForShare(
                RWLockImpl::NO_QUERY, getSettings()->lock_acquire_timeout_for_background_operations);

        DataPartStates valid_states{
            MergeTreeDataPartState::PreCommitted, MergeTreeDataPartState::Committed, MergeTreeDataPartState::Outdated};

        size_t num_clonable_parts = 0;
        for (PartDescriptionPtr & part_desc : parts_to_add)
        {
            auto src_part = src_data->getPartIfExists(part_desc->src_part_info, valid_states);
            if (!src_part)
            {
                LOG_DEBUG(log, "There is no part {} in {}", part_desc->src_part_name, source_table_id.getNameForLogs());
                continue;
            }

            String checksum_hex  = src_part->checksums.getTotalChecksumHex();

            if (checksum_hex != part_desc->checksum_hex)
            {
                LOG_DEBUG(log, "Part {} of {} has inappropriate checksum", part_desc->src_part_name, source_table_id.getNameForLogs());
                /// TODO: check version
                continue;
            }

            part_desc->found_new_part_name = part_desc->new_part_name;
            part_desc->found_new_part_info = part_desc->new_part_info;
            part_desc->src_table_part = src_part;

            ++num_clonable_parts;
        }

        return num_clonable_parts;
    };

    size_t num_clonable_parts = clone_data_parts_from_source_table();
    LOG_DEBUG(log, "Found {} parts that could be cloned (of {} required parts)", num_clonable_parts, parts_to_add.size());

    ActiveDataPartSet adding_parts_active_set(format_version);
    std::unordered_map<String, PartDescriptionPtr> part_name_to_desc;

    for (PartDescriptionPtr & part_desc : parts_to_add)
    {
        if (part_desc->src_table_part)
        {
            /// It is clonable part
            adding_parts_active_set.add(part_desc->new_part_name);
            part_name_to_desc.emplace(part_desc->new_part_name, part_desc);
            continue;
        }

        /// Firstly, try find exact part to produce more accurate part set
        String replica = findReplicaHavingPart(part_desc->new_part_name, true);
        String found_part_name;
        /// TODO: check version

        if (replica.empty())
        {
            LOG_DEBUG(log, "Part {} is not found on remote replicas", part_desc->new_part_name);

            /// Fallback to covering part
            replica = findReplicaHavingCoveringPart(part_desc->new_part_name, true, found_part_name);

            if (replica.empty())
            {
                /// It is not fail, since adjacent parts could cover current part
                LOG_DEBUG(log, "Parts covering {} are not found on remote replicas", part_desc->new_part_name);
                continue;
            }
        }
        else
        {
            found_part_name = part_desc->new_part_name;
        }

        part_desc->found_new_part_name = found_part_name;
        part_desc->found_new_part_info = MergeTreePartInfo::fromPartName(found_part_name, format_version);
        part_desc->replica = replica;

        adding_parts_active_set.add(part_desc->found_new_part_name);
        part_name_to_desc.emplace(part_desc->found_new_part_name, part_desc);
    }

    /// Check that we could cover whole range
    for (PartDescriptionPtr & part_desc : parts_to_add)
    {
        if (adding_parts_active_set.getContainingPart(part_desc->new_part_info).empty())
        {
            throw Exception("Not found part " + part_desc->new_part_name +
                            " (or part covering it) neither source table neither remote replicas" , ErrorCodes::NO_REPLICA_HAS_PART);
        }
    }

    /// Filter covered parts
    PartDescriptions final_parts;
    Strings final_part_names;
    {
        final_part_names = adding_parts_active_set.getParts();

        for (const String & final_part_name : final_part_names)
        {
            auto part_desc = part_name_to_desc[final_part_name];
            if (!part_desc)
                throw Exception("There is no final part " + final_part_name + ". This is a bug", ErrorCodes::LOGICAL_ERROR);

            final_parts.emplace_back(part_desc);

            if (final_parts.size() > 1)
            {
                auto & prev = *final_parts[final_parts.size() - 2];
                auto & curr = *final_parts[final_parts.size() - 1];

                if (!prev.found_new_part_info.isDisjoint(curr.found_new_part_info))
                {
                    throw Exception("Intersected final parts detected: " + prev.found_new_part_name
                        + " and " + curr.found_new_part_name + ". It should be investigated.", ErrorCodes::LOGICAL_ERROR);
                }
            }
        }
    }

    static const String TMP_PREFIX = "tmp_replace_from_";

    auto obtain_part = [&] (PartDescriptionPtr & part_desc)
    {
        if (part_desc->src_table_part)
        {

            if (part_desc->checksum_hex != part_desc->src_table_part->checksums.getTotalChecksumHex())
                throw Exception("Checksums of " + part_desc->src_table_part->name + " is suddenly changed", ErrorCodes::UNFINISHED);

            part_desc->res_part = cloneAndLoadDataPartOnSameDisk(
                part_desc->src_table_part, TMP_PREFIX + "clone_", part_desc->new_part_info, metadata_snapshot);
        }
        else if (!part_desc->replica.empty())
        {
            String source_replica_path = zookeeper_path + "/replicas/" + part_desc->replica;
            ReplicatedMergeTreeAddress address(getZooKeeper()->get(source_replica_path + "/host"));
            auto timeouts = ConnectionTimeouts::getHTTPTimeouts(global_context);
            auto [user, password] = global_context.getInterserverCredentials();
            String interserver_scheme = global_context.getInterserverScheme();

            if (interserver_scheme != address.scheme)
                throw Exception("Interserver schemas are different '" + interserver_scheme + "' != '" + address.scheme + "', can't fetch part from " + address.host, ErrorCodes::LOGICAL_ERROR);

            part_desc->res_part = fetcher.fetchPart(
                metadata_snapshot, part_desc->found_new_part_name, source_replica_path,
                address.host, address.replication_port, timeouts, user, password, interserver_scheme, false, TMP_PREFIX + "fetch_");

            /// TODO: check columns_version of fetched part

            ProfileEvents::increment(ProfileEvents::ReplicatedPartFetches);
        }
        else
            throw Exception("There is no receipt to produce part " + part_desc->new_part_name + ". This is bug", ErrorCodes::LOGICAL_ERROR);
    };

    /// Download or clone parts
    /// TODO: make it in parallel
    for (PartDescriptionPtr & part_desc : final_parts)
        obtain_part(part_desc);

    MutableDataPartsVector res_parts;
    for (PartDescriptionPtr & part_desc : final_parts)
        res_parts.emplace_back(part_desc->res_part);

    try
    {
        /// Commit parts
        auto zookeeper = getZooKeeper();
        Transaction transaction(*this);

        Coordination::Requests ops;
        for (PartDescriptionPtr & part_desc : final_parts)
        {
            renameTempPartAndReplace(part_desc->res_part, nullptr, &transaction);
            getCommitPartOps(ops, part_desc->res_part);

            if (ops.size() > zkutil::MULTI_BATCH_SIZE)
            {
                zookeeper->multi(ops);
                ops.clear();
            }
        }

        if (!ops.empty())
            zookeeper->multi(ops);

        {
            auto data_parts_lock = lockParts();

            transaction.commit(&data_parts_lock);
            if (replace)
            {
                parts_to_remove = removePartsInRangeFromWorkingSet(drop_range, true, data_parts_lock);
                String parts_to_remove_str;
                for (const auto & part : parts_to_remove)
                {
                    parts_to_remove_str += part->name;
                    parts_to_remove_str += " ";
                }
                LOG_TRACE(log, "Replacing {} parts {}with {} parts {}", parts_to_remove.size(), parts_to_remove_str,
                          final_parts.size(), boost::algorithm::join(final_part_names, ", "));
            }
        }

        PartLog::addNewParts(global_context, res_parts, watch.elapsed());
    }
    catch (...)
    {
        PartLog::addNewParts(global_context, res_parts, watch.elapsed(), ExecutionStatus::fromCurrentException());
        throw;
    }

    tryRemovePartsFromZooKeeperWithRetries(parts_to_remove);
    res_parts.clear();
    parts_to_remove.clear();
    cleanup_thread.wakeup();

    return true;
}


void StorageReplicatedMergeTree::cloneReplica(const String & source_replica, Coordination::Stat source_is_lost_stat, zkutil::ZooKeeperPtr & zookeeper)
{
    String source_path = zookeeper_path + "/replicas/" + source_replica;

    /** TODO: it will be deleted! (It is only to support old version of CH server).
      * In current code, the replica is created in single transaction.
      * If the reference/master replica is not yet fully created, let's wait.
      */
    while (!zookeeper->exists(source_path + "/columns"))
    {
        LOG_INFO(log, "Waiting for replica {} to be fully created", source_path);

        zkutil::EventPtr event = std::make_shared<Poco::Event>();
        if (zookeeper->exists(source_path + "/columns", nullptr, event))
        {
            LOG_WARNING(log, "Oops, a watch has leaked");
            break;
        }

        event->wait();
    }

    /// The order of the following three actions is important.

    Strings source_queue_names;
    /// We are trying to get consistent /log_pointer and /queue state. Otherwise
    /// we can possibly duplicate entries in queue of cloned replica.
    while (true)
    {
        Coordination::Stat log_pointer_stat;
        String raw_log_pointer = zookeeper->get(source_path + "/log_pointer", &log_pointer_stat);

        Coordination::Requests ops;
        ops.push_back(zkutil::makeSetRequest(replica_path + "/log_pointer", raw_log_pointer, -1));

        /// For support old versions CH.
        if (source_is_lost_stat.version == -1)
        {
            /// We check that it was not suddenly upgraded to new version.
            /// Otherwise it can be upgraded and instantly become lost, but we cannot notice that.
            ops.push_back(zkutil::makeCreateRequest(source_path + "/is_lost", "0", zkutil::CreateMode::Persistent));
            ops.push_back(zkutil::makeRemoveRequest(source_path + "/is_lost", -1));
        }
        else /// The replica we clone should not suddenly become lost.
            ops.push_back(zkutil::makeCheckRequest(source_path + "/is_lost", source_is_lost_stat.version));

        Coordination::Responses responses;

        /// Let's remember the queue of the reference/master replica.
        source_queue_names = zookeeper->getChildren(source_path + "/queue");

        /// Check that log pointer of source replica didn't changed while we read queue entries
        ops.push_back(zkutil::makeCheckRequest(source_path + "/log_pointer", log_pointer_stat.version));

        auto rc = zookeeper->tryMulti(ops, responses);

        if (rc == Coordination::Error::ZOK)
        {
            break;
        }
        else if (rc == Coordination::Error::ZNODEEXISTS)
        {
            throw Exception(
                "Can not clone replica, because the " + source_replica + " updated to new ClickHouse version",
                ErrorCodes::REPLICA_STATUS_CHANGED);
        }
        else if (responses[1]->error == Coordination::Error::ZBADVERSION)
        {
            /// If is_lost node version changed than source replica also lost,
            /// so we cannot clone from it.
            throw Exception(
                "Can not clone replica, because the " + source_replica + " became lost", ErrorCodes::REPLICA_STATUS_CHANGED);
        }
        else if (responses.back()->error == Coordination::Error::ZBADVERSION)
        {
            /// If source replica's log_pointer changed than we probably read
            /// stale state of /queue and have to try one more time.
            LOG_WARNING(log, "Log pointer of source replica {} changed while we loading queue nodes. Will retry.", source_replica);
            continue;
        }
        else
        {
            zkutil::KeeperMultiException::check(rc, ops, responses);
        }
    }

    std::sort(source_queue_names.begin(), source_queue_names.end());

    Strings source_queue;
    for (const String & entry_name : source_queue_names)
    {
        String entry;
        if (!zookeeper->tryGet(source_path + "/queue/" + entry_name, entry))
            continue;
        source_queue.push_back(entry);
    }

    /// We should do it after copying queue, because some ALTER_METADATA entries can be lost otherwise.
    cloneMetadataIfNeeded(source_replica, source_path, zookeeper);

    /// Add to the queue jobs to receive all the active parts that the reference/master replica has.
    Strings source_replica_parts = zookeeper->getChildren(source_path + "/parts");
    ActiveDataPartSet active_parts_set(format_version, source_replica_parts);

    Strings active_parts = active_parts_set.getParts();

    /// Remove local parts if source replica does not have them, because such parts will never be fetched by other replicas.
    Strings local_parts_in_zk = zookeeper->getChildren(replica_path + "/parts");
    Strings parts_to_remove_from_zk;
    for (const auto & part : local_parts_in_zk)
    {
        if (active_parts_set.getContainingPart(part).empty())
        {
            parts_to_remove_from_zk.emplace_back(part);
            LOG_WARNING(log, "Source replica does not have part {}. Removing it from ZooKeeper.", part);
        }
    }
    tryRemovePartsFromZooKeeperWithRetries(parts_to_remove_from_zk);

    auto local_active_parts = getDataParts();
    DataPartsVector parts_to_remove_from_working_set;
    for (const auto & part : local_active_parts)
    {
        if (active_parts_set.getContainingPart(part->name).empty())
        {
            parts_to_remove_from_working_set.emplace_back(part);
            LOG_WARNING(log, "Source replica does not have part {}. Removing it from working set.", part->name);
        }
    }

    if (getSettings()->detach_old_local_parts_when_cloning_replica)
    {
        auto metadata_snapshot = getInMemoryMetadataPtr();
        for (const auto & part : parts_to_remove_from_working_set)
        {
            LOG_INFO(log, "Detaching {}", part->relative_path);
            part->makeCloneInDetached("clone", metadata_snapshot);
        }
    }

    removePartsFromWorkingSet(parts_to_remove_from_working_set, true);

    for (const String & name : active_parts)
    {
        LogEntry log_entry;
        log_entry.type = LogEntry::GET_PART;
        log_entry.source_replica = "";
        log_entry.new_part_name = name;
        log_entry.create_time = tryGetPartCreateTime(zookeeper, source_path, name);

        zookeeper->create(replica_path + "/queue/queue-", log_entry.toString(), zkutil::CreateMode::PersistentSequential);
    }

    LOG_DEBUG(log, "Queued {} parts to be fetched", active_parts.size());

    /// Add content of the reference/master replica queue to the queue.
    for (const String & entry : source_queue)
    {
        zookeeper->create(replica_path + "/queue/queue-", entry, zkutil::CreateMode::PersistentSequential);
    }

    LOG_DEBUG(log, "Copied {} queue entries", source_queue.size());
}


void StorageReplicatedMergeTree::cloneMetadataIfNeeded(const String & source_replica, const String & source_path, zkutil::ZooKeeperPtr & zookeeper)
{
    String source_metadata_version_str;
    bool metadata_version_exists = zookeeper->tryGet(source_path + "/metadata_version", source_metadata_version_str);
    if (!metadata_version_exists)
    {
        /// For compatibility with version older than 20.3
        /// TODO fix tests and delete it
        LOG_WARNING(log, "Node {} does not exist. "
                         "Most likely it's because too old version of ClickHouse is running on replica {}. "
                         "Will not check metadata consistency",
                         source_path + "/metadata_version", source_replica);
        return;
    }

    Int32 source_metadata_version = parse<Int32>(source_metadata_version_str);
    if (metadata_version == source_metadata_version)
        return;

    /// Our metadata it not up to date with source replica metadata.
    /// Metadata is updated by ALTER_METADATA entries, but some entries are probably cleaned up from the log.
    /// It's also possible that some newer ALTER_METADATA entries are present in source_queue list,
    /// and source replica are executing such entry right now (or had executed recently).
    /// More than that, /metadata_version update is not atomic with /columns and /metadata update...

    /// Fortunately, ALTER_METADATA seems to be idempotent,
    /// and older entries of such type can be replaced with newer entries.
    /// Let's try to get consistent values of source replica's /columns and /metadata
    /// and prepend dummy ALTER_METADATA to our replication queue.
    /// It should not break anything if source_queue already contains ALTER_METADATA entry
    /// with greater or equal metadata_version, but it will update our metadata
    /// if all such entries were cleaned up from the log and source_queue.

    LOG_WARNING(log, "Metadata version ({}) on replica is not up to date with metadata ({}) on source replica {}",
                metadata_version, source_metadata_version, source_replica);

    String source_metadata;
    String source_columns;
    while (true)
    {
        Coordination::Stat metadata_stat;
        Coordination::Stat columns_stat;
        source_metadata = zookeeper->get(source_path + "/metadata", &metadata_stat);
        source_columns = zookeeper->get(source_path + "/columns", &columns_stat);

        Coordination::Requests ops;
        Coordination::Responses responses;
        ops.emplace_back(zkutil::makeCheckRequest(source_path + "/metadata", metadata_stat.version));
        ops.emplace_back(zkutil::makeCheckRequest(source_path + "/columns", columns_stat.version));

        Coordination::Error code = zookeeper->tryMulti(ops, responses);
        if (code == Coordination::Error::ZOK)
            break;
        else if (code == Coordination::Error::ZBADVERSION)
            LOG_WARNING(log, "Metadata of replica {} was changed", source_path);
        else
            zkutil::KeeperMultiException::check(code, ops, responses);
    }

    ReplicatedMergeTreeLogEntryData dummy_alter;
    dummy_alter.type = LogEntry::ALTER_METADATA;
    dummy_alter.source_replica = source_replica;
    dummy_alter.metadata_str = source_metadata;
    dummy_alter.columns_str = source_columns;
    dummy_alter.alter_version = source_metadata_version;
    dummy_alter.create_time = time(nullptr);

    zookeeper->create(replica_path + "/queue/queue-", dummy_alter.toString(), zkutil::CreateMode::PersistentSequential);

    /// We don't need to do anything with mutation_pointer, because mutation log cleanup process is different from
    /// replication log cleanup. A mutation is removed from ZooKeeper only if all replicas had executed the mutation,
    /// so all mutations which are greater or equal to our mutation pointer are still present in ZooKeeper.
}


void StorageReplicatedMergeTree::cloneReplicaIfNeeded(zkutil::ZooKeeperPtr zookeeper)
{
    Coordination::Stat is_lost_stat;
    bool is_new_replica = true;
    String res;
    if (zookeeper->tryGet(replica_path + "/is_lost", res, &is_lost_stat))
    {
        if (res == "0")
            return;
        if (is_lost_stat.version)
            is_new_replica = false;
    }
    else
    {
        /// Replica was created by old version of CH, so me must create "/is_lost".
        /// Note that in old version of CH there was no "lost" replicas possible.
        /// TODO is_lost node should always exist since v18.12, maybe we can replace `tryGet` with `get` and remove old code?
        zookeeper->create(replica_path + "/is_lost", "0", zkutil::CreateMode::Persistent);
        return;
    }

    /// is_lost is "1": it means that we are in repair mode.
    /// Try choose source replica to clone.
    /// Source replica must not be lost and should have minimal queue size and maximal log pointer.
    Strings replicas = zookeeper->getChildren(zookeeper_path + "/replicas");
    std::vector<zkutil::ZooKeeper::FutureGet> futures;
    for (const String & source_replica_name : replicas)
    {
        /// Do not clone from myself.
        if (source_replica_name == replica_name)
            continue;

        String source_replica_path = zookeeper_path + "/replicas/" + source_replica_name;

        /// Obviously the following get operations are not atomic, but it's ok to choose good enough replica, not the best one.
        /// NOTE: We may count some entries twice if log_pointer is moved.
        futures.emplace_back(zookeeper->asyncTryGet(source_replica_path + "/is_lost"));
        futures.emplace_back(zookeeper->asyncTryGet(source_replica_path + "/log_pointer"));
        futures.emplace_back(zookeeper->asyncTryGet(source_replica_path + "/queue"));
    }

    /// Wait for results before getting log entries
    for (auto & future : futures)
        future.wait();

    Strings log_entries = zookeeper->getChildren(zookeeper_path + "/log");
    size_t max_log_entry = 0;
    if (!log_entries.empty())
    {
        String last_entry = *std::max_element(log_entries.begin(), log_entries.end());
        max_log_entry = parse<UInt64>(last_entry.substr(strlen("log-")));
    }
    /// log_pointer can point to future entry, which was not created yet
    ++max_log_entry;

    size_t min_replication_lag = std::numeric_limits<size_t>::max();
    String source_replica;
    Coordination::Stat source_is_lost_stat;
    size_t future_num = 0;

    for (const String & source_replica_name : replicas)
    {
        if (source_replica_name == replica_name)
            continue;

        auto get_is_lost     = futures[future_num++].get();
        auto get_log_pointer = futures[future_num++].get();
        auto get_queue       = futures[future_num++].get();

        if (get_is_lost.error != Coordination::Error::ZOK)
        {
            LOG_INFO(log, "Not cloning {}, cannot get '/is_lost': {}", source_replica_name, Coordination::errorMessage(get_is_lost.error));
            continue;
        }
        else if (get_is_lost.data != "0")
        {
            LOG_INFO(log, "Not cloning {}, it's lost", source_replica_name);
            continue;
        }

        if (get_log_pointer.error != Coordination::Error::ZOK)
        {
            LOG_INFO(log, "Not cloning {}, cannot get '/log_pointer': {}", source_replica_name, Coordination::errorMessage(get_log_pointer.error));
            continue;
        }
        if (get_queue.error != Coordination::Error::ZOK)
        {
            LOG_INFO(log, "Not cloning {}, cannot get '/queue': {}", source_replica_name, Coordination::errorMessage(get_queue.error));
            continue;
        }

        /// Replica is not lost and we can clone it. Let's calculate approx replication lag.
        size_t source_log_pointer = get_log_pointer.data.empty() ? 0 : parse<UInt64>(get_log_pointer.data);
        assert(source_log_pointer <= max_log_entry);
        size_t replica_queue_lag = max_log_entry - source_log_pointer;
        size_t replica_queue_size = get_queue.stat.numChildren;
        size_t replication_lag = replica_queue_lag + replica_queue_size;
        LOG_INFO(log, "Replica {} has log pointer '{}', approximate {} queue lag and {} queue size",
                 source_replica_name, get_log_pointer.data, replica_queue_lag, replica_queue_size);
        if (replication_lag < min_replication_lag)
        {
            source_replica = source_replica_name;
            source_is_lost_stat = get_is_lost.stat;
            min_replication_lag = replication_lag;
        }
    }

    if (source_replica.empty())
        throw Exception("All replicas are lost", ErrorCodes::ALL_REPLICAS_LOST);

    if (is_new_replica)
        LOG_INFO(log, "Will mimic {}", source_replica);
    else
        LOG_WARNING(log, "Will mimic {}", source_replica);

    /// Clear obsolete queue that we no longer need.
<<<<<<< HEAD
    zookeeper->removeChildren(fs::path(replica_path) / "queue");
    queue.clear();
=======
    zookeeper->removeChildren(replica_path + "/queue");
>>>>>>> 230c75ab

    /// Will do repair from the selected replica.
    cloneReplica(source_replica, source_is_lost_stat, zookeeper);
    /// If repair fails to whatever reason, the exception is thrown, is_lost will remain "1" and the replica will be repaired later.

    /// If replica is repaired successfully, we remove is_lost flag.
    zookeeper->set(replica_path + "/is_lost", "0");
}


void StorageReplicatedMergeTree::queueUpdatingTask()
{
    if (!queue_update_in_progress)
    {
        last_queue_update_start_time.store(time(nullptr));
        queue_update_in_progress = true;
    }
    try
    {
        queue.pullLogsToQueue(getZooKeeper(), queue_updating_task->getWatchCallback());
        last_queue_update_finish_time.store(time(nullptr));
        queue_update_in_progress = false;
    }
    catch (const Coordination::Exception & e)
    {
        tryLogCurrentException(log, __PRETTY_FUNCTION__);

        if (e.code == Coordination::Error::ZSESSIONEXPIRED)
        {
            restarting_thread.wakeup();
            return;
        }

        queue_updating_task->scheduleAfter(QUEUE_UPDATE_ERROR_SLEEP_MS);
    }
    catch (...)
    {
        tryLogCurrentException(log, __PRETTY_FUNCTION__);
        queue_updating_task->scheduleAfter(QUEUE_UPDATE_ERROR_SLEEP_MS);
    }
}


void StorageReplicatedMergeTree::mutationsUpdatingTask()
{
    try
    {
        queue.updateMutations(getZooKeeper(), mutations_updating_task->getWatchCallback());
    }
    catch (const Coordination::Exception & e)
    {
        tryLogCurrentException(log, __PRETTY_FUNCTION__);

        if (e.code == Coordination::Error::ZSESSIONEXPIRED)
            return;

        mutations_updating_task->scheduleAfter(QUEUE_UPDATE_ERROR_SLEEP_MS);
    }
    catch (...)
    {
        tryLogCurrentException(log, __PRETTY_FUNCTION__);
        mutations_updating_task->scheduleAfter(QUEUE_UPDATE_ERROR_SLEEP_MS);
    }
}

ReplicatedMergeTreeQueue::SelectedEntryPtr StorageReplicatedMergeTree::selectQueueEntry()
{
    /// This object will mark the element of the queue as running.
    ReplicatedMergeTreeQueue::SelectedEntryPtr selected;

    try
    {
        selected = queue.selectEntryToProcess(merger_mutator, *this);
    }
    catch (...)
    {
        tryLogCurrentException(log, __PRETTY_FUNCTION__);
    }

    return selected;
}

bool StorageReplicatedMergeTree::processQueueEntry(ReplicatedMergeTreeQueue::SelectedEntryPtr selected_entry)
{

    LogEntryPtr & entry = selected_entry->log_entry;
    return queue.processEntry([this]{ return getZooKeeper(); }, entry, [&](LogEntryPtr & entry_to_process)
    {
        try
        {
            return executeLogEntry(*entry_to_process);
        }
        catch (const Exception & e)
        {
            if (e.code() == ErrorCodes::NO_REPLICA_HAS_PART)
            {
                /// If no one has the right part, probably not all replicas work; We will not write to log with Error level.
                LOG_INFO(log, e.displayText());
            }
            else if (e.code() == ErrorCodes::ABORTED)
            {
                /// Interrupted merge or downloading a part is not an error.
                LOG_INFO(log, e.message());
            }
            else if (e.code() == ErrorCodes::PART_IS_TEMPORARILY_LOCKED)
            {
                /// Part cannot be added temporarily
                LOG_INFO(log, e.displayText());
                cleanup_thread.wakeup();
            }
            else
                tryLogCurrentException(log, __PRETTY_FUNCTION__);

            /** This exception will be written to the queue element, and it can be looked up using `system.replication_queue` table.
              * The thread that performs this action will sleep a few seconds after the exception.
              * See `queue.processEntry` function.
              */
            throw;
        }
        catch (...)
        {
            tryLogCurrentException(log, __PRETTY_FUNCTION__);
            throw;
        }
    });
}

std::optional<JobAndPool> StorageReplicatedMergeTree::getDataProcessingJob()
{
    /// If replication queue is stopped exit immediately as we successfully executed the task
    if (queue.actions_blocker.isCancelled())
        return {};

    /// This object will mark the element of the queue as running.
    ReplicatedMergeTreeQueue::SelectedEntryPtr selected_entry = selectQueueEntry();

    if (!selected_entry)
        return {};

    PoolType pool_type;

    /// Depending on entry type execute in fetches (small) pool or big merge_mutate pool
    if (selected_entry->log_entry->type == LogEntry::GET_PART)
        pool_type = PoolType::FETCH;
    else
        pool_type = PoolType::MERGE_MUTATE;

    return JobAndPool{[this, selected_entry] () mutable
    {
        return processQueueEntry(selected_entry);
    }, pool_type};
}


bool StorageReplicatedMergeTree::canExecuteFetch(const ReplicatedMergeTreeLogEntry & entry, String & disable_reason) const
{
    if (fetcher.blocker.isCancelled())
    {
        disable_reason = fmt::format("Not executing fetch of part {} because replicated fetches are cancelled now.", entry.new_part_name);
        return false;
    }

    size_t busy_threads_in_pool = CurrentMetrics::values[CurrentMetrics::BackgroundFetchesPoolTask].load(std::memory_order_relaxed);
    if (busy_threads_in_pool >= replicated_fetches_pool_size)
    {
        disable_reason = fmt::format("Not executing fetch of part {} because {} fetches already executing, max {}.", entry.new_part_name, busy_threads_in_pool, replicated_fetches_pool_size);
        return false;
    }

    return true;
}

bool StorageReplicatedMergeTree::partIsAssignedToBackgroundOperation(const DataPartPtr & part) const
{
    return queue.isVirtualPart(part);
}

void StorageReplicatedMergeTree::mergeSelectingTask()
{
    if (!is_leader)
        return;

    const auto storage_settings_ptr = getSettings();
    const bool deduplicate = false; /// TODO: read deduplicate option from table config
    const Names deduplicate_by_columns = {};
    CreateMergeEntryResult create_result = CreateMergeEntryResult::Other;

    try
    {
        /// We must select parts for merge under merge_selecting_mutex because other threads
        /// (OPTIMIZE queries) can assign new merges.
        std::lock_guard merge_selecting_lock(merge_selecting_mutex);

        auto zookeeper = getZooKeeper();

        ReplicatedMergeTreeMergePredicate merge_pred = queue.getMergePredicate(zookeeper);

        /// If many merges is already queued, then will queue only small enough merges.
        /// Otherwise merge queue could be filled with only large merges,
        /// and in the same time, many small parts could be created and won't be merged.

        auto merges_and_mutations_queued = queue.countMergesAndPartMutations();
        size_t merges_and_mutations_sum = merges_and_mutations_queued.merges + merges_and_mutations_queued.mutations;
        if (merges_and_mutations_sum >= storage_settings_ptr->max_replicated_merges_in_queue)
        {
            LOG_TRACE(log, "Number of queued merges ({}) and part mutations ({})"
                " is greater than max_replicated_merges_in_queue ({}), so won't select new parts to merge or mutate.",
                merges_and_mutations_queued.merges,
                merges_and_mutations_queued.mutations,
                storage_settings_ptr->max_replicated_merges_in_queue);
        }
        else
        {
            UInt64 max_source_parts_size_for_merge = merger_mutator.getMaxSourcePartsSizeForMerge(
                storage_settings_ptr->max_replicated_merges_in_queue, merges_and_mutations_sum);

            UInt64 max_source_part_size_for_mutation = merger_mutator.getMaxSourcePartSizeForMutation();

            bool merge_with_ttl_allowed = merges_and_mutations_queued.merges_with_ttl < storage_settings_ptr->max_replicated_merges_with_ttl_in_queue &&
                getTotalMergesWithTTLInMergeList() < storage_settings_ptr->max_number_of_merges_with_ttl_in_pool;

            FutureMergedMutatedPart future_merged_part;
            if (storage_settings.get()->assign_part_uuids)
                future_merged_part.uuid = UUIDHelpers::generateV4();

            if (max_source_parts_size_for_merge > 0 &&
                merger_mutator.selectPartsToMerge(future_merged_part, false, max_source_parts_size_for_merge, merge_pred, merge_with_ttl_allowed, nullptr) == SelectPartsDecision::SELECTED)
            {
                create_result = createLogEntryToMergeParts(
                    zookeeper,
                    future_merged_part.parts,
                    future_merged_part.name,
                    future_merged_part.uuid,
                    future_merged_part.type,
                    deduplicate,
                    deduplicate_by_columns,
                    nullptr,
                    merge_pred.getVersion(),
                    future_merged_part.merge_type);
            }
            /// If there are many mutations in queue, it may happen, that we cannot enqueue enough merges to merge all new parts
            else if (max_source_part_size_for_mutation > 0 && queue.countMutations() > 0
                     && merges_and_mutations_queued.mutations < storage_settings_ptr->max_replicated_mutations_in_queue)
            {
                /// Choose a part to mutate.
                DataPartsVector data_parts = getDataPartsVector();
                for (const auto & part : data_parts)
                {
                    if (part->getBytesOnDisk() > max_source_part_size_for_mutation)
                        continue;

                    std::optional<std::pair<Int64, int>> desired_mutation_version = merge_pred.getDesiredMutationVersion(part);
                    if (!desired_mutation_version)
                        continue;

                    create_result = createLogEntryToMutatePart(
                        *part,
                        future_merged_part.uuid,
                        desired_mutation_version->first,
                        desired_mutation_version->second,
                        merge_pred.getVersion());

                    if (create_result == CreateMergeEntryResult::Ok)
                        break;
                }
            }
        }
    }
    catch (...)
    {
        tryLogCurrentException(log, __PRETTY_FUNCTION__);
    }

    if (!is_leader)
        return;

    if (create_result != CreateMergeEntryResult::Ok
        && create_result != CreateMergeEntryResult::LogUpdated)
    {
        merge_selecting_task->scheduleAfter(MERGE_SELECTING_SLEEP_MS);
    }
    else
    {
        merge_selecting_task->schedule();
    }
}


void StorageReplicatedMergeTree::mutationsFinalizingTask()
{
    bool needs_reschedule = false;

    try
    {
        needs_reschedule = queue.tryFinalizeMutations(getZooKeeper());
    }
    catch (...)
    {
        tryLogCurrentException(log, __PRETTY_FUNCTION__);
        needs_reschedule = true;
    }

    if (needs_reschedule)
    {
        mutations_finalizing_task->scheduleAfter(MUTATIONS_FINALIZING_SLEEP_MS);
    }
    else
    {
        /// Even if no mutations seems to be done or appeared we are trying to
        /// finalize them in background because manual control the launch of
        /// this function is error prone. This can lead to mutations that
        /// processed all the parts but have is_done=0 state for a long time. Or
        /// killed mutations, which are also considered as undone.
        mutations_finalizing_task->scheduleAfter(MUTATIONS_FINALIZING_IDLE_SLEEP_MS);
    }
}


StorageReplicatedMergeTree::CreateMergeEntryResult StorageReplicatedMergeTree::createLogEntryToMergeParts(
    zkutil::ZooKeeperPtr & zookeeper,
    const DataPartsVector & parts,
    const String & merged_name,
    const UUID & merged_part_uuid,
    const MergeTreeDataPartType & merged_part_type,
    bool deduplicate,
    const Names & deduplicate_by_columns,
    ReplicatedMergeTreeLogEntryData * out_log_entry,
    int32_t log_version,
    MergeType merge_type)
{
    std::vector<std::future<Coordination::ExistsResponse>> exists_futures;
    exists_futures.reserve(parts.size());
    for (const auto & part : parts)
        exists_futures.emplace_back(zookeeper->asyncExists(replica_path + "/parts/" + part->name));

    bool all_in_zk = true;
    for (size_t i = 0; i < parts.size(); ++i)
    {
        /// If there is no information about part in ZK, we will not merge it.
        if (exists_futures[i].get().error == Coordination::Error::ZNONODE)
        {
            all_in_zk = false;

            const auto & part = parts[i];
            if (part->modification_time + MAX_AGE_OF_LOCAL_PART_THAT_WASNT_ADDED_TO_ZOOKEEPER < time(nullptr))
            {
                LOG_WARNING(log, "Part {} (that was selected for merge) with age {} seconds exists locally but not in ZooKeeper. Won't do merge with that part and will check it.", part->name, (time(nullptr) - part->modification_time));
                enqueuePartForCheck(part->name);
            }
        }
    }

    if (!all_in_zk)
        return CreateMergeEntryResult::MissingPart;

    ReplicatedMergeTreeLogEntryData entry;
    entry.type = LogEntry::MERGE_PARTS;
    entry.source_replica = replica_name;
    entry.new_part_name = merged_name;
    entry.new_part_uuid = merged_part_uuid;
    entry.new_part_type = merged_part_type;
    entry.merge_type = merge_type;
    entry.deduplicate = deduplicate;
    entry.deduplicate_by_columns = deduplicate_by_columns;
    entry.merge_type = merge_type;
    entry.create_time = time(nullptr);

    for (const auto & part : parts)
        entry.source_parts.push_back(part->name);

    Coordination::Requests ops;
    Coordination::Responses responses;

    ops.emplace_back(zkutil::makeCreateRequest(
        zookeeper_path + "/log/log-", entry.toString(),
        zkutil::CreateMode::PersistentSequential));

    ops.emplace_back(zkutil::makeSetRequest(
        zookeeper_path + "/log", "", log_version)); /// Check and update version.

    Coordination::Error code = zookeeper->tryMulti(ops, responses);

    if (code == Coordination::Error::ZOK)
    {
        String path_created = dynamic_cast<const Coordination::CreateResponse &>(*responses.front()).path_created;
        entry.znode_name = path_created.substr(path_created.find_last_of('/') + 1);

        ProfileEvents::increment(ProfileEvents::CreatedLogEntryForMerge);
        LOG_TRACE(log, "Created log entry {} for merge {}", path_created, merged_name);
    }
    else if (code == Coordination::Error::ZBADVERSION)
    {
        ProfileEvents::increment(ProfileEvents::NotCreatedLogEntryForMerge);
        LOG_TRACE(log, "Log entry is not created for merge {} because log was updated", merged_name);
        return CreateMergeEntryResult::LogUpdated;
    }
    else
    {
        zkutil::KeeperMultiException::check(code, ops, responses);
    }

    if (out_log_entry)
        *out_log_entry = entry;

    return CreateMergeEntryResult::Ok;
}


StorageReplicatedMergeTree::CreateMergeEntryResult StorageReplicatedMergeTree::createLogEntryToMutatePart(
    const IMergeTreeDataPart & part, const UUID & new_part_uuid, Int64 mutation_version, int32_t alter_version, int32_t log_version)
{
    auto zookeeper = getZooKeeper();

    /// If there is no information about part in ZK, we will not mutate it.
    if (!zookeeper->exists(replica_path + "/parts/" + part.name))
    {
        if (part.modification_time + MAX_AGE_OF_LOCAL_PART_THAT_WASNT_ADDED_TO_ZOOKEEPER < time(nullptr))
        {
            LOG_WARNING(log, "Part {} (that was selected for mutation) with age {} seconds exists locally but not in ZooKeeper."
                " Won't mutate that part and will check it.", part.name, (time(nullptr) - part.modification_time));
            enqueuePartForCheck(part.name);
        }

        return CreateMergeEntryResult::MissingPart;
    }

    MergeTreePartInfo new_part_info = part.info;
    new_part_info.mutation = mutation_version;

    String new_part_name = part.getNewName(new_part_info);

    ReplicatedMergeTreeLogEntryData entry;
    entry.type = LogEntry::MUTATE_PART;
    entry.source_replica = replica_name;
    entry.source_parts.push_back(part.name);
    entry.new_part_name = new_part_name;
    entry.new_part_uuid = new_part_uuid;
    entry.create_time = time(nullptr);
    entry.alter_version = alter_version;

    Coordination::Requests ops;
    Coordination::Responses responses;

    ops.emplace_back(zkutil::makeCreateRequest(
        zookeeper_path + "/log/log-", entry.toString(),
        zkutil::CreateMode::PersistentSequential));

    ops.emplace_back(zkutil::makeSetRequest(
        zookeeper_path + "/log", "", log_version)); /// Check and update version.

    Coordination::Error code = zookeeper->tryMulti(ops, responses);

    if (code == Coordination::Error::ZBADVERSION)
    {
        ProfileEvents::increment(ProfileEvents::NotCreatedLogEntryForMutation);
        LOG_TRACE(log, "Log entry is not created for mutation {} because log was updated", new_part_name);
        return CreateMergeEntryResult::LogUpdated;
    }

    zkutil::KeeperMultiException::check(code, ops, responses);

    ProfileEvents::increment(ProfileEvents::CreatedLogEntryForMutation);
    LOG_TRACE(log, "Created log entry for mutation {}", new_part_name);
    return CreateMergeEntryResult::Ok;
}


void StorageReplicatedMergeTree::removePartFromZooKeeper(const String & part_name, Coordination::Requests & ops, bool has_children)
{
    String part_path = replica_path + "/parts/" + part_name;

    if (has_children)
    {
        ops.emplace_back(zkutil::makeRemoveRequest(part_path + "/checksums", -1));
        ops.emplace_back(zkutil::makeRemoveRequest(part_path + "/columns", -1));
    }
    ops.emplace_back(zkutil::makeRemoveRequest(part_path, -1));
}

void StorageReplicatedMergeTree::removePartFromZooKeeper(const String & part_name)
{
    auto zookeeper = getZooKeeper();
    String part_path = replica_path + "/parts/" + part_name;
    Coordination::Stat stat;

    /// Part doesn't exist, nothing to remove
    if (!zookeeper->exists(part_path, &stat))
        return;

    Coordination::Requests ops;

    removePartFromZooKeeper(part_name, ops, stat.numChildren > 0);
    zookeeper->multi(ops);
}

void StorageReplicatedMergeTree::removePartAndEnqueueFetch(const String & part_name)
{
    auto zookeeper = getZooKeeper();

    String part_path = replica_path + "/parts/" + part_name;

    Coordination::Requests ops;

    time_t part_create_time = 0;
    Coordination::Stat stat;
    if (zookeeper->exists(part_path, &stat))
    {
        part_create_time = stat.ctime / 1000;
        removePartFromZooKeeper(part_name, ops, stat.numChildren > 0);
    }

    LogEntryPtr log_entry = std::make_shared<LogEntry>();
    log_entry->type = LogEntry::GET_PART;
    log_entry->create_time = part_create_time;
    log_entry->source_replica = "";
    log_entry->new_part_name = part_name;

    ops.emplace_back(zkutil::makeCreateRequest(
        replica_path + "/queue/queue-", log_entry->toString(),
        zkutil::CreateMode::PersistentSequential));

    auto results = zookeeper->multi(ops);

    String path_created = dynamic_cast<const Coordination::CreateResponse &>(*results.back()).path_created;
    log_entry->znode_name = path_created.substr(path_created.find_last_of('/') + 1);
    queue.insert(zookeeper, log_entry);
}


void StorageReplicatedMergeTree::enterLeaderElection()
{
    auto callback = [this]()
    {
        LOG_INFO(log, "Became leader");

        is_leader = true;
        merge_selecting_task->activateAndSchedule();
    };

    try
    {
        leader_election = std::make_shared<zkutil::LeaderElection>(
            global_context.getSchedulePool(),
            zookeeper_path + "/leader_election",
            *current_zookeeper,    /// current_zookeeper lives for the lifetime of leader_election,
                                   ///  since before changing `current_zookeeper`, `leader_election` object is destroyed in `partialShutdown` method.
            callback,
            replica_name);
    }
    catch (...)
    {
        leader_election = nullptr;
        throw;
    }
}

void StorageReplicatedMergeTree::exitLeaderElection()
{
    if (!leader_election)
        return;

    /// Shut down the leader election thread to avoid suddenly becoming the leader again after
    /// we have stopped the merge_selecting_thread, but before we have deleted the leader_election object.
    leader_election->shutdown();

    if (is_leader)
    {
        LOG_INFO(log, "Stopped being leader");

        is_leader = false;
        merge_selecting_task->deactivate();
    }

    /// Delete the node in ZK only after we have stopped the merge_selecting_thread - so that only one
    /// replica assigns merges at any given time.
    leader_election = nullptr;
}

bool StorageReplicatedMergeTree::checkReplicaHavePart(const String & replica, const String & part_name)
{
    auto zookeeper = getZooKeeper();
    return zookeeper->exists(zookeeper_path + "/replicas/" + replica + "/parts/" + part_name);
}

String StorageReplicatedMergeTree::findReplicaHavingPart(const String & part_name, bool active)
{
    auto zookeeper = getZooKeeper();
    Strings replicas = zookeeper->getChildren(zookeeper_path + "/replicas");

    /// Select replicas in uniformly random order.
    std::shuffle(replicas.begin(), replicas.end(), thread_local_rng);

    for (const String & replica : replicas)
    {
        /// We don't interested in ourself.
        if (replica == replica_name)
            continue;

        if (checkReplicaHavePart(replica, part_name) &&
            (!active || zookeeper->exists(zookeeper_path + "/replicas/" + replica + "/is_active")))
            return replica;

        /// Obviously, replica could become inactive or even vanish after return from this method.
    }

    return {};
}


String StorageReplicatedMergeTree::findReplicaHavingCoveringPart(LogEntry & entry, bool active)
{
    auto zookeeper = getZooKeeper();
    Strings replicas = zookeeper->getChildren(zookeeper_path + "/replicas");

    /// Select replicas in uniformly random order.
    std::shuffle(replicas.begin(), replicas.end(), thread_local_rng);

    for (const String & replica : replicas)
    {
        if (replica == replica_name)
            continue;

        if (active && !zookeeper->exists(zookeeper_path + "/replicas/" + replica + "/is_active"))
            continue;

        String largest_part_found;
        Strings parts = zookeeper->getChildren(zookeeper_path + "/replicas/" + replica + "/parts");
        for (const String & part_on_replica : parts)
        {
            if (part_on_replica == entry.new_part_name
                || MergeTreePartInfo::contains(part_on_replica, entry.new_part_name, format_version))
            {
                if (largest_part_found.empty()
                    || MergeTreePartInfo::contains(part_on_replica, largest_part_found, format_version))
                {
                    largest_part_found = part_on_replica;
                }
            }
        }

        if (!largest_part_found.empty())
        {
            bool the_same_part = largest_part_found == entry.new_part_name;

            /// Make a check in case if selected part differs from source part
            if (!the_same_part)
            {
                String reject_reason;
                if (!queue.addFuturePartIfNotCoveredByThem(largest_part_found, entry, reject_reason))
                {
                    LOG_INFO(log, "Will not fetch part {} covering {}. {}", largest_part_found, entry.new_part_name, reject_reason);
                    return {};
                }
            }

            return replica;
        }
    }

    return {};
}


String StorageReplicatedMergeTree::findReplicaHavingCoveringPart(
    const String & part_name, bool active, String & found_part_name)
{
    auto zookeeper = getZooKeeper();
    Strings replicas = zookeeper->getChildren(zookeeper_path + "/replicas");

    /// Select replicas in uniformly random order.
    std::shuffle(replicas.begin(), replicas.end(), thread_local_rng);

    String largest_part_found;
    String largest_replica_found;

    for (const String & replica : replicas)
    {
        if (replica == replica_name)
            continue;

        if (active && !zookeeper->exists(zookeeper_path + "/replicas/" + replica + "/is_active"))
            continue;

        Strings parts = zookeeper->getChildren(zookeeper_path + "/replicas/" + replica + "/parts");
        for (const String & part_on_replica : parts)
        {
            if (part_on_replica == part_name
                || MergeTreePartInfo::contains(part_on_replica, part_name, format_version))
            {
                if (largest_part_found.empty()
                    || MergeTreePartInfo::contains(part_on_replica, largest_part_found, format_version))
                {
                    largest_part_found = part_on_replica;
                    largest_replica_found = replica;
                }
            }
        }
    }

    found_part_name = largest_part_found;
    return largest_replica_found;
}


/** If a quorum is tracked for a part, update information about it in ZK.
  */
void StorageReplicatedMergeTree::updateQuorum(const String & part_name, bool is_parallel)
{
    auto zookeeper = getZooKeeper();

    /// Information on which replicas a part has been added, if the quorum has not yet been reached.
    String quorum_status_path = zookeeper_path + "/quorum/status";
    if (is_parallel)
        quorum_status_path = zookeeper_path + "/quorum/parallel/" + part_name;
    /// The name of the previous part for which the quorum was reached.
    const String quorum_last_part_path = zookeeper_path + "/quorum/last_part";

    String value;
    Coordination::Stat stat;

    /// If there is no node, then all quorum INSERTs have already reached the quorum, and nothing is needed.
    while (zookeeper->tryGet(quorum_status_path, value, &stat))
    {
        ReplicatedMergeTreeQuorumEntry quorum_entry(value);
        if (quorum_entry.part_name != part_name)
        {
            LOG_TRACE(log, "Quorum {}, already achieved for part {} current part {}",
                      quorum_status_path, part_name, quorum_entry.part_name);
            /// The quorum has already been achieved. Moreover, another INSERT with a quorum has already started.
            break;
        }

        quorum_entry.replicas.insert(replica_name);

        if (quorum_entry.replicas.size() >= quorum_entry.required_number_of_replicas)
        {
            /// The quorum is reached. Delete the node, and update information about the last part that was successfully written with quorum.
            LOG_TRACE(log, "Got {} replicas confirmed quorum {}, going to remove node",
                      quorum_entry.replicas.size(), quorum_status_path);

            Coordination::Requests ops;
            Coordination::Responses responses;

            if (!is_parallel)
            {
                Coordination::Stat added_parts_stat;
                String old_added_parts = zookeeper->get(quorum_last_part_path, &added_parts_stat);

                ReplicatedMergeTreeQuorumAddedParts parts_with_quorum(format_version);

                if (!old_added_parts.empty())
                    parts_with_quorum.fromString(old_added_parts);

                auto part_info = MergeTreePartInfo::fromPartName(part_name, format_version);
                /// We store one last part which reached quorum for each partition.
                parts_with_quorum.added_parts[part_info.partition_id] = part_name;

                String new_added_parts = parts_with_quorum.toString();

                ops.emplace_back(zkutil::makeRemoveRequest(quorum_status_path, stat.version));
                ops.emplace_back(zkutil::makeSetRequest(quorum_last_part_path, new_added_parts, added_parts_stat.version));
            }
            else
                ops.emplace_back(zkutil::makeRemoveRequest(quorum_status_path, stat.version));

            auto code = zookeeper->tryMulti(ops, responses);

            if (code == Coordination::Error::ZOK)
            {
                break;
            }
            else if (code == Coordination::Error::ZNONODE)
            {
                /// The quorum has already been achieved.
                break;
            }
            else if (code == Coordination::Error::ZBADVERSION)
            {
                /// Node was updated meanwhile. We must re-read it and repeat all the actions.
                continue;
            }
            else
                throw Coordination::Exception(code, quorum_status_path);
        }
        else
        {
            LOG_TRACE(log, "Quorum {} still not satisfied (have only {} replicas), updating node",
                      quorum_status_path, quorum_entry.replicas.size());
            /// We update the node, registering there one more replica.
            auto code = zookeeper->trySet(quorum_status_path, quorum_entry.toString(), stat.version);

            if (code == Coordination::Error::ZOK)
            {
                break;
            }
            else if (code == Coordination::Error::ZNONODE)
            {
                /// The quorum has already been achieved.
                break;
            }
            else if (code == Coordination::Error::ZBADVERSION)
            {
                /// Node was updated meanwhile. We must re-read it and repeat all the actions.
                continue;
            }
            else
                throw Coordination::Exception(code, quorum_status_path);
        }
    }
}


void StorageReplicatedMergeTree::cleanLastPartNode(const String & partition_id)
{
    auto zookeeper = getZooKeeper();

    /// The name of the previous part for which the quorum was reached.
    const String quorum_last_part_path = zookeeper_path + "/quorum/last_part";

    /// Delete information from "last_part" node.

    while (true)
    {
        Coordination::Stat added_parts_stat;
        String old_added_parts = zookeeper->get(quorum_last_part_path, &added_parts_stat);

        ReplicatedMergeTreeQuorumAddedParts parts_with_quorum(format_version);

        if (!old_added_parts.empty())
            parts_with_quorum.fromString(old_added_parts);

        /// Delete information about particular partition.
        if (!parts_with_quorum.added_parts.count(partition_id))
        {
            /// There is no information about interested part.
            break;
        }

        parts_with_quorum.added_parts.erase(partition_id);

        String new_added_parts = parts_with_quorum.toString();

        auto code = zookeeper->trySet(quorum_last_part_path, new_added_parts, added_parts_stat.version);

        if (code == Coordination::Error::ZOK)
        {
            break;
        }
        else if (code == Coordination::Error::ZNONODE)
        {
            /// Node is deleted. It is impossible, but it is Ok.
            break;
        }
        else if (code == Coordination::Error::ZBADVERSION)
        {
            /// Node was updated meanwhile. We must re-read it and repeat all the actions.
            continue;
        }
        else
            throw Coordination::Exception(code, quorum_last_part_path);
    }
}


bool StorageReplicatedMergeTree::partIsInsertingWithParallelQuorum(const MergeTreePartInfo & part_info) const
{
    auto zookeeper = getZooKeeper();
    return zookeeper->exists(zookeeper_path + "/quorum/parallel/" + part_info.getPartName());
}

bool StorageReplicatedMergeTree::partIsLastQuorumPart(const MergeTreePartInfo & part_info) const
{
    auto zookeeper = getZooKeeper();

    const String parts_with_quorum_path = zookeeper_path + "/quorum/last_part";

    String parts_with_quorum_str = zookeeper->get(parts_with_quorum_path);

    if (parts_with_quorum_str.empty())
        return false;

    ReplicatedMergeTreeQuorumAddedParts parts_with_quorum(format_version);
    parts_with_quorum.fromString(parts_with_quorum_str);

    auto partition_it = parts_with_quorum.added_parts.find(part_info.partition_id);
    if (partition_it == parts_with_quorum.added_parts.end())
        return false;

    return partition_it->second == part_info.getPartName();
}

bool StorageReplicatedMergeTree::fetchPart(const String & part_name, const StorageMetadataPtr & metadata_snapshot,
    const String & source_replica_path, bool to_detached, size_t quorum, zkutil::ZooKeeper::Ptr zookeeper_)
{
    auto zookeeper = zookeeper_ ? zookeeper_ : getZooKeeper();
    const auto part_info = MergeTreePartInfo::fromPartName(part_name, format_version);

    if (!to_detached)
    {
        if (auto part = getPartIfExists(part_info, {IMergeTreeDataPart::State::Outdated, IMergeTreeDataPart::State::Deleting}))
        {
            LOG_DEBUG(log, "Part {} should be deleted after previous attempt before fetch", part->name);
            /// Force immediate parts cleanup to delete the part that was left from the previous fetch attempt.
            cleanup_thread.wakeup();
            return false;
        }
    }

    {
        std::lock_guard lock(currently_fetching_parts_mutex);
        if (!currently_fetching_parts.insert(part_name).second)
        {
            LOG_DEBUG(log, "Part {} is already fetching right now", part_name);
            return false;
        }
    }

    SCOPE_EXIT
    ({
        std::lock_guard lock(currently_fetching_parts_mutex);
        currently_fetching_parts.erase(part_name);
    });

    LOG_DEBUG(log, "Fetching part {} from {}", part_name, source_replica_path);

    TableLockHolder table_lock_holder;
    if (!to_detached)
        table_lock_holder = lockForShare(RWLockImpl::NO_QUERY, getSettings()->lock_acquire_timeout_for_background_operations);

    /// Logging
    Stopwatch stopwatch;
    MutableDataPartPtr part;
    DataPartsVector replaced_parts;

    auto write_part_log = [&] (const ExecutionStatus & execution_status)
    {
        writePartLog(
            PartLogElement::DOWNLOAD_PART, execution_status, stopwatch.elapsed(),
            part_name, part, replaced_parts, nullptr);
    };

    DataPartPtr part_to_clone;
    {
        /// If the desired part is a result of a part mutation, try to find the source part and compare
        /// its checksums to the checksums of the desired part. If they match, we can just clone the local part.

        /// If we have the source part, its part_info will contain covered_part_info.
        auto covered_part_info = part_info;
        covered_part_info.mutation = 0;
        auto source_part = getActiveContainingPart(covered_part_info);

        if (source_part)
        {
            MinimalisticDataPartChecksums source_part_checksums;
            source_part_checksums.computeTotalChecksums(source_part->checksums);

            MinimalisticDataPartChecksums desired_checksums;
            String part_path = source_replica_path + "/parts/" + part_name;
            String part_znode = zookeeper->get(part_path);
            if (!part_znode.empty())
                desired_checksums = ReplicatedMergeTreePartHeader::fromString(part_znode).getChecksums();
            else
            {
                String desired_checksums_str = zookeeper->get(part_path + "/checksums");
                desired_checksums = MinimalisticDataPartChecksums::deserializeFrom(desired_checksums_str);
            }

            if (source_part_checksums == desired_checksums)
            {
                LOG_TRACE(log, "Found local part {} with the same checksums as {}", source_part->name, part_name);
                part_to_clone = source_part;
            }
        }

    }

    std::function<MutableDataPartPtr()> get_part;
    if (part_to_clone)
    {
        get_part = [&, part_to_clone]()
        {
            return cloneAndLoadDataPartOnSameDisk(part_to_clone, "tmp_clone_", part_info, metadata_snapshot);
        };
    }
    else
    {
        ReplicatedMergeTreeAddress address(zookeeper->get(source_replica_path + "/host"));
        auto timeouts = ConnectionTimeouts::getHTTPTimeouts(global_context);
        auto user_password = global_context.getInterserverCredentials();
        String interserver_scheme = global_context.getInterserverScheme();

        get_part = [&, address, timeouts, user_password, interserver_scheme]()
        {
            if (interserver_scheme != address.scheme)
                throw Exception("Interserver schemes are different: '" + interserver_scheme
                    + "' != '" + address.scheme + "', can't fetch part from " + address.host,
                    ErrorCodes::INTERSERVER_SCHEME_DOESNT_MATCH);

            return fetcher.fetchPart(
                metadata_snapshot, part_name, source_replica_path,
                address.host, address.replication_port,
                timeouts, user_password.first, user_password.second, interserver_scheme, to_detached);
        };
    }

    try
    {
        part = get_part();

        if (!to_detached)
        {
            Transaction transaction(*this);
            renameTempPartAndReplace(part, nullptr, &transaction);

            /** NOTE
              * Here, an error occurs if ALTER occurred with a change in the column type or column deletion,
              *  and the part on remote server has not yet been modified.
              * After a while, one of the following attempts to make `fetchPart` succeed.
              */
            replaced_parts = checkPartChecksumsAndCommit(transaction, part);

            /** If a quorum is tracked for this part, you must update it.
              * If you do not have time, in case of losing the session, when you restart the server - see the `ReplicatedMergeTreeRestartingThread::updateQuorumIfWeHavePart` method.
              */
            if (quorum)
            {
                /// Check if this quorum insert is parallel or not
                if (zookeeper->exists(zookeeper_path + "/quorum/parallel/" + part_name))
                    updateQuorum(part_name, true);
                else if (zookeeper->exists(zookeeper_path + "/quorum/status"))
                    updateQuorum(part_name, false);
            }

            /// merged parts that are still inserted with quorum. if it only contains one block, it hasn't been merged before
            if (part_info.level != 0 || part_info.mutation != 0)
            {
                Strings quorum_parts = zookeeper->getChildren(zookeeper_path + "/quorum/parallel");
                for (const String & quorum_part : quorum_parts)
                {
                    auto quorum_part_info = MergeTreePartInfo::fromPartName(quorum_part, format_version);
                    if (part_info.contains(quorum_part_info))
                        updateQuorum(quorum_part, true);
                }
            }

            merge_selecting_task->schedule();

            for (const auto & replaced_part : replaced_parts)
            {
                LOG_DEBUG(log, "Part {} is rendered obsolete by fetching part {}", replaced_part->name, part_name);
                ProfileEvents::increment(ProfileEvents::ObsoleteReplicatedParts);
            }

            write_part_log({});
        }
        else
        {
            // The fetched part is valuable and should not be cleaned like a temp part.
            part->is_temp = false;
            part->renameTo("detached/" + part_name, true);
        }
    }
    catch (const Exception & e)
    {
        /// The same part is being written right now (but probably it's not committed yet).
        /// We will check the need for fetch later.
        if (e.code() == ErrorCodes::DIRECTORY_ALREADY_EXISTS)
            return false;

        throw;
    }
    catch (...)
    {
        if (!to_detached)
            write_part_log(ExecutionStatus::fromCurrentException());

        throw;
    }

    ProfileEvents::increment(ProfileEvents::ReplicatedPartFetches);

    if (part_to_clone)
        LOG_DEBUG(log, "Cloned part {} from {}{}", part_name, part_to_clone->name, to_detached ? " (to 'detached' directory)" : "");
    else
        LOG_DEBUG(log, "Fetched part {} from {}{}", part_name, source_replica_path, to_detached ? " (to 'detached' directory)" : "");

    return true;
}


void StorageReplicatedMergeTree::startup()
{
    if (is_readonly)
        return;

    try
    {
        queue.initialize(getDataParts());

        InterserverIOEndpointPtr data_parts_exchange_ptr = std::make_shared<DataPartsExchange::Service>(*this);
        [[maybe_unused]] auto prev_ptr = std::atomic_exchange(&data_parts_exchange_endpoint, data_parts_exchange_ptr);
        assert(prev_ptr == nullptr);
        global_context.getInterserverIOHandler().addEndpoint(data_parts_exchange_ptr->getId(replica_path), data_parts_exchange_ptr);

        /// In this thread replica will be activated.
        restarting_thread.start();

        /// Wait while restarting_thread initializes LeaderElection (and so on) or makes first attempt to do it
        startup_event.wait();

        /// If we don't separate create/start steps, race condition will happen
        /// between the assignment of queue_task_handle and queueTask that use the queue_task_handle.
        background_executor.start();
        startBackgroundMovesIfNeeded();
    }
    catch (...)
    {
        /// Exception safety: failed "startup" does not require a call to "shutdown" from the caller.
        /// And it should be able to safely destroy table after exception in "startup" method.
        /// It means that failed "startup" must not create any background tasks that we will have to wait.
        try
        {
            shutdown();
        }
        catch (...)
        {
            std::terminate();
        }

        /// Note: after failed "startup", the table will be in a state that only allows to destroy the object.
        throw;
    }
}


void StorageReplicatedMergeTree::shutdown()
{
    /// Cancel fetches, merges and mutations to force the queue_task to finish ASAP.
    fetcher.blocker.cancelForever();
    merger_mutator.merges_blocker.cancelForever();
    parts_mover.moves_blocker.cancelForever();

    restarting_thread.shutdown();
    background_executor.finish();

    {
        auto lock = queue.lockQueue();
        /// Cancel logs pulling after background task were cancelled. It's still
        /// required because we can trigger pullLogsToQueue during manual OPTIMIZE,
        /// MUTATE, etc. query.
        queue.pull_log_blocker.cancelForever();
    }
    background_moves_executor.finish();

    auto data_parts_exchange_ptr = std::atomic_exchange(&data_parts_exchange_endpoint, InterserverIOEndpointPtr{});
    if (data_parts_exchange_ptr)
    {
        global_context.getInterserverIOHandler().removeEndpointIfExists(data_parts_exchange_ptr->getId(replica_path));
        /// Ask all parts exchange handlers to finish asap. New ones will fail to start
        data_parts_exchange_ptr->blocker.cancelForever();
        /// Wait for all of them
        std::unique_lock lock(data_parts_exchange_ptr->rwlock);
    }

    /// We clear all old parts after stopping all background operations. It's
    /// important, because background operations can produce temporary parts
    /// which will remove themselves in their destructors. If so, we may have
    /// race condition between our remove call and background process.
    clearOldPartsFromFilesystem(true);
}


StorageReplicatedMergeTree::~StorageReplicatedMergeTree()
{
    try
    {
        shutdown();
    }
    catch (...)
    {
        tryLogCurrentException(__PRETTY_FUNCTION__);
    }
}


ReplicatedMergeTreeQuorumAddedParts::PartitionIdToMaxBlock StorageReplicatedMergeTree::getMaxAddedBlocks() const
{
    ReplicatedMergeTreeQuorumAddedParts::PartitionIdToMaxBlock max_added_blocks;

    for (const auto & data_part : getDataParts())
    {
        max_added_blocks[data_part->info.partition_id]
            = std::max(max_added_blocks[data_part->info.partition_id], data_part->info.max_block);
    }

    auto zookeeper = getZooKeeper();

    const String quorum_status_path = zookeeper_path + "/quorum/status";

    String value;
    Coordination::Stat stat;

    if (zookeeper->tryGet(quorum_status_path, value, &stat))
    {
        ReplicatedMergeTreeQuorumEntry quorum_entry;
        quorum_entry.fromString(value);

        auto part_info = MergeTreePartInfo::fromPartName(quorum_entry.part_name, format_version);

        max_added_blocks[part_info.partition_id] = part_info.max_block - 1;
    }

    String added_parts_str;
    if (zookeeper->tryGet(zookeeper_path + "/quorum/last_part", added_parts_str))
    {
        if (!added_parts_str.empty())
        {
            ReplicatedMergeTreeQuorumAddedParts part_with_quorum(format_version);
            part_with_quorum.fromString(added_parts_str);

            auto added_parts = part_with_quorum.added_parts;

            for (const auto & added_part : added_parts)
                if (!getActiveContainingPart(added_part.second))
                    throw Exception(
                        "Replica doesn't have part " + added_part.second
                            + " which was successfully written to quorum of other replicas."
                              " Send query to another replica or disable 'select_sequential_consistency' setting.",
                        ErrorCodes::REPLICA_IS_NOT_IN_QUORUM);

            for (const auto & max_block : part_with_quorum.getMaxInsertedBlocks())
                max_added_blocks[max_block.first] = max_block.second;
        }
    }
    return max_added_blocks;
}


void StorageReplicatedMergeTree::read(
    QueryPlan & query_plan,
    const Names & column_names,
    const StorageMetadataPtr & metadata_snapshot,
    SelectQueryInfo & query_info,
    const Context & context,
    QueryProcessingStage::Enum /*processed_stage*/,
    const size_t max_block_size,
    const unsigned num_streams)
{
    /** The `select_sequential_consistency` setting has two meanings:
    * 1. To throw an exception if on a replica there are not all parts which have been written down on quorum of remaining replicas.
    * 2. Do not read parts that have not yet been written to the quorum of the replicas.
    * For this you have to synchronously go to ZooKeeper.
    */
    if (context.getSettingsRef().select_sequential_consistency)
    {
        auto max_added_blocks = getMaxAddedBlocks();
        if (auto plan = reader.read(column_names, metadata_snapshot, query_info, context, max_block_size, num_streams, &max_added_blocks))
            query_plan = std::move(*plan);
        return;
    }

    if (auto plan = reader.read(column_names, metadata_snapshot, query_info, context, max_block_size, num_streams))
        query_plan = std::move(*plan);
}

Pipe StorageReplicatedMergeTree::read(
    const Names & column_names,
    const StorageMetadataPtr & metadata_snapshot,
    SelectQueryInfo & query_info,
    const Context & context,
    QueryProcessingStage::Enum processed_stage,
    const size_t max_block_size,
    const unsigned num_streams)
{
    QueryPlan plan;
    read(plan, column_names, metadata_snapshot, query_info, context, processed_stage, max_block_size, num_streams);
    return plan.convertToPipe(QueryPlanOptimizationSettings(context.getSettingsRef()));
}


template <class Func>
void StorageReplicatedMergeTree::foreachCommittedParts(Func && func, bool select_sequential_consistency) const
{
    std::optional<ReplicatedMergeTreeQuorumAddedParts::PartitionIdToMaxBlock> max_added_blocks = {};

    /**
     * Synchronously go to ZooKeeper when select_sequential_consistency enabled
     */
    if (select_sequential_consistency)
        max_added_blocks = getMaxAddedBlocks();

    auto lock = lockParts();
    for (const auto & part : getDataPartsStateRange(DataPartState::Committed))
    {
        if (part->isEmpty())
            continue;

        if (max_added_blocks)
        {
            auto blocks_iterator = max_added_blocks->find(part->info.partition_id);
            if (blocks_iterator == max_added_blocks->end() || part->info.max_block > blocks_iterator->second)
                continue;
        }

        func(part);
    }
}

std::optional<UInt64> StorageReplicatedMergeTree::totalRows(const Settings & settings) const
{
    UInt64 res = 0;
    foreachCommittedParts([&res](auto & part) { res += part->rows_count; }, settings.select_sequential_consistency);
    return res;
}

std::optional<UInt64> StorageReplicatedMergeTree::totalRowsByPartitionPredicate(const SelectQueryInfo & query_info, const Context & context) const
{
    auto metadata_snapshot = getInMemoryMetadataPtr();
    PartitionPruner partition_pruner(metadata_snapshot->getPartitionKey(), query_info, context, true /* strict */);
    if (partition_pruner.isUseless())
        return {};
    size_t res = 0;
    foreachCommittedParts([&](auto & part)
    {
        if (!partition_pruner.canBePruned(part))
            res += part->rows_count;
    }, context.getSettingsRef().select_sequential_consistency);
    return res;
}

std::optional<UInt64> StorageReplicatedMergeTree::totalBytes(const Settings & settings) const
{
    UInt64 res = 0;
    foreachCommittedParts([&res](auto & part) { res += part->getBytesOnDisk(); }, settings.select_sequential_consistency);
    return res;
}


void StorageReplicatedMergeTree::assertNotReadonly() const
{
    if (is_readonly)
        throw Exception(ErrorCodes::TABLE_IS_READ_ONLY, "Table is in readonly mode (zookeeper path: {})", zookeeper_path);
}


BlockOutputStreamPtr StorageReplicatedMergeTree::write(const ASTPtr & /*query*/, const StorageMetadataPtr & metadata_snapshot, const Context & context)
{
    const auto storage_settings_ptr = getSettings();
    assertNotReadonly();

    const Settings & query_settings = context.getSettingsRef();
    bool deduplicate = storage_settings_ptr->replicated_deduplication_window != 0 && query_settings.insert_deduplicate;

    // TODO: should we also somehow pass list of columns to deduplicate on to the ReplicatedMergeTreeBlockOutputStream ?
    return std::make_shared<ReplicatedMergeTreeBlockOutputStream>(
        *this, metadata_snapshot, query_settings.insert_quorum,
        query_settings.insert_quorum_timeout.totalMilliseconds(),
        query_settings.max_partitions_per_insert_block,
        query_settings.insert_quorum_parallel,
        deduplicate,
        context.getSettingsRef().optimize_on_insert);
}


bool StorageReplicatedMergeTree::optimize(
    const ASTPtr &,
    const StorageMetadataPtr &,
    const ASTPtr & partition,
    bool final,
    bool deduplicate,
    const Names & deduplicate_by_columns,
    const Context & query_context)
{
    /// NOTE: exclusive lock cannot be used here, since this may lead to deadlock (see comments below),
    /// but it should be safe to use non-exclusive to avoid dropping parts that may be required for processing queue.
    auto table_lock = lockForShare(query_context.getCurrentQueryId(), query_context.getSettingsRef().lock_acquire_timeout);

    assertNotReadonly();

    if (!is_leader)
        throw Exception("OPTIMIZE cannot be done on this replica because it is not a leader", ErrorCodes::NOT_A_LEADER);

    constexpr size_t max_retries = 10;

    std::vector<ReplicatedMergeTreeLogEntryData> merge_entries;
    {
        auto zookeeper = getZooKeeper();

        auto handle_noop = [&] (const String & message)
        {
            if (query_context.getSettingsRef().optimize_throw_if_noop)
                throw Exception(message, ErrorCodes::CANNOT_ASSIGN_OPTIMIZE);
            return false;
        };

        const auto storage_settings_ptr = getSettings();
        auto metadata_snapshot = getInMemoryMetadataPtr();

        if (!partition && final)
        {
            DataPartsVector data_parts = getDataPartsVector();
            std::unordered_set<String> partition_ids;

            for (const DataPartPtr & part : data_parts)
                partition_ids.emplace(part->info.partition_id);

            UInt64 disk_space = getStoragePolicy()->getMaxUnreservedFreeSpace();

            for (const String & partition_id : partition_ids)
            {
                size_t try_no = 0;
                for (; try_no < max_retries; ++try_no)
                {
                    /// We must select parts for merge under merge_selecting_mutex because other threads
                    /// (merge_selecting_thread or OPTIMIZE queries) could assign new merges.
                    std::lock_guard merge_selecting_lock(merge_selecting_mutex);
                    ReplicatedMergeTreeMergePredicate can_merge = queue.getMergePredicate(zookeeper);

                    FutureMergedMutatedPart future_merged_part;

                    if (storage_settings.get()->assign_part_uuids)
                        future_merged_part.uuid = UUIDHelpers::generateV4();

                    SelectPartsDecision select_decision = merger_mutator.selectAllPartsToMergeWithinPartition(
                        future_merged_part, disk_space, can_merge, partition_id, true, metadata_snapshot, nullptr, query_context.getSettingsRef().optimize_skip_merged_partitions);

                    if (select_decision != SelectPartsDecision::SELECTED)
                        break;

                    ReplicatedMergeTreeLogEntryData merge_entry;
                    CreateMergeEntryResult create_result = createLogEntryToMergeParts(
                        zookeeper, future_merged_part.parts,
                        future_merged_part.name, future_merged_part.uuid, future_merged_part.type,
                        deduplicate, deduplicate_by_columns,
                        &merge_entry, can_merge.getVersion(), future_merged_part.merge_type);

                    if (create_result == CreateMergeEntryResult::MissingPart)
                        return handle_noop("Can't create merge queue node in ZooKeeper, because some parts are missing");

                    if (create_result == CreateMergeEntryResult::LogUpdated)
                        continue;

                    merge_entries.push_back(std::move(merge_entry));
                    break;
                }
                if (try_no == max_retries)
                    return handle_noop("Can't create merge queue node in ZooKeeper, because log was updated in every of "
                        + toString(max_retries) + " tries");
            }
        }
        else
        {
            size_t try_no = 0;
            for (; try_no < max_retries; ++try_no)
            {
                std::lock_guard merge_selecting_lock(merge_selecting_mutex);
                ReplicatedMergeTreeMergePredicate can_merge = queue.getMergePredicate(zookeeper);

                FutureMergedMutatedPart future_merged_part;
                if (storage_settings.get()->assign_part_uuids)
                    future_merged_part.uuid = UUIDHelpers::generateV4();

                String disable_reason;
                SelectPartsDecision select_decision = SelectPartsDecision::CANNOT_SELECT;

                if (!partition)
                {
                    select_decision = merger_mutator.selectPartsToMerge(
                        future_merged_part, true, storage_settings_ptr->max_bytes_to_merge_at_max_space_in_pool, can_merge, false, &disable_reason);
                }
                else
                {
                    UInt64 disk_space = getStoragePolicy()->getMaxUnreservedFreeSpace();
                    String partition_id = getPartitionIDFromQuery(partition, query_context);
                    select_decision = merger_mutator.selectAllPartsToMergeWithinPartition(
                        future_merged_part, disk_space, can_merge, partition_id, final, metadata_snapshot, &disable_reason, query_context.getSettingsRef().optimize_skip_merged_partitions);
                }

                /// If there is nothing to merge then we treat this merge as successful (needed for optimize final optimization)
                if (select_decision == SelectPartsDecision::NOTHING_TO_MERGE)
                    break;

                if (select_decision != SelectPartsDecision::SELECTED)
                {
                    constexpr const char * message_fmt = "Cannot select parts for optimization: {}";
                    if (disable_reason.empty())
                        disable_reason = "unknown reason";
                    LOG_INFO(log, message_fmt, disable_reason);
                    return handle_noop(fmt::format(message_fmt, disable_reason));
                }

                ReplicatedMergeTreeLogEntryData merge_entry;
                CreateMergeEntryResult create_result = createLogEntryToMergeParts(
                    zookeeper, future_merged_part.parts,
                    future_merged_part.name, future_merged_part.uuid, future_merged_part.type,
                    deduplicate, deduplicate_by_columns,
                    &merge_entry, can_merge.getVersion(), future_merged_part.merge_type);

                if (create_result == CreateMergeEntryResult::MissingPart)
                    return handle_noop("Can't create merge queue node in ZooKeeper, because some parts are missing");

                if (create_result == CreateMergeEntryResult::LogUpdated)
                    continue;

                merge_entries.push_back(std::move(merge_entry));
                break;
            }
            if (try_no == max_retries)
                return handle_noop("Can't create merge queue node in ZooKeeper, because log was updated in every of "
                    + toString(max_retries) + " tries");
        }
    }

    if (query_context.getSettingsRef().replication_alter_partitions_sync != 0)
    {
        /// NOTE Table lock must not be held while waiting. Some combination of R-W-R locks from different threads will yield to deadlock.
        for (auto & merge_entry : merge_entries)
            waitForAllReplicasToProcessLogEntry(merge_entry, false);
    }

    return true;
}

bool StorageReplicatedMergeTree::executeMetadataAlter(const StorageReplicatedMergeTree::LogEntry & entry)
{
    if (entry.alter_version < metadata_version)
    {
        /// TODO Can we replace it with LOGICAL_ERROR?
        /// As for now, it may rerely happen due to reordering of ALTER_METADATA entries in the queue of
        /// non-initial replica and also may happen after stale replica recovery.
        LOG_WARNING(log, "Attempt to update metadata of version {} "
                         "to older version {} when processing log entry {}: {}",
                         metadata_version, entry.alter_version, entry.znode_name, entry.toString());
        return true;
    }

    auto zookeeper = getZooKeeper();

    auto columns_from_entry = ColumnsDescription::parse(entry.columns_str);
    auto metadata_from_entry = ReplicatedMergeTreeTableMetadata::parse(entry.metadata_str);

    MergeTreeData::DataParts parts;

    /// If metadata nodes have changed, we will update table structure locally.
    Coordination::Requests requests;
    requests.emplace_back(zkutil::makeSetRequest(replica_path + "/columns", entry.columns_str, -1));
    requests.emplace_back(zkutil::makeSetRequest(replica_path + "/metadata", entry.metadata_str, -1));

    zookeeper->multi(requests);

    {
        auto lock = lockForAlter(RWLockImpl::NO_QUERY, getSettings()->lock_acquire_timeout_for_background_operations);
        LOG_INFO(log, "Metadata changed in ZooKeeper. Applying changes locally.");

        auto metadata_diff = ReplicatedMergeTreeTableMetadata(*this, getInMemoryMetadataPtr()).checkAndFindDiff(metadata_from_entry);
        setTableStructure(std::move(columns_from_entry), metadata_diff);
        metadata_version = entry.alter_version;

        LOG_INFO(log, "Applied changes to the metadata of the table. Current metadata version: {}", metadata_version);
    }

    /// This transaction may not happen, but it's OK, because on the next retry we will eventually create/update this node
    zookeeper->createOrUpdate(replica_path + "/metadata_version", std::to_string(metadata_version), zkutil::CreateMode::Persistent);

    return true;
}


std::set<String> StorageReplicatedMergeTree::getPartitionIdsAffectedByCommands(
    const MutationCommands & commands, const Context & query_context) const
{
    std::set<String> affected_partition_ids;

    for (const auto & command : commands)
    {
        if (!command.partition)
        {
            affected_partition_ids.clear();
            break;
        }

        affected_partition_ids.insert(
            getPartitionIDFromQuery(command.partition, query_context)
        );
    }

    return affected_partition_ids;
}


PartitionBlockNumbersHolder StorageReplicatedMergeTree::allocateBlockNumbersInAffectedPartitions(
    const MutationCommands & commands, const Context & query_context, const zkutil::ZooKeeperPtr & zookeeper) const
{
    const std::set<String> mutation_affected_partition_ids = getPartitionIdsAffectedByCommands(commands, query_context);

    if (mutation_affected_partition_ids.size() == 1)
    {
        const auto & affected_partition_id = *mutation_affected_partition_ids.cbegin();
        auto block_number_holder = allocateBlockNumber(affected_partition_id, zookeeper);
        if (!block_number_holder.has_value())
            return {};
        auto block_number = block_number_holder->getNumber();  /// Avoid possible UB due to std::move
        return {{{affected_partition_id, block_number}}, std::move(block_number_holder)};
    }
    else
    {
        /// TODO: Implement optimal block number aqcuisition algorithm in multiple (but not all) partitions
        EphemeralLocksInAllPartitions lock_holder(
            zookeeper_path + "/block_numbers", "block-", zookeeper_path + "/temp", *zookeeper);

        PartitionBlockNumbersHolder::BlockNumbersType block_numbers;
        for (const auto & lock : lock_holder.getLocks())
        {
            if (mutation_affected_partition_ids.empty() || mutation_affected_partition_ids.count(lock.partition_id))
                block_numbers[lock.partition_id] = lock.number;
        }

        return {std::move(block_numbers), std::move(lock_holder)};
    }
}


void StorageReplicatedMergeTree::alter(
    const AlterCommands & commands, const Context & query_context, TableLockHolder & table_lock_holder)
{
    assertNotReadonly();

    auto table_id = getStorageID();

    if (commands.isSettingsAlter())
    {
        /// We don't replicate storage_settings_ptr ALTER. It's local operation.
        /// Also we don't upgrade alter lock to table structure lock.
        StorageInMemoryMetadata future_metadata = getInMemoryMetadata();
        commands.apply(future_metadata, query_context);

        merge_strategy_picker.refreshState();

        changeSettings(future_metadata.settings_changes, table_lock_holder);

        DatabaseCatalog::instance().getDatabase(table_id.database_name)->alterTable(query_context, table_id, future_metadata);
        return;
    }

    auto ast_to_str = [](ASTPtr query) -> String
    {
        if (!query)
            return "";
        return queryToString(query);
    };

    const auto zookeeper = getZooKeeper();

    std::optional<ReplicatedMergeTreeLogEntryData> alter_entry;
    std::optional<String> mutation_znode;

    while (true)
    {
        /// Clear nodes from previous iteration
        alter_entry.emplace();
        mutation_znode.reset();

        auto current_metadata = getInMemoryMetadataPtr();

        StorageInMemoryMetadata future_metadata = *current_metadata;
        commands.apply(future_metadata, query_context);

        ReplicatedMergeTreeTableMetadata future_metadata_in_zk(*this, current_metadata);
        if (ast_to_str(future_metadata.sorting_key.definition_ast) != ast_to_str(current_metadata->sorting_key.definition_ast))
        {
            /// We serialize definition_ast as list, because code which apply ALTER (setTableStructure) expect serialized non empty expression
            /// list here and we cannot change this representation for compatibility. Also we have preparsed AST `sorting_key.expression_list_ast`
            /// in KeyDescription, but it contain version column for VersionedCollapsingMergeTree, which shouldn't be defined as a part of key definition AST.
            /// So the best compatible way is just to convert definition_ast to list and serialize it. In all other places key.expression_list_ast should be used.
            future_metadata_in_zk.sorting_key = serializeAST(*extractKeyExpressionList(future_metadata.sorting_key.definition_ast));
        }

        if (ast_to_str(future_metadata.sampling_key.definition_ast) != ast_to_str(current_metadata->sampling_key.definition_ast))
            future_metadata_in_zk.sampling_expression = serializeAST(*extractKeyExpressionList(future_metadata.sampling_key.definition_ast));

        if (ast_to_str(future_metadata.partition_key.definition_ast) != ast_to_str(current_metadata->partition_key.definition_ast))
            future_metadata_in_zk.partition_key = serializeAST(*extractKeyExpressionList(future_metadata.partition_key.definition_ast));

        if (ast_to_str(future_metadata.table_ttl.definition_ast) != ast_to_str(current_metadata->table_ttl.definition_ast))
        {
            if (future_metadata.table_ttl.definition_ast)
                future_metadata_in_zk.ttl_table = serializeAST(*future_metadata.table_ttl.definition_ast);
            else /// TTL was removed
                future_metadata_in_zk.ttl_table = "";
        }

        String new_indices_str = future_metadata.secondary_indices.toString();
        if (new_indices_str != current_metadata->secondary_indices.toString())
            future_metadata_in_zk.skip_indices = new_indices_str;

        String new_constraints_str = future_metadata.constraints.toString();
        if (new_constraints_str != current_metadata->constraints.toString())
            future_metadata_in_zk.constraints = new_constraints_str;

        Coordination::Requests ops;
        size_t alter_path_idx = std::numeric_limits<size_t>::max();
        size_t mutation_path_idx = std::numeric_limits<size_t>::max();

        String new_metadata_str = future_metadata_in_zk.toString();
        ops.emplace_back(zkutil::makeSetRequest(zookeeper_path + "/metadata", new_metadata_str, metadata_version));

        String new_columns_str = future_metadata.columns.toString();
        ops.emplace_back(zkutil::makeSetRequest(zookeeper_path + "/columns", new_columns_str, -1));

        if (ast_to_str(current_metadata->settings_changes) != ast_to_str(future_metadata.settings_changes))
        {
            /// Just change settings
            StorageInMemoryMetadata metadata_copy = *current_metadata;
            metadata_copy.settings_changes = future_metadata.settings_changes;
            changeSettings(metadata_copy.settings_changes, table_lock_holder);
            DatabaseCatalog::instance().getDatabase(table_id.database_name)->alterTable(query_context, table_id, metadata_copy);
        }

        /// We can be sure, that in case of successful commit in zookeeper our
        /// version will increments by 1. Because we update with version check.
        int new_metadata_version = metadata_version + 1;

        alter_entry->type = LogEntry::ALTER_METADATA;
        alter_entry->source_replica = replica_name;
        alter_entry->metadata_str = new_metadata_str;
        alter_entry->columns_str = new_columns_str;
        alter_entry->alter_version = new_metadata_version;
        alter_entry->create_time = time(nullptr);

        auto maybe_mutation_commands = commands.getMutationCommands(
            *current_metadata, query_context.getSettingsRef().materialize_ttl_after_modify, query_context);
        alter_entry->have_mutation = !maybe_mutation_commands.empty();
        bool have_mutation = !maybe_mutation_commands.empty();

        alter_path_idx = ops.size();
        ops.emplace_back(zkutil::makeCreateRequest(
            zookeeper_path + "/log/log-", alter_entry->toString(), zkutil::CreateMode::PersistentSequential));

        PartitionBlockNumbersHolder partition_block_numbers_holder;
        if (have_mutation)
        {
            const String mutations_path(zookeeper_path + "/mutations");

            ReplicatedMergeTreeMutationEntry mutation_entry;
            mutation_entry.alter_version = new_metadata_version;
            mutation_entry.source_replica = replica_name;
            mutation_entry.commands = std::move(maybe_mutation_commands);

            Coordination::Stat mutations_stat;
            zookeeper->get(mutations_path, &mutations_stat);

            partition_block_numbers_holder =
                    allocateBlockNumbersInAffectedPartitions(mutation_entry.commands, query_context, zookeeper);

            mutation_entry.block_numbers = partition_block_numbers_holder.getBlockNumbers();
            mutation_entry.create_time = time(nullptr);

            ops.emplace_back(zkutil::makeSetRequest(mutations_path, String(), mutations_stat.version));
            mutation_path_idx = ops.size();
            ops.emplace_back(
                zkutil::makeCreateRequest(mutations_path + "/", mutation_entry.toString(), zkutil::CreateMode::PersistentSequential));
        }

        if (auto txn = query_context.getZooKeeperMetadataTransaction())
        {
            txn->moveOpsTo(ops);
            /// NOTE: IDatabase::alterTable(...) is called when executing ALTER_METADATA queue entry without query context,
            /// so we have to update metadata of DatabaseReplicated here.
            String metadata_zk_path = txn->getDatabaseZooKeeperPath() + "/metadata/" + escapeForFileName(table_id.table_name);
            auto ast = DatabaseCatalog::instance().getDatabase(table_id.database_name)->getCreateTableQuery(table_id.table_name, query_context);
            applyMetadataChangesToCreateQuery(ast, future_metadata);
            ops.emplace_back(zkutil::makeSetRequest(metadata_zk_path, getObjectDefinitionFromCreateQuery(ast), -1));
        }

        Coordination::Responses results;
        Coordination::Error rc = zookeeper->tryMulti(ops, results);

        /// For the sake of constitency with mechanics of concurrent background process of assigning parts merge tasks
        /// this placeholder must be held up until the moment of committing into ZK of the mutation entry
        /// See ReplicatedMergeTreeMergePredicate::canMergeTwoParts() method
        partition_block_numbers_holder.reset();

        if (rc == Coordination::Error::ZOK)
        {
            if (have_mutation)
            {
                /// ALTER_METADATA record in replication /log
                String alter_path = dynamic_cast<const Coordination::CreateResponse &>(*results[alter_path_idx]).path_created;
                alter_entry->znode_name = alter_path.substr(alter_path.find_last_of('/') + 1);

                /// ReplicatedMergeTreeMutationEntry record in /mutations
                String mutation_path = dynamic_cast<const Coordination::CreateResponse &>(*results[mutation_path_idx]).path_created;
                mutation_znode = mutation_path.substr(mutation_path.find_last_of('/') + 1);
            }
            else
            {
                /// ALTER_METADATA record in replication /log
                String alter_path = dynamic_cast<const Coordination::CreateResponse &>(*results[alter_path_idx]).path_created;
                alter_entry->znode_name = alter_path.substr(alter_path.find_last_of('/') + 1);
            }
            break;
        }
        else if (rc == Coordination::Error::ZBADVERSION)
        {
            if (results[0]->error != Coordination::Error::ZOK)
                throw Exception("Metadata on replica is not up to date with common metadata in Zookeeper. Cannot alter",
                    ErrorCodes::CANNOT_ASSIGN_ALTER);

            continue;
        }
        else
        {
            throw Coordination::Exception("Alter cannot be assigned because of Zookeeper error", rc);
        }
    }

    table_lock_holder.reset();

    std::vector<String> unwaited;
    if (query_context.getSettingsRef().replication_alter_partitions_sync == 2)
    {
        LOG_DEBUG(log, "Updated shared metadata nodes in ZooKeeper. Waiting for replicas to apply changes.");
        unwaited = waitForAllReplicasToProcessLogEntry(*alter_entry, false);
    }
    else if (query_context.getSettingsRef().replication_alter_partitions_sync == 1)
    {
        LOG_DEBUG(log, "Updated shared metadata nodes in ZooKeeper. Waiting for replicas to apply changes.");
        waitForReplicaToProcessLogEntry(replica_name, *alter_entry);
    }

    if (!unwaited.empty())
        throw Exception("Some replicas doesn't finish metadata alter", ErrorCodes::UNFINISHED);

    if (mutation_znode)
    {
        LOG_DEBUG(log, "Metadata changes applied. Will wait for data changes.");
        waitMutation(*mutation_znode, query_context.getSettingsRef().replication_alter_partitions_sync);
        LOG_DEBUG(log, "Data changes applied.");
    }
}

/// If new version returns ordinary name, else returns part name containing the first and last month of the month
/// NOTE: use it in pair with getFakePartCoveringAllPartsInPartition(...)
static String getPartNamePossiblyFake(MergeTreeDataFormatVersion format_version, const MergeTreePartInfo & part_info)
{
    if (format_version < MERGE_TREE_DATA_MIN_FORMAT_VERSION_WITH_CUSTOM_PARTITIONING)
    {
        /// The date range is all month long.
        const auto & lut = DateLUT::instance();
        time_t start_time = lut.YYYYMMDDToDate(parse<UInt32>(part_info.partition_id + "01"));
        DayNum left_date = lut.toDayNum(start_time);
        DayNum right_date = DayNum(static_cast<size_t>(left_date) + lut.daysInMonth(start_time) - 1);
        return part_info.getPartNameV0(left_date, right_date);
    }

    return part_info.getPartName();
}

bool StorageReplicatedMergeTree::getFakePartCoveringAllPartsInPartition(const String & partition_id, MergeTreePartInfo & part_info,
                                                                        std::optional<EphemeralLockInZooKeeper> & delimiting_block_lock, bool for_replace_range)
{
    /// Even if there is no data in the partition, you still need to mark the range for deletion.
    /// - Because before executing DETACH, tasks for downloading parts to this partition can be executed.
    Int64 left = 0;

    /** Let's skip one number in `block_numbers` for the partition being deleted, and we will only delete parts until this number.
      * This prohibits merges of deleted parts with the new inserted
      * Invariant: merges of deleted parts with other parts do not appear in the log.
      * NOTE: If you need to similarly support a `DROP PART` request, you will have to think of some new mechanism for it,
      *     to guarantee this invariant.
      */
    Int64 right;
    Int64 mutation_version;

    {
        auto zookeeper = getZooKeeper();
        delimiting_block_lock = allocateBlockNumber(partition_id, zookeeper);
        right = delimiting_block_lock->getNumber();
        /// Make sure we cover all parts in drop range.
        /// There might be parts with mutation version greater than current block number
        /// if some part mutation has been assigned after block number allocation, but before creation of DROP_RANGE entry.
        mutation_version = MergeTreePartInfo::MAX_BLOCK_NUMBER;
    }

    if (for_replace_range)
    {
        /// NOTE Do not decrement max block number for REPLACE_RANGE, because there are invariants:
        /// - drop range for REPLACE PARTITION must contain at least 2 blocks (1 skipped block and at least 1 real block)
        /// - drop range for MOVE PARTITION/ATTACH PARTITION FROM always contains 1 block

        /// NOTE UINT_MAX was previously used as max level for REPLACE/MOVE PARTITION (it was incorrect)
        part_info = MergeTreePartInfo(partition_id, left, right, MergeTreePartInfo::MAX_LEVEL, mutation_version);
        return right != 0;
    }

    /// Empty partition.
    if (right == 0)
        return false;

    --right;

    /// Artificial high level is chosen, to make this part "covering" all parts inside.
    part_info = MergeTreePartInfo(partition_id, left, right, MergeTreePartInfo::MAX_LEVEL, mutation_version);
    return true;
}


void StorageReplicatedMergeTree::dropPartition(const ASTPtr & partition, bool detach, bool drop_part, const Context & query_context, bool throw_if_noop)
{
    assertNotReadonly();
    if (!is_leader)
        throw Exception("DROP PART|PARTITION cannot be done on this replica because it is not a leader", ErrorCodes::NOT_A_LEADER);

    zkutil::ZooKeeperPtr zookeeper = getZooKeeper();

    LogEntry entry;
    bool did_drop;

    if (drop_part)
    {
        String part_name = partition->as<ASTLiteral &>().value.safeGet<String>();
        did_drop = dropPart(zookeeper, part_name, entry, detach, throw_if_noop);
    }
    else
    {
        String partition_id = getPartitionIDFromQuery(partition, query_context);
        did_drop = dropAllPartsInPartition(*zookeeper, partition_id, entry, query_context, detach);
    }

    if (did_drop)
    {
        /// If necessary, wait until the operation is performed on itself or on all replicas.
        if (query_context.getSettingsRef().replication_alter_partitions_sync != 0)
        {
            if (query_context.getSettingsRef().replication_alter_partitions_sync == 1)
                waitForReplicaToProcessLogEntry(replica_name, entry);
            else
                waitForAllReplicasToProcessLogEntry(entry);
        }
    }

    if (!drop_part)
    {
        String partition_id = getPartitionIDFromQuery(partition, query_context);
        cleanLastPartNode(partition_id);
    }
}


void StorageReplicatedMergeTree::truncate(
    const ASTPtr &, const StorageMetadataPtr &, const Context & query_context, TableExclusiveLockHolder & table_lock)
{
    table_lock.release();   /// Truncate is done asynchronously.

    assertNotReadonly();
    if (!is_leader)
        throw Exception("TRUNCATE cannot be done on this replica because it is not a leader", ErrorCodes::NOT_A_LEADER);

    zkutil::ZooKeeperPtr zookeeper = getZooKeeper();

    Strings partitions = zookeeper->getChildren(zookeeper_path + "/block_numbers");

    for (String & partition_id : partitions)
    {
        LogEntry entry;

        if (dropAllPartsInPartition(*zookeeper, partition_id, entry, query_context, false))
            waitForAllReplicasToProcessLogEntry(entry);
    }
}


PartitionCommandsResultInfo StorageReplicatedMergeTree::attachPartition(
    const ASTPtr & partition,
    const StorageMetadataPtr & metadata_snapshot,
    bool attach_part,
    const Context & query_context)
{
    assertNotReadonly();

    PartitionCommandsResultInfo results;
    PartsTemporaryRename renamed_parts(*this, "detached/");
    MutableDataPartsVector loaded_parts = tryLoadPartsToAttach(partition, attach_part, query_context, renamed_parts);

    ReplicatedMergeTreeBlockOutputStream output(*this, metadata_snapshot, 0, 0, 0, false, false, false);   /// TODO Allow to use quorum here.
    for (size_t i = 0; i < loaded_parts.size(); ++i)
    {
        String old_name = loaded_parts[i]->name;
        output.writeExistingPart(loaded_parts[i]);
        renamed_parts.old_and_new_names[i].first.clear();
        LOG_DEBUG(log, "Attached part {} as {}", old_name, loaded_parts[i]->name);
        results.push_back(PartitionCommandResultInfo{
            .partition_id = loaded_parts[i]->info.partition_id,
            .part_name = loaded_parts[i]->name,
            .old_part_name = old_name,
        });
    }
    return results;
}


void StorageReplicatedMergeTree::checkTableCanBeDropped() const
{
    auto table_id = getStorageID();
    global_context.checkTableCanBeDropped(table_id.database_name, table_id.table_name, getTotalActiveSizeInBytes());
}

void StorageReplicatedMergeTree::checkTableCanBeRenamed() const
{
    if (!allow_renaming)
        throw Exception("Cannot rename Replicated table, because zookeeper_path contains implicit 'database' or 'table' macro. "
                        "We cannot rename path in ZooKeeper, so path may become inconsistent with table name. If you really want to rename table, "
                        "you should edit metadata file first and restart server or reattach the table.", ErrorCodes::NOT_IMPLEMENTED);
}

void StorageReplicatedMergeTree::rename(const String & new_path_to_table_data, const StorageID & new_table_id)
{
    checkTableCanBeRenamed();
    MergeTreeData::rename(new_path_to_table_data, new_table_id);

    /// Update table name in zookeeper
    if (!is_readonly)
    {
        /// We don't do it for readonly tables, because it will be updated on next table startup.
        /// It is also Ok to skip ZK error for the same reason.
        try
        {
            auto zookeeper = getZooKeeper();
            zookeeper->set(replica_path + "/host", getReplicatedMergeTreeAddress().toString());
        }
        catch (Coordination::Exception & e)
        {
            LOG_WARNING(log, "Cannot update the value of 'host' node (replica address) in ZooKeeper: {}", e.displayText());
        }
    }

    /// TODO: You can update names of loggers.
}


bool StorageReplicatedMergeTree::existsNodeCached(const std::string & path) const
{
    {
        std::lock_guard lock(existing_nodes_cache_mutex);
        if (existing_nodes_cache.count(path))
            return true;
    }

    bool res = getZooKeeper()->exists(path);

    if (res)
    {
        std::lock_guard lock(existing_nodes_cache_mutex);
        existing_nodes_cache.insert(path);
    }

    return res;
}


std::optional<EphemeralLockInZooKeeper>
StorageReplicatedMergeTree::allocateBlockNumber(
    const String & partition_id, const zkutil::ZooKeeperPtr & zookeeper, const String & zookeeper_block_id_path) const
{
    /// Lets check for duplicates in advance, to avoid superfluous block numbers allocation
    Coordination::Requests deduplication_check_ops;
    if (!zookeeper_block_id_path.empty())
    {
        deduplication_check_ops.emplace_back(zkutil::makeCreateRequest(zookeeper_block_id_path, "", zkutil::CreateMode::Persistent));
        deduplication_check_ops.emplace_back(zkutil::makeRemoveRequest(zookeeper_block_id_path, -1));
    }

    String block_numbers_path = zookeeper_path + "/block_numbers";
    String partition_path = block_numbers_path + "/" + partition_id;

    if (!existsNodeCached(partition_path))
    {
        Coordination::Requests ops;
        ops.push_back(zkutil::makeCreateRequest(partition_path, "", zkutil::CreateMode::Persistent));
        /// We increment data version of the block_numbers node so that it becomes possible
        /// to check in a ZK transaction that the set of partitions didn't change
        /// (unfortunately there is no CheckChildren op).
        ops.push_back(zkutil::makeSetRequest(block_numbers_path, "", -1));

        Coordination::Responses responses;
        Coordination::Error code = zookeeper->tryMulti(ops, responses);
        if (code != Coordination::Error::ZOK && code != Coordination::Error::ZNODEEXISTS)
            zkutil::KeeperMultiException::check(code, ops, responses);
    }

    EphemeralLockInZooKeeper lock;
    /// 2 RTT
    try
    {
        lock = EphemeralLockInZooKeeper(
            partition_path + "/block-", zookeeper_path + "/temp", *zookeeper, &deduplication_check_ops);
    }
    catch (const zkutil::KeeperMultiException & e)
    {
        if (e.code == Coordination::Error::ZNODEEXISTS && e.getPathForFirstFailedOp() == zookeeper_block_id_path)
            return {};

        throw Exception("Cannot allocate block number in ZooKeeper: " + e.displayText(), ErrorCodes::KEEPER_EXCEPTION);
    }
    catch (const Coordination::Exception & e)
    {
        throw Exception("Cannot allocate block number in ZooKeeper: " + e.displayText(), ErrorCodes::KEEPER_EXCEPTION);
    }

    return {std::move(lock)};
}


Strings StorageReplicatedMergeTree::waitForAllTableReplicasToProcessLogEntry(
    const String & table_zookeeper_path, const ReplicatedMergeTreeLogEntryData & entry, bool wait_for_non_active)
{
    LOG_DEBUG(log, "Waiting for all replicas to process {}", entry.znode_name);

    auto zookeeper = getZooKeeper();
    Strings replicas = zookeeper->getChildren(table_zookeeper_path + "/replicas");
    Strings unwaited;
    for (const String & replica : replicas)
    {
        if (wait_for_non_active || zookeeper->exists(table_zookeeper_path + "/replicas/" + replica + "/is_active"))
        {
            if (!waitForTableReplicaToProcessLogEntry(table_zookeeper_path, replica, entry, wait_for_non_active))
                unwaited.push_back(replica);
        }
        else
        {
            unwaited.push_back(replica);
        }
    }

    LOG_DEBUG(log, "Finished waiting for all replicas to process {}", entry.znode_name);
    return unwaited;
}


Strings StorageReplicatedMergeTree::waitForAllReplicasToProcessLogEntry(
    const ReplicatedMergeTreeLogEntryData & entry, bool wait_for_non_active)
{
    return waitForAllTableReplicasToProcessLogEntry(zookeeper_path, entry, wait_for_non_active);
}


bool StorageReplicatedMergeTree::waitForTableReplicaToProcessLogEntry(
    const String & table_zookeeper_path, const String & replica, const ReplicatedMergeTreeLogEntryData & entry, bool wait_for_non_active)
{
    String entry_str = entry.toString();
    String log_node_name;

    /** Two types of entries can be passed to this function
      * 1. (more often) From `log` directory - a common log, from where replicas copy entries to their queue.
      * 2. From the `queue` directory of one of the replicas.
      *
      * The problem is that the numbers (`sequential` node) of the queue elements in `log` and in `queue` do not match.
      * (And the numbers of the same log element for different replicas do not match in the `queue`.)
      *
      * Therefore, you should consider these cases separately.
      */

    /** First, you need to wait until replica takes `queue` element from the `log` to its queue,
      *  if it has not been done already (see the `pullLogsToQueue` function).
      *
      * To do this, check its node `log_pointer` - the maximum number of the element taken from `log` + 1.
      */

    bool waiting_itself = replica == replica_name;

    const auto & stop_waiting = [&]()
    {
        bool stop_waiting_itself = waiting_itself && (partial_shutdown_called || is_dropped);
        bool stop_waiting_non_active = !wait_for_non_active && !getZooKeeper()->exists(table_zookeeper_path + "/replicas/" + replica + "/is_active");
        return stop_waiting_itself || stop_waiting_non_active;
    };

    /// Don't recheck ZooKeeper too often
    constexpr auto event_wait_timeout_ms = 3000;

    if (startsWith(entry.znode_name, "log-"))
    {
        /** In this case, just take the number from the node name `log-xxxxxxxxxx`.
          */

        UInt64 log_index = parse<UInt64>(entry.znode_name.substr(entry.znode_name.size() - 10));
        log_node_name = entry.znode_name;

        LOG_DEBUG(log, "Waiting for {} to pull {} to queue", replica, log_node_name);

        /// Let's wait until entry gets into the replica queue.
        while (!stop_waiting())
        {
            zkutil::EventPtr event = std::make_shared<Poco::Event>();

            String log_pointer = getZooKeeper()->get(table_zookeeper_path + "/replicas/" + replica + "/log_pointer", nullptr, event);
            if (!log_pointer.empty() && parse<UInt64>(log_pointer) > log_index)
                break;

            /// Wait with timeout because we can be already shut down, but not dropped.
            /// So log_pointer node will exist, but we will never update it because all background threads already stopped.
            /// It can lead to query hung because table drop query can wait for some query (alter, optimize, etc) which called this method,
            /// but the query will never finish because the drop already shut down the table.
            event->tryWait(event_wait_timeout_ms);
        }
    }
    else if (startsWith(entry.znode_name, "queue-"))
    {
        /** In this case, the number of `log` node is unknown. You need look through everything from `log_pointer` to the end,
          *  looking for a node with the same content. And if we do not find it - then the replica has already taken this entry in its queue.
          */

        String log_pointer = getZooKeeper()->get(table_zookeeper_path + "/replicas/" + replica + "/log_pointer");

        Strings log_entries = getZooKeeper()->getChildren(table_zookeeper_path + "/log");
        UInt64 log_index = 0;
        bool found = false;

        for (const String & log_entry_name : log_entries)
        {
            log_index = parse<UInt64>(log_entry_name.substr(log_entry_name.size() - 10));

            if (!log_pointer.empty() && log_index < parse<UInt64>(log_pointer))
                continue;

            String log_entry_str;
            bool exists = getZooKeeper()->tryGet(table_zookeeper_path + "/log/" + log_entry_name, log_entry_str);
            if (exists && entry_str == log_entry_str)
            {
                found = true;
                log_node_name = log_entry_name;
                break;
            }
        }

        if (found)
        {
            LOG_DEBUG(log, "Waiting for {} to pull {} to queue", replica, log_node_name);

            /// Let's wait until the entry gets into the replica queue.
            while (!stop_waiting())
            {
                zkutil::EventPtr event = std::make_shared<Poco::Event>();

                String log_pointer_new = getZooKeeper()->get(table_zookeeper_path + "/replicas/" + replica + "/log_pointer", nullptr, event);
                if (!log_pointer_new.empty() && parse<UInt64>(log_pointer_new) > log_index)
                    break;

                /// Wait with timeout because we can be already shut down, but not dropped.
                /// So log_pointer node will exist, but we will never update it because all background threads already stopped.
                /// It can lead to query hung because table drop query can wait for some query (alter, optimize, etc) which called this method,
                /// but the query will never finish because the drop already shut down the table.
                event->tryWait(event_wait_timeout_ms);
            }
        }
    }
    else
        throw Exception("Logical error: unexpected name of log node: " + entry.znode_name, ErrorCodes::LOGICAL_ERROR);

    if (!log_node_name.empty())
        LOG_DEBUG(log, "Looking for node corresponding to {} in {} queue", log_node_name, replica);
    else
        LOG_DEBUG(log, "Looking for corresponding node in {} queue", replica);

    /** Second - find the corresponding entry in the queue of the specified replica.
      * Its number may match neither the `log` node nor the `queue` node of the current replica (for us).
      * Therefore, we search by comparing the content.
      */

    Strings queue_entries = getZooKeeper()->getChildren(table_zookeeper_path + "/replicas/" + replica + "/queue");
    String queue_entry_to_wait_for;

    for (const String & entry_name : queue_entries)
    {
        String queue_entry_str;
        bool exists = getZooKeeper()->tryGet(table_zookeeper_path + "/replicas/" + replica + "/queue/" + entry_name, queue_entry_str);
        if (exists && queue_entry_str == entry_str)
        {
            queue_entry_to_wait_for = entry_name;
            break;
        }
    }

    /// While looking for the record, it has already been executed and deleted.
    if (queue_entry_to_wait_for.empty())
    {
        LOG_DEBUG(log, "No corresponding node found. Assuming it has been already processed. Found {} nodes", queue_entries.size());
        return true;
    }

    LOG_DEBUG(log, "Waiting for {} to disappear from {} queue", queue_entry_to_wait_for, replica);

    /// Third - wait until the entry disappears from the replica queue or replica become inactive.
    String path_to_wait_on = table_zookeeper_path + "/replicas/" + replica + "/queue/" + queue_entry_to_wait_for;

    return getZooKeeper()->waitForDisappear(path_to_wait_on, stop_waiting);
}


bool StorageReplicatedMergeTree::waitForReplicaToProcessLogEntry(
    const String & replica, const ReplicatedMergeTreeLogEntryData & entry, bool wait_for_non_active)
{
    return waitForTableReplicaToProcessLogEntry(zookeeper_path, replica, entry, wait_for_non_active);
}


void StorageReplicatedMergeTree::getStatus(Status & res, bool with_zk_fields)
{
    auto zookeeper = tryGetZooKeeper();
    const auto storage_settings_ptr = getSettings();

    res.is_leader = is_leader;
    res.can_become_leader = storage_settings_ptr->replicated_can_become_leader;
    res.is_readonly = is_readonly;
    res.is_session_expired = !zookeeper || zookeeper->expired();

    res.queue = queue.getStatus();
    res.absolute_delay = getAbsoluteDelay(); /// NOTE: may be slightly inconsistent with queue status.

    res.parts_to_check = part_check_thread.size();

    res.zookeeper_path = zookeeper_path;
    res.replica_name = replica_name;
    res.replica_path = replica_path;
    res.columns_version = -1;

    res.log_max_index = 0;
    res.log_pointer = 0;
    res.total_replicas = 0;
    res.active_replicas = 0;

    if (with_zk_fields && !res.is_session_expired)
    {
        try
        {
            auto log_entries = zookeeper->getChildren(zookeeper_path + "/log");

            if (log_entries.empty())
            {
                res.log_max_index = 0;
            }
            else
            {
                const String & last_log_entry = *std::max_element(log_entries.begin(), log_entries.end());
                res.log_max_index = parse<UInt64>(last_log_entry.substr(strlen("log-")));
            }

            String log_pointer_str = zookeeper->get(replica_path + "/log_pointer");
            res.log_pointer = log_pointer_str.empty() ? 0 : parse<UInt64>(log_pointer_str);

            auto all_replicas = zookeeper->getChildren(zookeeper_path + "/replicas");
            res.total_replicas = all_replicas.size();

            res.active_replicas = 0;
            for (const String & replica : all_replicas)
                if (zookeeper->exists(zookeeper_path + "/replicas/" + replica + "/is_active"))
                    ++res.active_replicas;
        }
        catch (const Coordination::Exception &)
        {
            res.zookeeper_exception = getCurrentExceptionMessage(false);
        }
    }
}


void StorageReplicatedMergeTree::getQueue(LogEntriesData & res, String & replica_name_)
{
    replica_name_ = replica_name;
    queue.getEntries(res);
}

time_t StorageReplicatedMergeTree::getAbsoluteDelay() const
{
    time_t min_unprocessed_insert_time = 0;
    time_t max_processed_insert_time = 0;
    queue.getInsertTimes(min_unprocessed_insert_time, max_processed_insert_time);

    /// Load start time, then finish time to avoid reporting false delay when start time is updated
    /// between loading of two variables.
    time_t queue_update_start_time = last_queue_update_start_time.load();
    time_t queue_update_finish_time = last_queue_update_finish_time.load();

    time_t current_time = time(nullptr);

    if (!queue_update_finish_time)
    {
        /// We have not updated queue even once yet (perhaps replica is readonly).
        /// As we have no info about the current state of replication log, return effectively infinite delay.
        return current_time;
    }
    else if (min_unprocessed_insert_time)
    {
        /// There are some unprocessed insert entries in queue.
        return (current_time > min_unprocessed_insert_time) ? (current_time - min_unprocessed_insert_time) : 0;
    }
    else if (queue_update_start_time > queue_update_finish_time)
    {
        /// Queue is empty, but there are some in-flight or failed queue update attempts
        /// (likely because of problems with connecting to ZooKeeper).
        /// Return the time passed since last attempt.
        return (current_time > queue_update_start_time) ? (current_time - queue_update_start_time) : 0;
    }
    else
    {
        /// Everything is up-to-date.
        return 0;
    }
}

void StorageReplicatedMergeTree::getReplicaDelays(time_t & out_absolute_delay, time_t & out_relative_delay)
{
    assertNotReadonly();

    time_t current_time = time(nullptr);

    out_absolute_delay = getAbsoluteDelay();
    out_relative_delay = 0;
    const auto storage_settings_ptr = getSettings();

    /** Relative delay is the maximum difference of absolute delay from any other replica,
      *  (if this replica lags behind any other live replica, or zero, otherwise).
      * Calculated only if the absolute delay is large enough.
      */

    if (out_absolute_delay < static_cast<time_t>(storage_settings_ptr->min_relative_delay_to_measure))
        return;

    auto zookeeper = getZooKeeper();

    time_t max_replicas_unprocessed_insert_time = 0;
    bool have_replica_with_nothing_unprocessed = false;

    Strings replicas = zookeeper->getChildren(zookeeper_path + "/replicas");

    for (const auto & replica : replicas)
    {
        if (replica == replica_name)
            continue;

        /// Skip dead replicas.
        if (!zookeeper->exists(zookeeper_path + "/replicas/" + replica + "/is_active"))
            continue;

        String value;
        if (!zookeeper->tryGet(zookeeper_path + "/replicas/" + replica + "/min_unprocessed_insert_time", value))
            continue;

        time_t replica_time = value.empty() ? 0 : parse<time_t>(value);

        if (replica_time == 0)
        {
            /** Note
              * The conclusion that the replica does not lag may be incorrect,
              *  because the information about `min_unprocessed_insert_time` is taken
              *  only from that part of the log that has been moved to the queue.
              * If the replica for some reason has stalled `queueUpdatingTask`,
              *  then `min_unprocessed_insert_time` will be incorrect.
              */

            have_replica_with_nothing_unprocessed = true;
            break;
        }

        if (replica_time > max_replicas_unprocessed_insert_time)
            max_replicas_unprocessed_insert_time = replica_time;
    }

    if (have_replica_with_nothing_unprocessed)
        out_relative_delay = out_absolute_delay;
    else
    {
        max_replicas_unprocessed_insert_time = std::min(current_time, max_replicas_unprocessed_insert_time);
        time_t min_replicas_delay = current_time - max_replicas_unprocessed_insert_time;
        if (out_absolute_delay > min_replicas_delay)
            out_relative_delay = out_absolute_delay - min_replicas_delay;
    }
}


void StorageReplicatedMergeTree::fetchPartition(
    const ASTPtr & partition,
    const StorageMetadataPtr & metadata_snapshot,
    const String & from_,
    const Context & query_context)
{
    Macros::MacroExpansionInfo info;
    info.expand_special_macros_only = false;
    info.table_id = getStorageID();
    info.table_id.uuid = UUIDHelpers::Nil;
    auto expand_from = query_context.getMacros()->expand(from_, info);
    String auxiliary_zookeeper_name = extractZooKeeperName(expand_from);
    String from = extractZooKeeperPath(expand_from);
    if (from.empty())
        throw Exception("ZooKeeper path should not be empty", ErrorCodes::ILLEGAL_TYPE_OF_ARGUMENT);

    String partition_id = getPartitionIDFromQuery(partition, query_context);
    zkutil::ZooKeeperPtr zookeeper;
    if (auxiliary_zookeeper_name != default_zookeeper_name)
    {
        zookeeper = global_context.getAuxiliaryZooKeeper(auxiliary_zookeeper_name);

        LOG_INFO(log, "Will fetch partition {} from shard {} (auxiliary zookeeper '{}')", partition_id, from_, auxiliary_zookeeper_name);
    }
    else
    {
        zookeeper = getZooKeeper();

        LOG_INFO(log, "Will fetch partition {} from shard {}", partition_id, from_);
    }

    if (from.back() == '/')
        from.resize(from.size() - 1);


    /** Let's check that there is no such partition in the `detached` directory (where we will write the downloaded parts).
      * Unreliable (there is a race condition) - such a partition may appear a little later.
      */
    Poco::DirectoryIterator dir_end;
    for (const std::string & path : getDataPaths())
    {
        for (Poco::DirectoryIterator dir_it{path + "detached/"}; dir_it != dir_end; ++dir_it)
        {
            MergeTreePartInfo part_info;
            if (MergeTreePartInfo::tryParsePartName(dir_it.name(), &part_info, format_version)
                && part_info.partition_id == partition_id)
                throw Exception("Detached partition " + partition_id + " already exists.", ErrorCodes::PARTITION_ALREADY_EXISTS);
        }

    }

    zkutil::Strings replicas;
    zkutil::Strings active_replicas;
    String best_replica;

    {

        /// List of replicas of source shard.
        replicas = zookeeper->getChildren(from + "/replicas");

        /// Leave only active replicas.
        active_replicas.reserve(replicas.size());

        for (const String & replica : replicas)
            if (zookeeper->exists(from + "/replicas/" + replica + "/is_active"))
                active_replicas.push_back(replica);

        if (active_replicas.empty())
            throw Exception("No active replicas for shard " + from, ErrorCodes::NO_ACTIVE_REPLICAS);

        /** You must select the best (most relevant) replica.
        * This is a replica with the maximum `log_pointer`, then with the minimum `queue` size.
        * NOTE This is not exactly the best criteria. It does not make sense to download old partitions,
        *  and it would be nice to be able to choose the replica closest by network.
        * NOTE Of course, there are data races here. You can solve it by retrying.
        */
        Int64 max_log_pointer = -1;
        UInt64 min_queue_size = std::numeric_limits<UInt64>::max();

        for (const String & replica : active_replicas)
        {
            String current_replica_path = from + "/replicas/" + replica;

            String log_pointer_str = zookeeper->get(current_replica_path + "/log_pointer");
            Int64 log_pointer = log_pointer_str.empty() ? 0 : parse<UInt64>(log_pointer_str);

            Coordination::Stat stat;
            zookeeper->get(current_replica_path + "/queue", &stat);
            size_t queue_size = stat.numChildren;

            if (log_pointer > max_log_pointer
                || (log_pointer == max_log_pointer && queue_size < min_queue_size))
            {
                max_log_pointer = log_pointer;
                min_queue_size = queue_size;
                best_replica = replica;
            }
        }
    }

    if (best_replica.empty())
        throw Exception("Logical error: cannot choose best replica.", ErrorCodes::LOGICAL_ERROR);

    LOG_INFO(log, "Found {} replicas, {} of them are active. Selected {} to fetch from.", replicas.size(), active_replicas.size(), best_replica);

    String best_replica_path = from + "/replicas/" + best_replica;

    /// Let's find out which parts are on the best replica.

    /** Trying to download these parts.
      * Some of them could be deleted due to the merge.
      * In this case, update the information about the available parts and try again.
      */

    unsigned try_no = 0;
    Strings missing_parts;
    do
    {
        if (try_no)
            LOG_INFO(log, "Some of parts ({}) are missing. Will try to fetch covering parts.", missing_parts.size());

        if (try_no >= query_context.getSettings().max_fetch_partition_retries_count)
            throw Exception("Too many retries to fetch parts from " + best_replica_path, ErrorCodes::TOO_MANY_RETRIES_TO_FETCH_PARTS);

        Strings parts = zookeeper->getChildren(best_replica_path + "/parts");
        ActiveDataPartSet active_parts_set(format_version, parts);
        Strings parts_to_fetch;

        if (missing_parts.empty())
        {
            parts_to_fetch = active_parts_set.getParts();

            /// Leaving only the parts of the desired partition.
            Strings parts_to_fetch_partition;
            for (const String & part : parts_to_fetch)
            {
                if (MergeTreePartInfo::fromPartName(part, format_version).partition_id == partition_id)
                    parts_to_fetch_partition.push_back(part);
            }

            parts_to_fetch = std::move(parts_to_fetch_partition);

            if (parts_to_fetch.empty())
                throw Exception("Partition " + partition_id + " on " + best_replica_path + " doesn't exist", ErrorCodes::PARTITION_DOESNT_EXIST);
        }
        else
        {
            for (const String & missing_part : missing_parts)
            {
                String containing_part = active_parts_set.getContainingPart(missing_part);
                if (!containing_part.empty())
                    parts_to_fetch.push_back(containing_part);
                else
                    LOG_WARNING(log, "Part {} on replica {} has been vanished.", missing_part, best_replica_path);
            }
        }

        LOG_INFO(log, "Parts to fetch: {}", parts_to_fetch.size());

        missing_parts.clear();
        for (const String & part : parts_to_fetch)
        {
            bool fetched = false;

            try
            {
                fetched = fetchPart(part, metadata_snapshot, best_replica_path, true, 0, zookeeper);
            }
            catch (const DB::Exception & e)
            {
                if (e.code() != ErrorCodes::RECEIVED_ERROR_FROM_REMOTE_IO_SERVER && e.code() != ErrorCodes::RECEIVED_ERROR_TOO_MANY_REQUESTS
                    && e.code() != ErrorCodes::CANNOT_READ_ALL_DATA)
                    throw;

                LOG_INFO(log, e.displayText());
            }

            if (!fetched)
                missing_parts.push_back(part);
        }

        ++try_no;
    } while (!missing_parts.empty());
}


void StorageReplicatedMergeTree::mutate(const MutationCommands & commands, const Context & query_context)
{
    /// Overview of the mutation algorithm.
    ///
    /// When the client executes a mutation, this method is called. It acquires block numbers in all
    /// partitions, saves them in the mutation entry and writes the mutation entry to a new ZK node in
    /// the /mutations folder. This block numbers are needed to determine which parts should be mutated and
    /// which shouldn't (parts inserted after the mutation will have the block number higher than the
    /// block number acquired by the mutation in that partition and so will not be mutatied).
    /// This block number is called "mutation version" in that partition.
    ///
    /// Mutation versions are acquired atomically in all partitions, so the case when an insert in some
    /// partition has the block number higher than the mutation version but the following insert into another
    /// partition acquires the block number lower than the mutation version in that partition is impossible.
    /// Another important invariant: mutation entries appear in /mutations in the order of their mutation
    /// versions (in any partition). This means that mutations form a sequence and we can execute them in
    /// the order of their mutation versions and not worry that some mutation with the smaller version
    /// will suddenly appear.
    ///
    /// During mutations individual parts are immutable - when we want to change the contents of a part
    /// we prepare the new part and add it to MergeTreeData (the original part gets replaced). The fact that
    /// we have mutated the part is recorded in the part->info.mutation field of MergeTreePartInfo.
    /// The relation with the original part is preserved because the new part covers the same block range
    /// as the original one.
    ///
    /// We then can for each part determine its "mutation version": the version of the last mutation in
    /// the mutation sequence that we regard as already applied to that part. All mutations with the greater
    /// version number will still need to be applied to that part.
    ///
    /// Execution of mutations is done asynchronously. All replicas watch the /mutations directory and
    /// load new mutation entries as they appear (see mutationsUpdatingTask()). Next we need to determine
    /// how to mutate individual parts consistently with part merges. This is done by the leader replica
    /// (see mergeSelectingTask() and class ReplicatedMergeTreeMergePredicate for details). Important
    /// invariants here are that a) all source parts for a single merge must have the same mutation version
    /// and b) any part can be mutated only once or merged only once (e.g. once we have decided to mutate
    /// a part then we need to execute that mutation and can assign merges only to the new part and not to the
    /// original part). Multiple consecutive mutations can be executed at once (without writing the
    /// intermediate result to a part).
    ///
    /// Leader replica records its decisions to the replication log (/log directory in ZK) in the form of
    /// MUTATE_PART entries and all replicas then execute them in the background pool
    /// (see tryExecutePartMutation() function). When a replica encounters a MUTATE_PART command, it is
    /// guaranteed that the corresponding mutation entry is already loaded (when we pull entries from
    /// replication log into the replica queue, we also load mutation entries). Note that just as with merges
    /// the replica can decide not to do the mutation locally and fetch the mutated part from another replica
    /// instead.
    ///
    /// Mutations of individual parts are in fact pretty similar to merges, e.g. their assignment and execution
    /// is governed by the same storage_settings. TODO: support a single "merge-mutation" operation when the data
    /// read from the the source parts is first mutated on the fly to some uniform mutation version and then
    /// merged to a resulting part.
    ///
    /// After all needed parts are mutated (i.e. all active parts have the mutation version greater than
    /// the version of this mutation), the mutation is considered done and can be deleted.

    ReplicatedMergeTreeMutationEntry mutation_entry;
    mutation_entry.source_replica = replica_name;
    mutation_entry.commands = commands;

    const String mutations_path = zookeeper_path + "/mutations";
    const auto zookeeper = getZooKeeper();

    /// Update the mutations_path node when creating the mutation and check its version to ensure that
    /// nodes for mutations are created in the same order as the corresponding block numbers.
    /// Should work well if the number of concurrent mutation requests is small.
    while (true)
    {
        Coordination::Stat mutations_stat;
        zookeeper->get(mutations_path, &mutations_stat);

        PartitionBlockNumbersHolder partition_block_numbers_holder =
                allocateBlockNumbersInAffectedPartitions(mutation_entry.commands, query_context, zookeeper);

        mutation_entry.block_numbers = partition_block_numbers_holder.getBlockNumbers();
        mutation_entry.create_time = time(nullptr);

        /// The following version check guarantees the linearizability property for any pair of mutations:
        /// mutation with higher sequence number is guaranteed to have higher block numbers in every partition
        /// (and thus will be applied strictly according to sequence numbers of mutations)
        Coordination::Requests requests;
        requests.emplace_back(zkutil::makeSetRequest(mutations_path, String(), mutations_stat.version));
        requests.emplace_back(zkutil::makeCreateRequest(
            mutations_path + "/", mutation_entry.toString(), zkutil::CreateMode::PersistentSequential));

        if (auto txn = query_context.getZooKeeperMetadataTransaction())
            txn->moveOpsTo(requests);

        Coordination::Responses responses;
        Coordination::Error rc = zookeeper->tryMulti(requests, responses);

        partition_block_numbers_holder.reset();

        if (rc == Coordination::Error::ZOK)
        {
            const String & path_created =
                dynamic_cast<const Coordination::CreateResponse *>(responses[1].get())->path_created;
            mutation_entry.znode_name = path_created.substr(path_created.find_last_of('/') + 1);
            LOG_TRACE(log, "Created mutation with ID {}", mutation_entry.znode_name);
            break;
        }
        else if (rc == Coordination::Error::ZBADVERSION)
        {
            LOG_TRACE(log, "Version conflict when trying to create a mutation node, retrying...");
            continue;
        }
        else
            throw Coordination::Exception("Unable to create a mutation znode", rc);
    }

    waitMutation(mutation_entry.znode_name, query_context.getSettingsRef().mutations_sync);
}

void StorageReplicatedMergeTree::waitMutation(const String & znode_name, size_t mutations_sync) const
{
    if (!mutations_sync)
        return;

    /// we have to wait
    auto zookeeper = getZooKeeper();
    Strings replicas;
    if (mutations_sync == 2) /// wait for all replicas
        replicas = zookeeper->getChildren(zookeeper_path + "/replicas");
    else if (mutations_sync == 1) /// just wait for ourself
        replicas.push_back(replica_name);

    waitMutationToFinishOnReplicas(replicas, znode_name);
}

std::vector<MergeTreeMutationStatus> StorageReplicatedMergeTree::getMutationsStatus() const
{
    return queue.getMutationsStatus();
}

CancellationCode StorageReplicatedMergeTree::killMutation(const String & mutation_id)
{
    assertNotReadonly();

    zkutil::ZooKeeperPtr zookeeper = getZooKeeper();

    LOG_TRACE(log, "Killing mutation {}", mutation_id);

    auto mutation_entry = queue.removeMutation(zookeeper, mutation_id);
    if (!mutation_entry)
        return CancellationCode::NotFound;

    /// After this point no new part mutations will start and part mutations that still exist
    /// in the queue will be skipped.

    /// Cancel already running part mutations.
    for (const auto & pair : mutation_entry->block_numbers)
    {
        const String & partition_id = pair.first;
        Int64 block_number = pair.second;
        global_context.getMergeList().cancelPartMutations(partition_id, block_number);
    }
    return CancellationCode::CancelSent;
}


void StorageReplicatedMergeTree::clearOldPartsAndRemoveFromZK()
{
    auto table_lock = lockForShare(
            RWLockImpl::NO_QUERY, getSettings()->lock_acquire_timeout_for_background_operations);
    auto zookeeper = getZooKeeper();

    DataPartsVector parts = grabOldParts();
    if (parts.empty())
        return;

    DataPartsVector parts_to_delete_only_from_filesystem;    // Only duplicates
    DataPartsVector parts_to_delete_completely;              // All parts except duplicates
    DataPartsVector parts_to_retry_deletion;                 // Parts that should be retried due to network problems
    DataPartsVector parts_to_remove_from_filesystem;         // Parts removed from ZK

    for (const auto & part : parts)
    {
        if (!part->is_duplicate)
            parts_to_delete_completely.emplace_back(part);
        else
            parts_to_delete_only_from_filesystem.emplace_back(part);
    }
    parts.clear();

    auto remove_parts_from_filesystem = [log=log] (const DataPartsVector & parts_to_remove)
    {
        for (const auto & part : parts_to_remove)
        {
            try
            {
                part->remove();
            }
            catch (...)
            {
                tryLogCurrentException(log, "There is a problem with deleting part " + part->name + " from filesystem");
            }
        }
    };

    /// Delete duplicate parts from filesystem
    if (!parts_to_delete_only_from_filesystem.empty())
    {
        remove_parts_from_filesystem(parts_to_delete_only_from_filesystem);
        removePartsFinally(parts_to_delete_only_from_filesystem);

        LOG_DEBUG(log, "Removed {} old duplicate parts", parts_to_delete_only_from_filesystem.size());
    }

    /// Delete normal parts from ZooKeeper
    NameSet part_names_to_retry_deletion;
    try
    {
        Strings part_names_to_delete_completely;
        for (const auto & part : parts_to_delete_completely)
            part_names_to_delete_completely.emplace_back(part->name);

        LOG_DEBUG(log, "Removing {} old parts from ZooKeeper", parts_to_delete_completely.size());
        removePartsFromZooKeeper(zookeeper, part_names_to_delete_completely, &part_names_to_retry_deletion);
    }
    catch (...)
    {
        LOG_ERROR(log, "There is a problem with deleting parts from ZooKeeper: {}", getCurrentExceptionMessage(true));
    }

    /// Part names that were reliably deleted from ZooKeeper should be deleted from filesystem
    auto num_reliably_deleted_parts = parts_to_delete_completely.size() - part_names_to_retry_deletion.size();
    LOG_DEBUG(log, "Removed {} old parts from ZooKeeper. Removing them from filesystem.", num_reliably_deleted_parts);

    /// Delete normal parts on two sets
    for (auto & part : parts_to_delete_completely)
    {
        if (part_names_to_retry_deletion.count(part->name) == 0)
            parts_to_remove_from_filesystem.emplace_back(part);
        else
            parts_to_retry_deletion.emplace_back(part);
    }

    /// Will retry deletion
    if (!parts_to_retry_deletion.empty())
    {
        rollbackDeletingParts(parts_to_retry_deletion);
        LOG_DEBUG(log, "Will retry deletion of {} parts in the next time", parts_to_retry_deletion.size());
    }

    /// Remove parts from filesystem and finally from data_parts
    if (!parts_to_remove_from_filesystem.empty())
    {
        remove_parts_from_filesystem(parts_to_remove_from_filesystem);
        removePartsFinally(parts_to_remove_from_filesystem);

        LOG_DEBUG(log, "Removed {} old parts", parts_to_remove_from_filesystem.size());
    }
}


bool StorageReplicatedMergeTree::tryRemovePartsFromZooKeeperWithRetries(DataPartsVector & parts, size_t max_retries)
{
    Strings part_names_to_remove;
    for (const auto & part : parts)
        part_names_to_remove.emplace_back(part->name);

    return tryRemovePartsFromZooKeeperWithRetries(part_names_to_remove, max_retries);
}

bool StorageReplicatedMergeTree::tryRemovePartsFromZooKeeperWithRetries(const Strings & part_names, size_t max_retries)
{
    size_t num_tries = 0;
    bool success = false;

    while (!success && (max_retries == 0 || num_tries < max_retries))
    {
        try
        {
            ++num_tries;
            success = true;

            auto zookeeper = getZooKeeper();

            std::vector<std::future<Coordination::ExistsResponse>> exists_futures;
            exists_futures.reserve(part_names.size());
            for (const String & part_name : part_names)
            {
                String part_path = replica_path + "/parts/" + part_name;
                exists_futures.emplace_back(zookeeper->asyncExists(part_path));
            }

            std::vector<std::future<Coordination::MultiResponse>> remove_futures;
            remove_futures.reserve(part_names.size());
            for (size_t i = 0; i < part_names.size(); ++i)
            {
                Coordination::ExistsResponse exists_resp = exists_futures[i].get();
                if (exists_resp.error == Coordination::Error::ZOK)
                {
                    Coordination::Requests ops;
                    removePartFromZooKeeper(part_names[i], ops, exists_resp.stat.numChildren > 0);
                    remove_futures.emplace_back(zookeeper->tryAsyncMulti(ops));
                }
            }

            for (auto & future : remove_futures)
            {
                auto response = future.get();

                if (response.error == Coordination::Error::ZOK || response.error == Coordination::Error::ZNONODE)
                    continue;

                if (Coordination::isHardwareError(response.error))
                {
                    success = false;
                    continue;
                }

                throw Coordination::Exception(response.error);
            }
        }
        catch (Coordination::Exception & e)
        {
            success = false;

            if (Coordination::isHardwareError(e.code))
                tryLogCurrentException(log, __PRETTY_FUNCTION__);
            else
                throw;
        }

        if (!success && num_tries < max_retries)
            std::this_thread::sleep_for(std::chrono::milliseconds(1000));
    }

    return success;
}

void StorageReplicatedMergeTree::removePartsFromZooKeeper(
    zkutil::ZooKeeperPtr & zookeeper, const Strings & part_names, NameSet * parts_should_be_retried)
{
    std::vector<std::future<Coordination::ExistsResponse>> exists_futures;
    std::vector<std::future<Coordination::MultiResponse>> remove_futures;
    exists_futures.reserve(part_names.size());
    remove_futures.reserve(part_names.size());
    try
    {
        /// Exception can be thrown from loop
        /// if zk session will be dropped
        for (const String & part_name : part_names)
        {
            String part_path = replica_path + "/parts/" + part_name;
            exists_futures.emplace_back(zookeeper->asyncExists(part_path));
        }

        for (size_t i = 0; i < part_names.size(); ++i)
        {
            Coordination::ExistsResponse exists_resp = exists_futures[i].get();
            if (exists_resp.error == Coordination::Error::ZOK)
            {
                Coordination::Requests ops;
                removePartFromZooKeeper(part_names[i], ops, exists_resp.stat.numChildren > 0);
                remove_futures.emplace_back(zookeeper->tryAsyncMulti(ops));
            }
            else
            {
                LOG_DEBUG(log, "There is no part {} in ZooKeeper, it was only in filesystem", part_names[i]);
                // emplace invalid future so that the total number of futures is the same as part_names.size();
                remove_futures.emplace_back();
            }
        }
    }
    catch (const Coordination::Exception & e)
    {
        if (parts_should_be_retried && Coordination::isHardwareError(e.code))
            parts_should_be_retried->insert(part_names.begin(), part_names.end());
        throw;
    }

    for (size_t i = 0; i < remove_futures.size(); ++i)
    {
        auto & future = remove_futures[i];

        if (!future.valid())
            continue;

        auto response = future.get();
        if (response.error == Coordination::Error::ZOK)
            continue;
        else if (response.error == Coordination::Error::ZNONODE)
        {
            LOG_DEBUG(log, "There is no part {} in ZooKeeper, it was only in filesystem", part_names[i]);
            continue;
        }
        else if (Coordination::isHardwareError(response.error))
        {
            if (parts_should_be_retried)
                parts_should_be_retried->insert(part_names[i]);
            continue;
        }
        else
            LOG_WARNING(log, "Cannot remove part {} from ZooKeeper: {}", part_names[i], Coordination::errorMessage(response.error));
    }
}


void StorageReplicatedMergeTree::getClearBlocksInPartitionOps(
    Coordination::Requests & ops, zkutil::ZooKeeper & zookeeper, const String & partition_id, Int64 min_block_num, Int64 max_block_num)
{
    Strings blocks;
    if (Coordination::Error::ZOK != zookeeper.tryGetChildren(zookeeper_path + "/blocks", blocks))
        throw Exception(zookeeper_path + "/blocks doesn't exist", ErrorCodes::NOT_FOUND_NODE);

    String partition_prefix = partition_id + "_";
    zkutil::AsyncResponses<Coordination::GetResponse> get_futures;
    for (const String & block_id : blocks)
    {
        if (startsWith(block_id, partition_prefix))
        {
            String path = zookeeper_path + "/blocks/" + block_id;
            get_futures.emplace_back(path, zookeeper.asyncTryGet(path));
        }
    }

    for (auto & pair : get_futures)
    {
        const String & path = pair.first;
        auto result = pair.second.get();

        if (result.error == Coordination::Error::ZNONODE)
            continue;

        ReadBufferFromString buf(result.data);
        MergeTreePartInfo part_info;
        bool parsed = MergeTreePartInfo::tryParsePartName(result.data, &part_info, format_version);
        if (!parsed || (min_block_num <= part_info.min_block && part_info.max_block <= max_block_num))
            ops.emplace_back(zkutil::makeRemoveRequest(path, -1));
    }
}

void StorageReplicatedMergeTree::clearBlocksInPartition(
    zkutil::ZooKeeper & zookeeper, const String & partition_id, Int64 min_block_num, Int64 max_block_num)
{
    Coordination::Requests delete_requests;
    getClearBlocksInPartitionOps(delete_requests, zookeeper, partition_id, min_block_num, max_block_num);
    Coordination::Responses delete_responses;
    auto code = zookeeper.tryMulti(delete_requests, delete_responses);
    if (code != Coordination::Error::ZOK)
    {
        for (size_t i = 0; i < delete_requests.size(); ++i)
            if (delete_responses[i]->error != Coordination::Error::ZOK)
                LOG_WARNING(log, "Error while deleting ZooKeeper path `{}`: {}, ignoring.", delete_requests[i]->getPath(), Coordination::errorMessage(delete_responses[i]->error));
    }

    LOG_TRACE(log, "Deleted {} deduplication block IDs in partition ID {}", delete_requests.size(), partition_id);
}

void StorageReplicatedMergeTree::replacePartitionFrom(
    const StoragePtr & source_table, const ASTPtr & partition, bool replace, const Context & context)
{
    /// First argument is true, because we possibly will add new data to current table.
    auto lock1 = lockForShare(context.getCurrentQueryId(), context.getSettingsRef().lock_acquire_timeout);
    auto lock2 = source_table->lockForShare(context.getCurrentQueryId(), context.getSettingsRef().lock_acquire_timeout);

    auto source_metadata_snapshot = source_table->getInMemoryMetadataPtr();
    auto metadata_snapshot = getInMemoryMetadataPtr();

    Stopwatch watch;
    MergeTreeData & src_data = checkStructureAndGetMergeTreeData(source_table, source_metadata_snapshot, metadata_snapshot);
    String partition_id = getPartitionIDFromQuery(partition, context);

    DataPartsVector src_all_parts = src_data.getDataPartsVectorInPartition(MergeTreeDataPartState::Committed, partition_id);
    DataPartsVector src_parts;
    MutableDataPartsVector dst_parts;
    Strings block_id_paths;
    Strings part_checksums;
    std::vector<EphemeralLockInZooKeeper> ephemeral_locks;

    LOG_DEBUG(log, "Cloning {} parts", src_all_parts.size());

    static const String TMP_PREFIX = "tmp_replace_from_";
    auto zookeeper = getZooKeeper();

    String alter_partition_version_path = zookeeper_path + "/alter_partition_version";
    Coordination::Stat alter_partition_version_stat;
    zookeeper->get(alter_partition_version_path, &alter_partition_version_stat);

    /// Firstly, generate last block number and compute drop_range
    /// NOTE: Even if we make ATTACH PARTITION instead of REPLACE PARTITION drop_range will not be empty, it will contain a block.
    /// So, such case has special meaning, if drop_range contains only one block it means that nothing to drop.
    /// TODO why not to add normal DROP_RANGE entry to replication queue if `replace` is true?
    MergeTreePartInfo drop_range;
    std::optional<EphemeralLockInZooKeeper> delimiting_block_lock;
    bool partition_was_empty = !getFakePartCoveringAllPartsInPartition(partition_id, drop_range, delimiting_block_lock, true);
    if (replace && partition_was_empty)
    {
        /// Nothing to drop, will just attach new parts
        LOG_INFO(log, "Partition {} was empty, REPLACE PARTITION will work as ATTACH PARTITION FROM", drop_range.partition_id);
        replace = false;
    }

    if (!replace)
    {
        /// It's ATTACH PARTITION FROM, not REPLACE PARTITION. We have to reset drop range
        drop_range = makeDummyDropRangeForMovePartitionOrAttachPartitionFrom(partition_id);
    }

    assert(replace == !LogEntry::ReplaceRangeEntry::isMovePartitionOrAttachFrom(drop_range));

    String drop_range_fake_part_name = getPartNamePossiblyFake(format_version, drop_range);

    for (const auto & src_part : src_all_parts)
    {
        /// We also make some kind of deduplication to avoid duplicated parts in case of ATTACH PARTITION
        /// Assume that merges in the partition are quite rare
        /// Save deduplication block ids with special prefix replace_partition

        if (!canReplacePartition(src_part))
            throw Exception(
                "Cannot replace partition '" + partition_id + "' because part '" + src_part->name + "' has inconsistent granularity with table",
                ErrorCodes::LOGICAL_ERROR);

        String hash_hex = src_part->checksums.getTotalChecksumHex();

        if (replace)
            LOG_INFO(log, "Trying to replace {} with hash_hex {}", src_part->name, hash_hex);
        else
            LOG_INFO(log, "Trying to attach {} with hash_hex {}", src_part->name, hash_hex);

        String block_id_path = replace ? "" : (zookeeper_path + "/blocks/" + partition_id + "_replace_from_" + hash_hex);

        auto lock = allocateBlockNumber(partition_id, zookeeper, block_id_path);
        if (!lock)
        {
            LOG_INFO(log, "Part {} (hash {}) has been already attached", src_part->name, hash_hex);
            continue;
        }

        UInt64 index = lock->getNumber();
        MergeTreePartInfo dst_part_info(partition_id, index, index, src_part->info.level);
        auto dst_part = cloneAndLoadDataPartOnSameDisk(src_part, TMP_PREFIX, dst_part_info, metadata_snapshot);

        src_parts.emplace_back(src_part);
        dst_parts.emplace_back(dst_part);
        ephemeral_locks.emplace_back(std::move(*lock));
        block_id_paths.emplace_back(block_id_path);
        part_checksums.emplace_back(hash_hex);
    }

    ReplicatedMergeTreeLogEntryData entry;
    {
        auto src_table_id = src_data.getStorageID();
        entry.type = ReplicatedMergeTreeLogEntryData::REPLACE_RANGE;
        entry.source_replica = replica_name;
        entry.create_time = time(nullptr);
        entry.replace_range_entry = std::make_shared<ReplicatedMergeTreeLogEntryData::ReplaceRangeEntry>();

        auto & entry_replace = *entry.replace_range_entry;
        entry_replace.drop_range_part_name = drop_range_fake_part_name;
        entry_replace.from_database = src_table_id.database_name;
        entry_replace.from_table = src_table_id.table_name;
        for (const auto & part : src_parts)
            entry_replace.src_part_names.emplace_back(part->name);
        for (const auto & part : dst_parts)
            entry_replace.new_part_names.emplace_back(part->name);
        for (const String & checksum : part_checksums)
            entry_replace.part_names_checksums.emplace_back(checksum);
        entry_replace.columns_version = -1;
    }

    /// Remove deduplication block_ids of replacing parts
    if (replace)
        clearBlocksInPartition(*zookeeper, drop_range.partition_id, drop_range.max_block, drop_range.max_block);

    DataPartsVector parts_to_remove;
    Coordination::Responses op_results;

    try
    {
        Coordination::Requests ops;
        for (size_t i = 0; i < dst_parts.size(); ++i)
        {
            getCommitPartOps(ops, dst_parts[i], block_id_paths[i]);
            ephemeral_locks[i].getUnlockOps(ops);

            if (ops.size() > zkutil::MULTI_BATCH_SIZE)
            {
                /// It is unnecessary to add parts to working set until we commit log entry
                zookeeper->multi(ops);
                ops.clear();
            }
        }

        if (auto txn = context.getZooKeeperMetadataTransaction())
            txn->moveOpsTo(ops);

        delimiting_block_lock->getUnlockOps(ops);
        /// Check and update version to avoid race with DROP_RANGE
        ops.emplace_back(zkutil::makeCheckRequest(alter_partition_version_path, alter_partition_version_stat.version));
        ops.emplace_back(zkutil::makeSetRequest(alter_partition_version_path, "", -1));
        /// Just update version, because merges assignment relies on it
        ops.emplace_back(zkutil::makeSetRequest(zookeeper_path + "/log", "", -1));
        ops.emplace_back(zkutil::makeCreateRequest(zookeeper_path + "/log/log-", entry.toString(), zkutil::CreateMode::PersistentSequential));

        Transaction transaction(*this);
        {
            auto data_parts_lock = lockParts();

            for (MutableDataPartPtr & part : dst_parts)
                renameTempPartAndReplace(part, nullptr, &transaction, data_parts_lock);
        }

        Coordination::Error code = zookeeper->tryMulti(ops, op_results);
        if (code == Coordination::Error::ZOK)
            delimiting_block_lock->assumeUnlocked();
        else if (code == Coordination::Error::ZBADVERSION)
            throw Exception(ErrorCodes::CANNOT_ASSIGN_ALTER, "Cannot assign ALTER PARTITION, because another ALTER PARTITION query was concurrently executed");
        else
            zkutil::KeeperMultiException::check(code, ops, op_results);

        {
            auto data_parts_lock = lockParts();

            transaction.commit(&data_parts_lock);
            if (replace)
                parts_to_remove = removePartsInRangeFromWorkingSet(drop_range, true, data_parts_lock);
        }

        PartLog::addNewParts(global_context, dst_parts, watch.elapsed());
    }
    catch (...)
    {
        PartLog::addNewParts(global_context, dst_parts, watch.elapsed(), ExecutionStatus::fromCurrentException());
        throw;
    }

    String log_znode_path = dynamic_cast<const Coordination::CreateResponse &>(*op_results.back()).path_created;
    entry.znode_name = log_znode_path.substr(log_znode_path.find_last_of('/') + 1);

    for (auto & lock : ephemeral_locks)
        lock.assumeUnlocked();

    /// Forcibly remove replaced parts from ZooKeeper
    tryRemovePartsFromZooKeeperWithRetries(parts_to_remove);

    /// Speedup removing of replaced parts from filesystem
    parts_to_remove.clear();
    cleanup_thread.wakeup();

    /// If necessary, wait until the operation is performed on all replicas.
    if (context.getSettingsRef().replication_alter_partitions_sync > 1)
    {
        lock2.reset();
        lock1.reset();
        waitForAllReplicasToProcessLogEntry(entry);
    }
}

void StorageReplicatedMergeTree::movePartitionToTable(const StoragePtr & dest_table, const ASTPtr & partition, const Context & query_context)
{
    auto lock1 = lockForShare(query_context.getCurrentQueryId(), query_context.getSettingsRef().lock_acquire_timeout);
    auto lock2 = dest_table->lockForShare(query_context.getCurrentQueryId(), query_context.getSettingsRef().lock_acquire_timeout);

    auto dest_table_storage = std::dynamic_pointer_cast<StorageReplicatedMergeTree>(dest_table);
    if (!dest_table_storage)
        throw Exception("Table " + getStorageID().getNameForLogs() + " supports movePartitionToTable only for ReplicatedMergeTree family of table engines."
                        " Got " + dest_table->getName(), ErrorCodes::NOT_IMPLEMENTED);
    if (dest_table_storage->getStoragePolicy() != this->getStoragePolicy())
        throw Exception("Destination table " + dest_table_storage->getStorageID().getNameForLogs() +
                        " should have the same storage policy of source table " + getStorageID().getNameForLogs() + ". " +
                        getStorageID().getNameForLogs() + ": " + this->getStoragePolicy()->getName() + ", " +
                        getStorageID().getNameForLogs() + ": " + dest_table_storage->getStoragePolicy()->getName(), ErrorCodes::UNKNOWN_POLICY);

    auto dest_metadata_snapshot = dest_table->getInMemoryMetadataPtr();
    auto metadata_snapshot = getInMemoryMetadataPtr();

    Stopwatch watch;
    MergeTreeData & src_data = dest_table_storage->checkStructureAndGetMergeTreeData(*this, metadata_snapshot, dest_metadata_snapshot);
    auto src_data_id = src_data.getStorageID();
    String partition_id = getPartitionIDFromQuery(partition, query_context);

    DataPartsVector src_all_parts = src_data.getDataPartsVectorInPartition(MergeTreeDataPartState::Committed, partition_id);
    DataPartsVector src_parts;
    MutableDataPartsVector dst_parts;
    Strings block_id_paths;
    Strings part_checksums;
    std::vector<EphemeralLockInZooKeeper> ephemeral_locks;

    LOG_DEBUG(log, "Cloning {} parts", src_all_parts.size());

    static const String TMP_PREFIX = "tmp_move_from_";
    auto zookeeper = getZooKeeper();

    /// A range for log entry to remove parts from the source table (myself).

    MergeTreePartInfo drop_range;
    std::optional<EphemeralLockInZooKeeper> delimiting_block_lock;
    getFakePartCoveringAllPartsInPartition(partition_id, drop_range, delimiting_block_lock, true);
    String drop_range_fake_part_name = getPartNamePossiblyFake(format_version, drop_range);

    /// Clone parts into destination table.

    String alter_partition_version_path = dest_table_storage->zookeeper_path + "/alter_partition_version";
    Coordination::Stat alter_partition_version_stat;
    zookeeper->get(alter_partition_version_path, &alter_partition_version_stat);

    for (const auto & src_part : src_all_parts)
    {
        if (!dest_table_storage->canReplacePartition(src_part))
            throw Exception(
                "Cannot move partition '" + partition_id + "' because part '" + src_part->name + "' has inconsistent granularity with table",
                ErrorCodes::LOGICAL_ERROR);

        String hash_hex = src_part->checksums.getTotalChecksumHex();
        String block_id_path;

        auto lock = dest_table_storage->allocateBlockNumber(partition_id, zookeeper, block_id_path);
        if (!lock)
        {
            LOG_INFO(log, "Part {} (hash {}) has been already attached", src_part->name, hash_hex);
            continue;
        }

        UInt64 index = lock->getNumber();
        MergeTreePartInfo dst_part_info(partition_id, index, index, src_part->info.level);
        auto dst_part = dest_table_storage->cloneAndLoadDataPartOnSameDisk(src_part, TMP_PREFIX, dst_part_info, dest_metadata_snapshot);

        src_parts.emplace_back(src_part);
        dst_parts.emplace_back(dst_part);
        ephemeral_locks.emplace_back(std::move(*lock));
        block_id_paths.emplace_back(block_id_path);
        part_checksums.emplace_back(hash_hex);
    }

    ReplicatedMergeTreeLogEntryData entry_delete;
    {
        entry_delete.type = LogEntry::DROP_RANGE;
        entry_delete.source_replica = replica_name;
        entry_delete.new_part_name = drop_range_fake_part_name;
        entry_delete.detach = false;
        entry_delete.create_time = time(nullptr);
    }

    ReplicatedMergeTreeLogEntryData entry;
    {
        MergeTreePartInfo drop_range_dest = makeDummyDropRangeForMovePartitionOrAttachPartitionFrom(partition_id);

        entry.type = ReplicatedMergeTreeLogEntryData::REPLACE_RANGE;
        entry.source_replica = dest_table_storage->replica_name;
        entry.create_time = time(nullptr);
        entry.replace_range_entry = std::make_shared<ReplicatedMergeTreeLogEntryData::ReplaceRangeEntry>();

        auto & entry_replace = *entry.replace_range_entry;
        entry_replace.drop_range_part_name = getPartNamePossiblyFake(format_version, drop_range_dest);
        entry_replace.from_database = src_data_id.database_name;
        entry_replace.from_table = src_data_id.table_name;
        for (const auto & part : src_parts)
            entry_replace.src_part_names.emplace_back(part->name);
        for (const auto & part : dst_parts)
            entry_replace.new_part_names.emplace_back(part->name);
        for (const String & checksum : part_checksums)
            entry_replace.part_names_checksums.emplace_back(checksum);
        entry_replace.columns_version = -1;
    }

    clearBlocksInPartition(*zookeeper, drop_range.partition_id, drop_range.max_block, drop_range.max_block);

    DataPartsVector parts_to_remove;
    Coordination::Responses op_results;

    try
    {
        Coordination::Requests ops;
        for (size_t i = 0; i < dst_parts.size(); ++i)
        {
            dest_table_storage->getCommitPartOps(ops, dst_parts[i], block_id_paths[i]);
            ephemeral_locks[i].getUnlockOps(ops);

            if (ops.size() > zkutil::MULTI_BATCH_SIZE)
            {
                zookeeper->multi(ops);
                ops.clear();
            }
        }

        /// Check and update version to avoid race with DROP_RANGE
        ops.emplace_back(zkutil::makeCheckRequest(alter_partition_version_path, alter_partition_version_stat.version));
        ops.emplace_back(zkutil::makeSetRequest(alter_partition_version_path, "", -1));
        /// Just update version, because merges assignment relies on it
        ops.emplace_back(zkutil::makeSetRequest(dest_table_storage->zookeeper_path + "/log", "", -1));
        ops.emplace_back(zkutil::makeCreateRequest(dest_table_storage->zookeeper_path + "/log/log-",
                                                   entry.toString(), zkutil::CreateMode::PersistentSequential));

        {
            Transaction transaction(*dest_table_storage);

            auto src_data_parts_lock = lockParts();
            auto dest_data_parts_lock = dest_table_storage->lockParts();

            std::mutex mutex;
            DataPartsLock lock(mutex);

            for (MutableDataPartPtr & part : dst_parts)
                dest_table_storage->renameTempPartAndReplace(part, nullptr, &transaction, lock);

            Coordination::Error code = zookeeper->tryMulti(ops, op_results);
            if (code == Coordination::Error::ZBADVERSION)
                throw Exception(ErrorCodes::CANNOT_ASSIGN_ALTER, "Cannot assign ALTER PARTITION, because another ALTER PARTITION query was concurrently executed");
            else
                zkutil::KeeperMultiException::check(code, ops, op_results);

            parts_to_remove = removePartsInRangeFromWorkingSet(drop_range, true, lock);
            transaction.commit(&lock);
        }

        PartLog::addNewParts(global_context, dst_parts, watch.elapsed());
    }
    catch (...)
    {
        PartLog::addNewParts(global_context, dst_parts, watch.elapsed(), ExecutionStatus::fromCurrentException());
        throw;
    }

    String log_znode_path = dynamic_cast<const Coordination::CreateResponse &>(*op_results.back()).path_created;
    entry.znode_name = log_znode_path.substr(log_znode_path.find_last_of('/') + 1);

    for (auto & lock : ephemeral_locks)
        lock.assumeUnlocked();

    tryRemovePartsFromZooKeeperWithRetries(parts_to_remove);

    parts_to_remove.clear();
    cleanup_thread.wakeup();

    if (query_context.getSettingsRef().replication_alter_partitions_sync > 1)
    {
        lock2.reset();
        dest_table_storage->waitForAllReplicasToProcessLogEntry(entry);
    }

    /// Create DROP_RANGE for the source table
    alter_partition_version_path = zookeeper_path + "/alter_partition_version";
    zookeeper->get(alter_partition_version_path, &alter_partition_version_stat);

    Coordination::Requests ops_src;
    ops_src.emplace_back(zkutil::makeCreateRequest(
        zookeeper_path + "/log/log-", entry_delete.toString(), zkutil::CreateMode::PersistentSequential));
    /// Check and update version to avoid race with REPLACE_RANGE
    ops_src.emplace_back(zkutil::makeCheckRequest(alter_partition_version_path, alter_partition_version_stat.version));
    ops_src.emplace_back(zkutil::makeSetRequest(alter_partition_version_path, "", -1));
    /// Just update version, because merges assignment relies on it
    ops_src.emplace_back(zkutil::makeSetRequest(zookeeper_path + "/log", "", -1));
    delimiting_block_lock->getUnlockOps(ops_src);

    Coordination::Error code = zookeeper->tryMulti(ops_src, op_results);
    if (code == Coordination::Error::ZBADVERSION)
        throw Exception(ErrorCodes::CANNOT_ASSIGN_ALTER, "Cannot DROP PARTITION in {} after copying partition to {}, "
                        "because another ALTER PARTITION query was concurrently executed",
                        getStorageID().getFullTableName(), dest_table_storage->getStorageID().getFullTableName());
    else
        zkutil::KeeperMultiException::check(code, ops_src, op_results);

    log_znode_path = dynamic_cast<const Coordination::CreateResponse &>(*op_results.front()).path_created;
    entry_delete.znode_name = log_znode_path.substr(log_znode_path.find_last_of('/') + 1);

    if (query_context.getSettingsRef().replication_alter_partitions_sync > 1)
    {
        lock1.reset();
        waitForAllReplicasToProcessLogEntry(entry_delete);
    }

    /// Cleaning possibly stored information about parts from /quorum/last_part node in ZooKeeper.
    cleanLastPartNode(partition_id);
}

void StorageReplicatedMergeTree::getCommitPartOps(
    Coordination::Requests & ops,
    MutableDataPartPtr & part,
    const String & block_id_path) const
{
    const String & part_name = part->name;
    const auto storage_settings_ptr = getSettings();

    if (!block_id_path.empty())
    {
        /// Make final duplicate check and commit block_id
        ops.emplace_back(
            zkutil::makeCreateRequest(
                block_id_path,
                part_name,  /// We will be able to know original part number for duplicate blocks, if we want.
                zkutil::CreateMode::Persistent));
    }

    /// Information about the part, in the replica
    if (storage_settings_ptr->use_minimalistic_part_header_in_zookeeper)
    {
        ops.emplace_back(zkutil::makeCreateRequest(
            replica_path + "/parts/" + part->name,
            ReplicatedMergeTreePartHeader::fromColumnsAndChecksums(part->getColumns(), part->checksums).toString(),
            zkutil::CreateMode::Persistent));
    }
    else
    {
        ops.emplace_back(zkutil::makeCreateRequest(
            replica_path + "/parts/" + part->name,
            "",
            zkutil::CreateMode::Persistent));
        ops.emplace_back(zkutil::makeCreateRequest(
            replica_path + "/parts/" + part->name + "/columns",
            part->getColumns().toString(),
            zkutil::CreateMode::Persistent));
        ops.emplace_back(zkutil::makeCreateRequest(
            replica_path + "/parts/" + part->name + "/checksums",
            getChecksumsForZooKeeper(part->checksums),
            zkutil::CreateMode::Persistent));
    }
}

ReplicatedMergeTreeAddress StorageReplicatedMergeTree::getReplicatedMergeTreeAddress() const
{
    auto host_port = global_context.getInterserverIOAddress();
    auto table_id = getStorageID();

    ReplicatedMergeTreeAddress res;
    res.host = host_port.first;
    res.replication_port = host_port.second;
    res.queries_port = global_context.getTCPPort();
    res.database = table_id.database_name;
    res.table = table_id.table_name;
    res.scheme = global_context.getInterserverScheme();
    return res;
}

ActionLock StorageReplicatedMergeTree::getActionLock(StorageActionBlockType action_type)
{
    if (action_type == ActionLocks::PartsMerge)
        return merger_mutator.merges_blocker.cancel();

    if (action_type == ActionLocks::PartsTTLMerge)
        return merger_mutator.ttl_merges_blocker.cancel();

    if (action_type == ActionLocks::PartsFetch)
        return fetcher.blocker.cancel();

    if (action_type == ActionLocks::PartsSend)
    {
        auto data_parts_exchange_ptr = std::atomic_load(&data_parts_exchange_endpoint);
        return data_parts_exchange_ptr ? data_parts_exchange_ptr->blocker.cancel() : ActionLock();
    }

    if (action_type == ActionLocks::ReplicationQueue)
        return queue.actions_blocker.cancel();

    if (action_type == ActionLocks::PartsMove)
        return parts_mover.moves_blocker.cancel();

    return {};
}

void StorageReplicatedMergeTree::onActionLockRemove(StorageActionBlockType action_type)
{
    if (action_type == ActionLocks::PartsMerge || action_type == ActionLocks::PartsTTLMerge
        || action_type == ActionLocks::PartsFetch || action_type == ActionLocks::PartsSend
        || action_type == ActionLocks::ReplicationQueue)
        background_executor.triggerTask();
    else if (action_type == ActionLocks::PartsMove)
        background_moves_executor.triggerTask();
}

bool StorageReplicatedMergeTree::waitForShrinkingQueueSize(size_t queue_size, UInt64 max_wait_milliseconds)
{
    Stopwatch watch;

    /// Let's fetch new log entries firstly
    queue.pullLogsToQueue(getZooKeeper());

    /// This is significant, because the execution of this task could be delayed at BackgroundPool.
    /// And we force it to be executed.
    background_executor.triggerTask();

    Poco::Event target_size_event;
    auto callback = [&target_size_event, queue_size] (size_t new_queue_size)
    {
        if (new_queue_size <= queue_size)
            target_size_event.set();
    };
    const auto handler = queue.addSubscriber(std::move(callback));

    while (!target_size_event.tryWait(50))
    {
        if (max_wait_milliseconds && watch.elapsedMilliseconds() > max_wait_milliseconds)
            return false;

        if (partial_shutdown_called)
            throw Exception("Shutdown is called for table", ErrorCodes::ABORTED);
    }

    return true;
}

bool StorageReplicatedMergeTree::dropPart(
    zkutil::ZooKeeperPtr & zookeeper, String part_name, LogEntry & entry, bool detach, bool throw_if_noop)
{
    LOG_TRACE(log, "Will try to insert a log entry to DROP_RANGE for part: " + part_name);

    auto part_info = MergeTreePartInfo::fromPartName(part_name, format_version);

    while (true)
    {
        ReplicatedMergeTreeMergePredicate merge_pred = queue.getMergePredicate(zookeeper);

        auto part = getPartIfExists(part_info, {MergeTreeDataPartState::Committed});

        if (!part)
        {
            if (throw_if_noop)
                throw Exception("Part " + part_name + " not found locally, won't try to drop it.", ErrorCodes::NO_SUCH_DATA_PART);
            return false;
        }

        /// There isn't a lot we can do otherwise. Can't cancel merges because it is possible that a replica already
        /// finished the merge.
        if (partIsAssignedToBackgroundOperation(part))
        {
            if (throw_if_noop)
                throw Exception("Part " + part_name
                                + " is currently participating in a background operation (mutation/merge)"
                                + ", try again later", ErrorCodes::PART_IS_TEMPORARILY_LOCKED);
            return false;
        }

        if (partIsLastQuorumPart(part->info))
        {
            if (throw_if_noop)
                throw Exception("Part " + part_name + " is last inserted part with quorum in partition. Cannot drop",
                                ErrorCodes::NOT_IMPLEMENTED);
            return false;
        }

        if (partIsInsertingWithParallelQuorum(part->info))
        {
            if (throw_if_noop)
                throw Exception("Part " + part_name + " is inserting with parallel quorum. Cannot drop",
                                ErrorCodes::NOT_IMPLEMENTED);
            return false;
        }

        Coordination::Requests ops;
        getClearBlocksInPartitionOps(ops, *zookeeper, part_info.partition_id, part_info.min_block, part_info.max_block);
        size_t clear_block_ops_size = ops.size();

        /// Set fake level to treat this part as virtual in queue.
        auto drop_part_info = part->info;
        drop_part_info.level = MergeTreePartInfo::MAX_LEVEL;

        /// If `part_name` is result of a recent merge and source parts are still available then
        /// DROP_RANGE with detach will move this part together with source parts to `detached/` dir.
        entry.type = LogEntry::DROP_RANGE;
        entry.source_replica = replica_name;
        entry.new_part_name = getPartNamePossiblyFake(format_version, drop_part_info);
        entry.detach = detach;
        entry.create_time = time(nullptr);

        ops.emplace_back(zkutil::makeCheckRequest(zookeeper_path + "/log", merge_pred.getVersion())); /// Make sure no new events were added to the log.
        ops.emplace_back(zkutil::makeCreateRequest(zookeeper_path + "/log/log-", entry.toString(), zkutil::CreateMode::PersistentSequential));
        /// Just update version, because merges assignment relies on it
        ops.emplace_back(zkutil::makeSetRequest(zookeeper_path + "/log", "", -1));
        Coordination::Responses responses;
        Coordination::Error rc = zookeeper->tryMulti(ops, responses);

        if (rc == Coordination::Error::ZBADVERSION)
        {
            LOG_TRACE(log, "A new log entry appeared while trying to commit DROP RANGE. Retry.");
            continue;
        }
        else if (rc == Coordination::Error::ZNONODE)
        {
            LOG_TRACE(log, "Other replica already removing same part {} or part deduplication node was removed by background thread. Retry.", part_name);
            continue;
        }
        else
            zkutil::KeeperMultiException::check(rc, ops, responses);

        String log_znode_path = dynamic_cast<const Coordination::CreateResponse &>(*responses[clear_block_ops_size + 1]).path_created;
        entry.znode_name = log_znode_path.substr(log_znode_path.find_last_of('/') + 1);

        return true;
    }
}

bool StorageReplicatedMergeTree::dropAllPartsInPartition(
    zkutil::ZooKeeper & zookeeper, String & partition_id, LogEntry & entry, const Context & query_context, bool detach)
{
    String alter_partition_version_path = zookeeper_path + "/alter_partition_version";
    Coordination::Stat alter_partition_version_stat;
    zookeeper.get(alter_partition_version_path, &alter_partition_version_stat);

    MergeTreePartInfo drop_range_info;
    /// It prevent other replicas from assigning merges which intersect locked block number.
    std::optional<EphemeralLockInZooKeeper> delimiting_block_lock;
    if (!getFakePartCoveringAllPartsInPartition(partition_id, drop_range_info, delimiting_block_lock))
    {
        LOG_INFO(log, "Will not drop partition {}, it is empty.", partition_id);
        return false;
    }

    clearBlocksInPartition(zookeeper, partition_id, drop_range_info.min_block, drop_range_info.max_block);

    String drop_range_fake_part_name = getPartNamePossiblyFake(format_version, drop_range_info);

    LOG_DEBUG(log, "Disabled merges covered by range {}", drop_range_fake_part_name);

    /// Finally, having achieved the necessary invariants, you can put an entry in the log.
    entry.type = LogEntry::DROP_RANGE;
    entry.source_replica = replica_name;
    entry.new_part_name = drop_range_fake_part_name;
    entry.detach = detach;
    entry.create_time = time(nullptr);

    Coordination::Requests ops;
    ops.emplace_back(zkutil::makeCreateRequest(zookeeper_path + "/log/log-", entry.toString(), zkutil::CreateMode::PersistentSequential));
    /// Check and update version to avoid race with REPLACE_RANGE.
    /// Otherwise new parts covered by drop_range_info may appear after execution of current DROP_RANGE entry
    /// as a result of execution of concurrently created REPLACE_RANGE entry.
    ops.emplace_back(zkutil::makeCheckRequest(alter_partition_version_path, alter_partition_version_stat.version));
    ops.emplace_back(zkutil::makeSetRequest(alter_partition_version_path, "", -1));
    /// Just update version, because merges assignment relies on it
    ops.emplace_back(zkutil::makeSetRequest(zookeeper_path + "/log", "", -1));
    delimiting_block_lock->getUnlockOps(ops);
    if (auto txn = query_context.getZooKeeperMetadataTransaction())
        txn->moveOpsTo(ops);
    Coordination::Responses responses;
    Coordination::Error code = zookeeper.tryMulti(ops, responses);
    if (code == Coordination::Error::ZOK)
        delimiting_block_lock->assumeUnlocked();
    else if (code == Coordination::Error::ZBADVERSION)
        throw Exception(ErrorCodes::CANNOT_ASSIGN_ALTER, "Cannot assign ALTER PARTITION, because another ALTER PARTITION query was concurrently executed");
    else
        zkutil::KeeperMultiException::check(code, ops, responses);

    String log_znode_path = dynamic_cast<const Coordination::CreateResponse &>(*responses.front()).path_created;
    entry.znode_name = log_znode_path.substr(log_znode_path.find_last_of('/') + 1);

    return true;
}


CheckResults StorageReplicatedMergeTree::checkData(const ASTPtr & query, const Context & context)
{
    CheckResults results;
    DataPartsVector data_parts;
    if (const auto & check_query = query->as<ASTCheckQuery &>(); check_query.partition)
    {
        String partition_id = getPartitionIDFromQuery(check_query.partition, context);
        data_parts = getDataPartsVectorInPartition(MergeTreeDataPartState::Committed, partition_id);
    }
    else
        data_parts = getDataPartsVector();

    for (auto & part : data_parts)
    {
        try
        {
            results.push_back(part_check_thread.checkPart(part->name));
        }
        catch (const Exception & ex)
        {
            results.emplace_back(part->name, false, "Check of part finished with error: '" + ex.message() + "'");
        }
    }
    return results;
}

bool StorageReplicatedMergeTree::canUseAdaptiveGranularity() const
{
    const auto storage_settings_ptr = getSettings();
    return storage_settings_ptr->index_granularity_bytes != 0 &&
        (storage_settings_ptr->enable_mixed_granularity_parts ||
            (!has_non_adaptive_index_granularity_parts && !other_replicas_fixed_granularity));
}


MutationCommands StorageReplicatedMergeTree::getFirstAlterMutationCommandsForPart(const DataPartPtr & part) const
{
    return queue.getFirstAlterMutationCommandsForPart(part);
}

void StorageReplicatedMergeTree::startBackgroundMovesIfNeeded()
{
    if (areBackgroundMovesNeeded())
        background_moves_executor.start();
}

}<|MERGE_RESOLUTION|>--- conflicted
+++ resolved
@@ -2697,12 +2697,8 @@
         LOG_WARNING(log, "Will mimic {}", source_replica);
 
     /// Clear obsolete queue that we no longer need.
-<<<<<<< HEAD
-    zookeeper->removeChildren(fs::path(replica_path) / "queue");
+    zookeeper->removeChildren(replica_path + "/queue");
     queue.clear();
-=======
-    zookeeper->removeChildren(replica_path + "/queue");
->>>>>>> 230c75ab
 
     /// Will do repair from the selected replica.
     cloneReplica(source_replica, source_is_lost_stat, zookeeper);
