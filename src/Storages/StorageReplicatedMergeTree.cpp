--- conflicted
+++ resolved
@@ -7960,12 +7960,7 @@
 
     const auto & index_factory = MergeTreeIndexFactory::instance();
     MergedBlockOutputStream out(new_data_part, metadata_snapshot, columns,
-<<<<<<< HEAD
-        index_factory.getMany(metadata_snapshot->getSecondaryIndices()),
-        columns, compression_codec);
-=======
-        index_factory.getMany(metadata_snapshot->getSecondaryIndices()), compression_codec, NO_TRANSACTION_PTR);
->>>>>>> 692c19b8
+        index_factory.getMany(metadata_snapshot->getSecondaryIndices()), columns, compression_codec, NO_TRANSACTION_PTR);
 
     bool sync_on_insert = settings->fsync_after_insert;
 
