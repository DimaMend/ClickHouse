--- conflicted
+++ resolved
@@ -4798,14 +4798,10 @@
     if (!is_leader)
         throw Exception(ErrorCodes::NOT_A_LEADER, "OPTIMIZE cannot be done on this replica because it is not a leader");
 
-<<<<<<< HEAD
     if (cleanup)
         LOG_DEBUG(log, "Cleanup the ReplicatedMergeTree.");
 
-    auto handle_noop = [&] (const char * fmt_string, auto ...args)
-=======
     auto handle_noop = [&]<typename... Args>(FormatStringHelper<Args...> fmt_string, Args && ...args)
->>>>>>> 4635a62c
     {
         PreformattedMessage message = fmt_string.format(std::forward<Args...>(args)...);
         LOG_DEBUG(log, message);
