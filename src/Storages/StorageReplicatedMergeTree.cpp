--- conflicted
+++ resolved
@@ -4052,15 +4052,10 @@
     const unsigned num_streams)
 {
     QueryPlan plan;
-<<<<<<< HEAD
     read(plan, column_names, metadata_snapshot, query_info, local_context, processed_stage, max_block_size, num_streams);
-    return plan.convertToPipe(QueryPlanOptimizationSettings(local_context->getSettingsRef()));
-=======
-    read(plan, column_names, metadata_snapshot, query_info, context, processed_stage, max_block_size, num_streams);
     return plan.convertToPipe(
-        QueryPlanOptimizationSettings::fromContext(context),
-        BuildQueryPipelineSettings::fromContext(context));
->>>>>>> e6c755ca
+        QueryPlanOptimizationSettings::fromContext(local_context),
+        BuildQueryPipelineSettings::fromContext(local_context));
 }
 
 
@@ -5883,18 +5878,18 @@
 }
 
 void StorageReplicatedMergeTree::replacePartitionFrom(
-    const StoragePtr & source_table, const ASTPtr & partition, bool replace, ContextPtr local_context)
+    const StoragePtr & source_table, const ASTPtr & partition, bool replace, ContextPtr query_context)
 {
     /// First argument is true, because we possibly will add new data to current table.
-    auto lock1 = lockForShare(local_context->getCurrentQueryId(), local_context->getSettingsRef().lock_acquire_timeout);
-    auto lock2 = source_table->lockForShare(local_context->getCurrentQueryId(), local_context->getSettingsRef().lock_acquire_timeout);
+    auto lock1 = lockForShare(query_context->getCurrentQueryId(), query_context->getSettingsRef().lock_acquire_timeout);
+    auto lock2 = source_table->lockForShare(query_context->getCurrentQueryId(), query_context->getSettingsRef().lock_acquire_timeout);
 
     auto source_metadata_snapshot = source_table->getInMemoryMetadataPtr();
     auto metadata_snapshot = getInMemoryMetadataPtr();
 
     Stopwatch watch;
     MergeTreeData & src_data = checkStructureAndGetMergeTreeData(source_table, source_metadata_snapshot, metadata_snapshot);
-    String partition_id = getPartitionIDFromQuery(partition, local_context);
+    String partition_id = getPartitionIDFromQuery(partition, query_context);
 
     DataPartsVector src_all_parts = src_data.getDataPartsVectorInPartition(MergeTreeDataPartState::Committed, partition_id);
     DataPartsVector src_parts;
@@ -6020,7 +6015,7 @@
             }
         }
 
-        if (auto txn = local_context->getZooKeeperMetadataTransaction())
+        if (auto txn = query_context->getZooKeeperMetadataTransaction())
             txn->moveOpsTo(ops);
 
         ops.emplace_back(zkutil::makeSetRequest(zookeeper_path + "/log", "", -1));  /// Just update version
@@ -6066,7 +6061,7 @@
     cleanup_thread.wakeup();
 
     /// If necessary, wait until the operation is performed on all replicas.
-    if (local_context->getSettingsRef().replication_alter_partitions_sync > 1)
+    if (query_context->getSettingsRef().replication_alter_partitions_sync > 1)
     {
         lock2.reset();
         lock1.reset();
