#include <Core/Defines.h>

#include <cstddef>
#include <ranges>

#include <base/hex.h>
#include <Common/Macros.h>
#include <Common/ProfileEventsScope.h>
#include <Common/StringUtils/StringUtils.h>
#include <Common/ZooKeeper/KeeperException.h>
#include <Common/ZooKeeper/Types.h>
#include <Common/escapeForFileName.h>
#include <Common/formatReadable.h>
#include <Common/thread_local_rng.h>
#include <Common/typeid_cast.h>
#include <Common/ThreadFuzzer.h>
#include <Storages/MergeTree/DataPartStorageOnDiskFull.h>

#include <Disks/ObjectStorages/IMetadataStorage.h>

#include <base/sort.h>

#include <Storages/AlterCommands.h>
#include <Storages/PartitionCommands.h>
#include <Storages/ColumnsDescription.h>
#include <Storages/StorageReplicatedMergeTree.h>
#include <Storages/MergeTree/IMergeTreeDataPart.h>
#include <Storages/MergeTree/MergeList.h>
#include <Storages/MergeTree/MergeTreeBackgroundExecutor.h>
#include <Storages/MergeTree/MergedBlockOutputStream.h>
#include <Storages/MergeTree/PinnedPartUUIDs.h>
#include <Storages/MergeTree/ReplicatedMergeTreeAttachThread.h>
#include <Storages/MergeTree/ReplicatedMergeTreeTableMetadata.h>
#include <Storages/MergeTree/ReplicatedMergeTreeSink.h>
#include <Storages/MergeTree/ReplicatedMergeTreeQuorumEntry.h>
#include <Storages/MergeTree/ReplicatedMergeTreeMutationEntry.h>
#include <Storages/MergeTree/ReplicatedMergeTreeAddress.h>
#include <Storages/MergeTree/ReplicatedMergeTreeQuorumAddedParts.h>
#include <Storages/MergeTree/ReplicatedMergeTreePartHeader.h>
#include <Storages/MergeTree/MergeFromLogEntryTask.h>
#include <Storages/MergeTree/MutateFromLogEntryTask.h>
#include <Storages/VirtualColumnUtils.h>
#include <Storages/MergeTree/MergeTreeReaderCompact.h>
#include <Storages/MergeTree/LeaderElection.h>
#include <Storages/MergeTree/ZeroCopyLock.h>
#include <Storages/MergeTree/extractZkPathFromCreateQuery.h>
#include <Storages/Freeze.h>

#include <Databases/DatabaseOnDisk.h>
#include <Databases/DatabaseReplicated.h>

#include <Parsers/formatAST.h>
#include <Parsers/parseQuery.h>
#include <Parsers/ASTInsertQuery.h>
#include <Parsers/ASTDropQuery.h>
#include <Parsers/ASTFunction.h>
#include <Parsers/ASTOptimizeQuery.h>
#include <Parsers/ASTPartition.h>
#include <Parsers/ASTLiteral.h>
#include <Parsers/ASTSelectWithUnionQuery.h>
#include <Parsers/queryToString.h>
#include <Parsers/ASTCheckQuery.h>
#include <Parsers/ExpressionListParsers.h>

#include <Processors/QueryPlan/QueryPlan.h>
#include <Processors/Sources/RemoteSource.h>
#include <Processors/QueryPlan/BuildQueryPipelineSettings.h>
#include <Processors/QueryPlan/Optimizations/QueryPlanOptimizationSettings.h>
#include <Processors/QueryPlan/ReadFromPreparedSource.h>
#include <Processors/Sinks/EmptySink.h>

#include <IO/ReadBufferFromString.h>
#include <IO/Operators.h>
#include <IO/ConnectionTimeouts.h>

#include <Interpreters/ClusterProxy/executeQuery.h>
#include <Interpreters/ClusterProxy/SelectStreamFactory.h>
#include <Interpreters/Context.h>
#include <Interpreters/DDLTask.h>
#include <Interpreters/InterpreterAlterQuery.h>
#include <Interpreters/InterpreterSelectQuery.h>
#include <Interpreters/InterserverCredentials.h>
#include <Interpreters/PartLog.h>
#include <Interpreters/SelectQueryOptions.h>
#include <Interpreters/JoinedTables.h>


#include <Backups/BackupEntriesCollector.h>
#include <Backups/IBackup.h>
#include <Backups/IBackupCoordination.h>
#include <Backups/IBackupEntry.h>
#include <Backups/IRestoreCoordination.h>
#include <Backups/RestorerFromBackup.h>

#include <Poco/DirectoryIterator.h>

#include <base/scope_guard.h>
#include <Common/scope_guard_safe.h>
#include <Storages/MergeTree/AsyncBlockIDsCache.h>

#include <boost/algorithm/string/join.hpp>
#include <boost/algorithm/string/replace.hpp>
#include <boost/algorithm/string.hpp>

#include <algorithm>
#include <ctime>
#include <filesystem>
#include <iterator>
#include <numeric>
#include <thread>
#include <future>


namespace fs = std::filesystem;

namespace ProfileEvents
{
    extern const Event ReplicatedPartFailedFetches;
    extern const Event ReplicatedPartFetchesOfMerged;
    extern const Event ObsoleteReplicatedParts;
    extern const Event ReplicatedPartFetches;
    extern const Event CreatedLogEntryForMerge;
    extern const Event NotCreatedLogEntryForMerge;
    extern const Event CreatedLogEntryForMutation;
    extern const Event NotCreatedLogEntryForMutation;
    extern const Event ReplicaPartialShutdown;
}

namespace CurrentMetrics
{
    extern const Metric BackgroundFetchesPoolTask;
}

namespace DB
{

namespace ErrorCodes
{
    extern const int CANNOT_READ_ALL_DATA;
    extern const int NOT_IMPLEMENTED;
    extern const int NO_ZOOKEEPER;
    extern const int INCORRECT_DATA;
    extern const int INCOMPATIBLE_COLUMNS;
    extern const int REPLICA_ALREADY_EXISTS;
    extern const int NO_REPLICA_HAS_PART;
    extern const int LOGICAL_ERROR;
    extern const int TOO_MANY_UNEXPECTED_DATA_PARTS;
    extern const int ABORTED;
    extern const int REPLICA_IS_NOT_IN_QUORUM;
    extern const int TABLE_IS_READ_ONLY;
    extern const int NOT_FOUND_NODE;
    extern const int NO_ACTIVE_REPLICAS;
    extern const int NOT_A_LEADER;
    extern const int TABLE_WAS_NOT_DROPPED;
    extern const int PARTITION_ALREADY_EXISTS;
    extern const int TOO_MANY_RETRIES_TO_FETCH_PARTS;
    extern const int RECEIVED_ERROR_FROM_REMOTE_IO_SERVER;
    extern const int PARTITION_DOESNT_EXIST;
    extern const int UNFINISHED;
    extern const int RECEIVED_ERROR_TOO_MANY_REQUESTS;
    extern const int PART_IS_TEMPORARILY_LOCKED;
    extern const int CANNOT_ASSIGN_OPTIMIZE;
    extern const int ALL_REPLICAS_LOST;
    extern const int REPLICA_STATUS_CHANGED;
    extern const int CANNOT_ASSIGN_ALTER;
    extern const int DIRECTORY_ALREADY_EXISTS;
    extern const int ILLEGAL_TYPE_OF_ARGUMENT;
    extern const int UNKNOWN_POLICY;
    extern const int NO_SUCH_DATA_PART;
    extern const int INTERSERVER_SCHEME_DOESNT_MATCH;
    extern const int DUPLICATE_DATA_PART;
    extern const int BAD_ARGUMENTS;
    extern const int CONCURRENT_ACCESS_NOT_SUPPORTED;
    extern const int CHECKSUM_DOESNT_MATCH;
    extern const int NOT_INITIALIZED;
    extern const int TOO_LARGE_DISTRIBUTED_DEPTH;
}

namespace ActionLocks
{
    extern const StorageActionBlockType PartsMerge;
    extern const StorageActionBlockType PartsFetch;
    extern const StorageActionBlockType PartsSend;
    extern const StorageActionBlockType ReplicationQueue;
    extern const StorageActionBlockType PartsTTLMerge;
    extern const StorageActionBlockType PartsMove;
}


static const auto QUEUE_UPDATE_ERROR_SLEEP_MS        = 1 * 1000;
static const auto MUTATIONS_FINALIZING_SLEEP_MS      = 1 * 1000;
static const auto MUTATIONS_FINALIZING_IDLE_SLEEP_MS = 5 * 1000;
const String StorageReplicatedMergeTree::default_zookeeper_name = "default";

void StorageReplicatedMergeTree::setZooKeeper()
{
    /// Every ReplicatedMergeTree table is using only one ZooKeeper session.
    /// But if several ReplicatedMergeTree tables are using different
    /// ZooKeeper sessions, some queries like ATTACH PARTITION FROM may have
    /// strange effects. So we always use only one session for all tables.
    /// (excluding auxiliary zookeepers)

    std::lock_guard lock(current_zookeeper_mutex);
    if (zookeeper_name == default_zookeeper_name)
    {
        current_zookeeper = getContext()->getZooKeeper();
    }
    else
    {
        current_zookeeper = getContext()->getAuxiliaryZooKeeper(zookeeper_name);
    }
}

zkutil::ZooKeeperPtr StorageReplicatedMergeTree::tryGetZooKeeper() const
{
    std::lock_guard lock(current_zookeeper_mutex);
    return current_zookeeper;
}

zkutil::ZooKeeperPtr StorageReplicatedMergeTree::getZooKeeper() const
{
    auto res = tryGetZooKeeper();
    if (!res)
        throw Exception(ErrorCodes::NO_ZOOKEEPER, "Cannot get ZooKeeper");
    return res;
}

zkutil::ZooKeeperPtr StorageReplicatedMergeTree::getZooKeeperAndAssertNotReadonly() const
{
    /// There's a short period of time after connection loss when new session is created,
    /// but replication queue is not reinitialized. We must ensure that table is not readonly anymore
    /// before using new ZooKeeper session to write something (except maybe GET_PART) into replication log.
    auto res = getZooKeeper();
    assertNotReadonly();
    return res;
}

static ConnectionTimeouts getHTTPTimeouts(ContextPtr context)
{
    return ConnectionTimeouts::getHTTPTimeouts(context->getSettingsRef(), {context->getConfigRef().getUInt("keep_alive_timeout", DEFAULT_HTTP_KEEP_ALIVE_TIMEOUT), 0});
}

static MergeTreePartInfo makeDummyDropRangeForMovePartitionOrAttachPartitionFrom(const String & partition_id)
{
    /// NOTE We don't have special log entry type for MOVE PARTITION/ATTACH PARTITION FROM,
    /// so we use REPLACE_RANGE with dummy range of one block, which means "attach, not replace".
    /// It's safe to fill drop range for MOVE PARTITION/ATTACH PARTITION FROM with zeros,
    /// because drop range for REPLACE PARTITION must contain at least 2 blocks,
    /// so we can distinguish dummy drop range from any real or virtual part.
    /// But we should never construct such part name, even for virtual part,
    /// because it can be confused with real part <partition>_0_0_0.
    /// TODO get rid of this.

    MergeTreePartInfo drop_range;
    drop_range.partition_id = partition_id;
    drop_range.min_block = 0;
    drop_range.max_block = 0;
    drop_range.level = 0;
    drop_range.mutation = 0;
    return drop_range;
}

StorageReplicatedMergeTree::StorageReplicatedMergeTree(
    const String & zookeeper_path_,
    const String & replica_name_,
    bool attach,
    const StorageID & table_id_,
    const String & relative_data_path_,
    const StorageInMemoryMetadata & metadata_,
    ContextMutablePtr context_,
    const String & date_column_name,
    const MergingParams & merging_params_,
    std::unique_ptr<MergeTreeSettings> settings_,
    bool has_force_restore_data_flag,
    RenamingRestrictions renaming_restrictions_)
    : MergeTreeData(table_id_,
                    metadata_,
                    context_,
                    date_column_name,
                    merging_params_,
                    std::move(settings_),
                    true,                   /// require_part_metadata
                    attach,
                    [this] (const std::string & name) { enqueuePartForCheck(name); })
    , zookeeper_name(zkutil::extractZooKeeperName(zookeeper_path_))
    , zookeeper_path(zkutil::extractZooKeeperPath(zookeeper_path_, /* check_starts_with_slash */ !attach, log))
    , replica_name(replica_name_)
    , replica_path(fs::path(zookeeper_path) / "replicas" / replica_name_)
    , reader(*this)
    , writer(*this)
    , merger_mutator(*this)
    , merge_strategy_picker(*this)
    , queue(*this, merge_strategy_picker)
    , fetcher(*this)
    , cleanup_thread(*this)
    , async_block_ids_cache(*this)
    , part_check_thread(*this)
    , restarting_thread(*this)
    , part_moves_between_shards_orchestrator(*this)
    , renaming_restrictions(renaming_restrictions_)
    , replicated_fetches_throttler(std::make_shared<Throttler>(getSettings()->max_replicated_fetches_network_bandwidth, getContext()->getReplicatedFetchesThrottler()))
    , replicated_sends_throttler(std::make_shared<Throttler>(getSettings()->max_replicated_sends_network_bandwidth, getContext()->getReplicatedSendsThrottler()))
{
    initializeDirectoriesAndFormatVersion(relative_data_path_, attach, date_column_name);
    /// We create and deactivate all tasks for consistency.
    /// They all will be scheduled and activated by the restarting thread.
    queue_updating_task = getContext()->getSchedulePool().createTask(
        getStorageID().getFullTableName() + " (StorageReplicatedMergeTree::queueUpdatingTask)", [this]{ queueUpdatingTask(); });

    queue_updating_task->deactivate();

    mutations_updating_task = getContext()->getSchedulePool().createTask(
        getStorageID().getFullTableName() + " (StorageReplicatedMergeTree::mutationsUpdatingTask)", [this]{ mutationsUpdatingTask(); });

    mutations_updating_task->deactivate();

    merge_selecting_task = getContext()->getSchedulePool().createTask(
        getStorageID().getFullTableName() + " (StorageReplicatedMergeTree::mergeSelectingTask)", [this] { mergeSelectingTask(); });

    /// Will be activated if we will achieve leader state.
    merge_selecting_task->deactivate();

    mutations_finalizing_task = getContext()->getSchedulePool().createTask(
        getStorageID().getFullTableName() + " (StorageReplicatedMergeTree::mutationsFinalizingTask)", [this] { mutationsFinalizingTask(); });

    /// This task can be scheduled by different parts of code even when storage is readonly.
    /// This can lead to redundant exceptions during startup.
    /// Will be activated by restarting thread.
    mutations_finalizing_task->deactivate();

    bool has_zookeeper = getContext()->hasZooKeeper() || getContext()->hasAuxiliaryZooKeeper(zookeeper_name);
    if (has_zookeeper)
    {
        /// It's possible for getZooKeeper() to timeout if  zookeeper host(s) can't
        /// be reached. In such cases Poco::Exception is thrown after a connection
        /// timeout - refer to src/Common/ZooKeeper/ZooKeeperImpl.cpp:866 for more info.
        ///
        /// Side effect of this is that the CreateQuery gets interrupted and it exits.
        /// But the data Directories for the tables being created aren't cleaned up.
        /// This unclean state will hinder table creation on any retries and will
        /// complain that the Directory for table already exists.
        ///
        /// To achieve a clean state on failed table creations, catch this error and
        /// call dropIfEmpty() method only if the operation isn't ATTACH then proceed
        /// throwing the exception. Without this, the Directory for the tables need
        /// to be manually deleted before retrying the CreateQuery.
        try
        {
            if (zookeeper_name == default_zookeeper_name)
            {
                current_zookeeper = getContext()->getZooKeeper();
            }
            else
            {
                current_zookeeper = getContext()->getAuxiliaryZooKeeper(zookeeper_name);
            }
        }
        catch (...)
        {
            if (!attach)
            {
                dropIfEmpty();
                throw;
            }
            else
            {
                current_zookeeper = nullptr;
            }
        }
    }

    bool skip_sanity_checks = false;
    /// It does not make sense for CREATE query
    if (attach)
    {
        try
        {
            if (current_zookeeper && current_zookeeper->exists(replica_path + "/host"))
            {
                /// Check it earlier if we can (we don't want incompatible version to start).
                /// If "/host" doesn't exist, then replica is probably dropped and there's nothing to check.
                ReplicatedMergeTreeAttachThread::checkHasReplicaMetadataInZooKeeper(current_zookeeper, replica_path);
            }

            if (current_zookeeper && current_zookeeper->exists(replica_path + "/flags/force_restore_data"))
            {
                skip_sanity_checks = true;
                current_zookeeper->remove(replica_path + "/flags/force_restore_data");

                LOG_WARNING(
                    log,
                    "Skipping the limits on severity of changes to data parts and columns (flag {}/flags/force_restore_data).",
                    replica_path);
            }
            else if (has_force_restore_data_flag)
            {
                skip_sanity_checks = true;

                LOG_WARNING(log, "Skipping the limits on severity of changes to data parts and columns (flag force_restore_data).");
            }
        }
        catch (const Coordination::Exception & e)
        {
            if (!Coordination::isHardwareError(e.code))
                throw;
            LOG_ERROR(log, "Caught exception while checking table metadata in ZooKeeper, will recheck later: {}", e.displayText());
        }
    }

    loadDataParts(skip_sanity_checks);

    if (!current_zookeeper)
    {
        if (!attach)
        {
            dropIfEmpty();
            throw Exception(ErrorCodes::NO_ZOOKEEPER, "Can't create replicated table without ZooKeeper");
        }

        has_metadata_in_zookeeper = std::nullopt;

        if (!has_zookeeper)
        {
            /// Do not activate the replica. It will be readonly.
            LOG_ERROR(log, "No ZooKeeper defined: table will stay in readonly mode.");
            return;
        }
    }

    if (attach)
    {
        LOG_INFO(log, "Table will be in readonly mode until initialization is finished");
        attach_thread.emplace(*this);
        attach_thread->setSkipSanityChecks(skip_sanity_checks);
        return;
    }

    auto metadata_snapshot = getInMemoryMetadataPtr();

    has_metadata_in_zookeeper = true;

    if (!getDataPartsForInternalUsage().empty())
        throw Exception(ErrorCodes::INCORRECT_DATA,
                        "Data directory for table already contains data parts - probably it was unclean DROP table "
                        "or manual intervention. You must either clear directory by hand "
                        "or use ATTACH TABLE instead of CREATE TABLE if you need to use that parts.");

    try
    {
        bool is_first_replica = createTableIfNotExists(metadata_snapshot);

        try
        {
            /// NOTE If it's the first replica, these requests to ZooKeeper look redundant, we already know everything.

            /// We have to check granularity on other replicas. If it's fixed we
            /// must create our new replica with fixed granularity and store this
            /// information in /replica/metadata.
            other_replicas_fixed_granularity = checkFixedGranularityInZookeeper();

            checkTableStructure(zookeeper_path, metadata_snapshot);

            Coordination::Stat metadata_stat;
            current_zookeeper->get(zookeeper_path + "/metadata", &metadata_stat);
            metadata_version = metadata_stat.version;
        }
        catch (Coordination::Exception & e)
        {
            if (!is_first_replica && e.code == Coordination::Error::ZNONODE)
                throw Exception(ErrorCodes::ALL_REPLICAS_LOST, "Table {} was suddenly removed.", zookeeper_path);
            else
                throw;
        }

        if (!is_first_replica)
            createReplica(metadata_snapshot);
    }
    catch (...)
    {
        /// If replica was not created, rollback creation of data directory.
        dropIfEmpty();
        throw;
    }

    createNewZooKeeperNodes();
    syncPinnedPartUUIDs();

    if (!has_metadata_in_zookeeper.has_value() || *has_metadata_in_zookeeper)
        createTableSharedID();

    initialization_done = true;
}


String StorageReplicatedMergeTree::getDefaultZooKeeperPath(const Poco::Util::AbstractConfiguration & config)
{
    return config.getString("default_replica_path", "/clickhouse/tables/{uuid}/{shard}");
}


String StorageReplicatedMergeTree::getDefaultReplicaName(const Poco::Util::AbstractConfiguration & config)
{
    return config.getString("default_replica_name", "{replica}");
}


bool StorageReplicatedMergeTree::checkFixedGranularityInZookeeper()
{
    auto zookeeper = getZooKeeper();
    String metadata_str = zookeeper->get(zookeeper_path + "/metadata");
    auto metadata_from_zk = ReplicatedMergeTreeTableMetadata::parse(metadata_str);
    return metadata_from_zk.index_granularity_bytes == 0;
}


void StorageReplicatedMergeTree::waitMutationToFinishOnReplicas(
    const Strings & replicas, const String & mutation_id) const
{
    if (replicas.empty())
        return;

    /// Current replica must always be present in the list as the first element because we use local mutation status
    /// to check for mutation errors. So if it is not there, just add it.
    const Strings * all_required_replicas = &replicas;
    Strings extended_list_of_replicas;
    if (replicas.front() != replica_name)
    {
        extended_list_of_replicas.push_back(replica_name);
        extended_list_of_replicas.insert(extended_list_of_replicas.end(), replicas.begin(), replicas.end());
        all_required_replicas = &extended_list_of_replicas;
    }

    std::set<String> inactive_replicas;
    for (const String & replica : *all_required_replicas)
    {
        LOG_DEBUG(log, "Waiting for {} to apply mutation {}", replica, mutation_id);
        zkutil::EventPtr wait_event = std::make_shared<Poco::Event>();

        while (!partial_shutdown_called)
        {
            /// Mutation maybe killed or whole replica was deleted.
            /// Wait event will unblock at this moment.
            Coordination::Stat exists_stat;
            if (!getZooKeeper()->exists(fs::path(zookeeper_path) / "mutations" / mutation_id, &exists_stat, wait_event))
            {
                throw Exception(ErrorCodes::UNFINISHED, "Mutation {} was killed, manually removed or table was dropped", mutation_id);
            }

            auto zookeeper = getZooKeeper();
            /// Replica could be inactive.
            if (!zookeeper->exists(fs::path(zookeeper_path) / "replicas" / replica / "is_active"))
            {
                LOG_WARNING(log, "Replica {} is not active during mutation. Mutation will be done asynchronously when replica becomes active.", replica);

                inactive_replicas.emplace(replica);
                break;
            }

            String mutation_pointer = fs::path(zookeeper_path) / "replicas" / replica / "mutation_pointer";
            std::string mutation_pointer_value;
            /// Replica could be removed
            if (!zookeeper->tryGet(mutation_pointer, mutation_pointer_value, nullptr, wait_event))
            {
                LOG_WARNING(log, "Replica {} was removed", replica);
                break;
            }
            else if (mutation_pointer_value >= mutation_id) /// Maybe we already processed more fresh mutation
                break;                                      /// (numbers like 0000000000 and 0000000001)

            /// Replica can become inactive, so wait with timeout and recheck it
            if (wait_event->tryWait(1000))
                continue;

            /// Here we check mutation for errors on local replica. If they happen on this replica
            /// they will happen on each replica, so we can check only in-memory info.
            auto mutation_status = queue.getIncompleteMutationsStatus(mutation_id);
            /// If mutation status is empty, than local replica may just not loaded it into memory.
            if (mutation_status && !mutation_status->latest_fail_reason.empty())
                break;
        }

        /// This replica inactive, don't check anything
        if (!inactive_replicas.empty() && inactive_replicas.contains(replica))
            break;

        /// It maybe already removed from zk, but local in-memory mutations
        /// state was not updated.
        if (!getZooKeeper()->exists(fs::path(zookeeper_path) / "mutations" / mutation_id))
        {
            throw Exception(ErrorCodes::UNFINISHED, "Mutation {} was killed, manually removed or table was dropped", mutation_id);
        }

        if (partial_shutdown_called)
            throw Exception(ErrorCodes::UNFINISHED,
                            "Mutation is not finished because table shutdown was called. "
                            "It will be done after table restart.");

        /// Replica inactive, don't check mutation status
        if (!inactive_replicas.empty() && inactive_replicas.contains(replica))
            continue;

        /// At least we have our current mutation
        std::set<String> mutation_ids;
        mutation_ids.insert(mutation_id);

        /// Here we check mutation for errors or kill on local replica. If they happen on this replica
        /// they will happen on each replica, so we can check only in-memory info.
        auto mutation_status = queue.getIncompleteMutationsStatus(mutation_id, &mutation_ids);
        checkMutationStatus(mutation_status, mutation_ids);
    }

    if (!inactive_replicas.empty())
    {
        throw Exception(ErrorCodes::UNFINISHED,
                        "Mutation is not finished because some replicas are inactive right now: {}. Mutation will be done asynchronously",
                        boost::algorithm::join(inactive_replicas, ", "));
    }
}

void StorageReplicatedMergeTree::createNewZooKeeperNodes()
{
    auto zookeeper = getZooKeeper();

    std::vector<zkutil::ZooKeeper::FutureCreate> futures;

    /// These 4 nodes used to be created in createNewZookeeperNodes() and they were moved to createTable()
    /// This means that if the first replica creating the table metadata has an older version of CH (22.3 or previous)
    /// there will be a time between its calls to `createTable` and `createNewZookeeperNodes` where the nodes won't exists
    /// and that will cause issues in newer replicas
    /// See https://github.com/ClickHouse/ClickHouse/issues/38600 for example
    futures.push_back(zookeeper->asyncTryCreateNoThrow(zookeeper_path + "/quorum", String(), zkutil::CreateMode::Persistent));
    futures.push_back(zookeeper->asyncTryCreateNoThrow(zookeeper_path + "/quorum/last_part", String(), zkutil::CreateMode::Persistent));
    futures.push_back(zookeeper->asyncTryCreateNoThrow(zookeeper_path + "/quorum/failed_parts", String(), zkutil::CreateMode::Persistent));
    futures.push_back(zookeeper->asyncTryCreateNoThrow(zookeeper_path + "/mutations", String(), zkutil::CreateMode::Persistent));


    futures.push_back(zookeeper->asyncTryCreateNoThrow(zookeeper_path + "/quorum/parallel", String(), zkutil::CreateMode::Persistent));
    /// Nodes for remote fs zero-copy replication
    const auto settings = getSettings();
    if (settings->allow_remote_fs_zero_copy_replication)
    {
        futures.push_back(zookeeper->asyncTryCreateNoThrow(zookeeper_path + "/zero_copy_s3", String(), zkutil::CreateMode::Persistent));
        futures.push_back(zookeeper->asyncTryCreateNoThrow(zookeeper_path + "/zero_copy_s3/shared", String(), zkutil::CreateMode::Persistent));
        futures.push_back(zookeeper->asyncTryCreateNoThrow(zookeeper_path + "/zero_copy_hdfs", String(), zkutil::CreateMode::Persistent));
        futures.push_back(zookeeper->asyncTryCreateNoThrow(zookeeper_path + "/zero_copy_hdfs/shared", String(), zkutil::CreateMode::Persistent));
    }

    /// Part movement.
    futures.push_back(zookeeper->asyncTryCreateNoThrow(zookeeper_path + "/part_moves_shard", String(), zkutil::CreateMode::Persistent));
    futures.push_back(zookeeper->asyncTryCreateNoThrow(zookeeper_path + "/pinned_part_uuids", getPinnedPartUUIDs()->toString(), zkutil::CreateMode::Persistent));
    /// For ALTER PARTITION with multi-leaders
    futures.push_back(zookeeper->asyncTryCreateNoThrow(zookeeper_path + "/alter_partition_version", String(), zkutil::CreateMode::Persistent));
    /// For deduplication of async inserts
    futures.push_back(zookeeper->asyncTryCreateNoThrow(zookeeper_path + "/async_blocks", String(), zkutil::CreateMode::Persistent));

    /// As for now, "/temp" node must exist, but we want to be able to remove it in future
    if (zookeeper->exists(zookeeper_path + "/temp"))
    {
        /// For block numbers allocation (since 22.11)
        futures.push_back(zookeeper->asyncTryCreateNoThrow(
            zookeeper_path + "/temp/" + EphemeralLockInZooKeeper::LEGACY_LOCK_INSERT, String(), zkutil::CreateMode::Persistent));
        futures.push_back(zookeeper->asyncTryCreateNoThrow(
            zookeeper_path + "/temp/" + EphemeralLockInZooKeeper::LEGACY_LOCK_OTHER, String(), zkutil::CreateMode::Persistent));
    }

    for (auto & future : futures)
    {
        auto res = future.get();
        if (res.error != Coordination::Error::ZOK && res.error != Coordination::Error::ZNODEEXISTS)
            throw Coordination::Exception(fmt::format("Failed to create new nodes at {}", zookeeper_path), res.error);
    }
}


bool StorageReplicatedMergeTree::createTableIfNotExists(const StorageMetadataPtr & metadata_snapshot)
{
    auto zookeeper = getZooKeeper();
    zookeeper->createAncestors(zookeeper_path);

    for (size_t i = 0; i < 1000; ++i)
    {
        /// Invariant: "replicas" does not exist if there is no table or if there are leftovers from incompletely dropped table.
        if (zookeeper->exists(zookeeper_path + "/replicas"))
        {
            LOG_DEBUG(log, "This table {} is already created, will add new replica", zookeeper_path);
            return false;
        }

        /// There are leftovers from incompletely dropped table.
        if (zookeeper->exists(zookeeper_path + "/dropped"))
        {
            /// This condition may happen when the previous drop attempt was not completed
            ///  or when table is dropped by another replica right now.
            /// This is Ok because another replica is definitely going to drop the table.

            LOG_WARNING(log, "Removing leftovers from table {} (this might take several minutes)", zookeeper_path);
            String drop_lock_path = zookeeper_path + "/dropped/lock";
            Coordination::Error code = zookeeper->tryCreate(drop_lock_path, "", zkutil::CreateMode::Ephemeral);

            if (code == Coordination::Error::ZNONODE || code == Coordination::Error::ZNODEEXISTS)
            {
                LOG_WARNING(log, "The leftovers from table {} were removed by another replica", zookeeper_path);
            }
            else if (code != Coordination::Error::ZOK)
            {
                throw Coordination::Exception(code, drop_lock_path);
            }
            else
            {
                auto metadata_drop_lock = zkutil::EphemeralNodeHolder::existing(drop_lock_path, *zookeeper);
                if (!removeTableNodesFromZooKeeper(zookeeper, zookeeper_path, metadata_drop_lock, log))
                {
                    /// Someone is recursively removing table right now, we cannot create new table until old one is removed
                    continue;
                }
            }
        }

        LOG_DEBUG(log, "Creating table {}", zookeeper_path);

        /// We write metadata of table so that the replicas can check table parameters with them.
        String metadata_str = ReplicatedMergeTreeTableMetadata(*this, metadata_snapshot).toString();

        Coordination::Requests ops;
        ops.emplace_back(zkutil::makeCreateRequest(zookeeper_path, "", zkutil::CreateMode::Persistent));

        ops.emplace_back(zkutil::makeCreateRequest(zookeeper_path + "/metadata", metadata_str,
            zkutil::CreateMode::Persistent));
        ops.emplace_back(zkutil::makeCreateRequest(zookeeper_path + "/columns", metadata_snapshot->getColumns().toString(),
            zkutil::CreateMode::Persistent));
        ops.emplace_back(zkutil::makeCreateRequest(zookeeper_path + "/log", "",
            zkutil::CreateMode::Persistent));
        ops.emplace_back(zkutil::makeCreateRequest(zookeeper_path + "/blocks", "",
            zkutil::CreateMode::Persistent));
        ops.emplace_back(zkutil::makeCreateRequest(zookeeper_path + "/async_blocks", "",
            zkutil::CreateMode::Persistent));
        ops.emplace_back(zkutil::makeCreateRequest(zookeeper_path + "/block_numbers", "",
            zkutil::CreateMode::Persistent));
        ops.emplace_back(zkutil::makeCreateRequest(zookeeper_path + "/nonincrement_block_numbers", "",
            zkutil::CreateMode::Persistent)); /// /nonincrement_block_numbers dir is unused, but is created nonetheless for backwards compatibility.
        ops.emplace_back(zkutil::makeCreateRequest(zookeeper_path + "/leader_election", "",
            zkutil::CreateMode::Persistent));
        ops.emplace_back(zkutil::makeCreateRequest(zookeeper_path + "/temp", "",
            zkutil::CreateMode::Persistent));

        /// The following 2 nodes were added in 22.11
        ops.emplace_back(zkutil::makeCreateRequest(zookeeper_path + "/temp/" + EphemeralLockInZooKeeper::LEGACY_LOCK_INSERT, "",
                                                   zkutil::CreateMode::Persistent));
        ops.emplace_back(zkutil::makeCreateRequest(zookeeper_path + "/temp/" + EphemeralLockInZooKeeper::LEGACY_LOCK_OTHER, "",
                                                   zkutil::CreateMode::Persistent));

        ops.emplace_back(zkutil::makeCreateRequest(zookeeper_path + "/replicas", "last added replica: " + replica_name,
            zkutil::CreateMode::Persistent));

        /// The following 4 nodes were added in version 1.1.xxx, so we create them here, not in createNewZooKeeperNodes()
        ops.emplace_back(zkutil::makeCreateRequest(zookeeper_path + "/quorum", "",
            zkutil::CreateMode::Persistent));
        ops.emplace_back(zkutil::makeCreateRequest(zookeeper_path + "/quorum/last_part", "",
            zkutil::CreateMode::Persistent));
        ops.emplace_back(zkutil::makeCreateRequest(zookeeper_path + "/quorum/failed_parts", "",
            zkutil::CreateMode::Persistent));
        ops.emplace_back(zkutil::makeCreateRequest(zookeeper_path + "/mutations", "",
            zkutil::CreateMode::Persistent));

        /// And create first replica atomically. See also "createReplica" method that is used to create not the first replicas.

        ops.emplace_back(zkutil::makeCreateRequest(replica_path, "",
            zkutil::CreateMode::Persistent));
        ops.emplace_back(zkutil::makeCreateRequest(replica_path + "/host", "",
            zkutil::CreateMode::Persistent));
        ops.emplace_back(zkutil::makeCreateRequest(replica_path + "/log_pointer", "",
            zkutil::CreateMode::Persistent));
        ops.emplace_back(zkutil::makeCreateRequest(replica_path + "/queue", "",
            zkutil::CreateMode::Persistent));
        ops.emplace_back(zkutil::makeCreateRequest(replica_path + "/parts", "",
            zkutil::CreateMode::Persistent));
        ops.emplace_back(zkutil::makeCreateRequest(replica_path + "/flags", "",
            zkutil::CreateMode::Persistent));
        ops.emplace_back(zkutil::makeCreateRequest(replica_path + "/is_lost", "0",
            zkutil::CreateMode::Persistent));
        ops.emplace_back(zkutil::makeCreateRequest(replica_path + "/metadata", metadata_str,
            zkutil::CreateMode::Persistent));
        ops.emplace_back(zkutil::makeCreateRequest(replica_path + "/columns", metadata_snapshot->getColumns().toString(),
            zkutil::CreateMode::Persistent));
        ops.emplace_back(zkutil::makeCreateRequest(replica_path + "/metadata_version", std::to_string(metadata_version),
            zkutil::CreateMode::Persistent));

        /// The following 3 nodes were added in version 1.1.xxx, so we create them here, not in createNewZooKeeperNodes()
        ops.emplace_back(zkutil::makeCreateRequest(replica_path + "/min_unprocessed_insert_time", "",
            zkutil::CreateMode::Persistent));
        ops.emplace_back(zkutil::makeCreateRequest(replica_path + "/max_processed_insert_time", "",
            zkutil::CreateMode::Persistent));
        ops.emplace_back(zkutil::makeCreateRequest(replica_path + "/mutation_pointer", "",
            zkutil::CreateMode::Persistent));

        Coordination::Responses responses;
        auto code = zookeeper->tryMulti(ops, responses);
        if (code == Coordination::Error::ZNODEEXISTS)
        {
            LOG_INFO(log, "It looks like the table {} was created by another server at the same moment, will retry", zookeeper_path);
            continue;
        }
        else if (code != Coordination::Error::ZOK)
        {
            zkutil::KeeperMultiException::check(code, ops, responses);
        }

        return true;
    }

    /// Do not use LOGICAL_ERROR code, because it may happen if user has specified wrong zookeeper_path
    throw Exception(ErrorCodes::REPLICA_ALREADY_EXISTS,
                    "Cannot create table, because it is created concurrently every time or because "
                    "of wrong zookeeper_path or because of logical error");
}

void StorageReplicatedMergeTree::createReplica(const StorageMetadataPtr & metadata_snapshot)
{
    auto zookeeper = getZooKeeper();

    LOG_DEBUG(log, "Creating replica {}", replica_path);

    Coordination::Error code;

    do
    {
        Coordination::Stat replicas_stat;
        String replicas_value;

        if (!zookeeper->tryGet(zookeeper_path + "/replicas", replicas_value, &replicas_stat))
            throw Exception(ErrorCodes::ALL_REPLICAS_LOST,
                "Cannot create a replica of the table {}, because the last replica of the table was dropped right now",
                zookeeper_path);

        /// It is not the first replica, we will mark it as "lost", to immediately repair (clone) from existing replica.
        /// By the way, it's possible that the replica will be first, if all previous replicas were removed concurrently.
        const String is_lost_value = replicas_stat.numChildren ? "1" : "0";

        Coordination::Requests ops;
        ops.emplace_back(zkutil::makeCreateRequest(replica_path, "",
            zkutil::CreateMode::Persistent));
        ops.emplace_back(zkutil::makeCreateRequest(replica_path + "/host", "",
            zkutil::CreateMode::Persistent));
        ops.emplace_back(zkutil::makeCreateRequest(replica_path + "/log_pointer", "",
            zkutil::CreateMode::Persistent));
        ops.emplace_back(zkutil::makeCreateRequest(replica_path + "/queue", "",
            zkutil::CreateMode::Persistent));
        ops.emplace_back(zkutil::makeCreateRequest(replica_path + "/parts", "",
            zkutil::CreateMode::Persistent));
        ops.emplace_back(zkutil::makeCreateRequest(replica_path + "/flags", "",
            zkutil::CreateMode::Persistent));
        ops.emplace_back(zkutil::makeCreateRequest(replica_path + "/is_lost", is_lost_value,
            zkutil::CreateMode::Persistent));
        ops.emplace_back(zkutil::makeCreateRequest(replica_path + "/metadata", ReplicatedMergeTreeTableMetadata(*this, metadata_snapshot).toString(),
            zkutil::CreateMode::Persistent));
        ops.emplace_back(zkutil::makeCreateRequest(replica_path + "/columns", metadata_snapshot->getColumns().toString(),
            zkutil::CreateMode::Persistent));
        ops.emplace_back(zkutil::makeCreateRequest(replica_path + "/metadata_version", std::to_string(metadata_version),
            zkutil::CreateMode::Persistent));

        /// The following 3 nodes were added in version 1.1.xxx, so we create them here, not in createNewZooKeeperNodes()
        ops.emplace_back(zkutil::makeCreateRequest(replica_path + "/min_unprocessed_insert_time", "",
            zkutil::CreateMode::Persistent));
        ops.emplace_back(zkutil::makeCreateRequest(replica_path + "/max_processed_insert_time", "",
            zkutil::CreateMode::Persistent));
        ops.emplace_back(zkutil::makeCreateRequest(replica_path + "/mutation_pointer", "",
            zkutil::CreateMode::Persistent));

        /// Check version of /replicas to see if there are any replicas created at the same moment of time.
        ops.emplace_back(zkutil::makeSetRequest(zookeeper_path + "/replicas", "last added replica: " + replica_name, replicas_stat.version));

        Coordination::Responses responses;
        code = zookeeper->tryMulti(ops, responses);

        switch (code)
        {
            case Coordination::Error::ZNODEEXISTS:
                throw Exception(ErrorCodes::REPLICA_ALREADY_EXISTS, "Replica {} already exists", replica_path);
            case Coordination::Error::ZBADVERSION:
                LOG_INFO(log, "Retrying createReplica(), because some other replicas were created at the same time");
                break;
            case Coordination::Error::ZNONODE:
                throw Exception(ErrorCodes::ALL_REPLICAS_LOST, "Table {} was suddenly removed", zookeeper_path);
            default:
                zkutil::KeeperMultiException::check(code, ops, responses);
        }
    } while (code == Coordination::Error::ZBADVERSION);
}


zkutil::ZooKeeperPtr StorageReplicatedMergeTree::getZooKeeperIfTableShutDown() const
{
    zkutil::ZooKeeperPtr maybe_new_zookeeper;
    if (zookeeper_name == default_zookeeper_name)
        maybe_new_zookeeper = getContext()->getZooKeeper();
    else
        maybe_new_zookeeper = getContext()->getAuxiliaryZooKeeper(zookeeper_name);
    maybe_new_zookeeper->sync(zookeeper_path);
    return maybe_new_zookeeper;
}

void StorageReplicatedMergeTree::drop()
{
    /// There is also the case when user has configured ClickHouse to wrong ZooKeeper cluster
    /// or metadata of staled replica were removed manually,
    /// in this case, has_metadata_in_zookeeper = false, and we also permit to drop the table.

    bool maybe_has_metadata_in_zookeeper = !has_metadata_in_zookeeper.has_value() || *has_metadata_in_zookeeper;
    zkutil::ZooKeeperPtr zookeeper;
    if (maybe_has_metadata_in_zookeeper)
    {
        /// Table can be shut down, restarting thread is not active
        /// and calling StorageReplicatedMergeTree::getZooKeeper()/getAuxiliaryZooKeeper() won't suffice.
        zookeeper = getZooKeeperIfTableShutDown();

        /// If probably there is metadata in ZooKeeper, we don't allow to drop the table.
        if (!zookeeper)
            throw Exception(ErrorCodes::TABLE_IS_READ_ONLY, "Can't drop readonly replicated table (need to drop data in ZooKeeper as well)");
    }

    /// Wait for loading of all outdated parts because
    /// in case of zero copy recursive removal of directory
    /// is not supported and table cannot be dropped.
    if (canUseZeroCopyReplication())
    {
        /// Load remaining parts synchronously because task
        /// for loading is already cancelled in shutdown().
        loadOutdatedDataParts(/*is_async=*/ false);
    }

    dropAllData();

    if (maybe_has_metadata_in_zookeeper)
    {
        /// Session could expire, get it again
        zookeeper = getZooKeeperIfTableShutDown();
        dropReplica(zookeeper, zookeeper_path, replica_name, log, getSettings(), &has_metadata_in_zookeeper);
    }
}

void StorageReplicatedMergeTree::dropReplica(zkutil::ZooKeeperPtr zookeeper, const String & zookeeper_path, const String & replica,
                                             Poco::Logger * logger, MergeTreeSettingsPtr table_settings, std::optional<bool> * has_metadata_out)
{
    if (zookeeper->expired())
        throw Exception(ErrorCodes::TABLE_WAS_NOT_DROPPED, "Table was not dropped because ZooKeeper session has expired.");

    auto remote_replica_path = zookeeper_path + "/replicas/" + replica;

    LOG_INFO(logger, "Removing replica {}, marking it as lost", remote_replica_path);
    /// Mark itself lost before removing, because the following recursive removal may fail
    /// and partially dropped replica may be considered as alive one (until someone will mark it lost)
    zookeeper->trySet(remote_replica_path + "/is_lost", "1");

    /// NOTE: we should check for remote_replica_path existence,
    /// since otherwise DROP REPLICA will fail if the replica had been already removed.
    if (!zookeeper->exists(remote_replica_path))
    {
        LOG_INFO(logger, "Removing replica {} does not exist", remote_replica_path);
        return;
    }

    {
        /// Remove "host" node first to mark replica as dropped (the choice is arbitrary,
        /// it could be any node without children that exists since ancient server versions and not re-created on startup)
        [[maybe_unused]] auto code = zookeeper->tryRemove(fs::path(remote_replica_path) / "host");
        assert(code == Coordination::Error::ZOK || code == Coordination::Error::ZNONODE);

        /// Then try to remove paths that are known to be flat (all children are leafs)
        Strings flat_nodes = {"flags", "queue"};
        if (table_settings && table_settings->use_minimalistic_part_header_in_zookeeper)
            flat_nodes.emplace_back("parts");
        for (const auto & node : flat_nodes)
        {
            bool removed_quickly = zookeeper->tryRemoveChildrenRecursive(fs::path(remote_replica_path) / node, /* probably flat */ true);
            if (!removed_quickly)
                LOG_WARNING(logger, "Failed to quickly remove node '{}' and its children, fell back to recursive removal (replica: {})",
                            node, remote_replica_path);
        }

        /// Then try to remove nodes that are known to have no children (and should always exist)
        Coordination::Requests ops;
        for (const auto & node : flat_nodes)
            ops.emplace_back(zkutil::makeRemoveRequest(remote_replica_path + "/" + node, -1));

        ops.emplace_back(zkutil::makeRemoveRequest(remote_replica_path + "/columns", -1));
        ops.emplace_back(zkutil::makeRemoveRequest(remote_replica_path + "/is_lost", -1));
        ops.emplace_back(zkutil::makeRemoveRequest(remote_replica_path + "/log_pointer", -1));
        ops.emplace_back(zkutil::makeRemoveRequest(remote_replica_path + "/max_processed_insert_time", -1));
        ops.emplace_back(zkutil::makeRemoveRequest(remote_replica_path + "/min_unprocessed_insert_time", -1));
        ops.emplace_back(zkutil::makeRemoveRequest(remote_replica_path + "/metadata", -1));
        ops.emplace_back(zkutil::makeRemoveRequest(remote_replica_path + "/metadata_version", -1));
        ops.emplace_back(zkutil::makeRemoveRequest(remote_replica_path + "/mutation_pointer", -1));
        Coordination::Responses res;
        code = zookeeper->tryMulti(ops, res);
        if (code != Coordination::Error::ZOK)
            LOG_WARNING(logger, "Cannot quickly remove nodes without children: {} (replica: {}). Will remove recursively.",
                        Coordination::errorMessage(code), remote_replica_path);

        /// And finally remove everything else recursively
        /// It may left some garbage if replica_path subtree is concurrently modified
        zookeeper->tryRemoveChildrenRecursive(remote_replica_path);

        /// Update has_metadata_in_zookeeper to avoid retries. Otherwise we can accidentally remove metadata of a new table on retries
        if (has_metadata_out)
            *has_metadata_out = false;

        if (zookeeper->tryRemove(remote_replica_path) != Coordination::Error::ZOK)
            LOG_ERROR(logger, "Replica was not completely removed from ZooKeeper, {} still exists and may contain some garbage.", remote_replica_path);
    }

    /// Check that `zookeeper_path` exists: it could have been deleted by another replica after execution of previous line.
    Strings replicas;
    if (Coordination::Error::ZOK != zookeeper->tryGetChildren(zookeeper_path + "/replicas", replicas) || !replicas.empty())
        return;

    LOG_INFO(logger, "{} is the last replica, will remove table", remote_replica_path);

    /** At this moment, another replica can be created and we cannot remove the table.
      * Try to remove /replicas node first. If we successfully removed it,
      * it guarantees that we are the only replica that proceed to remove the table
      * and no new replicas can be created after that moment (it requires the existence of /replicas node).
      * and table cannot be recreated with new /replicas node on another servers while we are removing data,
      * because table creation is executed in single transaction that will conflict with remaining nodes.
      */

    /// Node /dropped works like a lock that protects from concurrent removal of old table and creation of new table.
    /// But recursive removal may fail in the middle of operation leaving some garbage in zookeeper_path, so
    /// we remove it on table creation if there is /dropped node. Creating thread may remove /dropped node created by
    /// removing thread, and it causes race condition if removing thread is not finished yet.
    /// To avoid this we also create ephemeral child before starting recursive removal.
    /// (The existence of child node does not allow to remove parent node).
    Coordination::Requests ops;
    Coordination::Responses responses;
    String drop_lock_path = zookeeper_path + "/dropped/lock";
    ops.emplace_back(zkutil::makeRemoveRequest(zookeeper_path + "/replicas", -1));
    ops.emplace_back(zkutil::makeCreateRequest(zookeeper_path + "/dropped", "", zkutil::CreateMode::Persistent));
    ops.emplace_back(zkutil::makeCreateRequest(drop_lock_path, "", zkutil::CreateMode::Ephemeral));
    Coordination::Error code = zookeeper->tryMulti(ops, responses);

    if (code == Coordination::Error::ZNONODE || code == Coordination::Error::ZNODEEXISTS)
    {
        LOG_WARNING(logger, "Table {} is already started to be removing by another replica right now", remote_replica_path);
    }
    else if (code == Coordination::Error::ZNOTEMPTY)
    {
        LOG_WARNING(logger, "Another replica was suddenly created, will keep the table {}", remote_replica_path);
    }
    else if (code != Coordination::Error::ZOK)
    {
        zkutil::KeeperMultiException::check(code, ops, responses);
    }
    else
    {
        auto metadata_drop_lock = zkutil::EphemeralNodeHolder::existing(drop_lock_path, *zookeeper);
        LOG_INFO(logger, "Removing table {} (this might take several minutes)", zookeeper_path);
        removeTableNodesFromZooKeeper(zookeeper, zookeeper_path, metadata_drop_lock, logger);
    }
}

bool StorageReplicatedMergeTree::removeTableNodesFromZooKeeper(zkutil::ZooKeeperPtr zookeeper,
        const String & zookeeper_path, const zkutil::EphemeralNodeHolder::Ptr & metadata_drop_lock, Poco::Logger * logger)
{
    bool completely_removed = false;

    /// NOTE /block_numbers/ actually is not flat, because /block_numbers/<partition_id>/ may have ephemeral children,
    /// but we assume that all ephemeral block locks are already removed when table is being dropped.
    static constexpr std::array flat_nodes = {"block_numbers", "blocks", "async_blocks", "leader_election", "log", "mutations", "pinned_part_uuids"};

    /// First try to remove paths that are known to be flat
    for (const auto * node : flat_nodes)
    {
        bool removed_quickly = zookeeper->tryRemoveChildrenRecursive(fs::path(zookeeper_path) / node, /* probably flat */ true);
        if (!removed_quickly)
            LOG_WARNING(logger, "Failed to quickly remove node '{}' and its children, fell back to recursive removal (table: {})",
                        node, zookeeper_path);
    }

    /// Then try to remove nodes that are known to have no children (and should always exist)
    Coordination::Requests ops;
    for (const auto * node : flat_nodes)
        ops.emplace_back(zkutil::makeRemoveRequest(zookeeper_path + "/" + node, -1));

    ops.emplace_back(zkutil::makeRemoveRequest(zookeeper_path + "/alter_partition_version", -1));
    ops.emplace_back(zkutil::makeRemoveRequest(zookeeper_path + "/columns", -1));
    ops.emplace_back(zkutil::makeRemoveRequest(zookeeper_path + "/metadata", -1));
    ops.emplace_back(zkutil::makeRemoveRequest(zookeeper_path + "/table_shared_id", -1));
    Coordination::Responses res;
    auto code = zookeeper->tryMulti(ops, res);
    if (code != Coordination::Error::ZOK)
        LOG_WARNING(logger, "Cannot quickly remove nodes without children: {} (table: {}). Will remove recursively.",
                    Coordination::errorMessage(code), zookeeper_path);

    Strings children;
    code = zookeeper->tryGetChildren(zookeeper_path, children);
    if (code == Coordination::Error::ZNONODE)
        throw Exception(ErrorCodes::LOGICAL_ERROR, "There is a race condition between creation and removal of replicated table. It's a bug");

    for (const auto & child : children)
    {
        if (child != "dropped")
            zookeeper->tryRemoveRecursive(fs::path(zookeeper_path) / child);
    }

    ops.clear();
    Coordination::Responses responses;
    ops.emplace_back(zkutil::makeRemoveRequest(metadata_drop_lock->getPath(), -1));
    ops.emplace_back(zkutil::makeRemoveRequest(fs::path(zookeeper_path) / "dropped", -1));
    ops.emplace_back(zkutil::makeRemoveRequest(zookeeper_path, -1));
    code = zookeeper->tryMulti(ops, responses);

    if (code == Coordination::Error::ZNONODE)
    {
        throw Exception(ErrorCodes::LOGICAL_ERROR, "There is a race condition between creation and removal of replicated table. It's a bug");
    }
    else if (code == Coordination::Error::ZNOTEMPTY)
    {
        LOG_ERROR(logger, "Table was not completely removed from ZooKeeper, {} still exists and may contain some garbage,"
                          "but someone is removing it right now.", zookeeper_path);
    }
    else if (code != Coordination::Error::ZOK)
    {
        /// It is still possible that ZooKeeper session is expired or server is killed in the middle of the delete operation.
        zkutil::KeeperMultiException::check(code, ops, responses);
    }
    else
    {
        metadata_drop_lock->setAlreadyRemoved();
        completely_removed = true;
        LOG_INFO(logger, "Table {} was successfully removed from ZooKeeper", zookeeper_path);
    }

    return completely_removed;
}


/** Verify that list of columns and table storage_settings_ptr match those specified in ZK (/metadata).
  * If not, throw an exception.
  */
void StorageReplicatedMergeTree::checkTableStructure(const String & zookeeper_prefix, const StorageMetadataPtr & metadata_snapshot)
{
    auto zookeeper = getZooKeeper();

    ReplicatedMergeTreeTableMetadata old_metadata(*this, metadata_snapshot);

    Coordination::Stat metadata_stat;
    String metadata_str = zookeeper->get(fs::path(zookeeper_prefix) / "metadata", &metadata_stat);
    auto metadata_from_zk = ReplicatedMergeTreeTableMetadata::parse(metadata_str);
    old_metadata.checkEquals(metadata_from_zk, metadata_snapshot->getColumns(), getContext());

    Coordination::Stat columns_stat;
    auto columns_from_zk = ColumnsDescription::parse(zookeeper->get(fs::path(zookeeper_prefix) / "columns", &columns_stat));

    const ColumnsDescription & old_columns = metadata_snapshot->getColumns();
    if (columns_from_zk != old_columns)
    {
        throw Exception(ErrorCodes::INCOMPATIBLE_COLUMNS,
            "Table columns structure in ZooKeeper is different from local table structure. Local columns:\n"
            "{}\nZookeeper columns:\n{}", old_columns.toString(), columns_from_zk.toString());
    }
}

void StorageReplicatedMergeTree::setTableStructure(const StorageID & table_id, const ContextPtr & local_context,
    ColumnsDescription new_columns, const ReplicatedMergeTreeTableMetadata::Diff & metadata_diff)
{
    StorageInMemoryMetadata old_metadata = getInMemoryMetadata();
    StorageInMemoryMetadata new_metadata = metadata_diff.getNewMetadata(new_columns, local_context, old_metadata);

    /// Even if the primary/sorting/partition keys didn't change we must reinitialize it
    /// because primary/partition key column types might have changed.
    checkTTLExpressions(new_metadata, old_metadata);
    setProperties(new_metadata, old_metadata);

    DatabaseCatalog::instance().getDatabase(table_id.database_name)->alterTable(local_context, table_id, new_metadata);
}


/** If necessary, restore a part, replica itself adds a record for its receipt.
  * What time should I put for this entry in the queue? Time is taken into account when calculating lag of replica.
  * For these purposes, it makes sense to use creation time of missing part
  *  (that is, in calculating lag, it will be taken into account how old is the part we need to recover).
  */
static time_t tryGetPartCreateTime(zkutil::ZooKeeperPtr & zookeeper, const String & replica_path, const String & part_name)
{
    time_t res = 0;

    /// We get creation time of part, if it still exists (was not merged, for example).
    Coordination::Stat stat;
    String unused;
    if (zookeeper->tryGet(fs::path(replica_path) / "parts" / part_name, unused, &stat))
        res = stat.ctime / 1000;

    return res;
}


void StorageReplicatedMergeTree::checkParts(bool skip_sanity_checks)
{
    auto zookeeper = getZooKeeper();

    Strings expected_parts_vec = zookeeper->getChildren(fs::path(replica_path) / "parts");

    /// Parts in ZK.
    NameSet expected_parts(expected_parts_vec.begin(), expected_parts_vec.end());

    /// There are no PreActive parts at startup.
    auto parts = getDataParts({MergeTreeDataPartState::Active, MergeTreeDataPartState::Outdated});

    /** Local parts that are not in ZK.
      * In very rare cases they may cover missing parts
      * and someone may think that pushing them to zookeeper is good idea.
      * But actually we can't precisely determine that ALL missing parts
      * covered by this unexpected part. So missing parts will be downloaded.
      */
    DataParts unexpected_parts;

    /// Intersection of local parts and expected parts
    ActiveDataPartSet local_expected_parts_set(format_version);

    /// Collect unexpected parts
    for (const auto & part : parts)
    {
        if (expected_parts.contains(part->name))
            local_expected_parts_set.add(part->name);
        else
            unexpected_parts.insert(part); /// this parts we will place to detached with ignored_ prefix
    }

    /// Which parts should be taken from other replicas.
    Strings parts_to_fetch;

    for (const String & missing_name : expected_parts)
        if (!getActiveContainingPart(missing_name))
            parts_to_fetch.push_back(missing_name);

    /** To check the adequacy, for the parts that are in the FS, but not in ZK, we will only consider not the most recent parts.
      * Because unexpected new parts usually arise only because they did not have time to enroll in ZK with a rough restart of the server.
      * It also occurs from deduplicated parts that did not have time to retire.
      */
    size_t unexpected_parts_nonnew = 0;
    UInt64 unexpected_parts_nonnew_rows = 0;
    UInt64 unexpected_parts_rows = 0;

    Strings covered_unexpected_parts;
    Strings uncovered_unexpected_parts;
    UInt64 uncovered_unexpected_parts_rows = 0;

    for (const auto & part : unexpected_parts)
    {
        unexpected_parts_rows += part->rows_count;

        /// This part may be covered by some expected part that is active and present locally
        /// Probably we just did not remove this part from disk before restart (but removed from ZooKeeper)
        String covering_local_part = local_expected_parts_set.getContainingPart(part->name);
        if (!covering_local_part.empty())
        {
            covered_unexpected_parts.push_back(part->name);
            continue;
        }

        /// Part is unexpected and we don't have covering part: it's suspicious
        uncovered_unexpected_parts.push_back(part->name);
        uncovered_unexpected_parts_rows += part->rows_count;

        if (part->info.level > 0)
        {
            ++unexpected_parts_nonnew;
            unexpected_parts_nonnew_rows += part->rows_count;
        }
    }

    const UInt64 parts_to_fetch_blocks = std::accumulate(parts_to_fetch.cbegin(), parts_to_fetch.cend(), 0,
        [&](UInt64 acc, const String& part_name)
        {
            if (const auto part_info = MergeTreePartInfo::tryParsePartName(part_name, format_version))
                return acc + part_info->getBlocksCount();

            LOG_ERROR(log, "Unexpected part name: {}", part_name);
            return acc;
        });

    /** We can automatically synchronize data,
      *  if the ratio of the total number of errors to the total number of parts (minimum - on the local filesystem or in ZK)
      *  is no more than some threshold (for example 50%).
      *
      * A large ratio of mismatches in the data on the filesystem and the expected data
      *  may indicate a configuration error (the server accidentally connected as a replica not from right shard).
      * In this case, the protection mechanism does not allow the server to start.
      */

    UInt64 total_rows_on_filesystem = 0;
    for (const auto & part : parts)
        total_rows_on_filesystem += part->rows_count;

    const auto storage_settings_ptr = getSettings();
    bool insane = uncovered_unexpected_parts_rows > total_rows_on_filesystem * storage_settings_ptr->replicated_max_ratio_of_wrong_parts;

    constexpr auto sanity_report_fmt = "The local set of parts of table {} doesn't look like the set of parts in ZooKeeper: "
                                               "{} rows of {} total rows in filesystem are suspicious. "
                                               "There are {} uncovered unexpected parts with {} rows ({} of them is not just-written with {} rows), "
                                               "{} missing parts (with {} blocks), {} covered unexpected parts (with {} rows).";

    constexpr auto sanity_report_debug_fmt = "Uncovered unexpected parts: {}. Missing parts: {}. Covered unexpected parts: {}. Expected parts: {}.";

    if (insane && !skip_sanity_checks)
    {
        LOG_DEBUG(log, sanity_report_debug_fmt, fmt::join(uncovered_unexpected_parts, ", "), fmt::join(parts_to_fetch, ", "),
                  fmt::join(covered_unexpected_parts, ", "), fmt::join(expected_parts, ", "));
        throw Exception(ErrorCodes::TOO_MANY_UNEXPECTED_DATA_PARTS, sanity_report_fmt, getStorageID().getNameForLogs(),
                        formatReadableQuantity(uncovered_unexpected_parts_rows),
                        formatReadableQuantity(total_rows_on_filesystem),
                        uncovered_unexpected_parts.size(), uncovered_unexpected_parts_rows, unexpected_parts_nonnew, unexpected_parts_nonnew_rows,
                        parts_to_fetch.size(), parts_to_fetch_blocks, covered_unexpected_parts.size(),
                        unexpected_parts_rows - uncovered_unexpected_parts_rows);
    }

    if (unexpected_parts_nonnew_rows > 0 || uncovered_unexpected_parts_rows > 0)
    {
        LOG_DEBUG(log, sanity_report_debug_fmt, fmt::join(uncovered_unexpected_parts, ", "), fmt::join(parts_to_fetch, ", "),
                  fmt::join(covered_unexpected_parts, ", "), fmt::join(expected_parts, ", "));
        LOG_WARNING(log, sanity_report_fmt, getStorageID().getNameForLogs(),
                    formatReadableQuantity(uncovered_unexpected_parts_rows), formatReadableQuantity(total_rows_on_filesystem),
                    uncovered_unexpected_parts.size(), uncovered_unexpected_parts_rows, unexpected_parts_nonnew, unexpected_parts_nonnew_rows,
                    parts_to_fetch.size(), parts_to_fetch_blocks, covered_unexpected_parts.size(), unexpected_parts_rows - uncovered_unexpected_parts_rows);
    }

    /// Add to the queue jobs to pick up the missing parts from other replicas and remove from ZK the information that we have them.
    queue.setBrokenPartsToEnqueueFetchesOnLoading(std::move(parts_to_fetch));

    /// Remove extra local parts.
    for (const DataPartPtr & part : unexpected_parts)
    {
        LOG_ERROR(log, "Renaming unexpected part {} to ignored_{}", part->name, part->name);
        forcefullyMovePartToDetachedAndRemoveFromMemory(part, "ignored", true);
    }
}


void StorageReplicatedMergeTree::syncPinnedPartUUIDs()
{
    auto zookeeper = getZooKeeper();

    Coordination::Stat stat;
    String s = zookeeper->get(zookeeper_path + "/pinned_part_uuids", &stat);

    std::lock_guard lock(pinned_part_uuids_mutex);

    /// Unsure whether or not this can be called concurrently.
    if (pinned_part_uuids->stat.version < stat.version)
    {
        auto new_pinned_part_uuids = std::make_shared<PinnedPartUUIDs>();
        new_pinned_part_uuids->fromString(s);
        new_pinned_part_uuids->stat = stat;

        pinned_part_uuids = new_pinned_part_uuids;
    }
}

void StorageReplicatedMergeTree::checkPartChecksumsAndAddCommitOps(const zkutil::ZooKeeperPtr & zookeeper,
    const DataPartPtr & part, Coordination::Requests & ops, String part_name, NameSet * absent_replicas_paths)
{
    if (part_name.empty())
        part_name = part->name;

    auto local_part_header = ReplicatedMergeTreePartHeader::fromColumnsAndChecksums(
        part->getColumns(), part->checksums);

    Strings replicas = zookeeper->getChildren(fs::path(zookeeper_path) / "replicas");
    std::shuffle(replicas.begin(), replicas.end(), thread_local_rng);
    bool has_been_already_added = false;

    for (const String & replica : replicas)
    {
        String current_part_path = fs::path(zookeeper_path) / "replicas" / replica / "parts" / part_name;

        String part_zk_str;
        if (!zookeeper->tryGet(current_part_path, part_zk_str))
        {
            if (absent_replicas_paths)
                absent_replicas_paths->emplace(current_part_path);

            continue;
        }

        ReplicatedMergeTreePartHeader replica_part_header;
        if (part_zk_str.empty())
        {
            String columns_str;
            String checksums_str;

            if (zookeeper->tryGet(fs::path(current_part_path) / "columns", columns_str) &&
                zookeeper->tryGet(fs::path(current_part_path) / "checksums", checksums_str))
            {
                replica_part_header = ReplicatedMergeTreePartHeader::fromColumnsAndChecksumsZNodes(columns_str, checksums_str);
            }
            else
            {
                if (zookeeper->exists(current_part_path))
                    throw Exception(ErrorCodes::LOGICAL_ERROR, "Part {} has empty header and does not have columns and checksums. "
                                                               "Looks like a bug.", current_part_path);
                LOG_INFO(log, "Not checking checksums of part {} with replica {} because part was removed from ZooKeeper", part_name, replica);
                continue;
            }
        }
        else
        {
            replica_part_header = ReplicatedMergeTreePartHeader::fromString(part_zk_str);
        }

        if (replica_part_header.getColumnsHash() != local_part_header.getColumnsHash())
        {
            /// Currently there are two (known) cases when it may happen:
            ///  - KILL MUTATION query had removed mutation before all replicas have executed assigned MUTATE_PART entries.
            ///    Some replicas may skip this mutation and update part version without actually applying any changes.
            ///    It leads to mismatching checksum if changes were applied on other replicas.
            ///  - ALTER_METADATA and MERGE_PARTS were reordered on some replicas.
            ///    It may lead to different number of columns in merged parts on these replicas.
            throw Exception(ErrorCodes::CHECKSUM_DOESNT_MATCH, "Part {} from {} has different columns hash "
                            "(it may rarely happen on race condition with KILL MUTATION or ALTER COLUMN).", part_name, replica);
        }

        replica_part_header.getChecksums().checkEqual(local_part_header.getChecksums(), true);

        if (replica == replica_name)
            has_been_already_added = true;

        /// If we verify checksums in "sequential manner" (i.e. recheck absence of checksums on other replicas when commit)
        /// then it is enough to verify checksums on at least one replica since checksums on other replicas must be the same.
        if (absent_replicas_paths)
        {
            absent_replicas_paths->clear();
            break;
        }
    }

    if (!has_been_already_added)
    {
        const auto storage_settings_ptr = getSettings();
        String part_path = fs::path(replica_path) / "parts" / part_name;

        if (storage_settings_ptr->use_minimalistic_part_header_in_zookeeper)
        {
            ops.emplace_back(zkutil::makeCreateRequest(
                part_path, local_part_header.toString(), zkutil::CreateMode::Persistent));
        }
        else
        {
            ops.emplace_back(zkutil::makeCreateRequest(
                part_path, "", zkutil::CreateMode::Persistent));
            ops.emplace_back(zkutil::makeCreateRequest(
                fs::path(part_path) / "columns", part->getColumns().toString(), zkutil::CreateMode::Persistent));
            ops.emplace_back(zkutil::makeCreateRequest(
                fs::path(part_path) / "checksums", getChecksumsForZooKeeper(part->checksums), zkutil::CreateMode::Persistent));
        }
    }
    else
    {
        LOG_WARNING(log, "checkPartAndAddToZooKeeper: node {} already exists. Will not commit any nodes.",
                    (fs::path(replica_path) / "parts" / part_name).string());
    }
}

MergeTreeData::DataPartsVector StorageReplicatedMergeTree::checkPartChecksumsAndCommit(Transaction & transaction,
    const MutableDataPartPtr & part, std::optional<MergeTreeData::HardlinkedFiles> hardlinked_files)
{
    auto zookeeper = getZooKeeper();

    while (true)
    {
<<<<<<< HEAD
        LOG_DEBUG(log, "Committing part {} to zookeeper", part->name);

=======
>>>>>>> e590eeaa
        Coordination::Requests ops;
        NameSet absent_part_paths_on_replicas;

        lockSharedData(*part, false, hardlinked_files);

        /// Checksums are checked here and `ops` is filled. In fact, the part is added to ZK just below, when executing `multi`.
        checkPartChecksumsAndAddCommitOps(zookeeper, part, ops, part->name, &absent_part_paths_on_replicas);

        /// Do not commit if the part is obsolete, we have just briefly checked its checksums
        if (transaction.isEmpty())
            return {};

        /// Will check that the part did not suddenly appear on skipped replicas
        if (!absent_part_paths_on_replicas.empty())
        {
            Coordination::Requests new_ops;
            for (const String & part_path : absent_part_paths_on_replicas)
            {
                /// NOTE Create request may fail with ZNONODE if replica is being dropped, we will throw an exception
                new_ops.emplace_back(zkutil::makeCreateRequest(part_path, "", zkutil::CreateMode::Persistent));
                new_ops.emplace_back(zkutil::makeRemoveRequest(part_path, -1));
            }

            /// Add check ops at the beginning
            new_ops.insert(new_ops.end(), ops.begin(), ops.end());
            ops = std::move(new_ops);
        }

        Coordination::Responses responses;
        Coordination::Error e = zookeeper->tryMulti(ops, responses);
        if (e == Coordination::Error::ZOK)
            return transaction.commit();

        if (e == Coordination::Error::ZNODEEXISTS)
        {
            size_t num_check_ops = 2 * absent_part_paths_on_replicas.size();
            size_t failed_op_index = zkutil::getFailedOpIndex(e, responses);
            if (failed_op_index < num_check_ops)
            {
                LOG_INFO(log, "The part {} on a replica suddenly appeared, will recheck checksums", ops[failed_op_index]->getPath());
                continue;
            }
        }

        throw zkutil::KeeperException(e);
    }
}

String StorageReplicatedMergeTree::getChecksumsForZooKeeper(const MergeTreeDataPartChecksums & checksums) const
{
    return MinimalisticDataPartChecksums::getSerializedString(checksums,
        getSettings()->use_minimalistic_checksums_in_zookeeper);
}

MergeTreeData::MutableDataPartPtr StorageReplicatedMergeTree::attachPartHelperFoundValidPart(const LogEntry & entry) const
{
    if (format_version != MERGE_TREE_DATA_MIN_FORMAT_VERSION_WITH_CUSTOM_PARTITIONING)
        return {};

    const MergeTreePartInfo actual_part_info = MergeTreePartInfo::fromPartName(entry.new_part_name, format_version);
    const String part_new_name = actual_part_info.getPartNameV1();

    for (const DiskPtr & disk : getStoragePolicy()->getDisks())
    {
        for (const auto it = disk->iterateDirectory(fs::path(relative_data_path) / "detached/"); it->isValid(); it->next())
        {
            const auto part_info = MergeTreePartInfo::tryParsePartName(it->name(), format_version);

            if (!part_info || part_info->partition_id != actual_part_info.partition_id)
                continue;

            const auto part_old_name = part_info->getPartNameV1();
            const auto volume = std::make_shared<SingleDiskVolume>("volume_" + part_old_name, disk);

            auto part = getDataPartBuilder(entry.new_part_name, volume, fs::path("detached") / part_old_name)
                .withPartFormatFromDisk()
                .build();

            try
            {
                part->loadColumnsChecksumsIndexes(true, true);
            }
            catch (const Exception&)
            {
                /// This method throws if the part data is corrupted or partly missing. In this case, we simply don't
                /// process the part.
                continue;
            }

            if (entry.part_checksum == part->checksums.getTotalChecksumHex())
            {
                part->modification_time = part->getDataPartStorage().getLastModified().epochTime();
                return part;
            }
        }
    }

    return {};
}

bool StorageReplicatedMergeTree::executeLogEntry(LogEntry & entry)
{
    if (entry.type == LogEntry::DROP_RANGE || entry.type == LogEntry::DROP_PART)
    {
        executeDropRange(entry);
        return true;
    }

    if (entry.type == LogEntry::REPLACE_RANGE)
    {
        executeReplaceRange(entry);
        return true;
    }

    const bool is_get_or_attach = entry.type == LogEntry::GET_PART || entry.type == LogEntry::ATTACH_PART;

    if (is_get_or_attach || entry.type == LogEntry::MERGE_PARTS || entry.type == LogEntry::MUTATE_PART)
    {
        /// If we already have this part or a part covering it, we do not need to do anything.
        /// The part may be still in the PreActive -> Active transition so we first search
        /// among PreActive parts to definitely find the desired part if it exists.
        DataPartPtr existing_part = getPartIfExists(entry.new_part_name, {MergeTreeDataPartState::PreActive});

        if (!existing_part)
            existing_part = getActiveContainingPart(entry.new_part_name);

        /// Even if the part is local, it (in exceptional cases) may not be in ZooKeeper. Let's check that it is there.
        if (existing_part && getZooKeeper()->exists(fs::path(replica_path) / "parts" / existing_part->name))
        {
            if (!is_get_or_attach || entry.source_replica != replica_name)
                LOG_DEBUG(log, "Skipping action for part {} because part {} already exists.",
                    entry.new_part_name, existing_part->name);

            return true;
        }
    }

    if (entry.type == LogEntry::ATTACH_PART)
    {
        ProfileEventsScope profile_events_scope;

        if (MutableDataPartPtr part = attachPartHelperFoundValidPart(entry))
        {
            LOG_TRACE(log, "Found valid local part for {}, preparing the transaction", part->name);

            Transaction transaction(*this, NO_TRANSACTION_RAW);

            part->version.setCreationTID(Tx::PrehistoricTID, nullptr);
            renameTempPartAndReplace(part, transaction);
            checkPartChecksumsAndCommit(transaction, part);

            writePartLog(PartLogElement::Type::NEW_PART, {}, 0 /** log entry is fake so we don't measure the time */,
                part->name, part, {} /** log entry is fake so there are no initial parts */, nullptr,
                profile_events_scope.getSnapshot());

            return true;
        }

        LOG_TRACE(log, "Didn't find valid local part for {} ({}), will fetch it from other replica",
            entry.new_part_name,
            entry.actual_new_part_name);
    }

    if (is_get_or_attach && entry.source_replica == replica_name)
        LOG_WARNING(log, "Part {} from own log doesn't exist.", entry.new_part_name);

    /// Perhaps we don't need this part, because during write with quorum, the quorum has failed
    /// (see below about `/quorum/failed_parts`).
    if (entry.quorum && getZooKeeper()->exists(fs::path(zookeeper_path) / "quorum" / "failed_parts" / entry.new_part_name))
    {
        LOG_DEBUG(log, "Skipping action for part {} because quorum for that part was failed.", entry.new_part_name);
        return true;    /// NOTE Deletion from `virtual_parts` is not done, but it is only necessary for merge.
    }

    switch (entry.type)
    {
        case LogEntry::ATTACH_PART:
            /// We surely don't have this part locally as we've checked it before, so download it.
            [[fallthrough]];
        case LogEntry::GET_PART:
            return executeFetch(entry);
        case LogEntry::MERGE_PARTS:
            throw Exception(ErrorCodes::LOGICAL_ERROR, "Merge has to be executed by another function");
        case LogEntry::MUTATE_PART:
            throw Exception(ErrorCodes::LOGICAL_ERROR, "Mutation has to be executed by another function");
        case LogEntry::ALTER_METADATA:
            return executeMetadataAlter(entry);
        case LogEntry::SYNC_PINNED_PART_UUIDS:
            syncPinnedPartUUIDs();
            return true;
        case LogEntry::CLONE_PART_FROM_SHARD:
            executeClonePartFromShard(entry);
            return true;
        default:
            throw Exception(ErrorCodes::LOGICAL_ERROR, "Unexpected log entry type: {}", static_cast<int>(entry.type));
    }
}


bool StorageReplicatedMergeTree::executeFetch(LogEntry & entry, bool need_to_check_missing_part)
{
    /// Looking for covering part. After that entry.actual_new_part_name may be filled.
    String replica = findReplicaHavingCoveringPart(entry, true);
    const auto storage_settings_ptr = getSettings();
    auto metadata_snapshot = getInMemoryMetadataPtr();

    try
    {
        if (replica.empty())
        {
            /** If a part is to be written with a quorum and the quorum is not reached yet,
              *  then (due to the fact that a part is impossible to download right now),
              *  the quorum entry should be considered unsuccessful.
              * TODO Complex code, extract separately.
              */
            if (entry.quorum)
            {
                if (entry.type != LogEntry::GET_PART)
                    throw Exception(ErrorCodes::LOGICAL_ERROR, "Logical error: log entry with quorum but type is not GET_PART");

                LOG_DEBUG(log, "No active replica has part {} which needs to be written with quorum. Will try to mark that quorum as failed.", entry.new_part_name);

                /** Atomically:
                  * - if replicas do not become active;
                  * - if there is a `quorum` node with this part;
                  * - delete `quorum` node;
                  * - add a part to the list `quorum/failed_parts`;
                  * - if the part is not already removed from the list for deduplication `blocks/block_num`, then delete it;
                  *
                  * If something changes, then we will nothing - we'll get here again next time.
                  */

                /** We collect the `host` node versions from the replicas.
                  * When the replica becomes active, it changes the value of host in the same transaction (with the creation of `is_active`).
                  * This will ensure that the replicas do not become active.
                  */

                auto zookeeper = getZooKeeper();

                Strings replicas = zookeeper->getChildren(fs::path(zookeeper_path) / "replicas");

                Coordination::Requests ops;

                for (const auto & path_part : replicas)
                {
                    Coordination::Stat stat;
                    String path = fs::path(zookeeper_path) / "replicas" / path_part / "host";
                    zookeeper->get(path, &stat);
                    ops.emplace_back(zkutil::makeCheckRequest(path, stat.version));
                }

                /// We verify that while we were collecting versions, the replica with the necessary part did not come alive.
                replica = findReplicaHavingPart(entry.new_part_name, true);

                /// Also during this time a completely new replica could be created.
                /// But if a part does not appear on the old, then it can not be on the new one either.

                if (replica.empty())
                {
                    Coordination::Stat quorum_stat;
                    const String quorum_unparallel_path = fs::path(zookeeper_path) / "quorum" / "status";
                    const String quorum_parallel_path = fs::path(zookeeper_path) / "quorum" / "parallel" / entry.new_part_name;
                    String quorum_str, quorum_path;
                    ReplicatedMergeTreeQuorumEntry quorum_entry;

                    if (zookeeper->tryGet(quorum_unparallel_path, quorum_str, &quorum_stat))
                        quorum_path = quorum_unparallel_path;
                    else
                    {
                        quorum_str = zookeeper->get(quorum_parallel_path, &quorum_stat);
                        quorum_path = quorum_parallel_path;
                    }

                    quorum_entry.fromString(quorum_str);

                    if (quorum_entry.part_name == entry.new_part_name)
                    {
                        ops.emplace_back(zkutil::makeRemoveRequest(quorum_path, quorum_stat.version));
                        auto part_info = MergeTreePartInfo::fromPartName(entry.new_part_name, format_version);

                        if (part_info.min_block != part_info.max_block)
                            throw Exception(ErrorCodes::LOGICAL_ERROR, "Logical error: log entry with quorum for part covering more than one block number");

                        ops.emplace_back(zkutil::makeCreateRequest(
                            fs::path(zookeeper_path) / "quorum" / "failed_parts" / entry.new_part_name,
                            "",
                            zkutil::CreateMode::Persistent));

                        /// Deleting from `blocks`.
                        if (!entry.block_id.empty() && zookeeper->exists(fs::path(zookeeper_path) / "blocks" / entry.block_id))
                            ops.emplace_back(zkutil::makeRemoveRequest(fs::path(zookeeper_path) / "blocks" / entry.block_id, -1));

                        Coordination::Responses responses;
                        auto code = zookeeper->tryMulti(ops, responses);

                        if (code == Coordination::Error::ZOK)
                        {
                            LOG_DEBUG(log, "Marked quorum for part {} as failed.", entry.new_part_name);
                            queue.removeFailedQuorumPart(part_info);
                            return true;
                        }
                        else if (code == Coordination::Error::ZBADVERSION || code == Coordination::Error::ZNONODE || code == Coordination::Error::ZNODEEXISTS)
                        {
                            LOG_DEBUG(log, "State was changed or isn't expected when trying to mark quorum for part {} as failed. Code: {}",
                                      entry.new_part_name, Coordination::errorMessage(code));
                        }
                        else
                            throw Coordination::Exception(code);
                    }
                    else
                    {
                        LOG_WARNING(log, "No active replica has part {}, "
                                         "but that part needs quorum and /quorum/status contains entry about another part {}. "
                                         "It means that part was successfully written to {} replicas, but then all of them goes offline. "
                                         "Or it is a bug.", entry.new_part_name, quorum_entry.part_name, entry.quorum);
                    }
                }
            }

            if (replica.empty())
            {
                ProfileEvents::increment(ProfileEvents::ReplicatedPartFailedFetches);

                if (!need_to_check_missing_part)
                    return false;

                throw Exception(ErrorCodes::NO_REPLICA_HAS_PART, "No active replica has part {} or covering part (cannot execute {}: {})",
                                entry.new_part_name, entry.znode_name, entry.getDescriptionForLogs(format_version));
            }
        }

        try
        {
            String part_name = entry.actual_new_part_name.empty() ? entry.new_part_name : entry.actual_new_part_name;

            if (!entry.actual_new_part_name.empty())
                LOG_DEBUG(log, "Will fetch part {} instead of {}", entry.actual_new_part_name, entry.new_part_name);

            String source_replica_path = fs::path(zookeeper_path) / "replicas" / replica;
            if (!fetchPart(part_name,
                metadata_snapshot,
                source_replica_path,
                /* to_detached= */ false,
                entry.quorum,
                /* zookeeper_ */ nullptr,
                /* try_fetch_shared= */ true))
            {
                return false;
            }
        }
        catch (Exception & e)
        {
            /// No stacktrace, just log message
            if (e.code() == ErrorCodes::RECEIVED_ERROR_TOO_MANY_REQUESTS)
                e.addMessage("Too busy replica. Will try later.");
            throw;
        }

        if (entry.type == LogEntry::MERGE_PARTS)
            ProfileEvents::increment(ProfileEvents::ReplicatedPartFetchesOfMerged);
    }
    catch (...)
    {
        /** If we can not download the part we need for some merge, it's better not to try to get other parts for this merge,
          * but try to get already merged part. To do this, move the action to get the remaining parts
          * for this merge at the end of the queue.
          */
        try
        {
            auto parts_for_merge = queue.moveSiblingPartsForMergeToEndOfQueue(entry.new_part_name);

            if (!parts_for_merge.empty() && replica.empty())
            {
                LOG_INFO(log, "No active replica has part {}. Will fetch merged part instead.", entry.new_part_name);
                /// We should enqueue it for check, because merged part may never appear if source part is lost
                enqueuePartForCheck(entry.new_part_name);
                return false;
            }

            /** If no active replica has a part, and there is no merge in the queue with its participation,
              * check to see if any (active or inactive) replica has such a part or covering it.
              */
            if (replica.empty())
                enqueuePartForCheck(entry.new_part_name);
        }
        catch (...)
        {
            tryLogCurrentException(log, __PRETTY_FUNCTION__);
        }

        throw;
    }

    return true;
}


MergeTreeData::MutableDataPartPtr StorageReplicatedMergeTree::executeFetchShared(
    const String & source_replica,
    const String & new_part_name,
    const DiskPtr & disk,
    const String & path)
{
    if (source_replica.empty())
    {
        LOG_INFO(log, "No active replica has part {} on shared storage.", new_part_name);
        return nullptr;
    }

    const auto storage_settings_ptr = getSettings();
    auto metadata_snapshot = getInMemoryMetadataPtr();

    try
    {
        return fetchExistsPart(new_part_name, metadata_snapshot, fs::path(zookeeper_path) / "replicas" / source_replica, disk, path);
    }
    catch (Exception & e)
    {
        if (e.code() == ErrorCodes::RECEIVED_ERROR_TOO_MANY_REQUESTS)
            e.addMessage("Too busy replica. Will try later.");
        tryLogCurrentException(log, __PRETTY_FUNCTION__);
        throw;
    }
}


void StorageReplicatedMergeTree::executeDropRange(const LogEntry & entry)
{
    LOG_TRACE(log, "Executing DROP_RANGE {}", entry.new_part_name);

    /// Wait for loading of outdated parts because DROP_RANGE
    /// command must be applied to all parts on disk.
    waitForOutdatedPartsToBeLoaded();

    auto drop_range_info = MergeTreePartInfo::fromPartName(entry.new_part_name, format_version);
    getContext()->getMergeList().cancelInPartition(getStorageID(), drop_range_info.partition_id, drop_range_info.max_block);
    {
        auto pause_checking_parts = part_check_thread.pausePartsCheck();
        queue.removePartProducingOpsInRange(getZooKeeper(), drop_range_info, entry);
        part_check_thread.cancelRemovedPartsCheck(drop_range_info);
    }

    /// Delete the parts contained in the range to be deleted.
    /// It's important that no old parts remain (after the merge), because otherwise,
    ///  after adding a new replica, this new replica downloads them, but does not delete them.
    /// And, if you do not, the parts will come to life after the server is restarted.
    /// Therefore, we use all data parts.

    auto metadata_snapshot = getInMemoryMetadataPtr();
    PartsToRemoveFromZooKeeper parts_to_remove;
    {
        auto data_parts_lock = lockParts();
        parts_to_remove = removePartsInRangeFromWorkingSetAndGetPartsToRemoveFromZooKeeper(NO_TRANSACTION_RAW, drop_range_info, data_parts_lock);
        if (parts_to_remove.empty())
        {
            if (!drop_range_info.isFakeDropRangePart())
                LOG_INFO(log, "Log entry {} tried to drop single part {}, but part does not exist", entry.znode_name, entry.new_part_name);
            return;
        }
    }

    if (entry.detach)
        LOG_DEBUG(log, "Detaching parts.");
    else
        LOG_DEBUG(log, "Removing parts.");

    if (entry.detach)
    {
        /// If DETACH clone parts to detached/ directory
        for (const auto & part : parts_to_remove)
        {
            if (auto part_to_detach = part.getPartIfItWasActive())
            {
                LOG_INFO(log, "Detaching {}", part_to_detach->getDataPartStorage().getPartDirectory());
                part_to_detach->makeCloneInDetached("", metadata_snapshot);
            }
        }
    }

    /// Forcibly remove parts from ZooKeeper
    removePartsFromZooKeeperWithRetries(parts_to_remove);

    if (entry.detach)
        LOG_DEBUG(log, "Detached {} parts inside {}.", parts_to_remove.size(), entry.new_part_name);
    else
        LOG_DEBUG(log, "Removed {} parts inside {}.", parts_to_remove.size(), entry.new_part_name);

    /// We want to remove dropped parts from disk as soon as possible
    /// To be removed a partition should have zero refcount, therefore call the cleanup thread at exit
    parts_to_remove.clear();
    cleanup_thread.wakeup();
}


bool StorageReplicatedMergeTree::executeReplaceRange(const LogEntry & entry)
{
    Stopwatch watch;
    ProfileEventsScope profile_events_scope;

    auto & entry_replace = *entry.replace_range_entry;
    LOG_DEBUG(log, "Executing log entry {} to replace parts range {} with {} parts from {}.{}",
              entry.znode_name, entry_replace.drop_range_part_name, entry_replace.new_part_names.size(),
              entry_replace.from_database, entry_replace.from_table);

    /// Wait for loading of outdated parts because REPLACE_RANGE
    /// command must be applied to all parts on disk.
    waitForOutdatedPartsToBeLoaded();

    auto metadata_snapshot = getInMemoryMetadataPtr();
    auto storage_settings_ptr = getSettings();

    MergeTreePartInfo drop_range = MergeTreePartInfo::fromPartName(entry_replace.drop_range_part_name, format_version);
    /// Range with only one block has special meaning: it's ATTACH PARTITION or MOVE PARTITION, so there is no drop range
    bool replace = !LogEntry::ReplaceRangeEntry::isMovePartitionOrAttachFrom(drop_range);

    if (replace)
    {
        getContext()->getMergeList().cancelInPartition(getStorageID(), drop_range.partition_id, drop_range.max_block);
        auto pause_checking_parts = part_check_thread.pausePartsCheck();
        queue.removePartProducingOpsInRange(getZooKeeper(), drop_range, entry);
        part_check_thread.cancelRemovedPartsCheck(drop_range);
    }
    else
    {
        drop_range = {};
    }

    struct PartDescription
    {
        PartDescription(
            size_t index_,
            const String & src_part_name_,
            const String & new_part_name_,
            const String & checksum_hex_,
            MergeTreeDataFormatVersion format_version)
            : index(index_)
            , src_part_name(src_part_name_)
            , src_part_info(MergeTreePartInfo::fromPartName(src_part_name_, format_version))
            , new_part_name(new_part_name_)
            , new_part_info(MergeTreePartInfo::fromPartName(new_part_name_, format_version))
            , checksum_hex(checksum_hex_)
        {
        }

        size_t index; // in log entry arrays
        String src_part_name;
        MergeTreePartInfo src_part_info;
        String new_part_name;
        MergeTreePartInfo new_part_info;
        String checksum_hex;

        /// Part which will be committed
        MutableDataPartPtr res_part;

        /// We could find a covering part
        MergeTreePartInfo found_new_part_info;
        String found_new_part_name;

        /// Hold pointer to part in source table if will clone it from local table
        DataPartPtr src_table_part;

        /// A replica that will be used to fetch part
        String replica;

        MergeTreeData::HardlinkedFiles hardlinked_files;

        scope_guard temporary_part_lock;
    };

    using PartDescriptionPtr = std::shared_ptr<PartDescription>;
    using PartDescriptions = std::vector<PartDescriptionPtr>;

    PartDescriptions all_parts;
    PartDescriptions parts_to_add;
    PartsToRemoveFromZooKeeper parts_to_remove;

    auto table_lock_holder_dst_table = lockForShare(
            RWLockImpl::NO_QUERY, getSettings()->lock_acquire_timeout_for_background_operations);
    auto dst_metadata_snapshot = getInMemoryMetadataPtr();

    for (size_t i = 0; i < entry_replace.new_part_names.size(); ++i)
    {
        all_parts.emplace_back(std::make_shared<PartDescription>(i,
            entry_replace.src_part_names.at(i),
            entry_replace.new_part_names.at(i),
            entry_replace.part_names_checksums.at(i),
            format_version));
    }

    /// What parts we should add? Or we have already added all required parts (we an replica-initializer)
    {
        auto data_parts_lock = lockParts();

        for (const PartDescriptionPtr & part_desc : all_parts)
        {
            if (!getActiveContainingPart(part_desc->new_part_info, MergeTreeDataPartState::Active, data_parts_lock))
                parts_to_add.emplace_back(part_desc);
        }

        if (parts_to_add.empty() && replace)
        {
            parts_to_remove = removePartsInRangeFromWorkingSetAndGetPartsToRemoveFromZooKeeper(NO_TRANSACTION_RAW, drop_range, data_parts_lock);
            String parts_to_remove_str;
            for (const auto & part : parts_to_remove)
            {
                parts_to_remove_str += part.getPartName();
                parts_to_remove_str += " ";
            }
            LOG_TRACE(log, "Replacing {} parts {}with empty set", parts_to_remove.size(), parts_to_remove_str);
        }
    }

    if (parts_to_add.empty())
    {
        LOG_INFO(log, "All parts from REPLACE PARTITION command have been already attached");
        removePartsFromZooKeeperWithRetries(parts_to_remove);
        return true;
    }

    if (parts_to_add.size() < all_parts.size())
    {
        LOG_WARNING(log, "Some (but not all) parts from REPLACE PARTITION command already exist. REPLACE PARTITION will not be atomic.");
    }

    StoragePtr source_table;
    TableLockHolder table_lock_holder_src_table;
    StorageID source_table_id{entry_replace.from_database, entry_replace.from_table};

    auto clone_data_parts_from_source_table = [&] () -> size_t
    {
        source_table = DatabaseCatalog::instance().tryGetTable(source_table_id, getContext());
        if (!source_table)
        {
            LOG_DEBUG(log, "Can't use {} as source table for REPLACE PARTITION command. It does not exist.", source_table_id.getNameForLogs());
            return 0;
        }

        auto src_metadata_snapshot = source_table->getInMemoryMetadataPtr();
        MergeTreeData * src_data = nullptr;
        try
        {
            src_data = &checkStructureAndGetMergeTreeData(source_table, src_metadata_snapshot, dst_metadata_snapshot);
        }
        catch (Exception &)
        {
            LOG_INFO(log, "Can't use {} as source table for REPLACE PARTITION command. Will fetch all parts. Reason: {}", source_table_id.getNameForLogs(), getCurrentExceptionMessage(false));
            return 0;
        }

        table_lock_holder_src_table = source_table->lockForShare(
                RWLockImpl::NO_QUERY, getSettings()->lock_acquire_timeout_for_background_operations);

        DataPartStates valid_states{
            MergeTreeDataPartState::PreActive, MergeTreeDataPartState::Active, MergeTreeDataPartState::Outdated};

        size_t num_clonable_parts = 0;
        for (PartDescriptionPtr & part_desc : parts_to_add)
        {
            auto src_part = src_data->getPartIfExists(part_desc->src_part_info, valid_states);
            if (!src_part)
            {
                LOG_DEBUG(log, "There is no part {} in {}", part_desc->src_part_name, source_table_id.getNameForLogs());
                continue;
            }

            bool avoid_copy_local_part = storage_settings_ptr->allow_remote_fs_zero_copy_replication && src_part->isStoredOnRemoteDiskWithZeroCopySupport();

            if (avoid_copy_local_part)
            {
                LOG_DEBUG(log, "Avoid copy local part {} from table {} because of zero-copy replication", part_desc->src_part_name, source_table_id.getNameForLogs());
                continue;
            }

            String checksum_hex  = src_part->checksums.getTotalChecksumHex();

            if (checksum_hex != part_desc->checksum_hex)
            {
                LOG_DEBUG(log, "Part {} of {} has inappropriate checksum", part_desc->src_part_name, source_table_id.getNameForLogs());
                /// TODO: check version
                continue;
            }

            part_desc->found_new_part_name = part_desc->new_part_name;
            part_desc->found_new_part_info = part_desc->new_part_info;
            part_desc->src_table_part = src_part;

            ++num_clonable_parts;
        }

        return num_clonable_parts;
    };

    size_t num_clonable_parts = clone_data_parts_from_source_table();
    LOG_DEBUG(log, "Found {} parts that could be cloned (of {} required parts)", num_clonable_parts, parts_to_add.size());

    ActiveDataPartSet adding_parts_active_set(format_version);
    std::unordered_map<String, PartDescriptionPtr> part_name_to_desc;

    for (PartDescriptionPtr & part_desc : parts_to_add)
    {
        if (part_desc->src_table_part)
        {
            /// It is clonable part
            adding_parts_active_set.add(part_desc->new_part_name);
            part_name_to_desc.emplace(part_desc->new_part_name, part_desc);
            continue;
        }

        /// Firstly, try find exact part to produce more accurate part set
        String replica = findReplicaHavingPart(part_desc->new_part_name, true);
        String found_part_name;
        /// TODO: check version

        if (replica.empty())
        {
            LOG_DEBUG(log, "Part {} is not found on remote replicas", part_desc->new_part_name);

            /// Fallback to covering part
            replica = findReplicaHavingCoveringPart(part_desc->new_part_name, true, found_part_name);

            if (replica.empty())
            {
                /// It is not fail, since adjacent parts could cover current part
                LOG_DEBUG(log, "Parts covering {} are not found on remote replicas", part_desc->new_part_name);
                continue;
            }
        }
        else
        {
            found_part_name = part_desc->new_part_name;
        }

        part_desc->found_new_part_name = found_part_name;
        part_desc->found_new_part_info = MergeTreePartInfo::fromPartName(found_part_name, format_version);
        part_desc->replica = replica;

        adding_parts_active_set.add(part_desc->found_new_part_name);
        part_name_to_desc.emplace(part_desc->found_new_part_name, part_desc);
    }

    /// Check that we could cover whole range
    for (PartDescriptionPtr & part_desc : parts_to_add)
    {
        if (adding_parts_active_set.getContainingPart(part_desc->new_part_info).empty())
        {
            /// We should enqueue missing part for check, so it will be replaced with empty one (if needed)
            /// and we will be able to execute this REPLACE_RANGE.
            /// However, it's quite dangerous, because part may appear in source table.
            /// So we enqueue it for check only if no replicas of source table have part either.
            bool need_check = true;
            if (auto * replicated_src_table = typeid_cast<StorageReplicatedMergeTree *>(source_table.get()))
            {
                String src_replica = replicated_src_table->findReplicaHavingPart(part_desc->src_part_name, false);
                if (!src_replica.empty())
                {
                    LOG_DEBUG(log, "Found part {} on replica {} of source table, will not check part {} required for {}",
                              part_desc->src_part_name, src_replica, part_desc->new_part_name, entry.znode_name);
                    need_check = false;
                }
            }

            if (need_check)
            {
                LOG_DEBUG(log, "Will check part {} required for {}, because no replicas have it (including replicas of source table)",
                          part_desc->new_part_name, entry.znode_name);
                enqueuePartForCheck(part_desc->new_part_name);
            }

            throw Exception(ErrorCodes::NO_REPLICA_HAS_PART,
                            "Not found part {} (or part covering it) neither source table neither remote replicas",
                            part_desc->new_part_name);
        }
    }

    /// Filter covered parts
    PartDescriptions final_parts;
    Strings final_part_names;
    {
        final_part_names = adding_parts_active_set.getParts();

        for (const String & final_part_name : final_part_names)
        {
            auto part_desc = part_name_to_desc[final_part_name];
            if (!part_desc)
                throw Exception(ErrorCodes::LOGICAL_ERROR, "There is no final part {}. This is a bug", final_part_name);

            final_parts.emplace_back(part_desc);

            if (final_parts.size() > 1)
            {
                auto & prev = *final_parts[final_parts.size() - 2];
                auto & curr = *final_parts[final_parts.size() - 1];

                if (!prev.found_new_part_info.isDisjoint(curr.found_new_part_info))
                {
                    throw Exception(ErrorCodes::LOGICAL_ERROR, "Intersected final parts detected: {} and {}. It should be investigated.",
                        prev.found_new_part_name, curr.found_new_part_name);
                }
            }
        }
    }

    static const String TMP_PREFIX = "tmp_replace_from_";

    std::vector<MergeTreeData::HardlinkedFiles> hardlinked_files_for_parts;

    auto obtain_part = [&] (PartDescriptionPtr & part_desc)
    {
        if (part_desc->src_table_part)
        {
            if (part_desc->checksum_hex != part_desc->src_table_part->checksums.getTotalChecksumHex())
                throw Exception(ErrorCodes::UNFINISHED, "Checksums of {} is suddenly changed", part_desc->src_table_part->name);

            auto [res_part, temporary_part_lock] = cloneAndLoadDataPartOnSameDisk(
                part_desc->src_table_part, TMP_PREFIX + "clone_", part_desc->new_part_info, metadata_snapshot, NO_TRANSACTION_PTR, &part_desc->hardlinked_files, false, {});
            part_desc->res_part = std::move(res_part);
            part_desc->temporary_part_lock = std::move(temporary_part_lock);
        }
        else if (!part_desc->replica.empty())
        {
            String source_replica_path = fs::path(zookeeper_path) / "replicas" / part_desc->replica;
            ReplicatedMergeTreeAddress address(getZooKeeper()->get(fs::path(source_replica_path) / "host"));
            auto timeouts = getFetchPartHTTPTimeouts(getContext());

            auto credentials = getContext()->getInterserverCredentials();
            String interserver_scheme = getContext()->getInterserverScheme();

            if (interserver_scheme != address.scheme)
                throw Exception(ErrorCodes::LOGICAL_ERROR,
                                "Interserver schemas are different '{}' != '{}', can't fetch part from {}",
                                interserver_scheme, address.scheme, address.host);

            part_desc->res_part = fetcher.fetchSelectedPart(
                metadata_snapshot, getContext(), part_desc->found_new_part_name, source_replica_path,
                address.host, address.replication_port, timeouts, credentials->getUser(), credentials->getPassword(),
                interserver_scheme, replicated_fetches_throttler, false, TMP_PREFIX + "fetch_");

            /// TODO: check columns_version of fetched part

            ProfileEvents::increment(ProfileEvents::ReplicatedPartFetches);
        }
        else
            throw Exception(ErrorCodes::LOGICAL_ERROR, "There is no receipt to produce part {}. This is bug", part_desc->new_part_name);
    };

    /// Download or clone parts
    /// TODO: make it in parallel
    for (PartDescriptionPtr & part_desc : final_parts)
        obtain_part(part_desc);

    MutableDataPartsVector res_parts;
    for (PartDescriptionPtr & part_desc : final_parts)
        res_parts.emplace_back(part_desc->res_part);

    try
    {
        /// Commit parts
        auto zookeeper = getZooKeeper();
        Transaction transaction(*this, NO_TRANSACTION_RAW);

        Coordination::Requests ops;
        for (PartDescriptionPtr & part_desc : final_parts)
        {
            renameTempPartAndReplace(part_desc->res_part, transaction);
            getCommitPartOps(ops, part_desc->res_part);

            lockSharedData(*part_desc->res_part, false, part_desc->hardlinked_files);
        }


        if (!ops.empty())
            zookeeper->multi(ops);

        {
            auto data_parts_lock = lockParts();

            transaction.commit(&data_parts_lock);
            if (replace)
            {
                parts_to_remove = removePartsInRangeFromWorkingSetAndGetPartsToRemoveFromZooKeeper(NO_TRANSACTION_RAW, drop_range, data_parts_lock);
                String parts_to_remove_str;
                for (const auto & part : parts_to_remove)
                {
                    parts_to_remove_str += part.getPartName();
                    parts_to_remove_str += " ";
                }
                LOG_TRACE(log, "Replacing {} parts {}with {} parts {}", parts_to_remove.size(), parts_to_remove_str,
                          final_parts.size(), boost::algorithm::join(final_part_names, ", "));
            }
        }

        PartLog::addNewParts(getContext(), PartLog::createPartLogEntries(res_parts, watch.elapsed(), profile_events_scope.getSnapshot()));
    }
    catch (...)
    {
        PartLog::addNewParts(getContext(), PartLog::createPartLogEntries(res_parts, watch.elapsed()), ExecutionStatus::fromCurrentException("", true));

        for (const auto & res_part : res_parts)
            unlockSharedData(*res_part);

        throw;
    }

    removePartsFromZooKeeperWithRetries(parts_to_remove);
    res_parts.clear();
    parts_to_remove.clear();
    cleanup_thread.wakeup();

    return true;
}

void StorageReplicatedMergeTree::executeClonePartFromShard(const LogEntry & entry)
{
    auto zookeeper = getZooKeeper();

    Strings replicas = zookeeper->getChildren(entry.source_shard + "/replicas");
    std::shuffle(replicas.begin(), replicas.end(), thread_local_rng);
    String replica;
    for (const String & candidate : replicas)
    {
        if (zookeeper->exists(entry.source_shard + "/replicas/" + candidate + "/is_active"))
        {
            replica = candidate;
            break;
        }
    }

    if (replica.empty())
        throw Exception(ErrorCodes::NO_REPLICA_HAS_PART, "Not found active replica on shard {} to clone part {}",
                        entry.source_shard, entry.new_part_name);

    LOG_INFO(log, "Will clone part from shard {} and replica {}", entry.source_shard, replica);

    MutableDataPartPtr part;

    {
        auto metadata_snapshot = getInMemoryMetadataPtr();
        String source_replica_path = entry.source_shard + "/replicas/" + replica;
        ReplicatedMergeTreeAddress address(getZooKeeper()->get(source_replica_path + "/host"));
        auto timeouts = getHTTPTimeouts(getContext());
        auto credentials = getContext()->getInterserverCredentials();
        String interserver_scheme = getContext()->getInterserverScheme();

        auto get_part = [&, address, timeouts, credentials, interserver_scheme]()
        {
            if (interserver_scheme != address.scheme)
                throw Exception(ErrorCodes::LOGICAL_ERROR, "Interserver schemes are different: '{}' != '{}', can't fetch part from {}",
                                interserver_scheme, address.scheme, address.host);

            return fetcher.fetchSelectedPart(
                metadata_snapshot, getContext(), entry.new_part_name, source_replica_path,
                address.host, address.replication_port,
                timeouts, credentials->getUser(), credentials->getPassword(), interserver_scheme,
                replicated_fetches_throttler, true);
        };

        part = get_part();
        // The fetched part is valuable and should not be cleaned like a temp part.
        part->is_temp = false;
        part->renameTo("detached/" + entry.new_part_name, true);

        LOG_INFO(log, "Cloned part {} to detached directory", part->name);
    }
}


void StorageReplicatedMergeTree::cloneReplica(const String & source_replica, Coordination::Stat source_is_lost_stat, zkutil::ZooKeeperPtr & zookeeper)
{
    String source_path = fs::path(zookeeper_path) / "replicas" / source_replica;

    /// The order of the following three actions is important.

    Strings source_queue_names;
    /// We are trying to get consistent /log_pointer and /queue state. Otherwise
    /// we can possibly duplicate entries in queue of cloned replica.
    while (true)
    {
        Coordination::Stat log_pointer_stat;
        String raw_log_pointer = zookeeper->get(fs::path(source_path) / "log_pointer", &log_pointer_stat);

        Coordination::Requests ops;
        ops.push_back(zkutil::makeSetRequest(fs::path(replica_path) / "log_pointer", raw_log_pointer, -1));

        /// For support old versions CH.
        if (source_is_lost_stat.version == -1)
        {
            /// We check that it was not suddenly upgraded to new version.
            /// Otherwise it can be upgraded and instantly become lost, but we cannot notice that.
            ops.push_back(zkutil::makeCreateRequest(fs::path(source_path) / "is_lost", "0", zkutil::CreateMode::Persistent));
            ops.push_back(zkutil::makeRemoveRequest(fs::path(source_path) / "is_lost", -1));
        }
        else /// The replica we clone should not suddenly become lost.
            ops.push_back(zkutil::makeCheckRequest(fs::path(source_path) / "is_lost", source_is_lost_stat.version));

        Coordination::Responses responses;

        /// Let's remember the queue of the reference/master replica.
        source_queue_names = zookeeper->getChildren(fs::path(source_path) / "queue");

        /// Check that log pointer of source replica didn't changed while we read queue entries
        ops.push_back(zkutil::makeCheckRequest(fs::path(source_path) / "log_pointer", log_pointer_stat.version));

        auto rc = zookeeper->tryMulti(ops, responses);

        if (rc == Coordination::Error::ZOK)
        {
            break;
        }
        else if (rc == Coordination::Error::ZNODEEXISTS)
        {
            throw Exception(ErrorCodes::REPLICA_STATUS_CHANGED,
                            "Can not clone replica, because the {} updated to new ClickHouse version", source_replica);
        }
        else if (responses[1]->error == Coordination::Error::ZBADVERSION)
        {
            /// If is_lost node version changed than source replica also lost,
            /// so we cannot clone from it.
            throw Exception(ErrorCodes::REPLICA_STATUS_CHANGED, "Can not clone replica, because the {} became lost",
                source_replica);
        }
        else if (responses.back()->error == Coordination::Error::ZBADVERSION)
        {
            /// If source replica's log_pointer changed than we probably read
            /// stale state of /queue and have to try one more time.
            LOG_WARNING(log, "Log pointer of source replica {} changed while we loading queue nodes. Will retry.", source_replica);
            continue;
        }
        else
        {
            zkutil::KeeperMultiException::check(rc, ops, responses);
        }
    }

    ::sort(source_queue_names.begin(), source_queue_names.end());

    struct QueueEntryInfo
    {
        String data = {};
        Coordination::Stat stat = {};
        LogEntryPtr parsed_entry = {};
    };

    /// We got log pointer and list of queue entries of source replica.
    /// At first we will get queue entries and then we will get list of active parts of source replica
    /// to enqueue fetches for missing parts. If source replica executes and removes some entry concurrently
    /// we will see produced part (or covering part) in replicas/source/parts and will enqueue fetch.
    /// We will try to parse queue entries before copying them
    /// to avoid creation of excessive and duplicating entries in our queue.
    /// See also removePartAndEnqueueFetch(...)
    std::vector<QueueEntryInfo> source_queue;
    ActiveDataPartSet get_part_set{format_version};
    ActiveDataPartSet drop_range_set{format_version};
    std::unordered_set<String> exact_part_names;

    {
        std::vector<zkutil::ZooKeeper::FutureGet> queue_get_futures;
        queue_get_futures.reserve(source_queue_names.size());

        for (const String & entry_name : source_queue_names)
            queue_get_futures.push_back(zookeeper->asyncTryGet(fs::path(source_path) / "queue" / entry_name));

        source_queue.reserve(source_queue_names.size());
        for (size_t i = 0; i < source_queue_names.size(); ++i)
        {
            auto res = queue_get_futures[i].get();
            /// It's ok if entry is already executed and removed: we also will get source parts set.
            if (res.error == Coordination::Error::ZNONODE)
                continue;

            assert(res.error == Coordination::Error::ZOK);
            source_queue.emplace_back();
            auto & info = source_queue.back();
            info.data = std::move(res.data);
            info.stat = std::move(res.stat);
            try
            {
                info.parsed_entry = LogEntry::parse(info.data, info.stat, format_version);
            }
            catch (...)
            {
                tryLogCurrentException(log, "Cannot parse source queue entry " + source_queue_names[i]);
            }

            /// It may be ok if source replica has newer version. We will copy entry as is.
            if (!info.parsed_entry)
                continue;

            info.parsed_entry->znode_name = source_queue_names[i];

            if (info.parsed_entry->type == LogEntry::DROP_RANGE || info.parsed_entry->type == LogEntry::DROP_PART)
            {
                drop_range_set.add(info.parsed_entry->new_part_name);
            }
            else if (info.parsed_entry->type == LogEntry::GET_PART)
            {
                String maybe_covering_drop_range = drop_range_set.getContainingPart(info.parsed_entry->new_part_name);
                if (maybe_covering_drop_range.empty())
                    get_part_set.add(info.parsed_entry->new_part_name);
            }
            else
            {
                /// We should keep local parts if they present in the queue of source replica.
                /// There's a chance that we are the only replica that has these parts.
                Strings entry_virtual_parts = info.parsed_entry->getVirtualPartNames(format_version);
                std::move(entry_virtual_parts.begin(), entry_virtual_parts.end(), std::inserter(exact_part_names, exact_part_names.end()));
            }
        }
    }

    /// We should do it after copying queue, because some ALTER_METADATA entries can be lost otherwise.
    cloneMetadataIfNeeded(source_replica, source_path, zookeeper);

    /// Add to the queue jobs to receive all the active parts that the reference/master replica has.
    Strings source_replica_parts = zookeeper->getChildren(fs::path(source_path) / "parts");
    for (const auto & active_part : source_replica_parts)
        get_part_set.add(active_part);

    Strings active_parts = get_part_set.getParts();

    /// Remove local parts if source replica does not have them, because such parts will never be fetched by other replicas.
    Strings local_parts_in_zk = zookeeper->getChildren(fs::path(replica_path) / "parts");
    Strings parts_to_remove_from_zk;

    for (const auto & part : local_parts_in_zk)
    {
        /// We look for exact match (and not for any covering part)
        /// because our part might be dropped and covering part might be merged though gap.
        /// (avoid resurrection of data that was removed a long time ago)
        if (get_part_set.getContainingPart(part) == part)
            continue;

        if (exact_part_names.contains(part))
            continue;

        parts_to_remove_from_zk.emplace_back(part);
        LOG_WARNING(log, "Source replica does not have part {}. Removing it from ZooKeeper.", part);
    }

    {
        /// Check "is_lost" version after retrieving queue and parts.
        /// If version has changed, then replica most likely has been dropped and parts set is inconsistent,
        /// so throw exception and retry cloning.
        Coordination::Stat is_lost_stat_new;
        zookeeper->get(fs::path(source_path) / "is_lost", &is_lost_stat_new);
        if (is_lost_stat_new.version != source_is_lost_stat.version)
            throw Exception(ErrorCodes::REPLICA_STATUS_CHANGED, "Cannot clone {}, because it suddenly become lost "
                                                                "or removed broken part from ZooKeeper", source_replica);
    }

    removePartsFromZooKeeperWithRetries(parts_to_remove_from_zk);

    auto local_active_parts = getDataPartsForInternalUsage();

    DataPartsVector parts_to_remove_from_working_set;

    for (const auto & part : local_active_parts)
    {
        if (get_part_set.getContainingPart(part->name) == part->name)
            continue;

        if (exact_part_names.contains(part->name))
            continue;

        parts_to_remove_from_working_set.emplace_back(part);
        LOG_WARNING(log, "Source replica does not have part {}. Removing it from working set.", part->name);
    }

    if (getSettings()->detach_old_local_parts_when_cloning_replica)
    {
        auto metadata_snapshot = getInMemoryMetadataPtr();

        for (const auto & part : parts_to_remove_from_working_set)
        {
            LOG_INFO(log, "Detaching {}", part->getDataPartStorage().getPartDirectory());
            part->makeCloneInDetached("clone", metadata_snapshot);
        }
    }

    removePartsFromWorkingSet(NO_TRANSACTION_RAW, parts_to_remove_from_working_set, true);

    std::unordered_set<String> created_get_parts;

    /// Avoid creation of GET_PART entries which covered by another GET_PART or DROP_RANGE
    /// and creation of multiple entries with the same new_part_name.
    auto should_ignore_log_entry = [&drop_range_set, &get_part_set, this] (std::unordered_set<String> & created_gets,
                                                                    const String & part_name, const String & log_msg_context) -> bool
    {
        /// We should not create entries covered by DROP_RANGE, because we will remove them anyway (kind of optimization).
        String covering_drop_range = drop_range_set.getContainingPart(part_name);
        if (!covering_drop_range.empty())
        {
            LOG_TRACE(log, "{} {}: it's covered by drop range {}", log_msg_context, part_name, covering_drop_range);
            return true;
        }

        /// We should not create entries covered by GET_PART,
        /// because GET_PART entry has no source parts and we can execute it only by fetching.
        /// Parts covered by GET_PART are useless and may cause replication to stuck if covered part is lost.
        String covering_get_part_entry = get_part_set.getContainingPart(part_name);

        if (covering_get_part_entry.empty())
            return false;

        if (covering_get_part_entry != part_name)
        {
            LOG_TRACE(log, "{} {}: it's covered by GET_PART {}", log_msg_context, part_name, covering_get_part_entry);
            return true;
        }

        /// NOTE: It does not completely avoids duplication of GET_PART entries,
        /// because it's possible that source replica has executed some GET_PART after we copied it's queue,
        /// but before we copied its active parts set. In this case we will GET_PART entry in our queue
        /// and later will pull the original GET_PART from replication log.
        /// It should not cause any issues, but it does not allow to get rid of duplicated entries and add an assertion.
        if (created_gets.contains(part_name))
        {
            /// NOTE It would be better to copy log entry instead of creating GET_PART
            /// if there are GET_PART and log entry of other type with the same new_part_name.
            /// But it's a bit harder to implement, because it requires full-fledged virtual_parts set.
            LOG_TRACE(log, "{} {}: GET_PART for it is already created", log_msg_context, part_name);
            return true;
        }

        return false;
    };

    for (const String & name : active_parts)
    {
        if (should_ignore_log_entry(created_get_parts, name, "Not fetching"))
            continue;

        LogEntry log_entry;

        if (are_restoring_replica)
        {
            LOG_DEBUG(log, "Obtaining checksum for path {}", name);

            // The part we want to fetch is probably present in detached/ folder.
            // However, we need to get part's checksum to check if it's not corrupt.
            log_entry.type = LogEntry::ATTACH_PART;

            MinimalisticDataPartChecksums desired_checksums;

            const fs::path part_path = fs::path(source_path) / "parts" / name;

            const String part_znode = zookeeper->get(part_path);

            if (!part_znode.empty())
                desired_checksums = ReplicatedMergeTreePartHeader::fromString(part_znode).getChecksums();
            else
            {
                String desired_checksums_str = zookeeper->get(part_path / "checksums");
                desired_checksums = MinimalisticDataPartChecksums::deserializeFrom(desired_checksums_str);
            }

            const auto [lo, hi] = desired_checksums.hash_of_all_files;
            log_entry.part_checksum = getHexUIntUppercase(hi) + getHexUIntUppercase(lo);
        }
        else
        {
            log_entry.type = LogEntry::GET_PART;
        }

        log_entry.source_replica = "";
        log_entry.new_part_name = name;
        log_entry.create_time = tryGetPartCreateTime(zookeeper, source_path, name);

        LOG_TEST(log, "Enqueueing {} for fetch", name);
        zookeeper->create(fs::path(replica_path) / "queue/queue-", log_entry.toString(), zkutil::CreateMode::PersistentSequential);
        created_get_parts.insert(name);
    }

    size_t total_parts_to_fetch = created_get_parts.size();
    LOG_DEBUG(log, "Queued {} parts to be fetched, {} parts ignored", total_parts_to_fetch, active_parts.size() - total_parts_to_fetch);

    /// Add content of the reference/master replica queue to the queue.
    size_t total_entries_to_copy = 0;
    for (const auto & entry_info : source_queue)
    {
        assert(!entry_info.data.empty());
        if (entry_info.parsed_entry && !entry_info.parsed_entry->new_part_name.empty())
        {
            const String & part_name = entry_info.parsed_entry->new_part_name;
            const String & entry_name = entry_info.parsed_entry->znode_name;
            const auto & entry_type = entry_info.parsed_entry->type;

            if (should_ignore_log_entry(created_get_parts, part_name, fmt::format("Not copying {} {}", entry_name, entry_type)))
                continue;

            if (entry_info.parsed_entry->type == LogEntry::GET_PART)
                created_get_parts.insert(part_name);
        }

        LOG_TEST(log, "Copying entry {}", entry_info.data);
        zookeeper->create(fs::path(replica_path) / "queue/queue-", entry_info.data, zkutil::CreateMode::PersistentSequential);
        ++total_entries_to_copy;
    }

    LOG_DEBUG(log, "Copied {} queue entries, {} entries ignored", total_entries_to_copy, source_queue.size() - total_entries_to_copy);
}


void StorageReplicatedMergeTree::cloneMetadataIfNeeded(const String & source_replica, const String & source_path, zkutil::ZooKeeperPtr & zookeeper)
{
    String source_metadata_version_str;
    bool metadata_version_exists = zookeeper->tryGet(source_path + "/metadata_version", source_metadata_version_str);
    if (!metadata_version_exists)
    {
        /// For compatibility with version older than 20.3
        /// TODO fix tests and delete it
        LOG_WARNING(log, "Node {} does not exist. "
                         "Most likely it's because too old version of ClickHouse is running on replica {}. "
                         "Will not check metadata consistency",
                         source_path + "/metadata_version", source_replica);
        return;
    }

    Int32 source_metadata_version = parse<Int32>(source_metadata_version_str);
    if (metadata_version == source_metadata_version)
        return;

    /// Our metadata it not up to date with source replica metadata.
    /// Metadata is updated by ALTER_METADATA entries, but some entries are probably cleaned up from the log.
    /// It's also possible that some newer ALTER_METADATA entries are present in source_queue list,
    /// and source replica are executing such entry right now (or had executed recently).
    /// More than that, /metadata_version update is not atomic with /columns and /metadata update...

    /// Fortunately, ALTER_METADATA seems to be idempotent,
    /// and older entries of such type can be replaced with newer entries.
    /// Let's try to get consistent values of source replica's /columns and /metadata
    /// and prepend dummy ALTER_METADATA to our replication queue.
    /// It should not break anything if source_queue already contains ALTER_METADATA entry
    /// with greater or equal metadata_version, but it will update our metadata
    /// if all such entries were cleaned up from the log and source_queue.

    LOG_WARNING(log, "Metadata version ({}) on replica is not up to date with metadata ({}) on source replica {}",
                metadata_version, source_metadata_version, source_replica);

    String source_metadata;
    String source_columns;
    while (true)
    {
        Coordination::Stat metadata_stat;
        Coordination::Stat columns_stat;
        source_metadata = zookeeper->get(source_path + "/metadata", &metadata_stat);
        source_columns = zookeeper->get(source_path + "/columns", &columns_stat);

        Coordination::Requests ops;
        Coordination::Responses responses;
        ops.emplace_back(zkutil::makeCheckRequest(source_path + "/metadata", metadata_stat.version));
        ops.emplace_back(zkutil::makeCheckRequest(source_path + "/columns", columns_stat.version));

        Coordination::Error code = zookeeper->tryMulti(ops, responses);
        if (code == Coordination::Error::ZOK)
            break;
        else if (code == Coordination::Error::ZBADVERSION)
            LOG_WARNING(log, "Metadata of replica {} was changed", source_path);
        else
            zkutil::KeeperMultiException::check(code, ops, responses);
    }

    ReplicatedMergeTreeLogEntryData dummy_alter;
    dummy_alter.type = LogEntry::ALTER_METADATA;
    dummy_alter.source_replica = source_replica;
    dummy_alter.metadata_str = source_metadata;
    dummy_alter.columns_str = source_columns;
    dummy_alter.alter_version = source_metadata_version;
    dummy_alter.create_time = time(nullptr);

    zookeeper->create(replica_path + "/queue/queue-", dummy_alter.toString(), zkutil::CreateMode::PersistentSequential);

    /// We don't need to do anything with mutation_pointer, because mutation log cleanup process is different from
    /// replication log cleanup. A mutation is removed from ZooKeeper only if all replicas had executed the mutation,
    /// so all mutations which are greater or equal to our mutation pointer are still present in ZooKeeper.
}


void StorageReplicatedMergeTree::cloneReplicaIfNeeded(zkutil::ZooKeeperPtr zookeeper)
{
    Coordination::Stat is_lost_stat;
    bool is_new_replica = true;
    String res;

    if (zookeeper->tryGet(fs::path(replica_path) / "is_lost", res, &is_lost_stat))
    {
        if (res == "0")
            return;
        if (is_lost_stat.version)
            is_new_replica = false;
    }
    else
    {
        /// Replica was created by old version of CH, so me must create "/is_lost".
        /// Note that in old version of CH there was no "lost" replicas possible.
        /// TODO is_lost node should always exist since v18.12, maybe we can replace `tryGet` with `get` and remove old code?
        zookeeper->create(fs::path(replica_path) / "is_lost", "0", zkutil::CreateMode::Persistent);
        return;
    }

    /// is_lost is "1": it means that we are in repair mode.
    /// Try choose source replica to clone.
    /// Source replica must not be lost and should have minimal queue size and maximal log pointer.
    Strings replicas = zookeeper->getChildren(fs::path(zookeeper_path) / "replicas");
    std::vector<zkutil::ZooKeeper::FutureGet> futures;
    for (const String & source_replica_name : replicas)
    {
        /// Do not clone from myself.
        if (source_replica_name == replica_name)
            continue;

        String source_replica_path = fs::path(zookeeper_path) / "replicas" / source_replica_name;

        /// Obviously the following get operations are not atomic, but it's ok to choose good enough replica, not the best one.
        /// NOTE: We may count some entries twice if log_pointer is moved.
        futures.emplace_back(zookeeper->asyncTryGet(fs::path(source_replica_path) / "is_lost"));
        futures.emplace_back(zookeeper->asyncTryGet(fs::path(source_replica_path) / "log_pointer"));
        futures.emplace_back(zookeeper->asyncTryGet(fs::path(source_replica_path) / "queue"));
    }

    /// Wait for results before getting log entries
    for (auto & future : futures)
        future.wait();

    Strings log_entries = zookeeper->getChildren(fs::path(zookeeper_path) / "log");
    size_t max_log_entry = 0;
    if (!log_entries.empty())
    {
        String last_entry = *std::max_element(log_entries.begin(), log_entries.end());
        max_log_entry = parse<UInt64>(last_entry.substr(strlen("log-")));
    }
    /// log_pointer can point to future entry, which was not created yet
    ++max_log_entry;

    size_t min_replication_lag = std::numeric_limits<size_t>::max();
    String source_replica;
    Coordination::Stat source_is_lost_stat;
    size_t future_num = 0;

    for (const String & source_replica_name : replicas)
    {
        if (source_replica_name == replica_name)
            continue;

        auto get_is_lost     = futures[future_num++].get();
        auto get_log_pointer = futures[future_num++].get();
        auto get_queue       = futures[future_num++].get();

        if (get_is_lost.error != Coordination::Error::ZOK)
        {
            LOG_INFO(log, "Not cloning {}, cannot get '/is_lost': {}", source_replica_name, Coordination::errorMessage(get_is_lost.error));
            continue;
        }
        else if (get_is_lost.data != "0")
        {
            LOG_INFO(log, "Not cloning {}, it's lost", source_replica_name);
            continue;
        }

        if (get_log_pointer.error != Coordination::Error::ZOK)
        {
            LOG_INFO(log, "Not cloning {}, cannot get '/log_pointer': {}", source_replica_name, Coordination::errorMessage(get_log_pointer.error));
            continue;
        }
        if (get_queue.error != Coordination::Error::ZOK)
        {
            LOG_INFO(log, "Not cloning {}, cannot get '/queue': {}", source_replica_name, Coordination::errorMessage(get_queue.error));
            continue;
        }

        /// Replica is not lost and we can clone it. Let's calculate approx replication lag.
        size_t source_log_pointer = get_log_pointer.data.empty() ? 0 : parse<UInt64>(get_log_pointer.data);
        assert(source_log_pointer <= max_log_entry);
        size_t replica_queue_lag = max_log_entry - source_log_pointer;
        size_t replica_queue_size = get_queue.stat.numChildren;
        size_t replication_lag = replica_queue_lag + replica_queue_size;
        LOG_INFO(log, "Replica {} has log pointer '{}', approximate {} queue lag and {} queue size",
                 source_replica_name, get_log_pointer.data, replica_queue_lag, replica_queue_size);
        if (replication_lag < min_replication_lag)
        {
            source_replica = source_replica_name;
            source_is_lost_stat = get_is_lost.stat;
            min_replication_lag = replication_lag;
        }
    }

    if (source_replica.empty())
        throw Exception(ErrorCodes::ALL_REPLICAS_LOST, "All replicas are lost. "
                        "See SYSTEM DROP REPLICA and SYSTEM RESTORE REPLICA queries, they may help");

    if (is_new_replica)
        LOG_INFO(log, "Will mimic {}", source_replica);
    else
        LOG_WARNING(log, "Will mimic {}", source_replica);

    /// Clear obsolete queue that we no longer need.
    zookeeper->removeChildren(fs::path(replica_path) / "queue");
    queue.clear();

    /// Will do repair from the selected replica.
    cloneReplica(source_replica, source_is_lost_stat, zookeeper);
    /// If repair fails to whatever reason, the exception is thrown, is_lost will remain "1" and the replica will be repaired later.

    /// If replica is repaired successfully, we remove is_lost flag.
    zookeeper->set(fs::path(replica_path) / "is_lost", "0");
}

String StorageReplicatedMergeTree::getLastQueueUpdateException() const
{
    std::lock_guard lock(last_queue_update_exception_lock);
    return last_queue_update_exception;
}


void StorageReplicatedMergeTree::queueUpdatingTask()
{
    if (!queue_update_in_progress)
    {
        last_queue_update_start_time.store(time(nullptr));
        queue_update_in_progress = true;
    }
    try
    {
        queue.pullLogsToQueue(getZooKeeperAndAssertNotReadonly(), queue_updating_task->getWatchCallback(), ReplicatedMergeTreeQueue::UPDATE);
        last_queue_update_finish_time.store(time(nullptr));
        queue_update_in_progress = false;
    }
    catch (const Coordination::Exception & e)
    {
        tryLogCurrentException(log, __PRETTY_FUNCTION__);

        std::lock_guard lock(last_queue_update_exception_lock);
        last_queue_update_exception = getCurrentExceptionMessage(false);

        if (e.code == Coordination::Error::ZSESSIONEXPIRED)
        {
            restarting_thread.wakeup();
            return;
        }

        queue_updating_task->scheduleAfter(QUEUE_UPDATE_ERROR_SLEEP_MS);
    }
    catch (...)
    {
        tryLogCurrentException(log, __PRETTY_FUNCTION__);

        std::lock_guard lock(last_queue_update_exception_lock);
        last_queue_update_exception = getCurrentExceptionMessage(false);

        queue_updating_task->scheduleAfter(QUEUE_UPDATE_ERROR_SLEEP_MS);
    }
}


void StorageReplicatedMergeTree::mutationsUpdatingTask()
{
    try
    {
        queue.updateMutations(getZooKeeper(), mutations_updating_task->getWatchCallback());
    }
    catch (const Coordination::Exception & e)
    {
        tryLogCurrentException(log, __PRETTY_FUNCTION__);

        if (e.code == Coordination::Error::ZSESSIONEXPIRED)
            return;

        mutations_updating_task->scheduleAfter(QUEUE_UPDATE_ERROR_SLEEP_MS);
    }
    catch (...)
    {
        tryLogCurrentException(log, __PRETTY_FUNCTION__);
        mutations_updating_task->scheduleAfter(QUEUE_UPDATE_ERROR_SLEEP_MS);
    }
}

ReplicatedMergeTreeQueue::SelectedEntryPtr StorageReplicatedMergeTree::selectQueueEntry()
{
    /// This object will mark the element of the queue as running.
    ReplicatedMergeTreeQueue::SelectedEntryPtr selected;

    try
    {
        selected = queue.selectEntryToProcess(merger_mutator, *this);
    }
    catch (...)
    {
        tryLogCurrentException(log, __PRETTY_FUNCTION__);
    }

    return selected;
}


bool StorageReplicatedMergeTree::processQueueEntry(ReplicatedMergeTreeQueue::SelectedEntryPtr selected_entry)
{
    LogEntryPtr & entry = selected_entry->log_entry;
    return queue.processEntry([this]{ return getZooKeeper(); }, entry, [&](LogEntryPtr & entry_to_process)
    {
        try
        {
            return executeLogEntry(*entry_to_process);
        }
        catch (const Exception & e)
        {
            if (e.code() == ErrorCodes::NO_REPLICA_HAS_PART)
            {
                /// If no one has the right part, probably not all replicas work; We will not write to log with Error level.
                LOG_INFO(log, getExceptionMessageAndPattern(e, /* with_stacktrace */ false));
            }
            else if (e.code() == ErrorCodes::ABORTED)
            {
                /// Interrupted merge or downloading a part is not an error.
                LOG_INFO(log, getExceptionMessageAndPattern(e, /* with_stacktrace */ false));
            }
            else if (e.code() == ErrorCodes::PART_IS_TEMPORARILY_LOCKED)
            {
                /// Part cannot be added temporarily
                LOG_INFO(log, getExceptionMessageAndPattern(e, /* with_stacktrace */ false));
                cleanup_thread.wakeup();
            }
            else
                tryLogCurrentException(log, __PRETTY_FUNCTION__);

            /** This exception will be written to the queue element, and it can be looked up using `system.replication_queue` table.
              * The thread that performs this action will sleep a few seconds after the exception.
              * See `queue.processEntry` function.
              */
            throw;
        }
        catch (...)
        {
            tryLogCurrentException(log, __PRETTY_FUNCTION__);
            throw;
        }
    });
}

bool StorageReplicatedMergeTree::scheduleDataProcessingJob(BackgroundJobsAssignee & assignee)
{
    /// If replication queue is stopped exit immediately as we successfully executed the task
    if (queue.actions_blocker.isCancelled())
        return false;

    /// This object will mark the element of the queue as running.
    ReplicatedMergeTreeQueue::SelectedEntryPtr selected_entry = selectQueueEntry();

    if (!selected_entry)
        return false;

    auto job_type = selected_entry->log_entry->type;

    /// Depending on entry type execute in fetches (small) pool or big merge_mutate pool
    if (job_type == LogEntry::GET_PART)
    {
        assignee.scheduleFetchTask(std::make_shared<ExecutableLambdaAdapter>(
            [this, selected_entry] () mutable
            {
                return processQueueEntry(selected_entry);
            }, common_assignee_trigger, getStorageID()));
        return true;
    }
    else if (job_type == LogEntry::MERGE_PARTS)
    {
        auto task = std::make_shared<MergeFromLogEntryTask>(selected_entry, *this, common_assignee_trigger);
        assignee.scheduleMergeMutateTask(task);
        return true;
    }
    else if (job_type == LogEntry::MUTATE_PART)
    {
        auto task = std::make_shared<MutateFromLogEntryTask>(selected_entry, *this, common_assignee_trigger);
        assignee.scheduleMergeMutateTask(task);
        return true;
    }
    else
    {
        assignee.scheduleCommonTask(std::make_shared<ExecutableLambdaAdapter>(
            [this, selected_entry] () mutable
            {
                return processQueueEntry(selected_entry);
            }, common_assignee_trigger, getStorageID()), /* need_trigger */ true);
        return true;
    }
}


bool StorageReplicatedMergeTree::canExecuteFetch(const ReplicatedMergeTreeLogEntry & entry, String & disable_reason) const
{
    if (fetcher.blocker.isCancelled())
    {
        disable_reason = fmt::format("Not executing fetch of part {} because replicated fetches are cancelled now.", entry.new_part_name);
        return false;
    }

    auto replicated_fetches_pool_size = getContext()->getFetchesExecutor()->getMaxTasksCount();
    size_t busy_threads_in_pool = CurrentMetrics::values[CurrentMetrics::BackgroundFetchesPoolTask].load(std::memory_order_relaxed);
    if (busy_threads_in_pool >= replicated_fetches_pool_size)
    {
        disable_reason = fmt::format("Not executing fetch of part {} because {} fetches already executing, max {}.", entry.new_part_name, busy_threads_in_pool, replicated_fetches_pool_size);
        return false;
    }

    if (replicated_fetches_throttler->isThrottling())
    {
        disable_reason = fmt::format("Not executing fetch of part {} because fetches have already throttled by network settings "
                                     "<max_replicated_fetches_network_bandwidth> or <max_replicated_fetches_network_bandwidth_for_server>.", entry.new_part_name);
        return false;
    }

    return true;
}

bool StorageReplicatedMergeTree::partIsAssignedToBackgroundOperation(const DataPartPtr & part) const
{
    return queue.isVirtualPart(part);
}

void StorageReplicatedMergeTree::mergeSelectingTask()
{
    if (!is_leader)
        return;

    const auto storage_settings_ptr = getSettings();
    const bool deduplicate = false; /// TODO: read deduplicate option from table config
    const Names deduplicate_by_columns = {};
    const bool cleanup = (storage_settings_ptr->clean_deleted_rows != CleanDeletedRows::Never);
    CreateMergeEntryResult create_result = CreateMergeEntryResult::Other;

    try
    {
        /// We must select parts for merge under merge_selecting_mutex because other threads
        /// (OPTIMIZE queries) can assign new merges.
        std::lock_guard merge_selecting_lock(merge_selecting_mutex);

        auto zookeeper = getZooKeeperAndAssertNotReadonly();

        ReplicatedMergeTreeMergePredicate merge_pred = queue.getMergePredicate(zookeeper, getAllPartitionIds());

        /// If many merges is already queued, then will queue only small enough merges.
        /// Otherwise merge queue could be filled with only large merges,
        /// and in the same time, many small parts could be created and won't be merged.

        auto merges_and_mutations_queued = queue.countMergesAndPartMutations();
        size_t merges_and_mutations_sum = merges_and_mutations_queued.merges + merges_and_mutations_queued.mutations;
        if (merges_and_mutations_sum >= storage_settings_ptr->max_replicated_merges_in_queue)
        {
            LOG_TRACE(log, "Number of queued merges ({}) and part mutations ({})"
                " is greater than max_replicated_merges_in_queue ({}), so won't select new parts to merge or mutate.",
                merges_and_mutations_queued.merges,
                merges_and_mutations_queued.mutations,
                storage_settings_ptr->max_replicated_merges_in_queue);
        }
        else
        {
            UInt64 max_source_parts_size_for_merge = merger_mutator.getMaxSourcePartsSizeForMerge(
                storage_settings_ptr->max_replicated_merges_in_queue, merges_and_mutations_sum);

            UInt64 max_source_part_size_for_mutation = merger_mutator.getMaxSourcePartSizeForMutation();

            bool merge_with_ttl_allowed = merges_and_mutations_queued.merges_with_ttl < storage_settings_ptr->max_replicated_merges_with_ttl_in_queue &&
                getTotalMergesWithTTLInMergeList() < storage_settings_ptr->max_number_of_merges_with_ttl_in_pool;

            auto future_merged_part = std::make_shared<FutureMergedMutatedPart>();
            if (storage_settings.get()->assign_part_uuids)
                future_merged_part->uuid = UUIDHelpers::generateV4();

            if (max_source_parts_size_for_merge > 0 &&
                merger_mutator.selectPartsToMerge(future_merged_part, false, max_source_parts_size_for_merge, merge_pred, merge_with_ttl_allowed, NO_TRANSACTION_PTR, nullptr) == SelectPartsDecision::SELECTED)
            {
                create_result = createLogEntryToMergeParts(
                    zookeeper,
                    future_merged_part->parts,
                    future_merged_part->name,
                    future_merged_part->uuid,
                    future_merged_part->part_format,
                    deduplicate,
                    deduplicate_by_columns,
                    cleanup,
                    nullptr,
                    merge_pred.getVersion(),
                    future_merged_part->merge_type);
            }
            /// If there are many mutations in queue, it may happen, that we cannot enqueue enough merges to merge all new parts
            else if (max_source_part_size_for_mutation > 0 && queue.countMutations() > 0
                     && merges_and_mutations_queued.mutations < storage_settings_ptr->max_replicated_mutations_in_queue)
            {
                /// Choose a part to mutate.
                DataPartsVector data_parts = getDataPartsVectorForInternalUsage();
                for (const auto & part : data_parts)
                {
                    if (part->getBytesOnDisk() > max_source_part_size_for_mutation)
                        continue;

                    std::optional<std::pair<Int64, int>> desired_mutation_version = merge_pred.getDesiredMutationVersion(part);
                    if (!desired_mutation_version)
                        continue;

                    create_result = createLogEntryToMutatePart(
                        *part,
                        future_merged_part->uuid,
                        desired_mutation_version->first,
                        desired_mutation_version->second,
                        merge_pred.getVersion());

                    if (create_result == CreateMergeEntryResult::Ok ||
                        create_result == CreateMergeEntryResult::LogUpdated)
                        break;
                }
            }
        }
    }
    catch (...)
    {
        tryLogCurrentException(log, __PRETTY_FUNCTION__);
    }

    if (!is_leader)
        return;

    if (create_result != CreateMergeEntryResult::Ok
        && create_result != CreateMergeEntryResult::LogUpdated)
    {
        merge_selecting_task->scheduleAfter(storage_settings_ptr->merge_selecting_sleep_ms);
    }
    else
    {
        merge_selecting_task->schedule();
    }
}


void StorageReplicatedMergeTree::mutationsFinalizingTask()
{
    bool needs_reschedule = false;

    try
    {
        needs_reschedule = queue.tryFinalizeMutations(getZooKeeperAndAssertNotReadonly());
    }
    catch (...)
    {
        tryLogCurrentException(log, __PRETTY_FUNCTION__);
        needs_reschedule = true;
    }

    if (needs_reschedule)
    {
        mutations_finalizing_task->scheduleAfter(MUTATIONS_FINALIZING_SLEEP_MS);
    }
    else
    {
        /// Even if no mutations seems to be done or appeared we are trying to
        /// finalize them in background because manual control the launch of
        /// this function is error prone. This can lead to mutations that
        /// processed all the parts but have is_done=0 state for a long time. Or
        /// killed mutations, which are also considered as undone.
        mutations_finalizing_task->scheduleAfter(MUTATIONS_FINALIZING_IDLE_SLEEP_MS);
    }
}


StorageReplicatedMergeTree::CreateMergeEntryResult StorageReplicatedMergeTree::createLogEntryToMergeParts(
    zkutil::ZooKeeperPtr & zookeeper,
    const DataPartsVector & parts,
    const String & merged_name,
    const UUID & merged_part_uuid,
    const MergeTreeDataPartFormat & merged_part_format,
    bool deduplicate,
    const Names & deduplicate_by_columns,
    bool cleanup,
    ReplicatedMergeTreeLogEntryData * out_log_entry,
    int32_t log_version,
    MergeType merge_type)
{
    Strings exists_paths;
    exists_paths.reserve(parts.size());
    for (const auto & part : parts)
        exists_paths.emplace_back(fs::path(replica_path) / "parts" / part->name);

    auto exists_results = zookeeper->exists(exists_paths);
    bool all_in_zk = true;
    for (size_t i = 0; i < parts.size(); ++i)
    {
        /// If there is no information about part in ZK, we will not merge it.
        if (exists_results[i].error == Coordination::Error::ZNONODE)
        {
            all_in_zk = false;

            const auto & part = parts[i];
            if (part->modification_time + MAX_AGE_OF_LOCAL_PART_THAT_WASNT_ADDED_TO_ZOOKEEPER < time(nullptr))
            {
                LOG_WARNING(log, "Part {} (that was selected for merge) with age {} seconds exists locally but not in ZooKeeper. Won't do merge with that part and will check it.", part->name, (time(nullptr) - part->modification_time));
                enqueuePartForCheck(part->name);
            }
        }
    }

    if (!all_in_zk)
        return CreateMergeEntryResult::MissingPart;

    ReplicatedMergeTreeLogEntryData entry;
    entry.type = LogEntry::MERGE_PARTS;
    entry.source_replica = replica_name;
    entry.new_part_name = merged_name;
    entry.new_part_uuid = merged_part_uuid;
    entry.new_part_format = merged_part_format;
    entry.merge_type = merge_type;
    entry.deduplicate = deduplicate;
    entry.deduplicate_by_columns = deduplicate_by_columns;
    entry.cleanup = cleanup;
    entry.create_time = time(nullptr);

    for (const auto & part : parts)
        entry.source_parts.push_back(part->name);

    Coordination::Requests ops;
    Coordination::Responses responses;

    ops.emplace_back(zkutil::makeCreateRequest(
        fs::path(zookeeper_path) / "log/log-", entry.toString(),
        zkutil::CreateMode::PersistentSequential));

    ops.emplace_back(zkutil::makeSetRequest(
        fs::path(zookeeper_path) / "log", "", log_version)); /// Check and update version.

    Coordination::Error code = zookeeper->tryMulti(ops, responses);

    if (code == Coordination::Error::ZOK)
    {
        String path_created = dynamic_cast<const Coordination::CreateResponse &>(*responses.front()).path_created;
        entry.znode_name = path_created.substr(path_created.find_last_of('/') + 1);

        ProfileEvents::increment(ProfileEvents::CreatedLogEntryForMerge);
        LOG_TRACE(log, "Created log entry {} for merge {}", path_created, merged_name);
    }
    else if (code == Coordination::Error::ZBADVERSION)
    {
        ProfileEvents::increment(ProfileEvents::NotCreatedLogEntryForMerge);
        LOG_TRACE(log, "Log entry is not created for merge {} because log was updated", merged_name);
        return CreateMergeEntryResult::LogUpdated;
    }
    else
    {
        zkutil::KeeperMultiException::check(code, ops, responses);
    }

    if (out_log_entry)
        *out_log_entry = entry;

    return CreateMergeEntryResult::Ok;
}


StorageReplicatedMergeTree::CreateMergeEntryResult StorageReplicatedMergeTree::createLogEntryToMutatePart(
    const IMergeTreeDataPart & part, const UUID & new_part_uuid, Int64 mutation_version, int32_t alter_version, int32_t log_version)
{
    auto zookeeper = getZooKeeper();

    /// If there is no information about part in ZK, we will not mutate it.
    if (!zookeeper->exists(fs::path(replica_path) / "parts" / part.name))
    {
        if (part.modification_time + MAX_AGE_OF_LOCAL_PART_THAT_WASNT_ADDED_TO_ZOOKEEPER < time(nullptr))
        {
            LOG_WARNING(log, "Part {} (that was selected for mutation) with age {} seconds exists locally but not in ZooKeeper."
                " Won't mutate that part and will check it.", part.name, (time(nullptr) - part.modification_time));
            enqueuePartForCheck(part.name);
        }

        return CreateMergeEntryResult::MissingPart;
    }

    MergeTreePartInfo new_part_info = part.info;
    new_part_info.mutation = mutation_version;

    String new_part_name = part.getNewName(new_part_info);

    ReplicatedMergeTreeLogEntryData entry;
    entry.type = LogEntry::MUTATE_PART;
    entry.source_replica = replica_name;
    entry.source_parts.push_back(part.name);
    entry.new_part_name = new_part_name;
    entry.new_part_uuid = new_part_uuid;
    entry.create_time = time(nullptr);
    entry.alter_version = alter_version;

    Coordination::Requests ops;
    Coordination::Responses responses;

    ops.emplace_back(zkutil::makeCreateRequest(
        fs::path(zookeeper_path) / "log/log-", entry.toString(),
        zkutil::CreateMode::PersistentSequential));

    ops.emplace_back(zkutil::makeSetRequest(
        fs::path(zookeeper_path) / "log", "", log_version)); /// Check and update version.

    Coordination::Error code = zookeeper->tryMulti(ops, responses);

    if (code == Coordination::Error::ZBADVERSION)
    {
        ProfileEvents::increment(ProfileEvents::NotCreatedLogEntryForMutation);
        LOG_TRACE(log, "Log entry is not created for mutation {} because log was updated", new_part_name);
        return CreateMergeEntryResult::LogUpdated;
    }

    zkutil::KeeperMultiException::check(code, ops, responses);

    ProfileEvents::increment(ProfileEvents::CreatedLogEntryForMutation);
    LOG_TRACE(log, "Created log entry for mutation {}", new_part_name);
    return CreateMergeEntryResult::Ok;
}


void StorageReplicatedMergeTree::getRemovePartFromZooKeeperOps(const String & part_name, Coordination::Requests & ops, bool has_children)
{
    String part_path = fs::path(replica_path) / "parts" / part_name;

    if (has_children)
    {
        ops.emplace_back(zkutil::makeRemoveRequest(fs::path(part_path) / "checksums", -1));
        ops.emplace_back(zkutil::makeRemoveRequest(fs::path(part_path) / "columns", -1));
    }
    ops.emplace_back(zkutil::makeRemoveRequest(part_path, -1));
}

void StorageReplicatedMergeTree::removePartAndEnqueueFetch(const String & part_name, bool storage_init)
{
    auto zookeeper = getZooKeeper();

    /// We don't know exactly what happened to broken part
    /// and we are going to remove all covered log entries.
    /// It's quite dangerous, so clone covered parts to detached.
    auto broken_part_info = MergeTreePartInfo::fromPartName(part_name, format_version);

    auto partition_range = getVisibleDataPartsVectorInPartition(getContext(), broken_part_info.partition_id);
    for (const auto & part : partition_range)
    {
        if (!broken_part_info.contains(part->info))
            continue;

        /// Broken part itself either already moved to detached or does not exist.
        assert(broken_part_info != part->info);
        part->makeCloneInDetached("covered-by-broken", getInMemoryMetadataPtr());
    }

    ThreadFuzzer::maybeInjectSleep();

    /// It's possible that queue contains entries covered by part_name.
    /// For example, we had GET_PART all_1_42_5 and MUTATE_PART all_1_42_5_63,
    /// then all_1_42_5_63 was executed by fetching, but part was written to disk incorrectly.
    /// In this case we have to remove it as broken and create GET_PART all_1_42_5_63 to fetch it again,
    /// but GET_PART all_1_42_5 may be still in the queue.
    /// We should remove all covered entries before creating GET_PART entry, because:
    ///    1. In the situation described above, we do not know how to merge/mutate all_1_42_5_63 from all_1_42_5,
    ///       so GET_PART all_1_42_5 (and all source parts) is useless. The only thing we can do is to fetch all_1_42_5_63.
    ///    2. If all_1_42_5_63 is lost, then replication may stuck waiting for all_1_42_5_63 to appear,
    ///       because we may have some covered parts (more precisely, parts with the same min and max blocks)
    queue.removePartProducingOpsInRange(zookeeper, broken_part_info, /* covering_entry= */ {});

    ThreadFuzzer::maybeInjectSleep();

    String part_path = fs::path(replica_path) / "parts" / part_name;

    while (true)
    {

        Coordination::Requests ops;

        time_t part_create_time = 0;
        Coordination::Stat stat;
        bool exists_in_zookeeper = zookeeper->exists(part_path, &stat);
        if (exists_in_zookeeper)
        {
            /// Update version of /is_lost node to avoid race condition with cloneReplica(...).
            /// cloneReplica(...) expects that if some entry was executed, then its new_part_name is added to /parts,
            /// but we are going to remove it from /parts and add to queue again.
            Coordination::Stat is_lost_stat;
            String is_lost_value = zookeeper->get(replica_path + "/is_lost", &is_lost_stat);
            assert(is_lost_value == "0");
            ops.emplace_back(zkutil::makeSetRequest(replica_path + "/is_lost", is_lost_value, is_lost_stat.version));

            part_create_time = stat.ctime / 1000;
            getRemovePartFromZooKeeperOps(part_name, ops, stat.numChildren > 0);
        }

        if (!storage_init)
        {
            /// We use merge predicate + version check here, because DROP RANGE update log version and we are trying to avoid race with it. We must be sure, that our part
            /// was not dropped, otherwise we will have fetch entry, but no virtual part for it (DROP RANGE will remove it). So bad sequence is the following:
            /// 1) Create DROP PART in log for broken_part (for example because it's not only broken, but also empty)
            /// 1.5) Pull to log and start execution (removePartProducingOpsInRange)
            /// 2) Execute this method (create GET PART for broken part)
            /// 3) Finish DROP PART execution (remove part from virtual parts)
            /// 4) Now we get GET PART for broken part which is absent in virtual parts == bug
            ///
            /// Because of version check this method will never create FETCH if drop part exists

            ReplicatedMergeTreeMergePredicate merge_pred = queue.getMergePredicate(zookeeper, PartitionIdsHint{broken_part_info.partition_id});
            if (merge_pred.isGoingToBeDropped(broken_part_info))
            {
                LOG_INFO(log, "Broken part {} is covered by drop range, don't need to fetch it, removing it from ZooKeeper", part_name);

                /// But we have to remove it from ZooKeeper because broken parts are not removed from ZK during Outdated parts cleanup
                /// There's a chance that DROP_RANGE will remove it, but only if it was not already removed by cleanup thread
                if (exists_in_zookeeper)
                    removePartsFromZooKeeperWithRetries({part_name});
                return;
            }

            /// Check that our version of log (and queue) is the most fresh. Otherwise don't create new entry fetch entry.
            ops.emplace_back(zkutil::makeCheckRequest(fs::path(zookeeper_path) / "log", merge_pred.getVersion()));
        }

        LogEntryPtr log_entry = std::make_shared<LogEntry>();
        log_entry->type = LogEntry::GET_PART;
        log_entry->create_time = part_create_time;
        log_entry->source_replica = "";
        log_entry->new_part_name = part_name;

        ops.emplace_back(zkutil::makeCreateRequest(
            fs::path(replica_path) / "queue/queue-", log_entry->toString(),
            zkutil::CreateMode::PersistentSequential));

        Coordination::Responses results;
        auto rc = zookeeper->tryMulti(ops, results);

        if (rc == Coordination::Error::ZBADVERSION)
        {
            LOG_TRACE(log, "Log updated, cannot create fetch entry for part {}, will retry.", part_name);
            continue;
        }

        zkutil::KeeperMultiException::check(rc, ops, results);

        String path_created = dynamic_cast<const Coordination::CreateResponse &>(*results.back()).path_created;
        log_entry->znode_name = path_created.substr(path_created.find_last_of('/') + 1);
        queue.insert(zookeeper, log_entry);
        break;
    }
}


void StorageReplicatedMergeTree::startBeingLeader()
{
    auto zookeeper = getZooKeeper();

    if (!getSettings()->replicated_can_become_leader)
    {
        LOG_INFO(log, "Will not enter leader election because replicated_can_become_leader=0");
        return;
    }

    zkutil::checkNoOldLeaders(log, *zookeeper, fs::path(zookeeper_path) / "leader_election");

    LOG_INFO(log, "Became leader");
    is_leader = true;
}

void StorageReplicatedMergeTree::stopBeingLeader()
{
    if (!is_leader)
        return;

    LOG_INFO(log, "Stopped being leader");
    is_leader = false;
}

ConnectionTimeouts StorageReplicatedMergeTree::getFetchPartHTTPTimeouts(ContextPtr local_context)
{
    auto timeouts = getHTTPTimeouts(local_context);
    auto settings = getSettings();

    if (settings->replicated_fetches_http_connection_timeout.changed)
        timeouts.connection_timeout = settings->replicated_fetches_http_connection_timeout;

    if (settings->replicated_fetches_http_send_timeout.changed)
        timeouts.send_timeout = settings->replicated_fetches_http_send_timeout;

    if (settings->replicated_fetches_http_receive_timeout.changed)
        timeouts.receive_timeout = settings->replicated_fetches_http_receive_timeout;

    return timeouts;
}

bool StorageReplicatedMergeTree::checkReplicaHavePart(const String & replica, const String & part_name)
{
    auto zookeeper = getZooKeeper();
    return zookeeper->exists(fs::path(zookeeper_path) / "replicas" / replica / "parts" / part_name);
}

String StorageReplicatedMergeTree::findReplicaHavingPart(const String & part_name, bool active)
{
    auto zookeeper = getZooKeeper();
    Strings replicas = zookeeper->getChildren(fs::path(zookeeper_path) / "replicas");

    /// Select replicas in uniformly random order.
    std::shuffle(replicas.begin(), replicas.end(), thread_local_rng);

    LOG_TRACE(log, "Candidate replicas: {}", replicas.size());

    for (const String & replica : replicas)
    {
        /// We aren't interested in ourself.
        if (replica == replica_name)
            continue;

        LOG_TRACE(log, "Candidate replica: {}", replica);

        if (checkReplicaHavePart(replica, part_name) &&
            (!active || zookeeper->exists(fs::path(zookeeper_path) / "replicas" / replica / "is_active")))
            return replica;

        /// Obviously, replica could become inactive or even vanish after return from this method.
    }

    return {};
}

String StorageReplicatedMergeTree::findReplicaHavingCoveringPart(LogEntry & entry, bool active)
{
    auto zookeeper = getZooKeeper();
    Strings replicas = zookeeper->getChildren(fs::path(zookeeper_path) / "replicas");

    /// Select replicas in uniformly random order.
    std::shuffle(replicas.begin(), replicas.end(), thread_local_rng);

    for (const String & replica : replicas)
    {
        if (replica == replica_name)
            continue;

        if (active && !zookeeper->exists(fs::path(zookeeper_path) / "replicas" / replica / "is_active"))
            continue;

        String largest_part_found;
        Strings parts = zookeeper->getChildren(fs::path(zookeeper_path) / "replicas" / replica / "parts");
        for (const String & part_on_replica : parts)
        {
            if (part_on_replica == entry.new_part_name
                || MergeTreePartInfo::contains(part_on_replica, entry.new_part_name, format_version))
            {
                if (largest_part_found.empty()
                    || MergeTreePartInfo::contains(part_on_replica, largest_part_found, format_version))
                {
                    largest_part_found = part_on_replica;
                }
            }
        }

        if (!largest_part_found.empty())
        {
            bool the_same_part = largest_part_found == entry.new_part_name;

            /// Make a check in case if selected part differs from source part
            if (!the_same_part)
            {
                String reject_reason;
                if (!queue.addFuturePartIfNotCoveredByThem(largest_part_found, entry, reject_reason))
                {
                    LOG_INFO(log, "Will not fetch part {} covering {}. {}", largest_part_found, entry.new_part_name, reject_reason);
                    return {};
                }
            }

            return replica;
        }
    }

    return {};
}


String StorageReplicatedMergeTree::findReplicaHavingCoveringPart(
    const String & part_name, bool active, String & found_part_name)
{
    auto zookeeper = getZooKeeper();
    Strings replicas = zookeeper->getChildren(fs::path(zookeeper_path) / "replicas");

    /// Select replicas in uniformly random order.
    std::shuffle(replicas.begin(), replicas.end(), thread_local_rng);

    String largest_part_found;
    String largest_replica_found;

    for (const String & replica : replicas)
    {
        if (replica == replica_name)
            continue;

        if (active && !zookeeper->exists(fs::path(zookeeper_path) / "replicas" / replica / "is_active"))
            continue;

        Strings parts = zookeeper->getChildren(fs::path(zookeeper_path) / "replicas" / replica / "parts");
        for (const String & part_on_replica : parts)
        {
            if (part_on_replica == part_name
                || MergeTreePartInfo::contains(part_on_replica, part_name, format_version))
            {
                if (largest_part_found.empty()
                    || MergeTreePartInfo::contains(part_on_replica, largest_part_found, format_version))
                {
                    largest_part_found = part_on_replica;
                    largest_replica_found = replica;
                }
            }
        }
    }

    found_part_name = largest_part_found;
    return largest_replica_found;
}


/** If a quorum is tracked for a part, update information about it in ZK.
  */
void StorageReplicatedMergeTree::updateQuorum(const String & part_name, bool is_parallel)
{
    if (is_parallel && format_version < MERGE_TREE_DATA_MIN_FORMAT_VERSION_WITH_CUSTOM_PARTITIONING)
        throw Exception(ErrorCodes::NOT_IMPLEMENTED, "Parallel quorum inserts are not compatible with the deprecated syntax of *MergeTree engines");

    auto zookeeper = getZooKeeper();

    /// Information on which replicas a part has been added, if the quorum has not yet been reached.
    String quorum_status_path = fs::path(zookeeper_path) / "quorum" / "status";
    if (is_parallel)
        quorum_status_path = fs::path(zookeeper_path) / "quorum" / "parallel" / part_name;
    /// The name of the previous part for which the quorum was reached.
    const String quorum_last_part_path = fs::path(zookeeper_path) / "quorum" / "last_part";

    String value;
    Coordination::Stat stat;

    /// If there is no node, then all quorum INSERTs have already reached the quorum, and nothing is needed.
    while (zookeeper->tryGet(quorum_status_path, value, &stat))
    {
        ReplicatedMergeTreeQuorumEntry quorum_entry(value);
        if (quorum_entry.part_name != part_name)
        {
            LOG_TRACE(log, "Quorum {}, already achieved for part {} current part {}",
                      quorum_status_path, part_name, quorum_entry.part_name);
            /// The quorum has already been achieved. Moreover, another INSERT with a quorum has already started.
            break;
        }

        quorum_entry.replicas.insert(replica_name);

        if (quorum_entry.replicas.size() >= quorum_entry.required_number_of_replicas)
        {
            /// The quorum is reached. Delete the node, and update information about the last part that was successfully written with quorum.
            LOG_TRACE(log, "Got {} (of {} required) replicas confirmed quorum {}, going to remove node",
                      quorum_entry.replicas.size(), quorum_entry.required_number_of_replicas, quorum_status_path);

            Coordination::Requests ops;
            Coordination::Responses responses;

            if (!is_parallel)
            {
                Coordination::Stat added_parts_stat;
                String old_added_parts = zookeeper->get(quorum_last_part_path, &added_parts_stat);

                ReplicatedMergeTreeQuorumAddedParts parts_with_quorum(format_version);

                if (!old_added_parts.empty())
                    parts_with_quorum.fromString(old_added_parts);

                auto part_info = MergeTreePartInfo::fromPartName(part_name, format_version);
                /// We store one last part which reached quorum for each partition.
                parts_with_quorum.added_parts[part_info.partition_id] = part_name;

                String new_added_parts = parts_with_quorum.toString();

                ops.emplace_back(zkutil::makeRemoveRequest(quorum_status_path, stat.version));
                ops.emplace_back(zkutil::makeSetRequest(quorum_last_part_path, new_added_parts, added_parts_stat.version));
            }
            else
                ops.emplace_back(zkutil::makeRemoveRequest(quorum_status_path, stat.version));

            auto code = zookeeper->tryMulti(ops, responses);

            if (code == Coordination::Error::ZOK)
            {
                break;
            }
            else if (code == Coordination::Error::ZNONODE)
            {
                /// The quorum has already been achieved.
                break;
            }
            else if (code == Coordination::Error::ZBADVERSION)
            {
                /// Node was updated meanwhile. We must re-read it and repeat all the actions.
                continue;
            }
            else
                throw Coordination::Exception(code, quorum_status_path);
        }
        else
        {
            LOG_TRACE(log, "Quorum {} still not satisfied (have only {} of {} replicas), updating node",
                      quorum_status_path, quorum_entry.replicas.size(), quorum_entry.required_number_of_replicas);
            /// We update the node, registering there one more replica.
            auto code = zookeeper->trySet(quorum_status_path, quorum_entry.toString(), stat.version);

            if (code == Coordination::Error::ZOK)
            {
                break;
            }
            else if (code == Coordination::Error::ZNONODE)
            {
                /// The quorum has already been achieved.
                break;
            }
            else if (code == Coordination::Error::ZBADVERSION)
            {
                /// Node was updated meanwhile. We must re-read it and repeat all the actions.
                continue;
            }
            else
                throw Coordination::Exception(code, quorum_status_path);
        }
    }
}


void StorageReplicatedMergeTree::cleanLastPartNode(const String & partition_id)
{
    auto zookeeper = getZooKeeper();

    LOG_DEBUG(log, "Cleaning up last parent node for partition {}", partition_id);

    /// The name of the previous part for which the quorum was reached.
    const String quorum_last_part_path = fs::path(zookeeper_path) / "quorum" / "last_part";

    /// Delete information from "last_part" node.

    while (true)
    {
        Coordination::Stat added_parts_stat;
        String old_added_parts = zookeeper->get(quorum_last_part_path, &added_parts_stat);

        ReplicatedMergeTreeQuorumAddedParts parts_with_quorum(format_version);

        if (!old_added_parts.empty())
            parts_with_quorum.fromString(old_added_parts);

        /// Delete information about particular partition.
        if (!parts_with_quorum.added_parts.contains(partition_id))
        {
            /// There is no information about interested part.
            break;
        }

        parts_with_quorum.added_parts.erase(partition_id);

        String new_added_parts = parts_with_quorum.toString();

        auto code = zookeeper->trySet(quorum_last_part_path, new_added_parts, added_parts_stat.version);

        if (code == Coordination::Error::ZOK)
        {
            LOG_DEBUG(log, "Last parent node for partition {} is cleaned up", partition_id);
            break;
        }
        else if (code == Coordination::Error::ZNONODE)
        {
            /// Node is deleted. It is impossible, but it is Ok.
            break;
        }
        else if (code == Coordination::Error::ZBADVERSION)
        {
            /// Node was updated meanwhile. We must re-read it and repeat all the actions.
            continue;
        }
        else
            throw Coordination::Exception(code, quorum_last_part_path);
    }
}


bool StorageReplicatedMergeTree::partIsInsertingWithParallelQuorum(const MergeTreePartInfo & part_info) const
{
    auto zookeeper = getZooKeeper();
    return zookeeper->exists(fs::path(zookeeper_path) / "quorum" / "parallel" / part_info.getPartNameV1());
}


bool StorageReplicatedMergeTree::partIsLastQuorumPart(const MergeTreePartInfo & part_info) const
{
    auto zookeeper = getZooKeeper();

    const String parts_with_quorum_path = fs::path(zookeeper_path) / "quorum" / "last_part";

    String parts_with_quorum_str = zookeeper->get(parts_with_quorum_path);

    if (parts_with_quorum_str.empty())
        return false;

    ReplicatedMergeTreeQuorumAddedParts parts_with_quorum(format_version);
    parts_with_quorum.fromString(parts_with_quorum_str);

    auto partition_it = parts_with_quorum.added_parts.find(part_info.partition_id);
    if (partition_it == parts_with_quorum.added_parts.end())
        return false;

    return partition_it->second == part_info.getPartNameAndCheckFormat(format_version);
}


bool StorageReplicatedMergeTree::fetchPart(
    const String & part_name,
    const StorageMetadataPtr & metadata_snapshot,
    const String & source_replica_path,
    bool to_detached,
    size_t quorum,
    zkutil::ZooKeeper::Ptr zookeeper_,
    bool try_fetch_shared)
{
    auto zookeeper = zookeeper_ ? zookeeper_ : getZooKeeper();
    const auto part_info = MergeTreePartInfo::fromPartName(part_name, format_version);

    if (!to_detached)
    {
        if (auto part = getPartIfExists(part_info, {MergeTreeDataPartState::Outdated, MergeTreeDataPartState::Deleting}))
        {
            LOG_DEBUG(log, "Part {} should be deleted after previous attempt before fetch", part->name);
            /// Force immediate parts cleanup to delete the part that was left from the previous fetch attempt.
            cleanup_thread.wakeup();
            return false;
        }
    }

    {
        std::lock_guard lock(currently_fetching_parts_mutex);
        if (!currently_fetching_parts.insert(part_name).second)
        {
            LOG_DEBUG(log, "Part {} is already fetching right now", part_name);
            return false;
        }
    }

    SCOPE_EXIT_MEMORY
    ({
        std::lock_guard lock(currently_fetching_parts_mutex);
        currently_fetching_parts.erase(part_name);
    });

    LOG_DEBUG(log, "Fetching part {} from {}", part_name, source_replica_path);

    auto settings_ptr = getSettings();
    TableLockHolder table_lock_holder;
    if (!to_detached)
        table_lock_holder = lockForShare(RWLockImpl::NO_QUERY, settings_ptr->lock_acquire_timeout_for_background_operations);

    /// Logging
    Stopwatch stopwatch;
    MutableDataPartPtr part;
    DataPartsVector replaced_parts;
    ProfileEventsScope profile_events_scope;

    auto write_part_log = [&] (const ExecutionStatus & execution_status)
    {
        writePartLog(
            PartLogElement::DOWNLOAD_PART, execution_status, stopwatch.elapsed(),
            part_name, part, replaced_parts, nullptr,
            profile_events_scope.getSnapshot());
    };

    DataPartPtr part_to_clone;
    {
        /// If the desired part is a result of a part mutation, try to find the source part and compare
        /// its checksums to the checksums of the desired part. If they match, we can just clone the local part.

        /// If we have the source part, its part_info will contain covered_part_info.
        auto covered_part_info = part_info;
        covered_part_info.mutation = 0;
        auto source_part = getActiveContainingPart(covered_part_info);

        /// Fetch for zero-copy replication is cheap and straightforward, so we don't use local clone here
        if (source_part && (!settings_ptr->allow_remote_fs_zero_copy_replication || !source_part->getDataPartStorage().supportZeroCopyReplication()))
        {
            auto source_part_header = ReplicatedMergeTreePartHeader::fromColumnsAndChecksums(
                source_part->getColumns(), source_part->checksums);

            String part_path = fs::path(source_replica_path) / "parts" / part_name;
            String part_znode = zookeeper->get(part_path);

            std::optional<ReplicatedMergeTreePartHeader> desired_part_header;
            if (!part_znode.empty())
            {
                desired_part_header = ReplicatedMergeTreePartHeader::fromString(part_znode);
            }
            else
            {
                String columns_str;
                String checksums_str;

                if (zookeeper->tryGet(fs::path(part_path) / "columns", columns_str) &&
                    zookeeper->tryGet(fs::path(part_path) / "checksums", checksums_str))
                {
                    desired_part_header = ReplicatedMergeTreePartHeader::fromColumnsAndChecksumsZNodes(columns_str, checksums_str);
                }
                else
                {
                    LOG_INFO(log, "Not checking checksums of part {} with replica {} because part was removed from ZooKeeper", part_name, source_replica_path);
                }
            }

            /// Checking both checksums and columns hash. For example we can have empty part
            /// with same checksums but different columns. And we attaching it exception will
            /// be thrown.
            if (desired_part_header
                && source_part_header.getColumnsHash() == desired_part_header->getColumnsHash()
                && source_part_header.getChecksums() == desired_part_header->getChecksums())
            {
                LOG_TRACE(log, "Found local part {} with the same checksums and columns hash as {}", source_part->name, part_name);
                part_to_clone = source_part;
            }
        }
    }

    ReplicatedMergeTreeAddress address;
    ConnectionTimeouts timeouts;
    String interserver_scheme;
    InterserverCredentialsPtr credentials;
    std::optional<CurrentlySubmergingEmergingTagger> tagger_ptr;
    std::function<MutableDataPartPtr()> get_part;
    MergeTreeData::HardlinkedFiles hardlinked_files;
    scope_guard part_to_clone_lock;

    if (part_to_clone)
    {
        get_part = [&, part_to_clone]()
        {
            auto [cloned_part, lock] = cloneAndLoadDataPartOnSameDisk(part_to_clone, "tmp_clone_", part_info, metadata_snapshot, NO_TRANSACTION_PTR, &hardlinked_files, false, {});
            part_to_clone_lock = std::move(lock);
            return cloned_part;
        };
    }
    else
    {
        address.fromString(zookeeper->get(fs::path(source_replica_path) / "host"));
        timeouts = getFetchPartHTTPTimeouts(getContext());

        credentials = getContext()->getInterserverCredentials();
        interserver_scheme = getContext()->getInterserverScheme();

        get_part = [&, address, timeouts, credentials, interserver_scheme]()
        {
            if (interserver_scheme != address.scheme)
                throw Exception(ErrorCodes::INTERSERVER_SCHEME_DOESNT_MATCH, "Interserver schemes are different: "
                    "'{}' != '{}', can't fetch part from {}", interserver_scheme, address.scheme, address.host);

            return fetcher.fetchSelectedPart(
                metadata_snapshot,
                getContext(),
                part_name,
                source_replica_path,
                address.host,
                address.replication_port,
                timeouts,
                credentials->getUser(),
                credentials->getPassword(),
                interserver_scheme,
                replicated_fetches_throttler,
                to_detached,
                "",
                &tagger_ptr,
                try_fetch_shared);
        };
    }

    try
    {
        part = get_part();

        if (!to_detached)
        {
            Transaction transaction(*this, NO_TRANSACTION_RAW);
            renameTempPartAndReplace(part, transaction);

            replaced_parts = checkPartChecksumsAndCommit(transaction, part, hardlinked_files);

            /** If a quorum is tracked for this part, you must update it.
              * If you do not have time, in case of losing the session, when you restart the server - see the `ReplicatedMergeTreeRestartingThread::updateQuorumIfWeHavePart` method.
              */
            if (quorum)
            {
                /// Check if this quorum insert is parallel or not
                if (zookeeper->exists(fs::path(zookeeper_path) / "quorum" / "parallel" / part_name))
                    updateQuorum(part_name, true);
                else if (zookeeper->exists(fs::path(zookeeper_path) / "quorum" / "status"))
                    updateQuorum(part_name, false);
            }

            /// merged parts that are still inserted with quorum. if it only contains one block, it hasn't been merged before
            if (part_info.level != 0 || part_info.mutation != 0)
            {
                Strings quorum_parts = zookeeper->getChildren(fs::path(zookeeper_path) / "quorum" / "parallel");
                for (const String & quorum_part : quorum_parts)
                {
                    auto quorum_part_info = MergeTreePartInfo::fromPartName(quorum_part, format_version);
                    if (part_info.contains(quorum_part_info))
                        updateQuorum(quorum_part, true);
                }
            }

            merge_selecting_task->schedule();

            for (const auto & replaced_part : replaced_parts)
            {
                LOG_DEBUG(log, "Part {} is rendered obsolete by fetching part {}", replaced_part->name, part_name);
                ProfileEvents::increment(ProfileEvents::ObsoleteReplicatedParts);
            }

            write_part_log({});
        }
        else
        {
            // The fetched part is valuable and should not be cleaned like a temp part.
            part->is_temp = false;
            part->renameTo(fs::path("detached") / part_name, true);
        }
    }
    catch (const Exception & e)
    {
        /// The same part is being written right now (but probably it's not committed yet).
        /// We will check the need for fetch later.
        if (e.code() == ErrorCodes::DIRECTORY_ALREADY_EXISTS)
        {
            LOG_TRACE(log, "Not fetching part: {}", e.message());
            return false;
        }

        throw;
    }
    catch (...)
    {
        if (!to_detached)
            write_part_log(ExecutionStatus::fromCurrentException("", true));

        throw;
    }

    ProfileEvents::increment(ProfileEvents::ReplicatedPartFetches);

    if (part_to_clone)
        LOG_DEBUG(log, "Cloned part {} from {}{}", part_name, part_to_clone->name, to_detached ? " (to 'detached' directory)" : "");
    else
        LOG_DEBUG(log, "Fetched part {} from {}{}", part_name, source_replica_path, to_detached ? " (to 'detached' directory)" : "");

    return true;
}


MergeTreeData::MutableDataPartPtr StorageReplicatedMergeTree::fetchExistsPart(
    const String & part_name,
    const StorageMetadataPtr & metadata_snapshot,
    const String & source_replica_path,
    DiskPtr replaced_disk,
    String replaced_part_path)
{
    auto zookeeper = getZooKeeper();
    const auto part_info = MergeTreePartInfo::fromPartName(part_name, format_version);

    if (auto part = getPartIfExists(part_info, {MergeTreeDataPartState::Outdated, MergeTreeDataPartState::Deleting}))
    {
        LOG_DEBUG(log, "Part {} should be deleted after previous attempt before fetch", part->name);
        /// Force immediate parts cleanup to delete the part that was left from the previous fetch attempt.
        cleanup_thread.wakeup();
        return nullptr;
    }

    {
        std::lock_guard lock(currently_fetching_parts_mutex);
        if (!currently_fetching_parts.insert(part_name).second)
        {
            LOG_DEBUG(log, "Part {} is already fetching right now", part_name);
            return nullptr;
        }
    }

    SCOPE_EXIT_MEMORY
    ({
        std::lock_guard lock(currently_fetching_parts_mutex);
        currently_fetching_parts.erase(part_name);
    });

    LOG_DEBUG(log, "Fetching already known part {} from {}", part_name, source_replica_path);

    TableLockHolder table_lock_holder = lockForShare(RWLockImpl::NO_QUERY, getSettings()->lock_acquire_timeout_for_background_operations);

    /// Logging
    Stopwatch stopwatch;
    MutableDataPartPtr part;
    DataPartsVector replaced_parts;
    ProfileEventsScope profile_events_scope;

    auto write_part_log = [&] (const ExecutionStatus & execution_status)
    {
        writePartLog(
            PartLogElement::DOWNLOAD_PART, execution_status, stopwatch.elapsed(),
            part_name, part, replaced_parts, nullptr,
            profile_events_scope.getSnapshot());
    };

    std::function<MutableDataPartPtr()> get_part;

    ReplicatedMergeTreeAddress address(zookeeper->get(fs::path(source_replica_path) / "host"));
    auto timeouts = getHTTPTimeouts(getContext());
    auto credentials = getContext()->getInterserverCredentials();
    String interserver_scheme = getContext()->getInterserverScheme();

    get_part = [&, address, timeouts, interserver_scheme, credentials]()
    {
        if (interserver_scheme != address.scheme)
            throw Exception(ErrorCodes::INTERSERVER_SCHEME_DOESNT_MATCH, "Interserver schemes are different: "
                "'{}' != '{}', can't fetch part from {}", interserver_scheme, address.scheme, address.host);

        return fetcher.fetchSelectedPart(
            metadata_snapshot, getContext(), part_name, source_replica_path,
            address.host, address.replication_port,
            timeouts, credentials->getUser(), credentials->getPassword(),
            interserver_scheme, replicated_fetches_throttler, false, "", nullptr, true,
            replaced_disk);
    };

    try
    {
        part = get_part();

        if (part->getDataPartStorage().getDiskName() != replaced_disk->getName())
            throw Exception(ErrorCodes::LOGICAL_ERROR, "Part {} fetched on wrong disk {}", part->name, part->getDataPartStorage().getDiskName());

        auto replaced_path = fs::path(replaced_part_path);
        part->getDataPartStorage().rename(replaced_path.parent_path(), replaced_path.filename(), nullptr, true, false);
    }
    catch (const Exception & e)
    {
        /// The same part is being written right now (but probably it's not committed yet).
        /// We will check the need for fetch later.
        if (e.code() == ErrorCodes::DIRECTORY_ALREADY_EXISTS)
        {
            LOG_TRACE(log, "Not fetching part: {}", e.message());
            return nullptr;
        }

        throw;
    }
    catch (...)
    {
        write_part_log(ExecutionStatus::fromCurrentException("", true));
        throw;
    }

    ProfileEvents::increment(ProfileEvents::ReplicatedPartFetches);

    LOG_DEBUG(log, "Fetched part {} from {}", part_name, source_replica_path);
    return part;
}

void StorageReplicatedMergeTree::startup()
{
    startOutdatedDataPartsLoadingTask();
    if (attach_thread)
    {
        attach_thread->start();
        attach_thread->waitFirstTry();
        return;
    }

    startupImpl(/* from_attach_thread */ false);
}

void StorageReplicatedMergeTree::startupImpl(bool from_attach_thread)
{
    /// Do not start replication if ZooKeeper is not configured or there is no metadata in zookeeper
    if (!has_metadata_in_zookeeper.has_value() || !*has_metadata_in_zookeeper)
        return;

    try
    {
        auto zookeeper = getZooKeeper();
        InterserverIOEndpointPtr data_parts_exchange_ptr = std::make_shared<DataPartsExchange::Service>(*this);
        [[maybe_unused]] auto prev_ptr = std::atomic_exchange(&data_parts_exchange_endpoint, data_parts_exchange_ptr);
        assert(prev_ptr == nullptr);
        getContext()->getInterserverIOHandler().addEndpoint(data_parts_exchange_ptr->getId(replica_path), data_parts_exchange_ptr);

        startBeingLeader();

        /// Activate replica in a separate thread if we are not calling from attach thread
        restarting_thread.start(/*schedule=*/!from_attach_thread);

        if (from_attach_thread)
        {
            /// Try activating replica in current thread.
            restarting_thread.run();
        }
        else
        {
            /// Wait while restarting_thread finishing initialization.
            /// NOTE It does not mean that replication is actually started after receiving this event.
            /// It only means that an attempt to startup replication was made.
            /// Table may be still in readonly mode if this attempt failed for any reason.
            startup_event.wait();
        }

        /// And this is just a callback
        session_expired_callback_handler = EventNotifier::instance().subscribe(Coordination::Error::ZSESSIONEXPIRED, [this]()
        {
            LOG_TEST(log, "Received event for expired session. Waking up restarting thread");
            restarting_thread.start();
        });

        startBackgroundMovesIfNeeded();

        part_moves_between_shards_orchestrator.start();
    }
    catch (...)
    {
        /// Exception safety: failed "startup" does not require a call to "shutdown" from the caller.
        /// And it should be able to safely destroy table after exception in "startup" method.
        /// It means that failed "startup" must not create any background tasks that we will have to wait.
        try
        {
            /// it's important to avoid full shutdown here, because it even tries to shutdown attach thread which was
            /// designed exactly for this: try to start table if no zookeeper connection available.
            if (from_attach_thread)
            {
                restarting_thread.shutdown(/* part_of_full_shutdown */false);
            }
            else
            {
                shutdown();
            }
        }
        catch (...)
        {
            std::terminate();
        }

        /// Note: after failed "startup", the table will be in a state that only allows to destroy the object.
        throw;
    }
}

void StorageReplicatedMergeTree::flush()
{
    if (flush_called.exchange(true))
        return;

    flushAllInMemoryPartsIfNeeded();
}


void StorageReplicatedMergeTree::partialShutdown()
{
    ProfileEvents::increment(ProfileEvents::ReplicaPartialShutdown);

    partial_shutdown_called = true;
    partial_shutdown_event.set();
    replica_is_active_node = nullptr;

    LOG_TRACE(log, "Waiting for threads to finish");
    merge_selecting_task->deactivate();
    queue_updating_task->deactivate();
    mutations_updating_task->deactivate();
    mutations_finalizing_task->deactivate();

    cleanup_thread.stop();
    async_block_ids_cache.stop();
    part_check_thread.stop();

    /// Stop queue processing
    {
        auto fetch_lock = fetcher.blocker.cancel();
        auto merge_lock = merger_mutator.merges_blocker.cancel();
        auto move_lock = parts_mover.moves_blocker.cancel();
        background_operations_assignee.finish();
    }

    LOG_TRACE(log, "Threads finished");
}

void StorageReplicatedMergeTree::shutdown()
{
    if (shutdown_called.exchange(true))
        return;

    session_expired_callback_handler.reset();
    stopOutdatedDataPartsLoadingTask();

    /// Cancel fetches, merges and mutations to force the queue_task to finish ASAP.
    fetcher.blocker.cancelForever();
    merger_mutator.merges_blocker.cancelForever();
    parts_mover.moves_blocker.cancelForever();
    mutations_finalizing_task->deactivate();
    stopBeingLeader();

    if (attach_thread)
        attach_thread->shutdown();

    restarting_thread.shutdown(/* part_of_full_shutdown */true);
    background_operations_assignee.finish();
    part_moves_between_shards_orchestrator.shutdown();

    {
        auto lock = queue.lockQueue();
        /// Cancel logs pulling after background task were cancelled. It's still
        /// required because we can trigger pullLogsToQueue during manual OPTIMIZE,
        /// MUTATE, etc. query.
        queue.pull_log_blocker.cancelForever();
    }
    background_moves_assignee.finish();

    auto data_parts_exchange_ptr = std::atomic_exchange(&data_parts_exchange_endpoint, InterserverIOEndpointPtr{});
    if (data_parts_exchange_ptr)
    {
        getContext()->getInterserverIOHandler().removeEndpointIfExists(data_parts_exchange_ptr->getId(replica_path));
        /// Ask all parts exchange handlers to finish asap. New ones will fail to start
        data_parts_exchange_ptr->blocker.cancelForever();
        /// Wait for all of them
        std::lock_guard lock(data_parts_exchange_ptr->rwlock);
    }
}


StorageReplicatedMergeTree::~StorageReplicatedMergeTree()
{
    try
    {
        shutdown();
    }
    catch (...)
    {
        tryLogCurrentException(__PRETTY_FUNCTION__);
    }
}


ReplicatedMergeTreeQuorumAddedParts::PartitionIdToMaxBlock StorageReplicatedMergeTree::getMaxAddedBlocks() const
{
    ReplicatedMergeTreeQuorumAddedParts::PartitionIdToMaxBlock max_added_blocks;

    for (const auto & data_part : getDataPartsForInternalUsage())
    {
        max_added_blocks[data_part->info.partition_id]
            = std::max(max_added_blocks[data_part->info.partition_id], data_part->info.max_block);
    }

    auto zookeeper = getZooKeeper();

    const String quorum_status_path = fs::path(zookeeper_path) / "quorum" / "status";

    String value;
    Coordination::Stat stat;

    if (zookeeper->tryGet(quorum_status_path, value, &stat))
    {
        ReplicatedMergeTreeQuorumEntry quorum_entry;
        quorum_entry.fromString(value);

        auto part_info = MergeTreePartInfo::fromPartName(quorum_entry.part_name, format_version);

        max_added_blocks[part_info.partition_id] = part_info.max_block - 1;
    }

    String added_parts_str;
    if (zookeeper->tryGet(fs::path(zookeeper_path) / "quorum" / "last_part", added_parts_str))
    {
        if (!added_parts_str.empty())
        {
            ReplicatedMergeTreeQuorumAddedParts part_with_quorum(format_version);
            part_with_quorum.fromString(added_parts_str);

            auto added_parts = part_with_quorum.added_parts;

            for (const auto & added_part : added_parts)
            {
                if (!getActiveContainingPart(added_part.second))
                    throw Exception(ErrorCodes::REPLICA_IS_NOT_IN_QUORUM,
                        "Replica doesn't have part '{}' which was successfully written to quorum of other replicas. "
                        "Send query to another replica or disable 'select_sequential_consistency' setting", added_part.second);
            }

            for (const auto & max_block : part_with_quorum.getMaxInsertedBlocks())
                max_added_blocks[max_block.first] = max_block.second;
        }
    }
    return max_added_blocks;
}


void StorageReplicatedMergeTree::read(
    QueryPlan & query_plan,
    const Names & column_names,
    const StorageSnapshotPtr & storage_snapshot,
    SelectQueryInfo & query_info,
    ContextPtr local_context,
    QueryProcessingStage::Enum processed_stage,
    const size_t max_block_size,
    const size_t num_streams)
{
    SCOPE_EXIT({
        /// Now, copy of parts that is required for the query, stored in the processors,
        /// while snapshot_data.parts includes all parts, even one that had been filtered out with partition pruning,
        /// reset them to avoid holding them.
        auto & snapshot_data = assert_cast<MergeTreeData::SnapshotData &>(*storage_snapshot->data);
        snapshot_data.parts = {};
    });

    /** The `select_sequential_consistency` setting has two meanings:
    * 1. To throw an exception if on a replica there are not all parts which have been written down on quorum of remaining replicas.
    * 2. Do not read parts that have not yet been written to the quorum of the replicas.
    * For this you have to synchronously go to ZooKeeper.
    */
    if (local_context->getSettingsRef().select_sequential_consistency)
    {
        auto max_added_blocks = std::make_shared<ReplicatedMergeTreeQuorumAddedParts::PartitionIdToMaxBlock>(getMaxAddedBlocks());
        if (auto plan = reader.read(
                column_names, storage_snapshot, query_info, local_context,
                max_block_size, num_streams, processed_stage, std::move(max_added_blocks), /*enable_parallel_reading*/false))
            query_plan = std::move(*plan);
        return;
    }

    if (local_context->canUseParallelReplicasOnInitiator())
    {
        auto table_id = getStorageID();

        const auto & modified_query_ast =  ClusterProxy::rewriteSelectQuery(
            local_context, query_info.query,
            table_id.database_name, table_id.table_name, /*remote_table_function_ptr*/nullptr);

        auto cluster = local_context->getCluster(local_context->getSettingsRef().cluster_for_parallel_replicas);

        Block header =
            InterpreterSelectQuery(modified_query_ast, local_context, SelectQueryOptions(processed_stage).analyze()).getSampleBlock();

        ClusterProxy::SelectStreamFactory select_stream_factory =
            ClusterProxy::SelectStreamFactory(
                header,
                {},
                storage_snapshot,
                processed_stage);

        ClusterProxy::executeQueryWithParallelReplicas(
            query_plan, getStorageID(), /*remove_table_function_ptr*/ nullptr,
            select_stream_factory, modified_query_ast,
            local_context, query_info, cluster);
    }
    else
    {
        if (auto plan = reader.read(
            column_names, storage_snapshot, query_info,
            local_context, max_block_size, num_streams,
            processed_stage, nullptr, /*enable_parallel_reading*/local_context->canUseParallelReplicasOnFollower()))
            query_plan = std::move(*plan);
    }
}

template <class Func>
void StorageReplicatedMergeTree::foreachActiveParts(Func && func, bool select_sequential_consistency) const
{
    std::optional<ReplicatedMergeTreeQuorumAddedParts::PartitionIdToMaxBlock> max_added_blocks = {};

    /**
     * Synchronously go to ZooKeeper when select_sequential_consistency enabled
     */
    if (select_sequential_consistency)
        max_added_blocks = getMaxAddedBlocks();

    auto lock = lockParts();
    /// TODO Transactions: should we count visible parts only?
    for (const auto & part : getDataPartsStateRange(DataPartState::Active))
    {
        if (part->isEmpty())
            continue;

        if (max_added_blocks)
        {
            auto blocks_iterator = max_added_blocks->find(part->info.partition_id);
            if (blocks_iterator == max_added_blocks->end() || part->info.max_block > blocks_iterator->second)
                continue;
        }

        func(part);
    }
}

std::optional<UInt64> StorageReplicatedMergeTree::totalRows(const Settings & settings) const
{
    UInt64 res = 0;
    foreachActiveParts([&res](auto & part) { res += part->rows_count; }, settings.select_sequential_consistency);
    return res;
}

std::optional<UInt64> StorageReplicatedMergeTree::totalRowsByPartitionPredicate(const SelectQueryInfo & query_info, ContextPtr local_context) const
{
    DataPartsVector parts;
    foreachActiveParts([&](auto & part) { parts.push_back(part); }, local_context->getSettingsRef().select_sequential_consistency);
    return totalRowsByPartitionPredicateImpl(query_info, local_context, parts);
}

std::optional<UInt64> StorageReplicatedMergeTree::totalBytes(const Settings & settings) const
{
    UInt64 res = 0;
    foreachActiveParts([&res](auto & part) { res += part->getBytesOnDisk(); }, settings.select_sequential_consistency);
    return res;
}


void StorageReplicatedMergeTree::assertNotReadonly() const
{
    if (is_readonly)
        throw Exception(ErrorCodes::TABLE_IS_READ_ONLY, "Table is in readonly mode (replica path: {})", replica_path);
}


SinkToStoragePtr StorageReplicatedMergeTree::write(const ASTPtr & /*query*/, const StorageMetadataPtr & metadata_snapshot, ContextPtr local_context)
{
    if (!initialization_done)
        throw Exception(ErrorCodes::NOT_INITIALIZED, "Table is not initialized yet");

    /// If table is read-only because it doesn't have metadata in zk yet, then it's not possible to insert into it
    /// Without this check, we'll write data parts on disk, and afterwards will remove them since we'll fail to commit them into zk
    /// In case of remote storage like s3, it'll generate unnecessary PUT requests
    if (is_readonly && (!has_metadata_in_zookeeper.has_value() || false == has_metadata_in_zookeeper.value()))
        throw Exception(
            ErrorCodes::TABLE_IS_READ_ONLY,
            "Table is in readonly mode since table metadata was not found in zookeeper: replica_path={}",
            replica_path);

    const auto storage_settings_ptr = getSettings();
    const Settings & query_settings = local_context->getSettingsRef();
    bool deduplicate = storage_settings_ptr->replicated_deduplication_window != 0 && query_settings.insert_deduplicate;
    bool async_deduplicate = query_settings.async_insert && query_settings.async_insert_deduplicate && storage_settings_ptr->replicated_deduplication_window_for_async_inserts != 0 && query_settings.insert_deduplicate;
    if (async_deduplicate)
        return std::make_shared<ReplicatedMergeTreeSinkWithAsyncDeduplicate>(
            *this, metadata_snapshot, query_settings.insert_quorum.valueOr(0),
            query_settings.insert_quorum_timeout.totalMilliseconds(),
            query_settings.max_partitions_per_insert_block,
            query_settings.insert_quorum_parallel,
            deduplicate,
            query_settings.insert_quorum.is_auto,
            local_context);

    // TODO: should we also somehow pass list of columns to deduplicate on to the ReplicatedMergeTreeSink?
    return std::make_shared<ReplicatedMergeTreeSink>(
        *this, metadata_snapshot, query_settings.insert_quorum.valueOr(0),
        query_settings.insert_quorum_timeout.totalMilliseconds(),
        query_settings.max_partitions_per_insert_block,
        query_settings.insert_quorum_parallel,
        deduplicate,
        query_settings.insert_quorum.is_auto,
        local_context);
}


std::optional<QueryPipeline> StorageReplicatedMergeTree::distributedWriteFromClusterStorage(const std::shared_ptr<IStorageCluster> & src_storage_cluster, const ASTInsertQuery & query, ContextPtr local_context)
{
    const auto & settings = local_context->getSettingsRef();
    auto extension = src_storage_cluster->getTaskIteratorExtension(nullptr, local_context);

    /// Here we won't check that the cluster formed from table replicas is a subset of a cluster specified in s3Cluster/hdfsCluster table function
    auto src_cluster = src_storage_cluster->getCluster(local_context);

    /// Actually the query doesn't change, we just serialize it to string
    String query_str;
    {
        WriteBufferFromOwnString buf;
        IAST::FormatSettings ast_format_settings(buf, /*one_line*/ true);
        ast_format_settings.always_quote_identifiers = true;
        query.IAST::format(ast_format_settings);
        query_str = buf.str();
    }

    QueryPipeline pipeline;
    ContextMutablePtr query_context = Context::createCopy(local_context);
    ++query_context->getClientInfo().distributed_depth;

    for (const auto & replicas : src_cluster->getShardsAddresses())
    {
        /// There will be only one replica, because we consider each replica as a shard
        for (const auto & node : replicas)
        {
            auto connection = std::make_shared<Connection>(
                node.host_name, node.port, query_context->getGlobalContext()->getCurrentDatabase(),
                node.user, node.password, node.quota_key, node.cluster, node.cluster_secret,
                "ParallelInsertSelectInititiator",
                node.compression,
                node.secure
            );

            auto remote_query_executor = std::make_shared<RemoteQueryExecutor>(
                connection,
                query_str,
                Block{},
                query_context,
                /*throttler=*/nullptr,
                Scalars{},
                Tables{},
                QueryProcessingStage::Complete,
                extension);

            QueryPipeline remote_pipeline(std::make_shared<RemoteSource>(remote_query_executor, false, settings.async_socket_for_remote));
            remote_pipeline.complete(std::make_shared<EmptySink>(remote_query_executor->getHeader()));

            pipeline.addCompletedPipeline(std::move(remote_pipeline));
        }
    }

    return pipeline;
}

std::optional<QueryPipeline> StorageReplicatedMergeTree::distributedWrite(const ASTInsertQuery & query, ContextPtr local_context)
{
    /// Do not enable parallel distributed INSERT SELECT in case when query probably comes from another server
    if (local_context->getClientInfo().query_kind != ClientInfo::QueryKind::INITIAL_QUERY)
        return {};

    const Settings & settings = local_context->getSettingsRef();
    if (settings.max_distributed_depth && local_context->getClientInfo().distributed_depth >= settings.max_distributed_depth)
        throw Exception(ErrorCodes::TOO_LARGE_DISTRIBUTED_DEPTH, "Maximum distributed depth exceeded");

    auto & select = query.select->as<ASTSelectWithUnionQuery &>();

    StoragePtr src_storage;

    if (select.list_of_selects->children.size() == 1)
    {
        if (auto * select_query = select.list_of_selects->children.at(0)->as<ASTSelectQuery>())
        {
            JoinedTables joined_tables(Context::createCopy(local_context), *select_query);

            if (joined_tables.tablesCount() == 1)
            {
                src_storage = joined_tables.getLeftTableStorage();
            }
        }
    }

    if (!src_storage)
        return {};

    if (auto src_distributed = std::dynamic_pointer_cast<IStorageCluster>(src_storage))
    {
        return distributedWriteFromClusterStorage(src_distributed, query, local_context);
    }
    else if (local_context->getClientInfo().distributed_depth == 0)
    {
        throw Exception(ErrorCodes::BAD_ARGUMENTS, "Parallel distributed INSERT SELECT is not possible. Reason: distributed "
            "reading into Replicated table is supported only from *Cluster table functions, but got {} storage", src_storage->getName());
    }

    return {};
}


bool StorageReplicatedMergeTree::optimize(
    const ASTPtr &,
    const StorageMetadataPtr &,
    const ASTPtr & partition,
    bool final,
    bool deduplicate,
    const Names & deduplicate_by_columns,
    bool cleanup,
    ContextPtr query_context)
{
    /// NOTE: exclusive lock cannot be used here, since this may lead to deadlock (see comments below),
    /// but it should be safe to use non-exclusive to avoid dropping parts that may be required for processing queue.
    auto table_lock = lockForShare(query_context->getCurrentQueryId(), query_context->getSettingsRef().lock_acquire_timeout);

    assertNotReadonly();

    if (!is_leader)
        throw Exception(ErrorCodes::NOT_A_LEADER, "OPTIMIZE cannot be done on this replica because it is not a leader");

    if (cleanup)
        LOG_DEBUG(log, "Cleanup the ReplicatedMergeTree.");

    auto handle_noop = [&]<typename... Args>(FormatStringHelper<Args...> fmt_string, Args && ...args)
    {
        PreformattedMessage message = fmt_string.format(std::forward<Args>(args)...);
        LOG_DEBUG(log, message);
        if (query_context->getSettingsRef().optimize_throw_if_noop)
            throw Exception(std::move(message), ErrorCodes::CANNOT_ASSIGN_OPTIMIZE);
        return false;
    };

    auto zookeeper = getZooKeeperAndAssertNotReadonly();
    const auto storage_settings_ptr = getSettings();
    auto metadata_snapshot = getInMemoryMetadataPtr();
    std::vector<ReplicatedMergeTreeLogEntryData> merge_entries;

    auto try_assign_merge = [&](const String & partition_id) -> bool
    {
        constexpr size_t max_retries = 10;
        size_t try_no = 0;
        for (; try_no < max_retries; ++try_no)
        {
            /// We must select parts for merge under merge_selecting_mutex because other threads
            /// (merge_selecting_thread or OPTIMIZE queries) could assign new merges.
            std::lock_guard merge_selecting_lock(merge_selecting_mutex);
            PartitionIdsHint partition_ids_hint;
            if (partition_id.empty())
            {
                partition_ids_hint = getAllPartitionIds();
            }
            else
            {
                auto parts_lock = lockParts();
                if (!getAnyPartInPartition(partition_id, parts_lock))
                    handle_noop("Cannot select parts for optimization: there are no parts in partition {}", partition_id);
                partition_ids_hint.insert(partition_id);
            }
            ReplicatedMergeTreeMergePredicate can_merge = queue.getMergePredicate(zookeeper, std::move(partition_ids_hint));

            auto future_merged_part = std::make_shared<FutureMergedMutatedPart>();
            if (storage_settings.get()->assign_part_uuids)
                future_merged_part->uuid = UUIDHelpers::generateV4();

            constexpr const char * unknown_disable_reason = "unknown reason";
            String disable_reason = unknown_disable_reason;
            SelectPartsDecision select_decision = SelectPartsDecision::CANNOT_SELECT;

            if (partition_id.empty())
            {
                select_decision = merger_mutator.selectPartsToMerge(
                    future_merged_part, /* aggressive */ true, storage_settings_ptr->max_bytes_to_merge_at_max_space_in_pool,
                    can_merge, /* merge_with_ttl_allowed */ false, NO_TRANSACTION_PTR, &disable_reason);
            }
            else
            {
                select_decision = merger_mutator.selectAllPartsToMergeWithinPartition(
                    future_merged_part, can_merge, partition_id, final, metadata_snapshot, NO_TRANSACTION_PTR,
                    &disable_reason, query_context->getSettingsRef().optimize_skip_merged_partitions);
            }

            /// If there is nothing to merge then we treat this merge as successful (needed for optimize final optimization)
            if (select_decision == SelectPartsDecision::NOTHING_TO_MERGE)
                return false;

            if (select_decision != SelectPartsDecision::SELECTED)
            {
                constexpr const char * message_fmt = "Cannot select parts for optimization: {}";
                assert(disable_reason != unknown_disable_reason);
                if (!partition_id.empty())
                    disable_reason += fmt::format(" (in partition {})", partition_id);
                return handle_noop(message_fmt, disable_reason);
            }

            ReplicatedMergeTreeLogEntryData merge_entry;
            CreateMergeEntryResult create_result = createLogEntryToMergeParts(
                zookeeper, future_merged_part->parts,
                future_merged_part->name,
                future_merged_part->uuid,
                future_merged_part->part_format,
                deduplicate, deduplicate_by_columns,
                cleanup,
                &merge_entry, can_merge.getVersion(),
                future_merged_part->merge_type);

            if (create_result == CreateMergeEntryResult::MissingPart)
            {
                static constexpr const char * message_fmt = "Can't create merge queue node in ZooKeeper, because some parts are missing";
                return handle_noop(message_fmt);
            }

            if (create_result == CreateMergeEntryResult::LogUpdated)
                continue;

            merge_entries.push_back(std::move(merge_entry));
            return true;
        }

        assert(try_no == max_retries);
        static constexpr const char * message_fmt = "Can't create merge queue node in ZooKeeper, because log was updated in every of {} tries";
        return handle_noop(message_fmt, try_no);
    };

    bool assigned = false;
    if (!partition && final)
    {
        if (cleanup && this->merging_params.mode != MergingParams::Mode::Replacing)
        {
            constexpr const char * message = "Cannot OPTIMIZE with CLEANUP table: {}";
            String disable_reason = "only ReplacingMergeTree can be CLEANUP";
            throw Exception(ErrorCodes::CANNOT_ASSIGN_OPTIMIZE, message, disable_reason);
        }

        DataPartsVector data_parts = getVisibleDataPartsVector(query_context);
        std::unordered_set<String> partition_ids;

        for (const DataPartPtr & part : data_parts)
            partition_ids.emplace(part->info.partition_id);

        for (const String & partition_id : partition_ids)
        {
            assigned = try_assign_merge(partition_id);
            if (!assigned)
                break;
        }
    }
    else
    {
        String partition_id;
        if (partition)
            partition_id = getPartitionIDFromQuery(partition, query_context);
        assigned = try_assign_merge(partition_id);
    }

    table_lock.reset();

    for (auto & merge_entry : merge_entries)
        waitForLogEntryToBeProcessedIfNecessary(merge_entry, query_context);

    return assigned;
}

bool StorageReplicatedMergeTree::executeMetadataAlter(const StorageReplicatedMergeTree::LogEntry & entry)
{
    if (entry.alter_version < metadata_version)
    {
        /// TODO Can we replace it with LOGICAL_ERROR?
        /// As for now, it may rarely happen due to reordering of ALTER_METADATA entries in the queue of
        /// non-initial replica and also may happen after stale replica recovery.
        LOG_WARNING(log, "Attempt to update metadata of version {} "
                         "to older version {} when processing log entry {}: {}",
                         metadata_version, entry.alter_version, entry.znode_name, entry.toString());
        return true;
    }

    auto zookeeper = getZooKeeper();

    auto columns_from_entry = ColumnsDescription::parse(entry.columns_str);
    auto metadata_from_entry = ReplicatedMergeTreeTableMetadata::parse(entry.metadata_str);

    MergeTreeData::DataParts parts;

    /// If metadata nodes have changed, we will update table structure locally.
    Coordination::Requests requests;
    requests.emplace_back(zkutil::makeSetRequest(fs::path(replica_path) / "columns", entry.columns_str, -1));
    requests.emplace_back(zkutil::makeSetRequest(fs::path(replica_path) / "metadata", entry.metadata_str, -1));

    auto table_id = getStorageID();
    auto alter_context = getContext();

    auto database = DatabaseCatalog::instance().getDatabase(table_id.database_name);
    bool is_in_replicated_database = database->getEngineName() == "Replicated";

    if (is_in_replicated_database)
    {
        auto mutable_alter_context = Context::createCopy(getContext());
        const auto * replicated = dynamic_cast<const DatabaseReplicated *>(database.get());
        mutable_alter_context->makeQueryContext();
        auto alter_txn = std::make_shared<ZooKeeperMetadataTransaction>(zookeeper, replicated->getZooKeeperPath(),
                                                                       /* is_initial_query */ false, /* task_zk_path */ "");
        mutable_alter_context->initZooKeeperMetadataTransaction(alter_txn);
        alter_context = mutable_alter_context;

        for (auto & op : requests)
            alter_txn->addOp(std::move(op));
        requests.clear();
        /// Requests will be executed by database in setTableStructure
    }
    else
    {
        zookeeper->multi(requests);
    }

    {
        auto table_lock_holder = lockForShare(RWLockImpl::NO_QUERY, getSettings()->lock_acquire_timeout_for_background_operations);
        auto alter_lock_holder = lockForAlter(getSettings()->lock_acquire_timeout_for_background_operations);
        LOG_INFO(log, "Metadata changed in ZooKeeper. Applying changes locally.");

        auto metadata_diff = ReplicatedMergeTreeTableMetadata(*this, getInMemoryMetadataPtr()).checkAndFindDiff(metadata_from_entry, getInMemoryMetadataPtr()->getColumns(), getContext());
        setTableStructure(table_id, alter_context, std::move(columns_from_entry), metadata_diff);
        metadata_version = entry.alter_version;

        LOG_INFO(log, "Applied changes to the metadata of the table. Current metadata version: {}", metadata_version);
    }

    {
        /// Reset Object columns, because column of type
        /// Object may be added or dropped by alter.
        auto parts_lock = lockParts();
        resetObjectColumnsFromActiveParts(parts_lock);
    }

    /// This transaction may not happen, but it's OK, because on the next retry we will eventually create/update this node
    /// TODO Maybe do in in one transaction for Replicated database?
    zookeeper->createOrUpdate(fs::path(replica_path) / "metadata_version", std::to_string(metadata_version), zkutil::CreateMode::Persistent);

    return true;
}


PartitionBlockNumbersHolder StorageReplicatedMergeTree::allocateBlockNumbersInAffectedPartitions(
    const MutationCommands & commands, ContextPtr query_context, const zkutil::ZooKeeperPtr & zookeeper) const
{
    const std::set<String> mutation_affected_partition_ids = getPartitionIdsAffectedByCommands(commands, query_context);

    if (mutation_affected_partition_ids.size() == 1)
    {
        const auto & affected_partition_id = *mutation_affected_partition_ids.cbegin();
        auto block_number_holder = allocateBlockNumber(affected_partition_id, zookeeper);
        if (!block_number_holder.has_value())
            return {};
        auto block_number = block_number_holder->getNumber();  /// Avoid possible UB due to std::move
        return {{{affected_partition_id, block_number}}, std::move(block_number_holder)};
    }
    else
    {
        /// TODO: Implement optimal block number acquisition algorithm in multiple (but not all) partitions
        EphemeralLocksInAllPartitions lock_holder(
            fs::path(zookeeper_path) / "block_numbers", "block-", fs::path(zookeeper_path) / "temp", *zookeeper);

        PartitionBlockNumbersHolder::BlockNumbersType block_numbers;
        for (const auto & lock : lock_holder.getLocks())
        {
            if (mutation_affected_partition_ids.empty() || mutation_affected_partition_ids.contains(lock.partition_id))
                block_numbers[lock.partition_id] = lock.number;
        }

        return {std::move(block_numbers), std::move(lock_holder)};
    }
}


void StorageReplicatedMergeTree::alter(
    const AlterCommands & commands, ContextPtr query_context, AlterLockHolder & table_lock_holder)
{
    assertNotReadonly();

    auto table_id = getStorageID();

    if (commands.isSettingsAlter())
    {
        /// We don't replicate storage_settings_ptr ALTER. It's local operation.
        /// Also we don't upgrade alter lock to table structure lock.
        StorageInMemoryMetadata future_metadata = getInMemoryMetadata();
        commands.apply(future_metadata, query_context);

        merge_strategy_picker.refreshState();

        changeSettings(future_metadata.settings_changes, table_lock_holder);

        DatabaseCatalog::instance().getDatabase(table_id.database_name)->alterTable(query_context, table_id, future_metadata);
        return;
    }

    auto ast_to_str = [](ASTPtr query) -> String
    {
        if (!query)
            return "";
        return queryToString(query);
    };

    const auto zookeeper = getZooKeeperAndAssertNotReadonly();

    std::optional<ReplicatedMergeTreeLogEntryData> alter_entry;
    std::optional<String> mutation_znode;

    while (true)
    {
        /// Clear nodes from previous iteration
        alter_entry.emplace();
        mutation_znode.reset();

        auto current_metadata = getInMemoryMetadataPtr();

        StorageInMemoryMetadata future_metadata = *current_metadata;
        commands.apply(future_metadata, query_context);

        ReplicatedMergeTreeTableMetadata future_metadata_in_zk(*this, current_metadata);
        if (ast_to_str(future_metadata.sorting_key.definition_ast) != ast_to_str(current_metadata->sorting_key.definition_ast))
        {
            /// We serialize definition_ast as list, because code which apply ALTER (setTableStructure) expect serialized non empty expression
            /// list here and we cannot change this representation for compatibility. Also we have preparsed AST `sorting_key.expression_list_ast`
            /// in KeyDescription, but it contain version column for VersionedCollapsingMergeTree, which shouldn't be defined as a part of key definition AST.
            /// So the best compatible way is just to convert definition_ast to list and serialize it. In all other places key.expression_list_ast should be used.
            future_metadata_in_zk.sorting_key = serializeAST(*extractKeyExpressionList(future_metadata.sorting_key.definition_ast));
        }

        if (ast_to_str(future_metadata.sampling_key.definition_ast) != ast_to_str(current_metadata->sampling_key.definition_ast))
            future_metadata_in_zk.sampling_expression = serializeAST(*extractKeyExpressionList(future_metadata.sampling_key.definition_ast));

        if (ast_to_str(future_metadata.partition_key.definition_ast) != ast_to_str(current_metadata->partition_key.definition_ast))
            future_metadata_in_zk.partition_key = serializeAST(*extractKeyExpressionList(future_metadata.partition_key.definition_ast));

        if (ast_to_str(future_metadata.table_ttl.definition_ast) != ast_to_str(current_metadata->table_ttl.definition_ast))
        {
            if (future_metadata.table_ttl.definition_ast)
                future_metadata_in_zk.ttl_table = serializeAST(*future_metadata.table_ttl.definition_ast);
            else /// TTL was removed
                future_metadata_in_zk.ttl_table = "";
        }

        String new_indices_str = future_metadata.secondary_indices.toString();
        if (new_indices_str != current_metadata->secondary_indices.toString())
            future_metadata_in_zk.skip_indices = new_indices_str;

        String new_projections_str = future_metadata.projections.toString();
        if (new_projections_str != current_metadata->projections.toString())
            future_metadata_in_zk.projections = new_projections_str;

        String new_constraints_str = future_metadata.constraints.toString();
        if (new_constraints_str != current_metadata->constraints.toString())
            future_metadata_in_zk.constraints = new_constraints_str;

        Coordination::Requests ops;
        size_t alter_path_idx = std::numeric_limits<size_t>::max();
        size_t mutation_path_idx = std::numeric_limits<size_t>::max();

        String new_metadata_str = future_metadata_in_zk.toString();
        ops.emplace_back(zkutil::makeSetRequest(fs::path(zookeeper_path) / "metadata", new_metadata_str, metadata_version));

        String new_columns_str = future_metadata.columns.toString();
        ops.emplace_back(zkutil::makeSetRequest(fs::path(zookeeper_path) / "columns", new_columns_str, -1));

        if (ast_to_str(current_metadata->settings_changes) != ast_to_str(future_metadata.settings_changes))
        {
            /// Just change settings
            StorageInMemoryMetadata metadata_copy = *current_metadata;
            metadata_copy.settings_changes = future_metadata.settings_changes;
            changeSettings(metadata_copy.settings_changes, table_lock_holder);
            DatabaseCatalog::instance().getDatabase(table_id.database_name)->alterTable(query_context, table_id, metadata_copy);
        }

        /// We can be sure, that in case of successful commit in zookeeper our
        /// version will increments by 1. Because we update with version check.
        int new_metadata_version = metadata_version + 1;

        alter_entry->type = LogEntry::ALTER_METADATA;
        alter_entry->source_replica = replica_name;
        alter_entry->metadata_str = new_metadata_str;
        alter_entry->columns_str = new_columns_str;
        alter_entry->alter_version = new_metadata_version;
        alter_entry->create_time = time(nullptr);

        auto maybe_mutation_commands = commands.getMutationCommands(
            *current_metadata, query_context->getSettingsRef().materialize_ttl_after_modify, query_context);
        bool have_mutation = !maybe_mutation_commands.empty();
        alter_entry->have_mutation = have_mutation;

        alter_path_idx = ops.size();
        ops.emplace_back(zkutil::makeCreateRequest(
            fs::path(zookeeper_path) / "log/log-", alter_entry->toString(), zkutil::CreateMode::PersistentSequential));

        PartitionBlockNumbersHolder partition_block_numbers_holder;
        if (have_mutation)
        {
            const String mutations_path(fs::path(zookeeper_path) / "mutations");

            ReplicatedMergeTreeMutationEntry mutation_entry;
            mutation_entry.alter_version = new_metadata_version;
            mutation_entry.source_replica = replica_name;
            mutation_entry.commands = std::move(maybe_mutation_commands);

            Coordination::Stat mutations_stat;
            zookeeper->get(mutations_path, &mutations_stat);

            partition_block_numbers_holder =
                allocateBlockNumbersInAffectedPartitions(mutation_entry.commands, query_context, zookeeper);

            mutation_entry.block_numbers = partition_block_numbers_holder.getBlockNumbers();
            mutation_entry.create_time = time(nullptr);

            ops.emplace_back(zkutil::makeSetRequest(mutations_path, String(), mutations_stat.version));
            mutation_path_idx = ops.size();
            ops.emplace_back(
                zkutil::makeCreateRequest(fs::path(mutations_path) / "", mutation_entry.toString(), zkutil::CreateMode::PersistentSequential));
        }

        if (auto txn = query_context->getZooKeeperMetadataTransaction())
        {
            /// It would be better to clone ops instead of moving, so we could retry on ZBADVERSION,
            /// but clone() is not implemented for Coordination::Request.
            txn->moveOpsTo(ops);
            /// NOTE: IDatabase::alterTable(...) is called when executing ALTER_METADATA queue entry without query context,
            /// so we have to update metadata of DatabaseReplicated here.
            String metadata_zk_path = fs::path(txn->getDatabaseZooKeeperPath()) / "metadata" / escapeForFileName(table_id.table_name);
            auto ast = DatabaseCatalog::instance().getDatabase(table_id.database_name)->getCreateTableQuery(table_id.table_name, query_context);
            applyMetadataChangesToCreateQuery(ast, future_metadata);
            ops.emplace_back(zkutil::makeSetRequest(metadata_zk_path, getObjectDefinitionFromCreateQuery(ast), -1));
        }

        Coordination::Responses results;
        Coordination::Error rc = zookeeper->tryMulti(ops, results);

        /// For the sake of consistency with mechanics of concurrent background process of assigning parts merge tasks
        /// this placeholder must be held up until the moment of committing into ZK of the mutation entry
        /// See ReplicatedMergeTreeMergePredicate::canMergeTwoParts() method
        partition_block_numbers_holder.reset();

        if (rc == Coordination::Error::ZOK)
        {
            if (have_mutation)
            {
                /// ALTER_METADATA record in replication /log
                String alter_path = dynamic_cast<const Coordination::CreateResponse &>(*results[alter_path_idx]).path_created;
                alter_entry->znode_name = alter_path.substr(alter_path.find_last_of('/') + 1);

                /// ReplicatedMergeTreeMutationEntry record in /mutations
                String mutation_path = dynamic_cast<const Coordination::CreateResponse &>(*results[mutation_path_idx]).path_created;
                mutation_znode = mutation_path.substr(mutation_path.find_last_of('/') + 1);
            }
            else
            {
                /// ALTER_METADATA record in replication /log
                String alter_path = dynamic_cast<const Coordination::CreateResponse &>(*results[alter_path_idx]).path_created;
                alter_entry->znode_name = alter_path.substr(alter_path.find_last_of('/') + 1);
            }
            break;
        }
        else if (rc == Coordination::Error::ZBADVERSION)
        {
            if (results[0]->error != Coordination::Error::ZOK)
                throw Exception(ErrorCodes::CANNOT_ASSIGN_ALTER,
                                "Metadata on replica is not up to date with common metadata in Zookeeper. "
                                "It means that this replica still not applied some of previous alters."
                                " Probably too many alters executing concurrently (highly not recommended). "
                                "You can retry this error");

            /// Cannot retry automatically, because some zookeeper ops were lost on the first attempt. Will retry on DDLWorker-level.
            if (query_context->getZooKeeperMetadataTransaction())
                throw Exception(ErrorCodes::CANNOT_ASSIGN_ALTER,
                                "Cannot execute alter, because mutations version was suddenly changed due "
                                "to concurrent alter");

            continue;
        }
        else
        {
            throw Coordination::Exception("Alter cannot be assigned because of Zookeeper error", rc);
        }
    }

    table_lock_holder.unlock();

    LOG_DEBUG(log, "Updated shared metadata nodes in ZooKeeper. Waiting for replicas to apply changes.");
    waitForLogEntryToBeProcessedIfNecessary(*alter_entry, query_context, "Some replicas doesn't finish metadata alter: ");

    if (mutation_znode)
    {
        LOG_DEBUG(log, "Metadata changes applied. Will wait for data changes.");
        waitMutation(*mutation_znode, query_context->getSettingsRef().alter_sync);
        LOG_DEBUG(log, "Data changes applied.");
    }
}

/// If new version returns ordinary name, else returns part name containing the first and last month of the month
/// NOTE: use it in pair with getFakePartCoveringAllPartsInPartition(...)
String getPartNamePossiblyFake(MergeTreeDataFormatVersion format_version, const MergeTreePartInfo & part_info)
{
    if (format_version < MERGE_TREE_DATA_MIN_FORMAT_VERSION_WITH_CUSTOM_PARTITIONING)
    {
        /// The date range is all month long.
        const auto & lut = DateLUT::instance();
        time_t start_time = lut.YYYYMMDDToDate(parse<UInt32>(part_info.partition_id + "01"));
        DayNum left_date = DayNum(lut.toDayNum(start_time).toUnderType());
        DayNum right_date = DayNum(static_cast<size_t>(left_date) + lut.daysInMonth(start_time) - 1);
        return part_info.getPartNameV0(left_date, right_date);
    }

    return part_info.getPartNameV1();
}

bool StorageReplicatedMergeTree::getFakePartCoveringAllPartsInPartition(
    const String & partition_id, MergeTreePartInfo & part_info,
    std::optional<EphemeralLockInZooKeeper> & delimiting_block_lock, bool for_replace_range)
{
    /// Even if there is no data in the partition, you still need to mark the range for deletion.
    /// - Because before executing DETACH, tasks for downloading parts to this partition can be executed.
    Int64 left = 0;

    /** Let's skip one number in `block_numbers` for the partition being deleted, and we will only delete parts until this number.
      * This prohibits merges of deleted parts with the new inserted
      * Invariant: merges of deleted parts with other parts do not appear in the log.
      * NOTE: If you need to similarly support a `DROP PART` request, you will have to think of some new mechanism for it,
      *     to guarantee this invariant.
      */
    Int64 right;
    Int64 mutation_version;

    {
        delimiting_block_lock = allocateBlockNumber(partition_id, getZooKeeper());
        right = delimiting_block_lock->getNumber();
        /// Make sure we cover all parts in drop range.
        /// There might be parts with mutation version greater than current block number
        /// if some part mutation has been assigned after block number allocation, but before creation of DROP_RANGE entry.
        mutation_version = MergeTreePartInfo::MAX_BLOCK_NUMBER;
    }

    if (for_replace_range)
    {
        /// NOTE Do not decrement max block number for REPLACE_RANGE, because there are invariants:
        /// - drop range for REPLACE PARTITION must contain at least 2 blocks (1 skipped block and at least 1 real block)
        /// - drop range for MOVE PARTITION/ATTACH PARTITION FROM always contains 1 block

        /// NOTE UINT_MAX was previously used as max level for REPLACE/MOVE PARTITION (it was incorrect)
        part_info = MergeTreePartInfo(partition_id, left, right, MergeTreePartInfo::MAX_LEVEL, mutation_version);
        return right != 0;
    }

    /// Empty partition.
    if (right == 0)
        return false;

    --right;

    /// Artificial high level is chosen, to make this part "covering" all parts inside.
    part_info = MergeTreePartInfo(partition_id, left, right, MergeTreePartInfo::MAX_LEVEL, mutation_version);
    return true;
}

void StorageReplicatedMergeTree::restoreMetadataInZooKeeper()
{
    LOG_INFO(log, "Restoring replica metadata");

    if (!initialization_done)
        throw Exception(ErrorCodes::NOT_INITIALIZED, "Table is not initialized yet");

    if (!is_readonly)
        throw Exception(ErrorCodes::BAD_ARGUMENTS, "Replica must be readonly");

    if (getZooKeeper()->exists(replica_path))
        throw Exception(ErrorCodes::BAD_ARGUMENTS,
                        "Replica path is present at {} - nothing to restore. "
                        "If you are sure that metadata is lost and that replica path contains some garbage, "
                        "then use SYSTEM DROP REPLICA query first.", replica_path);

    if (has_metadata_in_zookeeper.has_value() && *has_metadata_in_zookeeper)
        throw Exception(ErrorCodes::LOGICAL_ERROR, "Replica has metadata in ZooKeeper: "
                                                   "it's either a bug or it's a result of manual intervention to ZooKeeper");

    if (are_restoring_replica.exchange(true))
        throw Exception(ErrorCodes::CONCURRENT_ACCESS_NOT_SUPPORTED, "Replica restoration in progress");
    SCOPE_EXIT({ are_restoring_replica.store(false); });

    auto metadata_snapshot = getInMemoryMetadataPtr();

    waitForOutdatedPartsToBeLoaded();
    const DataPartsVector all_parts = getAllDataPartsVector();
    Strings active_parts_names;

    /// Why all parts (not only Active) are moved to detached/:
    /// After ZK metadata restoration ZK resets sequential counters (including block number counters), so one may
    /// potentially encounter a situation that a part we want to attach already exists.
    for (const auto & part : all_parts)
    {
        if (part->getState() == DataPartState::Active)
            active_parts_names.push_back(part->name);

        forcefullyMovePartToDetachedAndRemoveFromMemory(part);
    }

    LOG_INFO(log, "Moved all parts to detached/");

    const bool is_first_replica = createTableIfNotExists(metadata_snapshot);

    LOG_INFO(log, "Created initial ZK nodes, replica is first: {}", is_first_replica);

    if (!is_first_replica)
        createReplica(metadata_snapshot);

    createNewZooKeeperNodes();

    LOG_INFO(log, "Created ZK nodes for table");

    has_metadata_in_zookeeper = true;

    if (is_first_replica)
        for (const String& part_name : active_parts_names)
            attachPartition(std::make_shared<ASTLiteral>(part_name), metadata_snapshot, true, getContext());

    LOG_INFO(log, "Attached all partitions, starting table");

    startupImpl(/* from_attach_thread */ false);
}

void StorageReplicatedMergeTree::dropPartNoWaitNoThrow(const String & part_name)
{
    assertNotReadonly();
    if (!is_leader)
        throw Exception(ErrorCodes::NOT_A_LEADER, "DROP PART cannot be done on this replica because it is not a leader");

    zkutil::ZooKeeperPtr zookeeper = getZooKeeperAndAssertNotReadonly();
    LogEntry entry;

    dropPartImpl(zookeeper, part_name, entry, /*detach=*/ false, /*throw_if_noop=*/ false);
}

void StorageReplicatedMergeTree::dropPart(const String & part_name, bool detach, ContextPtr query_context)
{
    assertNotReadonly();
    if (!is_leader)
        throw Exception(ErrorCodes::NOT_A_LEADER, "DROP PART cannot be done on this replica because it is not a leader");

    zkutil::ZooKeeperPtr zookeeper = getZooKeeperAndAssertNotReadonly();
    LogEntry entry;

    dropPartImpl(zookeeper, part_name, entry, detach, /*throw_if_noop=*/ true);

    waitForLogEntryToBeProcessedIfNecessary(entry, query_context);
}

void StorageReplicatedMergeTree::dropAllPartitionsImpl(const zkutil::ZooKeeperPtr & zookeeper, bool detach, ContextPtr query_context)
{
    Strings partitions = zookeeper->getChildren(fs::path(zookeeper_path) / "block_numbers");

    std::vector<LogEntryPtr> entries;
    dropAllPartsInPartitions(*zookeeper, partitions, entries, query_context, detach);

    for (const auto & entry : entries)
    {
        waitForLogEntryToBeProcessedIfNecessary(*entry, query_context);
        auto drop_range_info = MergeTreePartInfo::fromPartName(entry->new_part_name, format_version);
        cleanLastPartNode(drop_range_info.partition_id);
    }
}

void StorageReplicatedMergeTree::dropPartition(const ASTPtr & partition, bool detach, ContextPtr query_context)
{
    assertNotReadonly();
    if (!is_leader)
        throw Exception(ErrorCodes::NOT_A_LEADER, "DROP PARTITION cannot be done on this replica because it is not a leader");

    zkutil::ZooKeeperPtr zookeeper = getZooKeeperAndAssertNotReadonly();

    const auto * partition_ast = partition->as<ASTPartition>();
    if (partition_ast && partition_ast->all)
    {
        dropAllPartitionsImpl(zookeeper, detach, query_context);
    }
    else
    {
        String partition_id = getPartitionIDFromQuery(partition, query_context);
        auto entry = dropAllPartsInPartition(*zookeeper, partition_id, query_context, detach);
        if (entry)
        {
            waitForLogEntryToBeProcessedIfNecessary(*entry, query_context);
            cleanLastPartNode(partition_id);
        }
    }
}


void StorageReplicatedMergeTree::truncate(
    const ASTPtr &, const StorageMetadataPtr &, ContextPtr query_context, TableExclusiveLockHolder & table_lock)
{
    table_lock.release();   /// Truncate is done asynchronously.

    assertNotReadonly();
    if (!is_leader)
        throw Exception(ErrorCodes::NOT_A_LEADER, "TRUNCATE cannot be done on this replica because it is not a leader");

    waitForOutdatedPartsToBeLoaded();
    zkutil::ZooKeeperPtr zookeeper = getZooKeeperAndAssertNotReadonly();
    dropAllPartitionsImpl(zookeeper, /* detach */ false, query_context);
}


PartitionCommandsResultInfo StorageReplicatedMergeTree::attachPartition(
    const ASTPtr & partition,
    const StorageMetadataPtr & metadata_snapshot,
    bool attach_part,
    ContextPtr query_context)
{
    /// Allow ATTACH PARTITION on readonly replica when restoring it.
    if (!are_restoring_replica)
        assertNotReadonly();

    PartitionCommandsResultInfo results;
    PartsTemporaryRename renamed_parts(*this, "detached/");
    MutableDataPartsVector loaded_parts = tryLoadPartsToAttach(partition, attach_part, query_context, renamed_parts);

    /// TODO Allow to use quorum here.
    ReplicatedMergeTreeSink output(*this, metadata_snapshot, 0, 0, 0, false, false, false, query_context,
        /*is_attach*/true);

    for (size_t i = 0; i < loaded_parts.size(); ++i)
    {
        const String old_name = loaded_parts[i]->name;

        output.writeExistingPart(loaded_parts[i]);

        renamed_parts.old_and_new_names[i].old_name.clear();

        LOG_DEBUG(log, "Attached part {} as {}", old_name, loaded_parts[i]->name);

        results.push_back(PartitionCommandResultInfo{
            .partition_id = loaded_parts[i]->info.partition_id,
            .part_name = loaded_parts[i]->name,
            .old_part_name = old_name,
        });
    }
    return results;
}


void StorageReplicatedMergeTree::checkTableCanBeDropped() const
{
    auto table_id = getStorageID();
    getContext()->checkTableCanBeDropped(table_id.database_name, table_id.table_name, getTotalActiveSizeInBytes());
}

void StorageReplicatedMergeTree::checkTableCanBeRenamed(const StorageID & new_name) const
{
    if (renaming_restrictions == RenamingRestrictions::ALLOW_ANY)
        return;

    if (renaming_restrictions == RenamingRestrictions::DO_NOT_ALLOW)
    {
        auto old_name = getStorageID();
        bool is_server_startup = Context::getGlobalContextInstance()->getApplicationType() == Context::ApplicationType::SERVER
            && !Context::getGlobalContextInstance()->isServerCompletelyStarted();
        bool move_to_atomic = old_name.uuid == UUIDHelpers::Nil && new_name.uuid != UUIDHelpers::Nil;

        bool likely_converting_ordinary_to_atomic = is_server_startup && move_to_atomic;
        if (likely_converting_ordinary_to_atomic)
        {
            LOG_INFO(log, "Table {} should not be renamed, because zookeeper_path contains implicit 'database' or 'table' macro. "
                          "We cannot rename path in ZooKeeper, so path may become inconsistent with table name. "
                          "However, we allow renaming while converting Ordinary database to Atomic, because all tables will be renamed back",
                          old_name.getNameForLogs());
            return;
        }

        throw Exception(ErrorCodes::NOT_IMPLEMENTED,
                        "Cannot rename Replicated table, because zookeeper_path contains implicit 'database' "
                        "or 'table' macro. We cannot rename path "
                        "in ZooKeeper, so path may become inconsistent with table name. "
                        "If you really want to rename table, you should edit metadata file first and restart server or reattach the table.");
    }

    assert(renaming_restrictions == RenamingRestrictions::ALLOW_PRESERVING_UUID);
    if (!new_name.hasUUID() && getStorageID().hasUUID())
        throw Exception(ErrorCodes::NOT_IMPLEMENTED,
                        "Cannot move Replicated table to Ordinary database, because zookeeper_path contains implicit "
                        "'uuid' macro. If you really want to rename table, you should edit metadata file first "
                        "and restart server or reattach the table.");
}

void StorageReplicatedMergeTree::rename(const String & new_path_to_table_data, const StorageID & new_table_id)
{
    checkTableCanBeRenamed(new_table_id);
    MergeTreeData::rename(new_path_to_table_data, new_table_id);

    /// Update table name in zookeeper
    if (!is_readonly)
    {
        /// We don't do it for readonly tables, because it will be updated on next table startup.
        /// It is also Ok to skip ZK error for the same reason.
        try
        {
            auto zookeeper = getZooKeeper();
            zookeeper->set(fs::path(replica_path) / "host", getReplicatedMergeTreeAddress().toString());
        }
        catch (Coordination::Exception & e)
        {
            LOG_WARNING(log, "Cannot update the value of 'host' node (replica address) in ZooKeeper: {}", e.displayText());
        }
    }

    /// TODO: You can update names of loggers.
}


bool StorageReplicatedMergeTree::existsNodeCached(const ZooKeeperWithFaultInjectionPtr & zookeeper, const std::string & path) const
{
    {
        std::lock_guard lock(existing_nodes_cache_mutex);
        if (existing_nodes_cache.contains(path))
            return true;
    }

    bool res = zookeeper->exists(path);

    if (res)
    {
        std::lock_guard lock(existing_nodes_cache_mutex);
        existing_nodes_cache.insert(path);
    }

    return res;
}

std::optional<EphemeralLockInZooKeeper> StorageReplicatedMergeTree::allocateBlockNumber(
    const String & partition_id,
    const zkutil::ZooKeeperPtr & zookeeper,
    const String & zookeeper_block_id_path,
    const String & zookeeper_path_prefix) const
{
    return allocateBlockNumber(
        partition_id, std::make_shared<ZooKeeperWithFaultInjection>(zookeeper), zookeeper_block_id_path, zookeeper_path_prefix);
}

template<typename T>
std::optional<EphemeralLockInZooKeeper> StorageReplicatedMergeTree::allocateBlockNumber(
    const String & partition_id,
    const ZooKeeperWithFaultInjectionPtr & zookeeper,
    const T & zookeeper_block_id_path,
    const String & zookeeper_path_prefix) const
{
    String zookeeper_table_path;
    if (zookeeper_path_prefix.empty())
        zookeeper_table_path = zookeeper_path;
    else
        zookeeper_table_path = zookeeper_path_prefix;

    String block_numbers_path = fs::path(zookeeper_table_path) / "block_numbers";
    String partition_path = fs::path(block_numbers_path) / partition_id;

    if (!existsNodeCached(zookeeper, partition_path))
    {
        Coordination::Requests ops;
        /// Check that table is not being dropped ("host" is the first node that is removed on replica drop)
        ops.push_back(zkutil::makeCheckRequest(fs::path(replica_path) / "host", -1));
        ops.push_back(zkutil::makeCreateRequest(partition_path, "", zkutil::CreateMode::Persistent));
        /// We increment data version of the block_numbers node so that it becomes possible
        /// to check in a ZK transaction that the set of partitions didn't change
        /// (unfortunately there is no CheckChildren op).
        ops.push_back(zkutil::makeSetRequest(block_numbers_path, "", -1));

        Coordination::Responses responses;
        Coordination::Error code = zookeeper->tryMulti(ops, responses);
        if (code != Coordination::Error::ZOK && code != Coordination::Error::ZNODEEXISTS)
            zkutil::KeeperMultiException::check(code, ops, responses);
    }

    return createEphemeralLockInZooKeeper(
        fs::path(partition_path) / "block-", fs::path(zookeeper_table_path) / "temp", zookeeper, zookeeper_block_id_path);
}

Strings StorageReplicatedMergeTree::tryWaitForAllReplicasToProcessLogEntry(
    const String & table_zookeeper_path, const ReplicatedMergeTreeLogEntryData & entry, Int64 wait_for_inactive_timeout)
{
    LOG_DEBUG(log, "Waiting for all replicas to process {}", entry.znode_name);

    auto zookeeper = getZooKeeper();
    Strings replicas = zookeeper->getChildren(fs::path(table_zookeeper_path) / "replicas");
    Strings unwaited;
    bool wait_for_inactive = wait_for_inactive_timeout != 0;
    for (const String & replica : replicas)
    {
        if (wait_for_inactive || zookeeper->exists(fs::path(table_zookeeper_path) / "replicas" / replica / "is_active"))
        {
            if (!tryWaitForReplicaToProcessLogEntry(table_zookeeper_path, replica, entry, wait_for_inactive_timeout))
                unwaited.push_back(replica);
        }
        else
        {
            unwaited.push_back(replica);
        }
    }

    LOG_DEBUG(log, "Finished waiting for all replicas to process {}", entry.znode_name);
    return unwaited;
}

void StorageReplicatedMergeTree::waitForAllReplicasToProcessLogEntry(
    const String & table_zookeeper_path, const ReplicatedMergeTreeLogEntryData & entry, Int64 wait_for_inactive_timeout, const String & error_context)
{
    Strings unfinished_replicas = tryWaitForAllReplicasToProcessLogEntry(table_zookeeper_path, entry, wait_for_inactive_timeout);
    if (unfinished_replicas.empty())
        return;

    throw Exception(ErrorCodes::UNFINISHED, "{}Timeout exceeded while waiting for replicas {} to process entry {}. "
                    "Probably some replicas are inactive", error_context, fmt::join(unfinished_replicas, ", "), entry.znode_name);
}

void StorageReplicatedMergeTree::waitForLogEntryToBeProcessedIfNecessary(const ReplicatedMergeTreeLogEntryData & entry, ContextPtr query_context, const String & error_context)
{
    /// If necessary, wait until the operation is performed on itself or on all replicas.
    Int64 wait_for_inactive_timeout = query_context->getSettingsRef().replication_wait_for_inactive_replica_timeout;
    if (query_context->getSettingsRef().alter_sync == 1)
    {
        bool finished = tryWaitForReplicaToProcessLogEntry(zookeeper_path, replica_name, entry, wait_for_inactive_timeout);
        if (!finished)
        {
            throw Exception(ErrorCodes::UNFINISHED, "{}Log entry {} is not precessed on local replica, "
                            "most likely because the replica was shut down.", error_context, entry.znode_name);
        }
    }
    else if (query_context->getSettingsRef().alter_sync == 2)
    {
        waitForAllReplicasToProcessLogEntry(zookeeper_path, entry, wait_for_inactive_timeout, error_context);
    }
}

bool StorageReplicatedMergeTree::tryWaitForReplicaToProcessLogEntry(
    const String & table_zookeeper_path, const String & replica, const ReplicatedMergeTreeLogEntryData & entry, Int64 wait_for_inactive_timeout)
{
    String entry_str = entry.toString();
    String log_node_name;

    /** Wait for entries from `log` directory (a common log, from where replicas copy entries to their queue) to be processed.
      *
      * The problem is that the numbers (`sequential` node) of the queue elements in `log` and in `queue` do not match.
      * (And the numbers of the same log element for different replicas do not match in the `queue`.)
      */

    /** First, you need to wait until replica takes `queue` element from the `log` to its queue,
      *  if it has not been done already (see the `pullLogsToQueue` function).
      *
      * To do this, check its node `log_pointer` - the maximum number of the element taken from `log` + 1.
      */

    bool waiting_itself = replica == replica_name;
    /// Do not wait if timeout is zero
    bool wait_for_inactive = wait_for_inactive_timeout != 0;
    /// Wait for unlimited time if timeout is negative
    bool check_timeout = wait_for_inactive_timeout > 0;
    Stopwatch time_waiting;

    const auto & stop_waiting = [&]()
    {
        bool stop_waiting_itself = waiting_itself && partial_shutdown_called;
        bool timeout_exceeded = check_timeout && wait_for_inactive_timeout < time_waiting.elapsedSeconds();
        bool stop_waiting_inactive = (!wait_for_inactive || timeout_exceeded)
            && !getZooKeeper()->exists(fs::path(table_zookeeper_path) / "replicas" / replica / "is_active");
        return is_dropped || stop_waiting_itself || stop_waiting_inactive;
    };

    /// Don't recheck ZooKeeper too often
    constexpr auto event_wait_timeout_ms = 3000;

    LOG_DEBUG(log, "Waiting for {} to process log entry", replica);

    if (startsWith(entry.znode_name, "log-"))
    {
        /// Take the number from the node name `log-xxxxxxxxxx`.
        UInt64 log_index = parse<UInt64>(entry.znode_name.substr(entry.znode_name.size() - 10));
        log_node_name = entry.znode_name;

        LOG_DEBUG(log, "Waiting for {} to pull {} to queue", replica, log_node_name);

        /// Let's wait until entry gets into the replica queue.
        bool pulled_to_queue = false;
        do
        {
            zkutil::EventPtr event = std::make_shared<Poco::Event>();

            String log_pointer = getZooKeeper()->get(fs::path(table_zookeeper_path) / "replicas" / replica / "log_pointer", nullptr, event);
            if (!log_pointer.empty() && parse<UInt64>(log_pointer) > log_index)
            {
                pulled_to_queue = true;
                break;
            }

            /// Wait with timeout because we can be already shut down, but not dropped.
            /// So log_pointer node will exist, but we will never update it because all background threads already stopped.
            /// It can lead to query hung because table drop query can wait for some query (alter, optimize, etc) which called this method,
            /// but the query will never finish because the drop already shut down the table.
            if (!stop_waiting())
                event->tryWait(event_wait_timeout_ms);
        } while (!stop_waiting());

        if (!pulled_to_queue)
            return false;

        LOG_DEBUG(log, "Looking for node corresponding to {} in {} queue", log_node_name, replica);
    }
    else if (!entry.log_entry_id.empty())
    {
        /// First pass, check the table log.
        /// If found in the log, wait for replica to fetch it to the queue.
        /// If not found in the log, it is already in the queue.
        LOG_DEBUG(log, "Looking for log entry with id `{}` in the log", entry.log_entry_id);

        String log_pointer = getZooKeeper()->get(fs::path(table_zookeeper_path) / "replicas" / replica / "log_pointer");

        Strings log_entries = getZooKeeper()->getChildren(fs::path(table_zookeeper_path) / "log");
        UInt64 log_index = 0;
        bool found = false;

        for (const String & log_entry_name : log_entries)
        {
            log_index = parse<UInt64>(log_entry_name.substr(log_entry_name.size() - 10));

            if (!log_pointer.empty() && log_index < parse<UInt64>(log_pointer))
                continue;

            String log_entry_str;
            Coordination::Stat log_entry_stat;
            bool exists = getZooKeeper()->tryGet(fs::path(table_zookeeper_path) / "log" / log_entry_name, log_entry_str, &log_entry_stat);
            ReplicatedMergeTreeLogEntryData log_entry = *ReplicatedMergeTreeLogEntry::parse(log_entry_str, log_entry_stat, format_version);
            if (exists && entry.log_entry_id == log_entry.log_entry_id)
            {
                LOG_DEBUG(log, "Found log entry with id `{}` in the log", entry.log_entry_id);

                found = true;
                log_node_name = log_entry_name;
                break;
            }
        }

        if (found)
        {
            LOG_DEBUG(log, "Waiting for {} to pull {} to queue", replica, log_node_name);

            /// Let's wait until entry gets into the replica queue.
            bool pulled_to_queue = false;
            do
            {
                zkutil::EventPtr event = std::make_shared<Poco::Event>();

                log_pointer = getZooKeeper()->get(fs::path(table_zookeeper_path) / "replicas" / replica / "log_pointer", nullptr, event);
                if (!log_pointer.empty() && parse<UInt64>(log_pointer) > log_index)
                {
                    pulled_to_queue = true;
                    break;
                }

                /// Wait with timeout because we can be already shut down, but not dropped.
                /// So log_pointer node will exist, but we will never update it because all background threads already stopped.
                /// It can lead to query hung because table drop query can wait for some query (alter, optimize, etc) which called this method,
                /// but the query will never finish because the drop already shut down the table.
                if (!stop_waiting())
                    event->tryWait(event_wait_timeout_ms);
            } while (!stop_waiting());

            if (!pulled_to_queue)
                return false;
        }
    }
    else
    {
        throw Exception(ErrorCodes::LOGICAL_ERROR, "Logical error: unexpected name of log node: {}", entry.znode_name);
    }

    /** Second - find the corresponding entry in the queue of the specified replica.
      * Its number may not match the `log` node. Therefore, we search by comparing the content.
      */

    Strings queue_entries = getZooKeeper()->getChildren(fs::path(table_zookeeper_path) / "replicas" / replica / "queue");
    String queue_entry_to_wait_for;

    for (const String & entry_name : queue_entries)
    {
        String queue_entry_str;
        Coordination::Stat queue_entry_stat;
        bool exists = getZooKeeper()->tryGet(fs::path(table_zookeeper_path) / "replicas" / replica / "queue" / entry_name, queue_entry_str, &queue_entry_stat);
        if (exists && queue_entry_str == entry_str)
        {
            queue_entry_to_wait_for = entry_name;
            break;
        }
        else if (!entry.log_entry_id.empty())
        {
            /// Check if the id matches rather than just contents. This entry
            /// might have been written by different ClickHouse versions and
            /// it is hard to guarantee same text representation.
            ReplicatedMergeTreeLogEntryData queue_entry = *ReplicatedMergeTreeLogEntry::parse(queue_entry_str, queue_entry_stat, format_version);
            if (entry.log_entry_id == queue_entry.log_entry_id)
            {
                queue_entry_to_wait_for = entry_name;
                break;
            }
        }
    }

    /// While looking for the record, it has already been executed and deleted.
    if (queue_entry_to_wait_for.empty())
    {
        LOG_DEBUG(log, "No corresponding node found. Assuming it has been already processed. Found {} nodes", queue_entries.size());
        return true;
    }

    LOG_DEBUG(log, "Waiting for {} to disappear from {} queue", queue_entry_to_wait_for, replica);

    /// Third - wait until the entry disappears from the replica queue or replica become inactive.
    String path_to_wait_on = fs::path(table_zookeeper_path) / "replicas" / replica / "queue" / queue_entry_to_wait_for;

    return getZooKeeper()->waitForDisappear(path_to_wait_on, stop_waiting);
}


void StorageReplicatedMergeTree::getStatus(ReplicatedTableStatus & res, bool with_zk_fields)
{
    auto zookeeper = tryGetZooKeeper();
    const auto storage_settings_ptr = getSettings();

    res.is_leader = is_leader;
    res.can_become_leader = storage_settings_ptr->replicated_can_become_leader;
    res.is_readonly = is_readonly;
    res.is_session_expired = !zookeeper || zookeeper->expired();

    res.queue = queue.getStatus();
    res.absolute_delay = getAbsoluteDelay(); /// NOTE: may be slightly inconsistent with queue status.

    /// NOTE: consider convert to UInt64
    res.parts_to_check = static_cast<UInt32>(part_check_thread.size());

    res.zookeeper_path = zookeeper_path;
    res.replica_name = replica_name;
    res.replica_path = replica_path;
    res.columns_version = -1;

    res.log_max_index = 0;
    res.log_pointer = 0;
    res.total_replicas = 0;
    res.active_replicas = 0;
    res.last_queue_update_exception = getLastQueueUpdateException();

    if (with_zk_fields && !res.is_session_expired)
    {
        try
        {
            std::vector<std::string> paths;
            paths.push_back(fs::path(zookeeper_path) / "log");
            paths.push_back(fs::path(zookeeper_path) / "replicas");

            auto children_result = zookeeper->getChildren(paths);
            const auto & log_entries = children_result[0].names;
            const auto & all_replicas = children_result[1].names;

            paths.clear();
            paths.push_back(fs::path(replica_path) / "log_pointer");
            for (const String & replica : all_replicas)
                paths.push_back(fs::path(zookeeper_path) / "replicas" / replica / "is_active");

            auto get_result = zookeeper->tryGet(paths);
            const auto & log_pointer_str = get_result[0].data;

            if (get_result[0].error == Coordination::Error::ZNONODE)
                throw zkutil::KeeperException(get_result[0].error);

            if (!log_entries.empty())
            {
                const String & last_log_entry = *std::max_element(log_entries.begin(), log_entries.end());
                res.log_max_index = parse<UInt64>(last_log_entry.substr(strlen("log-")));
            }

            res.log_pointer = log_pointer_str.empty() ? 0 : parse<UInt64>(log_pointer_str);
            res.total_replicas = all_replicas.size();

            for (size_t i = 0, size = all_replicas.size(); i < size; ++i)
            {
                bool is_replica_active = get_result[i + 1].error != Coordination::Error::ZNONODE;
                res.active_replicas += static_cast<UInt8>(is_replica_active);
                res.replica_is_active.emplace(all_replicas[i], is_replica_active);
            }
        }
        catch (const Coordination::Exception &)
        {
            res.zookeeper_exception = getCurrentExceptionMessage(false);
        }
    }
}


void StorageReplicatedMergeTree::getQueue(LogEntriesData & res, String & replica_name_)
{
    replica_name_ = replica_name;
    queue.getEntries(res);
}

std::vector<PartMovesBetweenShardsOrchestrator::Entry> StorageReplicatedMergeTree::getPartMovesBetweenShardsEntries()
{
    return part_moves_between_shards_orchestrator.getEntries();
}

time_t StorageReplicatedMergeTree::getAbsoluteDelay() const
{
    time_t min_unprocessed_insert_time = 0;
    time_t max_processed_insert_time = 0;
    queue.getInsertTimes(min_unprocessed_insert_time, max_processed_insert_time);

    /// Load start time, then finish time to avoid reporting false delay when start time is updated
    /// between loading of two variables.
    time_t queue_update_start_time = last_queue_update_start_time.load();
    time_t queue_update_finish_time = last_queue_update_finish_time.load();

    time_t current_time = time(nullptr);

    if (!queue_update_finish_time)
    {
        /// We have not updated queue even once yet (perhaps replica is readonly).
        /// As we have no info about the current state of replication log, return effectively infinite delay.
        return current_time;
    }
    else if (min_unprocessed_insert_time)
    {
        /// There are some unprocessed insert entries in queue.
        return (current_time > min_unprocessed_insert_time) ? (current_time - min_unprocessed_insert_time) : 0;
    }
    else if (queue_update_start_time > queue_update_finish_time)
    {
        /// Queue is empty, but there are some in-flight or failed queue update attempts
        /// (likely because of problems with connecting to ZooKeeper).
        /// Return the time passed since last attempt.
        return (current_time > queue_update_start_time) ? (current_time - queue_update_start_time) : 0;
    }
    else
    {
        /// Everything is up-to-date.
        return 0;
    }
}

void StorageReplicatedMergeTree::getReplicaDelays(time_t & out_absolute_delay, time_t & out_relative_delay)
{
    assertNotReadonly();

    time_t current_time = time(nullptr);

    out_absolute_delay = getAbsoluteDelay();
    out_relative_delay = 0;
    const auto storage_settings_ptr = getSettings();

    /** Relative delay is the maximum difference of absolute delay from any other replica,
      *  (if this replica lags behind any other live replica, or zero, otherwise).
      * Calculated only if the absolute delay is large enough.
      */

    if (out_absolute_delay < static_cast<time_t>(storage_settings_ptr->min_relative_delay_to_measure))
        return;

    auto zookeeper = getZooKeeper();

    time_t max_replicas_unprocessed_insert_time = 0;
    bool have_replica_with_nothing_unprocessed = false;

    Strings replicas = zookeeper->getChildren(fs::path(zookeeper_path) / "replicas");

    for (const auto & replica : replicas)
    {
        if (replica == replica_name)
            continue;

        /// Skip dead replicas.
        if (!zookeeper->exists(fs::path(zookeeper_path) / "replicas" / replica / "is_active"))
            continue;

        String value;
        if (!zookeeper->tryGet(fs::path(zookeeper_path) / "replicas" / replica / "min_unprocessed_insert_time", value))
            continue;

        time_t replica_time = value.empty() ? 0 : parse<time_t>(value);

        if (replica_time == 0)
        {
            /** Note
              * The conclusion that the replica does not lag may be incorrect,
              *  because the information about `min_unprocessed_insert_time` is taken
              *  only from that part of the log that has been moved to the queue.
              * If the replica for some reason has stalled `queueUpdatingTask`,
              *  then `min_unprocessed_insert_time` will be incorrect.
              */

            have_replica_with_nothing_unprocessed = true;
            break;
        }

        if (replica_time > max_replicas_unprocessed_insert_time)
            max_replicas_unprocessed_insert_time = replica_time;
    }

    if (have_replica_with_nothing_unprocessed)
        out_relative_delay = out_absolute_delay;
    else
    {
        max_replicas_unprocessed_insert_time = std::min(current_time, max_replicas_unprocessed_insert_time);
        time_t min_replicas_delay = current_time - max_replicas_unprocessed_insert_time;
        if (out_absolute_delay > min_replicas_delay)
            out_relative_delay = out_absolute_delay - min_replicas_delay;
    }
}

void StorageReplicatedMergeTree::fetchPartition(
    const ASTPtr & partition,
    const StorageMetadataPtr & metadata_snapshot,
    const String & from_,
    bool fetch_part,
    ContextPtr query_context)
{
    Macros::MacroExpansionInfo info;
    info.expand_special_macros_only = false;
    info.table_id = getStorageID();
    info.table_id.uuid = UUIDHelpers::Nil;
    auto expand_from = query_context->getMacros()->expand(from_, info);
    String auxiliary_zookeeper_name = zkutil::extractZooKeeperName(expand_from);
    String from = zkutil::extractZooKeeperPath(expand_from, /* check_starts_with_slash */ true);
    if (from.empty())
        throw Exception(ErrorCodes::ILLEGAL_TYPE_OF_ARGUMENT, "ZooKeeper path should not be empty");

    zkutil::ZooKeeperPtr zookeeper;
    if (auxiliary_zookeeper_name != default_zookeeper_name)
        zookeeper = getContext()->getAuxiliaryZooKeeper(auxiliary_zookeeper_name);
    else
        zookeeper = getZooKeeper();

    if (from.back() == '/')
        from.resize(from.size() - 1);

    if (fetch_part)
    {
        String part_name = partition->as<ASTLiteral &>().value.safeGet<String>();
        auto part_path = findReplicaHavingPart(part_name, from, zookeeper);

        if (part_path.empty())
            throw Exception(ErrorCodes::NO_REPLICA_HAS_PART, "Part {} does not exist on any replica", part_name);
        /** Let's check that there is no such part in the `detached` directory (where we will write the downloaded parts).
          * Unreliable (there is a race condition) - such a part may appear a little later.
          */
        if (checkIfDetachedPartExists(part_name))
            throw Exception(ErrorCodes::DUPLICATE_DATA_PART, "Detached part {} already exists.", part_name);
        LOG_INFO(log, "Will fetch part {} from shard {} (zookeeper '{}')", part_name, from_, auxiliary_zookeeper_name);

        try
        {
            /// part name , metadata, part_path , true, 0, zookeeper
            if (!fetchPart(part_name, metadata_snapshot, part_path, true, 0, zookeeper, /* try_fetch_shared = */ false))
                throw Exception(ErrorCodes::UNFINISHED, "Failed to fetch part {} from {}", part_name, from_);
        }
        catch (const DB::Exception & e)
        {
            if (e.code() != ErrorCodes::RECEIVED_ERROR_FROM_REMOTE_IO_SERVER && e.code() != ErrorCodes::RECEIVED_ERROR_TOO_MANY_REQUESTS
                && e.code() != ErrorCodes::CANNOT_READ_ALL_DATA)
                throw;

            LOG_INFO(log, getExceptionMessageAndPattern(e, /* with_stacktrace */ false));
        }
        return;
    }

    String partition_id = getPartitionIDFromQuery(partition, query_context);
    LOG_INFO(log, "Will fetch partition {} from shard {} (zookeeper '{}')", partition_id, from_, auxiliary_zookeeper_name);

    /** Let's check that there is no such partition in the `detached` directory (where we will write the downloaded parts).
      * Unreliable (there is a race condition) - such a partition may appear a little later.
      */
    if (checkIfDetachedPartitionExists(partition_id))
        throw Exception(ErrorCodes::PARTITION_ALREADY_EXISTS, "Detached partition {} already exists.", partition_id);

    zkutil::Strings replicas;
    zkutil::Strings active_replicas;
    String best_replica;

    {
        /// List of replicas of source shard.
        replicas = zookeeper->getChildren(fs::path(from) / "replicas");

        /// Leave only active replicas.
        active_replicas.reserve(replicas.size());

        for (const String & replica : replicas)
            if (zookeeper->exists(fs::path(from) / "replicas" / replica / "is_active"))
                active_replicas.push_back(replica);

        if (active_replicas.empty())
            throw Exception(ErrorCodes::NO_ACTIVE_REPLICAS, "No active replicas for shard {}", from);

        /** You must select the best (most relevant) replica.
        * This is a replica with the maximum `log_pointer`, then with the minimum `queue` size.
        * NOTE This is not exactly the best criteria. It does not make sense to download old partitions,
        *  and it would be nice to be able to choose the replica closest by network.
        * NOTE Of course, there are data races here. You can solve it by retrying.
        */
        Int64 max_log_pointer = -1;
        UInt64 min_queue_size = std::numeric_limits<UInt64>::max();

        for (const String & replica : active_replicas)
        {
            String current_replica_path = fs::path(from) / "replicas" / replica;

            String log_pointer_str = zookeeper->get(fs::path(current_replica_path) / "log_pointer");
            Int64 log_pointer = log_pointer_str.empty() ? 0 : parse<UInt64>(log_pointer_str);

            Coordination::Stat stat;
            zookeeper->get(fs::path(current_replica_path) / "queue", &stat);
            size_t queue_size = stat.numChildren;

            if (log_pointer > max_log_pointer
                || (log_pointer == max_log_pointer && queue_size < min_queue_size))
            {
                max_log_pointer = log_pointer;
                min_queue_size = queue_size;
                best_replica = replica;
            }
        }
    }

    if (best_replica.empty())
        throw Exception(ErrorCodes::LOGICAL_ERROR, "Logical error: cannot choose best replica.");

    LOG_INFO(log, "Found {} replicas, {} of them are active. Selected {} to fetch from.", replicas.size(), active_replicas.size(), best_replica);

    String best_replica_path = fs::path(from) / "replicas" / best_replica;

    /// Let's find out which parts are on the best replica.

    /** Trying to download these parts.
      * Some of them could be deleted due to the merge.
      * In this case, update the information about the available parts and try again.
      */

    unsigned try_no = 0;
    Strings missing_parts;
    do
    {
        if (try_no)
            LOG_INFO(log, "Some of parts ({}) are missing. Will try to fetch covering parts.", missing_parts.size());

        if (try_no >= query_context->getSettings().max_fetch_partition_retries_count)
            throw Exception(ErrorCodes::TOO_MANY_RETRIES_TO_FETCH_PARTS, "Too many retries to fetch parts from {}", best_replica_path);

        Strings parts = zookeeper->getChildren(fs::path(best_replica_path) / "parts");
        ActiveDataPartSet active_parts_set(format_version, parts);
        Strings parts_to_fetch;

        if (missing_parts.empty())
        {
            parts_to_fetch = active_parts_set.getParts();

            /// Leaving only the parts of the desired partition.
            Strings parts_to_fetch_partition;
            for (const String & part : parts_to_fetch)
            {
                if (MergeTreePartInfo::fromPartName(part, format_version).partition_id == partition_id)
                    parts_to_fetch_partition.push_back(part);
            }

            parts_to_fetch = std::move(parts_to_fetch_partition);

            if (parts_to_fetch.empty())
                throw Exception(ErrorCodes::PARTITION_DOESNT_EXIST, "Partition {} on {} doesn't exist", partition_id, best_replica_path);
        }
        else
        {
            for (const String & missing_part : missing_parts)
            {
                String containing_part = active_parts_set.getContainingPart(missing_part);
                if (!containing_part.empty())
                    parts_to_fetch.push_back(containing_part);
                else
                    LOG_WARNING(log, "Part {} on replica {} has been vanished.", missing_part, best_replica_path);
            }
        }

        LOG_INFO(log, "Parts to fetch: {}", parts_to_fetch.size());

        missing_parts.clear();
        for (const String & part : parts_to_fetch)
        {
            bool fetched = false;

            try
            {
                fetched = fetchPart(part, metadata_snapshot, best_replica_path, true, 0, zookeeper, /* try_fetch_shared = */ false);
            }
            catch (const DB::Exception & e)
            {
                if (e.code() != ErrorCodes::RECEIVED_ERROR_FROM_REMOTE_IO_SERVER && e.code() != ErrorCodes::RECEIVED_ERROR_TOO_MANY_REQUESTS
                    && e.code() != ErrorCodes::CANNOT_READ_ALL_DATA)
                    throw;

                LOG_INFO(log, getExceptionMessageAndPattern(e, /* with_stacktrace */ false));
            }

            if (!fetched)
                missing_parts.push_back(part);
        }

        ++try_no;
    } while (!missing_parts.empty());
}


void StorageReplicatedMergeTree::mutate(const MutationCommands & commands, ContextPtr query_context)
{
    /// Overview of the mutation algorithm.
    ///
    /// When the client executes a mutation, this method is called. It acquires block numbers in all
    /// partitions, saves them in the mutation entry and writes the mutation entry to a new ZK node in
    /// the /mutations folder. This block numbers are needed to determine which parts should be mutated and
    /// which shouldn't (parts inserted after the mutation will have the block number higher than the
    /// block number acquired by the mutation in that partition and so will not be mutated).
    /// This block number is called "mutation version" in that partition.
    ///
    /// Mutation versions are acquired atomically in all partitions, so the case when an insert in some
    /// partition has the block number higher than the mutation version but the following insert into another
    /// partition acquires the block number lower than the mutation version in that partition is impossible.
    /// Another important invariant: mutation entries appear in /mutations in the order of their mutation
    /// versions (in any partition). This means that mutations form a sequence and we can execute them in
    /// the order of their mutation versions and not worry that some mutation with the smaller version
    /// will suddenly appear.
    ///
    /// During mutations individual parts are immutable - when we want to change the contents of a part
    /// we prepare the new part and add it to MergeTreeData (the original part gets replaced). The fact that
    /// we have mutated the part is recorded in the part->info.mutation field of MergeTreePartInfo.
    /// The relation with the original part is preserved because the new part covers the same block range
    /// as the original one.
    ///
    /// We then can for each part determine its "mutation version": the version of the last mutation in
    /// the mutation sequence that we regard as already applied to that part. All mutations with the greater
    /// version number will still need to be applied to that part.
    ///
    /// Execution of mutations is done asynchronously. All replicas watch the /mutations directory and
    /// load new mutation entries as they appear (see mutationsUpdatingTask()). Next we need to determine
    /// how to mutate individual parts consistently with part merges. This is done by the leader replica
    /// (see mergeSelectingTask() and class ReplicatedMergeTreeMergePredicate for details). Important
    /// invariants here are that a) all source parts for a single merge must have the same mutation version
    /// and b) any part can be mutated only once or merged only once (e.g. once we have decided to mutate
    /// a part then we need to execute that mutation and can assign merges only to the new part and not to the
    /// original part). Multiple consecutive mutations can be executed at once (without writing the
    /// intermediate result to a part).
    ///
    /// Leader replica records its decisions to the replication log (/log directory in ZK) in the form of
    /// MUTATE_PART entries and all replicas then execute them in the background pool
    /// (see MutateTask class). When a replica encounters a MUTATE_PART command, it is
    /// guaranteed that the corresponding mutation entry is already loaded (when we pull entries from
    /// replication log into the replica queue, we also load mutation entries). Note that just as with merges
    /// the replica can decide not to do the mutation locally and fetch the mutated part from another replica
    /// instead.
    ///
    /// Mutations of individual parts are in fact pretty similar to merges, e.g. their assignment and execution
    /// is governed by the same storage_settings. TODO: support a single "merge-mutation" operation when the data
    /// read from the the source parts is first mutated on the fly to some uniform mutation version and then
    /// merged to a resulting part.
    ///
    /// After all needed parts are mutated (i.e. all active parts have the mutation version greater than
    /// the version of this mutation), the mutation is considered done and can be deleted.

    ReplicatedMergeTreeMutationEntry mutation_entry;
    mutation_entry.source_replica = replica_name;
    mutation_entry.commands = commands;

    const String mutations_path = fs::path(zookeeper_path) / "mutations";
    const auto zookeeper = getZooKeeper();

    /// Update the mutations_path node when creating the mutation and check its version to ensure that
    /// nodes for mutations are created in the same order as the corresponding block numbers.
    /// Should work well if the number of concurrent mutation requests is small.
    while (true)
    {
        Coordination::Stat mutations_stat;
        zookeeper->get(mutations_path, &mutations_stat);

        PartitionBlockNumbersHolder partition_block_numbers_holder =
                allocateBlockNumbersInAffectedPartitions(mutation_entry.commands, query_context, zookeeper);

        mutation_entry.block_numbers = partition_block_numbers_holder.getBlockNumbers();
        mutation_entry.create_time = time(nullptr);

        /// The following version check guarantees the linearizability property for any pair of mutations:
        /// mutation with higher sequence number is guaranteed to have higher block numbers in every partition
        /// (and thus will be applied strictly according to sequence numbers of mutations)
        Coordination::Requests requests;
        requests.emplace_back(zkutil::makeSetRequest(mutations_path, String(), mutations_stat.version));
        requests.emplace_back(zkutil::makeCreateRequest(
            fs::path(mutations_path) / "", mutation_entry.toString(), zkutil::CreateMode::PersistentSequential));

        if (auto txn = query_context->getZooKeeperMetadataTransaction())
            txn->moveOpsTo(requests);

        Coordination::Responses responses;
        Coordination::Error rc = zookeeper->tryMulti(requests, responses);

        partition_block_numbers_holder.reset();

        if (rc == Coordination::Error::ZOK)
        {
            const String & path_created =
                dynamic_cast<const Coordination::CreateResponse *>(responses[1].get())->path_created;
            mutation_entry.znode_name = path_created.substr(path_created.find_last_of('/') + 1);
            LOG_TRACE(log, "Created mutation with ID {}", mutation_entry.znode_name);
            break;
        }
        else if (rc == Coordination::Error::ZBADVERSION)
        {
            /// Cannot retry automatically, because some zookeeper ops were lost on the first attempt. Will retry on DDLWorker-level.
            if (query_context->getZooKeeperMetadataTransaction())
                throw Exception(ErrorCodes::CANNOT_ASSIGN_ALTER,
                                "Cannot execute alter, because mutations version was suddenly changed due "
                                "to concurrent alter");
            LOG_TRACE(log, "Version conflict when trying to create a mutation node, retrying...");
            continue;
        }
        else
            throw Coordination::Exception("Unable to create a mutation znode", rc);
    }

    waitMutation(mutation_entry.znode_name, query_context->getSettingsRef().mutations_sync);
}

void StorageReplicatedMergeTree::waitMutation(const String & znode_name, size_t mutations_sync) const
{
    if (!mutations_sync)
        return;

    /// we have to wait
    auto zookeeper = getZooKeeper();
    Strings replicas;
    if (mutations_sync == 2) /// wait for all replicas
    {
        replicas = zookeeper->getChildren(fs::path(zookeeper_path) / "replicas");
        /// This replica should be first, to ensure that the mutation will be loaded into memory
        for (auto it = replicas.begin(); it != replicas.end(); ++it)
        {
            if (*it == replica_name)
            {
                std::iter_swap(it, replicas.begin());
                break;
            }
        }
    }
    else if (mutations_sync == 1) /// just wait for ourself
        replicas.push_back(replica_name);

    waitMutationToFinishOnReplicas(replicas, znode_name);
}

std::vector<MergeTreeMutationStatus> StorageReplicatedMergeTree::getMutationsStatus() const
{
    return queue.getMutationsStatus();
}

CancellationCode StorageReplicatedMergeTree::killMutation(const String & mutation_id)
{
    assertNotReadonly();

    zkutil::ZooKeeperPtr zookeeper = getZooKeeperAndAssertNotReadonly();

    LOG_INFO(log, "Killing mutation {}", mutation_id);

    auto mutation_entry = queue.removeMutation(zookeeper, mutation_id);
    if (!mutation_entry)
        return CancellationCode::NotFound;

    /// After this point no new part mutations will start and part mutations that still exist
    /// in the queue will be skipped.

    /// Cancel already running part mutations.
    for (const auto & pair : mutation_entry->block_numbers)
    {
        const String & partition_id = pair.first;
        Int64 block_number = pair.second;
        getContext()->getMergeList().cancelPartMutations(getStorageID(), partition_id, block_number);
    }
    return CancellationCode::CancelSent;
}

bool StorageReplicatedMergeTree::hasLightweightDeletedMask() const
{
    return has_lightweight_delete_parts.load(std::memory_order_relaxed);
}

void StorageReplicatedMergeTree::clearOldPartsAndRemoveFromZK()
{
    auto table_lock = lockForShare(
            RWLockImpl::NO_QUERY, getSettings()->lock_acquire_timeout_for_background_operations);
    auto zookeeper = getZooKeeper();

    /// Now these parts are in Deleting state. If we fail to remove some of them we must roll them back to Outdated state.
    /// Otherwise they will not be deleted.
    DataPartsVector parts = grabOldParts();
    if (parts.empty())
        return;

    DataPartsVector parts_to_delete_only_from_filesystem;    // Only duplicates
    DataPartsVector parts_to_delete_completely;              // All parts except duplicates
    DataPartsVector parts_to_retry_deletion;                 // Parts that should be retried due to network problems
    DataPartsVector parts_to_remove_from_filesystem;         // Parts removed from ZK

    for (const auto & part : parts)
    {
        /// Broken part can be removed from zk by removePartAndEnqueueFetch(...) only.
        /// Removal without enqueueing a fetch leads to intersecting parts.
        if (part->is_duplicate || part->outdated_because_broken)
            parts_to_delete_only_from_filesystem.emplace_back(part);
        else
            parts_to_delete_completely.emplace_back(part);
    }
    parts.clear();

    auto delete_parts_from_fs_and_rollback_in_case_of_error = [this] (const DataPartsVector & parts_to_delete, const String & parts_type)
    {
        NameSet parts_failed_to_delete;
        clearPartsFromFilesystem(parts_to_delete, false, &parts_failed_to_delete);

        DataPartsVector finally_remove_parts;
        if (!parts_failed_to_delete.empty())
        {
            DataPartsVector rollback_parts;
            for (const auto & part : parts_to_delete)
            {
                if (!parts_failed_to_delete.contains(part->name))
                    finally_remove_parts.push_back(part);
                else
                    rollback_parts.push_back(part);
            }

            if (!rollback_parts.empty())
                rollbackDeletingParts(rollback_parts);
        }
        else  /// all parts was successfully removed
        {
            finally_remove_parts = parts_to_delete;
        }

        try
        {
            removePartsFinally(finally_remove_parts);
            LOG_DEBUG(log, "Removed {} {} parts", finally_remove_parts.size(), parts_type);
        }
        catch (...)
        {
            tryLogCurrentException(log, "Failed to remove some parts from memory, or write info about them into part log");
        }
    };

    /// Delete duplicate parts from filesystem
    if (!parts_to_delete_only_from_filesystem.empty())
    {
        /// It can happen that some error appear during part removal from FS.
        /// In case of such exception we have to change state of failed parts from Deleting to Outdated.
        /// Otherwise nobody will try to remove them again (see grabOldParts).
        delete_parts_from_fs_and_rollback_in_case_of_error(parts_to_delete_only_from_filesystem, "old duplicate");
    }

    /// Delete normal parts from ZooKeeper
    NameSet part_names_to_retry_deletion;
    try
    {
        Strings part_names_to_delete_completely;
        for (const auto & part : parts_to_delete_completely)
            part_names_to_delete_completely.emplace_back(part->name);

        LOG_DEBUG(log, "Removing {} old parts from ZooKeeper", parts_to_delete_completely.size());
        removePartsFromZooKeeper(zookeeper, part_names_to_delete_completely, &part_names_to_retry_deletion);
    }
    catch (...)
    {
        LOG_ERROR(log, "There is a problem with deleting parts from ZooKeeper: {}", getCurrentExceptionMessage(true));
    }

    /// Part names that were reliably deleted from ZooKeeper should be deleted from filesystem
    auto num_reliably_deleted_parts = parts_to_delete_completely.size() - part_names_to_retry_deletion.size();
    LOG_DEBUG(log, "Removed {} old parts from ZooKeeper. Removing them from filesystem.", num_reliably_deleted_parts);

    /// Delete normal parts on two sets
    for (auto & part : parts_to_delete_completely)
    {
        if (!part_names_to_retry_deletion.contains(part->name))
            parts_to_remove_from_filesystem.emplace_back(part);
        else
            parts_to_retry_deletion.emplace_back(part);
    }

    /// Will retry deletion
    if (!parts_to_retry_deletion.empty())
    {
        rollbackDeletingParts(parts_to_retry_deletion);
        LOG_DEBUG(log, "Will retry deletion of {} parts in the next time", parts_to_retry_deletion.size());
    }


    /// Remove parts from filesystem and finally from data_parts
    if (!parts_to_remove_from_filesystem.empty())
    {
        /// It can happen that some error appear during part removal from FS.
        /// In case of such exception we have to change state of failed parts from Deleting to Outdated.
        /// Otherwise nobody will try to remove them again (see grabOldParts).
        delete_parts_from_fs_and_rollback_in_case_of_error(parts_to_remove_from_filesystem, "old");
    }
}


void StorageReplicatedMergeTree::removePartsFromZooKeeperWithRetries(PartsToRemoveFromZooKeeper & parts, size_t max_retries)
{
    Strings part_names_to_remove;
    for (const auto & part : parts)
        part_names_to_remove.emplace_back(part.getPartName());

    return removePartsFromZooKeeperWithRetries(part_names_to_remove, max_retries);
}

void StorageReplicatedMergeTree::removePartsFromZooKeeperWithRetries(const Strings & part_names, size_t max_retries)
{
    size_t num_tries = 0;
    bool success = false;

    while (!success && (max_retries == 0 || num_tries < max_retries))
    {
        try
        {
            ++num_tries;
            success = true;

            auto zookeeper = getZooKeeper();

            Strings exists_paths;
            exists_paths.reserve(part_names.size());
            for (const String & part_name : part_names)
            {
                exists_paths.emplace_back(fs::path(replica_path) / "parts" / part_name);
            }

            auto exists_results = zookeeper->exists(exists_paths);

            std::vector<std::future<Coordination::MultiResponse>> remove_futures;
            remove_futures.reserve(part_names.size());
            for (size_t i = 0; i < part_names.size(); ++i)
            {
                Coordination::ExistsResponse exists_resp = exists_results[i];
                if (exists_resp.error == Coordination::Error::ZOK)
                {
                    Coordination::Requests ops;
                    getRemovePartFromZooKeeperOps(part_names[i], ops, exists_resp.stat.numChildren > 0);
                    remove_futures.emplace_back(zookeeper->asyncTryMultiNoThrow(ops));
                }
            }

            for (auto & future : remove_futures)
            {
                auto response = future.get();

                if (response.error == Coordination::Error::ZOK || response.error == Coordination::Error::ZNONODE)
                    continue;

                if (Coordination::isHardwareError(response.error))
                {
                    success = false;
                    continue;
                }

                throw Coordination::Exception(response.error);
            }
        }
        catch (Coordination::Exception & e)
        {
            success = false;

            if (Coordination::isHardwareError(e.code))
                tryLogCurrentException(log, __PRETTY_FUNCTION__);
            else
                throw;
        }

        if (!success && num_tries < max_retries)
            std::this_thread::sleep_for(std::chrono::milliseconds(1000));
    }

    if (!success)
        throw Exception(ErrorCodes::UNFINISHED, "Failed to remove parts from ZooKeeper after {} retries", num_tries);
}

void StorageReplicatedMergeTree::removePartsFromZooKeeper(
    zkutil::ZooKeeperPtr & zookeeper, const Strings & part_names, NameSet * parts_should_be_retried)
{
    Strings exists_paths;
    std::vector<std::future<Coordination::MultiResponse>> remove_futures;
    exists_paths.reserve(part_names.size());
    remove_futures.reserve(part_names.size());
    try
    {
        /// Exception can be thrown from loop
        /// if zk session will be dropped
        for (const String & part_name : part_names)
        {
            exists_paths.emplace_back(fs::path(replica_path) / "parts" / part_name);
        }

        auto exists_results = zookeeper->exists(exists_paths);

        for (size_t i = 0; i < part_names.size(); ++i)
        {
            auto exists_resp = exists_results[i];
            if (exists_resp.error == Coordination::Error::ZOK)
            {
                Coordination::Requests ops;
                getRemovePartFromZooKeeperOps(part_names[i], ops, exists_resp.stat.numChildren > 0);
                remove_futures.emplace_back(zookeeper->asyncTryMultiNoThrow(ops));
            }
            else
            {
                LOG_DEBUG(log, "There is no part {} in ZooKeeper, it was only in filesystem", part_names[i]);
                // emplace invalid future so that the total number of futures is the same as part_names.size();
                remove_futures.emplace_back();
            }
        }
    }
    catch (const Coordination::Exception & e)
    {
        if (parts_should_be_retried && Coordination::isHardwareError(e.code))
            parts_should_be_retried->insert(part_names.begin(), part_names.end());
        throw;
    }

    for (size_t i = 0; i < remove_futures.size(); ++i)
    {
        auto & future = remove_futures[i];

        if (!future.valid())
            continue;

        auto response = future.get();
        if (response.error == Coordination::Error::ZOK)
            continue;
        else if (response.error == Coordination::Error::ZNONODE)
        {
            LOG_DEBUG(log, "There is no part {} in ZooKeeper, it was only in filesystem", part_names[i]);
            continue;
        }
        else if (Coordination::isHardwareError(response.error))
        {
            if (parts_should_be_retried)
                parts_should_be_retried->insert(part_names[i]);
            continue;
        }
        else
            LOG_WARNING(log, "Cannot remove part {} from ZooKeeper: {}", part_names[i], Coordination::errorMessage(response.error));
    }
}

void StorageReplicatedMergeTree::clearLockedBlockNumbersInPartition(
    zkutil::ZooKeeper & zookeeper, const String & partition_id, Int64 min_block_num, Int64 max_block_num)
{
    /// Imagine that some INSERT query has allocated block number 42, but it's still in progress.
    /// Some DROP PARTITION query gets block number 43 and commits DROP_RANGE all_0_42_999_999.
    /// And after that INSERT commits GET_PART all_42_42_0. Oops, intersecting parts.
    /// So we have to either wait for unfinished INSERTs or cancel them.
    /// It's totally fine to cancel since we are going to remove data anyway.
    /// We can safely cancel INSERT query by removing its ephemeral block number.
    /// Usually it's bad idea to remove ephemeral nodes owned by someone else,
    /// but INSERTs remove such nodes atomically with part commit, so INSERT will fail if node does not exist.

    fs::path partition_path = fs::path(zookeeper_path) / "block_numbers" / partition_id;
    Strings queries_in_progress = zookeeper.getChildren(partition_path);
    if (queries_in_progress.empty())
        return;

    Strings paths_to_get;
    for (const auto & block : queries_in_progress)
    {
        if (!startsWith(block, "block-"))
            continue;
        Int64 block_number = parse<Int64>(block.substr(strlen("block-")));
        if (min_block_num <= block_number && block_number <= max_block_num)
            paths_to_get.push_back(partition_path / block);
    }

    auto results = zookeeper.tryGet(paths_to_get);
    for (size_t i = 0; i < paths_to_get.size(); ++i)
    {
        auto & result = results[i];

        /// The query already finished
        if (result.error == Coordination::Error::ZNONODE)
            continue;

        /// The query is not an insert (it does not have block_id)
        if (result.data.ends_with(EphemeralLockInZooKeeper::LEGACY_LOCK_OTHER))
            continue;

        if (result.data.ends_with(EphemeralLockInZooKeeper::LEGACY_LOCK_INSERT))
        {
            /// Remove block number, so insert will fail to commit (it will try to remove this node too)
            LOG_WARNING(log, "Some query is trying to concurrently insert block {}, will cancel it", paths_to_get[i]);
            zookeeper.tryRemove(paths_to_get[i]);
        }
        else
        {
            constexpr const char * old_version_warning = "Ephemeral lock {} (referencing {}) is created by a replica "
                "that running old version of ClickHouse (< 22.11). Cannot remove it, will wait for this lock to disappear. "
                "Upgrade remaining hosts in the cluster to address this warning.";
            constexpr const char * new_version_warning = "Ephemeral lock {} has unexpected content ({}), "
                "probably it is created by a replica that running newer version of ClickHouse. "
                "Cannot remove it, will wait for this lock to disappear. Upgrade remaining hosts in the cluster to address this warning.";

            if (result.data.starts_with(zookeeper_path + EphemeralLockInZooKeeper::LEGACY_LOCK_PREFIX))
                LOG_WARNING(log, old_version_warning, paths_to_get[i], result.data);
            else
                LOG_WARNING(log, new_version_warning, paths_to_get[i], result.data);

            Stopwatch time_waiting;
            const auto & stop_waiting = [this, &time_waiting]()
            {
                auto timeout = getContext()->getSettingsRef().lock_acquire_timeout.value.seconds();
                return partial_shutdown_called || (timeout < time_waiting.elapsedSeconds());
            };
            zookeeper.waitForDisappear(paths_to_get[i], stop_waiting);
        }
    }
}

void StorageReplicatedMergeTree::getClearBlocksInPartitionOps(
    Coordination::Requests & ops, zkutil::ZooKeeper & zookeeper, const String & partition_id, Int64 min_block_num, Int64 max_block_num)
{
    getClearBlocksInPartitionOpsImpl(ops, zookeeper, partition_id, min_block_num, max_block_num, "blocks");
    getClearBlocksInPartitionOpsImpl(ops, zookeeper, partition_id, min_block_num, max_block_num, "async_blocks");
}

void StorageReplicatedMergeTree::getClearBlocksInPartitionOpsImpl(
    Coordination::Requests & ops, zkutil::ZooKeeper & zookeeper, const String & partition_id, Int64 min_block_num, Int64 max_block_num, const String & blocks_dir_name)
{
    Strings blocks;
    if (Coordination::Error::ZOK != zookeeper.tryGetChildren(fs::path(zookeeper_path) / blocks_dir_name, blocks))
        throw Exception(ErrorCodes::NOT_FOUND_NODE, "Node {}/{} doesn't exist", zookeeper_path, blocks_dir_name);

    String partition_prefix = partition_id + "_";
    Strings paths_to_get;

    for (const String & block_id : blocks)
        if (startsWith(block_id, partition_prefix))
            paths_to_get.push_back(fs::path(zookeeper_path) / blocks_dir_name / block_id);

    auto results = zookeeper.tryGet(paths_to_get);

    for (size_t i = 0; i < paths_to_get.size(); ++i)
    {
        const String & path = paths_to_get[i];
        auto & result = results[i];

        if (result.error == Coordination::Error::ZNONODE)
            continue;

        ReadBufferFromString buf(result.data);

        const auto part_info = MergeTreePartInfo::tryParsePartName(result.data, format_version);

        if (!part_info || (min_block_num <= part_info->min_block && part_info->max_block <= max_block_num))
            ops.emplace_back(zkutil::makeRemoveRequest(path, -1));
    }
}

void StorageReplicatedMergeTree::clearBlocksInPartition(
    zkutil::ZooKeeper & zookeeper, const String & partition_id, Int64 min_block_num, Int64 max_block_num)
{
    Coordination::Requests delete_requests;
    getClearBlocksInPartitionOps(delete_requests, zookeeper, partition_id, min_block_num, max_block_num);
    Coordination::Responses delete_responses;
    auto code = zookeeper.tryMulti(delete_requests, delete_responses);
    if (code != Coordination::Error::ZOK)
    {
        for (size_t i = 0; i < delete_requests.size(); ++i)
            if (delete_responses[i]->error != Coordination::Error::ZOK)
                LOG_WARNING(log, "Error while deleting ZooKeeper path `{}`: {}, ignoring.", delete_requests[i]->getPath(), Coordination::errorMessage(delete_responses[i]->error));
    }

    LOG_TRACE(log, "Deleted {} deduplication block IDs in partition ID {}", delete_requests.size(), partition_id);
}

void StorageReplicatedMergeTree::replacePartitionFrom(
    const StoragePtr & source_table, const ASTPtr & partition, bool replace, ContextPtr query_context)
{
    /// First argument is true, because we possibly will add new data to current table.
    auto lock1 = lockForShare(query_context->getCurrentQueryId(), query_context->getSettingsRef().lock_acquire_timeout);
    auto lock2 = source_table->lockForShare(query_context->getCurrentQueryId(), query_context->getSettingsRef().lock_acquire_timeout);
    auto storage_settings_ptr = getSettings();

    auto source_metadata_snapshot = source_table->getInMemoryMetadataPtr();
    auto metadata_snapshot = getInMemoryMetadataPtr();

    Stopwatch watch;
    ProfileEventsScope profile_events_scope;

    MergeTreeData & src_data = checkStructureAndGetMergeTreeData(source_table, source_metadata_snapshot, metadata_snapshot);
    String partition_id = getPartitionIDFromQuery(partition, query_context);

    /// NOTE: Some covered parts may be missing in src_all_parts if corresponding log entries are not executed yet.
    DataPartsVector src_all_parts = src_data.getVisibleDataPartsVectorInPartition(query_context, partition_id);

    LOG_DEBUG(log, "Cloning {} parts", src_all_parts.size());

    static const String TMP_PREFIX = "tmp_replace_from_";
    auto zookeeper = getZooKeeper();

    /// Retry if alter_partition_version changes
    for (size_t retry = 0; retry < 1000; ++retry)
    {
        DataPartsVector src_parts;
        MutableDataPartsVector dst_parts;
        std::vector<scope_guard> dst_parts_locks;
        Strings block_id_paths;
        Strings part_checksums;
        std::vector<EphemeralLockInZooKeeper> ephemeral_locks;
        String alter_partition_version_path = zookeeper_path + "/alter_partition_version";
        Coordination::Stat alter_partition_version_stat;
        zookeeper->get(alter_partition_version_path, &alter_partition_version_stat);

        /// Firstly, generate last block number and compute drop_range
        /// NOTE: Even if we make ATTACH PARTITION instead of REPLACE PARTITION drop_range will not be empty, it will contain a block.
        /// So, such case has special meaning, if drop_range contains only one block it means that nothing to drop.
        /// TODO why not to add normal DROP_RANGE entry to replication queue if `replace` is true?
        MergeTreePartInfo drop_range;
        std::optional<EphemeralLockInZooKeeper> delimiting_block_lock;
        bool partition_was_empty = !getFakePartCoveringAllPartsInPartition(partition_id, drop_range, delimiting_block_lock, true);
        if (replace && partition_was_empty)
        {
            /// Nothing to drop, will just attach new parts
            LOG_INFO(log, "Partition {} was empty, REPLACE PARTITION will work as ATTACH PARTITION FROM", drop_range.partition_id);
            replace = false;
        }

        if (!replace)
        {
            /// It's ATTACH PARTITION FROM, not REPLACE PARTITION. We have to reset drop range
            drop_range = makeDummyDropRangeForMovePartitionOrAttachPartitionFrom(partition_id);
        }

        assert(replace == !LogEntry::ReplaceRangeEntry::isMovePartitionOrAttachFrom(drop_range));

        String drop_range_fake_part_name = getPartNamePossiblyFake(format_version, drop_range);
        std::vector<MergeTreeData::HardlinkedFiles> hardlinked_files_for_parts;

        for (const auto & src_part : src_all_parts)
        {
            /// We also make some kind of deduplication to avoid duplicated parts in case of ATTACH PARTITION
            /// Assume that merges in the partition are quite rare
            /// Save deduplication block ids with special prefix replace_partition

            if (!canReplacePartition(src_part))
                throw Exception(ErrorCodes::LOGICAL_ERROR,
                                "Cannot replace partition '{}' because part '{}"
                                "' has inconsistent granularity with table", partition_id, src_part->name);

            String hash_hex = src_part->checksums.getTotalChecksumHex();

            if (replace)
                LOG_INFO(log, "Trying to replace {} with hash_hex {}", src_part->name, hash_hex);
            else
                LOG_INFO(log, "Trying to attach {} with hash_hex {}", src_part->name, hash_hex);

            String block_id_path = replace ? "" : (fs::path(zookeeper_path) / "blocks" / (partition_id + "_replace_from_" + hash_hex));

            auto lock = allocateBlockNumber(partition_id, zookeeper, block_id_path);
            if (!lock)
            {
                LOG_INFO(log, "Part {} (hash {}) has been already attached", src_part->name, hash_hex);
                continue;
            }

            UInt64 index = lock->getNumber();
            MergeTreePartInfo dst_part_info(partition_id, index, index, src_part->info.level);
            MergeTreeData::HardlinkedFiles hardlinked_files;

            bool copy_instead_of_hardlink = storage_settings_ptr->allow_remote_fs_zero_copy_replication
                                            && src_part->isStoredOnRemoteDiskWithZeroCopySupport();

            auto [dst_part, part_lock] = cloneAndLoadDataPartOnSameDisk(src_part, TMP_PREFIX, dst_part_info, metadata_snapshot, NO_TRANSACTION_PTR, &hardlinked_files, copy_instead_of_hardlink, {});
            src_parts.emplace_back(src_part);
            dst_parts.emplace_back(dst_part);
            dst_parts_locks.emplace_back(std::move(part_lock));
            ephemeral_locks.emplace_back(std::move(*lock));
            block_id_paths.emplace_back(block_id_path);
            part_checksums.emplace_back(hash_hex);
            hardlinked_files_for_parts.emplace_back(hardlinked_files);
        }

        ReplicatedMergeTreeLogEntryData entry;
        {
            auto src_table_id = src_data.getStorageID();
            entry.type = ReplicatedMergeTreeLogEntryData::REPLACE_RANGE;
            entry.source_replica = replica_name;
            entry.create_time = time(nullptr);
            entry.replace_range_entry = std::make_shared<ReplicatedMergeTreeLogEntryData::ReplaceRangeEntry>();

            auto & entry_replace = *entry.replace_range_entry;
            entry_replace.drop_range_part_name = drop_range_fake_part_name;
            entry_replace.from_database = src_table_id.database_name;
            entry_replace.from_table = src_table_id.table_name;
            for (const auto & part : src_parts)
                entry_replace.src_part_names.emplace_back(part->name);
            for (const auto & part : dst_parts)
                entry_replace.new_part_names.emplace_back(part->name);
            for (const String & checksum : part_checksums)
                entry_replace.part_names_checksums.emplace_back(checksum);
            entry_replace.columns_version = -1;
        }

        if (replace)
        {
            /// Cancel concurrent inserts in range
            clearLockedBlockNumbersInPartition(*zookeeper, drop_range.partition_id, drop_range.max_block, drop_range.max_block);
            /// Remove deduplication block_ids of replacing parts
            clearBlocksInPartition(*zookeeper, drop_range.partition_id, drop_range.max_block, drop_range.max_block);
        }

        PartsToRemoveFromZooKeeper parts_to_remove;
        Coordination::Responses op_results;

        try
        {
            Coordination::Requests ops;
            for (size_t i = 0; i < dst_parts.size(); ++i)
            {
                getCommitPartOps(ops, dst_parts[i], block_id_paths[i]);
                ephemeral_locks[i].getUnlockOp(ops);
            }

            if (auto txn = query_context->getZooKeeperMetadataTransaction())
                txn->moveOpsTo(ops);

            delimiting_block_lock->getUnlockOp(ops);
            /// Check and update version to avoid race with DROP_RANGE
            ops.emplace_back(zkutil::makeSetRequest(alter_partition_version_path, "", alter_partition_version_stat.version));
            /// Just update version, because merges assignment relies on it
            ops.emplace_back(zkutil::makeSetRequest(fs::path(zookeeper_path) / "log", "", -1));
            ops.emplace_back(zkutil::makeCreateRequest(fs::path(zookeeper_path) / "log/log-", entry.toString(), zkutil::CreateMode::PersistentSequential));

            Transaction transaction(*this, NO_TRANSACTION_RAW);
            {
                auto data_parts_lock = lockParts();
                for (auto & part : dst_parts)
                    renameTempPartAndReplaceUnlocked(part, transaction, data_parts_lock);
            }

            for (size_t i = 0; i < dst_parts.size(); ++i)
                lockSharedData(*dst_parts[i], false, hardlinked_files_for_parts[i]);

            Coordination::Error code = zookeeper->tryMulti(ops, op_results);
            if (code == Coordination::Error::ZOK)
                delimiting_block_lock->assumeUnlocked();
            else if (code == Coordination::Error::ZBADVERSION)
            {
                /// Cannot retry automatically, because some zookeeper ops were lost on the first attempt. Will retry on DDLWorker-level.
                if (query_context->getZooKeeperMetadataTransaction())
                    throw Exception(ErrorCodes::CANNOT_ASSIGN_ALTER,
                                    "Cannot execute alter, because alter partition version was suddenly changed due "
                                    "to concurrent alter");
                continue;
            }
            else
                zkutil::KeeperMultiException::check(code, ops, op_results);

            {
                auto data_parts_lock = lockParts();
                transaction.commit(&data_parts_lock);
                if (replace)
                    parts_to_remove = removePartsInRangeFromWorkingSetAndGetPartsToRemoveFromZooKeeper(NO_TRANSACTION_RAW, drop_range, data_parts_lock);
            }

            PartLog::addNewParts(getContext(), PartLog::createPartLogEntries(dst_parts, watch.elapsed(), profile_events_scope.getSnapshot()));
        }
        catch (...)
        {
            PartLog::addNewParts(getContext(), PartLog::createPartLogEntries(dst_parts, watch.elapsed()), ExecutionStatus::fromCurrentException("", true));
            for (const auto & dst_part : dst_parts)
                unlockSharedData(*dst_part);

            throw;
        }

        String log_znode_path = dynamic_cast<const Coordination::CreateResponse &>(*op_results.back()).path_created;
        entry.znode_name = log_znode_path.substr(log_znode_path.find_last_of('/') + 1);

        for (auto & lock : ephemeral_locks)
            lock.assumeUnlocked();

        /// Forcibly remove replaced parts from ZooKeeper
        removePartsFromZooKeeperWithRetries(parts_to_remove);

        /// Speedup removing of replaced parts from filesystem
        parts_to_remove.clear();
        cleanup_thread.wakeup();

        lock2.reset();
        lock1.reset();

        waitForLogEntryToBeProcessedIfNecessary(entry, query_context);

        return;
    }

    throw Exception(
        ErrorCodes::CANNOT_ASSIGN_ALTER, "Cannot assign ALTER PARTITION, because another ALTER PARTITION query was concurrently executed");
}

void StorageReplicatedMergeTree::movePartitionToTable(const StoragePtr & dest_table, const ASTPtr & partition, ContextPtr query_context)
{
    auto lock1 = lockForShare(query_context->getCurrentQueryId(), query_context->getSettingsRef().lock_acquire_timeout);
    auto lock2 = dest_table->lockForShare(query_context->getCurrentQueryId(), query_context->getSettingsRef().lock_acquire_timeout);
    auto storage_settings_ptr = getSettings();

    auto dest_table_storage = std::dynamic_pointer_cast<StorageReplicatedMergeTree>(dest_table);
    if (!dest_table_storage)
        throw Exception(ErrorCodes::NOT_IMPLEMENTED,
                        "Table {} supports movePartitionToTable only for ReplicatedMergeTree family of table engines. "
                        "Got {}", getStorageID().getNameForLogs(), dest_table->getName());
    if (dest_table_storage->getStoragePolicy() != this->getStoragePolicy())
        throw Exception(ErrorCodes::UNKNOWN_POLICY,
                        "Destination table {} should have the same storage policy of source table {}. {}: {}, {}: {}",
                        dest_table_storage->getStorageID().getNameForLogs(),
                        getStorageID().getNameForLogs(), getStorageID().getNameForLogs(),
                        this->getStoragePolicy()->getName(), getStorageID().getNameForLogs(),
                        dest_table_storage->getStoragePolicy()->getName());

    auto dest_metadata_snapshot = dest_table->getInMemoryMetadataPtr();
    auto metadata_snapshot = getInMemoryMetadataPtr();

    Stopwatch watch;
    ProfileEventsScope profile_events_scope;

    MergeTreeData & src_data = dest_table_storage->checkStructureAndGetMergeTreeData(*this, metadata_snapshot, dest_metadata_snapshot);
    auto src_data_id = src_data.getStorageID();
    String partition_id = getPartitionIDFromQuery(partition, query_context);

    /// A range for log entry to remove parts from the source table (myself).
    auto zookeeper = getZooKeeper();
    /// Retry if alter_partition_version changes
    for (size_t retry = 0; retry < 1000; ++retry)
    {
        String alter_partition_version_path = zookeeper_path + "/alter_partition_version";
        Coordination::Stat alter_partition_version_stat;
        zookeeper->get(alter_partition_version_path, &alter_partition_version_stat);

        MergeTreePartInfo drop_range;
        std::optional<EphemeralLockInZooKeeper> delimiting_block_lock;
        getFakePartCoveringAllPartsInPartition(partition_id, drop_range, delimiting_block_lock, true);
        String drop_range_fake_part_name = getPartNamePossiblyFake(format_version, drop_range);

        DataPartPtr covering_part;
        DataPartsVector src_all_parts;
        {
            /// NOTE: Some covered parts may be missing in src_all_parts if corresponding log entries are not executed yet.
            auto parts_lock = src_data.lockParts();
            src_all_parts = src_data.getActivePartsToReplace(drop_range, drop_range_fake_part_name, covering_part, parts_lock);
        }

        if (covering_part)
            throw Exception(ErrorCodes::LOGICAL_ERROR, "Got part {} covering drop range {}, it's a bug",
                            covering_part->name, drop_range_fake_part_name);

        /// After allocating block number for drop_range we must ensure that it does not intersect block numbers
        /// allocated by concurrent REPLACE query.
        /// We could check it in multi-request atomically with creation of DROP_RANGE entry in source table log,
        /// but it's better to check it here and fail as early as possible (before we have done something to destination table).
        Coordination::Error version_check_code = zookeeper->trySet(alter_partition_version_path, "", alter_partition_version_stat.version);
        if (version_check_code != Coordination::Error::ZOK)
            throw Exception(ErrorCodes::CANNOT_ASSIGN_ALTER, "Cannot DROP PARTITION in {} after copying partition to {}, "
                            "because another ALTER PARTITION query was concurrently executed",
                            getStorageID().getFullTableName(), dest_table_storage->getStorageID().getFullTableName());

        DataPartsVector src_parts;
        MutableDataPartsVector dst_parts;
        Strings block_id_paths;
        Strings part_checksums;
        std::vector<EphemeralLockInZooKeeper> ephemeral_locks;

        LOG_DEBUG(log, "Cloning {} parts", src_all_parts.size());

        static const String TMP_PREFIX = "tmp_move_from_";

        /// Clone parts into destination table.
        String dest_alter_partition_version_path = dest_table_storage->zookeeper_path + "/alter_partition_version";
        Coordination::Stat dest_alter_partition_version_stat;
        zookeeper->get(dest_alter_partition_version_path, &dest_alter_partition_version_stat);
        std::vector<MergeTreeData::HardlinkedFiles> hardlinked_files_for_parts;
        std::vector<scope_guard> temporary_parts_locks;

        for (const auto & src_part : src_all_parts)
        {
            if (!dest_table_storage->canReplacePartition(src_part))
                throw Exception(ErrorCodes::LOGICAL_ERROR,
                                "Cannot move partition '{}' because part '{}"
                                "' has inconsistent granularity with table", partition_id, src_part->name);

            String hash_hex = src_part->checksums.getTotalChecksumHex();
            String block_id_path;

            auto lock = dest_table_storage->allocateBlockNumber(partition_id, zookeeper, block_id_path);
            if (!lock)
            {
                LOG_INFO(log, "Part {} (hash {}) has been already attached", src_part->name, hash_hex);
                continue;
            }

            UInt64 index = lock->getNumber();
            MergeTreePartInfo dst_part_info(partition_id, index, index, src_part->info.level);

            MergeTreeData::HardlinkedFiles hardlinked_files;

            bool copy_instead_of_hardlink = storage_settings_ptr->allow_remote_fs_zero_copy_replication
                                            && src_part->isStoredOnRemoteDiskWithZeroCopySupport();

            auto [dst_part, dst_part_lock] = dest_table_storage->cloneAndLoadDataPartOnSameDisk(src_part, TMP_PREFIX, dst_part_info, dest_metadata_snapshot, NO_TRANSACTION_PTR, &hardlinked_files, copy_instead_of_hardlink, {});

            src_parts.emplace_back(src_part);
            dst_parts.emplace_back(dst_part);
            temporary_parts_locks.emplace_back(std::move(dst_part_lock));
            ephemeral_locks.emplace_back(std::move(*lock));
            block_id_paths.emplace_back(block_id_path);
            part_checksums.emplace_back(hash_hex);
            hardlinked_files_for_parts.emplace_back(hardlinked_files);
        }

        ReplicatedMergeTreeLogEntryData entry_delete;
        {
            entry_delete.type = LogEntry::DROP_RANGE;
            entry_delete.source_replica = replica_name;
            entry_delete.new_part_name = drop_range_fake_part_name;
            entry_delete.detach = false;
            entry_delete.create_time = time(nullptr);
        }

        ReplicatedMergeTreeLogEntryData entry;
        {
            MergeTreePartInfo drop_range_dest = makeDummyDropRangeForMovePartitionOrAttachPartitionFrom(partition_id);

            entry.type = ReplicatedMergeTreeLogEntryData::REPLACE_RANGE;
            entry.source_replica = dest_table_storage->replica_name;
            entry.create_time = time(nullptr);
            entry.replace_range_entry = std::make_shared<ReplicatedMergeTreeLogEntryData::ReplaceRangeEntry>();

            auto & entry_replace = *entry.replace_range_entry;
            entry_replace.drop_range_part_name = getPartNamePossiblyFake(format_version, drop_range_dest);
            entry_replace.from_database = src_data_id.database_name;
            entry_replace.from_table = src_data_id.table_name;
            for (const auto & part : src_parts)
                entry_replace.src_part_names.emplace_back(part->name);
            for (const auto & part : dst_parts)
                entry_replace.new_part_names.emplace_back(part->name);
            for (const String & checksum : part_checksums)
                entry_replace.part_names_checksums.emplace_back(checksum);
            entry_replace.columns_version = -1;
        }

        /// Cancel concurrent inserts in range
        clearLockedBlockNumbersInPartition(*zookeeper, drop_range.partition_id, drop_range.max_block, drop_range.max_block);

        clearBlocksInPartition(*zookeeper, drop_range.partition_id, drop_range.max_block, drop_range.max_block);

        PartsToRemoveFromZooKeeper parts_to_remove;
        Coordination::Responses op_results;

        try
        {
            Coordination::Requests ops;
            for (size_t i = 0; i < dst_parts.size(); ++i)
            {
                dest_table_storage->getCommitPartOps(ops, dst_parts[i], block_id_paths[i]);
                ephemeral_locks[i].getUnlockOp(ops);
            }

            /// Check and update version to avoid race with DROP_RANGE
            ops.emplace_back(zkutil::makeSetRequest(dest_alter_partition_version_path, "", dest_alter_partition_version_stat.version));
            /// Just update version, because merges assignment relies on it
            ops.emplace_back(zkutil::makeSetRequest(fs::path(dest_table_storage->zookeeper_path) / "log", "", -1));
            ops.emplace_back(zkutil::makeCreateRequest(fs::path(dest_table_storage->zookeeper_path) / "log/log-",
                                                       entry.toString(), zkutil::CreateMode::PersistentSequential));

            {
                Transaction transaction(*dest_table_storage, NO_TRANSACTION_RAW);

                auto src_data_parts_lock = lockParts();
                auto dest_data_parts_lock = dest_table_storage->lockParts();

                for (auto & part : dst_parts)
                    dest_table_storage->renameTempPartAndReplaceUnlocked(part, transaction, dest_data_parts_lock);

                for (size_t i = 0; i < dst_parts.size(); ++i)
                    dest_table_storage->lockSharedData(*dst_parts[i], false, hardlinked_files_for_parts[i]);

                Coordination::Error code = zookeeper->tryMulti(ops, op_results);
                if (code == Coordination::Error::ZBADVERSION)
                    continue;
                else
                    zkutil::KeeperMultiException::check(code, ops, op_results);

                parts_to_remove = removePartsInRangeFromWorkingSetAndGetPartsToRemoveFromZooKeeper(NO_TRANSACTION_RAW, drop_range, src_data_parts_lock);
                transaction.commit(&src_data_parts_lock);
            }

            PartLog::addNewParts(getContext(), PartLog::createPartLogEntries(dst_parts, watch.elapsed(), profile_events_scope.getSnapshot()));
        }
        catch (...)
        {
            PartLog::addNewParts(getContext(), PartLog::createPartLogEntries(dst_parts, watch.elapsed()), ExecutionStatus::fromCurrentException("", true));

            for (const auto & dst_part : dst_parts)
                dest_table_storage->unlockSharedData(*dst_part);

            throw;
        }

        String log_znode_path = dynamic_cast<const Coordination::CreateResponse &>(*op_results.back()).path_created;
        entry.znode_name = log_znode_path.substr(log_znode_path.find_last_of('/') + 1);

        for (auto & lock : ephemeral_locks)
            lock.assumeUnlocked();

        removePartsFromZooKeeperWithRetries(parts_to_remove);

        parts_to_remove.clear();
        cleanup_thread.wakeup();
        lock2.reset();

        dest_table_storage->waitForLogEntryToBeProcessedIfNecessary(entry, query_context);

        /// Create DROP_RANGE for the source table
        Coordination::Requests ops_src;
        ops_src.emplace_back(zkutil::makeCreateRequest(
            fs::path(zookeeper_path) / "log/log-", entry_delete.toString(), zkutil::CreateMode::PersistentSequential));
        /// Just update version, because merges assignment relies on it
        ops_src.emplace_back(zkutil::makeSetRequest(fs::path(zookeeper_path) / "log", "", -1));
        delimiting_block_lock->getUnlockOp(ops_src);

        op_results = zookeeper->multi(ops_src);

        log_znode_path = dynamic_cast<const Coordination::CreateResponse &>(*op_results.front()).path_created;
        entry_delete.znode_name = log_znode_path.substr(log_znode_path.find_last_of('/') + 1);

        lock1.reset();
        waitForLogEntryToBeProcessedIfNecessary(entry_delete, query_context);

        /// Cleaning possibly stored information about parts from /quorum/last_part node in ZooKeeper.
        cleanLastPartNode(partition_id);

        return;
    }

    throw Exception(ErrorCodes::CANNOT_ASSIGN_ALTER,
                    "Cannot assign ALTER PARTITION, because another ALTER PARTITION query was concurrently executed");
}

void StorageReplicatedMergeTree::movePartitionToShard(
    const ASTPtr & partition, bool move_part, const String & to, ContextPtr /*query_context*/)
{
    /// This is a lightweight operation that only optimistically checks if it could succeed and queues tasks.

    if (!move_part)
        throw Exception(ErrorCodes::NOT_IMPLEMENTED, "MOVE PARTITION TO SHARD is not supported, use MOVE PART instead");

    if (zkutil::normalizeZooKeeperPath(zookeeper_path, /* check_starts_with_slash */ true) == zkutil::normalizeZooKeeperPath(to, /* check_starts_with_slash */ true))
        throw Exception(ErrorCodes::BAD_ARGUMENTS, "Source and destination are the same");

    auto zookeeper = getZooKeeperAndAssertNotReadonly();

    String part_name = partition->as<ASTLiteral &>().value.safeGet<String>();
    auto part_info = MergeTreePartInfo::fromPartName(part_name, format_version);

    auto part = getPartIfExists(part_info, {MergeTreeDataPartState::Active});
    if (!part)
        throw Exception(ErrorCodes::NO_SUCH_DATA_PART, "Part {} not found locally", part_name);

    if (part->uuid == UUIDHelpers::Nil)
        throw Exception(ErrorCodes::NOT_IMPLEMENTED, "Part {} does not have an uuid assigned and it can't be moved between shards", part_name);


    ReplicatedMergeTreeMergePredicate merge_pred = queue.getMergePredicate(zookeeper, PartitionIdsHint{part_info.partition_id});

    /// The following block is pretty much copy & paste from StorageReplicatedMergeTree::dropPart to avoid conflicts while this is WIP.
    /// Extract it to a common method and re-use it before merging.
    {
        if (partIsLastQuorumPart(part->info))
        {
            throw Exception(ErrorCodes::NOT_IMPLEMENTED,
                            "Part {} is last inserted part with quorum in partition. Would not be able to drop",
                            part_name);
        }

        /// canMergeSinglePart is overlapping with dropPart, let's try to use the same code.
        String out_reason;
        if (!merge_pred.canMergeSinglePart(part, &out_reason))
            throw Exception(ErrorCodes::PART_IS_TEMPORARILY_LOCKED, "Part is busy, reason: {}", out_reason);
    }

    {
        /// Optimistic check that for compatible destination table structure.
        checkTableStructure(to, getInMemoryMetadataPtr());
    }

    PinnedPartUUIDs src_pins;
    PinnedPartUUIDs dst_pins;

    {
        String s = zookeeper->get(zookeeper_path + "/pinned_part_uuids", &src_pins.stat);
        src_pins.fromString(s);
    }

    {
        String s = zookeeper->get(to + "/pinned_part_uuids", &dst_pins.stat);
        dst_pins.fromString(s);
    }

    if (src_pins.part_uuids.contains(part->uuid) || dst_pins.part_uuids.contains(part->uuid))
        throw Exception(ErrorCodes::PART_IS_TEMPORARILY_LOCKED, "Part {} has it's uuid ({}) already pinned.", part_name, part->uuid);

    src_pins.part_uuids.insert(part->uuid);
    dst_pins.part_uuids.insert(part->uuid);

    PartMovesBetweenShardsOrchestrator::Entry part_move_entry;
    part_move_entry.state = PartMovesBetweenShardsOrchestrator::EntryState::SYNC_SOURCE;
    part_move_entry.create_time = std::time(nullptr);
    part_move_entry.update_time = part_move_entry.create_time;
    part_move_entry.task_uuid = UUIDHelpers::generateV4();
    part_move_entry.part_name = part->name;
    part_move_entry.part_uuid = part->uuid;
    part_move_entry.to_shard = to;

    Coordination::Requests ops;
    ops.emplace_back(zkutil::makeCheckRequest(zookeeper_path + "/log", merge_pred.getVersion())); /// Make sure no new events were added to the log.
    ops.emplace_back(zkutil::makeSetRequest(zookeeper_path + "/pinned_part_uuids", src_pins.toString(), src_pins.stat.version));
    ops.emplace_back(zkutil::makeSetRequest(to + "/pinned_part_uuids", dst_pins.toString(), dst_pins.stat.version));
    ops.emplace_back(zkutil::makeCreateRequest(
        part_moves_between_shards_orchestrator.entries_znode_path + "/task-",
        part_move_entry.toString(),
        zkutil::CreateMode::PersistentSequential));

    Coordination::Responses responses;
    Coordination::Error rc = zookeeper->tryMulti(ops, responses);
    zkutil::KeeperMultiException::check(rc, ops, responses);

    String task_znode_path = dynamic_cast<const Coordination::CreateResponse &>(*responses.back()).path_created;
    LOG_DEBUG(log, "Created task for part movement between shards at {}", task_znode_path);

    /// TODO(nv): Nice to have support for `alter_sync`.
    ///     For now use the system.part_moves_between_shards table for status.
}

CancellationCode StorageReplicatedMergeTree::killPartMoveToShard(const UUID & task_uuid)
{
    return part_moves_between_shards_orchestrator.killPartMoveToShard(task_uuid);
}

void StorageReplicatedMergeTree::getCommitPartOps(
    Coordination::Requests & ops,
    const DataPartPtr & part,
    const String & block_id_path) const
{
    if (block_id_path.empty())
        return getCommitPartOps(ops, part, std::vector<String>());
    else
        return getCommitPartOps(ops, part, std::vector<String>({block_id_path}));
}

void StorageReplicatedMergeTree::getCommitPartOps(
    Coordination::Requests & ops,
    const DataPartPtr & part,
    const std::vector<String> & block_id_paths) const
{
    const String & part_name = part->name;
    const auto storage_settings_ptr = getSettings();
    for (const String & block_id_path : block_id_paths)
    {
        /// Make final duplicate check and commit block_id
        ops.emplace_back(
            zkutil::makeCreateRequest(
                block_id_path,
                part_name,  /// We will be able to know original part number for duplicate blocks, if we want.
                zkutil::CreateMode::Persistent));
    }

    /// Information about the part, in the replica
    if (storage_settings_ptr->use_minimalistic_part_header_in_zookeeper)
    {
        ops.emplace_back(zkutil::makeCreateRequest(
            fs::path(replica_path) / "parts" / part->name,
            ReplicatedMergeTreePartHeader::fromColumnsAndChecksums(part->getColumns(), part->checksums).toString(),
            zkutil::CreateMode::Persistent));
    }
    else
    {
        ops.emplace_back(zkutil::makeCreateRequest(
            fs::path(replica_path) / "parts" / part->name,
            "",
            zkutil::CreateMode::Persistent));
        ops.emplace_back(zkutil::makeCreateRequest(
            fs::path(replica_path) / "parts" / part->name / "columns",
            part->getColumns().toString(),
            zkutil::CreateMode::Persistent));
        ops.emplace_back(zkutil::makeCreateRequest(
            fs::path(replica_path) / "parts" / part->name / "checksums",
            getChecksumsForZooKeeper(part->checksums),
            zkutil::CreateMode::Persistent));
    }
}

ReplicatedMergeTreeAddress StorageReplicatedMergeTree::getReplicatedMergeTreeAddress() const
{
    auto host_port = getContext()->getInterserverIOAddress();
    auto table_id = getStorageID();

    ReplicatedMergeTreeAddress res;
    res.host = host_port.first;
    res.replication_port = host_port.second;
    res.queries_port = getContext()->getTCPPort();
    res.database = table_id.database_name;
    res.table = table_id.table_name;
    res.scheme = getContext()->getInterserverScheme();
    return res;
}

ActionLock StorageReplicatedMergeTree::getActionLock(StorageActionBlockType action_type)
{
    if (action_type == ActionLocks::PartsMerge)
        return merger_mutator.merges_blocker.cancel();

    if (action_type == ActionLocks::PartsTTLMerge)
        return merger_mutator.ttl_merges_blocker.cancel();

    if (action_type == ActionLocks::PartsFetch)
        return fetcher.blocker.cancel();

    if (action_type == ActionLocks::PartsSend)
    {
        auto data_parts_exchange_ptr = std::atomic_load(&data_parts_exchange_endpoint);
        return data_parts_exchange_ptr ? data_parts_exchange_ptr->blocker.cancel() : ActionLock();
    }

    if (action_type == ActionLocks::ReplicationQueue)
        return queue.actions_blocker.cancel();

    if (action_type == ActionLocks::PartsMove)
        return parts_mover.moves_blocker.cancel();

    return {};
}

void StorageReplicatedMergeTree::onActionLockRemove(StorageActionBlockType action_type)
{
    if (action_type == ActionLocks::PartsMerge || action_type == ActionLocks::PartsTTLMerge
        || action_type == ActionLocks::PartsFetch || action_type == ActionLocks::PartsSend
        || action_type == ActionLocks::ReplicationQueue)
        background_operations_assignee.trigger();
    else if (action_type == ActionLocks::PartsMove)
        background_moves_assignee.trigger();
}

bool StorageReplicatedMergeTree::waitForProcessingQueue(UInt64 max_wait_milliseconds, bool strict)
{
    Stopwatch watch;

    /// Let's fetch new log entries firstly
    queue.pullLogsToQueue(getZooKeeperAndAssertNotReadonly(), {}, ReplicatedMergeTreeQueue::SYNC);
    /// This is significant, because the execution of this task could be delayed at BackgroundPool.
    /// And we force it to be executed.
    background_operations_assignee.trigger();

    std::unordered_set<String> wait_for_ids;
    bool set_ids_to_wait = true;

    Poco::Event target_entry_event;
    auto callback = [&target_entry_event, &wait_for_ids, &set_ids_to_wait, strict]
        (size_t new_queue_size, std::unordered_set<String> log_entry_ids, std::optional<String> removed_log_entry_id)
    {
        if (strict)
        {
            /// In strict mode we wait for queue to become empty
            if (new_queue_size == 0)
                target_entry_event.set();
            return;
        }

        if (set_ids_to_wait)
        {
            wait_for_ids = log_entry_ids;
            set_ids_to_wait = false;
        }

        if (removed_log_entry_id.has_value())
            wait_for_ids.erase(removed_log_entry_id.value());

        if (wait_for_ids.empty() || new_queue_size == 0)
            target_entry_event.set();
    };
    const auto handler = queue.addSubscriber(std::move(callback));

    while (!target_entry_event.tryWait(50))
    {
        if (max_wait_milliseconds && watch.elapsedMilliseconds() > max_wait_milliseconds)
            return false;

        if (partial_shutdown_called)
            throw Exception(ErrorCodes::ABORTED, "Shutdown is called for table");
    }
    return true;
}

bool StorageReplicatedMergeTree::dropPartImpl(
    zkutil::ZooKeeperPtr & zookeeper, String part_name, LogEntry & entry, bool detach, bool throw_if_noop)
{
    LOG_TRACE(log, "Will try to insert a log entry to DROP_PART for part {}", part_name);

    auto part_info = MergeTreePartInfo::fromPartName(part_name, format_version);

    while (true)
    {
        ReplicatedMergeTreeMergePredicate merge_pred = queue.getMergePredicate(zookeeper, PartitionIdsHint{part_info.partition_id});

        auto part = getPartIfExists(part_info, {MergeTreeDataPartState::Active});

        if (!part)
        {
            if (throw_if_noop)
                throw Exception(ErrorCodes::NO_SUCH_DATA_PART, "Part {} not found locally, won't try to drop it.", part_name);
            return false;
        }

        if (merge_pred.isGoingToBeDropped(part->info))
        {
            if (throw_if_noop)
                throw Exception(ErrorCodes::PART_IS_TEMPORARILY_LOCKED, "Already has DROP RANGE for part {} in queue.", part_name);

            return false;
        }

        /// There isn't a lot we can do otherwise. Can't cancel merges because it is possible that a replica already
        /// finished the merge.
        String out_reason;
        if (!merge_pred.canMergeSinglePart(part, &out_reason))
        {
            if (throw_if_noop)
                throw Exception::createDeprecated(out_reason, ErrorCodes::PART_IS_TEMPORARILY_LOCKED);
            return false;
        }

        if (merge_pred.partParticipatesInReplaceRange(part, &out_reason))
        {
            if (throw_if_noop)
                throw Exception::createDeprecated(out_reason, ErrorCodes::PART_IS_TEMPORARILY_LOCKED);
            return false;
        }

        if (partIsLastQuorumPart(part->info))
        {
            if (throw_if_noop)
                throw Exception(ErrorCodes::NOT_IMPLEMENTED, "Part {} is last inserted part with quorum in partition. Cannot drop", part_name);
            return false;
        }

        if (partIsInsertingWithParallelQuorum(part->info))
        {
            if (throw_if_noop)
                throw Exception(ErrorCodes::NOT_IMPLEMENTED, "Part {} is inserting with parallel quorum. Cannot drop", part_name);
            return false;
        }

        Coordination::Requests ops;
        /// NOTE Don't need to remove block numbers too, because no in-progress inserts in the range are possible
        getClearBlocksInPartitionOps(ops, *zookeeper, part_info.partition_id, part_info.min_block, part_info.max_block);
        size_t clear_block_ops_size = ops.size();

        /// If `part_name` is result of a recent merge and source parts are still available then
        /// DROP_PART with detach will move this part together with source parts to `detached/` dir.
        entry.type = LogEntry::DROP_PART;
        entry.source_replica = replica_name;
        /// We don't set fake drop level (999999999) for the single part drop range.
        /// First of all we don't guarantee anything other than the part will not be
        /// active after DROP_PART, but covering part (without data of dropped part) can exist.
        /// If we add part with 9999999 level than we can break invariant in virtual_parts of
        /// the queue.
        entry.new_part_name = getPartNamePossiblyFake(format_version, part->info);
        entry.detach = detach;
        entry.create_time = time(nullptr);

        ops.emplace_back(zkutil::makeCheckRequest(fs::path(zookeeper_path) / "log", merge_pred.getVersion())); /// Make sure no new events were added to the log.
        ops.emplace_back(zkutil::makeCreateRequest(fs::path(zookeeper_path) / "log/log-", entry.toString(), zkutil::CreateMode::PersistentSequential));
        /// Just update version, because merges assignment relies on it
        ops.emplace_back(zkutil::makeSetRequest(fs::path(zookeeper_path) / "log", "", -1));
        Coordination::Responses responses;
        Coordination::Error rc = zookeeper->tryMulti(ops, responses);

        if (rc == Coordination::Error::ZBADVERSION)
        {
            LOG_TRACE(log, "A new log entry appeared while trying to commit DROP RANGE. Retry.");
            continue;
        }
        else if (rc == Coordination::Error::ZNONODE)
        {
            LOG_TRACE(log, "Other replica already removing same part {} or part deduplication node was removed by background thread. Retry.", part_name);
            continue;
        }
        else
            zkutil::KeeperMultiException::check(rc, ops, responses);

        String log_znode_path = dynamic_cast<const Coordination::CreateResponse &>(*responses[clear_block_ops_size + 1]).path_created;
        entry.znode_name = log_znode_path.substr(log_znode_path.find_last_of('/') + 1);

        LOG_TRACE(log, "DROP RANGE for part {} inserted with znode name {}", part_name, entry.znode_name);
        return true;
    }
}

bool StorageReplicatedMergeTree::addOpsToDropAllPartsInPartition(
    zkutil::ZooKeeper & zookeeper, const String & partition_id, bool detach,
    Coordination::Requests & ops, std::vector<LogEntryPtr> & entries,
    std::vector<EphemeralLockInZooKeeper> & delimiting_block_locks,
    std::vector<size_t> & log_entry_ops_idx)
{
    MergeTreePartInfo drop_range_info;

    /// It would prevent other replicas from assigning merges which intersect locked block number.
    std::optional<EphemeralLockInZooKeeper> delimiting_block_lock;

    if (!getFakePartCoveringAllPartsInPartition(partition_id, drop_range_info, delimiting_block_lock))
    {
        LOG_INFO(log, "Will not drop partition {}, it is empty.", partition_id);
        return false;
    }

    /// Cancel concurrent inserts in range
    clearLockedBlockNumbersInPartition(zookeeper, partition_id, drop_range_info.min_block, drop_range_info.max_block);

    clearBlocksInPartition(zookeeper, partition_id, drop_range_info.min_block, drop_range_info.max_block);

    String drop_range_fake_part_name = getPartNamePossiblyFake(format_version, drop_range_info);

    LOG_DEBUG(log, "Disabled merges covered by range {}", drop_range_fake_part_name);

    /// Finally, having achieved the necessary invariants, you can put an entry in the log.
    auto entry = std::make_shared<LogEntry>();
    entry->type = LogEntry::DROP_RANGE;
    entry->source_replica = replica_name;
    entry->new_part_name = drop_range_fake_part_name;
    entry->detach = detach;
    entry->create_time = time(nullptr);

    log_entry_ops_idx.push_back(ops.size());
    ops.emplace_back(zkutil::makeCreateRequest(fs::path(zookeeper_path) / "log/log-", entry->toString(),
                                               zkutil::CreateMode::PersistentSequential));
    delimiting_block_lock->getUnlockOp(ops);
    delimiting_block_locks.push_back(std::move(*delimiting_block_lock));
    entries.push_back(std::move(entry));
    return true;
}

void StorageReplicatedMergeTree::dropAllPartsInPartitions(
    zkutil::ZooKeeper & zookeeper, const Strings & partition_ids, std::vector<LogEntryPtr> & entries, ContextPtr query_context, bool detach)
{
    entries.reserve(partition_ids.size());

    /// Retry if alter_partition_version changes
    for (size_t retry = 0; retry < 1000; ++retry)
    {
        entries.clear();
        String alter_partition_version_path = zookeeper_path + "/alter_partition_version";
        Coordination::Stat alter_partition_version_stat;
        zookeeper.get(alter_partition_version_path, &alter_partition_version_stat);

        Coordination::Requests ops;
        std::vector<EphemeralLockInZooKeeper> delimiting_block_locks;
        std::vector<size_t> log_entry_ops_idx;
        ops.reserve(partition_ids.size() * 2);
        delimiting_block_locks.reserve(partition_ids.size());
        log_entry_ops_idx.reserve(partition_ids.size());
        for (const auto & partition_id : partition_ids)
            addOpsToDropAllPartsInPartition(zookeeper, partition_id, detach, ops, entries, delimiting_block_locks, log_entry_ops_idx);

        /// Check and update version to avoid race with REPLACE_RANGE.
        /// Otherwise new parts covered by drop_range_info may appear after execution of current DROP_RANGE entry
        /// as a result of execution of concurrently created REPLACE_RANGE entry.
        ops.emplace_back(zkutil::makeSetRequest(alter_partition_version_path, "", alter_partition_version_stat.version));

        /// Just update version, because merges assignment relies on it
        ops.emplace_back(zkutil::makeSetRequest(fs::path(zookeeper_path) / "log", "", -1));

        if (auto txn = query_context->getZooKeeperMetadataTransaction())
            txn->moveOpsTo(ops);

        Coordination::Responses responses;
        Coordination::Error code = zookeeper.tryMulti(ops, responses);

        if (code == Coordination::Error::ZOK)
        {
            for (auto & lock : delimiting_block_locks)
                lock.assumeUnlocked();
        }
        else if (code == Coordination::Error::ZBADVERSION)
        {
            /// Cannot retry automatically, because some zookeeper ops were lost on the first attempt. Will retry on DDLWorker-level.
            if (query_context->getZooKeeperMetadataTransaction())
                throw Exception(ErrorCodes::CANNOT_ASSIGN_ALTER,
                                    "Cannot execute alter, because alter partition version was suddenly changed due "
                                    "to concurrent alter");
            continue;
        }
        else
            zkutil::KeeperMultiException::check(code, ops, responses);

        assert(entries.size() == log_entry_ops_idx.size());
        for (size_t i = 0; i < entries.size(); ++i)
        {
            String log_znode_path = dynamic_cast<const Coordination::CreateResponse &>(*responses[log_entry_ops_idx[i]]).path_created;
            entries[i]->znode_name = log_znode_path.substr(log_znode_path.find_last_of('/') + 1);

            auto drop_range_info = MergeTreePartInfo::fromPartName(entries[i]->new_part_name, format_version);
            getContext()->getMergeList().cancelInPartition(getStorageID(), drop_range_info.partition_id, drop_range_info.max_block);
        }

        return;
    }
    throw Exception(ErrorCodes::CANNOT_ASSIGN_ALTER,
                    "Cannot assign ALTER PARTITION because another ALTER PARTITION query was concurrently executed");
}

StorageReplicatedMergeTree::LogEntryPtr StorageReplicatedMergeTree::dropAllPartsInPartition(
    zkutil::ZooKeeper & zookeeper, const String & partition_id, ContextPtr query_context, bool detach)
{
    Strings partition_ids = {partition_id};
    std::vector<LogEntryPtr> entries;
    dropAllPartsInPartitions(zookeeper, partition_ids, entries, query_context, detach);
    if (entries.empty())
        return {};
    return entries[0];
}

void StorageReplicatedMergeTree::enqueuePartForCheck(const String & part_name, time_t delay_to_check_seconds)
{
    MergeTreePartInfo covering_drop_range;
    /// NOTE This check is just an optimization, it's not reliable because drop entry could be removed concurrently.
    /// See also ReplicatedMergeTreePartCheckThread::cancelRemovedPartsCheck
    if (queue.isGoingToBeDropped(MergeTreePartInfo::fromPartName(part_name, format_version), &covering_drop_range))
    {
        LOG_WARNING(log, "Do not enqueue part {} for check because it's covered by drop range {} and going to be removed",
                    part_name, covering_drop_range.getPartNameForLogs());
        return;
    }
    part_check_thread.enqueuePart(part_name, delay_to_check_seconds);
}

CheckResults StorageReplicatedMergeTree::checkData(const ASTPtr & query, ContextPtr local_context)
{
    CheckResults results;
    DataPartsVector data_parts;
    if (const auto & check_query = query->as<ASTCheckQuery &>(); check_query.partition)
    {
        String partition_id = getPartitionIDFromQuery(check_query.partition, local_context);
        data_parts = getVisibleDataPartsVectorInPartition(local_context, partition_id);
    }
    else
        data_parts = getVisibleDataPartsVector(local_context);

    {
        auto part_check_lock = part_check_thread.pausePartsCheck();

        for (auto & part : data_parts)
        {
            try
            {
                results.push_back(part_check_thread.checkPart(part->name));
            }
            catch (const Exception & ex)
            {
                tryLogCurrentException(log, __PRETTY_FUNCTION__);
                results.emplace_back(part->name, false, "Check of part finished with error: '" + ex.message() + "'");
            }
        }
    }

    return results;
}


bool StorageReplicatedMergeTree::canUseZeroCopyReplication() const
{
    auto settings_ptr = getSettings();
    if (!settings_ptr->allow_remote_fs_zero_copy_replication)
        return false;

    auto disks = getStoragePolicy()->getDisks();
    for (const auto & disk : disks)
    {
        if (disk->supportZeroCopyReplication())
            return true;
    }
    return false;
}

void StorageReplicatedMergeTree::checkBrokenDisks()
{
    auto disks = getStoragePolicy()->getDisks();
    std::unique_ptr<DataPartsVector> parts;

    for (auto disk_it = disks.rbegin(); disk_it != disks.rend(); ++disk_it)
    {
        auto disk_ptr = *disk_it;
        if (disk_ptr->isBroken())
        {
            {
                std::lock_guard lock(last_broken_disks_mutex);
                if (!last_broken_disks.insert(disk_ptr->getName()).second)
                    continue;
            }

            LOG_INFO(log, "Scanning parts to recover on broken disk {} with path {}", disk_ptr->getName(), disk_ptr->getPath());

            if (!parts)
                parts = std::make_unique<DataPartsVector>(getDataPartsVectorForInternalUsage());

            for (auto & part : *parts)
            {
                if (part->getDataPartStorage().getDiskName() == disk_ptr->getName())
                    broken_part_callback(part->name);
            }
            continue;
        }
        else
        {
            {
                std::lock_guard lock(last_broken_disks_mutex);
                if (last_broken_disks.erase(disk_ptr->getName()) > 0)
                    LOG_INFO(
                        log,
                        "Disk {} with path {} is recovered. Exclude it from last_broken_disks",
                        disk_ptr->getName(),
                        disk_ptr->getPath());
            }
        }
    }
}


bool StorageReplicatedMergeTree::canUseAdaptiveGranularity() const
{
    const auto storage_settings_ptr = getSettings();
    return storage_settings_ptr->index_granularity_bytes != 0 &&
        (storage_settings_ptr->enable_mixed_granularity_parts ||
            (!has_non_adaptive_index_granularity_parts && !other_replicas_fixed_granularity));
}


MutationCommands StorageReplicatedMergeTree::getFirstAlterMutationCommandsForPart(const DataPartPtr & part) const
{
    return queue.getFirstAlterMutationCommandsForPart(part);
}


void StorageReplicatedMergeTree::startBackgroundMovesIfNeeded()
{
    if (areBackgroundMovesNeeded())
        background_moves_assignee.start();
}


std::unique_ptr<MergeTreeSettings> StorageReplicatedMergeTree::getDefaultSettings() const
{
    return std::make_unique<MergeTreeSettings>(getContext()->getReplicatedMergeTreeSettings());
}


String StorageReplicatedMergeTree::getTableSharedID() const
{
    std::lock_guard lock(table_shared_id_mutex);

    /// If we has metadata or, we don't know about metadata -- try to create shared ID
    /// Otherwise table is already dropped, doesn't make sense to do anything with shared ID
    if (has_metadata_in_zookeeper.value_or(true))
    {
        /// Can happen if table was partially initialized before drop by DatabaseCatalog
        if (table_shared_id == UUIDHelpers::Nil)
            createTableSharedID();
    }
    else
    {
        return toString(UUIDHelpers::Nil);
    }

    return toString(table_shared_id);
}


void StorageReplicatedMergeTree::createTableSharedID() const
{
    LOG_DEBUG(log, "Creating shared ID for table {}", getStorageID().getNameForLogs());
    // can be set by the call to getTableSharedID
    if (table_shared_id != UUIDHelpers::Nil)
    {
        LOG_INFO(log, "Shared ID already set to {}", table_shared_id);
        return;
    }

    /// We may call getTableSharedID when table is shut down. If exception happen, restarting thread will be already turned
    /// off and nobody will reconnect our zookeeper connection. In this case we use zookeeper connection from
    /// context.
    ZooKeeperPtr zookeeper;
    if (shutdown_called.load())
        zookeeper = getZooKeeperIfTableShutDown();
    else
        zookeeper = getZooKeeper();

    String zookeeper_table_id_path = fs::path(zookeeper_path) / "table_shared_id";
    String id;
    if (!zookeeper->tryGet(zookeeper_table_id_path, id))
    {
        LOG_DEBUG(log, "Shared ID for table {} doesn't exist in ZooKeeper on path {}", getStorageID().getNameForLogs(), zookeeper_table_id_path);
        UUID table_id_candidate;
        auto local_storage_id = getStorageID();
        if (local_storage_id.uuid != UUIDHelpers::Nil)
            table_id_candidate = local_storage_id.uuid;
        else
            table_id_candidate = UUIDHelpers::generateV4();

        id = toString(table_id_candidate);
        LOG_DEBUG(log, "Got candidate ID {}, will try to create it in ZooKeeper on path {}", id, zookeeper_table_id_path);

        auto code = zookeeper->tryCreate(zookeeper_table_id_path, id, zkutil::CreateMode::Persistent);
        if (code == Coordination::Error::ZNODEEXISTS)
        { /// Other replica create node early
            id = zookeeper->get(zookeeper_table_id_path);
            LOG_DEBUG(log, "Shared ID on path {} concurrently created, will set ID {}", zookeeper_table_id_path, id);
        }
        else if (code == Coordination::Error::ZNONODE) /// table completely dropped, we can choose any id we want
        {
            id = toString(UUIDHelpers::Nil);
            LOG_DEBUG(log, "Table was completely drop, we can use anything as ID (will use {})", id);
        }
        else if (code != Coordination::Error::ZOK)
        {
            throw zkutil::KeeperException(code, zookeeper_table_id_path);
        }
    }

    LOG_DEBUG(log, "Initializing table shared ID with {}", id);
    table_shared_id = parseFromString<UUID>(id);
}


std::optional<String> StorageReplicatedMergeTree::tryGetTableSharedIDFromCreateQuery(const IAST & create_query, const ContextPtr & global_context)
{
    auto zk_path = tryExtractZkPathFromCreateQuery(create_query, global_context);
    if (!zk_path)
        return {};

    String zk_name = zkutil::extractZooKeeperName(*zk_path);
    zk_path = zkutil::extractZooKeeperPath(*zk_path, false, nullptr);
    zkutil::ZooKeeperPtr zookeeper = (zk_name == getDefaultZooKeeperName()) ? global_context->getZooKeeper() : global_context->getAuxiliaryZooKeeper(zk_name);

    String id;
    if (!zookeeper->tryGet(fs::path(*zk_path) / "table_shared_id", id))
        return {};

    return id;
}


void StorageReplicatedMergeTree::lockSharedDataTemporary(const String & part_name, const String & part_id, const DiskPtr & disk) const
{
    auto settings = getSettings();

    if (!disk || !disk->supportZeroCopyReplication() || !settings->allow_remote_fs_zero_copy_replication)
        return;

    zkutil::ZooKeeperPtr zookeeper = tryGetZooKeeper();
    if (!zookeeper)
        return;

    String id = part_id;
    boost::replace_all(id, "/", "_");

    Strings zc_zookeeper_paths = getZeroCopyPartPath(*getSettings(), toString(disk->getDataSourceDescription().type), getTableSharedID(),
        part_name, zookeeper_path);

    for (const auto & zc_zookeeper_path : zc_zookeeper_paths)
    {
        String zookeeper_node = fs::path(zc_zookeeper_path) / id / replica_name;

        LOG_TRACE(log, "Set zookeeper temporary ephemeral lock {}", zookeeper_node);
        createZeroCopyLockNode(
            std::make_shared<ZooKeeperWithFaultInjection>(zookeeper), zookeeper_node, zkutil::CreateMode::Ephemeral, false);
    }
}

void StorageReplicatedMergeTree::lockSharedData(
    const IMergeTreeDataPart & part,
    bool replace_existing_lock,
    std::optional<HardlinkedFiles> hardlinked_files) const
{
    auto zookeeper = tryGetZooKeeper();
    if (zookeeper)
        return lockSharedData(part, std::make_shared<ZooKeeperWithFaultInjection>(zookeeper), replace_existing_lock, hardlinked_files);
    else
        return lockSharedData(part, std::make_shared<ZooKeeperWithFaultInjection>(nullptr), replace_existing_lock, hardlinked_files);
}

<<<<<<< HEAD
void StorageReplicatedMergeTree::getLockSharedDataOps(
    const IMergeTreeDataPart & part,
    const ZooKeeperWithFaultInjectionPtr & zookeeper,
    bool replace_existing_lock,
    std::optional<HardlinkedFiles> hardlinked_files,
    Coordination::Requests & requests) const
{
    auto settings = getSettings();

    if (!part.isStoredOnDisk() || !settings->allow_remote_fs_zero_copy_replication)
        return;

    if (!part.getDataPartStorage().supportZeroCopyReplication())
        return;

    if (zookeeper->isNull())
        return;

    String id = part.getUniqueId();
    boost::replace_all(id, "/", "_");

    Strings zc_zookeeper_paths = getZeroCopyPartPath(
        *getSettings(), part.getDataPartStorage().getDiskType(), getTableSharedID(),
        part.name, zookeeper_path);

    String path_to_set_hardlinked_files;
    NameSet hardlinks;

    if (hardlinked_files.has_value() && !hardlinked_files->hardlinks_from_source_part.empty())
    {
        path_to_set_hardlinked_files = getZeroCopyPartPath(
            *getSettings(), part.getDataPartStorage().getDiskType(), hardlinked_files->source_table_shared_id,
            hardlinked_files->source_part_name, zookeeper_path)[0];

        hardlinks = hardlinked_files->hardlinks_from_source_part;
    }

    for (const auto & zc_zookeeper_path : zc_zookeeper_paths)
    {
        String zookeeper_node = fs::path(zc_zookeeper_path) / id / replica_name;

        if (!path_to_set_hardlinked_files.empty() && !hardlinks.empty())
        {
            LOG_DEBUG(log, "Locking shared node {} with hardlinks from the other shared node {}, "
                           "hardlinks: [{}]",
                      zookeeper_node, path_to_set_hardlinked_files,
                      boost::algorithm::join(hardlinks, ","));
        }

        getZeroCopyLockNodeCreateOps(
            zookeeper, zookeeper_node, requests, zkutil::CreateMode::Persistent,
            replace_existing_lock, path_to_set_hardlinked_files, hardlinks);
    }
}


=======
>>>>>>> e590eeaa
void StorageReplicatedMergeTree::lockSharedData(
    const IMergeTreeDataPart & part,
    const ZooKeeperWithFaultInjectionPtr & zookeeper,
    bool replace_existing_lock,
    std::optional<HardlinkedFiles> hardlinked_files) const
{
    auto settings = getSettings();

    if (!part.isStoredOnDisk() || !settings->allow_remote_fs_zero_copy_replication)
        return;

    if (!part.getDataPartStorage().supportZeroCopyReplication())
        return;

    if (zookeeper->isNull())
        return;

    String id = part.getUniqueId();
    boost::replace_all(id, "/", "_");

    Strings zc_zookeeper_paths = getZeroCopyPartPath(
        *getSettings(), part.getDataPartStorage().getDiskType(), getTableSharedID(),
        part.name, zookeeper_path);

    String path_to_set_hardlinked_files;
    NameSet hardlinks;

    if (hardlinked_files.has_value() && !hardlinked_files->hardlinks_from_source_part.empty())
    {
        path_to_set_hardlinked_files = getZeroCopyPartPath(
            *getSettings(), part.getDataPartStorage().getDiskType(), hardlinked_files->source_table_shared_id,
            hardlinked_files->source_part_name, zookeeper_path)[0];

        hardlinks = hardlinked_files->hardlinks_from_source_part;
    }

    for (const auto & zc_zookeeper_path : zc_zookeeper_paths)
    {
        String zookeeper_node = fs::path(zc_zookeeper_path) / id / replica_name;

        LOG_TRACE(log, "Set zookeeper persistent lock {}", zookeeper_node);

        createZeroCopyLockNode(
            zookeeper, zookeeper_node, zkutil::CreateMode::Persistent,
            replace_existing_lock, path_to_set_hardlinked_files, hardlinks);
    }
}

std::pair<bool, NameSet>
StorageReplicatedMergeTree::unlockSharedData(const IMergeTreeDataPart & part) const
{
    return unlockSharedData(part, std::make_shared<ZooKeeperWithFaultInjection>(nullptr));
}

std::pair<bool, NameSet>
StorageReplicatedMergeTree::unlockSharedData(const IMergeTreeDataPart & part, const ZooKeeperWithFaultInjectionPtr & zookeeper) const
{
    auto settings = getSettings();
    if (!settings->allow_remote_fs_zero_copy_replication)
        return std::make_pair(true, NameSet{});

    if (!part.isStoredOnDisk())
    {
        LOG_TRACE(log, "Part {} is not stored on disk, blobs can be removed", part.name);
        return std::make_pair(true, NameSet{});
    }

    if (!part.getDataPartStorage().supportZeroCopyReplication())
    {
        LOG_TRACE(log, "Part {} is not stored on zero-copy replicated disk, blobs can be removed", part.name);
        return std::make_pair(true, NameSet{});
    }

    auto shared_id = getTableSharedID();
    if (shared_id == toString(UUIDHelpers::Nil))
    {
        if (zookeeper->exists(zookeeper_path))
        {
            LOG_WARNING(log, "Not removing shared data for part {} because replica does not have metadata in ZooKeeper, "
                             "but table path exist and other replicas may exist. It may leave some garbage on S3", part.name);
            return std::make_pair(false, NameSet{});
        }
        LOG_TRACE(log, "Part {} blobs can be removed, because table {} completely dropped", part.name, getStorageID().getNameForLogs());
        return std::make_pair(true, NameSet{});
    }

    /// If part is temporary refcount file may be absent
    if (part.getDataPartStorage().exists(IMergeTreeDataPart::FILE_FOR_REFERENCES_CHECK))
    {
        auto ref_count = part.getDataPartStorage().getRefCount(IMergeTreeDataPart::FILE_FOR_REFERENCES_CHECK);
        if (ref_count > 0) /// Keep part shard info for frozen backups
        {
            LOG_TRACE(log, "Part {} has more than zero local references ({}), blobs cannot be removed", part.name, ref_count);
            return std::make_pair(false, NameSet{});
        }
        else
        {
            LOG_TRACE(log, "Part {} local references is zero, will check blobs can be removed in zookeeper", part.name);
        }
    }
    else
    {
        LOG_TRACE(log, "Part {} looks temporary, because {} file doesn't exists, blobs can be removed", part.name, IMergeTreeDataPart::FILE_FOR_REFERENCES_CHECK);
        /// Temporary part with some absent file cannot be locked in shared mode
        return std::make_pair(true, NameSet{});
    }

    if (has_metadata_in_zookeeper.has_value() && !has_metadata_in_zookeeper)
    {
        if (zookeeper->exists(zookeeper_path))
        {
            LOG_WARNING(log, "Not removing shared data for part {} because replica does not have metadata in ZooKeeper, "
                             "but table path exist and other replicas may exist. It may leave some garbage on S3", part.name);
            return std::make_pair(false, NameSet{});
        }

        /// If table was completely dropped (no meta in zookeeper) we can safely remove parts
        return std::make_pair(true, NameSet{});
    }

    /// We remove parts during table shutdown. If exception happen, restarting thread will be already turned
    /// off and nobody will reconnect our zookeeper connection. In this case we use zookeeper connection from
    /// context.
    if (shutdown_called.load())
        zookeeper->setKeeper(getZooKeeperIfTableShutDown());
    else
        zookeeper->setKeeper(getZooKeeper());

    /// It can happen that we didn't had the connection to zookeeper during table creation, but actually
    /// table is completely dropped, so we can drop it without any additional checks.
    if (!has_metadata_in_zookeeper.has_value() && !zookeeper->exists(zookeeper_path))
        return std::make_pair(true, NameSet{});

    return unlockSharedDataByID(
        part.getUniqueId(), shared_id, part.name, replica_name,
        part.getDataPartStorage().getDiskType(), zookeeper, *getSettings(), log, zookeeper_path, format_version);
}

namespace
{

/// What is going on here?
/// Actually we need this code because of flaws in hardlinks tracking. When we create child part during mutation we can hardlink some files from parent part, like
/// all_0_0_0:
///                     a.bin a.mrk2 columns.txt ...
/// all_0_0_0_1:          ^     ^
///                     a.bin a.mrk2 columns.txt
/// So when we deleting all_0_0_0 it doesn't remove blobs for a.bin and a.mrk2 because all_0_0_0_1 use them.
/// But sometimes we need an opposite. When we deleting all_0_0_0_1 it can be non replicated to other replicas, so we are the only owner of this part.
/// In this case when we will drop all_0_0_0_1 we will drop blobs for all_0_0_0. But it will lead to dataloss. For such case we need to check that other replicas
/// still need parent part.
std::pair<bool, NameSet> getParentLockedBlobs(const ZooKeeperWithFaultInjectionPtr & zookeeper_ptr, const std::string & zero_copy_part_path_prefix, const std::string & part_info_str, MergeTreeDataFormatVersion format_version, Poco::Logger * log)
{
    NameSet files_not_to_remove;

    MergeTreePartInfo part_info = MergeTreePartInfo::fromPartName(part_info_str, format_version);
    /// No mutations -- no hardlinks -- no issues
    if (part_info.mutation == 0)
        return {false, files_not_to_remove};

    /// Getting all zero copy parts
    Strings parts_str;
    zookeeper_ptr->tryGetChildren(zero_copy_part_path_prefix, parts_str);

    /// Parsing infos. It's hard to convert info -> string for old-format merge tree
    /// so storing string as is.
    std::vector<std::pair<MergeTreePartInfo, std::string>> parts_infos;
    for (const auto & part_str : parts_str)
    {
        MergeTreePartInfo parent_candidate_info = MergeTreePartInfo::fromPartName(part_str, format_version);
        parts_infos.emplace_back(parent_candidate_info, part_str);
    }

    /// Sort is important. We need to find our closest parent, like:
    /// for part all_0_0_0_64 we can have parents
    /// all_0_0_0_6 < we need the closest parent, not others
    /// all_0_0_0_1
    /// all_0_0_0
    std::sort(parts_infos.begin(), parts_infos.end());

    /// In reverse order to process from bigger to smaller
    for (const auto & [parent_candidate_info, part_candidate_info_str] : parts_infos | std::views::reverse)
    {
        if (parent_candidate_info == part_info)
            continue;

        /// We are mutation child of this parent
        if (part_info.isMutationChildOf(parent_candidate_info))
        {
            LOG_TRACE(log, "Found mutation parent {} for part {}", part_candidate_info_str, part_info_str);
            /// Get hardlinked files
            String files_not_to_remove_str;
            Coordination::Error code;
            zookeeper_ptr->tryGet(fs::path(zero_copy_part_path_prefix) / part_candidate_info_str, files_not_to_remove_str, nullptr, nullptr, &code);
            if (code != Coordination::Error::ZOK)
                LOG_TRACE(log, "Cannot get parent files from ZooKeeper on path ({}), error {}", (fs::path(zero_copy_part_path_prefix) / part_candidate_info_str).string(), errorMessage(code));

            if (!files_not_to_remove_str.empty())
            {
                boost::split(files_not_to_remove, files_not_to_remove_str, boost::is_any_of("\n "));
                LOG_TRACE(log, "Found files not to remove from parent part {}: [{}]", part_candidate_info_str, fmt::join(files_not_to_remove, ", "));
            }

            return {true, files_not_to_remove};
        }
    }
    return {false, files_not_to_remove};
}

}

std::pair<bool, NameSet> StorageReplicatedMergeTree::unlockSharedDataByID(
        String part_id, const String & table_uuid, const String & part_name,
        const String & replica_name_, const std::string & disk_type, const ZooKeeperWithFaultInjectionPtr & zookeeper_ptr, const MergeTreeSettings & settings,
        Poco::Logger * logger, const String & zookeeper_path_old, MergeTreeDataFormatVersion data_format_version)
{
    boost::replace_all(part_id, "/", "_");

    Strings zc_zookeeper_paths = getZeroCopyPartPath(settings, disk_type, table_uuid, part_name, zookeeper_path_old);

    bool part_has_no_more_locks = true;
    NameSet files_not_to_remove;

    for (const auto & zc_zookeeper_path : zc_zookeeper_paths)
    {
        String files_not_to_remove_str;
        zookeeper_ptr->tryGet(zc_zookeeper_path, files_not_to_remove_str);

        files_not_to_remove.clear();
        if (!files_not_to_remove_str.empty())
            boost::split(files_not_to_remove, files_not_to_remove_str, boost::is_any_of("\n "));

        auto [has_parent, parent_not_to_remove] = getParentLockedBlobs(
            zookeeper_ptr, fs::path(zc_zookeeper_path).parent_path(), part_name, data_format_version, logger);
        files_not_to_remove.insert(parent_not_to_remove.begin(), parent_not_to_remove.end());

        String zookeeper_part_uniq_node = fs::path(zc_zookeeper_path) / part_id;

        /// Delete our replica node for part from zookeeper (we are not interested in it anymore)
        String zookeeper_part_replica_node = fs::path(zookeeper_part_uniq_node) / replica_name_;

        LOG_TRACE(logger, "Remove zookeeper lock {} for part {}", zookeeper_part_replica_node, part_name);

        if (auto ec = zookeeper_ptr->tryRemove(zookeeper_part_replica_node); ec != Coordination::Error::ZOK)
        {
            /// Very complex case. It means that lock already doesn't exist when we tried to remove it.
            /// So we don't know are we owner of this part or not. Maybe we just mutated it, renamed on disk and failed to lock in ZK.
            /// But during mutation we can have hardlinks to another part. So it's not Ok to remove blobs of this part if it was mutated.
            if (ec == Coordination::Error::ZNONODE)
            {
                if (has_parent)
                {
                    LOG_INFO(logger, "Lock on path {} for part {} doesn't exist, refuse to remove blobs", zookeeper_part_replica_node, part_name);
                    return {false, {}};
                }
            }
            else
            {
                throw zkutil::KeeperException(ec, zookeeper_part_replica_node);
            }
        }

        /// Check, maybe we were the last replica and can remove part forever
        Strings children;
        zookeeper_ptr->tryGetChildren(zookeeper_part_uniq_node, children);

        if (!children.empty())
        {
            LOG_TRACE(logger, "Found {} ({}) zookeeper locks for {}", children.size(), fmt::join(children, ", "), zookeeper_part_uniq_node);
            part_has_no_more_locks = false;
            continue;
        }
        else
        {
            LOG_TRACE(logger, "No more children left for for {}, will try to remove the whole node", zookeeper_part_uniq_node);
        }

        auto error_code = zookeeper_ptr->tryRemove(zookeeper_part_uniq_node);

        if (error_code == Coordination::Error::ZOK)
        {
            LOG_TRACE(logger, "Removed last parent zookeeper lock {} for part {} with id {}", zookeeper_part_uniq_node, part_name, part_id);
        }
        else if (error_code == Coordination::Error::ZNOTEMPTY)
        {
            LOG_TRACE(logger, "Cannot remove last parent zookeeper lock {} for part {} with id {}, another replica locked part concurrently", zookeeper_part_uniq_node, part_name, part_id);
        }
        else if (error_code == Coordination::Error::ZNONODE)
        {
            LOG_TRACE(logger, "Node with parent zookeeper lock {} for part {} with id {} doesn't exist", zookeeper_part_uniq_node, part_name, part_id);
        }
        else
        {
            throw zkutil::KeeperException(error_code, zookeeper_part_uniq_node);
        }


        /// Even when we have lock with same part name, but with different uniq, we can remove files on S3
        children.clear();
        String zookeeper_part_node = fs::path(zookeeper_part_uniq_node).parent_path();
        zookeeper_ptr->tryGetChildren(zookeeper_part_node, children);

        if (children.empty())
        {
            /// Cleanup after last uniq removing
            error_code = zookeeper_ptr->tryRemove(zookeeper_part_node);

            if (error_code == Coordination::Error::ZOK)
            {
                LOG_TRACE(logger, "Removed last parent zookeeper lock {} for part {} (part is finally unlocked)", zookeeper_part_uniq_node, part_name);
            }
            else if (error_code == Coordination::Error::ZNOTEMPTY)
            {
                LOG_TRACE(logger, "Cannot remove last parent zookeeper lock {} for part {}, another replica locked part concurrently", zookeeper_part_uniq_node, part_name);
            }
            else if (error_code == Coordination::Error::ZNONODE)
            {
                /// We don't know what to do, because this part can be mutation part
                /// with hardlinked columns. Since we don't have this information (about blobs not to remove)
                /// we refuse to remove blobs.
                LOG_WARNING(logger, "Node with parent zookeeper lock {} for part {} doesn't exist (part was unlocked before), refuse to remove blobs", zookeeper_part_uniq_node, part_name);
                return {false, {}};
            }
            else
            {
                throw zkutil::KeeperException(error_code, zookeeper_part_uniq_node);
            }
        }
        else
        {
            LOG_TRACE(logger, "Can't remove parent zookeeper lock {} for part {}, because children {} ({}) exists",
                zookeeper_part_node, part_name, children.size(), fmt::join(children, ", "));
        }
    }

    return std::make_pair(part_has_no_more_locks, files_not_to_remove);
}


MergeTreeData::MutableDataPartPtr StorageReplicatedMergeTree::tryToFetchIfShared(
    const IMergeTreeDataPart & part,
    const DiskPtr & disk,
    const String & path)
{
    const auto settings = getSettings();
    auto data_source_description = disk->getDataSourceDescription();
    if (!(disk->supportZeroCopyReplication() && settings->allow_remote_fs_zero_copy_replication))
        return nullptr;

    String replica = getSharedDataReplica(part, data_source_description.type);

    /// We can't fetch part when none replicas have this part on a same type remote disk
    if (replica.empty())
        return nullptr;

    return executeFetchShared(replica, part.name, disk, path);
}

String StorageReplicatedMergeTree::getSharedDataReplica(
    const IMergeTreeDataPart & part, DataSourceType data_source_type) const
{
    String best_replica;

    zkutil::ZooKeeperPtr zookeeper = tryGetZooKeeper();
    if (!zookeeper)
        return "";

    Strings zc_zookeeper_paths = getZeroCopyPartPath(*getSettings(), toString(data_source_type), getTableSharedID(), part.name,
            zookeeper_path);

    std::set<String> replicas;

    for (const auto & zc_zookeeper_path : zc_zookeeper_paths)
    {
        Strings ids;
        zookeeper->tryGetChildren(zc_zookeeper_path, ids);

        for (const auto & id : ids)
        {
            String zookeeper_part_uniq_node = fs::path(zc_zookeeper_path) / id;
            Strings id_replicas;
            zookeeper->tryGetChildren(zookeeper_part_uniq_node, id_replicas);
            LOG_TRACE(log, "Found zookeeper replicas for {}: {}", zookeeper_part_uniq_node, id_replicas.size());
            replicas.insert(id_replicas.begin(), id_replicas.end());
        }
    }

    LOG_TRACE(log, "Found zookeeper replicas for part {}: {}", part.name, replicas.size());

    Strings active_replicas;

    /// TODO: Move best replica choose in common method (here is the same code as in StorageReplicatedMergeTree::fetchPartition)

    /// Leave only active replicas.
    active_replicas.reserve(replicas.size());

    for (const String & replica : replicas)
        if ((replica != replica_name) && (zookeeper->exists(fs::path(zookeeper_path) / "replicas" / replica / "is_active")))
            active_replicas.push_back(replica);

    LOG_TRACE(log, "Found zookeeper active replicas for part {}: {}", part.name, active_replicas.size());

    if (active_replicas.empty())
        return "";

    /** You must select the best (most relevant) replica.
    * This is a replica with the maximum `log_pointer`, then with the minimum `queue` size.
    * NOTE This is not exactly the best criteria. It does not make sense to download old partitions,
    *  and it would be nice to be able to choose the replica closest by network.
    * NOTE Of course, there are data races here. You can solve it by retrying.
    */
    Int64 max_log_pointer = -1;
    UInt64 min_queue_size = std::numeric_limits<UInt64>::max();

    for (const String & replica : active_replicas)
    {
        String current_replica_path = fs::path(zookeeper_path) / "replicas" / replica;

        String log_pointer_str = zookeeper->get(fs::path(current_replica_path) / "log_pointer");
        Int64 log_pointer = log_pointer_str.empty() ? 0 : parse<UInt64>(log_pointer_str);

        Coordination::Stat stat;
        zookeeper->get(fs::path(current_replica_path) / "queue", &stat);
        size_t queue_size = stat.numChildren;

        if (log_pointer > max_log_pointer
            || (log_pointer == max_log_pointer && queue_size < min_queue_size))
        {
            max_log_pointer = log_pointer;
            min_queue_size = queue_size;
            best_replica = replica;
        }
    }

    return best_replica;
}

Strings StorageReplicatedMergeTree::getZeroCopyPartPath(
    const MergeTreeSettings & settings, const std::string & disk_type, const String & table_uuid,
    const String & part_name, const String & zookeeper_path_old)
{
    Strings res;

    String zero_copy = fmt::format("zero_copy_{}", disk_type);

    String new_path = fs::path(settings.remote_fs_zero_copy_zookeeper_path.toString()) / zero_copy / table_uuid / part_name;
    res.push_back(std::move(new_path));
    if (settings.remote_fs_zero_copy_path_compatible_mode && !zookeeper_path_old.empty())
    { /// Compatibility mode for cluster with old and new versions
        String old_path = fs::path(zookeeper_path_old) / zero_copy / "shared" / part_name;
        res.push_back(std::move(old_path));
    }

    return res;
}

void StorageReplicatedMergeTree::watchZeroCopyLock(const String & part_name, const DiskPtr & disk)
{
    auto path = getZeroCopyPartPath(part_name, disk);
    if (path)
    {
        auto zookeeper = getZooKeeper();
        auto lock_path = fs::path(*path) / "part_exclusive_lock";
        LOG_TEST(log, "Adding zero-copy lock on {}", lock_path);
        /// Looks ugly, but we cannot touch any storage fields inside Watch callback
        /// because it could lead to use-after-free (storage dropped and watch triggered)
        std::shared_ptr<std::atomic<bool>> flag = std::make_shared<std::atomic<bool>>(true);
        std::string replica;
        bool exists = zookeeper->tryGetWatch(lock_path, replica, nullptr, [flag] (const Coordination::WatchResponse &)
        {
            *flag = false;
        });

        if (exists)
        {
            std::lock_guard lock(existing_zero_copy_locks_mutex);
            existing_zero_copy_locks[lock_path] = ZeroCopyLockDescription{replica, flag};
        }
    }
}

bool StorageReplicatedMergeTree::checkZeroCopyLockExists(const String & part_name, const DiskPtr & disk, String & lock_replica)
{
    auto path = getZeroCopyPartPath(part_name, disk);

    std::lock_guard lock(existing_zero_copy_locks_mutex);
    /// Cleanup abandoned locks during each check. The set of locks is small and this is quite fast loop.
    /// Also it's hard to properly remove locks because we can execute replication queue
    /// in arbitrary order and some parts can be replaced by covering parts without merges.
    for (auto it = existing_zero_copy_locks.begin(); it != existing_zero_copy_locks.end();)
    {
        if (*it->second.exists)
            ++it;
        else
        {
            LOG_TEST(log, "Removing zero-copy lock on {}", it->first);
            it = existing_zero_copy_locks.erase(it);
        }
    }

    if (path)
    {
        auto lock_path = fs::path(*path) / "part_exclusive_lock";
        if (auto it = existing_zero_copy_locks.find(lock_path); it != existing_zero_copy_locks.end())
        {
            lock_replica = it->second.replica;
            if (*it->second.exists)
            {
                LOG_TEST(log, "Zero-copy lock on path {} exists", it->first);
                return true;
            }
        }

        LOG_TEST(log, "Zero-copy lock on path {} doesn't exist", lock_path);
    }

    return false;
}

std::optional<String> StorageReplicatedMergeTree::getZeroCopyPartPath(const String & part_name, const DiskPtr & disk)
{
    if (!disk || !disk->supportZeroCopyReplication())
        return std::nullopt;

    return getZeroCopyPartPath(*getSettings(), toString(disk->getDataSourceDescription().type), getTableSharedID(), part_name, zookeeper_path)[0];
}

bool StorageReplicatedMergeTree::waitZeroCopyLockToDisappear(const ZeroCopyLock & lock, size_t milliseconds_to_wait)
{
    if (lock.isLocked())
        return true;

    if (partial_shutdown_called.load(std::memory_order_relaxed))
        return true;

    auto lock_path = lock.lock->getLockPath();
    zkutil::ZooKeeperPtr zookeeper = tryGetZooKeeper();
    if (!zookeeper)
        return true;

    Stopwatch time_waiting;
    const auto & stop_waiting = [&]()
    {
        bool timeout_exceeded = milliseconds_to_wait < time_waiting.elapsedMilliseconds();
        return partial_shutdown_called.load(std::memory_order_relaxed) || is_readonly.load(std::memory_order_relaxed) || timeout_exceeded;
    };

    return zookeeper->waitForDisappear(lock_path, stop_waiting);
}

std::optional<ZeroCopyLock> StorageReplicatedMergeTree::tryCreateZeroCopyExclusiveLock(const String & part_name, const DiskPtr & disk)
{
    if (!disk || !disk->supportZeroCopyReplication())
        return std::nullopt;

    if (partial_shutdown_called.load(std::memory_order_relaxed) || is_readonly.load(std::memory_order_relaxed))
        return std::nullopt;

    zkutil::ZooKeeperPtr zookeeper = tryGetZooKeeper();
    if (!zookeeper)
        return std::nullopt;

    String zc_zookeeper_path = *getZeroCopyPartPath(part_name, disk);

    /// Just recursively create ancestors for lock
    zookeeper->createAncestors(zc_zookeeper_path);
    zookeeper->createIfNotExists(zc_zookeeper_path, "");

    /// Create actual lock
    ZeroCopyLock lock(zookeeper, zc_zookeeper_path, replica_name);
    lock.lock->tryLock();
    return lock;
}

String StorageReplicatedMergeTree::findReplicaHavingPart(
    const String & part_name, const String & zookeeper_path_, zkutil::ZooKeeper::Ptr zookeeper_ptr)
{
    Strings replicas = zookeeper_ptr->getChildren(fs::path(zookeeper_path_) / "replicas");

    /// Select replicas in uniformly random order.
    std::shuffle(replicas.begin(), replicas.end(), thread_local_rng);

    for (const String & replica : replicas)
    {
        if (zookeeper_ptr->exists(fs::path(zookeeper_path_) / "replicas" / replica / "parts" / part_name)
            && zookeeper_ptr->exists(fs::path(zookeeper_path_) / "replicas" / replica / "is_active"))
            return fs::path(zookeeper_path_) / "replicas" / replica;
    }

    return {};
}


bool StorageReplicatedMergeTree::checkIfDetachedPartExists(const String & part_name)
{
    fs::directory_iterator dir_end;
    for (const std::string & path : getDataPaths())
        for (fs::directory_iterator dir_it{fs::path(path) / "detached/"}; dir_it != dir_end; ++dir_it)
            if (dir_it->path().filename().string() == part_name)
                return true;
    return false;
}


bool StorageReplicatedMergeTree::checkIfDetachedPartitionExists(const String & partition_name)
{
    fs::directory_iterator dir_end;

    for (const std::string & path : getDataPaths())
    {
        for (fs::directory_iterator dir_it{fs::path(path) / "detached/"}; dir_it != dir_end; ++dir_it)
        {
            const String file_name = dir_it->path().filename().string();
            auto part_info = MergeTreePartInfo::tryParsePartName(file_name, format_version);

            if (part_info && part_info->partition_id == partition_name)
                return true;
        }
    }
    return false;
}


bool StorageReplicatedMergeTree::createEmptyPartInsteadOfLost(zkutil::ZooKeeperPtr zookeeper, const String & lost_part_name)
{
    LOG_INFO(log, "Going to replace lost part {} with empty part", lost_part_name);

    auto new_part_info = MergeTreePartInfo::fromPartName(lost_part_name, format_version);
    auto metadata_snapshot = getInMemoryMetadataPtr();

    MergeTreePartition partition;
    {
        DataPartsLock lock = lockParts();

        auto parts_in_partition = getDataPartsPartitionRange(new_part_info.partition_id);
        if (!parts_in_partition.empty())
        {
            partition = (*parts_in_partition.begin())->partition;
        }
        else if (auto parsed_partition = MergeTreePartition::tryParseValueFromID(
                     new_part_info.partition_id,
                     metadata_snapshot->getPartitionKey().sample_block))
        {
            partition = MergeTreePartition(*parsed_partition);
        }
        else
        {
            LOG_WARNING(log, "Empty part {} is not created instead of lost part because there are no parts in partition {} (it's empty), "
                             "resolve this manually using DROP/DETACH PARTITION.", lost_part_name, new_part_info.partition_id);
            return false;
        }
    }

    MergeTreeData::MutableDataPartPtr new_data_part = createEmptyPart(new_part_info, partition, lost_part_name, NO_TRANSACTION_PTR);
    new_data_part->name = lost_part_name;

    try
    {
        MergeTreeData::Transaction transaction(*this, NO_TRANSACTION_RAW);
        auto replaced_parts = renameTempPartAndReplace(new_data_part, transaction);

        if (!replaced_parts.empty())
        {
            Strings part_names;
            for (const auto & part : replaced_parts)
                part_names.emplace_back(part->name);

            /// Why this exception is not a LOGICAL_ERROR? Because it's possible
            /// to have some source parts for the lost part if replica currently
            /// cloning from another replica, but source replica lost covering
            /// part and finished MERGE_PARTS before clone. It's an extremely
            /// rare case and it's unclear how to resolve it better. Eventually
            /// source replica will replace lost part with empty part and we
            /// will fetch this empty part instead of our source parts. This
            /// will make replicas consistent, but some data will be lost.
            throw Exception(ErrorCodes::INCORRECT_DATA,
                            "Tried to create empty part {}, but it replaces existing parts {}.",
                            lost_part_name, fmt::join(part_names, ", "));
        }

        lockSharedData(*new_data_part, false, {});

        while (true)
        {
            /// We should be careful when creating an empty part, because we are not sure that this part is still needed.
            /// For example, it's possible that part (or partition) was dropped (or replaced) concurrently.
            /// We can enqueue part for check from DataPartExchange or SelectProcessor
            /// and it's hard to synchronize it with ReplicatedMergeTreeQueue and PartCheckThread...
            /// But at least we can ignore parts that are definitely not needed according to virtual parts and drop ranges.
            auto pred = queue.getMergePredicate(zookeeper, PartitionIdsHint{new_part_info.partition_id});
            String covering_virtual = pred.getCoveringVirtualPart(lost_part_name);
            if (covering_virtual.empty())
            {
                LOG_WARNING(log, "Will not create empty part instead of lost {}, because there's no covering part in replication queue", lost_part_name);
                return false;
            }
            MergeTreePartInfo drop_info;
            if (pred.isGoingToBeDropped(MergeTreePartInfo::fromPartName(lost_part_name, format_version), &drop_info))
            {
                LOG_WARNING(log, "Will not create empty part instead of lost {}, "
                                 "because it's going to be removed (by range {})",
                            lost_part_name, drop_info.getPartNameForLogs());
                return false;
            }

            Coordination::Requests ops;
            Coordination::Stat replicas_stat;
            auto replicas_path = fs::path(zookeeper_path) / "replicas";
            Strings replicas = zookeeper->getChildren(replicas_path, &replicas_stat);

            ops.emplace_back(zkutil::makeCheckRequest(zookeeper_path + "/log", pred.getVersion()));

            /// In rare cases new replica can appear during check
            ops.emplace_back(zkutil::makeCheckRequest(replicas_path, replicas_stat.version));

            for (const String & replica : replicas)
            {
                String current_part_path = fs::path(zookeeper_path) / "replicas" / replica / "parts" / lost_part_name;

                /// We must be sure that this part doesn't exist on other replicas
                if (!zookeeper->exists(current_part_path))
                {
                    ops.emplace_back(zkutil::makeCreateRequest(current_part_path, "", zkutil::CreateMode::Persistent));
                    ops.emplace_back(zkutil::makeRemoveRequest(current_part_path, -1));
                }
                else
                {
                    throw Exception(ErrorCodes::DUPLICATE_DATA_PART,
                                    "Part {} already exists on replica {} on path {}",
                                    lost_part_name, replica, current_part_path);
                }
            }

            getCommitPartOps(ops, new_data_part);

            Coordination::Responses responses;
            if (auto code = zookeeper->tryMulti(ops, responses); code == Coordination::Error::ZOK)
            {
                transaction.commit();
                break;
            }
            else if (code == Coordination::Error::ZBADVERSION)
            {
                LOG_INFO(log, "Looks like log was updated or new replica appeared while creating new empty part, will retry");
            }
            else
            {
                zkutil::KeeperMultiException::check(code, ops, responses);
            }
        }
    }
    catch (const Exception & ex)
    {
        LOG_WARNING(log, "Cannot commit empty part {} with error {}", lost_part_name, ex.displayText());
        return false;
    }

    LOG_INFO(log, "Created empty part {} instead of lost part", lost_part_name);

    return true;
}


void StorageReplicatedMergeTree::createZeroCopyLockNode(
    const ZooKeeperWithFaultInjectionPtr & zookeeper, const String & zookeeper_node, int32_t mode,
    bool replace_existing_lock, const String & path_to_set_hardlinked_files, const NameSet & hardlinked_files)
{
    /// In rare case other replica can remove path between createAncestors and createIfNotExists
    /// So we make up to 5 attempts

    bool created = false;
    for (int attempts = 5; attempts > 0; --attempts)
    {
        try
        {
            /// Ephemeral locks can be created only when we fetch shared data.
            /// So it never require to create ancestors. If we create them
            /// race condition with source replica drop is possible.
            if (mode == zkutil::CreateMode::Persistent)
                zookeeper->createAncestors(zookeeper_node);

            if (replace_existing_lock && zookeeper->exists(zookeeper_node))
            {
                Coordination::Requests ops;
                ops.emplace_back(zkutil::makeRemoveRequest(zookeeper_node, -1));
                ops.emplace_back(zkutil::makeCreateRequest(zookeeper_node, "", mode));
                if (!path_to_set_hardlinked_files.empty() && !hardlinked_files.empty())
                {
                    std::string data = boost::algorithm::join(hardlinked_files, "\n");
                    /// List of files used to detect hardlinks. path_to_set_hardlinked_files --
                    /// is a path to source part zero copy node. During part removal hardlinked
                    /// files will be left for source part.
                    ops.emplace_back(zkutil::makeSetRequest(path_to_set_hardlinked_files, data, -1));
                }
                Coordination::Responses responses;
                auto error = zookeeper->tryMulti(ops, responses);
                if (error == Coordination::Error::ZOK)
                {
                    created = true;
                    break;
                }
                else if (error == Coordination::Error::ZNONODE && mode != zkutil::CreateMode::Persistent)
                {
                    throw Exception(ErrorCodes::NOT_FOUND_NODE,
                                    "Cannot create ephemeral zero copy lock {} because part was unlocked from zookeeper", zookeeper_node);
                }
            }
            else
            {
                Coordination::Requests ops;
                if (!path_to_set_hardlinked_files.empty() && !hardlinked_files.empty())
                {
                    std::string data = boost::algorithm::join(hardlinked_files, "\n");
                    /// List of files used to detect hardlinks. path_to_set_hardlinked_files --
                    /// is a path to source part zero copy node. During part removal hardlinked
                    /// files will be left for source part.
                    ops.emplace_back(zkutil::makeSetRequest(path_to_set_hardlinked_files, data, -1));
                }
                ops.emplace_back(zkutil::makeCreateRequest(zookeeper_node, "", mode));

                Coordination::Responses responses;
                auto error = zookeeper->tryMulti(ops, responses);
                if (error == Coordination::Error::ZOK || error == Coordination::Error::ZNODEEXISTS)
                {
                    created = true;
                    break;
                }
                else if (error == Coordination::Error::ZNONODE && mode != zkutil::CreateMode::Persistent)
                {
                    /// Ephemeral locks used during fetches so if parent node was removed we cannot do anything
                    throw Exception(ErrorCodes::NOT_FOUND_NODE,
                                    "Cannot create ephemeral zero copy lock {} because part was unlocked from zookeeper", zookeeper_node);
                }
            }
        }
        catch (const zkutil::KeeperException & e)
        {
            if (e.code == Coordination::Error::ZNONODE)
                continue;

            throw;
        }
    }

    if (!created)
    {
        String mode_str = mode == zkutil::CreateMode::Persistent ? "persistent" : "ephemeral";
        throw Exception(ErrorCodes::NOT_FOUND_NODE,
                        "Cannot create {} zero copy lock {} because part was unlocked from zookeeper",
                        mode_str, zookeeper_node);
    }
}

bool StorageReplicatedMergeTree::removeDetachedPart(DiskPtr disk, const String & path, const String & part_name)
{
    if (disk->supportZeroCopyReplication())
    {
        String table_id = getTableSharedID();
        return removeSharedDetachedPart(disk, path, part_name, table_id, replica_name, zookeeper_path, getContext(), current_zookeeper);
    }

    disk->removeRecursive(path);

    return false;
}


bool StorageReplicatedMergeTree::removeSharedDetachedPart(DiskPtr disk, const String & path, const String & part_name, const String & table_uuid,
    const String & detached_replica_name, const String & detached_zookeeper_path, const ContextPtr & local_context, const zkutil::ZooKeeperPtr & zookeeper)
{
    bool keep_shared = false;

    NameSet files_not_to_remove;

    fs::path checksums = fs::path(path) / IMergeTreeDataPart::FILE_FOR_REFERENCES_CHECK;
    if (disk->exists(checksums))
    {
        if (disk->getRefCount(checksums) == 0)
        {
            String id = disk->getUniqueId(checksums);
            bool can_remove = false;
            std::tie(can_remove, files_not_to_remove) = StorageReplicatedMergeTree::unlockSharedDataByID(
                id, table_uuid, part_name,
                detached_replica_name,
                toString(disk->getDataSourceDescription().type),
                std::make_shared<ZooKeeperWithFaultInjection>(zookeeper), local_context->getReplicatedMergeTreeSettings(),
                &Poco::Logger::get("StorageReplicatedMergeTree"),
                detached_zookeeper_path,
                MERGE_TREE_DATA_MIN_FORMAT_VERSION_WITH_CUSTOM_PARTITIONING);

            keep_shared = !can_remove;
        }
        else
            keep_shared = true;
    }

    disk->removeSharedRecursive(path, keep_shared, files_not_to_remove);

    return keep_shared;
}


void StorageReplicatedMergeTree::createAndStoreFreezeMetadata(DiskPtr disk, DataPartPtr, String backup_part_path) const
{
    if (disk->supportZeroCopyReplication())
    {
        FreezeMetaData meta;
        meta.fill(*this);
        meta.save(disk, backup_part_path);
    }
}


void StorageReplicatedMergeTree::adjustCreateQueryForBackup(ASTPtr & create_query) const
{
    /// Adjust the create query using values from ZooKeeper.
    auto zookeeper = getZooKeeper();
    auto columns_from_entry = ColumnsDescription::parse(zookeeper->get(fs::path(zookeeper_path) / "columns"));
    auto metadata_from_entry = ReplicatedMergeTreeTableMetadata::parse(zookeeper->get(fs::path(zookeeper_path) / "metadata"));

    auto current_metadata = getInMemoryMetadataPtr();
    auto metadata_diff = ReplicatedMergeTreeTableMetadata(*this, current_metadata).checkAndFindDiff(metadata_from_entry, current_metadata->getColumns(), getContext());
    auto adjusted_metadata = metadata_diff.getNewMetadata(columns_from_entry, getContext(), *current_metadata);
    applyMetadataChangesToCreateQuery(create_query, adjusted_metadata);

    /// Check that tryGetTableSharedIDFromCreateQuery() works for this storage.
    if (tryGetTableSharedIDFromCreateQuery(*create_query, getContext()) != getTableSharedID())
        throw Exception(ErrorCodes::LOGICAL_ERROR, "Table {} has its shared ID to be different from one from the create query");
}

void StorageReplicatedMergeTree::backupData(
    BackupEntriesCollector & backup_entries_collector, const String & data_path_in_backup, const std::optional<ASTs> & partitions)
{
    /// First we generate backup entries in the same way as an ordinary MergeTree does.
    /// But then we don't add them to the BackupEntriesCollector right away,
    /// because we need to coordinate them with other replicas (other replicas can have better parts).
    auto local_context = backup_entries_collector.getContext();

    DataPartsVector data_parts;
    if (partitions)
        data_parts = getVisibleDataPartsVectorInPartitions(local_context, getPartitionIDsFromQuery(*partitions, local_context));
    else
        data_parts = getVisibleDataPartsVector(local_context);

    auto backup_entries = backupParts(data_parts, /* data_path_in_backup */ "", local_context);

    auto coordination = backup_entries_collector.getBackupCoordination();
    String shared_id = getTableSharedID();
    coordination->addReplicatedDataPath(shared_id, data_path_in_backup);

    std::unordered_map<String, SipHash> part_names_with_hashes_calculating;
    for (auto & [relative_path, backup_entry] : backup_entries)
    {
        size_t slash_pos = relative_path.find('/');
        if (slash_pos != String::npos)
        {
            String part_name = relative_path.substr(0, slash_pos);
            if (MergeTreePartInfo::tryParsePartName(part_name, MERGE_TREE_DATA_MIN_FORMAT_VERSION_WITH_CUSTOM_PARTITIONING))
            {
                auto & hash = part_names_with_hashes_calculating[part_name];
                if (relative_path.ends_with(".bin"))
                {
                    auto checksum = backup_entry->getChecksum();
                    hash.update(relative_path);
                    hash.update(backup_entry->getSize());
                    hash.update(*checksum);
                }
                continue;
            }
        }
        /// Not a part name, probably error.
        throw Exception(ErrorCodes::LOGICAL_ERROR, "{} doesn't follow the format <part_name>/<path>", quoteString(relative_path));
    }

    std::vector<IBackupCoordination::PartNameAndChecksum> part_names_with_hashes;
    part_names_with_hashes.reserve(part_names_with_hashes_calculating.size());
    for (auto & [part_name, hash] : part_names_with_hashes_calculating)
    {
        UInt128 checksum;
        hash.get128(checksum);
        auto & part_name_with_hash = part_names_with_hashes.emplace_back();
        part_name_with_hash.part_name = part_name;
        part_name_with_hash.checksum = checksum;
    }

    /// Send our list of part names to the coordination (to compare with other replicas).
    coordination->addReplicatedPartNames(shared_id, getStorageID().getFullTableName(), getReplicaName(), part_names_with_hashes);

    /// Send a list of mutations to the coordination too (we need to find the mutations which are not finished for added part names).
    {
        auto zookeeper = getZooKeeper();
        Strings mutation_ids;
        if (zookeeper->tryGetChildren(fs::path(zookeeper_path) / "mutations", mutation_ids) == Coordination::Error::ZOK)
        {
            std::vector<IBackupCoordination::MutationInfo> mutation_infos;
            mutation_infos.reserve(mutation_ids.size());
            for (const auto & mutation_id : mutation_ids)
            {
                String mutation;
                if (zookeeper->tryGet(fs::path(zookeeper_path) / "mutations" / mutation_id, mutation))
                    mutation_infos.emplace_back(IBackupCoordination::MutationInfo{mutation_id, mutation});
            }
            coordination->addReplicatedMutations(shared_id, getStorageID().getFullTableName(), getReplicaName(), mutation_infos);
        }
    }

    /// This task will be executed after all replicas have collected their parts and the coordination is ready to
    /// give us the final list of parts to add to the BackupEntriesCollector.
    auto post_collecting_task = [shared_id,
                                 replica_name = getReplicaName(),
                                 coordination,
                                 backup_entries = std::move(backup_entries),
                                 &backup_entries_collector]()
    {
        Strings data_paths = coordination->getReplicatedDataPaths(shared_id);
        std::vector<fs::path> data_paths_fs;
        data_paths_fs.reserve(data_paths.size());
        for (const auto & data_path : data_paths)
            data_paths_fs.push_back(data_path);

        Strings part_names = coordination->getReplicatedPartNames(shared_id, replica_name);
        std::unordered_set<std::string_view> part_names_set{part_names.begin(), part_names.end()};

        for (const auto & [relative_path, backup_entry] : backup_entries)
        {
            size_t slash_pos = relative_path.find('/');
            String part_name = relative_path.substr(0, slash_pos);
            if (!part_names_set.contains(part_name))
                continue;
            for (const auto & data_path : data_paths_fs)
                backup_entries_collector.addBackupEntry(data_path / relative_path, backup_entry);
        }

        auto mutation_infos = coordination->getReplicatedMutations(shared_id, replica_name);
        for (const auto & mutation_info : mutation_infos)
        {
            auto backup_entry = ReplicatedMergeTreeMutationEntry::parse(mutation_info.entry, mutation_info.id).backup();
            for (const auto & data_path : data_paths_fs)
                backup_entries_collector.addBackupEntry(data_path / "mutations" / (mutation_info.id + ".txt"), backup_entry);
        }
    };

    backup_entries_collector.addPostTask(post_collecting_task);
}

void StorageReplicatedMergeTree::restoreDataFromBackup(RestorerFromBackup & restorer, const String & data_path_in_backup, const std::optional<ASTs> & partitions)
{
    String full_zk_path = getZooKeeperName() + getZooKeeperPath();
    if (!restorer.getRestoreCoordination()->acquireInsertingDataIntoReplicatedTable(full_zk_path))
    {
        /// Other replica is already restoring the data of this table.
        /// We'll get them later due to replication, it's not necessary to read it from the backup.
        return;
    }

    if (!restorer.isNonEmptyTableAllowed())
    {
        bool empty = !getTotalActiveSizeInBytes();
        if (empty)
        {
            /// New parts could be in the replication queue but not fetched yet.
            /// In that case we consider the table as not empty.
            ReplicatedTableStatus status;
            getStatus(status, /* with_zk_fields = */ false);
            if (status.queue.inserts_in_queue)
                empty = false;
        }
        auto backup = restorer.getBackup();
        if (!empty && backup->hasFiles(data_path_in_backup))
            restorer.throwTableIsNotEmpty(getStorageID());
    }

    restorePartsFromBackup(restorer, data_path_in_backup, partitions);
}

void StorageReplicatedMergeTree::attachRestoredParts(MutableDataPartsVector && parts)
{
    auto metadata_snapshot = getInMemoryMetadataPtr();
    auto sink = std::make_shared<ReplicatedMergeTreeSink>(*this, metadata_snapshot, 0, 0, 0, false, false, false,  getContext(), /*is_attach*/true);
    for (auto part : parts)
        sink->writeExistingPart(part);
}

template std::optional<EphemeralLockInZooKeeper> StorageReplicatedMergeTree::allocateBlockNumber<String>(
    const String & partition_id,
    const ZooKeeperWithFaultInjectionPtr & zookeeper,
    const String & zookeeper_block_id_path,
    const String & zookeeper_path_prefix) const;

template std::optional<EphemeralLockInZooKeeper> StorageReplicatedMergeTree::allocateBlockNumber<std::vector<String>>(
    const String & partition_id,
    const ZooKeeperWithFaultInjectionPtr & zookeeper,
    const std::vector<String> & zookeeper_block_id_path,
    const String & zookeeper_path_prefix) const;

}<|MERGE_RESOLUTION|>--- conflicted
+++ resolved
@@ -1466,11 +1466,8 @@
 
     while (true)
     {
-<<<<<<< HEAD
         LOG_DEBUG(log, "Committing part {} to zookeeper", part->name);
 
-=======
->>>>>>> e590eeaa
         Coordination::Requests ops;
         NameSet absent_part_paths_on_replicas;
 
@@ -8138,65 +8135,6 @@
         return lockSharedData(part, std::make_shared<ZooKeeperWithFaultInjection>(nullptr), replace_existing_lock, hardlinked_files);
 }
 
-<<<<<<< HEAD
-void StorageReplicatedMergeTree::getLockSharedDataOps(
-    const IMergeTreeDataPart & part,
-    const ZooKeeperWithFaultInjectionPtr & zookeeper,
-    bool replace_existing_lock,
-    std::optional<HardlinkedFiles> hardlinked_files,
-    Coordination::Requests & requests) const
-{
-    auto settings = getSettings();
-
-    if (!part.isStoredOnDisk() || !settings->allow_remote_fs_zero_copy_replication)
-        return;
-
-    if (!part.getDataPartStorage().supportZeroCopyReplication())
-        return;
-
-    if (zookeeper->isNull())
-        return;
-
-    String id = part.getUniqueId();
-    boost::replace_all(id, "/", "_");
-
-    Strings zc_zookeeper_paths = getZeroCopyPartPath(
-        *getSettings(), part.getDataPartStorage().getDiskType(), getTableSharedID(),
-        part.name, zookeeper_path);
-
-    String path_to_set_hardlinked_files;
-    NameSet hardlinks;
-
-    if (hardlinked_files.has_value() && !hardlinked_files->hardlinks_from_source_part.empty())
-    {
-        path_to_set_hardlinked_files = getZeroCopyPartPath(
-            *getSettings(), part.getDataPartStorage().getDiskType(), hardlinked_files->source_table_shared_id,
-            hardlinked_files->source_part_name, zookeeper_path)[0];
-
-        hardlinks = hardlinked_files->hardlinks_from_source_part;
-    }
-
-    for (const auto & zc_zookeeper_path : zc_zookeeper_paths)
-    {
-        String zookeeper_node = fs::path(zc_zookeeper_path) / id / replica_name;
-
-        if (!path_to_set_hardlinked_files.empty() && !hardlinks.empty())
-        {
-            LOG_DEBUG(log, "Locking shared node {} with hardlinks from the other shared node {}, "
-                           "hardlinks: [{}]",
-                      zookeeper_node, path_to_set_hardlinked_files,
-                      boost::algorithm::join(hardlinks, ","));
-        }
-
-        getZeroCopyLockNodeCreateOps(
-            zookeeper, zookeeper_node, requests, zkutil::CreateMode::Persistent,
-            replace_existing_lock, path_to_set_hardlinked_files, hardlinks);
-    }
-}
-
-
-=======
->>>>>>> e590eeaa
 void StorageReplicatedMergeTree::lockSharedData(
     const IMergeTreeDataPart & part,
     const ZooKeeperWithFaultInjectionPtr & zookeeper,
@@ -8239,6 +8177,14 @@
 
         LOG_TRACE(log, "Set zookeeper persistent lock {}", zookeeper_node);
 
+        if (!path_to_set_hardlinked_files.empty() && !hardlinks.empty())
+        {
+            LOG_DEBUG(log, "Locking shared node {} with hardlinks from the other shared node {}, "
+                           "hardlinks: [{}]",
+                      zookeeper_node, path_to_set_hardlinked_files,
+                      boost::algorithm::join(hardlinks, ","));
+        }
+      
         createZeroCopyLockNode(
             zookeeper, zookeeper_node, zkutil::CreateMode::Persistent,
             replace_existing_lock, path_to_set_hardlinked_files, hardlinks);
