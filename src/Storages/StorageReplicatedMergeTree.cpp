--- conflicted
+++ resolved
@@ -2887,12 +2887,8 @@
         LOG_WARNING(log, "Will mimic {}", source_replica);
 
     /// Clear obsolete queue that we no longer need.
-<<<<<<< HEAD
-    zookeeper->removeChildren(fs::path(replica_path) / "queue");
+    zookeeper->removeChildren(replica_path + "/queue");
     queue.clear();
-=======
-    zookeeper->removeChildren(replica_path + "/queue");
->>>>>>> 8084cdf5
 
     /// Will do repair from the selected replica.
     cloneReplica(source_replica, source_is_lost_stat, zookeeper);
