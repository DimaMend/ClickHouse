--- conflicted
+++ resolved
@@ -440,37 +440,6 @@
 
             LOG_WARNING(log, "Removing leftovers from table {} (this might take several minutes)", zookeeper_path);
 
-<<<<<<< HEAD
-    /// We write metadata of table so that the replicas can check table parameters with them.
-    String metadata_str = ReplicatedMergeTreeTableMetadata(*this).toString();
-
-    Coordination::Requests ops;
-    ops.emplace_back(zkutil::makeCreateRequest(zookeeper_path, "",
-        zkutil::CreateMode::Persistent));
-    ops.emplace_back(zkutil::makeCreateRequest(zookeeper_path + "/metadata", metadata_str,
-        zkutil::CreateMode::Persistent));
-    ops.emplace_back(zkutil::makeCreateRequest(zookeeper_path + "/columns", getColumns().toString(),
-        zkutil::CreateMode::Persistent));
-    ops.emplace_back(zkutil::makeCreateRequest(zookeeper_path + "/log", "",
-        zkutil::CreateMode::Persistent));
-    ops.emplace_back(zkutil::makeCreateRequest(zookeeper_path + "/blocks", "",
-        zkutil::CreateMode::Persistent));
-    ops.emplace_back(zkutil::makeCreateRequest(zookeeper_path + "/block_numbers", "",
-        zkutil::CreateMode::Persistent));
-    ops.emplace_back(zkutil::makeCreateRequest(zookeeper_path + "/nonincrement_block_numbers", "",
-        zkutil::CreateMode::Persistent)); /// /nonincrement_block_numbers dir is unused, but is created nonetheless for backwards compatibility.
-    ops.emplace_back(zkutil::makeCreateRequest(zookeeper_path + "/leader_election", "",
-        zkutil::CreateMode::Persistent));
-    ops.emplace_back(zkutil::makeCreateRequest(zookeeper_path + "/temp", "",
-        zkutil::CreateMode::Persistent));
-    ops.emplace_back(zkutil::makeCreateRequest(zookeeper_path + "/replicas", "",
-        zkutil::CreateMode::Persistent));
-
-    Coordination::Responses responses;
-    auto code = zookeeper->tryMulti(ops, responses);
-    if (code && code != Coordination::ZNODEEXISTS)
-        throw Coordination::Exception(code);
-=======
             Strings children;
             int32_t code = zookeeper->tryGetChildren(zookeeper_path, children);
             if (code == Coordination::ZNONODE)
@@ -748,7 +717,6 @@
     }
 
     dropAllData();
->>>>>>> 1e1af297
 }
 
 
