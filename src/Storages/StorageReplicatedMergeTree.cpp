#include <Core/Defines.h>

#include <Common/Macros.h>
#include <Common/StringUtils/StringUtils.h>
#include <Common/ThreadPool.h>
#include <Common/ZooKeeper/KeeperException.h>
#include <Common/ZooKeeper/Types.h>
#include <Common/escapeForFileName.h>
#include <Common/formatReadable.h>
#include <Common/thread_local_rng.h>
#include <Common/typeid_cast.h>

#include <Storages/AlterCommands.h>
#include <Storages/PartitionCommands.h>
#include <Storages/ColumnsDescription.h>
#include <Storages/StorageReplicatedMergeTree.h>
#include <Storages/MergeTree/IMergeTreeDataPart.h>
#include <Storages/MergeTree/MergeList.h>
#include <Storages/MergeTree/PartitionPruner.h>
#include <Storages/MergeTree/ReplicatedMergeTreeTableMetadata.h>
#include <Storages/MergeTree/ReplicatedMergeTreeBlockOutputStream.h>
#include <Storages/MergeTree/ReplicatedMergeTreeQuorumEntry.h>
#include <Storages/MergeTree/ReplicatedMergeTreeMutationEntry.h>
#include <Storages/MergeTree/ReplicatedMergeTreeAddress.h>
#include <Storages/MergeTree/ReplicatedMergeTreeQuorumAddedParts.h>
#include <Storages/MergeTree/ReplicatedMergeTreePartHeader.h>
#include <Storages/VirtualColumnUtils.h>
#include <Storages/MergeTree/MergeTreeReaderCompact.h>


#include <Databases/IDatabase.h>
#include <Databases/DatabaseOnDisk.h>

#include <Parsers/formatAST.h>
#include <Parsers/ASTDropQuery.h>
#include <Parsers/ASTOptimizeQuery.h>
#include <Parsers/ASTLiteral.h>
#include <Parsers/queryToString.h>
#include <Parsers/ASTCheckQuery.h>
#include <Parsers/ASTSetQuery.h>

#include <Processors/QueryPlan/BuildQueryPipelineSettings.h>
#include <Processors/QueryPlan/Optimizations/QueryPlanOptimizationSettings.h>

#include <IO/ReadBufferFromString.h>
#include <IO/Operators.h>
#include <IO/ConnectionTimeouts.h>
#include <IO/ConnectionTimeoutsContext.h>

#include <Interpreters/InterpreterAlterQuery.h>
#include <Interpreters/PartLog.h>
#include <Interpreters/Context.h>
#include <Interpreters/DDLTask.h>
#include <Interpreters/InterserverCredentials.h>

#include <DataStreams/RemoteBlockInputStream.h>
#include <DataStreams/copyData.h>

#include <Poco/DirectoryIterator.h>

#include <ext/range.h>
#include <ext/scope_guard.h>
#include <ext/scope_guard_safe.h>

#include <ctime>
#include <thread>
#include <future>

#include <boost/algorithm/string/join.hpp>

namespace ProfileEvents
{
    extern const Event ReplicatedPartMerges;
    extern const Event ReplicatedPartMutations;
    extern const Event ReplicatedPartFailedFetches;
    extern const Event ReplicatedPartFetchesOfMerged;
    extern const Event ObsoleteReplicatedParts;
    extern const Event ReplicatedPartFetches;
    extern const Event DataAfterMergeDiffersFromReplica;
    extern const Event DataAfterMutationDiffersFromReplica;
    extern const Event CreatedLogEntryForMerge;
    extern const Event NotCreatedLogEntryForMerge;
    extern const Event CreatedLogEntryForMutation;
    extern const Event NotCreatedLogEntryForMutation;
}

namespace CurrentMetrics
{
    extern const Metric BackgroundFetchesPoolTask;
}

namespace DB
{

namespace ErrorCodes
{
    extern const int CANNOT_READ_ALL_DATA;
    extern const int NOT_IMPLEMENTED;
    extern const int NO_ZOOKEEPER;
    extern const int INCORRECT_DATA;
    extern const int INCOMPATIBLE_COLUMNS;
    extern const int REPLICA_IS_ALREADY_EXIST;
    extern const int NO_REPLICA_HAS_PART;
    extern const int LOGICAL_ERROR;
    extern const int TOO_MANY_UNEXPECTED_DATA_PARTS;
    extern const int ABORTED;
    extern const int REPLICA_IS_NOT_IN_QUORUM;
    extern const int TABLE_IS_READ_ONLY;
    extern const int NOT_FOUND_NODE;
    extern const int NO_ACTIVE_REPLICAS;
    extern const int NOT_A_LEADER;
    extern const int TABLE_WAS_NOT_DROPPED;
    extern const int PARTITION_ALREADY_EXISTS;
    extern const int TOO_MANY_RETRIES_TO_FETCH_PARTS;
    extern const int RECEIVED_ERROR_FROM_REMOTE_IO_SERVER;
    extern const int PARTITION_DOESNT_EXIST;
    extern const int UNFINISHED;
    extern const int RECEIVED_ERROR_TOO_MANY_REQUESTS;
    extern const int TOO_MANY_FETCHES;
    extern const int BAD_DATA_PART_NAME;
    extern const int PART_IS_TEMPORARILY_LOCKED;
    extern const int CANNOT_ASSIGN_OPTIMIZE;
    extern const int KEEPER_EXCEPTION;
    extern const int ALL_REPLICAS_LOST;
    extern const int REPLICA_STATUS_CHANGED;
    extern const int CANNOT_ASSIGN_ALTER;
    extern const int DIRECTORY_ALREADY_EXISTS;
    extern const int ILLEGAL_TYPE_OF_ARGUMENT;
    extern const int UNKNOWN_POLICY;
    extern const int NO_SUCH_DATA_PART;
    extern const int INTERSERVER_SCHEME_DOESNT_MATCH;
    extern const int DUPLICATE_DATA_PART;
}

namespace ActionLocks
{
    extern const StorageActionBlockType PartsMerge;
    extern const StorageActionBlockType PartsFetch;
    extern const StorageActionBlockType PartsSend;
    extern const StorageActionBlockType ReplicationQueue;
    extern const StorageActionBlockType PartsTTLMerge;
    extern const StorageActionBlockType PartsMove;
}


static const auto QUEUE_UPDATE_ERROR_SLEEP_MS        = 1 * 1000;
static const auto MERGE_SELECTING_SLEEP_MS           = 5 * 1000;
static const auto MUTATIONS_FINALIZING_SLEEP_MS      = 1 * 1000;
static const auto MUTATIONS_FINALIZING_IDLE_SLEEP_MS = 5 * 1000;


std::atomic_uint StorageReplicatedMergeTree::total_fetches {0};


void StorageReplicatedMergeTree::setZooKeeper()
{
    /// Every ReplicatedMergeTree table is using only one ZooKeeper session.
    /// But if several ReplicatedMergeTree tables are using different
    /// ZooKeeper sessions, some queries like ATTACH PARTITION FROM may have
    /// strange effects. So we always use only one session for all tables.
    /// (excluding auxiliary zookeepers)

    std::lock_guard lock(current_zookeeper_mutex);
    if (zookeeper_name == default_zookeeper_name)
    {
        current_zookeeper = getContext()->getZooKeeper();
    }
    else
    {
        current_zookeeper = getContext()->getAuxiliaryZooKeeper(zookeeper_name);
    }
}

zkutil::ZooKeeperPtr StorageReplicatedMergeTree::tryGetZooKeeper() const
{
    std::lock_guard lock(current_zookeeper_mutex);
    return current_zookeeper;
}

zkutil::ZooKeeperPtr StorageReplicatedMergeTree::getZooKeeper() const
{
    auto res = tryGetZooKeeper();
    if (!res)
        throw Exception("Cannot get ZooKeeper", ErrorCodes::NO_ZOOKEEPER);
    return res;
}

static std::string normalizeZooKeeperPath(std::string zookeeper_path)
{
    if (!zookeeper_path.empty() && zookeeper_path.back() == '/')
        zookeeper_path.resize(zookeeper_path.size() - 1);
    /// If zookeeper chroot prefix is used, path should start with '/', because chroot concatenates without it.
    if (!zookeeper_path.empty() && zookeeper_path.front() != '/')
        zookeeper_path = "/" + zookeeper_path;

    return zookeeper_path;
}

static String extractZooKeeperName(const String & path)
{
    if (path.empty())
        throw Exception("ZooKeeper path should not be empty", ErrorCodes::ILLEGAL_TYPE_OF_ARGUMENT);
    auto pos = path.find(':');
    if (pos != String::npos)
    {
        auto zookeeper_name = path.substr(0, pos);
        if (zookeeper_name.empty())
            throw Exception("Zookeeper path should start with '/' or '<auxiliary_zookeeper_name>:/'", ErrorCodes::ILLEGAL_TYPE_OF_ARGUMENT);
        return zookeeper_name;
    }
    static constexpr auto default_zookeeper_name = "default";
    return default_zookeeper_name;
}

static String extractZooKeeperPath(const String & path)
{
    if (path.empty())
        throw Exception("ZooKeeper path should not be empty", ErrorCodes::ILLEGAL_TYPE_OF_ARGUMENT);
    auto pos = path.find(':');
    if (pos != String::npos)
    {
        return normalizeZooKeeperPath(path.substr(pos + 1, String::npos));
    }
    return normalizeZooKeeperPath(path);
}

static MergeTreePartInfo makeDummyDropRangeForMovePartitionOrAttachPartitionFrom(const String & partition_id)
{
    /// NOTE We don't have special log entry type for MOVE PARTITION/ATTACH PARTITION FROM,
    /// so we use REPLACE_RANGE with dummy range of one block, which means "attach, not replace".
    /// It's safe to fill drop range for MOVE PARTITION/ATTACH PARTITION FROM with zeros,
    /// because drop range for REPLACE PARTITION must contain at least 2 blocks,
    /// so we can distinguish dummy drop range from any real or virtual part.
    /// But we should never construct such part name, even for virtual part,
    /// because it can be confused with real part <partition>_0_0_0.
    /// TODO get rid of this.

    MergeTreePartInfo drop_range;
    drop_range.partition_id = partition_id;
    drop_range.min_block = 0;
    drop_range.max_block = 0;
    drop_range.level = 0;
    drop_range.mutation = 0;
    return drop_range;
}

StorageReplicatedMergeTree::StorageReplicatedMergeTree(
    const String & zookeeper_path_,
    const String & replica_name_,
    bool attach,
    const StorageID & table_id_,
    const String & relative_data_path_,
    const StorageInMemoryMetadata & metadata_,
    ContextPtr context_,
    const String & date_column_name,
    const MergingParams & merging_params_,
    std::unique_ptr<MergeTreeSettings> settings_,
    bool has_force_restore_data_flag,
    bool allow_renaming_)
    : MergeTreeData(table_id_,
                    relative_data_path_,
                    metadata_,
                    context_,
                    date_column_name,
                    merging_params_,
                    std::move(settings_),
                    true,                   /// require_part_metadata
                    attach,
                    [this] (const std::string & name) { enqueuePartForCheck(name); })
    , zookeeper_name(extractZooKeeperName(zookeeper_path_))
    , zookeeper_path(extractZooKeeperPath(zookeeper_path_))
    , replica_name(replica_name_)
    , replica_path(zookeeper_path + "/replicas/" + replica_name_)
    , reader(*this)
    , writer(*this)
    , merger_mutator(*this, getContext()->getSettingsRef().background_pool_size)
    , merge_strategy_picker(*this)
    , queue(*this, merge_strategy_picker)
    , fetcher(*this)
    , background_executor(*this, getContext())
    , background_moves_executor(*this, getContext())
    , cleanup_thread(*this)
    , part_check_thread(*this)
    , restarting_thread(*this)
    , allow_renaming(allow_renaming_)
    , replicated_fetches_pool_size(getContext()->getSettingsRef().background_fetches_pool_size)
{
    queue_updating_task = getContext()->getSchedulePool().createTask(
        getStorageID().getFullTableName() + " (StorageReplicatedMergeTree::queueUpdatingTask)", [this]{ queueUpdatingTask(); });

    mutations_updating_task = getContext()->getSchedulePool().createTask(
        getStorageID().getFullTableName() + " (StorageReplicatedMergeTree::mutationsUpdatingTask)", [this]{ mutationsUpdatingTask(); });

    merge_selecting_task = getContext()->getSchedulePool().createTask(
        getStorageID().getFullTableName() + " (StorageReplicatedMergeTree::mergeSelectingTask)", [this] { mergeSelectingTask(); });

    /// Will be activated if we win leader election.
    merge_selecting_task->deactivate();

    mutations_finalizing_task = getContext()->getSchedulePool().createTask(
        getStorageID().getFullTableName() + " (StorageReplicatedMergeTree::mutationsFinalizingTask)", [this] { mutationsFinalizingTask(); });

    if (getContext()->hasZooKeeper() || getContext()->hasAuxiliaryZooKeeper(zookeeper_name))
    {
        /// It's possible for getZooKeeper() to timeout if  zookeeper host(s) can't
        /// be reached. In such cases Poco::Exception is thrown after a connection
        /// timeout - refer to src/Common/ZooKeeper/ZooKeeperImpl.cpp:866 for more info.
        ///
        /// Side effect of this is that the CreateQuery gets interrupted and it exits.
        /// But the data Directories for the tables being created aren't cleaned up.
        /// This unclean state will hinder table creation on any retries and will
        /// complain that the Directory for table already exists.
        ///
        /// To achieve a clean state on failed table creations, catch this error and
        /// call dropIfEmpty() method only if the operation isn't ATTACH then proceed
        /// throwing the exception. Without this, the Directory for the tables need
        /// to be manually deleted before retrying the CreateQuery.
        try
        {
            if (zookeeper_name == default_zookeeper_name)
            {
                current_zookeeper = getContext()->getZooKeeper();
            }
            else
            {
                current_zookeeper = getContext()->getAuxiliaryZooKeeper(zookeeper_name);
            }
        }
        catch (...)
        {
            if (!attach)
                dropIfEmpty();
            throw;
        }
    }

    bool skip_sanity_checks = false;

    if (current_zookeeper && current_zookeeper->exists(replica_path + "/flags/force_restore_data"))
    {
        skip_sanity_checks = true;
        current_zookeeper->remove(replica_path + "/flags/force_restore_data");

        LOG_WARNING(log, "Skipping the limits on severity of changes to data parts and columns (flag {}/flags/force_restore_data).", replica_path);
    }
    else if (has_force_restore_data_flag)
    {
        skip_sanity_checks = true;

        LOG_WARNING(log, "Skipping the limits on severity of changes to data parts and columns (flag force_restore_data).");
    }

    loadDataParts(skip_sanity_checks);

    if (!current_zookeeper)
    {
        if (!attach)
        {
            dropIfEmpty();
            throw Exception("Can't create replicated table without ZooKeeper", ErrorCodes::NO_ZOOKEEPER);
        }

        /// Do not activate the replica. It will be readonly.
        LOG_ERROR(log, "No ZooKeeper: table will be in readonly mode.");
        is_readonly = true;
        return;
    }

    if (attach && !current_zookeeper->exists(zookeeper_path + "/metadata"))
    {
        LOG_WARNING(log, "No metadata in ZooKeeper: table will be in readonly mode.");
        is_readonly = true;
        has_metadata_in_zookeeper = false;
        return;
    }

    auto metadata_snapshot = getInMemoryMetadataPtr();

    if (!attach)
    {
        if (!getDataParts().empty())
            throw Exception("Data directory for table already containing data parts"
                " - probably it was unclean DROP table or manual intervention."
                " You must either clear directory by hand or use ATTACH TABLE"
                " instead of CREATE TABLE if you need to use that parts.", ErrorCodes::INCORRECT_DATA);

        try
        {
            bool is_first_replica = createTableIfNotExists(metadata_snapshot);

            try
            {
                /// NOTE If it's the first replica, these requests to ZooKeeper look redundant, we already know everything.

                /// We have to check granularity on other replicas. If it's fixed we
                /// must create our new replica with fixed granularity and store this
                /// information in /replica/metadata.
                other_replicas_fixed_granularity = checkFixedGranualrityInZookeeper();

                checkTableStructure(zookeeper_path, metadata_snapshot);

                Coordination::Stat metadata_stat;
                current_zookeeper->get(zookeeper_path + "/metadata", &metadata_stat);
                metadata_version = metadata_stat.version;
            }
            catch (Coordination::Exception & e)
            {
                if (!is_first_replica && e.code == Coordination::Error::ZNONODE)
                    throw Exception("Table " + zookeeper_path + " was suddenly removed.", ErrorCodes::ALL_REPLICAS_LOST);
                else
                    throw;
            }

            if (!is_first_replica)
                createReplica(metadata_snapshot);
        }
        catch (...)
        {
            /// If replica was not created, rollback creation of data directory.
            dropIfEmpty();
            throw;
        }
    }
    else
    {
        /// In old tables this node may missing or be empty
        String replica_metadata;
        bool replica_metadata_exists = current_zookeeper->tryGet(replica_path + "/metadata", replica_metadata);
        if (!replica_metadata_exists || replica_metadata.empty())
        {
            /// We have to check shared node granularity before we create ours.
            other_replicas_fixed_granularity = checkFixedGranualrityInZookeeper();
            ReplicatedMergeTreeTableMetadata current_metadata(*this, metadata_snapshot);
            current_zookeeper->createOrUpdate(replica_path + "/metadata", current_metadata.toString(), zkutil::CreateMode::Persistent);
        }

        checkTableStructure(replica_path, metadata_snapshot);
        checkParts(skip_sanity_checks);

        if (current_zookeeper->exists(replica_path + "/metadata_version"))
        {
            metadata_version = parse<int>(current_zookeeper->get(replica_path + "/metadata_version"));
        }
        else
        {
            /// This replica was created with old clickhouse version, so we have
            /// to take version of global node. If somebody will alter our
            /// table, then we will fill /metadata_version node in zookeeper.
            /// Otherwise on the next restart we can again use version from
            /// shared metadata node because it was not changed.
            Coordination::Stat metadata_stat;
            current_zookeeper->get(zookeeper_path + "/metadata", &metadata_stat);
            metadata_version = metadata_stat.version;
        }
        /// Temporary directories contain untinalized results of Merges or Fetches (after forced restart)
        ///  and don't allow to reinitialize them, so delete each of them immediately
        clearOldTemporaryDirectories(0);
        clearOldWriteAheadLogs();
    }

    createNewZooKeeperNodes();
}


bool StorageReplicatedMergeTree::checkFixedGranualrityInZookeeper()
{
    auto zookeeper = getZooKeeper();
    String metadata_str = zookeeper->get(zookeeper_path + "/metadata");
    auto metadata_from_zk = ReplicatedMergeTreeTableMetadata::parse(metadata_str);
    return metadata_from_zk.index_granularity_bytes == 0;
}


void StorageReplicatedMergeTree::waitMutationToFinishOnReplicas(
    const Strings & replicas, const String & mutation_id) const
{
    if (replicas.empty())
        return;


    std::set<String> inactive_replicas;
    for (const String & replica : replicas)
    {
        LOG_DEBUG(log, "Waiting for {} to apply mutation {}", replica, mutation_id);
        zkutil::EventPtr wait_event = std::make_shared<Poco::Event>();

        while (!partial_shutdown_called)
        {
            /// Mutation maybe killed or whole replica was deleted.
            /// Wait event will unblock at this moment.
            Coordination::Stat exists_stat;
            if (!getZooKeeper()->exists(zookeeper_path + "/mutations/" + mutation_id, &exists_stat, wait_event))
            {
                throw Exception(ErrorCodes::UNFINISHED, "Mutation {} was killed, manually removed or table was dropped", mutation_id);
            }

            auto zookeeper = getZooKeeper();
            /// Replica could be inactive.
            if (!zookeeper->exists(zookeeper_path + "/replicas/" + replica + "/is_active"))
            {
                LOG_WARNING(log, "Replica {} is not active during mutation. Mutation will be done asynchronously when replica becomes active.", replica);

                inactive_replicas.emplace(replica);
                break;
            }

            String mutation_pointer = zookeeper_path + "/replicas/" + replica + "/mutation_pointer";
            std::string mutation_pointer_value;
            /// Replica could be removed
            if (!zookeeper->tryGet(mutation_pointer, mutation_pointer_value, nullptr, wait_event))
            {
                LOG_WARNING(log, "Replica {} was removed", replica);
                break;
            }
            else if (mutation_pointer_value >= mutation_id) /// Maybe we already processed more fresh mutation
                break;                                      /// (numbers like 0000000000 and 0000000001)

            /// Replica can become inactive, so wait with timeout and recheck it
            if (wait_event->tryWait(1000))
                continue;

            /// Here we check mutation for errors or kill on local replica. If they happen on this replica
            /// they will happen on each replica, so we can check only in-memory info.
            auto mutation_status = queue.getIncompleteMutationsStatus(mutation_id);
            if (!mutation_status || !mutation_status->latest_fail_reason.empty())
                break;
        }

        /// It maybe already removed from zk, but local in-memory mutations
        /// state was not updated.
        if (!getZooKeeper()->exists(zookeeper_path + "/mutations/" + mutation_id))
        {
            throw Exception(ErrorCodes::UNFINISHED, "Mutation {} was killed, manually removed or table was dropped", mutation_id);
        }

        /// At least we have our current mutation
        std::set<String> mutation_ids;
        mutation_ids.insert(mutation_id);

        /// Here we check mutation for errors or kill on local replica. If they happen on this replica
        /// they will happen on each replica, so we can check only in-memory info.
        auto mutation_status = queue.getIncompleteMutationsStatus(mutation_id, &mutation_ids);
        checkMutationStatus(mutation_status, mutation_ids);

        if (partial_shutdown_called)
            throw Exception("Mutation is not finished because table shutdown was called. It will be done after table restart.",
                ErrorCodes::UNFINISHED);
    }

    if (!inactive_replicas.empty())
    {
        throw Exception(ErrorCodes::UNFINISHED,
                        "Mutation is not finished because some replicas are inactive right now: {}. Mutation will be done asynchronously",
                        boost::algorithm::join(inactive_replicas, ", "));
    }
}

void StorageReplicatedMergeTree::createNewZooKeeperNodes()
{
    auto zookeeper = getZooKeeper();

    /// Working with quorum.
    zookeeper->createIfNotExists(zookeeper_path + "/quorum", String());
    zookeeper->createIfNotExists(zookeeper_path + "/quorum/parallel", String());
    zookeeper->createIfNotExists(zookeeper_path + "/quorum/last_part", String());
    zookeeper->createIfNotExists(zookeeper_path + "/quorum/failed_parts", String());

    /// Tracking lag of replicas.
    zookeeper->createIfNotExists(replica_path + "/min_unprocessed_insert_time", String());
    zookeeper->createIfNotExists(replica_path + "/max_processed_insert_time", String());

    /// Mutations
    zookeeper->createIfNotExists(zookeeper_path + "/mutations", String());
    zookeeper->createIfNotExists(replica_path + "/mutation_pointer", String());

    /// Nodes for zero-copy S3 replication
    if (storage_settings.get()->allow_s3_zero_copy_replication)
    {
        zookeeper->createIfNotExists(zookeeper_path + "/zero_copy_s3", String());
        zookeeper->createIfNotExists(zookeeper_path + "/zero_copy_s3/shared", String());
    }

    /// For ALTER PARTITION with multi-leaders
    zookeeper->createIfNotExists(zookeeper_path + "/alter_partition_version", String());
}


bool StorageReplicatedMergeTree::createTableIfNotExists(const StorageMetadataPtr & metadata_snapshot)
{
    auto zookeeper = getZooKeeper();
    zookeeper->createAncestors(zookeeper_path);

    for (size_t i = 0; i < 1000; ++i)
    {
        /// Invariant: "replicas" does not exist if there is no table or if there are leftovers from incompletely dropped table.
        if (zookeeper->exists(zookeeper_path + "/replicas"))
        {
            LOG_DEBUG(log, "This table {} is already created, will add new replica", zookeeper_path);
            return false;
        }

        /// There are leftovers from incompletely dropped table.
        if (zookeeper->exists(zookeeper_path + "/dropped"))
        {
            /// This condition may happen when the previous drop attempt was not completed
            ///  or when table is dropped by another replica right now.
            /// This is Ok because another replica is definitely going to drop the table.

            LOG_WARNING(log, "Removing leftovers from table {} (this might take several minutes)", zookeeper_path);
            String drop_lock_path = zookeeper_path + "/dropped/lock";
            Coordination::Error code = zookeeper->tryCreate(drop_lock_path, "", zkutil::CreateMode::Ephemeral);

            if (code == Coordination::Error::ZNONODE || code == Coordination::Error::ZNODEEXISTS)
            {
                LOG_WARNING(log, "The leftovers from table {} were removed by another replica", zookeeper_path);
            }
            else if (code != Coordination::Error::ZOK)
            {
                throw Coordination::Exception(code, drop_lock_path);
            }
            else
            {
                auto metadata_drop_lock = zkutil::EphemeralNodeHolder::existing(drop_lock_path, *zookeeper);
                if (!removeTableNodesFromZooKeeper(zookeeper, zookeeper_path, metadata_drop_lock, log))
                {
                    /// Someone is recursively removing table right now, we cannot create new table until old one is removed
                    continue;
                }
            }
        }

        LOG_DEBUG(log, "Creating table {}", zookeeper_path);

        /// We write metadata of table so that the replicas can check table parameters with them.
        String metadata_str = ReplicatedMergeTreeTableMetadata(*this, metadata_snapshot).toString();

        Coordination::Requests ops;
        ops.emplace_back(zkutil::makeCreateRequest(zookeeper_path, "", zkutil::CreateMode::Persistent));

        ops.emplace_back(zkutil::makeCreateRequest(zookeeper_path + "/metadata", metadata_str,
            zkutil::CreateMode::Persistent));
        ops.emplace_back(zkutil::makeCreateRequest(zookeeper_path + "/columns", metadata_snapshot->getColumns().toString(),
            zkutil::CreateMode::Persistent));
        ops.emplace_back(zkutil::makeCreateRequest(zookeeper_path + "/log", "",
            zkutil::CreateMode::Persistent));
        ops.emplace_back(zkutil::makeCreateRequest(zookeeper_path + "/blocks", "",
            zkutil::CreateMode::Persistent));
        ops.emplace_back(zkutil::makeCreateRequest(zookeeper_path + "/block_numbers", "",
            zkutil::CreateMode::Persistent));
        ops.emplace_back(zkutil::makeCreateRequest(zookeeper_path + "/nonincrement_block_numbers", "",
            zkutil::CreateMode::Persistent)); /// /nonincrement_block_numbers dir is unused, but is created nonetheless for backwards compatibility.
        ops.emplace_back(zkutil::makeCreateRequest(zookeeper_path + "/leader_election", "",
            zkutil::CreateMode::Persistent));
        ops.emplace_back(zkutil::makeCreateRequest(zookeeper_path + "/temp", "",
            zkutil::CreateMode::Persistent));
        ops.emplace_back(zkutil::makeCreateRequest(zookeeper_path + "/replicas", "last added replica: " + replica_name,
            zkutil::CreateMode::Persistent));

        /// And create first replica atomically. See also "createReplica" method that is used to create not the first replicas.

        ops.emplace_back(zkutil::makeCreateRequest(replica_path, "",
            zkutil::CreateMode::Persistent));
        ops.emplace_back(zkutil::makeCreateRequest(replica_path + "/host", "",
            zkutil::CreateMode::Persistent));
        ops.emplace_back(zkutil::makeCreateRequest(replica_path + "/log_pointer", "",
            zkutil::CreateMode::Persistent));
        ops.emplace_back(zkutil::makeCreateRequest(replica_path + "/queue", "",
            zkutil::CreateMode::Persistent));
        ops.emplace_back(zkutil::makeCreateRequest(replica_path + "/parts", "",
            zkutil::CreateMode::Persistent));
        ops.emplace_back(zkutil::makeCreateRequest(replica_path + "/flags", "",
            zkutil::CreateMode::Persistent));
        ops.emplace_back(zkutil::makeCreateRequest(replica_path + "/is_lost", "0",
            zkutil::CreateMode::Persistent));
        ops.emplace_back(zkutil::makeCreateRequest(replica_path + "/metadata", metadata_str,
            zkutil::CreateMode::Persistent));
        ops.emplace_back(zkutil::makeCreateRequest(replica_path + "/columns", metadata_snapshot->getColumns().toString(),
            zkutil::CreateMode::Persistent));
        ops.emplace_back(zkutil::makeCreateRequest(replica_path + "/metadata_version", std::to_string(metadata_version),
            zkutil::CreateMode::Persistent));

        Coordination::Responses responses;
        auto code = zookeeper->tryMulti(ops, responses);
        if (code == Coordination::Error::ZNODEEXISTS)
        {
            LOG_WARNING(log, "It looks like the table {} was created by another server at the same moment, will retry", zookeeper_path);
            continue;
        }
        else if (code != Coordination::Error::ZOK)
        {
            zkutil::KeeperMultiException::check(code, ops, responses);
        }

        return true;
    }

    /// Do not use LOGICAL_ERROR code, because it may happen if user has specified wrong zookeeper_path
    throw Exception("Cannot create table, because it is created concurrently every time "
                    "or because of wrong zookeeper_path "
                    "or because of logical error", ErrorCodes::REPLICA_IS_ALREADY_EXIST);
}

void StorageReplicatedMergeTree::createReplica(const StorageMetadataPtr & metadata_snapshot)
{
    auto zookeeper = getZooKeeper();

    LOG_DEBUG(log, "Creating replica {}", replica_path);

    Coordination::Error code;

    do
    {
        Coordination::Stat replicas_stat;
        String replicas_value;

        if (!zookeeper->tryGet(zookeeper_path + "/replicas", replicas_value, &replicas_stat))
            throw Exception(fmt::format("Cannot create a replica of the table {}, because the last replica of the table was dropped right now",
                zookeeper_path), ErrorCodes::ALL_REPLICAS_LOST);

        /// It is not the first replica, we will mark it as "lost", to immediately repair (clone) from existing replica.
        /// By the way, it's possible that the replica will be first, if all previous replicas were removed concurrently.
        String is_lost_value = replicas_stat.numChildren ? "1" : "0";

        Coordination::Requests ops;
        ops.emplace_back(zkutil::makeCreateRequest(replica_path, "",
            zkutil::CreateMode::Persistent));
        ops.emplace_back(zkutil::makeCreateRequest(replica_path + "/host", "",
            zkutil::CreateMode::Persistent));
        ops.emplace_back(zkutil::makeCreateRequest(replica_path + "/log_pointer", "",
            zkutil::CreateMode::Persistent));
        ops.emplace_back(zkutil::makeCreateRequest(replica_path + "/queue", "",
            zkutil::CreateMode::Persistent));
        ops.emplace_back(zkutil::makeCreateRequest(replica_path + "/parts", "",
            zkutil::CreateMode::Persistent));
        ops.emplace_back(zkutil::makeCreateRequest(replica_path + "/flags", "",
            zkutil::CreateMode::Persistent));
        ops.emplace_back(zkutil::makeCreateRequest(replica_path + "/is_lost", is_lost_value,
            zkutil::CreateMode::Persistent));
        ops.emplace_back(zkutil::makeCreateRequest(replica_path + "/metadata", ReplicatedMergeTreeTableMetadata(*this, metadata_snapshot).toString(),
            zkutil::CreateMode::Persistent));
        ops.emplace_back(zkutil::makeCreateRequest(replica_path + "/columns", metadata_snapshot->getColumns().toString(),
            zkutil::CreateMode::Persistent));
        ops.emplace_back(zkutil::makeCreateRequest(replica_path + "/metadata_version", std::to_string(metadata_version),
            zkutil::CreateMode::Persistent));

        /// Check version of /replicas to see if there are any replicas created at the same moment of time.
        ops.emplace_back(zkutil::makeSetRequest(zookeeper_path + "/replicas", "last added replica: " + replica_name, replicas_stat.version));

        Coordination::Responses responses;
        code = zookeeper->tryMulti(ops, responses);
        if (code == Coordination::Error::ZNODEEXISTS)
        {
            throw Exception("Replica " + replica_path + " already exists.", ErrorCodes::REPLICA_IS_ALREADY_EXIST);
        }
        else if (code == Coordination::Error::ZBADVERSION)
        {
            LOG_ERROR(log, "Retrying createReplica(), because some other replicas were created at the same time");
        }
        else if (code == Coordination::Error::ZNONODE)
        {
            throw Exception("Table " + zookeeper_path + " was suddenly removed.", ErrorCodes::ALL_REPLICAS_LOST);
        }
        else
        {
            zkutil::KeeperMultiException::check(code, ops, responses);
        }
    } while (code == Coordination::Error::ZBADVERSION);
}

void StorageReplicatedMergeTree::drop()
{
    /// There is also the case when user has configured ClickHouse to wrong ZooKeeper cluster
    /// or metadata of staled replica were removed manually,
    /// in this case, has_metadata_in_zookeeper = false, and we also permit to drop the table.

    if (has_metadata_in_zookeeper)
    {
        /// Table can be shut down, restarting thread is not active
        /// and calling StorageReplicatedMergeTree::getZooKeeper()/getAuxiliaryZooKeeper() won't suffice.
        zkutil::ZooKeeperPtr zookeeper;
        if (zookeeper_name == default_zookeeper_name)
            zookeeper = getContext()->getZooKeeper();
        else
            zookeeper = getContext()->getAuxiliaryZooKeeper(zookeeper_name);

        /// If probably there is metadata in ZooKeeper, we don't allow to drop the table.
        if (!zookeeper)
            throw Exception("Can't drop readonly replicated table (need to drop data in ZooKeeper as well)", ErrorCodes::TABLE_IS_READ_ONLY);

        shutdown();
        dropReplica(zookeeper, zookeeper_path, replica_name, log);
    }

    dropAllData();
}

void StorageReplicatedMergeTree::dropReplica(zkutil::ZooKeeperPtr zookeeper, const String & zookeeper_path, const String & replica, Poco::Logger * logger)
{
    if (zookeeper->expired())
        throw Exception("Table was not dropped because ZooKeeper session has expired.", ErrorCodes::TABLE_WAS_NOT_DROPPED);

    auto remote_replica_path = zookeeper_path + "/replicas/" + replica;
    LOG_INFO(logger, "Removing replica {}, marking it as lost", remote_replica_path);
    /// Mark itself lost before removing, because the following recursive removal may fail
    /// and partially dropped replica may be considered as alive one (until someone will mark it lost)
    zookeeper->trySet(zookeeper_path + "/replicas/" + replica + "/is_lost", "1");
    /// It may left some garbage if replica_path subtree are concurrently modified
    zookeeper->tryRemoveRecursive(remote_replica_path);
    if (zookeeper->exists(remote_replica_path))
        LOG_ERROR(logger, "Replica was not completely removed from ZooKeeper, {} still exists and may contain some garbage.", remote_replica_path);

    /// Check that `zookeeper_path` exists: it could have been deleted by another replica after execution of previous line.
    Strings replicas;
    if (Coordination::Error::ZOK != zookeeper->tryGetChildren(zookeeper_path + "/replicas", replicas) || !replicas.empty())
        return;

    LOG_INFO(logger, "{} is the last replica, will remove table", remote_replica_path);

    /** At this moment, another replica can be created and we cannot remove the table.
      * Try to remove /replicas node first. If we successfully removed it,
      * it guarantees that we are the only replica that proceed to remove the table
      * and no new replicas can be created after that moment (it requires the existence of /replicas node).
      * and table cannot be recreated with new /replicas node on another servers while we are removing data,
      * because table creation is executed in single transaction that will conflict with remaining nodes.
      */

    /// Node /dropped works like a lock that protects from concurrent removal of old table and creation of new table.
    /// But recursive removal may fail in the middle of operation leaving some garbage in zookeeper_path, so
    /// we remove it on table creation if there is /dropped node. Creating thread may remove /dropped node created by
    /// removing thread, and it causes race condition if removing thread is not finished yet.
    /// To avoid this we also create ephemeral child before starting recursive removal.
    /// (The existence of child node does not allow to remove parent node).
    Coordination::Requests ops;
    Coordination::Responses responses;
    String drop_lock_path = zookeeper_path + "/dropped/lock";
    ops.emplace_back(zkutil::makeRemoveRequest(zookeeper_path + "/replicas", -1));
    ops.emplace_back(zkutil::makeCreateRequest(zookeeper_path + "/dropped", "", zkutil::CreateMode::Persistent));
    ops.emplace_back(zkutil::makeCreateRequest(drop_lock_path, "", zkutil::CreateMode::Ephemeral));
    Coordination::Error code = zookeeper->tryMulti(ops, responses);

    if (code == Coordination::Error::ZNONODE || code == Coordination::Error::ZNODEEXISTS)
    {
        LOG_WARNING(logger, "Table {} is already started to be removing by another replica right now", remote_replica_path);
    }
    else if (code == Coordination::Error::ZNOTEMPTY)
    {
        LOG_WARNING(logger, "Another replica was suddenly created, will keep the table {}", remote_replica_path);
    }
    else if (code != Coordination::Error::ZOK)
    {
        zkutil::KeeperMultiException::check(code, ops, responses);
    }
    else
    {
        auto metadata_drop_lock = zkutil::EphemeralNodeHolder::existing(drop_lock_path, *zookeeper);
        LOG_INFO(logger, "Removing table {} (this might take several minutes)", zookeeper_path);
        removeTableNodesFromZooKeeper(zookeeper, zookeeper_path, metadata_drop_lock, logger);
    }
}

bool StorageReplicatedMergeTree::removeTableNodesFromZooKeeper(zkutil::ZooKeeperPtr zookeeper,
        const String & zookeeper_path, const zkutil::EphemeralNodeHolder::Ptr & metadata_drop_lock, Poco::Logger * logger)
{
    bool completely_removed = false;
    Strings children;
    Coordination::Error code = zookeeper->tryGetChildren(zookeeper_path, children);
    if (code == Coordination::Error::ZNONODE)
        throw Exception(ErrorCodes::LOGICAL_ERROR, "There is a race condition between creation and removal of replicated table. It's a bug");


    for (const auto & child : children)
        if (child != "dropped")
            zookeeper->tryRemoveRecursive(zookeeper_path + "/" + child);

    Coordination::Requests ops;
    Coordination::Responses responses;
    ops.emplace_back(zkutil::makeRemoveRequest(metadata_drop_lock->getPath(), -1));
    ops.emplace_back(zkutil::makeRemoveRequest(zookeeper_path + "/dropped", -1));
    ops.emplace_back(zkutil::makeRemoveRequest(zookeeper_path, -1));
    code = zookeeper->tryMulti(ops, responses);

    if (code == Coordination::Error::ZNONODE)
    {
        throw Exception(ErrorCodes::LOGICAL_ERROR, "There is a race condition between creation and removal of replicated table. It's a bug");
    }
    else if (code == Coordination::Error::ZNOTEMPTY)
    {
        LOG_ERROR(logger, "Table was not completely removed from ZooKeeper, {} still exists and may contain some garbage,"
                          "but someone is removing it right now.", zookeeper_path);
    }
    else if (code != Coordination::Error::ZOK)
    {
        /// It is still possible that ZooKeeper session is expired or server is killed in the middle of the delete operation.
        zkutil::KeeperMultiException::check(code, ops, responses);
    }
    else
    {
        metadata_drop_lock->setAlreadyRemoved();
        completely_removed = true;
        LOG_INFO(logger, "Table {} was successfully removed from ZooKeeper", zookeeper_path);
    }

    return completely_removed;
}


/** Verify that list of columns and table storage_settings_ptr match those specified in ZK (/metadata).
  * If not, throw an exception.
  */
void StorageReplicatedMergeTree::checkTableStructure(const String & zookeeper_prefix, const StorageMetadataPtr & metadata_snapshot)
{
    auto zookeeper = getZooKeeper();

    ReplicatedMergeTreeTableMetadata old_metadata(*this, metadata_snapshot);

    Coordination::Stat metadata_stat;
    String metadata_str = zookeeper->get(zookeeper_prefix + "/metadata", &metadata_stat);
    auto metadata_from_zk = ReplicatedMergeTreeTableMetadata::parse(metadata_str);
    old_metadata.checkEquals(metadata_from_zk, metadata_snapshot->getColumns(), getContext());

    Coordination::Stat columns_stat;
    auto columns_from_zk = ColumnsDescription::parse(zookeeper->get(zookeeper_prefix + "/columns", &columns_stat));

    const ColumnsDescription & old_columns = metadata_snapshot->getColumns();
    if (columns_from_zk != old_columns)
    {
        throw Exception("Table columns structure in ZooKeeper is different from local table structure", ErrorCodes::INCOMPATIBLE_COLUMNS);
    }
}

void StorageReplicatedMergeTree::setTableStructure(
    ColumnsDescription new_columns, const ReplicatedMergeTreeTableMetadata::Diff & metadata_diff)
{
    StorageInMemoryMetadata new_metadata = getInMemoryMetadata();
    StorageInMemoryMetadata old_metadata = getInMemoryMetadata();

    new_metadata.columns = new_columns;

    if (!metadata_diff.empty())
    {
        auto parse_key_expr = [] (const String & key_expr)
        {
            ParserNotEmptyExpressionList parser(false);
            auto new_sorting_key_expr_list = parseQuery(parser, key_expr, 0, DBMS_DEFAULT_MAX_PARSER_DEPTH);

            ASTPtr order_by_ast;
            if (new_sorting_key_expr_list->children.size() == 1)
                order_by_ast = new_sorting_key_expr_list->children[0];
            else
            {
                auto tuple = makeASTFunction("tuple");
                tuple->arguments->children = new_sorting_key_expr_list->children;
                order_by_ast = tuple;
            }
            return order_by_ast;
        };

        if (metadata_diff.sorting_key_changed)
        {
            auto order_by_ast = parse_key_expr(metadata_diff.new_sorting_key);
            auto & sorting_key = new_metadata.sorting_key;
            auto & primary_key = new_metadata.primary_key;

            sorting_key.recalculateWithNewAST(order_by_ast, new_metadata.columns, getContext());

            if (primary_key.definition_ast == nullptr)
            {
                /// Primary and sorting key become independent after this ALTER so we have to
                /// save the old ORDER BY expression as the new primary key.
                auto old_sorting_key_ast = old_metadata.getSortingKey().definition_ast;
                primary_key = KeyDescription::getKeyFromAST(
                    old_sorting_key_ast, new_metadata.columns, getContext());
            }
        }

        if (metadata_diff.sampling_expression_changed)
        {
            auto sample_by_ast = parse_key_expr(metadata_diff.new_sampling_expression);
            new_metadata.sampling_key.recalculateWithNewAST(sample_by_ast, new_metadata.columns, getContext());
        }

        if (metadata_diff.skip_indices_changed)
            new_metadata.secondary_indices = IndicesDescription::parse(metadata_diff.new_skip_indices, new_columns, getContext());

        if (metadata_diff.constraints_changed)
            new_metadata.constraints = ConstraintsDescription::parse(metadata_diff.new_constraints);

        if (metadata_diff.projections_changed)
            new_metadata.projections = ProjectionsDescription::parse(metadata_diff.new_projections, new_columns, getContext());

        if (metadata_diff.ttl_table_changed)
        {
            if (!metadata_diff.new_ttl_table.empty())
            {
                ParserTTLExpressionList parser;
                auto ttl_for_table_ast = parseQuery(parser, metadata_diff.new_ttl_table, 0, DBMS_DEFAULT_MAX_PARSER_DEPTH);
                new_metadata.table_ttl = TTLTableDescription::getTTLForTableFromAST(
                    ttl_for_table_ast, new_metadata.columns, getContext(), new_metadata.primary_key);
            }
            else /// TTL was removed
            {
                new_metadata.table_ttl = TTLTableDescription{};
            }
        }
    }

    /// Changes in columns may affect following metadata fields
    new_metadata.column_ttls_by_name.clear();
    for (const auto & [name, ast] : new_metadata.columns.getColumnTTLs())
    {
        auto new_ttl_entry = TTLDescription::getTTLFromAST(ast, new_metadata.columns, getContext(), new_metadata.primary_key);
        new_metadata.column_ttls_by_name[name] = new_ttl_entry;
    }

    if (new_metadata.partition_key.definition_ast != nullptr)
        new_metadata.partition_key.recalculateWithNewColumns(new_metadata.columns, getContext());

    if (!metadata_diff.sorting_key_changed) /// otherwise already updated
        new_metadata.sorting_key.recalculateWithNewColumns(new_metadata.columns, getContext());

    /// Primary key is special, it exists even if not defined
    if (new_metadata.primary_key.definition_ast != nullptr)
    {
        new_metadata.primary_key.recalculateWithNewColumns(new_metadata.columns, getContext());
    }
    else
    {
        new_metadata.primary_key = KeyDescription::getKeyFromAST(new_metadata.sorting_key.definition_ast, new_metadata.columns, getContext());
        new_metadata.primary_key.definition_ast = nullptr;
    }

    if (!metadata_diff.sampling_expression_changed && new_metadata.sampling_key.definition_ast != nullptr)
        new_metadata.sampling_key.recalculateWithNewColumns(new_metadata.columns, getContext());

    if (!metadata_diff.skip_indices_changed) /// otherwise already updated
    {
        for (auto & index : new_metadata.secondary_indices)
            index.recalculateWithNewColumns(new_metadata.columns, getContext());
    }

    if (!metadata_diff.ttl_table_changed && new_metadata.table_ttl.definition_ast != nullptr)
        new_metadata.table_ttl = TTLTableDescription::getTTLForTableFromAST(
            new_metadata.table_ttl.definition_ast, new_metadata.columns, getContext(), new_metadata.primary_key);

    /// Even if the primary/sorting/partition keys didn't change we must reinitialize it
    /// because primary/partition key column types might have changed.
    checkTTLExpressions(new_metadata, old_metadata);
    setProperties(new_metadata, old_metadata);

    auto table_id = getStorageID();
    DatabaseCatalog::instance().getDatabase(table_id.database_name)->alterTable(getContext(), table_id, new_metadata);
}


/** If necessary, restore a part, replica itself adds a record for its receipt.
  * What time should I put for this entry in the queue? Time is taken into account when calculating lag of replica.
  * For these purposes, it makes sense to use creation time of missing part
  *  (that is, in calculating lag, it will be taken into account how old is the part we need to recover).
  */
static time_t tryGetPartCreateTime(zkutil::ZooKeeperPtr & zookeeper, const String & replica_path, const String & part_name)
{
    time_t res = 0;

    /// We get creation time of part, if it still exists (was not merged, for example).
    Coordination::Stat stat;
    String unused;
    if (zookeeper->tryGet(replica_path + "/parts/" + part_name, unused, &stat))
        res = stat.ctime / 1000;

    return res;
}


void StorageReplicatedMergeTree::checkParts(bool skip_sanity_checks)
{
    auto zookeeper = getZooKeeper();

    Strings expected_parts_vec = zookeeper->getChildren(replica_path + "/parts");

    /// Parts in ZK.
    NameSet expected_parts(expected_parts_vec.begin(), expected_parts_vec.end());

    /// There are no PreCommitted parts at startup.
    auto parts = getDataParts({MergeTreeDataPartState::Committed, MergeTreeDataPartState::Outdated});

    /** Local parts that are not in ZK.
      * In very rare cases they may cover missing parts
      * and someone may think that pushing them to zookeeper is good idea.
      * But actually we can't precisely determine that ALL missing parts
      * covered by this unexpected part. So missing parts will be downloaded.
      */
    DataParts unexpected_parts;

    /// Collect unexpected parts
    for (const auto & part : parts)
        if (!expected_parts.count(part->name))
            unexpected_parts.insert(part); /// this parts we will place to detached with ignored_ prefix

    /// Which parts should be taken from other replicas.
    Strings parts_to_fetch;

    for (const String & missing_name : expected_parts)
        if (!getActiveContainingPart(missing_name))
            parts_to_fetch.push_back(missing_name);

    /** To check the adequacy, for the parts that are in the FS, but not in ZK, we will only consider not the most recent parts.
      * Because unexpected new parts usually arise only because they did not have time to enroll in ZK with a rough restart of the server.
      * It also occurs from deduplicated parts that did not have time to retire.
      */
    size_t unexpected_parts_nonnew = 0;
    UInt64 unexpected_parts_nonnew_rows = 0;
    UInt64 unexpected_parts_rows = 0;
    for (const auto & part : unexpected_parts)
    {
        if (part->info.level > 0)
        {
            ++unexpected_parts_nonnew;
            unexpected_parts_nonnew_rows += part->rows_count;
        }

        unexpected_parts_rows += part->rows_count;
    }

    /// Additional helpful statistics
    auto get_blocks_count_in_data_part = [&] (const String & part_name) -> UInt64
    {
        MergeTreePartInfo part_info;
        if (MergeTreePartInfo::tryParsePartName(part_name, &part_info, format_version))
            return part_info.getBlocksCount();

        LOG_ERROR(log, "Unexpected part name: {}", part_name);
        return 0;
    };

    UInt64 parts_to_fetch_blocks = 0;
    for (const String & name : parts_to_fetch)
        parts_to_fetch_blocks += get_blocks_count_in_data_part(name);

    /** We can automatically synchronize data,
      *  if the ratio of the total number of errors to the total number of parts (minimum - on the local filesystem or in ZK)
      *  is no more than some threshold (for example 50%).
      *
      * A large ratio of mismatches in the data on the filesystem and the expected data
      *  may indicate a configuration error (the server accidentally connected as a replica not from right shard).
      * In this case, the protection mechanism does not allow the server to start.
      */

    UInt64 total_rows_on_filesystem = 0;
    for (const auto & part : parts)
        total_rows_on_filesystem += part->rows_count;

    const auto storage_settings_ptr = getSettings();
    bool insane = unexpected_parts_rows > total_rows_on_filesystem * storage_settings_ptr->replicated_max_ratio_of_wrong_parts;

    constexpr const char * sanity_report_fmt = "The local set of parts of table {} doesn't look like the set of parts in ZooKeeper: "
                                               "{} rows of {} total rows in filesystem are suspicious. "
                                               "There are {} unexpected parts with {} rows ({} of them is not just-written with {} rows), "
                                               "{} missing parts (with {} blocks).";

    if (insane && !skip_sanity_checks)
    {
        throw Exception(ErrorCodes::TOO_MANY_UNEXPECTED_DATA_PARTS, sanity_report_fmt, getStorageID().getNameForLogs(),
                        formatReadableQuantity(unexpected_parts_rows), formatReadableQuantity(total_rows_on_filesystem),
                        unexpected_parts.size(), unexpected_parts_rows, unexpected_parts_nonnew, unexpected_parts_nonnew_rows,
                        parts_to_fetch.size(), parts_to_fetch_blocks);
    }

    if (unexpected_parts_nonnew_rows > 0)
    {
        LOG_WARNING(log, sanity_report_fmt, getStorageID().getNameForLogs(),
                    formatReadableQuantity(unexpected_parts_rows), formatReadableQuantity(total_rows_on_filesystem),
                    unexpected_parts.size(), unexpected_parts_rows, unexpected_parts_nonnew, unexpected_parts_nonnew_rows,
                    parts_to_fetch.size(), parts_to_fetch_blocks);
    }

    /// Add to the queue jobs to pick up the missing parts from other replicas and remove from ZK the information that we have them.
    std::vector<std::future<Coordination::ExistsResponse>> exists_futures;
    exists_futures.reserve(parts_to_fetch.size());
    for (const String & part_name : parts_to_fetch)
    {
        String part_path = replica_path + "/parts/" + part_name;
        exists_futures.emplace_back(zookeeper->asyncExists(part_path));
    }

    std::vector<std::future<Coordination::MultiResponse>> enqueue_futures;
    enqueue_futures.reserve(parts_to_fetch.size());
    for (size_t i = 0; i < parts_to_fetch.size(); ++i)
    {
        const String & part_name = parts_to_fetch[i];
        LOG_ERROR(log, "Removing locally missing part from ZooKeeper and queueing a fetch: {}", part_name);

        Coordination::Requests ops;

        time_t part_create_time = 0;
        Coordination::ExistsResponse exists_resp = exists_futures[i].get();
        if (exists_resp.error == Coordination::Error::ZOK)
        {
            part_create_time = exists_resp.stat.ctime / 1000;
            removePartFromZooKeeper(part_name, ops, exists_resp.stat.numChildren > 0);
        }

        LogEntry log_entry;
        log_entry.type = LogEntry::GET_PART;
        log_entry.source_replica = "";
        log_entry.new_part_name = part_name;
        log_entry.create_time = part_create_time;

        /// We assume that this occurs before the queue is loaded (queue.initialize).
        ops.emplace_back(zkutil::makeCreateRequest(
            replica_path + "/queue/queue-", log_entry.toString(), zkutil::CreateMode::PersistentSequential));

        enqueue_futures.emplace_back(zookeeper->asyncMulti(ops));
    }

    for (auto & future : enqueue_futures)
        future.get();

    /// Remove extra local parts.
    for (const DataPartPtr & part : unexpected_parts)
    {
        LOG_ERROR(log, "Renaming unexpected part {} to ignored_{}", part->name, part->name);
        forgetPartAndMoveToDetached(part, "ignored", true);
    }
}


void StorageReplicatedMergeTree::checkPartChecksumsAndAddCommitOps(const zkutil::ZooKeeperPtr & zookeeper,
    const DataPartPtr & part, Coordination::Requests & ops, String part_name, NameSet * absent_replicas_paths)
{
    if (part_name.empty())
        part_name = part->name;

    auto local_part_header = ReplicatedMergeTreePartHeader::fromColumnsAndChecksums(
        part->getColumns(), part->checksums);

    Strings replicas = zookeeper->getChildren(zookeeper_path + "/replicas");
    std::shuffle(replicas.begin(), replicas.end(), thread_local_rng);
    bool has_been_already_added = false;

    for (const String & replica : replicas)
    {
        String current_part_path = zookeeper_path + "/replicas/" + replica + "/parts/" + part_name;

        String part_zk_str;
        if (!zookeeper->tryGet(current_part_path, part_zk_str))
        {
            if (absent_replicas_paths)
                absent_replicas_paths->emplace(current_part_path);

            continue;
        }

        ReplicatedMergeTreePartHeader replica_part_header;
        if (!part_zk_str.empty())
            replica_part_header = ReplicatedMergeTreePartHeader::fromString(part_zk_str);
        else
        {
            Coordination::Stat columns_stat_before, columns_stat_after;
            String columns_str;
            String checksums_str;
            /// Let's check that the node's version with the columns did not change while we were reading the checksums.
            /// This ensures that the columns and the checksum refer to the same
            if (!zookeeper->tryGet(current_part_path + "/columns", columns_str, &columns_stat_before) ||
                !zookeeper->tryGet(current_part_path + "/checksums", checksums_str) ||
                !zookeeper->exists(current_part_path + "/columns", &columns_stat_after) ||
                columns_stat_before.version != columns_stat_after.version)
            {
                LOG_INFO(log, "Not checking checksums of part {} with replica {} because part changed while we were reading its checksums", part_name, replica);
                continue;
            }

            replica_part_header = ReplicatedMergeTreePartHeader::fromColumnsAndChecksumsZNodes(
                columns_str, checksums_str);
        }

        if (replica_part_header.getColumnsHash() != local_part_header.getColumnsHash())
        {
            LOG_INFO(log, "Not checking checksums of part {} with replica {} because columns are different", part_name, replica);
            continue;
        }

        replica_part_header.getChecksums().checkEqual(local_part_header.getChecksums(), true);

        if (replica == replica_name)
            has_been_already_added = true;

        /// If we verify checksums in "sequential manner" (i.e. recheck absence of checksums on other replicas when commit)
        /// then it is enough to verify checksums on at least one replica since checksums on other replicas must be the same.
        if (absent_replicas_paths)
        {
            absent_replicas_paths->clear();
            break;
        }
    }

    if (!has_been_already_added)
    {
        const auto storage_settings_ptr = getSettings();
        String part_path = replica_path + "/parts/" + part_name;

        //ops.emplace_back(zkutil::makeCheckRequest(
        //    zookeeper_path + "/columns", expected_columns_version));

        if (storage_settings_ptr->use_minimalistic_part_header_in_zookeeper)
        {
            ops.emplace_back(zkutil::makeCreateRequest(
                part_path, local_part_header.toString(), zkutil::CreateMode::Persistent));
        }
        else
        {
            ops.emplace_back(zkutil::makeCreateRequest(
                part_path, "", zkutil::CreateMode::Persistent));
            ops.emplace_back(zkutil::makeCreateRequest(
                part_path + "/columns", part->getColumns().toString(), zkutil::CreateMode::Persistent));
            ops.emplace_back(zkutil::makeCreateRequest(
                part_path + "/checksums", getChecksumsForZooKeeper(part->checksums), zkutil::CreateMode::Persistent));
        }
    }
    else
    {
        LOG_WARNING(log, "checkPartAndAddToZooKeeper: node {} already exists. Will not commit any nodes.", replica_path + "/parts/" + part_name);
    }
}

MergeTreeData::DataPartsVector StorageReplicatedMergeTree::checkPartChecksumsAndCommit(Transaction & transaction,
    const DataPartPtr & part)
{
    auto zookeeper = getZooKeeper();

    while (true)
    {
        Coordination::Requests ops;
        NameSet absent_part_paths_on_replicas;

        /// Checksums are checked here and `ops` is filled. In fact, the part is added to ZK just below, when executing `multi`.
        checkPartChecksumsAndAddCommitOps(zookeeper, part, ops, part->name, &absent_part_paths_on_replicas);

        /// Do not commit if the part is obsolete, we have just briefly checked its checksums
        if (transaction.isEmpty())
            return {};

        /// Will check that the part did not suddenly appear on skipped replicas
        if (!absent_part_paths_on_replicas.empty())
        {
            Coordination::Requests new_ops;
            for (const String & part_path : absent_part_paths_on_replicas)
            {
                new_ops.emplace_back(zkutil::makeCreateRequest(part_path, "", zkutil::CreateMode::Persistent));
                new_ops.emplace_back(zkutil::makeRemoveRequest(part_path, -1));
            }

            /// Add check ops at the beginning
            new_ops.insert(new_ops.end(), ops.begin(), ops.end());
            ops = std::move(new_ops);
        }

        try
        {
            zookeeper->multi(ops);
            return transaction.commit();
        }
        catch (const zkutil::KeeperMultiException & e)
        {
            size_t num_check_ops = 2 * absent_part_paths_on_replicas.size();
            size_t failed_op_index = e.failed_op_index;

            if (failed_op_index < num_check_ops && e.code == Coordination::Error::ZNODEEXISTS)
            {
                LOG_INFO(log, "The part {} on a replica suddenly appeared, will recheck checksums", e.getPathForFirstFailedOp());
            }
            else
                throw;
        }
    }
}

String StorageReplicatedMergeTree::getChecksumsForZooKeeper(const MergeTreeDataPartChecksums & checksums) const
{
    return MinimalisticDataPartChecksums::getSerializedString(checksums,
        getSettings()->use_minimalistic_checksums_in_zookeeper);
}

MergeTreeData::MutableDataPartPtr StorageReplicatedMergeTree::attachPartHelperFoundValidPart(const LogEntry& entry) const
{
    const MergeTreePartInfo actual_part_info = MergeTreePartInfo::fromPartName(entry.new_part_name, format_version);
    const String part_new_name = actual_part_info.getPartName();

    for (const DiskPtr & disk : getStoragePolicy()->getDisks())
        for (const auto it = disk->iterateDirectory(relative_data_path + "detached/"); it->isValid(); it->next())
        {
            MergeTreePartInfo part_info;

            if (!MergeTreePartInfo::tryParsePartName(it->name(), &part_info, format_version) ||
                part_info.partition_id != actual_part_info.partition_id)
                continue;

            const String part_old_name = part_info.getPartName();
            const String part_path = "detached/" + part_old_name;

            const VolumePtr volume = std::make_shared<SingleDiskVolume>("volume_" + part_old_name, disk);

            /// actual_part_info is more recent than part_info so we use it
            MergeTreeData::MutableDataPartPtr part = createPart(part_new_name, actual_part_info, volume, part_path);

            try
            {
                part->loadColumnsChecksumsIndexes(true, true);
            }
            catch (const Exception&)
            {
                /// This method throws if the part data is corrupted or partly missing. In this case, we simply don't
                /// process the part.
                continue;
            }

            if (entry.part_checksum == part->checksums.getTotalChecksumHex())
            {
                part->modification_time = disk->getLastModified(part->getFullRelativePath()).epochTime();
                return part;
            }
        }

    return {};
}

bool StorageReplicatedMergeTree::executeLogEntry(LogEntry & entry)
{
    if (entry.type == LogEntry::DROP_RANGE)
    {
        executeDropRange(entry);
        return true;
    }

    if (entry.type == LogEntry::REPLACE_RANGE)
    {
        executeReplaceRange(entry);
        return true;
    }

    const bool is_get_or_attach = entry.type == LogEntry::GET_PART || entry.type == LogEntry::ATTACH_PART;

    if (is_get_or_attach || entry.type == LogEntry::MERGE_PARTS || entry.type == LogEntry::MUTATE_PART)
    {
        /// If we already have this part or a part covering it, we do not need to do anything.
        /// The part may be still in the PreCommitted -> Committed transition so we first search
        /// among PreCommitted parts to definitely find the desired part if it exists.
        DataPartPtr existing_part = getPartIfExists(entry.new_part_name, {MergeTreeDataPartState::PreCommitted});

        if (!existing_part)
            existing_part = getActiveContainingPart(entry.new_part_name);

        /// Even if the part is local, it (in exceptional cases) may not be in ZooKeeper. Let's check that it is there.
        if (existing_part && getZooKeeper()->exists(replica_path + "/parts/" + existing_part->name))
        {
            if (!is_get_or_attach || entry.source_replica != replica_name)
                LOG_DEBUG(log, "Skipping action for part {} because part {} already exists.",
                    entry.new_part_name, existing_part->name);

            return true;
        }
    }

    if (entry.type == LogEntry::ATTACH_PART)
    {
        if (MutableDataPartPtr part = attachPartHelperFoundValidPart(entry); part)
        {
            LOG_TRACE(log, "Found valid part to attach from local data, preparing the transaction");

            Transaction transaction(*this);

            renameTempPartAndReplace(part, nullptr, &transaction);
            checkPartChecksumsAndCommit(transaction, part);

            writePartLog(PartLogElement::Type::NEW_PART, {}, 0 /** log entry is fake so we don't measure the time */,
                part->name, part, {} /** log entry is fake so there are no initial parts */, nullptr);

            return true;
        }

        LOG_TRACE(log, "Didn't find part with the correct checksums, will fetch it from other replica");
    }

    if (is_get_or_attach && entry.source_replica == replica_name)
        LOG_WARNING(log, "Part {} from own log doesn't exist.", entry.new_part_name);

    /// Perhaps we don't need this part, because during write with quorum, the quorum has failed
    /// (see below about `/quorum/failed_parts`).
    if (entry.quorum && getZooKeeper()->exists(zookeeper_path + "/quorum/failed_parts/" + entry.new_part_name))
    {
        LOG_DEBUG(log, "Skipping action for part {} because quorum for that part was failed.", entry.new_part_name);
        return true;    /// NOTE Deletion from `virtual_parts` is not done, but it is only necessary for merge.
    }

    bool do_fetch = false;

    switch (entry.type)
    {
        case LogEntry::ATTACH_PART:
            /// We surely don't have this part locally as we've checked it before, so download it.
            [[fallthrough]];
        case LogEntry::GET_PART:
            do_fetch = true;
            break;
        case LogEntry::MERGE_PARTS:
            /// Sometimes it's better to fetch the merged part instead of merging,
            /// e.g when we don't have all the source parts.
            do_fetch = !tryExecuteMerge(entry);
            break;
        case LogEntry::MUTATE_PART:
            /// Sometimes it's better to fetch mutated part instead of merging.
            do_fetch = !tryExecutePartMutation(entry);
            break;
        case LogEntry::ALTER_METADATA:
            return executeMetadataAlter(entry);
        default:
            throw Exception(ErrorCodes::LOGICAL_ERROR, "Unexpected log entry type: {}", static_cast<int>(entry.type));
    }

    if (do_fetch)
        return executeFetch(entry);

    return true;
}

bool StorageReplicatedMergeTree::tryExecuteMerge(const LogEntry & entry)
{
    LOG_TRACE(log, "Executing log entry to merge parts {} to {}",
        fmt::join(entry.source_parts, ", "), entry.new_part_name);

    const auto storage_settings_ptr = getSettings();

    if (storage_settings_ptr->always_fetch_merged_part)
    {
        LOG_INFO(log, "Will fetch part {} because setting 'always_fetch_merged_part' is true", entry.new_part_name);
        return false;
    }

    if (entry.merge_type == MergeType::TTL_RECOMPRESS &&
        (time(nullptr) - entry.create_time) <= storage_settings_ptr->try_fetch_recompressed_part_timeout.totalSeconds() &&
        entry.source_replica != replica_name)
    {
        LOG_INFO(log, "Will try to fetch part {} until '{}' because this part assigned to recompression merge. "
            "Source replica {} will try to merge this part first", entry.new_part_name,
            DateLUT::instance().timeToString(entry.create_time + storage_settings_ptr->try_fetch_recompressed_part_timeout.totalSeconds()), entry.source_replica);
        return false;
    }

    /// In some use cases merging can be more expensive than fetching
    /// and it may be better to spread merges tasks across the replicas
    /// instead of doing exactly the same merge cluster-wise
    std::optional<String> replica_to_execute_merge;
    bool replica_to_execute_merge_picked = false;

    if (merge_strategy_picker.shouldMergeOnSingleReplica(entry))
    {
        replica_to_execute_merge = merge_strategy_picker.pickReplicaToExecuteMerge(entry);
        replica_to_execute_merge_picked = true;

        if (replica_to_execute_merge)
        {
            LOG_DEBUG(log,
                "Prefer fetching part {} from replica {} due to execute_merges_on_single_replica_time_threshold",
                entry.new_part_name, replica_to_execute_merge.value());

            return false;
        }
    }

    DataPartsVector parts;

    for (const String & source_part_name : entry.source_parts)
    {
        DataPartPtr source_part_or_covering = getActiveContainingPart(source_part_name);

        if (!source_part_or_covering)
        {
            /// We do not have one of source parts locally, try to take some already merged part from someone.
            LOG_DEBUG(log, "Don't have all parts for merge {}; will try to fetch it instead", entry.new_part_name);
            return false;
        }

        if (source_part_or_covering->name != source_part_name)
        {
            /// We do not have source part locally, but we have some covering part. Possible options:
            /// 1. We already have merged part (source_part_or_covering->name == new_part_name)
            /// 2. We have some larger merged part which covers new_part_name (and therefore it covers source_part_name too)
            /// 3. We have two intersecting parts, both cover source_part_name. It's logical error.
            /// TODO Why 1 and 2 can happen? Do we need more assertions here or somewhere else?
            constexpr const char * message = "Part {} is covered by {} but should be merged into {}. This shouldn't happen often.";
            LOG_WARNING(log, message, source_part_name, source_part_or_covering->name, entry.new_part_name);
            if (!source_part_or_covering->info.contains(MergeTreePartInfo::fromPartName(entry.new_part_name, format_version)))
                throw Exception(ErrorCodes::LOGICAL_ERROR, message, source_part_name, source_part_or_covering->name, entry.new_part_name);
            return false;
        }

        parts.push_back(source_part_or_covering);
    }

    /// All source parts are found locally, we can execute merge

    if (entry.create_time + storage_settings_ptr->prefer_fetch_merged_part_time_threshold.totalSeconds() <= time(nullptr))
    {
        /// If entry is old enough, and have enough size, and part are exists in any replica,
        ///  then prefer fetching of merged part from replica.

        size_t sum_parts_bytes_on_disk = 0;
        for (const auto & part : parts)
            sum_parts_bytes_on_disk += part->getBytesOnDisk();

        if (sum_parts_bytes_on_disk >= storage_settings_ptr->prefer_fetch_merged_part_size_threshold)
        {
            String replica = findReplicaHavingPart(entry.new_part_name, true);    /// NOTE excessive ZK requests for same data later, may remove.
            if (!replica.empty())
            {
                LOG_DEBUG(log, "Prefer to fetch {} from replica {}", entry.new_part_name, replica);
                return false;
            }
        }
    }

    /// Start to make the main work
    size_t estimated_space_for_merge = MergeTreeDataMergerMutator::estimateNeededDiskSpace(parts);

    /// Can throw an exception while reserving space.
    IMergeTreeDataPart::TTLInfos ttl_infos;
    size_t max_volume_index = 0;
    for (auto & part_ptr : parts)
    {
        ttl_infos.update(part_ptr->ttl_infos);
        max_volume_index = std::max(max_volume_index, getStoragePolicy()->getVolumeIndexByDisk(part_ptr->volume->getDisk()));
    }
    auto table_lock = lockForShare(RWLockImpl::NO_QUERY, storage_settings_ptr->lock_acquire_timeout_for_background_operations);

    StorageMetadataPtr metadata_snapshot = getInMemoryMetadataPtr();
    FutureMergedMutatedPart future_merged_part(parts, entry.new_part_type);
    if (future_merged_part.name != entry.new_part_name)
    {
        throw Exception("Future merged part name " + backQuote(future_merged_part.name) + " differs from part name in log entry: "
            + backQuote(entry.new_part_name), ErrorCodes::BAD_DATA_PART_NAME);
    }

    std::optional<CurrentlySubmergingEmergingTagger> tagger;
    ReservationPtr reserved_space = balancedReservation(
        metadata_snapshot,
        estimated_space_for_merge,
        max_volume_index,
        future_merged_part.name,
        future_merged_part.part_info,
        future_merged_part.parts,
        &tagger,
        &ttl_infos);

    if (!reserved_space)
        reserved_space
            = reserveSpacePreferringTTLRules(metadata_snapshot, estimated_space_for_merge, ttl_infos, time(nullptr), max_volume_index);

    future_merged_part.uuid = entry.new_part_uuid;
    future_merged_part.updatePath(*this, reserved_space);
    future_merged_part.merge_type = entry.merge_type;

    if (storage_settings_ptr->allow_s3_zero_copy_replication)
    {
        if (auto disk = reserved_space->getDisk(); disk->getType() == DB::DiskType::Type::S3)
        {
            if (merge_strategy_picker.shouldMergeOnSingleReplicaS3Shared(entry))
            {
                if (!replica_to_execute_merge_picked)
                    replica_to_execute_merge = merge_strategy_picker.pickReplicaToExecuteMerge(entry);

                if (replica_to_execute_merge)
                {
                    LOG_DEBUG(log,
                        "Prefer fetching part {} from replica {} due s3_execute_merges_on_single_replica_time_threshold",
                        entry.new_part_name, replica_to_execute_merge.value());
                    return false;
                }
            }
        }
    }

    /// Account TTL merge
    if (isTTLMergeType(future_merged_part.merge_type))
        getContext()->getMergeList().bookMergeWithTTL();

    auto table_id = getStorageID();

    /// Add merge to list
    MergeList::EntryPtr merge_entry = getContext()->getMergeList().insert(table_id.database_name, table_id.table_name, future_merged_part);

    Transaction transaction(*this);
    MutableDataPartPtr part;

    Stopwatch stopwatch;

    auto write_part_log = [&] (const ExecutionStatus & execution_status)
    {
        writePartLog(
            PartLogElement::MERGE_PARTS, execution_status, stopwatch.elapsed(),
            entry.new_part_name, part, parts, merge_entry.get());
    };

    try
    {
        part = merger_mutator.mergePartsToTemporaryPart(
            future_merged_part,
            metadata_snapshot,
            *merge_entry,
            table_lock,
            entry.create_time,
            getContext(),
            reserved_space,
            entry.deduplicate,
            entry.deduplicate_by_columns,
            merging_params);

        merger_mutator.renameMergedTemporaryPart(part, parts, &transaction);

        try
        {
            checkPartChecksumsAndCommit(transaction, part);
        }
        catch (const Exception & e)
        {
            if (MergeTreeDataPartChecksums::isBadChecksumsErrorCode(e.code()))
            {
                transaction.rollback();

                ProfileEvents::increment(ProfileEvents::DataAfterMergeDiffersFromReplica);

                LOG_ERROR(log,
                    "{}. Data after merge is not byte-identical to data on another replicas. There could be several"
                    " reasons: 1. Using newer version of compression library after server update. 2. Using another"
                    " compression method. 3. Non-deterministic compression algorithm (highly unlikely). 4."
                    " Non-deterministic merge algorithm due to logical error in code. 5. Data corruption in memory due"
                    " to bug in code. 6. Data corruption in memory due to hardware issue. 7. Manual modification of"
                    " source data after server startup. 8. Manual modification of checksums stored in ZooKeeper. 9."
                    " Part format related settings like 'enable_mixed_granularity_parts' are different on different"
                    " replicas. We will download merged part from replica to force byte-identical result.",
                    getCurrentExceptionMessage(false));

                write_part_log(ExecutionStatus::fromCurrentException());

                tryRemovePartImmediately(std::move(part));
                /// No need to delete the part from ZK because we can be sure that the commit transaction
                /// didn't go through.

                return false;
            }

            throw;
        }

        /** Removing old parts from ZK and from the disk is delayed - see ReplicatedMergeTreeCleanupThread, clearOldParts.
          */

        /** With `ZSESSIONEXPIRED` or `ZOPERATIONTIMEOUT`, we can inadvertently roll back local changes to the parts.
          * This is not a problem, because in this case the merge will remain in the queue, and we will try again.
          */
        merge_selecting_task->schedule();
        ProfileEvents::increment(ProfileEvents::ReplicatedPartMerges);

        write_part_log({});

        return true;
    }
    catch (...)
    {
        write_part_log(ExecutionStatus::fromCurrentException());
        throw;
    }
}

bool StorageReplicatedMergeTree::tryExecutePartMutation(const StorageReplicatedMergeTree::LogEntry & entry)
{
    const String & source_part_name = entry.source_parts.at(0);
    const auto storage_settings_ptr = getSettings();
    LOG_TRACE(log, "Executing log entry to mutate part {} to {}", source_part_name, entry.new_part_name);

    DataPartPtr source_part = getActiveContainingPart(source_part_name);
    if (!source_part)
    {
        LOG_DEBUG(log, "Source part {} for {} is not ready; will try to fetch it instead", source_part_name, entry.new_part_name);
        return false;
    }

    if (source_part->name != source_part_name)
    {
        LOG_WARNING(log, "Part " + source_part_name + " is covered by " + source_part->name
                    + " but should be mutated to " + entry.new_part_name + ". "
                    + "Possibly the mutation of this part is not needed and will be skipped. This shouldn't happen often.");
        return false;
    }

    /// TODO - some better heuristic?
    size_t estimated_space_for_result = MergeTreeDataMergerMutator::estimateNeededDiskSpace({source_part});

    if (entry.create_time + storage_settings_ptr->prefer_fetch_merged_part_time_threshold.totalSeconds() <= time(nullptr)
        && estimated_space_for_result >= storage_settings_ptr->prefer_fetch_merged_part_size_threshold)
    {
        /// If entry is old enough, and have enough size, and some replica has the desired part,
        /// then prefer fetching from replica.
        String replica = findReplicaHavingPart(entry.new_part_name, true);    /// NOTE excessive ZK requests for same data later, may remove.
        if (!replica.empty())
        {
            LOG_DEBUG(log, "Prefer to fetch {} from replica {}", entry.new_part_name, replica);
            return false;
        }
    }

    MergeTreePartInfo new_part_info = MergeTreePartInfo::fromPartName(
        entry.new_part_name, format_version);
    MutationCommands commands = queue.getMutationCommands(source_part, new_part_info.mutation);

    /// Once we mutate part, we must reserve space on the same disk, because mutations can possibly create hardlinks.
    /// Can throw an exception.
    ReservationPtr reserved_space = reserveSpace(estimated_space_for_result, source_part->volume);

    auto table_lock = lockForShare(
            RWLockImpl::NO_QUERY, storage_settings_ptr->lock_acquire_timeout_for_background_operations);
    StorageMetadataPtr metadata_snapshot = getInMemoryMetadataPtr();

    MutableDataPartPtr new_part;
    Transaction transaction(*this);

    FutureMergedMutatedPart future_mutated_part;
    future_mutated_part.name = entry.new_part_name;
    future_mutated_part.uuid = entry.new_part_uuid;
    future_mutated_part.parts.push_back(source_part);
    future_mutated_part.part_info = new_part_info;
    future_mutated_part.updatePath(*this, reserved_space);
    future_mutated_part.type = source_part->getType();

    auto table_id = getStorageID();
    MergeList::EntryPtr merge_entry = getContext()->getMergeList().insert(
        table_id.database_name, table_id.table_name, future_mutated_part);

    Stopwatch stopwatch;

    auto write_part_log = [&] (const ExecutionStatus & execution_status)
    {
        writePartLog(
            PartLogElement::MUTATE_PART, execution_status, stopwatch.elapsed(),
            entry.new_part_name, new_part, future_mutated_part.parts, merge_entry.get());
    };

    try
    {
        new_part = merger_mutator.mutatePartToTemporaryPart(
            future_mutated_part, metadata_snapshot, commands, *merge_entry,
            entry.create_time, getContext(), reserved_space, table_lock);
        renameTempPartAndReplace(new_part, nullptr, &transaction);

        try
        {
            checkPartChecksumsAndCommit(transaction, new_part);
        }
        catch (const Exception & e)
        {
            if (MergeTreeDataPartChecksums::isBadChecksumsErrorCode(e.code()))
            {
                transaction.rollback();

                ProfileEvents::increment(ProfileEvents::DataAfterMutationDiffersFromReplica);

                LOG_ERROR(log, "{}. Data after mutation is not byte-identical to data on another replicas. We will download merged part from replica to force byte-identical result.", getCurrentExceptionMessage(false));

                write_part_log(ExecutionStatus::fromCurrentException());

                tryRemovePartImmediately(std::move(new_part));
                /// No need to delete the part from ZK because we can be sure that the commit transaction
                /// didn't go through.

                return false;
            }

            throw;
        }

        /** With `ZSESSIONEXPIRED` or `ZOPERATIONTIMEOUT`, we can inadvertently roll back local changes to the parts.
          * This is not a problem, because in this case the entry will remain in the queue, and we will try again.
          */
        merge_selecting_task->schedule();
        ProfileEvents::increment(ProfileEvents::ReplicatedPartMutations);
        write_part_log({});

        return true;
    }
    catch (...)
    {
        write_part_log(ExecutionStatus::fromCurrentException());
        throw;
    }
}


bool StorageReplicatedMergeTree::executeFetch(LogEntry & entry)
{
    /// Looking for covering part. After that entry.actual_new_part_name may be filled.
    String replica = findReplicaHavingCoveringPart(entry, true);
    const auto storage_settings_ptr = getSettings();
    auto metadata_snapshot = getInMemoryMetadataPtr();

    if (storage_settings_ptr->replicated_max_parallel_fetches &&
        total_fetches >= storage_settings_ptr->replicated_max_parallel_fetches)
        throw Exception(ErrorCodes::TOO_MANY_FETCHES, "Too many total fetches from replicas, maximum: {} ",
            storage_settings_ptr->replicated_max_parallel_fetches.toString());

    ++total_fetches;
    SCOPE_EXIT({--total_fetches;});

    if (storage_settings_ptr->replicated_max_parallel_fetches_for_table
        && current_table_fetches >= storage_settings_ptr->replicated_max_parallel_fetches_for_table)
        throw Exception(ErrorCodes::TOO_MANY_FETCHES, "Too many fetches from replicas for table, maximum: {}",
            storage_settings_ptr->replicated_max_parallel_fetches_for_table.toString());

    ++current_table_fetches;
    SCOPE_EXIT({--current_table_fetches;});

    try
    {
        if (replica.empty())
        {
            /** If a part is to be written with a quorum and the quorum is not reached yet,
              *  then (due to the fact that a part is impossible to download right now),
              *  the quorum entry should be considered unsuccessful.
              * TODO Complex code, extract separately.
              */
            if (entry.quorum)
            {
                if (entry.type != LogEntry::GET_PART)
                    throw Exception("Logical error: log entry with quorum but type is not GET_PART", ErrorCodes::LOGICAL_ERROR);

                LOG_DEBUG(log, "No active replica has part {} which needs to be written with quorum. Will try to mark that quorum as failed.", entry.new_part_name);

                /** Atomically:
                  * - if replicas do not become active;
                  * - if there is a `quorum` node with this part;
                  * - delete `quorum` node;
                  * - add a part to the list `quorum/failed_parts`;
                  * - if the part is not already removed from the list for deduplication `blocks/block_num`, then delete it;
                  *
                  * If something changes, then we will nothing - we'll get here again next time.
                  */

                /** We collect the `host` node versions from the replicas.
                  * When the replica becomes active, it changes the value of host in the same transaction (with the creation of `is_active`).
                  * This will ensure that the replicas do not become active.
                  */

                auto zookeeper = getZooKeeper();

                Strings replicas = zookeeper->getChildren(zookeeper_path + "/replicas");

                Coordination::Requests ops;

                for (const auto & path_part : replicas)
                {
                    Coordination::Stat stat;
                    String path = zookeeper_path + "/replicas/" + path_part + "/host";
                    zookeeper->get(path, &stat);
                    ops.emplace_back(zkutil::makeCheckRequest(path, stat.version));
                }

                /// We verify that while we were collecting versions, the replica with the necessary part did not come alive.
                replica = findReplicaHavingPart(entry.new_part_name, true);

                /// Also during this time a completely new replica could be created.
                /// But if a part does not appear on the old, then it can not be on the new one either.

                if (replica.empty())
                {
                    Coordination::Stat quorum_stat;
                    const String quorum_unparallel_path = zookeeper_path + "/quorum/status";
                    const String quorum_parallel_path = zookeeper_path + "/quorum/parallel/" + entry.new_part_name;
                    String quorum_str, quorum_path;
                    ReplicatedMergeTreeQuorumEntry quorum_entry;

                    if (zookeeper->tryGet(quorum_unparallel_path, quorum_str, &quorum_stat))
                        quorum_path = quorum_unparallel_path;
                    else
                    {
                        quorum_str = zookeeper->get(quorum_parallel_path, &quorum_stat);
                        quorum_path = quorum_parallel_path;
                    }

                    quorum_entry.fromString(quorum_str);

                    if (quorum_entry.part_name == entry.new_part_name)
                    {
                        ops.emplace_back(zkutil::makeRemoveRequest(quorum_path, quorum_stat.version));
                        auto part_info = MergeTreePartInfo::fromPartName(entry.new_part_name, format_version);

                        if (part_info.min_block != part_info.max_block)
                            throw Exception("Logical error: log entry with quorum for part covering more than one block number",
                                ErrorCodes::LOGICAL_ERROR);

                        ops.emplace_back(zkutil::makeCreateRequest(
                            zookeeper_path + "/quorum/failed_parts/" + entry.new_part_name,
                            "",
                            zkutil::CreateMode::Persistent));

                        /// Deleting from `blocks`.
                        if (!entry.block_id.empty() && zookeeper->exists(zookeeper_path + "/blocks/" + entry.block_id))
                            ops.emplace_back(zkutil::makeRemoveRequest(zookeeper_path + "/blocks/" + entry.block_id, -1));

                        Coordination::Responses responses;
                        auto code = zookeeper->tryMulti(ops, responses);

                        if (code == Coordination::Error::ZOK)
                        {
                            LOG_DEBUG(log, "Marked quorum for part {} as failed.", entry.new_part_name);
                            queue.removeFromVirtualParts(part_info);
                            return true;
                        }
                        else if (code == Coordination::Error::ZBADVERSION || code == Coordination::Error::ZNONODE || code == Coordination::Error::ZNODEEXISTS)
                        {
                            LOG_DEBUG(log, "State was changed or isn't expected when trying to mark quorum for part {} as failed. Code: {}", entry.new_part_name, Coordination::errorMessage(code));
                        }
                        else
                            throw Coordination::Exception(code);
                    }
                    else
                    {
                        LOG_WARNING(log, "No active replica has part {}, but that part needs quorum and /quorum/status contains entry about another part {}. It means that part was successfully written to {} replicas, but then all of them goes offline. Or it is a bug.", entry.new_part_name, quorum_entry.part_name, entry.quorum);
                    }
                }
            }

            if (replica.empty())
            {
                ProfileEvents::increment(ProfileEvents::ReplicatedPartFailedFetches);
                throw Exception("No active replica has part " + entry.new_part_name + " or covering part", ErrorCodes::NO_REPLICA_HAS_PART);
            }
        }

        try
        {
            String part_name = entry.actual_new_part_name.empty() ? entry.new_part_name : entry.actual_new_part_name;
            if (!fetchPart(part_name, metadata_snapshot, zookeeper_path + "/replicas/" + replica, false, entry.quorum))
                return false;
        }
        catch (Exception & e)
        {
            /// No stacktrace, just log message
            if (e.code() == ErrorCodes::RECEIVED_ERROR_TOO_MANY_REQUESTS)
                e.addMessage("Too busy replica. Will try later.");
            throw;
        }

        if (entry.type == LogEntry::MERGE_PARTS)
            ProfileEvents::increment(ProfileEvents::ReplicatedPartFetchesOfMerged);
    }
    catch (...)
    {
        /** If we can not download the part we need for some merge, it's better not to try to get other parts for this merge,
          * but try to get already merged part. To do this, move the action to get the remaining parts
          * for this merge at the end of the queue.
          */
        try
        {
            auto parts_for_merge = queue.moveSiblingPartsForMergeToEndOfQueue(entry.new_part_name);

            if (!parts_for_merge.empty() && replica.empty())
            {
                LOG_INFO(log, "No active replica has part {}. Will fetch merged part instead.", entry.new_part_name);
                return false;
            }

            /** If no active replica has a part, and there is no merge in the queue with its participation,
              * check to see if any (active or inactive) replica has such a part or covering it.
              */
            if (replica.empty())
                enqueuePartForCheck(entry.new_part_name);
        }
        catch (...)
        {
            tryLogCurrentException(log, __PRETTY_FUNCTION__);
        }

        throw;
    }

    return true;
}


bool StorageReplicatedMergeTree::executeFetchShared(
    const String & source_replica,
    const String & new_part_name,
    const DiskPtr & disk,
    const String & path)
{
    if (source_replica.empty())
    {
        LOG_INFO(log, "No active replica has part {} on S3.", new_part_name);
        return false;
    }

    const auto storage_settings_ptr = getSettings();
    auto metadata_snapshot = getInMemoryMetadataPtr();

    if (storage_settings_ptr->replicated_max_parallel_fetches && total_fetches >= storage_settings_ptr->replicated_max_parallel_fetches)
    {
        throw Exception("Too many total fetches from replicas, maximum: " + storage_settings_ptr->replicated_max_parallel_fetches.toString(),
            ErrorCodes::TOO_MANY_FETCHES);
    }

    ++total_fetches;
    SCOPE_EXIT({--total_fetches;});

    if (storage_settings_ptr->replicated_max_parallel_fetches_for_table
        && current_table_fetches >= storage_settings_ptr->replicated_max_parallel_fetches_for_table)
    {
        throw Exception("Too many fetches from replicas for table, maximum: " + storage_settings_ptr->replicated_max_parallel_fetches_for_table.toString(),
            ErrorCodes::TOO_MANY_FETCHES);
    }

    ++current_table_fetches;
    SCOPE_EXIT({--current_table_fetches;});

    try
    {
        if (!fetchExistsPart(new_part_name, metadata_snapshot, zookeeper_path + "/replicas/" + source_replica, disk, path))
            return false;
    }
    catch (Exception & e)
    {
        if (e.code() == ErrorCodes::RECEIVED_ERROR_TOO_MANY_REQUESTS)
            e.addMessage("Too busy replica. Will try later.");
        tryLogCurrentException(log, __PRETTY_FUNCTION__);
        throw;
    }

    return true;
}


void StorageReplicatedMergeTree::executeDropRange(const LogEntry & entry)
{
    auto drop_range_info = MergeTreePartInfo::fromPartName(entry.new_part_name, format_version);
    queue.removePartProducingOpsInRange(getZooKeeper(), drop_range_info, entry);

    if (entry.detach)
        LOG_DEBUG(log, "Detaching parts.");
    else
        LOG_DEBUG(log, "Removing parts.");

    /// Delete the parts contained in the range to be deleted.
    /// It's important that no old parts remain (after the merge), because otherwise,
    ///  after adding a new replica, this new replica downloads them, but does not delete them.
    /// And, if you do not, the parts will come to life after the server is restarted.
    /// Therefore, we use all data parts.

    auto metadata_snapshot = getInMemoryMetadataPtr();
    DataPartsVector parts_to_remove;
    {
        auto data_parts_lock = lockParts();
        parts_to_remove = removePartsInRangeFromWorkingSet(drop_range_info, true, data_parts_lock);
    }

    if (entry.detach)
    {
        /// If DETACH clone parts to detached/ directory
        for (const auto & part : parts_to_remove)
        {
            LOG_INFO(log, "Detaching {}", part->relative_path);
            part->makeCloneInDetached("", metadata_snapshot);
        }
    }

    /// Forcibly remove parts from ZooKeeper
    tryRemovePartsFromZooKeeperWithRetries(parts_to_remove);

    if (entry.detach)
        LOG_DEBUG(log, "Detached {} parts inside {}.", parts_to_remove.size(), entry.new_part_name);
    else
        LOG_DEBUG(log, "Removed {} parts inside {}.", parts_to_remove.size(), entry.new_part_name);

    /// We want to remove dropped parts from disk as soon as possible
    /// To be removed a partition should have zero refcount, therefore call the cleanup thread at exit
    parts_to_remove.clear();
    cleanup_thread.wakeup();
}


bool StorageReplicatedMergeTree::executeReplaceRange(const LogEntry & entry)
{
    Stopwatch watch;
    auto & entry_replace = *entry.replace_range_entry;
    LOG_DEBUG(log, "Executing log entry {} to replace parts range {} with {} parts from {}.{}",
              entry.znode_name, entry_replace.drop_range_part_name, entry_replace.new_part_names.size(),
              entry_replace.from_database, entry_replace.from_table);
    auto metadata_snapshot = getInMemoryMetadataPtr();

    MergeTreePartInfo drop_range = MergeTreePartInfo::fromPartName(entry_replace.drop_range_part_name, format_version);
    /// Range with only one block has special meaning: it's ATTACH PARTITION or MOVE PARTITION, so there is no drop range
    bool replace = !LogEntry::ReplaceRangeEntry::isMovePartitionOrAttachFrom(drop_range);

    if (replace)
        queue.removePartProducingOpsInRange(getZooKeeper(), drop_range, entry);
    else
        drop_range = {};

    struct PartDescription
    {
        PartDescription(
            size_t index_,
            const String & src_part_name_,
            const String & new_part_name_,
            const String & checksum_hex_,
            MergeTreeDataFormatVersion format_version)
            : index(index_)
            , src_part_name(src_part_name_)
            , src_part_info(MergeTreePartInfo::fromPartName(src_part_name_, format_version))
            , new_part_name(new_part_name_)
            , new_part_info(MergeTreePartInfo::fromPartName(new_part_name_, format_version))
            , checksum_hex(checksum_hex_)
        {
        }

        size_t index; // in log entry arrays
        String src_part_name;
        MergeTreePartInfo src_part_info;
        String new_part_name;
        MergeTreePartInfo new_part_info;
        String checksum_hex;

        /// Part which will be committed
        MutableDataPartPtr res_part;

        /// We could find a covering part
        MergeTreePartInfo found_new_part_info;
        String found_new_part_name;

        /// Hold pointer to part in source table if will clone it from local table
        DataPartPtr src_table_part;

        /// A replica that will be used to fetch part
        String replica;
    };

    using PartDescriptionPtr = std::shared_ptr<PartDescription>;
    using PartDescriptions = std::vector<PartDescriptionPtr>;

    PartDescriptions all_parts;
    PartDescriptions parts_to_add;
    DataPartsVector parts_to_remove;

    auto table_lock_holder_dst_table = lockForShare(
            RWLockImpl::NO_QUERY, getSettings()->lock_acquire_timeout_for_background_operations);
    auto dst_metadata_snapshot = getInMemoryMetadataPtr();

    for (size_t i = 0; i < entry_replace.new_part_names.size(); ++i)
    {
        all_parts.emplace_back(std::make_shared<PartDescription>(i,
            entry_replace.src_part_names.at(i),
            entry_replace.new_part_names.at(i),
            entry_replace.part_names_checksums.at(i),
            format_version));
    }

    /// What parts we should add? Or we have already added all required parts (we an replica-initializer)
    {
        auto data_parts_lock = lockParts();

        for (const PartDescriptionPtr & part_desc : all_parts)
        {
            if (!getActiveContainingPart(part_desc->new_part_info, MergeTreeDataPartState::Committed, data_parts_lock))
                parts_to_add.emplace_back(part_desc);
        }

        if (parts_to_add.empty() && replace)
        {
            parts_to_remove = removePartsInRangeFromWorkingSet(drop_range, true, data_parts_lock);
            String parts_to_remove_str;
            for (const auto & part : parts_to_remove)
            {
                parts_to_remove_str += part->name;
                parts_to_remove_str += " ";
            }
            LOG_TRACE(log, "Replacing {} parts {}with empty set", parts_to_remove.size(), parts_to_remove_str);
        }
    }

    if (parts_to_add.empty())
    {
        LOG_INFO(log, "All parts from REPLACE PARTITION command have been already attached");
        tryRemovePartsFromZooKeeperWithRetries(parts_to_remove);
        return true;
    }

    if (parts_to_add.size() < all_parts.size())
    {
        LOG_WARNING(log, "Some (but not all) parts from REPLACE PARTITION command already exist. REPLACE PARTITION will not be atomic.");
    }

    StoragePtr source_table;
    TableLockHolder table_lock_holder_src_table;
    StorageID source_table_id{entry_replace.from_database, entry_replace.from_table};

    auto clone_data_parts_from_source_table = [&] () -> size_t
    {
        source_table = DatabaseCatalog::instance().tryGetTable(source_table_id, getContext());
        if (!source_table)
        {
            LOG_DEBUG(log, "Can't use {} as source table for REPLACE PARTITION command. It does not exist.", source_table_id.getNameForLogs());
            return 0;
        }

        auto src_metadata_snapshot = source_table->getInMemoryMetadataPtr();
        MergeTreeData * src_data = nullptr;
        try
        {
            src_data = &checkStructureAndGetMergeTreeData(source_table, src_metadata_snapshot, dst_metadata_snapshot);
        }
        catch (Exception &)
        {
            LOG_INFO(log, "Can't use {} as source table for REPLACE PARTITION command. Will fetch all parts. Reason: {}", source_table_id.getNameForLogs(), getCurrentExceptionMessage(false));
            return 0;
        }

        table_lock_holder_src_table = source_table->lockForShare(
                RWLockImpl::NO_QUERY, getSettings()->lock_acquire_timeout_for_background_operations);

        DataPartStates valid_states{
            MergeTreeDataPartState::PreCommitted, MergeTreeDataPartState::Committed, MergeTreeDataPartState::Outdated};

        size_t num_clonable_parts = 0;
        for (PartDescriptionPtr & part_desc : parts_to_add)
        {
            auto src_part = src_data->getPartIfExists(part_desc->src_part_info, valid_states);
            if (!src_part)
            {
                LOG_DEBUG(log, "There is no part {} in {}", part_desc->src_part_name, source_table_id.getNameForLogs());
                continue;
            }

            String checksum_hex  = src_part->checksums.getTotalChecksumHex();

            if (checksum_hex != part_desc->checksum_hex)
            {
                LOG_DEBUG(log, "Part {} of {} has inappropriate checksum", part_desc->src_part_name, source_table_id.getNameForLogs());
                /// TODO: check version
                continue;
            }

            part_desc->found_new_part_name = part_desc->new_part_name;
            part_desc->found_new_part_info = part_desc->new_part_info;
            part_desc->src_table_part = src_part;

            ++num_clonable_parts;
        }

        return num_clonable_parts;
    };

    size_t num_clonable_parts = clone_data_parts_from_source_table();
    LOG_DEBUG(log, "Found {} parts that could be cloned (of {} required parts)", num_clonable_parts, parts_to_add.size());

    ActiveDataPartSet adding_parts_active_set(format_version);
    std::unordered_map<String, PartDescriptionPtr> part_name_to_desc;

    for (PartDescriptionPtr & part_desc : parts_to_add)
    {
        if (part_desc->src_table_part)
        {
            /// It is clonable part
            adding_parts_active_set.add(part_desc->new_part_name);
            part_name_to_desc.emplace(part_desc->new_part_name, part_desc);
            continue;
        }

        /// Firstly, try find exact part to produce more accurate part set
        String replica = findReplicaHavingPart(part_desc->new_part_name, true);
        String found_part_name;
        /// TODO: check version

        if (replica.empty())
        {
            LOG_DEBUG(log, "Part {} is not found on remote replicas", part_desc->new_part_name);

            /// Fallback to covering part
            replica = findReplicaHavingCoveringPart(part_desc->new_part_name, true, found_part_name);

            if (replica.empty())
            {
                /// It is not fail, since adjacent parts could cover current part
                LOG_DEBUG(log, "Parts covering {} are not found on remote replicas", part_desc->new_part_name);
                continue;
            }
        }
        else
        {
            found_part_name = part_desc->new_part_name;
        }

        part_desc->found_new_part_name = found_part_name;
        part_desc->found_new_part_info = MergeTreePartInfo::fromPartName(found_part_name, format_version);
        part_desc->replica = replica;

        adding_parts_active_set.add(part_desc->found_new_part_name);
        part_name_to_desc.emplace(part_desc->found_new_part_name, part_desc);
    }

    /// Check that we could cover whole range
    for (PartDescriptionPtr & part_desc : parts_to_add)
    {
        if (adding_parts_active_set.getContainingPart(part_desc->new_part_info).empty())
        {
            throw Exception("Not found part " + part_desc->new_part_name +
                            " (or part covering it) neither source table neither remote replicas" , ErrorCodes::NO_REPLICA_HAS_PART);
        }
    }

    /// Filter covered parts
    PartDescriptions final_parts;
    Strings final_part_names;
    {
        final_part_names = adding_parts_active_set.getParts();

        for (const String & final_part_name : final_part_names)
        {
            auto part_desc = part_name_to_desc[final_part_name];
            if (!part_desc)
                throw Exception("There is no final part " + final_part_name + ". This is a bug", ErrorCodes::LOGICAL_ERROR);

            final_parts.emplace_back(part_desc);

            if (final_parts.size() > 1)
            {
                auto & prev = *final_parts[final_parts.size() - 2];
                auto & curr = *final_parts[final_parts.size() - 1];

                if (!prev.found_new_part_info.isDisjoint(curr.found_new_part_info))
                {
                    throw Exception("Intersected final parts detected: " + prev.found_new_part_name
                        + " and " + curr.found_new_part_name + ". It should be investigated.", ErrorCodes::LOGICAL_ERROR);
                }
            }
        }
    }

    static const String TMP_PREFIX = "tmp_replace_from_";

    auto obtain_part = [&] (PartDescriptionPtr & part_desc)
    {
        if (part_desc->src_table_part)
        {

            if (part_desc->checksum_hex != part_desc->src_table_part->checksums.getTotalChecksumHex())
                throw Exception("Checksums of " + part_desc->src_table_part->name + " is suddenly changed", ErrorCodes::UNFINISHED);

            part_desc->res_part = cloneAndLoadDataPartOnSameDisk(
                part_desc->src_table_part, TMP_PREFIX + "clone_", part_desc->new_part_info, metadata_snapshot);
        }
        else if (!part_desc->replica.empty())
        {
            String source_replica_path = zookeeper_path + "/replicas/" + part_desc->replica;
            ReplicatedMergeTreeAddress address(getZooKeeper()->get(source_replica_path + "/host"));
            auto timeouts = getFetchPartHTTPTimeouts(getContext());

            auto credentials = getContext()->getInterserverCredentials();
            String interserver_scheme = getContext()->getInterserverScheme();

            if (interserver_scheme != address.scheme)
                throw Exception("Interserver schemas are different '" + interserver_scheme + "' != '" + address.scheme + "', can't fetch part from " + address.host, ErrorCodes::LOGICAL_ERROR);

            part_desc->res_part = fetcher.fetchPart(
                metadata_snapshot, getContext(), part_desc->found_new_part_name, source_replica_path,
                address.host, address.replication_port, timeouts, credentials->getUser(), credentials->getPassword(), interserver_scheme, false, TMP_PREFIX + "fetch_");

            /// TODO: check columns_version of fetched part

            ProfileEvents::increment(ProfileEvents::ReplicatedPartFetches);
        }
        else
            throw Exception("There is no receipt to produce part " + part_desc->new_part_name + ". This is bug", ErrorCodes::LOGICAL_ERROR);
    };

    /// Download or clone parts
    /// TODO: make it in parallel
    for (PartDescriptionPtr & part_desc : final_parts)
        obtain_part(part_desc);

    MutableDataPartsVector res_parts;
    for (PartDescriptionPtr & part_desc : final_parts)
        res_parts.emplace_back(part_desc->res_part);

    try
    {
        /// Commit parts
        auto zookeeper = getZooKeeper();
        Transaction transaction(*this);

        Coordination::Requests ops;
        for (PartDescriptionPtr & part_desc : final_parts)
        {
            renameTempPartAndReplace(part_desc->res_part, nullptr, &transaction);
            getCommitPartOps(ops, part_desc->res_part);

            if (ops.size() > zkutil::MULTI_BATCH_SIZE)
            {
                zookeeper->multi(ops);
                ops.clear();
            }
        }

        if (!ops.empty())
            zookeeper->multi(ops);

        {
            auto data_parts_lock = lockParts();

            transaction.commit(&data_parts_lock);
            if (replace)
            {
                parts_to_remove = removePartsInRangeFromWorkingSet(drop_range, true, data_parts_lock);
                String parts_to_remove_str;
                for (const auto & part : parts_to_remove)
                {
                    parts_to_remove_str += part->name;
                    parts_to_remove_str += " ";
                }
                LOG_TRACE(log, "Replacing {} parts {}with {} parts {}", parts_to_remove.size(), parts_to_remove_str,
                          final_parts.size(), boost::algorithm::join(final_part_names, ", "));
            }
        }

        PartLog::addNewParts(getContext(), res_parts, watch.elapsed());
    }
    catch (...)
    {
        PartLog::addNewParts(getContext(), res_parts, watch.elapsed(), ExecutionStatus::fromCurrentException());
        throw;
    }

    tryRemovePartsFromZooKeeperWithRetries(parts_to_remove);
    res_parts.clear();
    parts_to_remove.clear();
    cleanup_thread.wakeup();

    return true;
}


<<<<<<< HEAD
void StorageReplicatedMergeTree::executeClonePartFromShard(const LogEntry & entry)
{
    auto zookeeper = getZooKeeper();

    Strings replicas = zookeeper->getChildren(entry.source_shard + "/replicas");
    std::shuffle(replicas.begin(), replicas.end(), thread_local_rng);
    String replica;
    for (const String & candidate : replicas)
    {
        if (zookeeper->exists(entry.source_shard + "/replicas/" + candidate + "/is_active"))
        {
            replica = candidate;
            break;
        }
    }

    if (replica.empty())
        throw Exception(ErrorCodes::NO_REPLICA_HAS_PART, "Not found active replica on shard {} to clone part {}", entry.source_shard, entry.new_part_name);

    LOG_INFO(log, "Will clone part from shard " + entry.source_shard + " and replica " + replica);

    MutableDataPartPtr part;

    {
        auto metadata_snapshot = getInMemoryMetadataPtr();
        String source_replica_path = entry.source_shard + "/replicas/" + replica;
        ReplicatedMergeTreeAddress address(getZooKeeper()->get(source_replica_path + "/host"));
        auto timeouts = ConnectionTimeouts::getHTTPTimeouts(getContext());
        auto credentials = getContext()->getInterserverCredentials();
        String interserver_scheme = getContext()->getInterserverScheme();

        auto get_part = [&, address, timeouts, credentials, interserver_scheme]()
        {
            if (interserver_scheme != address.scheme)
                throw Exception("Interserver schemes are different: '" + interserver_scheme
                                + "' != '" + address.scheme + "', can't fetch part from " + address.host,
                                ErrorCodes::LOGICAL_ERROR);

            return fetcher.fetchPart(
                metadata_snapshot, getContext(), entry.new_part_name, source_replica_path,
                address.host, address.replication_port,
                timeouts, credentials->getUser(), credentials->getPassword(), interserver_scheme, true);
        };

        part = get_part();
        // The fetched part is valuable and should not be cleaned like a temp part.
        part->is_temp = false;
        part->renameTo("detached/" + entry.new_part_name, true);
        LOG_INFO(log, "Cloned part {} to detached directory", part->name);
    }
}


=======
>>>>>>> 9b058b46
void StorageReplicatedMergeTree::cloneReplica(const String & source_replica, Coordination::Stat source_is_lost_stat, zkutil::ZooKeeperPtr & zookeeper)
{
    String source_path = zookeeper_path + "/replicas/" + source_replica;

    /** TODO: it will be deleted! (It is only to support old version of CH server).
      * In current code, the replica is created in single transaction.
      * If the reference/master replica is not yet fully created, let's wait.
      */
    while (!zookeeper->exists(source_path + "/columns"))
    {
        LOG_INFO(log, "Waiting for replica {} to be fully created", source_path);

        zkutil::EventPtr event = std::make_shared<Poco::Event>();
        if (zookeeper->exists(source_path + "/columns", nullptr, event))
        {
            LOG_WARNING(log, "Oops, a watch has leaked");
            break;
        }

        event->wait();
    }

    /// The order of the following three actions is important.

    Strings source_queue_names;
    /// We are trying to get consistent /log_pointer and /queue state. Otherwise
    /// we can possibly duplicate entries in queue of cloned replica.
    while (true)
    {
        Coordination::Stat log_pointer_stat;
        String raw_log_pointer = zookeeper->get(source_path + "/log_pointer", &log_pointer_stat);

        Coordination::Requests ops;
        ops.push_back(zkutil::makeSetRequest(replica_path + "/log_pointer", raw_log_pointer, -1));

        /// For support old versions CH.
        if (source_is_lost_stat.version == -1)
        {
            /// We check that it was not suddenly upgraded to new version.
            /// Otherwise it can be upgraded and instantly become lost, but we cannot notice that.
            ops.push_back(zkutil::makeCreateRequest(source_path + "/is_lost", "0", zkutil::CreateMode::Persistent));
            ops.push_back(zkutil::makeRemoveRequest(source_path + "/is_lost", -1));
        }
        else /// The replica we clone should not suddenly become lost.
            ops.push_back(zkutil::makeCheckRequest(source_path + "/is_lost", source_is_lost_stat.version));

        Coordination::Responses responses;

        /// Let's remember the queue of the reference/master replica.
        source_queue_names = zookeeper->getChildren(source_path + "/queue");

        /// Check that log pointer of source replica didn't changed while we read queue entries
        ops.push_back(zkutil::makeCheckRequest(source_path + "/log_pointer", log_pointer_stat.version));

        auto rc = zookeeper->tryMulti(ops, responses);

        if (rc == Coordination::Error::ZOK)
        {
            break;
        }
        else if (rc == Coordination::Error::ZNODEEXISTS)
        {
            throw Exception(
                "Can not clone replica, because the " + source_replica + " updated to new ClickHouse version",
                ErrorCodes::REPLICA_STATUS_CHANGED);
        }
        else if (responses[1]->error == Coordination::Error::ZBADVERSION)
        {
            /// If is_lost node version changed than source replica also lost,
            /// so we cannot clone from it.
            throw Exception(
                "Can not clone replica, because the " + source_replica + " became lost", ErrorCodes::REPLICA_STATUS_CHANGED);
        }
        else if (responses.back()->error == Coordination::Error::ZBADVERSION)
        {
            /// If source replica's log_pointer changed than we probably read
            /// stale state of /queue and have to try one more time.
            LOG_WARNING(log, "Log pointer of source replica {} changed while we loading queue nodes. Will retry.", source_replica);
            continue;
        }
        else
        {
            zkutil::KeeperMultiException::check(rc, ops, responses);
        }
    }

    std::sort(source_queue_names.begin(), source_queue_names.end());

    Strings source_queue;
    for (const String & entry_name : source_queue_names)
    {
        String entry;
        if (!zookeeper->tryGet(source_path + "/queue/" + entry_name, entry))
            continue;
        source_queue.push_back(entry);
    }

    /// We should do it after copying queue, because some ALTER_METADATA entries can be lost otherwise.
    cloneMetadataIfNeeded(source_replica, source_path, zookeeper);

    /// Add to the queue jobs to receive all the active parts that the reference/master replica has.
    Strings source_replica_parts = zookeeper->getChildren(source_path + "/parts");
    ActiveDataPartSet active_parts_set(format_version, source_replica_parts);

    Strings active_parts = active_parts_set.getParts();

    /// Remove local parts if source replica does not have them, because such parts will never be fetched by other replicas.
    Strings local_parts_in_zk = zookeeper->getChildren(replica_path + "/parts");
    Strings parts_to_remove_from_zk;
    for (const auto & part : local_parts_in_zk)
    {
        if (active_parts_set.getContainingPart(part).empty())
        {
            queue.remove(zookeeper, part);
            parts_to_remove_from_zk.emplace_back(part);
            LOG_WARNING(log, "Source replica does not have part {}. Removing it from ZooKeeper.", part);
        }
    }
    tryRemovePartsFromZooKeeperWithRetries(parts_to_remove_from_zk);

    auto local_active_parts = getDataParts();
    DataPartsVector parts_to_remove_from_working_set;
    for (const auto & part : local_active_parts)
    {
        if (active_parts_set.getContainingPart(part->name).empty())
        {
            parts_to_remove_from_working_set.emplace_back(part);
            LOG_WARNING(log, "Source replica does not have part {}. Removing it from working set.", part->name);
        }
    }

    if (getSettings()->detach_old_local_parts_when_cloning_replica)
    {
        auto metadata_snapshot = getInMemoryMetadataPtr();
        for (const auto & part : parts_to_remove_from_working_set)
        {
            LOG_INFO(log, "Detaching {}", part->relative_path);
            part->makeCloneInDetached("clone", metadata_snapshot);
        }
    }

    removePartsFromWorkingSet(parts_to_remove_from_working_set, true);

    for (const String & name : active_parts)
    {
        LogEntry log_entry;
        log_entry.type = LogEntry::GET_PART;
        log_entry.source_replica = "";
        log_entry.new_part_name = name;
        log_entry.create_time = tryGetPartCreateTime(zookeeper, source_path, name);

        zookeeper->create(replica_path + "/queue/queue-", log_entry.toString(), zkutil::CreateMode::PersistentSequential);
    }

    LOG_DEBUG(log, "Queued {} parts to be fetched", active_parts.size());

    /// Add content of the reference/master replica queue to the queue.
    for (const String & entry : source_queue)
    {
        zookeeper->create(replica_path + "/queue/queue-", entry, zkutil::CreateMode::PersistentSequential);
    }

    LOG_DEBUG(log, "Copied {} queue entries", source_queue.size());
}


void StorageReplicatedMergeTree::cloneMetadataIfNeeded(const String & source_replica, const String & source_path, zkutil::ZooKeeperPtr & zookeeper)
{
    String source_metadata_version_str;
    bool metadata_version_exists = zookeeper->tryGet(source_path + "/metadata_version", source_metadata_version_str);
    if (!metadata_version_exists)
    {
        /// For compatibility with version older than 20.3
        /// TODO fix tests and delete it
        LOG_WARNING(log, "Node {} does not exist. "
                         "Most likely it's because too old version of ClickHouse is running on replica {}. "
                         "Will not check metadata consistency",
                         source_path + "/metadata_version", source_replica);
        return;
    }

    Int32 source_metadata_version = parse<Int32>(source_metadata_version_str);
    if (metadata_version == source_metadata_version)
        return;

    /// Our metadata it not up to date with source replica metadata.
    /// Metadata is updated by ALTER_METADATA entries, but some entries are probably cleaned up from the log.
    /// It's also possible that some newer ALTER_METADATA entries are present in source_queue list,
    /// and source replica are executing such entry right now (or had executed recently).
    /// More than that, /metadata_version update is not atomic with /columns and /metadata update...

    /// Fortunately, ALTER_METADATA seems to be idempotent,
    /// and older entries of such type can be replaced with newer entries.
    /// Let's try to get consistent values of source replica's /columns and /metadata
    /// and prepend dummy ALTER_METADATA to our replication queue.
    /// It should not break anything if source_queue already contains ALTER_METADATA entry
    /// with greater or equal metadata_version, but it will update our metadata
    /// if all such entries were cleaned up from the log and source_queue.

    LOG_WARNING(log, "Metadata version ({}) on replica is not up to date with metadata ({}) on source replica {}",
                metadata_version, source_metadata_version, source_replica);

    String source_metadata;
    String source_columns;
    while (true)
    {
        Coordination::Stat metadata_stat;
        Coordination::Stat columns_stat;
        source_metadata = zookeeper->get(source_path + "/metadata", &metadata_stat);
        source_columns = zookeeper->get(source_path + "/columns", &columns_stat);

        Coordination::Requests ops;
        Coordination::Responses responses;
        ops.emplace_back(zkutil::makeCheckRequest(source_path + "/metadata", metadata_stat.version));
        ops.emplace_back(zkutil::makeCheckRequest(source_path + "/columns", columns_stat.version));

        Coordination::Error code = zookeeper->tryMulti(ops, responses);
        if (code == Coordination::Error::ZOK)
            break;
        else if (code == Coordination::Error::ZBADVERSION)
            LOG_WARNING(log, "Metadata of replica {} was changed", source_path);
        else
            zkutil::KeeperMultiException::check(code, ops, responses);
    }

    ReplicatedMergeTreeLogEntryData dummy_alter;
    dummy_alter.type = LogEntry::ALTER_METADATA;
    dummy_alter.source_replica = source_replica;
    dummy_alter.metadata_str = source_metadata;
    dummy_alter.columns_str = source_columns;
    dummy_alter.alter_version = source_metadata_version;
    dummy_alter.create_time = time(nullptr);

    zookeeper->create(replica_path + "/queue/queue-", dummy_alter.toString(), zkutil::CreateMode::PersistentSequential);

    /// We don't need to do anything with mutation_pointer, because mutation log cleanup process is different from
    /// replication log cleanup. A mutation is removed from ZooKeeper only if all replicas had executed the mutation,
    /// so all mutations which are greater or equal to our mutation pointer are still present in ZooKeeper.
}


void StorageReplicatedMergeTree::cloneReplicaIfNeeded(zkutil::ZooKeeperPtr zookeeper)
{
    Coordination::Stat is_lost_stat;
    bool is_new_replica = true;
    String res;
    if (zookeeper->tryGet(replica_path + "/is_lost", res, &is_lost_stat))
    {
        if (res == "0")
            return;
        if (is_lost_stat.version)
            is_new_replica = false;
    }
    else
    {
        /// Replica was created by old version of CH, so me must create "/is_lost".
        /// Note that in old version of CH there was no "lost" replicas possible.
        /// TODO is_lost node should always exist since v18.12, maybe we can replace `tryGet` with `get` and remove old code?
        zookeeper->create(replica_path + "/is_lost", "0", zkutil::CreateMode::Persistent);
        return;
    }

    /// is_lost is "1": it means that we are in repair mode.
    /// Try choose source replica to clone.
    /// Source replica must not be lost and should have minimal queue size and maximal log pointer.
    Strings replicas = zookeeper->getChildren(zookeeper_path + "/replicas");
    std::vector<zkutil::ZooKeeper::FutureGet> futures;
    for (const String & source_replica_name : replicas)
    {
        /// Do not clone from myself.
        if (source_replica_name == replica_name)
            continue;

        String source_replica_path = zookeeper_path + "/replicas/" + source_replica_name;

        /// Obviously the following get operations are not atomic, but it's ok to choose good enough replica, not the best one.
        /// NOTE: We may count some entries twice if log_pointer is moved.
        futures.emplace_back(zookeeper->asyncTryGet(source_replica_path + "/is_lost"));
        futures.emplace_back(zookeeper->asyncTryGet(source_replica_path + "/log_pointer"));
        futures.emplace_back(zookeeper->asyncTryGet(source_replica_path + "/queue"));
    }

    /// Wait for results before getting log entries
    for (auto & future : futures)
        future.wait();

    Strings log_entries = zookeeper->getChildren(zookeeper_path + "/log");
    size_t max_log_entry = 0;
    if (!log_entries.empty())
    {
        String last_entry = *std::max_element(log_entries.begin(), log_entries.end());
        max_log_entry = parse<UInt64>(last_entry.substr(strlen("log-")));
    }
    /// log_pointer can point to future entry, which was not created yet
    ++max_log_entry;

    size_t min_replication_lag = std::numeric_limits<size_t>::max();
    String source_replica;
    Coordination::Stat source_is_lost_stat;
    size_t future_num = 0;

    for (const String & source_replica_name : replicas)
    {
        if (source_replica_name == replica_name)
            continue;

        auto get_is_lost     = futures[future_num++].get();
        auto get_log_pointer = futures[future_num++].get();
        auto get_queue       = futures[future_num++].get();

        if (get_is_lost.error != Coordination::Error::ZOK)
        {
            LOG_INFO(log, "Not cloning {}, cannot get '/is_lost': {}", source_replica_name, Coordination::errorMessage(get_is_lost.error));
            continue;
        }
        else if (get_is_lost.data != "0")
        {
            LOG_INFO(log, "Not cloning {}, it's lost", source_replica_name);
            continue;
        }

        if (get_log_pointer.error != Coordination::Error::ZOK)
        {
            LOG_INFO(log, "Not cloning {}, cannot get '/log_pointer': {}", source_replica_name, Coordination::errorMessage(get_log_pointer.error));
            continue;
        }
        if (get_queue.error != Coordination::Error::ZOK)
        {
            LOG_INFO(log, "Not cloning {}, cannot get '/queue': {}", source_replica_name, Coordination::errorMessage(get_queue.error));
            continue;
        }

        /// Replica is not lost and we can clone it. Let's calculate approx replication lag.
        size_t source_log_pointer = get_log_pointer.data.empty() ? 0 : parse<UInt64>(get_log_pointer.data);
        assert(source_log_pointer <= max_log_entry);
        size_t replica_queue_lag = max_log_entry - source_log_pointer;
        size_t replica_queue_size = get_queue.stat.numChildren;
        size_t replication_lag = replica_queue_lag + replica_queue_size;
        LOG_INFO(log, "Replica {} has log pointer '{}', approximate {} queue lag and {} queue size",
                 source_replica_name, get_log_pointer.data, replica_queue_lag, replica_queue_size);
        if (replication_lag < min_replication_lag)
        {
            source_replica = source_replica_name;
            source_is_lost_stat = get_is_lost.stat;
            min_replication_lag = replication_lag;
        }
    }

    if (source_replica.empty())
        throw Exception("All replicas are lost", ErrorCodes::ALL_REPLICAS_LOST);

    if (is_new_replica)
        LOG_INFO(log, "Will mimic {}", source_replica);
    else
        LOG_WARNING(log, "Will mimic {}", source_replica);

    /// Clear obsolete queue that we no longer need.
    zookeeper->removeChildren(replica_path + "/queue");

    /// Will do repair from the selected replica.
    cloneReplica(source_replica, source_is_lost_stat, zookeeper);
    /// If repair fails to whatever reason, the exception is thrown, is_lost will remain "1" and the replica will be repaired later.

    /// If replica is repaired successfully, we remove is_lost flag.
    zookeeper->set(replica_path + "/is_lost", "0");
}


void StorageReplicatedMergeTree::queueUpdatingTask()
{
    if (!queue_update_in_progress)
    {
        last_queue_update_start_time.store(time(nullptr));
        queue_update_in_progress = true;
    }
    try
    {
        queue.pullLogsToQueue(getZooKeeper(), queue_updating_task->getWatchCallback());
        last_queue_update_finish_time.store(time(nullptr));
        queue_update_in_progress = false;
    }
    catch (const Coordination::Exception & e)
    {
        tryLogCurrentException(log, __PRETTY_FUNCTION__);

        if (e.code == Coordination::Error::ZSESSIONEXPIRED)
        {
            restarting_thread.wakeup();
            return;
        }

        queue_updating_task->scheduleAfter(QUEUE_UPDATE_ERROR_SLEEP_MS);
    }
    catch (...)
    {
        tryLogCurrentException(log, __PRETTY_FUNCTION__);
        queue_updating_task->scheduleAfter(QUEUE_UPDATE_ERROR_SLEEP_MS);
    }
}


void StorageReplicatedMergeTree::mutationsUpdatingTask()
{
    try
    {
        queue.updateMutations(getZooKeeper(), mutations_updating_task->getWatchCallback());
    }
    catch (const Coordination::Exception & e)
    {
        tryLogCurrentException(log, __PRETTY_FUNCTION__);

        if (e.code == Coordination::Error::ZSESSIONEXPIRED)
            return;

        mutations_updating_task->scheduleAfter(QUEUE_UPDATE_ERROR_SLEEP_MS);
    }
    catch (...)
    {
        tryLogCurrentException(log, __PRETTY_FUNCTION__);
        mutations_updating_task->scheduleAfter(QUEUE_UPDATE_ERROR_SLEEP_MS);
    }
}

ReplicatedMergeTreeQueue::SelectedEntryPtr StorageReplicatedMergeTree::selectQueueEntry()
{
    /// This object will mark the element of the queue as running.
    ReplicatedMergeTreeQueue::SelectedEntryPtr selected;

    try
    {
        selected = queue.selectEntryToProcess(merger_mutator, *this);
    }
    catch (...)
    {
        tryLogCurrentException(log, __PRETTY_FUNCTION__);
    }

    return selected;
}

bool StorageReplicatedMergeTree::processQueueEntry(ReplicatedMergeTreeQueue::SelectedEntryPtr selected_entry)
{

    LogEntryPtr & entry = selected_entry->log_entry;
    return queue.processEntry([this]{ return getZooKeeper(); }, entry, [&](LogEntryPtr & entry_to_process)
    {
        try
        {
            return executeLogEntry(*entry_to_process);
        }
        catch (const Exception & e)
        {
            if (e.code() == ErrorCodes::NO_REPLICA_HAS_PART)
            {
                /// If no one has the right part, probably not all replicas work; We will not write to log with Error level.
                LOG_INFO(log, e.displayText());
            }
            else if (e.code() == ErrorCodes::ABORTED)
            {
                /// Interrupted merge or downloading a part is not an error.
                LOG_INFO(log, e.message());
            }
            else if (e.code() == ErrorCodes::PART_IS_TEMPORARILY_LOCKED)
            {
                /// Part cannot be added temporarily
                LOG_INFO(log, e.displayText());
                cleanup_thread.wakeup();
            }
            else
                tryLogCurrentException(log, __PRETTY_FUNCTION__);

            /** This exception will be written to the queue element, and it can be looked up using `system.replication_queue` table.
              * The thread that performs this action will sleep a few seconds after the exception.
              * See `queue.processEntry` function.
              */
            throw;
        }
        catch (...)
        {
            tryLogCurrentException(log, __PRETTY_FUNCTION__);
            throw;
        }
    });
}

std::optional<JobAndPool> StorageReplicatedMergeTree::getDataProcessingJob()
{
    /// If replication queue is stopped exit immediately as we successfully executed the task
    if (queue.actions_blocker.isCancelled())
        return {};

    /// This object will mark the element of the queue as running.
    ReplicatedMergeTreeQueue::SelectedEntryPtr selected_entry = selectQueueEntry();

    if (!selected_entry)
        return {};

    PoolType pool_type;

    /// Depending on entry type execute in fetches (small) pool or big merge_mutate pool
    if (selected_entry->log_entry->type == LogEntry::GET_PART)
        pool_type = PoolType::FETCH;
    else
        pool_type = PoolType::MERGE_MUTATE;

    return JobAndPool{[this, selected_entry] () mutable
    {
        return processQueueEntry(selected_entry);
    }, pool_type};
}


bool StorageReplicatedMergeTree::canExecuteFetch(const ReplicatedMergeTreeLogEntry & entry, String & disable_reason) const
{
    if (fetcher.blocker.isCancelled())
    {
        disable_reason = fmt::format("Not executing fetch of part {} because replicated fetches are cancelled now.", entry.new_part_name);
        return false;
    }

    size_t busy_threads_in_pool = CurrentMetrics::values[CurrentMetrics::BackgroundFetchesPoolTask].load(std::memory_order_relaxed);
    if (busy_threads_in_pool >= replicated_fetches_pool_size)
    {
        disable_reason = fmt::format("Not executing fetch of part {} because {} fetches already executing, max {}.", entry.new_part_name, busy_threads_in_pool, replicated_fetches_pool_size);
        return false;
    }

    return true;
}

bool StorageReplicatedMergeTree::partIsAssignedToBackgroundOperation(const DataPartPtr & part) const
{
    return queue.isVirtualPart(part);
}

void StorageReplicatedMergeTree::mergeSelectingTask()
{
    if (!is_leader)
        return;

    const auto storage_settings_ptr = getSettings();
    const bool deduplicate = false; /// TODO: read deduplicate option from table config
    const Names deduplicate_by_columns = {};
    CreateMergeEntryResult create_result = CreateMergeEntryResult::Other;

    try
    {
        /// We must select parts for merge under merge_selecting_mutex because other threads
        /// (OPTIMIZE queries) can assign new merges.
        std::lock_guard merge_selecting_lock(merge_selecting_mutex);

        auto zookeeper = getZooKeeper();

        ReplicatedMergeTreeMergePredicate merge_pred = queue.getMergePredicate(zookeeper);

        /// If many merges is already queued, then will queue only small enough merges.
        /// Otherwise merge queue could be filled with only large merges,
        /// and in the same time, many small parts could be created and won't be merged.

        auto merges_and_mutations_queued = queue.countMergesAndPartMutations();
        size_t merges_and_mutations_sum = merges_and_mutations_queued.merges + merges_and_mutations_queued.mutations;
        if (merges_and_mutations_sum >= storage_settings_ptr->max_replicated_merges_in_queue)
        {
            LOG_TRACE(log, "Number of queued merges ({}) and part mutations ({})"
                " is greater than max_replicated_merges_in_queue ({}), so won't select new parts to merge or mutate.",
                merges_and_mutations_queued.merges,
                merges_and_mutations_queued.mutations,
                storage_settings_ptr->max_replicated_merges_in_queue);
        }
        else
        {
            UInt64 max_source_parts_size_for_merge = merger_mutator.getMaxSourcePartsSizeForMerge(
                storage_settings_ptr->max_replicated_merges_in_queue, merges_and_mutations_sum);

            UInt64 max_source_part_size_for_mutation = merger_mutator.getMaxSourcePartSizeForMutation();

            bool merge_with_ttl_allowed = merges_and_mutations_queued.merges_with_ttl < storage_settings_ptr->max_replicated_merges_with_ttl_in_queue &&
                getTotalMergesWithTTLInMergeList() < storage_settings_ptr->max_number_of_merges_with_ttl_in_pool;

            FutureMergedMutatedPart future_merged_part;
            if (storage_settings.get()->assign_part_uuids)
                future_merged_part.uuid = UUIDHelpers::generateV4();

            if (max_source_parts_size_for_merge > 0 &&
                merger_mutator.selectPartsToMerge(future_merged_part, false, max_source_parts_size_for_merge, merge_pred, merge_with_ttl_allowed, nullptr) == SelectPartsDecision::SELECTED)
            {
                create_result = createLogEntryToMergeParts(
                    zookeeper,
                    future_merged_part.parts,
                    future_merged_part.name,
                    future_merged_part.uuid,
                    future_merged_part.type,
                    deduplicate,
                    deduplicate_by_columns,
                    nullptr,
                    merge_pred.getVersion(),
                    future_merged_part.merge_type);
            }
            /// If there are many mutations in queue, it may happen, that we cannot enqueue enough merges to merge all new parts
            else if (max_source_part_size_for_mutation > 0 && queue.countMutations() > 0
                     && merges_and_mutations_queued.mutations < storage_settings_ptr->max_replicated_mutations_in_queue)
            {
                /// Choose a part to mutate.
                DataPartsVector data_parts = getDataPartsVector();
                for (const auto & part : data_parts)
                {
                    if (part->getBytesOnDisk() > max_source_part_size_for_mutation)
                        continue;

                    std::optional<std::pair<Int64, int>> desired_mutation_version = merge_pred.getDesiredMutationVersion(part);
                    if (!desired_mutation_version)
                        continue;

                    create_result = createLogEntryToMutatePart(
                        *part,
                        future_merged_part.uuid,
                        desired_mutation_version->first,
                        desired_mutation_version->second,
                        merge_pred.getVersion());

                    if (create_result == CreateMergeEntryResult::Ok)
                        break;
                }
            }
        }
    }
    catch (...)
    {
        tryLogCurrentException(log, __PRETTY_FUNCTION__);
    }

    if (!is_leader)
        return;

    if (create_result != CreateMergeEntryResult::Ok
        && create_result != CreateMergeEntryResult::LogUpdated)
    {
        merge_selecting_task->scheduleAfter(MERGE_SELECTING_SLEEP_MS);
    }
    else
    {
        merge_selecting_task->schedule();
    }
}


void StorageReplicatedMergeTree::mutationsFinalizingTask()
{
    bool needs_reschedule = false;

    try
    {
        needs_reschedule = queue.tryFinalizeMutations(getZooKeeper());
    }
    catch (...)
    {
        tryLogCurrentException(log, __PRETTY_FUNCTION__);
        needs_reschedule = true;
    }

    if (needs_reschedule)
    {
        mutations_finalizing_task->scheduleAfter(MUTATIONS_FINALIZING_SLEEP_MS);
    }
    else
    {
        /// Even if no mutations seems to be done or appeared we are trying to
        /// finalize them in background because manual control the launch of
        /// this function is error prone. This can lead to mutations that
        /// processed all the parts but have is_done=0 state for a long time. Or
        /// killed mutations, which are also considered as undone.
        mutations_finalizing_task->scheduleAfter(MUTATIONS_FINALIZING_IDLE_SLEEP_MS);
    }
}


StorageReplicatedMergeTree::CreateMergeEntryResult StorageReplicatedMergeTree::createLogEntryToMergeParts(
    zkutil::ZooKeeperPtr & zookeeper,
    const DataPartsVector & parts,
    const String & merged_name,
    const UUID & merged_part_uuid,
    const MergeTreeDataPartType & merged_part_type,
    bool deduplicate,
    const Names & deduplicate_by_columns,
    ReplicatedMergeTreeLogEntryData * out_log_entry,
    int32_t log_version,
    MergeType merge_type)
{
    std::vector<std::future<Coordination::ExistsResponse>> exists_futures;
    exists_futures.reserve(parts.size());
    for (const auto & part : parts)
        exists_futures.emplace_back(zookeeper->asyncExists(replica_path + "/parts/" + part->name));

    bool all_in_zk = true;
    for (size_t i = 0; i < parts.size(); ++i)
    {
        /// If there is no information about part in ZK, we will not merge it.
        if (exists_futures[i].get().error == Coordination::Error::ZNONODE)
        {
            all_in_zk = false;

            const auto & part = parts[i];
            if (part->modification_time + MAX_AGE_OF_LOCAL_PART_THAT_WASNT_ADDED_TO_ZOOKEEPER < time(nullptr))
            {
                LOG_WARNING(log, "Part {} (that was selected for merge) with age {} seconds exists locally but not in ZooKeeper. Won't do merge with that part and will check it.", part->name, (time(nullptr) - part->modification_time));
                enqueuePartForCheck(part->name);
            }
        }
    }

    if (!all_in_zk)
        return CreateMergeEntryResult::MissingPart;

    ReplicatedMergeTreeLogEntryData entry;
    entry.type = LogEntry::MERGE_PARTS;
    entry.source_replica = replica_name;
    entry.new_part_name = merged_name;
    entry.new_part_uuid = merged_part_uuid;
    entry.new_part_type = merged_part_type;
    entry.merge_type = merge_type;
    entry.deduplicate = deduplicate;
    entry.deduplicate_by_columns = deduplicate_by_columns;
    entry.create_time = time(nullptr);

    for (const auto & part : parts)
        entry.source_parts.push_back(part->name);

    Coordination::Requests ops;
    Coordination::Responses responses;

    ops.emplace_back(zkutil::makeCreateRequest(
        zookeeper_path + "/log/log-", entry.toString(),
        zkutil::CreateMode::PersistentSequential));

    ops.emplace_back(zkutil::makeSetRequest(
        zookeeper_path + "/log", "", log_version)); /// Check and update version.

    Coordination::Error code = zookeeper->tryMulti(ops, responses);

    if (code == Coordination::Error::ZOK)
    {
        String path_created = dynamic_cast<const Coordination::CreateResponse &>(*responses.front()).path_created;
        entry.znode_name = path_created.substr(path_created.find_last_of('/') + 1);

        ProfileEvents::increment(ProfileEvents::CreatedLogEntryForMerge);
        LOG_TRACE(log, "Created log entry {} for merge {}", path_created, merged_name);
    }
    else if (code == Coordination::Error::ZBADVERSION)
    {
        ProfileEvents::increment(ProfileEvents::NotCreatedLogEntryForMerge);
        LOG_TRACE(log, "Log entry is not created for merge {} because log was updated", merged_name);
        return CreateMergeEntryResult::LogUpdated;
    }
    else
    {
        zkutil::KeeperMultiException::check(code, ops, responses);
    }

    if (out_log_entry)
        *out_log_entry = entry;

    return CreateMergeEntryResult::Ok;
}


StorageReplicatedMergeTree::CreateMergeEntryResult StorageReplicatedMergeTree::createLogEntryToMutatePart(
    const IMergeTreeDataPart & part, const UUID & new_part_uuid, Int64 mutation_version, int32_t alter_version, int32_t log_version)
{
    auto zookeeper = getZooKeeper();

    /// If there is no information about part in ZK, we will not mutate it.
    if (!zookeeper->exists(replica_path + "/parts/" + part.name))
    {
        if (part.modification_time + MAX_AGE_OF_LOCAL_PART_THAT_WASNT_ADDED_TO_ZOOKEEPER < time(nullptr))
        {
            LOG_WARNING(log, "Part {} (that was selected for mutation) with age {} seconds exists locally but not in ZooKeeper."
                " Won't mutate that part and will check it.", part.name, (time(nullptr) - part.modification_time));
            enqueuePartForCheck(part.name);
        }

        return CreateMergeEntryResult::MissingPart;
    }

    MergeTreePartInfo new_part_info = part.info;
    new_part_info.mutation = mutation_version;

    String new_part_name = part.getNewName(new_part_info);

    ReplicatedMergeTreeLogEntryData entry;
    entry.type = LogEntry::MUTATE_PART;
    entry.source_replica = replica_name;
    entry.source_parts.push_back(part.name);
    entry.new_part_name = new_part_name;
    entry.new_part_uuid = new_part_uuid;
    entry.create_time = time(nullptr);
    entry.alter_version = alter_version;

    Coordination::Requests ops;
    Coordination::Responses responses;

    ops.emplace_back(zkutil::makeCreateRequest(
        zookeeper_path + "/log/log-", entry.toString(),
        zkutil::CreateMode::PersistentSequential));

    ops.emplace_back(zkutil::makeSetRequest(
        zookeeper_path + "/log", "", log_version)); /// Check and update version.

    Coordination::Error code = zookeeper->tryMulti(ops, responses);

    if (code == Coordination::Error::ZBADVERSION)
    {
        ProfileEvents::increment(ProfileEvents::NotCreatedLogEntryForMutation);
        LOG_TRACE(log, "Log entry is not created for mutation {} because log was updated", new_part_name);
        return CreateMergeEntryResult::LogUpdated;
    }

    zkutil::KeeperMultiException::check(code, ops, responses);

    ProfileEvents::increment(ProfileEvents::CreatedLogEntryForMutation);
    LOG_TRACE(log, "Created log entry for mutation {}", new_part_name);
    return CreateMergeEntryResult::Ok;
}


void StorageReplicatedMergeTree::removePartFromZooKeeper(const String & part_name, Coordination::Requests & ops, bool has_children)
{
    String part_path = replica_path + "/parts/" + part_name;

    if (has_children)
    {
        ops.emplace_back(zkutil::makeRemoveRequest(part_path + "/checksums", -1));
        ops.emplace_back(zkutil::makeRemoveRequest(part_path + "/columns", -1));
    }
    ops.emplace_back(zkutil::makeRemoveRequest(part_path, -1));
}

void StorageReplicatedMergeTree::removePartFromZooKeeper(const String & part_name)
{
    auto zookeeper = getZooKeeper();
    String part_path = replica_path + "/parts/" + part_name;
    Coordination::Stat stat;

    /// Part doesn't exist, nothing to remove
    if (!zookeeper->exists(part_path, &stat))
        return;

    Coordination::Requests ops;

    removePartFromZooKeeper(part_name, ops, stat.numChildren > 0);
    zookeeper->multi(ops);
}

void StorageReplicatedMergeTree::removePartAndEnqueueFetch(const String & part_name)
{
    auto zookeeper = getZooKeeper();

    String part_path = replica_path + "/parts/" + part_name;

    Coordination::Requests ops;

    time_t part_create_time = 0;
    Coordination::Stat stat;
    if (zookeeper->exists(part_path, &stat))
    {
        part_create_time = stat.ctime / 1000;
        removePartFromZooKeeper(part_name, ops, stat.numChildren > 0);
    }

    LogEntryPtr log_entry = std::make_shared<LogEntry>();
    log_entry->type = LogEntry::GET_PART;
    log_entry->create_time = part_create_time;
    log_entry->source_replica = "";
    log_entry->new_part_name = part_name;

    ops.emplace_back(zkutil::makeCreateRequest(
        replica_path + "/queue/queue-", log_entry->toString(),
        zkutil::CreateMode::PersistentSequential));

    auto results = zookeeper->multi(ops);

    String path_created = dynamic_cast<const Coordination::CreateResponse &>(*results.back()).path_created;
    log_entry->znode_name = path_created.substr(path_created.find_last_of('/') + 1);
    queue.insert(zookeeper, log_entry);
}


void StorageReplicatedMergeTree::enterLeaderElection()
{
    auto callback = [this]()
    {
        LOG_INFO(log, "Became leader");

        is_leader = true;
        merge_selecting_task->activateAndSchedule();
    };

    try
    {
        leader_election = std::make_shared<zkutil::LeaderElection>(
            getContext()->getSchedulePool(),
            zookeeper_path + "/leader_election",
            *current_zookeeper,    /// current_zookeeper lives for the lifetime of leader_election,
                                   ///  since before changing `current_zookeeper`, `leader_election` object is destroyed in `partialShutdown` method.
            callback,
            replica_name);
    }
    catch (...)
    {
        leader_election = nullptr;
        throw;
    }
}

void StorageReplicatedMergeTree::exitLeaderElection()
{
    if (!leader_election)
        return;

    /// Shut down the leader election thread to avoid suddenly becoming the leader again after
    /// we have stopped the merge_selecting_thread, but before we have deleted the leader_election object.
    leader_election->shutdown();

    if (is_leader)
    {
        LOG_INFO(log, "Stopped being leader");

        is_leader = false;
        merge_selecting_task->deactivate();
    }

    /// Delete the node in ZK only after we have stopped the merge_selecting_thread - so that only one
    /// replica assigns merges at any given time.
    leader_election = nullptr;
}

ConnectionTimeouts StorageReplicatedMergeTree::getFetchPartHTTPTimeouts(ContextPtr local_context)
{
    auto timeouts = ConnectionTimeouts::getHTTPTimeouts(local_context);
    auto settings = getSettings();

    if (settings->replicated_fetches_http_connection_timeout.changed)
        timeouts.connection_timeout = settings->replicated_fetches_http_connection_timeout;

    if (settings->replicated_fetches_http_send_timeout.changed)
        timeouts.send_timeout = settings->replicated_fetches_http_send_timeout;

    if (settings->replicated_fetches_http_receive_timeout.changed)
        timeouts.receive_timeout = settings->replicated_fetches_http_receive_timeout;

    return timeouts;
}

bool StorageReplicatedMergeTree::checkReplicaHavePart(const String & replica, const String & part_name)
{
    auto zookeeper = getZooKeeper();
    return zookeeper->exists(zookeeper_path + "/replicas/" + replica + "/parts/" + part_name);
}

String StorageReplicatedMergeTree::findReplicaHavingPart(const String & part_name, bool active)
{
    auto zookeeper = getZooKeeper();
    Strings replicas = zookeeper->getChildren(zookeeper_path + "/replicas");

    /// Select replicas in uniformly random order.
    std::shuffle(replicas.begin(), replicas.end(), thread_local_rng);

    LOG_TRACE(log, "Candidate replicas: {}", replicas.size());

    for (const String & replica : replicas)
    {
        /// We aren't interested in ourself.
        if (replica == replica_name)
            continue;

        LOG_TRACE(log, "Candidate replica: {}", replica);

        if (checkReplicaHavePart(replica, part_name) &&
            (!active || zookeeper->exists(zookeeper_path + "/replicas/" + replica + "/is_active")))
            return replica;

        /// Obviously, replica could become inactive or even vanish after return from this method.
    }

    return {};
}

String StorageReplicatedMergeTree::findReplicaHavingCoveringPart(LogEntry & entry, bool active)
{
    auto zookeeper = getZooKeeper();
    Strings replicas = zookeeper->getChildren(zookeeper_path + "/replicas");

    /// Select replicas in uniformly random order.
    std::shuffle(replicas.begin(), replicas.end(), thread_local_rng);

    for (const String & replica : replicas)
    {
        if (replica == replica_name)
            continue;

        if (active && !zookeeper->exists(zookeeper_path + "/replicas/" + replica + "/is_active"))
            continue;

        String largest_part_found;
        Strings parts = zookeeper->getChildren(zookeeper_path + "/replicas/" + replica + "/parts");
        for (const String & part_on_replica : parts)
        {
            if (part_on_replica == entry.new_part_name
                || MergeTreePartInfo::contains(part_on_replica, entry.new_part_name, format_version))
            {
                if (largest_part_found.empty()
                    || MergeTreePartInfo::contains(part_on_replica, largest_part_found, format_version))
                {
                    largest_part_found = part_on_replica;
                }
            }
        }

        if (!largest_part_found.empty())
        {
            bool the_same_part = largest_part_found == entry.new_part_name;

            /// Make a check in case if selected part differs from source part
            if (!the_same_part)
            {
                String reject_reason;
                if (!queue.addFuturePartIfNotCoveredByThem(largest_part_found, entry, reject_reason))
                {
                    LOG_INFO(log, "Will not fetch part {} covering {}. {}", largest_part_found, entry.new_part_name, reject_reason);
                    return {};
                }
            }

            return replica;
        }
    }

    return {};
}


String StorageReplicatedMergeTree::findReplicaHavingCoveringPart(
    const String & part_name, bool active, String & found_part_name)
{
    auto zookeeper = getZooKeeper();
    Strings replicas = zookeeper->getChildren(zookeeper_path + "/replicas");

    /// Select replicas in uniformly random order.
    std::shuffle(replicas.begin(), replicas.end(), thread_local_rng);

    String largest_part_found;
    String largest_replica_found;

    for (const String & replica : replicas)
    {
        if (replica == replica_name)
            continue;

        if (active && !zookeeper->exists(zookeeper_path + "/replicas/" + replica + "/is_active"))
            continue;

        Strings parts = zookeeper->getChildren(zookeeper_path + "/replicas/" + replica + "/parts");
        for (const String & part_on_replica : parts)
        {
            if (part_on_replica == part_name
                || MergeTreePartInfo::contains(part_on_replica, part_name, format_version))
            {
                if (largest_part_found.empty()
                    || MergeTreePartInfo::contains(part_on_replica, largest_part_found, format_version))
                {
                    largest_part_found = part_on_replica;
                    largest_replica_found = replica;
                }
            }
        }
    }

    found_part_name = largest_part_found;
    return largest_replica_found;
}


/** If a quorum is tracked for a part, update information about it in ZK.
  */
void StorageReplicatedMergeTree::updateQuorum(const String & part_name, bool is_parallel)
{
    auto zookeeper = getZooKeeper();

    /// Information on which replicas a part has been added, if the quorum has not yet been reached.
    String quorum_status_path = zookeeper_path + "/quorum/status";
    if (is_parallel)
        quorum_status_path = zookeeper_path + "/quorum/parallel/" + part_name;
    /// The name of the previous part for which the quorum was reached.
    const String quorum_last_part_path = zookeeper_path + "/quorum/last_part";

    String value;
    Coordination::Stat stat;

    /// If there is no node, then all quorum INSERTs have already reached the quorum, and nothing is needed.
    while (zookeeper->tryGet(quorum_status_path, value, &stat))
    {
        ReplicatedMergeTreeQuorumEntry quorum_entry(value);
        if (quorum_entry.part_name != part_name)
        {
            LOG_TRACE(log, "Quorum {}, already achieved for part {} current part {}",
                      quorum_status_path, part_name, quorum_entry.part_name);
            /// The quorum has already been achieved. Moreover, another INSERT with a quorum has already started.
            break;
        }

        quorum_entry.replicas.insert(replica_name);

        if (quorum_entry.replicas.size() >= quorum_entry.required_number_of_replicas)
        {
            /// The quorum is reached. Delete the node, and update information about the last part that was successfully written with quorum.
            LOG_TRACE(log, "Got {} replicas confirmed quorum {}, going to remove node",
                      quorum_entry.replicas.size(), quorum_status_path);

            Coordination::Requests ops;
            Coordination::Responses responses;

            if (!is_parallel)
            {
                Coordination::Stat added_parts_stat;
                String old_added_parts = zookeeper->get(quorum_last_part_path, &added_parts_stat);

                ReplicatedMergeTreeQuorumAddedParts parts_with_quorum(format_version);

                if (!old_added_parts.empty())
                    parts_with_quorum.fromString(old_added_parts);

                auto part_info = MergeTreePartInfo::fromPartName(part_name, format_version);
                /// We store one last part which reached quorum for each partition.
                parts_with_quorum.added_parts[part_info.partition_id] = part_name;

                String new_added_parts = parts_with_quorum.toString();

                ops.emplace_back(zkutil::makeRemoveRequest(quorum_status_path, stat.version));
                ops.emplace_back(zkutil::makeSetRequest(quorum_last_part_path, new_added_parts, added_parts_stat.version));
            }
            else
                ops.emplace_back(zkutil::makeRemoveRequest(quorum_status_path, stat.version));

            auto code = zookeeper->tryMulti(ops, responses);

            if (code == Coordination::Error::ZOK)
            {
                break;
            }
            else if (code == Coordination::Error::ZNONODE)
            {
                /// The quorum has already been achieved.
                break;
            }
            else if (code == Coordination::Error::ZBADVERSION)
            {
                /// Node was updated meanwhile. We must re-read it and repeat all the actions.
                continue;
            }
            else
                throw Coordination::Exception(code, quorum_status_path);
        }
        else
        {
            LOG_TRACE(log, "Quorum {} still not satisfied (have only {} replicas), updating node",
                      quorum_status_path, quorum_entry.replicas.size());
            /// We update the node, registering there one more replica.
            auto code = zookeeper->trySet(quorum_status_path, quorum_entry.toString(), stat.version);

            if (code == Coordination::Error::ZOK)
            {
                break;
            }
            else if (code == Coordination::Error::ZNONODE)
            {
                /// The quorum has already been achieved.
                break;
            }
            else if (code == Coordination::Error::ZBADVERSION)
            {
                /// Node was updated meanwhile. We must re-read it and repeat all the actions.
                continue;
            }
            else
                throw Coordination::Exception(code, quorum_status_path);
        }
    }
}


void StorageReplicatedMergeTree::cleanLastPartNode(const String & partition_id)
{
    auto zookeeper = getZooKeeper();

    /// The name of the previous part for which the quorum was reached.
    const String quorum_last_part_path = zookeeper_path + "/quorum/last_part";

    /// Delete information from "last_part" node.

    while (true)
    {
        Coordination::Stat added_parts_stat;
        String old_added_parts = zookeeper->get(quorum_last_part_path, &added_parts_stat);

        ReplicatedMergeTreeQuorumAddedParts parts_with_quorum(format_version);

        if (!old_added_parts.empty())
            parts_with_quorum.fromString(old_added_parts);

        /// Delete information about particular partition.
        if (!parts_with_quorum.added_parts.count(partition_id))
        {
            /// There is no information about interested part.
            break;
        }

        parts_with_quorum.added_parts.erase(partition_id);

        String new_added_parts = parts_with_quorum.toString();

        auto code = zookeeper->trySet(quorum_last_part_path, new_added_parts, added_parts_stat.version);

        if (code == Coordination::Error::ZOK)
        {
            break;
        }
        else if (code == Coordination::Error::ZNONODE)
        {
            /// Node is deleted. It is impossible, but it is Ok.
            break;
        }
        else if (code == Coordination::Error::ZBADVERSION)
        {
            /// Node was updated meanwhile. We must re-read it and repeat all the actions.
            continue;
        }
        else
            throw Coordination::Exception(code, quorum_last_part_path);
    }
}


bool StorageReplicatedMergeTree::partIsInsertingWithParallelQuorum(const MergeTreePartInfo & part_info) const
{
    auto zookeeper = getZooKeeper();
    return zookeeper->exists(zookeeper_path + "/quorum/parallel/" + part_info.getPartName());
}


bool StorageReplicatedMergeTree::partIsLastQuorumPart(const MergeTreePartInfo & part_info) const
{
    auto zookeeper = getZooKeeper();

    const String parts_with_quorum_path = zookeeper_path + "/quorum/last_part";

    String parts_with_quorum_str = zookeeper->get(parts_with_quorum_path);

    if (parts_with_quorum_str.empty())
        return false;

    ReplicatedMergeTreeQuorumAddedParts parts_with_quorum(format_version);
    parts_with_quorum.fromString(parts_with_quorum_str);

    auto partition_it = parts_with_quorum.added_parts.find(part_info.partition_id);
    if (partition_it == parts_with_quorum.added_parts.end())
        return false;

    return partition_it->second == part_info.getPartName();
}


bool StorageReplicatedMergeTree::fetchPart(const String & part_name, const StorageMetadataPtr & metadata_snapshot,
    const String & source_replica_path, bool to_detached, size_t quorum, zkutil::ZooKeeper::Ptr zookeeper_)
{
    auto zookeeper = zookeeper_ ? zookeeper_ : getZooKeeper();
    const auto part_info = MergeTreePartInfo::fromPartName(part_name, format_version);

    if (!to_detached)
    {
        if (auto part = getPartIfExists(part_info, {IMergeTreeDataPart::State::Outdated, IMergeTreeDataPart::State::Deleting}))
        {
            LOG_DEBUG(log, "Part {} should be deleted after previous attempt before fetch", part->name);
            /// Force immediate parts cleanup to delete the part that was left from the previous fetch attempt.
            cleanup_thread.wakeup();
            return false;
        }
    }

    {
        std::lock_guard lock(currently_fetching_parts_mutex);
        if (!currently_fetching_parts.insert(part_name).second)
        {
            LOG_DEBUG(log, "Part {} is already fetching right now", part_name);
            return false;
        }
    }

    SCOPE_EXIT_MEMORY
    ({
        std::lock_guard lock(currently_fetching_parts_mutex);
        currently_fetching_parts.erase(part_name);
    });

    LOG_DEBUG(log, "Fetching part {} from {}", part_name, source_replica_path);

    TableLockHolder table_lock_holder;
    if (!to_detached)
        table_lock_holder = lockForShare(RWLockImpl::NO_QUERY, getSettings()->lock_acquire_timeout_for_background_operations);

    /// Logging
    Stopwatch stopwatch;
    MutableDataPartPtr part;
    DataPartsVector replaced_parts;

    auto write_part_log = [&] (const ExecutionStatus & execution_status)
    {
        writePartLog(
            PartLogElement::DOWNLOAD_PART, execution_status, stopwatch.elapsed(),
            part_name, part, replaced_parts, nullptr);
    };

    DataPartPtr part_to_clone;
    {
        /// If the desired part is a result of a part mutation, try to find the source part and compare
        /// its checksums to the checksums of the desired part. If they match, we can just clone the local part.

        /// If we have the source part, its part_info will contain covered_part_info.
        auto covered_part_info = part_info;
        covered_part_info.mutation = 0;
        auto source_part = getActiveContainingPart(covered_part_info);

        if (source_part)
        {
            MinimalisticDataPartChecksums source_part_checksums;
            source_part_checksums.computeTotalChecksums(source_part->checksums);

            MinimalisticDataPartChecksums desired_checksums;
            String part_path = source_replica_path + "/parts/" + part_name;
            String part_znode = zookeeper->get(part_path);
            if (!part_znode.empty())
                desired_checksums = ReplicatedMergeTreePartHeader::fromString(part_znode).getChecksums();
            else
            {
                String desired_checksums_str = zookeeper->get(part_path + "/checksums");
                desired_checksums = MinimalisticDataPartChecksums::deserializeFrom(desired_checksums_str);
            }

            if (source_part_checksums == desired_checksums)
            {
                LOG_TRACE(log, "Found local part {} with the same checksums as {}", source_part->name, part_name);
                part_to_clone = source_part;
            }
        }

    }

    ReplicatedMergeTreeAddress address;
    ConnectionTimeouts timeouts;
    String interserver_scheme;
    InterserverCredentialsPtr credentials;
    std::optional<CurrentlySubmergingEmergingTagger> tagger_ptr;
    std::function<MutableDataPartPtr()> get_part;

    if (part_to_clone)
    {
        get_part = [&, part_to_clone]()
        {
            return cloneAndLoadDataPartOnSameDisk(part_to_clone, "tmp_clone_", part_info, metadata_snapshot);
        };
    }
    else
    {
        address.fromString(zookeeper->get(source_replica_path + "/host"));
        timeouts = getFetchPartHTTPTimeouts(getContext());

        credentials = getContext()->getInterserverCredentials();
        interserver_scheme = getContext()->getInterserverScheme();

        get_part = [&, address, timeouts, credentials, interserver_scheme]()
        {
            if (interserver_scheme != address.scheme)
                throw Exception("Interserver schemes are different: '" + interserver_scheme
                    + "' != '" + address.scheme + "', can't fetch part from " + address.host,
                    ErrorCodes::INTERSERVER_SCHEME_DOESNT_MATCH);

            return fetcher.fetchPart(
                metadata_snapshot,
                getContext(),
                part_name,
                source_replica_path,
                address.host,
                address.replication_port,
                timeouts,
                credentials->getUser(),
                credentials->getPassword(),
                interserver_scheme,
                to_detached,
                "",
                &tagger_ptr,
                true);
        };
    }

    try
    {
        part = get_part();

        if (!to_detached)
        {
            Transaction transaction(*this);
            renameTempPartAndReplace(part, nullptr, &transaction);

            replaced_parts = checkPartChecksumsAndCommit(transaction, part);

            /** If a quorum is tracked for this part, you must update it.
              * If you do not have time, in case of losing the session, when you restart the server - see the `ReplicatedMergeTreeRestartingThread::updateQuorumIfWeHavePart` method.
              */
            if (quorum)
            {
                /// Check if this quorum insert is parallel or not
                if (zookeeper->exists(zookeeper_path + "/quorum/parallel/" + part_name))
                    updateQuorum(part_name, true);
                else if (zookeeper->exists(zookeeper_path + "/quorum/status"))
                    updateQuorum(part_name, false);
            }

            /// merged parts that are still inserted with quorum. if it only contains one block, it hasn't been merged before
            if (part_info.level != 0 || part_info.mutation != 0)
            {
                Strings quorum_parts = zookeeper->getChildren(zookeeper_path + "/quorum/parallel");
                for (const String & quorum_part : quorum_parts)
                {
                    auto quorum_part_info = MergeTreePartInfo::fromPartName(quorum_part, format_version);
                    if (part_info.contains(quorum_part_info))
                        updateQuorum(quorum_part, true);
                }
            }

            merge_selecting_task->schedule();

            for (const auto & replaced_part : replaced_parts)
            {
                LOG_DEBUG(log, "Part {} is rendered obsolete by fetching part {}", replaced_part->name, part_name);
                ProfileEvents::increment(ProfileEvents::ObsoleteReplicatedParts);
            }

            write_part_log({});
        }
        else
        {
            // The fetched part is valuable and should not be cleaned like a temp part.
            part->is_temp = false;
            part->renameTo("detached/" + part_name, true);
        }
    }
    catch (const Exception & e)
    {
        /// The same part is being written right now (but probably it's not committed yet).
        /// We will check the need for fetch later.
        if (e.code() == ErrorCodes::DIRECTORY_ALREADY_EXISTS)
            return false;

        throw;
    }
    catch (...)
    {
        if (!to_detached)
            write_part_log(ExecutionStatus::fromCurrentException());

        throw;
    }

    ProfileEvents::increment(ProfileEvents::ReplicatedPartFetches);

    if (part_to_clone)
        LOG_DEBUG(log, "Cloned part {} from {}{}", part_name, part_to_clone->name, to_detached ? " (to 'detached' directory)" : "");
    else
        LOG_DEBUG(log, "Fetched part {} from {}{}", part_name, source_replica_path, to_detached ? " (to 'detached' directory)" : "");

    return true;
}


bool StorageReplicatedMergeTree::fetchExistsPart(const String & part_name, const StorageMetadataPtr & metadata_snapshot,
    const String & source_replica_path, DiskPtr replaced_disk, String replaced_part_path)
{
    auto zookeeper = getZooKeeper();
    const auto part_info = MergeTreePartInfo::fromPartName(part_name, format_version);

    if (auto part = getPartIfExists(part_info, {IMergeTreeDataPart::State::Outdated, IMergeTreeDataPart::State::Deleting}))
    {
        LOG_DEBUG(log, "Part {} should be deleted after previous attempt before fetch", part->name);
        /// Force immediate parts cleanup to delete the part that was left from the previous fetch attempt.
        cleanup_thread.wakeup();
        return false;
    }

    {
        std::lock_guard lock(currently_fetching_parts_mutex);
        if (!currently_fetching_parts.insert(part_name).second)
        {
            LOG_DEBUG(log, "Part {} is already fetching right now", part_name);
            return false;
        }
    }

    SCOPE_EXIT_MEMORY
    ({
        std::lock_guard lock(currently_fetching_parts_mutex);
        currently_fetching_parts.erase(part_name);
    });

    LOG_DEBUG(log, "Fetching part {} from {}", part_name, source_replica_path);

    TableLockHolder table_lock_holder = lockForShare(RWLockImpl::NO_QUERY, getSettings()->lock_acquire_timeout_for_background_operations);

    /// Logging
    Stopwatch stopwatch;
    MutableDataPartPtr part;
    DataPartsVector replaced_parts;

    auto write_part_log = [&] (const ExecutionStatus & execution_status)
    {
        writePartLog(
            PartLogElement::DOWNLOAD_PART, execution_status, stopwatch.elapsed(),
            part_name, part, replaced_parts, nullptr);
    };

    std::function<MutableDataPartPtr()> get_part;

    ReplicatedMergeTreeAddress address(zookeeper->get(source_replica_path + "/host"));
    auto timeouts = ConnectionTimeouts::getHTTPTimeouts(getContext());
    auto credentials = getContext()->getInterserverCredentials();
    String interserver_scheme = getContext()->getInterserverScheme();

    get_part = [&, address, timeouts, interserver_scheme, credentials]()
    {
        if (interserver_scheme != address.scheme)
            throw Exception("Interserver schemes are different: '" + interserver_scheme
                + "' != '" + address.scheme + "', can't fetch part from " + address.host,
                ErrorCodes::INTERSERVER_SCHEME_DOESNT_MATCH);

        return fetcher.fetchPart(
            metadata_snapshot, getContext(), part_name, source_replica_path,
            address.host, address.replication_port,
            timeouts, credentials->getUser(), credentials->getPassword(), interserver_scheme, false, "", nullptr, true,
            replaced_disk);
    };

    try
    {
        part = get_part();

        if (part->volume->getDisk()->getName() != replaced_disk->getName())
            throw Exception("Part " + part->name + " fetched on wrong disk " + part->volume->getDisk()->getName(), ErrorCodes::LOGICAL_ERROR);
        replaced_disk->removeFileIfExists(replaced_part_path);
        replaced_disk->moveDirectory(part->getFullRelativePath(), replaced_part_path);
    }
    catch (const Exception & e)
    {
        /// The same part is being written right now (but probably it's not committed yet).
        /// We will check the need for fetch later.
        if (e.code() == ErrorCodes::DIRECTORY_ALREADY_EXISTS)
            return false;

        throw;
    }
    catch (...)
    {
        write_part_log(ExecutionStatus::fromCurrentException());
        throw;
    }

    ProfileEvents::increment(ProfileEvents::ReplicatedPartFetches);

    LOG_DEBUG(log, "Fetched part {} from {}", part_name, source_replica_path);

    return true;
}


void StorageReplicatedMergeTree::startup()
{
    if (is_readonly)
        return;

    try
    {
        queue.initialize(getDataParts());

        InterserverIOEndpointPtr data_parts_exchange_ptr = std::make_shared<DataPartsExchange::Service>(*this);
        [[maybe_unused]] auto prev_ptr = std::atomic_exchange(&data_parts_exchange_endpoint, data_parts_exchange_ptr);
        assert(prev_ptr == nullptr);
        getContext()->getInterserverIOHandler().addEndpoint(data_parts_exchange_ptr->getId(replica_path), data_parts_exchange_ptr);

        /// In this thread replica will be activated.
        restarting_thread.start();

        /// Wait while restarting_thread initializes LeaderElection (and so on) or makes first attempt to do it
        startup_event.wait();

        /// If we don't separate create/start steps, race condition will happen
        /// between the assignment of queue_task_handle and queueTask that use the queue_task_handle.
        background_executor.start();
        startBackgroundMovesIfNeeded();
    }
    catch (...)
    {
        /// Exception safety: failed "startup" does not require a call to "shutdown" from the caller.
        /// And it should be able to safely destroy table after exception in "startup" method.
        /// It means that failed "startup" must not create any background tasks that we will have to wait.
        try
        {
            shutdown();
        }
        catch (...)
        {
            std::terminate();
        }

        /// Note: after failed "startup", the table will be in a state that only allows to destroy the object.
        throw;
    }
}


void StorageReplicatedMergeTree::shutdown()
{
    /// Cancel fetches, merges and mutations to force the queue_task to finish ASAP.
    fetcher.blocker.cancelForever();
    merger_mutator.merges_blocker.cancelForever();
    parts_mover.moves_blocker.cancelForever();

    restarting_thread.shutdown();
    background_executor.finish();

    {
        auto lock = queue.lockQueue();
        /// Cancel logs pulling after background task were cancelled. It's still
        /// required because we can trigger pullLogsToQueue during manual OPTIMIZE,
        /// MUTATE, etc. query.
        queue.pull_log_blocker.cancelForever();
    }
    background_moves_executor.finish();

    auto data_parts_exchange_ptr = std::atomic_exchange(&data_parts_exchange_endpoint, InterserverIOEndpointPtr{});
    if (data_parts_exchange_ptr)
    {
        getContext()->getInterserverIOHandler().removeEndpointIfExists(data_parts_exchange_ptr->getId(replica_path));
        /// Ask all parts exchange handlers to finish asap. New ones will fail to start
        data_parts_exchange_ptr->blocker.cancelForever();
        /// Wait for all of them
        std::unique_lock lock(data_parts_exchange_ptr->rwlock);
    }

    /// We clear all old parts after stopping all background operations. It's
    /// important, because background operations can produce temporary parts
    /// which will remove themselves in their destructors. If so, we may have
    /// race condition between our remove call and background process.
    clearOldPartsFromFilesystem(true);
}


StorageReplicatedMergeTree::~StorageReplicatedMergeTree()
{
    try
    {
        shutdown();
    }
    catch (...)
    {
        tryLogCurrentException(__PRETTY_FUNCTION__);
    }
}


ReplicatedMergeTreeQuorumAddedParts::PartitionIdToMaxBlock StorageReplicatedMergeTree::getMaxAddedBlocks() const
{
    ReplicatedMergeTreeQuorumAddedParts::PartitionIdToMaxBlock max_added_blocks;

    for (const auto & data_part : getDataParts())
    {
        max_added_blocks[data_part->info.partition_id]
            = std::max(max_added_blocks[data_part->info.partition_id], data_part->info.max_block);
    }

    auto zookeeper = getZooKeeper();

    const String quorum_status_path = zookeeper_path + "/quorum/status";

    String value;
    Coordination::Stat stat;

    if (zookeeper->tryGet(quorum_status_path, value, &stat))
    {
        ReplicatedMergeTreeQuorumEntry quorum_entry;
        quorum_entry.fromString(value);

        auto part_info = MergeTreePartInfo::fromPartName(quorum_entry.part_name, format_version);

        max_added_blocks[part_info.partition_id] = part_info.max_block - 1;
    }

    String added_parts_str;
    if (zookeeper->tryGet(zookeeper_path + "/quorum/last_part", added_parts_str))
    {
        if (!added_parts_str.empty())
        {
            ReplicatedMergeTreeQuorumAddedParts part_with_quorum(format_version);
            part_with_quorum.fromString(added_parts_str);

            auto added_parts = part_with_quorum.added_parts;

            for (const auto & added_part : added_parts)
                if (!getActiveContainingPart(added_part.second))
                    throw Exception(
                        "Replica doesn't have part " + added_part.second
                            + " which was successfully written to quorum of other replicas."
                              " Send query to another replica or disable 'select_sequential_consistency' setting.",
                        ErrorCodes::REPLICA_IS_NOT_IN_QUORUM);

            for (const auto & max_block : part_with_quorum.getMaxInsertedBlocks())
                max_added_blocks[max_block.first] = max_block.second;
        }
    }
    return max_added_blocks;
}


void StorageReplicatedMergeTree::read(
    QueryPlan & query_plan,
    const Names & column_names,
    const StorageMetadataPtr & metadata_snapshot,
    SelectQueryInfo & query_info,
    ContextPtr local_context,
    QueryProcessingStage::Enum processed_stage,
    const size_t max_block_size,
    const unsigned num_streams)
{
    /** The `select_sequential_consistency` setting has two meanings:
    * 1. To throw an exception if on a replica there are not all parts which have been written down on quorum of remaining replicas.
    * 2. Do not read parts that have not yet been written to the quorum of the replicas.
    * For this you have to synchronously go to ZooKeeper.
    */
    if (local_context->getSettingsRef().select_sequential_consistency)
    {
        auto max_added_blocks = getMaxAddedBlocks();
        if (auto plan = reader.read(
                column_names, metadata_snapshot, query_info, local_context, max_block_size, num_streams, processed_stage, &max_added_blocks))
            query_plan = std::move(*plan);
        return;
    }

    if (auto plan = reader.read(column_names, metadata_snapshot, query_info, local_context, max_block_size, num_streams, processed_stage))
        query_plan = std::move(*plan);
}

Pipe StorageReplicatedMergeTree::read(
    const Names & column_names,
    const StorageMetadataPtr & metadata_snapshot,
    SelectQueryInfo & query_info,
    ContextPtr local_context,
    QueryProcessingStage::Enum processed_stage,
    const size_t max_block_size,
    const unsigned num_streams)
{
    QueryPlan plan;
    read(plan, column_names, metadata_snapshot, query_info, local_context, processed_stage, max_block_size, num_streams);
    return plan.convertToPipe(
        QueryPlanOptimizationSettings::fromContext(local_context),
        BuildQueryPipelineSettings::fromContext(local_context));
}


template <class Func>
void StorageReplicatedMergeTree::foreachCommittedParts(Func && func, bool select_sequential_consistency) const
{
    std::optional<ReplicatedMergeTreeQuorumAddedParts::PartitionIdToMaxBlock> max_added_blocks = {};

    /**
     * Synchronously go to ZooKeeper when select_sequential_consistency enabled
     */
    if (select_sequential_consistency)
        max_added_blocks = getMaxAddedBlocks();

    auto lock = lockParts();
    for (const auto & part : getDataPartsStateRange(DataPartState::Committed))
    {
        if (part->isEmpty())
            continue;

        if (max_added_blocks)
        {
            auto blocks_iterator = max_added_blocks->find(part->info.partition_id);
            if (blocks_iterator == max_added_blocks->end() || part->info.max_block > blocks_iterator->second)
                continue;
        }

        func(part);
    }
}

std::optional<UInt64> StorageReplicatedMergeTree::totalRows(const Settings & settings) const
{
    UInt64 res = 0;
    foreachCommittedParts([&res](auto & part) { res += part->rows_count; }, settings.select_sequential_consistency);
    return res;
}

std::optional<UInt64> StorageReplicatedMergeTree::totalRowsByPartitionPredicate(const SelectQueryInfo & query_info, ContextPtr local_context) const
{
    DataPartsVector parts;
    foreachCommittedParts([&](auto & part) { parts.push_back(part); }, local_context->getSettingsRef().select_sequential_consistency);
    return totalRowsByPartitionPredicateImpl(query_info, local_context, parts);
}

std::optional<UInt64> StorageReplicatedMergeTree::totalBytes(const Settings & settings) const
{
    UInt64 res = 0;
    foreachCommittedParts([&res](auto & part) { res += part->getBytesOnDisk(); }, settings.select_sequential_consistency);
    return res;
}


void StorageReplicatedMergeTree::assertNotReadonly() const
{
    if (is_readonly)
        throw Exception(ErrorCodes::TABLE_IS_READ_ONLY, "Table is in readonly mode (zookeeper path: {})", zookeeper_path);
}


BlockOutputStreamPtr StorageReplicatedMergeTree::write(const ASTPtr & /*query*/, const StorageMetadataPtr & metadata_snapshot, ContextPtr local_context)
{
    const auto storage_settings_ptr = getSettings();
    assertNotReadonly();

    const Settings & query_settings = local_context->getSettingsRef();
    bool deduplicate = storage_settings_ptr->replicated_deduplication_window != 0 && query_settings.insert_deduplicate;

    // TODO: should we also somehow pass list of columns to deduplicate on to the ReplicatedMergeTreeBlockOutputStream ?
    return std::make_shared<ReplicatedMergeTreeBlockOutputStream>(
        *this, metadata_snapshot, query_settings.insert_quorum,
        query_settings.insert_quorum_timeout.totalMilliseconds(),
        query_settings.max_partitions_per_insert_block,
        query_settings.insert_quorum_parallel,
        deduplicate,
        local_context);
}


bool StorageReplicatedMergeTree::optimize(
    const ASTPtr &,
    const StorageMetadataPtr &,
    const ASTPtr & partition,
    bool final,
    bool deduplicate,
    const Names & deduplicate_by_columns,
    ContextPtr query_context)
{
    /// NOTE: exclusive lock cannot be used here, since this may lead to deadlock (see comments below),
    /// but it should be safe to use non-exclusive to avoid dropping parts that may be required for processing queue.
    auto table_lock = lockForShare(query_context->getCurrentQueryId(), query_context->getSettingsRef().lock_acquire_timeout);

    assertNotReadonly();

    if (!is_leader)
        throw Exception("OPTIMIZE cannot be done on this replica because it is not a leader", ErrorCodes::NOT_A_LEADER);

    constexpr size_t max_retries = 10;

    std::vector<ReplicatedMergeTreeLogEntryData> merge_entries;
    {
        auto zookeeper = getZooKeeper();

        auto handle_noop = [&] (const String & message)
        {
            if (query_context->getSettingsRef().optimize_throw_if_noop)
                throw Exception(message, ErrorCodes::CANNOT_ASSIGN_OPTIMIZE);
            return false;
        };

        const auto storage_settings_ptr = getSettings();
        auto metadata_snapshot = getInMemoryMetadataPtr();

        if (!partition && final)
        {
            DataPartsVector data_parts = getDataPartsVector();
            std::unordered_set<String> partition_ids;

            for (const DataPartPtr & part : data_parts)
                partition_ids.emplace(part->info.partition_id);

            UInt64 disk_space = getStoragePolicy()->getMaxUnreservedFreeSpace();

            for (const String & partition_id : partition_ids)
            {
                size_t try_no = 0;
                for (; try_no < max_retries; ++try_no)
                {
                    /// We must select parts for merge under merge_selecting_mutex because other threads
                    /// (merge_selecting_thread or OPTIMIZE queries) could assign new merges.
                    std::lock_guard merge_selecting_lock(merge_selecting_mutex);
                    ReplicatedMergeTreeMergePredicate can_merge = queue.getMergePredicate(zookeeper);

                    FutureMergedMutatedPart future_merged_part;

                    if (storage_settings.get()->assign_part_uuids)
                        future_merged_part.uuid = UUIDHelpers::generateV4();

                    SelectPartsDecision select_decision = merger_mutator.selectAllPartsToMergeWithinPartition(
                        future_merged_part, disk_space, can_merge, partition_id, true, metadata_snapshot, nullptr, query_context->getSettingsRef().optimize_skip_merged_partitions);

                    if (select_decision != SelectPartsDecision::SELECTED)
                        break;

                    ReplicatedMergeTreeLogEntryData merge_entry;
                    CreateMergeEntryResult create_result = createLogEntryToMergeParts(
                        zookeeper, future_merged_part.parts,
                        future_merged_part.name, future_merged_part.uuid, future_merged_part.type,
                        deduplicate, deduplicate_by_columns,
                        &merge_entry, can_merge.getVersion(), future_merged_part.merge_type);

                    if (create_result == CreateMergeEntryResult::MissingPart)
                        return handle_noop("Can't create merge queue node in ZooKeeper, because some parts are missing");

                    if (create_result == CreateMergeEntryResult::LogUpdated)
                        continue;

                    merge_entries.push_back(std::move(merge_entry));
                    break;
                }
                if (try_no == max_retries)
                    return handle_noop("Can't create merge queue node in ZooKeeper, because log was updated in every of "
                        + toString(max_retries) + " tries");
            }
        }
        else
        {
            size_t try_no = 0;
            for (; try_no < max_retries; ++try_no)
            {
                std::lock_guard merge_selecting_lock(merge_selecting_mutex);
                ReplicatedMergeTreeMergePredicate can_merge = queue.getMergePredicate(zookeeper);

                FutureMergedMutatedPart future_merged_part;
                if (storage_settings.get()->assign_part_uuids)
                    future_merged_part.uuid = UUIDHelpers::generateV4();

                String disable_reason;
                SelectPartsDecision select_decision = SelectPartsDecision::CANNOT_SELECT;

                if (!partition)
                {
                    select_decision = merger_mutator.selectPartsToMerge(
                        future_merged_part, true, storage_settings_ptr->max_bytes_to_merge_at_max_space_in_pool, can_merge, false, &disable_reason);
                }
                else
                {
                    UInt64 disk_space = getStoragePolicy()->getMaxUnreservedFreeSpace();
                    String partition_id = getPartitionIDFromQuery(partition, query_context);
                    select_decision = merger_mutator.selectAllPartsToMergeWithinPartition(
                        future_merged_part, disk_space, can_merge, partition_id, final, metadata_snapshot, &disable_reason, query_context->getSettingsRef().optimize_skip_merged_partitions);
                }

                /// If there is nothing to merge then we treat this merge as successful (needed for optimize final optimization)
                if (select_decision == SelectPartsDecision::NOTHING_TO_MERGE)
                    break;

                if (select_decision != SelectPartsDecision::SELECTED)
                {
                    constexpr const char * message_fmt = "Cannot select parts for optimization: {}";
                    if (disable_reason.empty())
                        disable_reason = "unknown reason";
                    LOG_INFO(log, message_fmt, disable_reason);
                    return handle_noop(fmt::format(message_fmt, disable_reason));
                }

                ReplicatedMergeTreeLogEntryData merge_entry;
                CreateMergeEntryResult create_result = createLogEntryToMergeParts(
                    zookeeper, future_merged_part.parts,
                    future_merged_part.name, future_merged_part.uuid, future_merged_part.type,
                    deduplicate, deduplicate_by_columns,
                    &merge_entry, can_merge.getVersion(), future_merged_part.merge_type);

                if (create_result == CreateMergeEntryResult::MissingPart)
                    return handle_noop("Can't create merge queue node in ZooKeeper, because some parts are missing");

                if (create_result == CreateMergeEntryResult::LogUpdated)
                    continue;

                merge_entries.push_back(std::move(merge_entry));
                break;
            }
            if (try_no == max_retries)
                return handle_noop("Can't create merge queue node in ZooKeeper, because log was updated in every of "
                    + toString(max_retries) + " tries");
        }
    }

    if (query_context->getSettingsRef().replication_alter_partitions_sync != 0)
    {
        /// NOTE Table lock must not be held while waiting. Some combination of R-W-R locks from different threads will yield to deadlock.
        for (auto & merge_entry : merge_entries)
            waitForAllReplicasToProcessLogEntry(merge_entry, false);
    }

    return true;
}

bool StorageReplicatedMergeTree::executeMetadataAlter(const StorageReplicatedMergeTree::LogEntry & entry)
{
    if (entry.alter_version < metadata_version)
    {
        /// TODO Can we replace it with LOGICAL_ERROR?
        /// As for now, it may rerely happen due to reordering of ALTER_METADATA entries in the queue of
        /// non-initial replica and also may happen after stale replica recovery.
        LOG_WARNING(log, "Attempt to update metadata of version {} "
                         "to older version {} when processing log entry {}: {}",
                         metadata_version, entry.alter_version, entry.znode_name, entry.toString());
        return true;
    }

    auto zookeeper = getZooKeeper();

    auto columns_from_entry = ColumnsDescription::parse(entry.columns_str);
    auto metadata_from_entry = ReplicatedMergeTreeTableMetadata::parse(entry.metadata_str);

    MergeTreeData::DataParts parts;

    /// If metadata nodes have changed, we will update table structure locally.
    Coordination::Requests requests;
    requests.emplace_back(zkutil::makeSetRequest(replica_path + "/columns", entry.columns_str, -1));
    requests.emplace_back(zkutil::makeSetRequest(replica_path + "/metadata", entry.metadata_str, -1));

    zookeeper->multi(requests);

    {
        auto lock = lockForAlter(RWLockImpl::NO_QUERY, getSettings()->lock_acquire_timeout_for_background_operations);
        LOG_INFO(log, "Metadata changed in ZooKeeper. Applying changes locally.");

        auto metadata_diff = ReplicatedMergeTreeTableMetadata(*this, getInMemoryMetadataPtr()).checkAndFindDiff(metadata_from_entry);
        setTableStructure(std::move(columns_from_entry), metadata_diff);
        metadata_version = entry.alter_version;

        LOG_INFO(log, "Applied changes to the metadata of the table. Current metadata version: {}", metadata_version);
    }

    /// This transaction may not happen, but it's OK, because on the next retry we will eventually create/update this node
    zookeeper->createOrUpdate(replica_path + "/metadata_version", std::to_string(metadata_version), zkutil::CreateMode::Persistent);

    return true;
}


std::set<String> StorageReplicatedMergeTree::getPartitionIdsAffectedByCommands(
    const MutationCommands & commands, ContextPtr query_context) const
{
    std::set<String> affected_partition_ids;

    for (const auto & command : commands)
    {
        if (!command.partition)
        {
            affected_partition_ids.clear();
            break;
        }

        affected_partition_ids.insert(
            getPartitionIDFromQuery(command.partition, query_context)
        );
    }

    return affected_partition_ids;
}


PartitionBlockNumbersHolder StorageReplicatedMergeTree::allocateBlockNumbersInAffectedPartitions(
    const MutationCommands & commands, ContextPtr query_context, const zkutil::ZooKeeperPtr & zookeeper) const
{
    const std::set<String> mutation_affected_partition_ids = getPartitionIdsAffectedByCommands(commands, query_context);

    if (mutation_affected_partition_ids.size() == 1)
    {
        const auto & affected_partition_id = *mutation_affected_partition_ids.cbegin();
        auto block_number_holder = allocateBlockNumber(affected_partition_id, zookeeper);
        if (!block_number_holder.has_value())
            return {};
        auto block_number = block_number_holder->getNumber();  /// Avoid possible UB due to std::move
        return {{{affected_partition_id, block_number}}, std::move(block_number_holder)};
    }
    else
    {
        /// TODO: Implement optimal block number aqcuisition algorithm in multiple (but not all) partitions
        EphemeralLocksInAllPartitions lock_holder(
            zookeeper_path + "/block_numbers", "block-", zookeeper_path + "/temp", *zookeeper);

        PartitionBlockNumbersHolder::BlockNumbersType block_numbers;
        for (const auto & lock : lock_holder.getLocks())
        {
            if (mutation_affected_partition_ids.empty() || mutation_affected_partition_ids.count(lock.partition_id))
                block_numbers[lock.partition_id] = lock.number;
        }

        return {std::move(block_numbers), std::move(lock_holder)};
    }
}


void StorageReplicatedMergeTree::alter(
    const AlterCommands & commands, ContextPtr query_context, TableLockHolder & table_lock_holder)
{
    assertNotReadonly();

    auto table_id = getStorageID();

    if (commands.isSettingsAlter())
    {
        /// We don't replicate storage_settings_ptr ALTER. It's local operation.
        /// Also we don't upgrade alter lock to table structure lock.
        StorageInMemoryMetadata future_metadata = getInMemoryMetadata();
        commands.apply(future_metadata, query_context);

        merge_strategy_picker.refreshState();

        changeSettings(future_metadata.settings_changes, table_lock_holder);

        DatabaseCatalog::instance().getDatabase(table_id.database_name)->alterTable(query_context, table_id, future_metadata);
        return;
    }

    auto ast_to_str = [](ASTPtr query) -> String
    {
        if (!query)
            return "";
        return queryToString(query);
    };

    const auto zookeeper = getZooKeeper();

    std::optional<ReplicatedMergeTreeLogEntryData> alter_entry;
    std::optional<String> mutation_znode;

    while (true)
    {
        /// Clear nodes from previous iteration
        alter_entry.emplace();
        mutation_znode.reset();

        auto current_metadata = getInMemoryMetadataPtr();

        StorageInMemoryMetadata future_metadata = *current_metadata;
        commands.apply(future_metadata, query_context);

        ReplicatedMergeTreeTableMetadata future_metadata_in_zk(*this, current_metadata);
        if (ast_to_str(future_metadata.sorting_key.definition_ast) != ast_to_str(current_metadata->sorting_key.definition_ast))
        {
            /// We serialize definition_ast as list, because code which apply ALTER (setTableStructure) expect serialized non empty expression
            /// list here and we cannot change this representation for compatibility. Also we have preparsed AST `sorting_key.expression_list_ast`
            /// in KeyDescription, but it contain version column for VersionedCollapsingMergeTree, which shouldn't be defined as a part of key definition AST.
            /// So the best compatible way is just to convert definition_ast to list and serialize it. In all other places key.expression_list_ast should be used.
            future_metadata_in_zk.sorting_key = serializeAST(*extractKeyExpressionList(future_metadata.sorting_key.definition_ast));
        }

        if (ast_to_str(future_metadata.sampling_key.definition_ast) != ast_to_str(current_metadata->sampling_key.definition_ast))
            future_metadata_in_zk.sampling_expression = serializeAST(*extractKeyExpressionList(future_metadata.sampling_key.definition_ast));

        if (ast_to_str(future_metadata.partition_key.definition_ast) != ast_to_str(current_metadata->partition_key.definition_ast))
            future_metadata_in_zk.partition_key = serializeAST(*extractKeyExpressionList(future_metadata.partition_key.definition_ast));

        if (ast_to_str(future_metadata.table_ttl.definition_ast) != ast_to_str(current_metadata->table_ttl.definition_ast))
        {
            if (future_metadata.table_ttl.definition_ast)
                future_metadata_in_zk.ttl_table = serializeAST(*future_metadata.table_ttl.definition_ast);
            else /// TTL was removed
                future_metadata_in_zk.ttl_table = "";
        }

        String new_indices_str = future_metadata.secondary_indices.toString();
        if (new_indices_str != current_metadata->secondary_indices.toString())
            future_metadata_in_zk.skip_indices = new_indices_str;

        String new_projections_str = future_metadata.projections.toString();
        if (new_projections_str != current_metadata->projections.toString())
            future_metadata_in_zk.projections = new_projections_str;

        String new_constraints_str = future_metadata.constraints.toString();
        if (new_constraints_str != current_metadata->constraints.toString())
            future_metadata_in_zk.constraints = new_constraints_str;

        Coordination::Requests ops;
        size_t alter_path_idx = std::numeric_limits<size_t>::max();
        size_t mutation_path_idx = std::numeric_limits<size_t>::max();

        String new_metadata_str = future_metadata_in_zk.toString();
        ops.emplace_back(zkutil::makeSetRequest(zookeeper_path + "/metadata", new_metadata_str, metadata_version));

        String new_columns_str = future_metadata.columns.toString();
        ops.emplace_back(zkutil::makeSetRequest(zookeeper_path + "/columns", new_columns_str, -1));

        if (ast_to_str(current_metadata->settings_changes) != ast_to_str(future_metadata.settings_changes))
        {
            /// Just change settings
            StorageInMemoryMetadata metadata_copy = *current_metadata;
            metadata_copy.settings_changes = future_metadata.settings_changes;
            changeSettings(metadata_copy.settings_changes, table_lock_holder);
            DatabaseCatalog::instance().getDatabase(table_id.database_name)->alterTable(query_context, table_id, metadata_copy);
        }

        /// We can be sure, that in case of successful commit in zookeeper our
        /// version will increments by 1. Because we update with version check.
        int new_metadata_version = metadata_version + 1;

        alter_entry->type = LogEntry::ALTER_METADATA;
        alter_entry->source_replica = replica_name;
        alter_entry->metadata_str = new_metadata_str;
        alter_entry->columns_str = new_columns_str;
        alter_entry->alter_version = new_metadata_version;
        alter_entry->create_time = time(nullptr);

        auto maybe_mutation_commands = commands.getMutationCommands(
            *current_metadata, query_context->getSettingsRef().materialize_ttl_after_modify, query_context);
        bool have_mutation = !maybe_mutation_commands.empty();
        alter_entry->have_mutation = have_mutation;

        alter_path_idx = ops.size();
        ops.emplace_back(zkutil::makeCreateRequest(
            zookeeper_path + "/log/log-", alter_entry->toString(), zkutil::CreateMode::PersistentSequential));

        PartitionBlockNumbersHolder partition_block_numbers_holder;
        if (have_mutation)
        {
            const String mutations_path(zookeeper_path + "/mutations");

            ReplicatedMergeTreeMutationEntry mutation_entry;
            mutation_entry.alter_version = new_metadata_version;
            mutation_entry.source_replica = replica_name;
            mutation_entry.commands = std::move(maybe_mutation_commands);

            Coordination::Stat mutations_stat;
            zookeeper->get(mutations_path, &mutations_stat);

            partition_block_numbers_holder =
                    allocateBlockNumbersInAffectedPartitions(mutation_entry.commands, query_context, zookeeper);

            mutation_entry.block_numbers = partition_block_numbers_holder.getBlockNumbers();
            mutation_entry.create_time = time(nullptr);

            ops.emplace_back(zkutil::makeSetRequest(mutations_path, String(), mutations_stat.version));
            mutation_path_idx = ops.size();
            ops.emplace_back(
                zkutil::makeCreateRequest(mutations_path + "/", mutation_entry.toString(), zkutil::CreateMode::PersistentSequential));
        }

        if (auto txn = query_context->getZooKeeperMetadataTransaction())
        {
            txn->moveOpsTo(ops);
            /// NOTE: IDatabase::alterTable(...) is called when executing ALTER_METADATA queue entry without query context,
            /// so we have to update metadata of DatabaseReplicated here.
            String metadata_zk_path = txn->getDatabaseZooKeeperPath() + "/metadata/" + escapeForFileName(table_id.table_name);
            auto ast = DatabaseCatalog::instance().getDatabase(table_id.database_name)->getCreateTableQuery(table_id.table_name, query_context);
            applyMetadataChangesToCreateQuery(ast, future_metadata);
            ops.emplace_back(zkutil::makeSetRequest(metadata_zk_path, getObjectDefinitionFromCreateQuery(ast), -1));
        }

        Coordination::Responses results;
        Coordination::Error rc = zookeeper->tryMulti(ops, results);

        /// For the sake of constitency with mechanics of concurrent background process of assigning parts merge tasks
        /// this placeholder must be held up until the moment of committing into ZK of the mutation entry
        /// See ReplicatedMergeTreeMergePredicate::canMergeTwoParts() method
        partition_block_numbers_holder.reset();

        if (rc == Coordination::Error::ZOK)
        {
            if (have_mutation)
            {
                /// ALTER_METADATA record in replication /log
                String alter_path = dynamic_cast<const Coordination::CreateResponse &>(*results[alter_path_idx]).path_created;
                alter_entry->znode_name = alter_path.substr(alter_path.find_last_of('/') + 1);

                /// ReplicatedMergeTreeMutationEntry record in /mutations
                String mutation_path = dynamic_cast<const Coordination::CreateResponse &>(*results[mutation_path_idx]).path_created;
                mutation_znode = mutation_path.substr(mutation_path.find_last_of('/') + 1);
            }
            else
            {
                /// ALTER_METADATA record in replication /log
                String alter_path = dynamic_cast<const Coordination::CreateResponse &>(*results[alter_path_idx]).path_created;
                alter_entry->znode_name = alter_path.substr(alter_path.find_last_of('/') + 1);
            }
            break;
        }
        else if (rc == Coordination::Error::ZBADVERSION)
        {
            if (results[0]->error != Coordination::Error::ZOK)
                throw Exception("Metadata on replica is not up to date with common metadata in Zookeeper. Cannot alter",
                    ErrorCodes::CANNOT_ASSIGN_ALTER);

            continue;
        }
        else
        {
            throw Coordination::Exception("Alter cannot be assigned because of Zookeeper error", rc);
        }
    }

    table_lock_holder.reset();

    std::vector<String> unwaited;
    if (query_context->getSettingsRef().replication_alter_partitions_sync == 2)
    {
        LOG_DEBUG(log, "Updated shared metadata nodes in ZooKeeper. Waiting for replicas to apply changes.");
        unwaited = waitForAllReplicasToProcessLogEntry(*alter_entry, false);
    }
    else if (query_context->getSettingsRef().replication_alter_partitions_sync == 1)
    {
        LOG_DEBUG(log, "Updated shared metadata nodes in ZooKeeper. Waiting for replicas to apply changes.");
        waitForReplicaToProcessLogEntry(replica_name, *alter_entry);
    }

    if (!unwaited.empty())
        throw Exception("Some replicas doesn't finish metadata alter", ErrorCodes::UNFINISHED);

    if (mutation_znode)
    {
        LOG_DEBUG(log, "Metadata changes applied. Will wait for data changes.");
        waitMutation(*mutation_znode, query_context->getSettingsRef().replication_alter_partitions_sync);
        LOG_DEBUG(log, "Data changes applied.");
    }
}

/// If new version returns ordinary name, else returns part name containing the first and last month of the month
/// NOTE: use it in pair with getFakePartCoveringAllPartsInPartition(...)
static String getPartNamePossiblyFake(MergeTreeDataFormatVersion format_version, const MergeTreePartInfo & part_info)
{
    if (format_version < MERGE_TREE_DATA_MIN_FORMAT_VERSION_WITH_CUSTOM_PARTITIONING)
    {
        /// The date range is all month long.
        const auto & lut = DateLUT::instance();
        time_t start_time = lut.YYYYMMDDToDate(parse<UInt32>(part_info.partition_id + "01"));
        DayNum left_date = DayNum(lut.toDayNum(start_time).toUnderType());
        DayNum right_date = DayNum(static_cast<size_t>(left_date) + lut.daysInMonth(start_time) - 1);
        return part_info.getPartNameV0(left_date, right_date);
    }

    return part_info.getPartName();
}

bool StorageReplicatedMergeTree::getFakePartCoveringAllPartsInPartition(const String & partition_id, MergeTreePartInfo & part_info,
                                                                        std::optional<EphemeralLockInZooKeeper> & delimiting_block_lock, bool for_replace_range)
{
    /// Even if there is no data in the partition, you still need to mark the range for deletion.
    /// - Because before executing DETACH, tasks for downloading parts to this partition can be executed.
    Int64 left = 0;

    /** Let's skip one number in `block_numbers` for the partition being deleted, and we will only delete parts until this number.
      * This prohibits merges of deleted parts with the new inserted
      * Invariant: merges of deleted parts with other parts do not appear in the log.
      * NOTE: If you need to similarly support a `DROP PART` request, you will have to think of some new mechanism for it,
      *     to guarantee this invariant.
      */
    Int64 right;
    Int64 mutation_version;

    {
        auto zookeeper = getZooKeeper();
        delimiting_block_lock = allocateBlockNumber(partition_id, zookeeper);
        right = delimiting_block_lock->getNumber();
        mutation_version = queue.getCurrentMutationVersion(partition_id, right);
    }

    if (for_replace_range)
    {
        /// NOTE Do not decrement max block number for REPLACE_RANGE, because there are invariants:
        /// - drop range for REPLACE PARTITION must contain at least 2 blocks (1 skipped block and at least 1 real block)
        /// - drop range for MOVE PARTITION/ATTACH PARTITION FROM always contains 1 block

        /// NOTE UINT_MAX was previously used as max level for REPLACE/MOVE PARTITION (it was incorrect)
        part_info = MergeTreePartInfo(partition_id, left, right, MergeTreePartInfo::MAX_LEVEL, mutation_version);
        return right != 0;
    }

    /// Empty partition.
    if (right == 0)
        return false;

    --right;

    /// Artificial high level is chosen, to make this part "covering" all parts inside.
    part_info = MergeTreePartInfo(partition_id, left, right, MergeTreePartInfo::MAX_LEVEL, mutation_version);
    return true;
}


void StorageReplicatedMergeTree::dropPartition(const ASTPtr & partition, bool detach, bool drop_part, ContextPtr query_context, bool throw_if_noop)
{
    assertNotReadonly();
    if (!is_leader)
        throw Exception("DROP PART|PARTITION cannot be done on this replica because it is not a leader", ErrorCodes::NOT_A_LEADER);

    zkutil::ZooKeeperPtr zookeeper = getZooKeeper();

    LogEntry entry;
    bool did_drop;

    if (drop_part)
    {
        String part_name = partition->as<ASTLiteral &>().value.safeGet<String>();
        did_drop = dropPart(zookeeper, part_name, entry, detach, throw_if_noop);
    }
    else
    {
        String partition_id = getPartitionIDFromQuery(partition, query_context);
        did_drop = dropAllPartsInPartition(*zookeeper, partition_id, entry, query_context, detach);
    }

    if (did_drop)
    {
        /// If necessary, wait until the operation is performed on itself or on all replicas.
        if (query_context->getSettingsRef().replication_alter_partitions_sync != 0)
        {
            if (query_context->getSettingsRef().replication_alter_partitions_sync == 1)
                waitForReplicaToProcessLogEntry(replica_name, entry);
            else
                waitForAllReplicasToProcessLogEntry(entry);
        }
    }

    if (!drop_part)
    {
        String partition_id = getPartitionIDFromQuery(partition, query_context);
        cleanLastPartNode(partition_id);
    }
}


void StorageReplicatedMergeTree::truncate(
    const ASTPtr &, const StorageMetadataPtr &, ContextPtr query_context, TableExclusiveLockHolder & table_lock)
{
    table_lock.release();   /// Truncate is done asynchronously.

    assertNotReadonly();
    if (!is_leader)
        throw Exception("TRUNCATE cannot be done on this replica because it is not a leader", ErrorCodes::NOT_A_LEADER);

    zkutil::ZooKeeperPtr zookeeper = getZooKeeper();

    Strings partitions = zookeeper->getChildren(zookeeper_path + "/block_numbers");

    for (String & partition_id : partitions)
    {
        LogEntry entry;

        if (dropAllPartsInPartition(*zookeeper, partition_id, entry, query_context, false))
            waitForAllReplicasToProcessLogEntry(entry);
    }
}


PartitionCommandsResultInfo StorageReplicatedMergeTree::attachPartition(
    const ASTPtr & partition,
    const StorageMetadataPtr & metadata_snapshot,
    bool attach_part,
    ContextPtr query_context)
{
    assertNotReadonly();

    PartitionCommandsResultInfo results;
    PartsTemporaryRename renamed_parts(*this, "detached/");
    MutableDataPartsVector loaded_parts = tryLoadPartsToAttach(partition, attach_part, query_context, renamed_parts);

    /// TODO Allow to use quorum here.
    ReplicatedMergeTreeBlockOutputStream output(*this, metadata_snapshot, 0, 0, 0, false, false, query_context,
        /*is_attach*/true);

    for (size_t i = 0; i < loaded_parts.size(); ++i)
    {
        const String old_name = loaded_parts[i]->name;

        output.writeExistingPart(loaded_parts[i]);

        renamed_parts.old_and_new_names[i].first.clear();

        LOG_DEBUG(log, "Attached part {} as {}", old_name, loaded_parts[i]->name);

        results.push_back(PartitionCommandResultInfo{
            .partition_id = loaded_parts[i]->info.partition_id,
            .part_name = loaded_parts[i]->name,
            .old_part_name = old_name,
        });
    }
    return results;
}


void StorageReplicatedMergeTree::checkTableCanBeDropped() const
{
    auto table_id = getStorageID();
    getContext()->checkTableCanBeDropped(table_id.database_name, table_id.table_name, getTotalActiveSizeInBytes());
}

void StorageReplicatedMergeTree::checkTableCanBeRenamed() const
{
    if (!allow_renaming)
        throw Exception("Cannot rename Replicated table, because zookeeper_path contains implicit 'database' or 'table' macro. "
                        "We cannot rename path in ZooKeeper, so path may become inconsistent with table name. If you really want to rename table, "
                        "you should edit metadata file first and restart server or reattach the table.", ErrorCodes::NOT_IMPLEMENTED);
}

void StorageReplicatedMergeTree::rename(const String & new_path_to_table_data, const StorageID & new_table_id)
{
    checkTableCanBeRenamed();
    MergeTreeData::rename(new_path_to_table_data, new_table_id);

    /// Update table name in zookeeper
    if (!is_readonly)
    {
        /// We don't do it for readonly tables, because it will be updated on next table startup.
        /// It is also Ok to skip ZK error for the same reason.
        try
        {
            auto zookeeper = getZooKeeper();
            zookeeper->set(replica_path + "/host", getReplicatedMergeTreeAddress().toString());
        }
        catch (Coordination::Exception & e)
        {
            LOG_WARNING(log, "Cannot update the value of 'host' node (replica address) in ZooKeeper: {}", e.displayText());
        }
    }

    /// TODO: You can update names of loggers.
}


bool StorageReplicatedMergeTree::existsNodeCached(const std::string & path) const
{
    {
        std::lock_guard lock(existing_nodes_cache_mutex);
        if (existing_nodes_cache.count(path))
            return true;
    }

    bool res = getZooKeeper()->exists(path);

    if (res)
    {
        std::lock_guard lock(existing_nodes_cache_mutex);
        existing_nodes_cache.insert(path);
    }

    return res;
}


std::optional<EphemeralLockInZooKeeper>
StorageReplicatedMergeTree::allocateBlockNumber(
    const String & partition_id, const zkutil::ZooKeeperPtr & zookeeper, const String & zookeeper_block_id_path) const
{
    /// Lets check for duplicates in advance, to avoid superfluous block numbers allocation
    Coordination::Requests deduplication_check_ops;
    if (!zookeeper_block_id_path.empty())
    {
        deduplication_check_ops.emplace_back(zkutil::makeCreateRequest(zookeeper_block_id_path, "", zkutil::CreateMode::Persistent));
        deduplication_check_ops.emplace_back(zkutil::makeRemoveRequest(zookeeper_block_id_path, -1));
    }

    String block_numbers_path = zookeeper_path + "/block_numbers";
    String partition_path = block_numbers_path + "/" + partition_id;

    if (!existsNodeCached(partition_path))
    {
        Coordination::Requests ops;
        ops.push_back(zkutil::makeCreateRequest(partition_path, "", zkutil::CreateMode::Persistent));
        /// We increment data version of the block_numbers node so that it becomes possible
        /// to check in a ZK transaction that the set of partitions didn't change
        /// (unfortunately there is no CheckChildren op).
        ops.push_back(zkutil::makeSetRequest(block_numbers_path, "", -1));

        Coordination::Responses responses;
        Coordination::Error code = zookeeper->tryMulti(ops, responses);
        if (code != Coordination::Error::ZOK && code != Coordination::Error::ZNODEEXISTS)
            zkutil::KeeperMultiException::check(code, ops, responses);
    }

    EphemeralLockInZooKeeper lock;
    /// 2 RTT
    try
    {
        lock = EphemeralLockInZooKeeper(
            partition_path + "/block-", zookeeper_path + "/temp", *zookeeper, &deduplication_check_ops);
    }
    catch (const zkutil::KeeperMultiException & e)
    {
        if (e.code == Coordination::Error::ZNODEEXISTS && e.getPathForFirstFailedOp() == zookeeper_block_id_path)
            return {};

        throw Exception("Cannot allocate block number in ZooKeeper: " + e.displayText(), ErrorCodes::KEEPER_EXCEPTION);
    }
    catch (const Coordination::Exception & e)
    {
        throw Exception("Cannot allocate block number in ZooKeeper: " + e.displayText(), ErrorCodes::KEEPER_EXCEPTION);
    }

    return {std::move(lock)};
}


Strings StorageReplicatedMergeTree::waitForAllTableReplicasToProcessLogEntry(
    const String & table_zookeeper_path, const ReplicatedMergeTreeLogEntryData & entry, bool wait_for_non_active)
{
    LOG_DEBUG(log, "Waiting for all replicas to process {}", entry.znode_name);

    auto zookeeper = getZooKeeper();
    Strings replicas = zookeeper->getChildren(table_zookeeper_path + "/replicas");
    Strings unwaited;
    for (const String & replica : replicas)
    {
        if (wait_for_non_active || zookeeper->exists(table_zookeeper_path + "/replicas/" + replica + "/is_active"))
        {
            if (!waitForTableReplicaToProcessLogEntry(table_zookeeper_path, replica, entry, wait_for_non_active))
                unwaited.push_back(replica);
        }
        else
        {
            unwaited.push_back(replica);
        }
    }

    LOG_DEBUG(log, "Finished waiting for all replicas to process {}", entry.znode_name);
    return unwaited;
}


Strings StorageReplicatedMergeTree::waitForAllReplicasToProcessLogEntry(
    const ReplicatedMergeTreeLogEntryData & entry, bool wait_for_non_active)
{
    return waitForAllTableReplicasToProcessLogEntry(zookeeper_path, entry, wait_for_non_active);
}


bool StorageReplicatedMergeTree::waitForTableReplicaToProcessLogEntry(
    const String & table_zookeeper_path, const String & replica, const ReplicatedMergeTreeLogEntryData & entry, bool wait_for_non_active)
{
    String entry_str = entry.toString();
    String log_node_name;

    /** Two types of entries can be passed to this function
      * 1. (more often) From `log` directory - a common log, from where replicas copy entries to their queue.
      * 2. From the `queue` directory of one of the replicas.
      *
      * The problem is that the numbers (`sequential` node) of the queue elements in `log` and in `queue` do not match.
      * (And the numbers of the same log element for different replicas do not match in the `queue`.)
      *
      * Therefore, you should consider these cases separately.
      */

    /** First, you need to wait until replica takes `queue` element from the `log` to its queue,
      *  if it has not been done already (see the `pullLogsToQueue` function).
      *
      * To do this, check its node `log_pointer` - the maximum number of the element taken from `log` + 1.
      */

    bool waiting_itself = replica == replica_name;

    const auto & stop_waiting = [&]()
    {
        bool stop_waiting_itself = waiting_itself && (partial_shutdown_called || is_dropped);
        bool stop_waiting_non_active = !wait_for_non_active && !getZooKeeper()->exists(table_zookeeper_path + "/replicas/" + replica + "/is_active");
        return stop_waiting_itself || stop_waiting_non_active;
    };

    /// Don't recheck ZooKeeper too often
    constexpr auto event_wait_timeout_ms = 3000;

    if (startsWith(entry.znode_name, "log-"))
    {
        /** In this case, just take the number from the node name `log-xxxxxxxxxx`.
          */

        UInt64 log_index = parse<UInt64>(entry.znode_name.substr(entry.znode_name.size() - 10));
        log_node_name = entry.znode_name;

        LOG_DEBUG(log, "Waiting for {} to pull {} to queue", replica, log_node_name);

        /// Let's wait until entry gets into the replica queue.
        while (!stop_waiting())
        {
            zkutil::EventPtr event = std::make_shared<Poco::Event>();

            String log_pointer = getZooKeeper()->get(table_zookeeper_path + "/replicas/" + replica + "/log_pointer", nullptr, event);
            if (!log_pointer.empty() && parse<UInt64>(log_pointer) > log_index)
                break;

            /// Wait with timeout because we can be already shut down, but not dropped.
            /// So log_pointer node will exist, but we will never update it because all background threads already stopped.
            /// It can lead to query hung because table drop query can wait for some query (alter, optimize, etc) which called this method,
            /// but the query will never finish because the drop already shut down the table.
            event->tryWait(event_wait_timeout_ms);
        }
    }
    else if (startsWith(entry.znode_name, "queue-"))
    {
        /** In this case, the number of `log` node is unknown. You need look through everything from `log_pointer` to the end,
          *  looking for a node with the same content. And if we do not find it - then the replica has already taken this entry in its queue.
          */

        String log_pointer = getZooKeeper()->get(table_zookeeper_path + "/replicas/" + replica + "/log_pointer");

        Strings log_entries = getZooKeeper()->getChildren(table_zookeeper_path + "/log");
        UInt64 log_index = 0;
        bool found = false;

        for (const String & log_entry_name : log_entries)
        {
            log_index = parse<UInt64>(log_entry_name.substr(log_entry_name.size() - 10));

            if (!log_pointer.empty() && log_index < parse<UInt64>(log_pointer))
                continue;

            String log_entry_str;
            bool exists = getZooKeeper()->tryGet(table_zookeeper_path + "/log/" + log_entry_name, log_entry_str);
            if (exists && entry_str == log_entry_str)
            {
                found = true;
                log_node_name = log_entry_name;
                break;
            }
        }

        if (found)
        {
            LOG_DEBUG(log, "Waiting for {} to pull {} to queue", replica, log_node_name);

            /// Let's wait until the entry gets into the replica queue.
            while (!stop_waiting())
            {
                zkutil::EventPtr event = std::make_shared<Poco::Event>();

                String log_pointer_new = getZooKeeper()->get(table_zookeeper_path + "/replicas/" + replica + "/log_pointer", nullptr, event);
                if (!log_pointer_new.empty() && parse<UInt64>(log_pointer_new) > log_index)
                    break;

                /// Wait with timeout because we can be already shut down, but not dropped.
                /// So log_pointer node will exist, but we will never update it because all background threads already stopped.
                /// It can lead to query hung because table drop query can wait for some query (alter, optimize, etc) which called this method,
                /// but the query will never finish because the drop already shut down the table.
                event->tryWait(event_wait_timeout_ms);
            }
        }
    }
    else
        throw Exception("Logical error: unexpected name of log node: " + entry.znode_name, ErrorCodes::LOGICAL_ERROR);

    if (!log_node_name.empty())
        LOG_DEBUG(log, "Looking for node corresponding to {} in {} queue", log_node_name, replica);
    else
        LOG_DEBUG(log, "Looking for corresponding node in {} queue", replica);

    /** Second - find the corresponding entry in the queue of the specified replica.
      * Its number may match neither the `log` node nor the `queue` node of the current replica (for us).
      * Therefore, we search by comparing the content.
      */

    Strings queue_entries = getZooKeeper()->getChildren(table_zookeeper_path + "/replicas/" + replica + "/queue");
    String queue_entry_to_wait_for;

    for (const String & entry_name : queue_entries)
    {
        String queue_entry_str;
        bool exists = getZooKeeper()->tryGet(table_zookeeper_path + "/replicas/" + replica + "/queue/" + entry_name, queue_entry_str);
        if (exists && queue_entry_str == entry_str)
        {
            queue_entry_to_wait_for = entry_name;
            break;
        }
    }

    /// While looking for the record, it has already been executed and deleted.
    if (queue_entry_to_wait_for.empty())
    {
        LOG_DEBUG(log, "No corresponding node found. Assuming it has been already processed. Found {} nodes", queue_entries.size());
        return true;
    }

    LOG_DEBUG(log, "Waiting for {} to disappear from {} queue", queue_entry_to_wait_for, replica);

    /// Third - wait until the entry disappears from the replica queue or replica become inactive.
    String path_to_wait_on = table_zookeeper_path + "/replicas/" + replica + "/queue/" + queue_entry_to_wait_for;

    return getZooKeeper()->waitForDisappear(path_to_wait_on, stop_waiting);
}


bool StorageReplicatedMergeTree::waitForReplicaToProcessLogEntry(
    const String & replica, const ReplicatedMergeTreeLogEntryData & entry, bool wait_for_non_active)
{
    return waitForTableReplicaToProcessLogEntry(zookeeper_path, replica, entry, wait_for_non_active);
}


void StorageReplicatedMergeTree::getStatus(Status & res, bool with_zk_fields)
{
    auto zookeeper = tryGetZooKeeper();
    const auto storage_settings_ptr = getSettings();

    res.is_leader = is_leader;
    res.can_become_leader = storage_settings_ptr->replicated_can_become_leader;
    res.is_readonly = is_readonly;
    res.is_session_expired = !zookeeper || zookeeper->expired();

    res.queue = queue.getStatus();
    res.absolute_delay = getAbsoluteDelay(); /// NOTE: may be slightly inconsistent with queue status.

    res.parts_to_check = part_check_thread.size();

    res.zookeeper_path = zookeeper_path;
    res.replica_name = replica_name;
    res.replica_path = replica_path;
    res.columns_version = -1;

    res.log_max_index = 0;
    res.log_pointer = 0;
    res.total_replicas = 0;
    res.active_replicas = 0;

    if (with_zk_fields && !res.is_session_expired)
    {
        try
        {
            auto log_entries = zookeeper->getChildren(zookeeper_path + "/log");

            if (!log_entries.empty())
            {
                const String & last_log_entry = *std::max_element(log_entries.begin(), log_entries.end());
                res.log_max_index = parse<UInt64>(last_log_entry.substr(strlen("log-")));
            }

            String log_pointer_str = zookeeper->get(replica_path + "/log_pointer");
            res.log_pointer = log_pointer_str.empty() ? 0 : parse<UInt64>(log_pointer_str);

            auto all_replicas = zookeeper->getChildren(zookeeper_path + "/replicas");
            res.total_replicas = all_replicas.size();

            for (const String & replica : all_replicas)
                if (zookeeper->exists(zookeeper_path + "/replicas/" + replica + "/is_active"))
                    ++res.active_replicas;
        }
        catch (const Coordination::Exception &)
        {
            res.zookeeper_exception = getCurrentExceptionMessage(false);
        }
    }
}


void StorageReplicatedMergeTree::getQueue(LogEntriesData & res, String & replica_name_)
{
    replica_name_ = replica_name;
    queue.getEntries(res);
}

time_t StorageReplicatedMergeTree::getAbsoluteDelay() const
{
    time_t min_unprocessed_insert_time = 0;
    time_t max_processed_insert_time = 0;
    queue.getInsertTimes(min_unprocessed_insert_time, max_processed_insert_time);

    /// Load start time, then finish time to avoid reporting false delay when start time is updated
    /// between loading of two variables.
    time_t queue_update_start_time = last_queue_update_start_time.load();
    time_t queue_update_finish_time = last_queue_update_finish_time.load();

    time_t current_time = time(nullptr);

    if (!queue_update_finish_time)
    {
        /// We have not updated queue even once yet (perhaps replica is readonly).
        /// As we have no info about the current state of replication log, return effectively infinite delay.
        return current_time;
    }
    else if (min_unprocessed_insert_time)
    {
        /// There are some unprocessed insert entries in queue.
        return (current_time > min_unprocessed_insert_time) ? (current_time - min_unprocessed_insert_time) : 0;
    }
    else if (queue_update_start_time > queue_update_finish_time)
    {
        /// Queue is empty, but there are some in-flight or failed queue update attempts
        /// (likely because of problems with connecting to ZooKeeper).
        /// Return the time passed since last attempt.
        return (current_time > queue_update_start_time) ? (current_time - queue_update_start_time) : 0;
    }
    else
    {
        /// Everything is up-to-date.
        return 0;
    }
}

void StorageReplicatedMergeTree::getReplicaDelays(time_t & out_absolute_delay, time_t & out_relative_delay)
{
    assertNotReadonly();

    time_t current_time = time(nullptr);

    out_absolute_delay = getAbsoluteDelay();
    out_relative_delay = 0;
    const auto storage_settings_ptr = getSettings();

    /** Relative delay is the maximum difference of absolute delay from any other replica,
      *  (if this replica lags behind any other live replica, or zero, otherwise).
      * Calculated only if the absolute delay is large enough.
      */

    if (out_absolute_delay < static_cast<time_t>(storage_settings_ptr->min_relative_delay_to_measure))
        return;

    auto zookeeper = getZooKeeper();

    time_t max_replicas_unprocessed_insert_time = 0;
    bool have_replica_with_nothing_unprocessed = false;

    Strings replicas = zookeeper->getChildren(zookeeper_path + "/replicas");

    for (const auto & replica : replicas)
    {
        if (replica == replica_name)
            continue;

        /// Skip dead replicas.
        if (!zookeeper->exists(zookeeper_path + "/replicas/" + replica + "/is_active"))
            continue;

        String value;
        if (!zookeeper->tryGet(zookeeper_path + "/replicas/" + replica + "/min_unprocessed_insert_time", value))
            continue;

        time_t replica_time = value.empty() ? 0 : parse<time_t>(value);

        if (replica_time == 0)
        {
            /** Note
              * The conclusion that the replica does not lag may be incorrect,
              *  because the information about `min_unprocessed_insert_time` is taken
              *  only from that part of the log that has been moved to the queue.
              * If the replica for some reason has stalled `queueUpdatingTask`,
              *  then `min_unprocessed_insert_time` will be incorrect.
              */

            have_replica_with_nothing_unprocessed = true;
            break;
        }

        if (replica_time > max_replicas_unprocessed_insert_time)
            max_replicas_unprocessed_insert_time = replica_time;
    }

    if (have_replica_with_nothing_unprocessed)
        out_relative_delay = out_absolute_delay;
    else
    {
        max_replicas_unprocessed_insert_time = std::min(current_time, max_replicas_unprocessed_insert_time);
        time_t min_replicas_delay = current_time - max_replicas_unprocessed_insert_time;
        if (out_absolute_delay > min_replicas_delay)
            out_relative_delay = out_absolute_delay - min_replicas_delay;
    }
}

void StorageReplicatedMergeTree::fetchPartition(
    const ASTPtr & partition,
    const StorageMetadataPtr & metadata_snapshot,
    const String & from_,
    bool fetch_part,
    ContextPtr query_context)
{
    Macros::MacroExpansionInfo info;
    info.expand_special_macros_only = false; //-V1048
    info.table_id = getStorageID();
    info.table_id.uuid = UUIDHelpers::Nil;
    auto expand_from = query_context->getMacros()->expand(from_, info);
    String auxiliary_zookeeper_name = extractZooKeeperName(expand_from);
    String from = extractZooKeeperPath(expand_from);
    if (from.empty())
        throw Exception("ZooKeeper path should not be empty", ErrorCodes::ILLEGAL_TYPE_OF_ARGUMENT);

    zkutil::ZooKeeperPtr zookeeper;
    if (auxiliary_zookeeper_name != default_zookeeper_name)
        zookeeper = getContext()->getAuxiliaryZooKeeper(auxiliary_zookeeper_name);
    else
        zookeeper = getZooKeeper();

    if (from.back() == '/')
        from.resize(from.size() - 1);

    if (fetch_part)
    {
        String part_name = partition->as<ASTLiteral &>().value.safeGet<String>();
        auto part_path = findReplicaHavingPart(part_name, from, zookeeper);

        if (part_path.empty())
            throw Exception(ErrorCodes::NO_REPLICA_HAS_PART, "Part {} does not exist on any replica", part_name);
        /** Let's check that there is no such part in the `detached` directory (where we will write the downloaded parts).
          * Unreliable (there is a race condition) - such a part may appear a little later.
          */
        if (checkIfDetachedPartExists(part_name))
            throw Exception(ErrorCodes::DUPLICATE_DATA_PART, "Detached part " + part_name + " already exists.");
        LOG_INFO(log, "Will fetch part {} from shard {} (zookeeper '{}')", part_name, from_, auxiliary_zookeeper_name);

        try
        {
            /// part name , metadata, part_path , true, 0, zookeeper
            if (!fetchPart(part_name, metadata_snapshot, part_path, true, 0, zookeeper))
                throw Exception(ErrorCodes::UNFINISHED, "Failed to fetch part {} from {}", part_name, from_);
        }
        catch (const DB::Exception & e)
        {
            if (e.code() != ErrorCodes::RECEIVED_ERROR_FROM_REMOTE_IO_SERVER && e.code() != ErrorCodes::RECEIVED_ERROR_TOO_MANY_REQUESTS
                && e.code() != ErrorCodes::CANNOT_READ_ALL_DATA)
                throw;

            LOG_INFO(log, e.displayText());
        }
        return;
    }

    String partition_id = getPartitionIDFromQuery(partition, query_context);
    LOG_INFO(log, "Will fetch partition {} from shard {} (zookeeper '{}')", partition_id, from_, auxiliary_zookeeper_name);

    /** Let's check that there is no such partition in the `detached` directory (where we will write the downloaded parts).
      * Unreliable (there is a race condition) - such a partition may appear a little later.
      */
    if (checkIfDetachedPartitionExists(partition_id))
        throw Exception("Detached partition " + partition_id + " already exists.", ErrorCodes::PARTITION_ALREADY_EXISTS);

    zkutil::Strings replicas;
    zkutil::Strings active_replicas;
    String best_replica;

    {

        /// List of replicas of source shard.
        replicas = zookeeper->getChildren(from + "/replicas");

        /// Leave only active replicas.
        active_replicas.reserve(replicas.size());

        for (const String & replica : replicas)
            if (zookeeper->exists(from + "/replicas/" + replica + "/is_active"))
                active_replicas.push_back(replica);

        if (active_replicas.empty())
            throw Exception("No active replicas for shard " + from, ErrorCodes::NO_ACTIVE_REPLICAS);

        /** You must select the best (most relevant) replica.
        * This is a replica with the maximum `log_pointer`, then with the minimum `queue` size.
        * NOTE This is not exactly the best criteria. It does not make sense to download old partitions,
        *  and it would be nice to be able to choose the replica closest by network.
        * NOTE Of course, there are data races here. You can solve it by retrying.
        */
        Int64 max_log_pointer = -1;
        UInt64 min_queue_size = std::numeric_limits<UInt64>::max();

        for (const String & replica : active_replicas)
        {
            String current_replica_path = from + "/replicas/" + replica;

            String log_pointer_str = zookeeper->get(current_replica_path + "/log_pointer");
            Int64 log_pointer = log_pointer_str.empty() ? 0 : parse<UInt64>(log_pointer_str);

            Coordination::Stat stat;
            zookeeper->get(current_replica_path + "/queue", &stat);
            size_t queue_size = stat.numChildren;

            if (log_pointer > max_log_pointer
                || (log_pointer == max_log_pointer && queue_size < min_queue_size))
            {
                max_log_pointer = log_pointer;
                min_queue_size = queue_size;
                best_replica = replica;
            }
        }
    }

    if (best_replica.empty())
        throw Exception("Logical error: cannot choose best replica.", ErrorCodes::LOGICAL_ERROR);

    LOG_INFO(log, "Found {} replicas, {} of them are active. Selected {} to fetch from.", replicas.size(), active_replicas.size(), best_replica);

    String best_replica_path = from + "/replicas/" + best_replica;

    /// Let's find out which parts are on the best replica.

    /** Trying to download these parts.
      * Some of them could be deleted due to the merge.
      * In this case, update the information about the available parts and try again.
      */

    unsigned try_no = 0;
    Strings missing_parts;
    do
    {
        if (try_no)
            LOG_INFO(log, "Some of parts ({}) are missing. Will try to fetch covering parts.", missing_parts.size());

        if (try_no >= query_context->getSettings().max_fetch_partition_retries_count)
            throw Exception("Too many retries to fetch parts from " + best_replica_path, ErrorCodes::TOO_MANY_RETRIES_TO_FETCH_PARTS);

        Strings parts = zookeeper->getChildren(best_replica_path + "/parts");
        ActiveDataPartSet active_parts_set(format_version, parts);
        Strings parts_to_fetch;

        if (missing_parts.empty())
        {
            parts_to_fetch = active_parts_set.getParts();

            /// Leaving only the parts of the desired partition.
            Strings parts_to_fetch_partition;
            for (const String & part : parts_to_fetch)
            {
                if (MergeTreePartInfo::fromPartName(part, format_version).partition_id == partition_id)
                    parts_to_fetch_partition.push_back(part);
            }

            parts_to_fetch = std::move(parts_to_fetch_partition);

            if (parts_to_fetch.empty())
                throw Exception("Partition " + partition_id + " on " + best_replica_path + " doesn't exist", ErrorCodes::PARTITION_DOESNT_EXIST);
        }
        else
        {
            for (const String & missing_part : missing_parts)
            {
                String containing_part = active_parts_set.getContainingPart(missing_part);
                if (!containing_part.empty())
                    parts_to_fetch.push_back(containing_part);
                else
                    LOG_WARNING(log, "Part {} on replica {} has been vanished.", missing_part, best_replica_path);
            }
        }

        LOG_INFO(log, "Parts to fetch: {}", parts_to_fetch.size());

        missing_parts.clear();
        for (const String & part : parts_to_fetch)
        {
            bool fetched = false;

            try
            {
                fetched = fetchPart(part, metadata_snapshot, best_replica_path, true, 0, zookeeper);
            }
            catch (const DB::Exception & e)
            {
                if (e.code() != ErrorCodes::RECEIVED_ERROR_FROM_REMOTE_IO_SERVER && e.code() != ErrorCodes::RECEIVED_ERROR_TOO_MANY_REQUESTS
                    && e.code() != ErrorCodes::CANNOT_READ_ALL_DATA)
                    throw;

                LOG_INFO(log, e.displayText());
            }

            if (!fetched)
                missing_parts.push_back(part);
        }

        ++try_no;
    } while (!missing_parts.empty());
}


void StorageReplicatedMergeTree::mutate(const MutationCommands & commands, ContextPtr query_context)
{
    /// Overview of the mutation algorithm.
    ///
    /// When the client executes a mutation, this method is called. It acquires block numbers in all
    /// partitions, saves them in the mutation entry and writes the mutation entry to a new ZK node in
    /// the /mutations folder. This block numbers are needed to determine which parts should be mutated and
    /// which shouldn't (parts inserted after the mutation will have the block number higher than the
    /// block number acquired by the mutation in that partition and so will not be mutatied).
    /// This block number is called "mutation version" in that partition.
    ///
    /// Mutation versions are acquired atomically in all partitions, so the case when an insert in some
    /// partition has the block number higher than the mutation version but the following insert into another
    /// partition acquires the block number lower than the mutation version in that partition is impossible.
    /// Another important invariant: mutation entries appear in /mutations in the order of their mutation
    /// versions (in any partition). This means that mutations form a sequence and we can execute them in
    /// the order of their mutation versions and not worry that some mutation with the smaller version
    /// will suddenly appear.
    ///
    /// During mutations individual parts are immutable - when we want to change the contents of a part
    /// we prepare the new part and add it to MergeTreeData (the original part gets replaced). The fact that
    /// we have mutated the part is recorded in the part->info.mutation field of MergeTreePartInfo.
    /// The relation with the original part is preserved because the new part covers the same block range
    /// as the original one.
    ///
    /// We then can for each part determine its "mutation version": the version of the last mutation in
    /// the mutation sequence that we regard as already applied to that part. All mutations with the greater
    /// version number will still need to be applied to that part.
    ///
    /// Execution of mutations is done asynchronously. All replicas watch the /mutations directory and
    /// load new mutation entries as they appear (see mutationsUpdatingTask()). Next we need to determine
    /// how to mutate individual parts consistently with part merges. This is done by the leader replica
    /// (see mergeSelectingTask() and class ReplicatedMergeTreeMergePredicate for details). Important
    /// invariants here are that a) all source parts for a single merge must have the same mutation version
    /// and b) any part can be mutated only once or merged only once (e.g. once we have decided to mutate
    /// a part then we need to execute that mutation and can assign merges only to the new part and not to the
    /// original part). Multiple consecutive mutations can be executed at once (without writing the
    /// intermediate result to a part).
    ///
    /// Leader replica records its decisions to the replication log (/log directory in ZK) in the form of
    /// MUTATE_PART entries and all replicas then execute them in the background pool
    /// (see tryExecutePartMutation() function). When a replica encounters a MUTATE_PART command, it is
    /// guaranteed that the corresponding mutation entry is already loaded (when we pull entries from
    /// replication log into the replica queue, we also load mutation entries). Note that just as with merges
    /// the replica can decide not to do the mutation locally and fetch the mutated part from another replica
    /// instead.
    ///
    /// Mutations of individual parts are in fact pretty similar to merges, e.g. their assignment and execution
    /// is governed by the same storage_settings. TODO: support a single "merge-mutation" operation when the data
    /// read from the the source parts is first mutated on the fly to some uniform mutation version and then
    /// merged to a resulting part.
    ///
    /// After all needed parts are mutated (i.e. all active parts have the mutation version greater than
    /// the version of this mutation), the mutation is considered done and can be deleted.

    ReplicatedMergeTreeMutationEntry mutation_entry;
    mutation_entry.source_replica = replica_name;
    mutation_entry.commands = commands;

    const String mutations_path = zookeeper_path + "/mutations";
    const auto zookeeper = getZooKeeper();

    /// Update the mutations_path node when creating the mutation and check its version to ensure that
    /// nodes for mutations are created in the same order as the corresponding block numbers.
    /// Should work well if the number of concurrent mutation requests is small.
    while (true)
    {
        Coordination::Stat mutations_stat;
        zookeeper->get(mutations_path, &mutations_stat);

        PartitionBlockNumbersHolder partition_block_numbers_holder =
                allocateBlockNumbersInAffectedPartitions(mutation_entry.commands, query_context, zookeeper);

        mutation_entry.block_numbers = partition_block_numbers_holder.getBlockNumbers();
        mutation_entry.create_time = time(nullptr);

        /// The following version check guarantees the linearizability property for any pair of mutations:
        /// mutation with higher sequence number is guaranteed to have higher block numbers in every partition
        /// (and thus will be applied strictly according to sequence numbers of mutations)
        Coordination::Requests requests;
        requests.emplace_back(zkutil::makeSetRequest(mutations_path, String(), mutations_stat.version));
        requests.emplace_back(zkutil::makeCreateRequest(
            mutations_path + "/", mutation_entry.toString(), zkutil::CreateMode::PersistentSequential));

        if (auto txn = query_context->getZooKeeperMetadataTransaction())
            txn->moveOpsTo(requests);

        Coordination::Responses responses;
        Coordination::Error rc = zookeeper->tryMulti(requests, responses);

        partition_block_numbers_holder.reset();

        if (rc == Coordination::Error::ZOK)
        {
            const String & path_created =
                dynamic_cast<const Coordination::CreateResponse *>(responses[1].get())->path_created;
            mutation_entry.znode_name = path_created.substr(path_created.find_last_of('/') + 1);
            LOG_TRACE(log, "Created mutation with ID {}", mutation_entry.znode_name);
            break;
        }
        else if (rc == Coordination::Error::ZBADVERSION)
        {
            LOG_TRACE(log, "Version conflict when trying to create a mutation node, retrying...");
            continue;
        }
        else
            throw Coordination::Exception("Unable to create a mutation znode", rc);
    }

    waitMutation(mutation_entry.znode_name, query_context->getSettingsRef().mutations_sync);
}

void StorageReplicatedMergeTree::waitMutation(const String & znode_name, size_t mutations_sync) const
{
    if (!mutations_sync)
        return;

    /// we have to wait
    auto zookeeper = getZooKeeper();
    Strings replicas;
    if (mutations_sync == 2) /// wait for all replicas
        replicas = zookeeper->getChildren(zookeeper_path + "/replicas");
    else if (mutations_sync == 1) /// just wait for ourself
        replicas.push_back(replica_name);

    waitMutationToFinishOnReplicas(replicas, znode_name);
}

std::vector<MergeTreeMutationStatus> StorageReplicatedMergeTree::getMutationsStatus() const
{
    return queue.getMutationsStatus();
}

CancellationCode StorageReplicatedMergeTree::killMutation(const String & mutation_id)
{
    assertNotReadonly();

    zkutil::ZooKeeperPtr zookeeper = getZooKeeper();

    LOG_TRACE(log, "Killing mutation {}", mutation_id);

    auto mutation_entry = queue.removeMutation(zookeeper, mutation_id);
    if (!mutation_entry)
        return CancellationCode::NotFound;

    /// After this point no new part mutations will start and part mutations that still exist
    /// in the queue will be skipped.

    /// Cancel already running part mutations.
    for (const auto & pair : mutation_entry->block_numbers)
    {
        const String & partition_id = pair.first;
        Int64 block_number = pair.second;
        getContext()->getMergeList().cancelPartMutations(partition_id, block_number);
    }
    return CancellationCode::CancelSent;
}

void StorageReplicatedMergeTree::removePartsFromFilesystem(const DataPartsVector & parts)
{
    auto remove_part = [&](const auto & part)
    {
        LOG_DEBUG(log, "Removing part from filesystem {}", part.name);
        try
        {
            bool keep_s3 = !this->unlockSharedData(part);
            part.remove(keep_s3);
        }
        catch (...)
        {
            tryLogCurrentException(log, "There is a problem with deleting part " + part.name + " from filesystem");
        }
    };

    const auto settings = getSettings();
    if (settings->max_part_removal_threads > 1 && parts.size() > settings->concurrent_part_removal_threshold)
    {
        /// Parallel parts removal.

        size_t num_threads = std::min<size_t>(settings->max_part_removal_threads, parts.size());
        ThreadPool pool(num_threads);

        /// NOTE: Under heavy system load you may get "Cannot schedule a task" from ThreadPool.
        for (const DataPartPtr & part : parts)
        {
            pool.scheduleOrThrowOnError([&, thread_group = CurrentThread::getGroup()]
            {
                SCOPE_EXIT_SAFE(
                    if (thread_group)
                        CurrentThread::detachQueryIfNotDetached();
                );
                if (thread_group)
                    CurrentThread::attachTo(thread_group);

                remove_part(*part);
            });
        }

        pool.wait();
    }
    else
    {
        for (const DataPartPtr & part : parts)
        {
            remove_part(*part);
        }
    }
}

void StorageReplicatedMergeTree::clearOldPartsAndRemoveFromZK()
{
    auto table_lock = lockForShare(
            RWLockImpl::NO_QUERY, getSettings()->lock_acquire_timeout_for_background_operations);
    auto zookeeper = getZooKeeper();

    DataPartsVector parts = grabOldParts();
    if (parts.empty())
        return;

    DataPartsVector parts_to_delete_only_from_filesystem;    // Only duplicates
    DataPartsVector parts_to_delete_completely;              // All parts except duplicates
    DataPartsVector parts_to_retry_deletion;                 // Parts that should be retried due to network problems
    DataPartsVector parts_to_remove_from_filesystem;         // Parts removed from ZK

    for (const auto & part : parts)
    {
        if (!part->is_duplicate)
            parts_to_delete_completely.emplace_back(part);
        else
            parts_to_delete_only_from_filesystem.emplace_back(part);
    }
    parts.clear();

    /// Delete duplicate parts from filesystem
    if (!parts_to_delete_only_from_filesystem.empty())
    {
        removePartsFromFilesystem(parts_to_delete_only_from_filesystem);
        removePartsFinally(parts_to_delete_only_from_filesystem);

        LOG_DEBUG(log, "Removed {} old duplicate parts", parts_to_delete_only_from_filesystem.size());
    }

    /// Delete normal parts from ZooKeeper
    NameSet part_names_to_retry_deletion;
    try
    {
        Strings part_names_to_delete_completely;
        for (const auto & part : parts_to_delete_completely)
            part_names_to_delete_completely.emplace_back(part->name);

        LOG_DEBUG(log, "Removing {} old parts from ZooKeeper", parts_to_delete_completely.size());
        removePartsFromZooKeeper(zookeeper, part_names_to_delete_completely, &part_names_to_retry_deletion);
    }
    catch (...)
    {
        LOG_ERROR(log, "There is a problem with deleting parts from ZooKeeper: {}", getCurrentExceptionMessage(true));
    }

    /// Part names that were reliably deleted from ZooKeeper should be deleted from filesystem
    auto num_reliably_deleted_parts = parts_to_delete_completely.size() - part_names_to_retry_deletion.size();
    LOG_DEBUG(log, "Removed {} old parts from ZooKeeper. Removing them from filesystem.", num_reliably_deleted_parts);

    /// Delete normal parts on two sets
    for (auto & part : parts_to_delete_completely)
    {
        if (part_names_to_retry_deletion.count(part->name) == 0)
            parts_to_remove_from_filesystem.emplace_back(part);
        else
            parts_to_retry_deletion.emplace_back(part);
    }

    /// Will retry deletion
    if (!parts_to_retry_deletion.empty())
    {
        rollbackDeletingParts(parts_to_retry_deletion);
        LOG_DEBUG(log, "Will retry deletion of {} parts in the next time", parts_to_retry_deletion.size());
    }

    /// Remove parts from filesystem and finally from data_parts
    if (!parts_to_remove_from_filesystem.empty())
    {
        removePartsFromFilesystem(parts_to_remove_from_filesystem);
        removePartsFinally(parts_to_remove_from_filesystem);

        LOG_DEBUG(log, "Removed {} old parts", parts_to_remove_from_filesystem.size());
    }
}


bool StorageReplicatedMergeTree::tryRemovePartsFromZooKeeperWithRetries(DataPartsVector & parts, size_t max_retries)
{
    Strings part_names_to_remove;
    for (const auto & part : parts)
        part_names_to_remove.emplace_back(part->name);

    return tryRemovePartsFromZooKeeperWithRetries(part_names_to_remove, max_retries);
}

bool StorageReplicatedMergeTree::tryRemovePartsFromZooKeeperWithRetries(const Strings & part_names, size_t max_retries)
{
    size_t num_tries = 0;
    bool success = false;

    while (!success && (max_retries == 0 || num_tries < max_retries))
    {
        try
        {
            ++num_tries;
            success = true;

            auto zookeeper = getZooKeeper();

            std::vector<std::future<Coordination::ExistsResponse>> exists_futures;
            exists_futures.reserve(part_names.size());
            for (const String & part_name : part_names)
            {
                String part_path = replica_path + "/parts/" + part_name;
                exists_futures.emplace_back(zookeeper->asyncExists(part_path));
            }

            std::vector<std::future<Coordination::MultiResponse>> remove_futures;
            remove_futures.reserve(part_names.size());
            for (size_t i = 0; i < part_names.size(); ++i)
            {
                Coordination::ExistsResponse exists_resp = exists_futures[i].get();
                if (exists_resp.error == Coordination::Error::ZOK)
                {
                    Coordination::Requests ops;
                    removePartFromZooKeeper(part_names[i], ops, exists_resp.stat.numChildren > 0);
                    remove_futures.emplace_back(zookeeper->tryAsyncMulti(ops));
                }
            }

            for (auto & future : remove_futures)
            {
                auto response = future.get();

                if (response.error == Coordination::Error::ZOK || response.error == Coordination::Error::ZNONODE)
                    continue;

                if (Coordination::isHardwareError(response.error))
                {
                    success = false;
                    continue;
                }

                throw Coordination::Exception(response.error);
            }
        }
        catch (Coordination::Exception & e)
        {
            success = false;

            if (Coordination::isHardwareError(e.code))
                tryLogCurrentException(log, __PRETTY_FUNCTION__);
            else
                throw;
        }

        if (!success && num_tries < max_retries)
            std::this_thread::sleep_for(std::chrono::milliseconds(1000));
    }

    return success;
}

void StorageReplicatedMergeTree::removePartsFromZooKeeper(
    zkutil::ZooKeeperPtr & zookeeper, const Strings & part_names, NameSet * parts_should_be_retried)
{
    std::vector<std::future<Coordination::ExistsResponse>> exists_futures;
    std::vector<std::future<Coordination::MultiResponse>> remove_futures;
    exists_futures.reserve(part_names.size());
    remove_futures.reserve(part_names.size());
    try
    {
        /// Exception can be thrown from loop
        /// if zk session will be dropped
        for (const String & part_name : part_names)
        {
            String part_path = replica_path + "/parts/" + part_name;
            exists_futures.emplace_back(zookeeper->asyncExists(part_path));
        }

        for (size_t i = 0; i < part_names.size(); ++i)
        {
            Coordination::ExistsResponse exists_resp = exists_futures[i].get();
            if (exists_resp.error == Coordination::Error::ZOK)
            {
                Coordination::Requests ops;
                removePartFromZooKeeper(part_names[i], ops, exists_resp.stat.numChildren > 0);
                remove_futures.emplace_back(zookeeper->tryAsyncMulti(ops));
            }
            else
            {
                LOG_DEBUG(log, "There is no part {} in ZooKeeper, it was only in filesystem", part_names[i]);
                // emplace invalid future so that the total number of futures is the same as part_names.size();
                remove_futures.emplace_back();
            }
        }
    }
    catch (const Coordination::Exception & e)
    {
        if (parts_should_be_retried && Coordination::isHardwareError(e.code))
            parts_should_be_retried->insert(part_names.begin(), part_names.end());
        throw;
    }

    for (size_t i = 0; i < remove_futures.size(); ++i)
    {
        auto & future = remove_futures[i];

        if (!future.valid())
            continue;

        auto response = future.get();
        if (response.error == Coordination::Error::ZOK)
            continue;
        else if (response.error == Coordination::Error::ZNONODE)
        {
            LOG_DEBUG(log, "There is no part {} in ZooKeeper, it was only in filesystem", part_names[i]);
            continue;
        }
        else if (Coordination::isHardwareError(response.error))
        {
            if (parts_should_be_retried)
                parts_should_be_retried->insert(part_names[i]);
            continue;
        }
        else
            LOG_WARNING(log, "Cannot remove part {} from ZooKeeper: {}", part_names[i], Coordination::errorMessage(response.error));
    }
}


void StorageReplicatedMergeTree::getClearBlocksInPartitionOps(
    Coordination::Requests & ops, zkutil::ZooKeeper & zookeeper, const String & partition_id, Int64 min_block_num, Int64 max_block_num)
{
    Strings blocks;
    if (Coordination::Error::ZOK != zookeeper.tryGetChildren(zookeeper_path + "/blocks", blocks))
        throw Exception(zookeeper_path + "/blocks doesn't exist", ErrorCodes::NOT_FOUND_NODE);

    String partition_prefix = partition_id + "_";
    zkutil::AsyncResponses<Coordination::GetResponse> get_futures;
    for (const String & block_id : blocks)
    {
        if (startsWith(block_id, partition_prefix))
        {
            String path = zookeeper_path + "/blocks/" + block_id;
            get_futures.emplace_back(path, zookeeper.asyncTryGet(path));
        }
    }

    for (auto & pair : get_futures)
    {
        const String & path = pair.first;
        auto result = pair.second.get();

        if (result.error == Coordination::Error::ZNONODE)
            continue;

        ReadBufferFromString buf(result.data);
        MergeTreePartInfo part_info;
        bool parsed = MergeTreePartInfo::tryParsePartName(result.data, &part_info, format_version);
        if (!parsed || (min_block_num <= part_info.min_block && part_info.max_block <= max_block_num))
            ops.emplace_back(zkutil::makeRemoveRequest(path, -1));
    }
}

void StorageReplicatedMergeTree::clearBlocksInPartition(
    zkutil::ZooKeeper & zookeeper, const String & partition_id, Int64 min_block_num, Int64 max_block_num)
{
    Coordination::Requests delete_requests;
    getClearBlocksInPartitionOps(delete_requests, zookeeper, partition_id, min_block_num, max_block_num);
    Coordination::Responses delete_responses;
    auto code = zookeeper.tryMulti(delete_requests, delete_responses);
    if (code != Coordination::Error::ZOK)
    {
        for (size_t i = 0; i < delete_requests.size(); ++i)
            if (delete_responses[i]->error != Coordination::Error::ZOK)
                LOG_WARNING(log, "Error while deleting ZooKeeper path `{}`: {}, ignoring.", delete_requests[i]->getPath(), Coordination::errorMessage(delete_responses[i]->error));
    }

    LOG_TRACE(log, "Deleted {} deduplication block IDs in partition ID {}", delete_requests.size(), partition_id);
}

void StorageReplicatedMergeTree::replacePartitionFrom(
    const StoragePtr & source_table, const ASTPtr & partition, bool replace, ContextPtr query_context)
{
    /// First argument is true, because we possibly will add new data to current table.
    auto lock1 = lockForShare(query_context->getCurrentQueryId(), query_context->getSettingsRef().lock_acquire_timeout);
    auto lock2 = source_table->lockForShare(query_context->getCurrentQueryId(), query_context->getSettingsRef().lock_acquire_timeout);

    auto source_metadata_snapshot = source_table->getInMemoryMetadataPtr();
    auto metadata_snapshot = getInMemoryMetadataPtr();

    Stopwatch watch;
    MergeTreeData & src_data = checkStructureAndGetMergeTreeData(source_table, source_metadata_snapshot, metadata_snapshot);
    String partition_id = getPartitionIDFromQuery(partition, query_context);

    DataPartsVector src_all_parts = src_data.getDataPartsVectorInPartition(MergeTreeDataPartState::Committed, partition_id);
    DataPartsVector src_parts;
    MutableDataPartsVector dst_parts;
    Strings block_id_paths;
    Strings part_checksums;
    std::vector<EphemeralLockInZooKeeper> ephemeral_locks;

    LOG_DEBUG(log, "Cloning {} parts", src_all_parts.size());

    static const String TMP_PREFIX = "tmp_replace_from_";
    auto zookeeper = getZooKeeper();

    String alter_partition_version_path = zookeeper_path + "/alter_partition_version";
    Coordination::Stat alter_partition_version_stat;
    zookeeper->get(alter_partition_version_path, &alter_partition_version_stat);

    /// Firstly, generate last block number and compute drop_range
    /// NOTE: Even if we make ATTACH PARTITION instead of REPLACE PARTITION drop_range will not be empty, it will contain a block.
    /// So, such case has special meaning, if drop_range contains only one block it means that nothing to drop.
    /// TODO why not to add normal DROP_RANGE entry to replication queue if `replace` is true?
    MergeTreePartInfo drop_range;
    std::optional<EphemeralLockInZooKeeper> delimiting_block_lock;
    bool partition_was_empty = !getFakePartCoveringAllPartsInPartition(partition_id, drop_range, delimiting_block_lock, true);
    if (replace && partition_was_empty)
    {
        /// Nothing to drop, will just attach new parts
        LOG_INFO(log, "Partition {} was empty, REPLACE PARTITION will work as ATTACH PARTITION FROM", drop_range.partition_id);
        replace = false;
    }

    if (!replace)
    {
        /// It's ATTACH PARTITION FROM, not REPLACE PARTITION. We have to reset drop range
        drop_range = makeDummyDropRangeForMovePartitionOrAttachPartitionFrom(partition_id);
    }

    assert(replace == !LogEntry::ReplaceRangeEntry::isMovePartitionOrAttachFrom(drop_range));

    String drop_range_fake_part_name = getPartNamePossiblyFake(format_version, drop_range);

    for (const auto & src_part : src_all_parts)
    {
        /// We also make some kind of deduplication to avoid duplicated parts in case of ATTACH PARTITION
        /// Assume that merges in the partition are quite rare
        /// Save deduplication block ids with special prefix replace_partition

        if (!canReplacePartition(src_part))
            throw Exception(
                "Cannot replace partition '" + partition_id + "' because part '" + src_part->name + "' has inconsistent granularity with table",
                ErrorCodes::LOGICAL_ERROR);

        String hash_hex = src_part->checksums.getTotalChecksumHex();

        if (replace)
            LOG_INFO(log, "Trying to replace {} with hash_hex {}", src_part->name, hash_hex);
        else
            LOG_INFO(log, "Trying to attach {} with hash_hex {}", src_part->name, hash_hex);

        String block_id_path = replace ? "" : (zookeeper_path + "/blocks/" + partition_id + "_replace_from_" + hash_hex);

        auto lock = allocateBlockNumber(partition_id, zookeeper, block_id_path);
        if (!lock)
        {
            LOG_INFO(log, "Part {} (hash {}) has been already attached", src_part->name, hash_hex);
            continue;
        }

        UInt64 index = lock->getNumber();
        MergeTreePartInfo dst_part_info(partition_id, index, index, src_part->info.level);
        auto dst_part = cloneAndLoadDataPartOnSameDisk(src_part, TMP_PREFIX, dst_part_info, metadata_snapshot);

        src_parts.emplace_back(src_part);
        dst_parts.emplace_back(dst_part);
        ephemeral_locks.emplace_back(std::move(*lock));
        block_id_paths.emplace_back(block_id_path);
        part_checksums.emplace_back(hash_hex);
    }

    ReplicatedMergeTreeLogEntryData entry;
    {
        auto src_table_id = src_data.getStorageID();
        entry.type = ReplicatedMergeTreeLogEntryData::REPLACE_RANGE;
        entry.source_replica = replica_name;
        entry.create_time = time(nullptr);
        entry.replace_range_entry = std::make_shared<ReplicatedMergeTreeLogEntryData::ReplaceRangeEntry>();

        auto & entry_replace = *entry.replace_range_entry;
        entry_replace.drop_range_part_name = drop_range_fake_part_name;
        entry_replace.from_database = src_table_id.database_name;
        entry_replace.from_table = src_table_id.table_name;
        for (const auto & part : src_parts)
            entry_replace.src_part_names.emplace_back(part->name);
        for (const auto & part : dst_parts)
            entry_replace.new_part_names.emplace_back(part->name);
        for (const String & checksum : part_checksums)
            entry_replace.part_names_checksums.emplace_back(checksum);
        entry_replace.columns_version = -1;
    }

    /// Remove deduplication block_ids of replacing parts
    if (replace)
        clearBlocksInPartition(*zookeeper, drop_range.partition_id, drop_range.max_block, drop_range.max_block);

    DataPartsVector parts_to_remove;
    Coordination::Responses op_results;

    try
    {
        Coordination::Requests ops;
        for (size_t i = 0; i < dst_parts.size(); ++i)
        {
            getCommitPartOps(ops, dst_parts[i], block_id_paths[i]);
            ephemeral_locks[i].getUnlockOps(ops);

            if (ops.size() > zkutil::MULTI_BATCH_SIZE)
            {
                /// It is unnecessary to add parts to working set until we commit log entry
                zookeeper->multi(ops);
                ops.clear();
            }
        }

        if (auto txn = query_context->getZooKeeperMetadataTransaction())
            txn->moveOpsTo(ops);

        delimiting_block_lock->getUnlockOps(ops);
        /// Check and update version to avoid race with DROP_RANGE
        ops.emplace_back(zkutil::makeCheckRequest(alter_partition_version_path, alter_partition_version_stat.version));
        ops.emplace_back(zkutil::makeSetRequest(alter_partition_version_path, "", -1));
        /// Just update version, because merges assignment relies on it
        ops.emplace_back(zkutil::makeSetRequest(zookeeper_path + "/log", "", -1));
        ops.emplace_back(zkutil::makeCreateRequest(zookeeper_path + "/log/log-", entry.toString(), zkutil::CreateMode::PersistentSequential));

        Transaction transaction(*this);
        {
            auto data_parts_lock = lockParts();

            for (MutableDataPartPtr & part : dst_parts)
                renameTempPartAndReplace(part, nullptr, &transaction, data_parts_lock);
        }

        Coordination::Error code = zookeeper->tryMulti(ops, op_results);
        if (code == Coordination::Error::ZOK)
            delimiting_block_lock->assumeUnlocked();
        else if (code == Coordination::Error::ZBADVERSION)
            throw Exception(ErrorCodes::CANNOT_ASSIGN_ALTER, "Cannot assign ALTER PARTITION, because another ALTER PARTITION query was concurrently executed");
        else
            zkutil::KeeperMultiException::check(code, ops, op_results);

        {
            auto data_parts_lock = lockParts();

            transaction.commit(&data_parts_lock);
            if (replace)
                parts_to_remove = removePartsInRangeFromWorkingSet(drop_range, true, data_parts_lock);
        }

        PartLog::addNewParts(getContext(), dst_parts, watch.elapsed());
    }
    catch (...)
    {
        PartLog::addNewParts(getContext(), dst_parts, watch.elapsed(), ExecutionStatus::fromCurrentException());
        throw;
    }

    String log_znode_path = dynamic_cast<const Coordination::CreateResponse &>(*op_results.back()).path_created;
    entry.znode_name = log_znode_path.substr(log_znode_path.find_last_of('/') + 1);

    for (auto & lock : ephemeral_locks)
        lock.assumeUnlocked();

    /// Forcibly remove replaced parts from ZooKeeper
    tryRemovePartsFromZooKeeperWithRetries(parts_to_remove);

    /// Speedup removing of replaced parts from filesystem
    parts_to_remove.clear();
    cleanup_thread.wakeup();

    /// If necessary, wait until the operation is performed on all replicas.
    if (query_context->getSettingsRef().replication_alter_partitions_sync > 1)
    {
        lock2.reset();
        lock1.reset();
        waitForAllReplicasToProcessLogEntry(entry);
    }
}

void StorageReplicatedMergeTree::movePartitionToTable(const StoragePtr & dest_table, const ASTPtr & partition, ContextPtr query_context)
{
    auto lock1 = lockForShare(query_context->getCurrentQueryId(), query_context->getSettingsRef().lock_acquire_timeout);
    auto lock2 = dest_table->lockForShare(query_context->getCurrentQueryId(), query_context->getSettingsRef().lock_acquire_timeout);

    auto dest_table_storage = std::dynamic_pointer_cast<StorageReplicatedMergeTree>(dest_table);
    if (!dest_table_storage)
        throw Exception("Table " + getStorageID().getNameForLogs() + " supports movePartitionToTable only for ReplicatedMergeTree family of table engines."
                        " Got " + dest_table->getName(), ErrorCodes::NOT_IMPLEMENTED);
    if (dest_table_storage->getStoragePolicy() != this->getStoragePolicy())
        throw Exception("Destination table " + dest_table_storage->getStorageID().getNameForLogs() +
                        " should have the same storage policy of source table " + getStorageID().getNameForLogs() + ". " +
                        getStorageID().getNameForLogs() + ": " + this->getStoragePolicy()->getName() + ", " +
                        getStorageID().getNameForLogs() + ": " + dest_table_storage->getStoragePolicy()->getName(), ErrorCodes::UNKNOWN_POLICY);

    auto dest_metadata_snapshot = dest_table->getInMemoryMetadataPtr();
    auto metadata_snapshot = getInMemoryMetadataPtr();

    Stopwatch watch;
    MergeTreeData & src_data = dest_table_storage->checkStructureAndGetMergeTreeData(*this, metadata_snapshot, dest_metadata_snapshot);
    auto src_data_id = src_data.getStorageID();
    String partition_id = getPartitionIDFromQuery(partition, query_context);

    DataPartsVector src_all_parts = src_data.getDataPartsVectorInPartition(MergeTreeDataPartState::Committed, partition_id);
    DataPartsVector src_parts;
    MutableDataPartsVector dst_parts;
    Strings block_id_paths;
    Strings part_checksums;
    std::vector<EphemeralLockInZooKeeper> ephemeral_locks;

    LOG_DEBUG(log, "Cloning {} parts", src_all_parts.size());

    static const String TMP_PREFIX = "tmp_move_from_";
    auto zookeeper = getZooKeeper();

    /// A range for log entry to remove parts from the source table (myself).

    MergeTreePartInfo drop_range;
    std::optional<EphemeralLockInZooKeeper> delimiting_block_lock;
    getFakePartCoveringAllPartsInPartition(partition_id, drop_range, delimiting_block_lock, true);
    String drop_range_fake_part_name = getPartNamePossiblyFake(format_version, drop_range);

    /// Clone parts into destination table.

    String alter_partition_version_path = dest_table_storage->zookeeper_path + "/alter_partition_version";
    Coordination::Stat alter_partition_version_stat;
    zookeeper->get(alter_partition_version_path, &alter_partition_version_stat);

    for (const auto & src_part : src_all_parts)
    {
        if (!dest_table_storage->canReplacePartition(src_part))
            throw Exception(
                "Cannot move partition '" + partition_id + "' because part '" + src_part->name + "' has inconsistent granularity with table",
                ErrorCodes::LOGICAL_ERROR);

        String hash_hex = src_part->checksums.getTotalChecksumHex();
        String block_id_path;

        auto lock = dest_table_storage->allocateBlockNumber(partition_id, zookeeper, block_id_path);
        if (!lock)
        {
            LOG_INFO(log, "Part {} (hash {}) has been already attached", src_part->name, hash_hex);
            continue;
        }

        UInt64 index = lock->getNumber();
        MergeTreePartInfo dst_part_info(partition_id, index, index, src_part->info.level);
        auto dst_part = dest_table_storage->cloneAndLoadDataPartOnSameDisk(src_part, TMP_PREFIX, dst_part_info, dest_metadata_snapshot);

        src_parts.emplace_back(src_part);
        dst_parts.emplace_back(dst_part);
        ephemeral_locks.emplace_back(std::move(*lock));
        block_id_paths.emplace_back(block_id_path);
        part_checksums.emplace_back(hash_hex);
    }

    ReplicatedMergeTreeLogEntryData entry_delete;
    {
        entry_delete.type = LogEntry::DROP_RANGE;
        entry_delete.source_replica = replica_name;
        entry_delete.new_part_name = drop_range_fake_part_name;
        entry_delete.detach = false; //-V1048
        entry_delete.create_time = time(nullptr);
    }

    ReplicatedMergeTreeLogEntryData entry;
    {
        MergeTreePartInfo drop_range_dest = makeDummyDropRangeForMovePartitionOrAttachPartitionFrom(partition_id);

        entry.type = ReplicatedMergeTreeLogEntryData::REPLACE_RANGE;
        entry.source_replica = dest_table_storage->replica_name;
        entry.create_time = time(nullptr);
        entry.replace_range_entry = std::make_shared<ReplicatedMergeTreeLogEntryData::ReplaceRangeEntry>();

        auto & entry_replace = *entry.replace_range_entry;
        entry_replace.drop_range_part_name = getPartNamePossiblyFake(format_version, drop_range_dest);
        entry_replace.from_database = src_data_id.database_name;
        entry_replace.from_table = src_data_id.table_name;
        for (const auto & part : src_parts)
            entry_replace.src_part_names.emplace_back(part->name);
        for (const auto & part : dst_parts)
            entry_replace.new_part_names.emplace_back(part->name);
        for (const String & checksum : part_checksums)
            entry_replace.part_names_checksums.emplace_back(checksum);
        entry_replace.columns_version = -1;
    }

    clearBlocksInPartition(*zookeeper, drop_range.partition_id, drop_range.max_block, drop_range.max_block);

    DataPartsVector parts_to_remove;
    Coordination::Responses op_results;

    try
    {
        Coordination::Requests ops;
        for (size_t i = 0; i < dst_parts.size(); ++i)
        {
            dest_table_storage->getCommitPartOps(ops, dst_parts[i], block_id_paths[i]);
            ephemeral_locks[i].getUnlockOps(ops);

            if (ops.size() > zkutil::MULTI_BATCH_SIZE)
            {
                zookeeper->multi(ops);
                ops.clear();
            }
        }

        /// Check and update version to avoid race with DROP_RANGE
        ops.emplace_back(zkutil::makeCheckRequest(alter_partition_version_path, alter_partition_version_stat.version));
        ops.emplace_back(zkutil::makeSetRequest(alter_partition_version_path, "", -1));
        /// Just update version, because merges assignment relies on it
        ops.emplace_back(zkutil::makeSetRequest(dest_table_storage->zookeeper_path + "/log", "", -1));
        ops.emplace_back(zkutil::makeCreateRequest(dest_table_storage->zookeeper_path + "/log/log-",
                                                   entry.toString(), zkutil::CreateMode::PersistentSequential));

        {
            Transaction transaction(*dest_table_storage);

            auto src_data_parts_lock = lockParts();
            auto dest_data_parts_lock = dest_table_storage->lockParts();

            std::mutex mutex;
            DataPartsLock lock(mutex);

            for (MutableDataPartPtr & part : dst_parts)
                dest_table_storage->renameTempPartAndReplace(part, nullptr, &transaction, lock);

            Coordination::Error code = zookeeper->tryMulti(ops, op_results);
            if (code == Coordination::Error::ZBADVERSION)
                throw Exception(ErrorCodes::CANNOT_ASSIGN_ALTER, "Cannot assign ALTER PARTITION, because another ALTER PARTITION query was concurrently executed");
            else
                zkutil::KeeperMultiException::check(code, ops, op_results);

            parts_to_remove = removePartsInRangeFromWorkingSet(drop_range, true, lock);
            transaction.commit(&lock);
        }

        PartLog::addNewParts(getContext(), dst_parts, watch.elapsed());
    }
    catch (...)
    {
        PartLog::addNewParts(getContext(), dst_parts, watch.elapsed(), ExecutionStatus::fromCurrentException());
        throw;
    }

    String log_znode_path = dynamic_cast<const Coordination::CreateResponse &>(*op_results.back()).path_created;
    entry.znode_name = log_znode_path.substr(log_znode_path.find_last_of('/') + 1);

    for (auto & lock : ephemeral_locks)
        lock.assumeUnlocked();

    tryRemovePartsFromZooKeeperWithRetries(parts_to_remove);

    parts_to_remove.clear();
    cleanup_thread.wakeup();

    if (query_context->getSettingsRef().replication_alter_partitions_sync > 1)
    {
        lock2.reset();
        dest_table_storage->waitForAllReplicasToProcessLogEntry(entry);
    }

    /// Create DROP_RANGE for the source table
    alter_partition_version_path = zookeeper_path + "/alter_partition_version";
    zookeeper->get(alter_partition_version_path, &alter_partition_version_stat);

    Coordination::Requests ops_src;
    ops_src.emplace_back(zkutil::makeCreateRequest(
        zookeeper_path + "/log/log-", entry_delete.toString(), zkutil::CreateMode::PersistentSequential));
    /// Check and update version to avoid race with REPLACE_RANGE
    ops_src.emplace_back(zkutil::makeCheckRequest(alter_partition_version_path, alter_partition_version_stat.version));
    ops_src.emplace_back(zkutil::makeSetRequest(alter_partition_version_path, "", -1));
    /// Just update version, because merges assignment relies on it
    ops_src.emplace_back(zkutil::makeSetRequest(zookeeper_path + "/log", "", -1));
    delimiting_block_lock->getUnlockOps(ops_src);

    Coordination::Error code = zookeeper->tryMulti(ops_src, op_results);
    if (code == Coordination::Error::ZBADVERSION)
        throw Exception(ErrorCodes::CANNOT_ASSIGN_ALTER, "Cannot DROP PARTITION in {} after copying partition to {}, "
                        "because another ALTER PARTITION query was concurrently executed",
                        getStorageID().getFullTableName(), dest_table_storage->getStorageID().getFullTableName());
    else
        zkutil::KeeperMultiException::check(code, ops_src, op_results);

    log_znode_path = dynamic_cast<const Coordination::CreateResponse &>(*op_results.front()).path_created;
    entry_delete.znode_name = log_znode_path.substr(log_znode_path.find_last_of('/') + 1);

    if (query_context->getSettingsRef().replication_alter_partitions_sync > 1)
    {
        lock1.reset();
        waitForAllReplicasToProcessLogEntry(entry_delete);
    }

    /// Cleaning possibly stored information about parts from /quorum/last_part node in ZooKeeper.
    cleanLastPartNode(partition_id);
}

void StorageReplicatedMergeTree::getCommitPartOps(
    Coordination::Requests & ops,
    MutableDataPartPtr & part,
    const String & block_id_path) const
{
    const String & part_name = part->name;
    const auto storage_settings_ptr = getSettings();

    if (!block_id_path.empty())
    {
        /// Make final duplicate check and commit block_id
        ops.emplace_back(
            zkutil::makeCreateRequest(
                block_id_path,
                part_name,  /// We will be able to know original part number for duplicate blocks, if we want.
                zkutil::CreateMode::Persistent));
    }

    /// Information about the part, in the replica
    if (storage_settings_ptr->use_minimalistic_part_header_in_zookeeper)
    {
        ops.emplace_back(zkutil::makeCreateRequest(
            replica_path + "/parts/" + part->name,
            ReplicatedMergeTreePartHeader::fromColumnsAndChecksums(part->getColumns(), part->checksums).toString(),
            zkutil::CreateMode::Persistent));
    }
    else
    {
        ops.emplace_back(zkutil::makeCreateRequest(
            replica_path + "/parts/" + part->name,
            "",
            zkutil::CreateMode::Persistent));
        ops.emplace_back(zkutil::makeCreateRequest(
            replica_path + "/parts/" + part->name + "/columns",
            part->getColumns().toString(),
            zkutil::CreateMode::Persistent));
        ops.emplace_back(zkutil::makeCreateRequest(
            replica_path + "/parts/" + part->name + "/checksums",
            getChecksumsForZooKeeper(part->checksums),
            zkutil::CreateMode::Persistent));
    }
}

ReplicatedMergeTreeAddress StorageReplicatedMergeTree::getReplicatedMergeTreeAddress() const
{
    auto host_port = getContext()->getInterserverIOAddress();
    auto table_id = getStorageID();

    ReplicatedMergeTreeAddress res;
    res.host = host_port.first;
    res.replication_port = host_port.second;
    res.queries_port = getContext()->getTCPPort();
    res.database = table_id.database_name;
    res.table = table_id.table_name;
    res.scheme = getContext()->getInterserverScheme();
    return res;
}

ActionLock StorageReplicatedMergeTree::getActionLock(StorageActionBlockType action_type)
{
    if (action_type == ActionLocks::PartsMerge)
        return merger_mutator.merges_blocker.cancel();

    if (action_type == ActionLocks::PartsTTLMerge)
        return merger_mutator.ttl_merges_blocker.cancel();

    if (action_type == ActionLocks::PartsFetch)
        return fetcher.blocker.cancel();

    if (action_type == ActionLocks::PartsSend)
    {
        auto data_parts_exchange_ptr = std::atomic_load(&data_parts_exchange_endpoint);
        return data_parts_exchange_ptr ? data_parts_exchange_ptr->blocker.cancel() : ActionLock();
    }

    if (action_type == ActionLocks::ReplicationQueue)
        return queue.actions_blocker.cancel();

    if (action_type == ActionLocks::PartsMove)
        return parts_mover.moves_blocker.cancel();

    return {};
}

void StorageReplicatedMergeTree::onActionLockRemove(StorageActionBlockType action_type)
{
    if (action_type == ActionLocks::PartsMerge || action_type == ActionLocks::PartsTTLMerge
        || action_type == ActionLocks::PartsFetch || action_type == ActionLocks::PartsSend
        || action_type == ActionLocks::ReplicationQueue)
        background_executor.triggerTask();
    else if (action_type == ActionLocks::PartsMove)
        background_moves_executor.triggerTask();
}

bool StorageReplicatedMergeTree::waitForShrinkingQueueSize(size_t queue_size, UInt64 max_wait_milliseconds)
{
    Stopwatch watch;

    /// Let's fetch new log entries firstly
    queue.pullLogsToQueue(getZooKeeper());

    /// This is significant, because the execution of this task could be delayed at BackgroundPool.
    /// And we force it to be executed.
    background_executor.triggerTask();

    Poco::Event target_size_event;
    auto callback = [&target_size_event, queue_size] (size_t new_queue_size)
    {
        if (new_queue_size <= queue_size)
            target_size_event.set();
    };
    const auto handler = queue.addSubscriber(std::move(callback));

    while (!target_size_event.tryWait(50))
    {
        if (max_wait_milliseconds && watch.elapsedMilliseconds() > max_wait_milliseconds)
            return false;

        if (partial_shutdown_called)
            throw Exception("Shutdown is called for table", ErrorCodes::ABORTED);
    }

    return true;
}

bool StorageReplicatedMergeTree::dropPart(
    zkutil::ZooKeeperPtr & zookeeper, String part_name, LogEntry & entry, bool detach, bool throw_if_noop)
{
    LOG_TRACE(log, "Will try to insert a log entry to DROP_RANGE for part: " + part_name);

    auto part_info = MergeTreePartInfo::fromPartName(part_name, format_version);

    while (true)
    {
        ReplicatedMergeTreeMergePredicate merge_pred = queue.getMergePredicate(zookeeper);

        auto part = getPartIfExists(part_info, {MergeTreeDataPartState::Committed});

        if (!part)
        {
            if (throw_if_noop)
                throw Exception("Part " + part_name + " not found locally, won't try to drop it.", ErrorCodes::NO_SUCH_DATA_PART);
            return false;
        }

        /// There isn't a lot we can do otherwise. Can't cancel merges because it is possible that a replica already
        /// finished the merge.
        if (partIsAssignedToBackgroundOperation(part))
        {
            if (throw_if_noop)
                throw Exception("Part " + part_name
                                + " is currently participating in a background operation (mutation/merge)"
                                + ", try again later", ErrorCodes::PART_IS_TEMPORARILY_LOCKED);
            return false;
        }

        if (partIsLastQuorumPart(part->info))
        {
            if (throw_if_noop)
                throw Exception("Part " + part_name + " is last inserted part with quorum in partition. Cannot drop",
                                ErrorCodes::NOT_IMPLEMENTED);
            return false;
        }

        if (partIsInsertingWithParallelQuorum(part->info))
        {
            if (throw_if_noop)
                throw Exception("Part " + part_name + " is inserting with parallel quorum. Cannot drop",
                                ErrorCodes::NOT_IMPLEMENTED);
            return false;
        }

        Coordination::Requests ops;
        getClearBlocksInPartitionOps(ops, *zookeeper, part_info.partition_id, part_info.min_block, part_info.max_block);
        size_t clear_block_ops_size = ops.size();

        /// Set fake level to treat this part as virtual in queue.
        auto drop_part_info = part->info;
        drop_part_info.level = MergeTreePartInfo::MAX_LEVEL;

        /// If `part_name` is result of a recent merge and source parts are still available then
        /// DROP_RANGE with detach will move this part together with source parts to `detached/` dir.
        entry.type = LogEntry::DROP_RANGE;
        entry.source_replica = replica_name;
        entry.new_part_name = getPartNamePossiblyFake(format_version, drop_part_info);
        entry.detach = detach;
        entry.create_time = time(nullptr);

        ops.emplace_back(zkutil::makeCheckRequest(zookeeper_path + "/log", merge_pred.getVersion())); /// Make sure no new events were added to the log.
        ops.emplace_back(zkutil::makeCreateRequest(zookeeper_path + "/log/log-", entry.toString(), zkutil::CreateMode::PersistentSequential));
        /// Just update version, because merges assignment relies on it
        ops.emplace_back(zkutil::makeSetRequest(zookeeper_path + "/log", "", -1));
        Coordination::Responses responses;
        Coordination::Error rc = zookeeper->tryMulti(ops, responses);

        if (rc == Coordination::Error::ZBADVERSION)
        {
            LOG_TRACE(log, "A new log entry appeared while trying to commit DROP RANGE. Retry.");
            continue;
        }
        else if (rc == Coordination::Error::ZNONODE)
        {
            LOG_TRACE(log, "Other replica already removing same part {} or part deduplication node was removed by background thread. Retry.", part_name);
            continue;
        }
        else
            zkutil::KeeperMultiException::check(rc, ops, responses);

        String log_znode_path = dynamic_cast<const Coordination::CreateResponse &>(*responses[clear_block_ops_size + 1]).path_created;
        entry.znode_name = log_znode_path.substr(log_znode_path.find_last_of('/') + 1);

        return true;
    }
}

bool StorageReplicatedMergeTree::dropAllPartsInPartition(
    zkutil::ZooKeeper & zookeeper, String & partition_id, LogEntry & entry, ContextPtr query_context, bool detach)
{
    String alter_partition_version_path = zookeeper_path + "/alter_partition_version";
    Coordination::Stat alter_partition_version_stat;
    zookeeper.get(alter_partition_version_path, &alter_partition_version_stat);

    MergeTreePartInfo drop_range_info;
    /// It prevent other replicas from assigning merges which intersect locked block number.
    std::optional<EphemeralLockInZooKeeper> delimiting_block_lock;
    if (!getFakePartCoveringAllPartsInPartition(partition_id, drop_range_info, delimiting_block_lock))
    {
        LOG_INFO(log, "Will not drop partition {}, it is empty.", partition_id);
        return false;
    }

    clearBlocksInPartition(zookeeper, partition_id, drop_range_info.min_block, drop_range_info.max_block);

    String drop_range_fake_part_name = getPartNamePossiblyFake(format_version, drop_range_info);

    LOG_DEBUG(log, "Disabled merges covered by range {}", drop_range_fake_part_name);

    /// Finally, having achieved the necessary invariants, you can put an entry in the log.
    entry.type = LogEntry::DROP_RANGE;
    entry.source_replica = replica_name;
    entry.new_part_name = drop_range_fake_part_name;
    entry.detach = detach;
    entry.create_time = time(nullptr);

    Coordination::Requests ops;
    ops.emplace_back(zkutil::makeCreateRequest(zookeeper_path + "/log/log-", entry.toString(), zkutil::CreateMode::PersistentSequential));
    /// Check and update version to avoid race with REPLACE_RANGE.
    /// Otherwise new parts covered by drop_range_info may appear after execution of current DROP_RANGE entry
    /// as a result of execution of concurrently created REPLACE_RANGE entry.
    ops.emplace_back(zkutil::makeCheckRequest(alter_partition_version_path, alter_partition_version_stat.version));
    ops.emplace_back(zkutil::makeSetRequest(alter_partition_version_path, "", -1));
    /// Just update version, because merges assignment relies on it
    ops.emplace_back(zkutil::makeSetRequest(zookeeper_path + "/log", "", -1));
    delimiting_block_lock->getUnlockOps(ops);
    if (auto txn = query_context->getZooKeeperMetadataTransaction())
        txn->moveOpsTo(ops);
    Coordination::Responses responses;
    Coordination::Error code = zookeeper.tryMulti(ops, responses);
    if (code == Coordination::Error::ZOK)
        delimiting_block_lock->assumeUnlocked();
    else if (code == Coordination::Error::ZBADVERSION)
        throw Exception(ErrorCodes::CANNOT_ASSIGN_ALTER, "Cannot assign ALTER PARTITION, because another ALTER PARTITION query was concurrently executed");
    else
        zkutil::KeeperMultiException::check(code, ops, responses);

    String log_znode_path = dynamic_cast<const Coordination::CreateResponse &>(*responses.front()).path_created;
    entry.znode_name = log_znode_path.substr(log_znode_path.find_last_of('/') + 1);

    return true;
}


CheckResults StorageReplicatedMergeTree::checkData(const ASTPtr & query, ContextPtr local_context)
{
    CheckResults results;
    DataPartsVector data_parts;
    if (const auto & check_query = query->as<ASTCheckQuery &>(); check_query.partition)
    {
        String partition_id = getPartitionIDFromQuery(check_query.partition, local_context);
        data_parts = getDataPartsVectorInPartition(MergeTreeDataPartState::Committed, partition_id);
    }
    else
        data_parts = getDataPartsVector();

    for (auto & part : data_parts)
    {
        try
        {
            results.push_back(part_check_thread.checkPart(part->name));
        }
        catch (const Exception & ex)
        {
            results.emplace_back(part->name, false, "Check of part finished with error: '" + ex.message() + "'");
        }
    }
    return results;
}


bool StorageReplicatedMergeTree::canUseAdaptiveGranularity() const
{
    const auto storage_settings_ptr = getSettings();
    return storage_settings_ptr->index_granularity_bytes != 0 &&
        (storage_settings_ptr->enable_mixed_granularity_parts ||
            (!has_non_adaptive_index_granularity_parts && !other_replicas_fixed_granularity));
}


MutationCommands StorageReplicatedMergeTree::getFirstAlterMutationCommandsForPart(const DataPartPtr & part) const
{
    return queue.getFirstAlterMutationCommandsForPart(part);
}


void StorageReplicatedMergeTree::startBackgroundMovesIfNeeded()
{
    if (areBackgroundMovesNeeded())
        background_moves_executor.start();
}


void StorageReplicatedMergeTree::lockSharedData(const IMergeTreeDataPart & part) const
{
    if (!part.volume)
        return;
    DiskPtr disk = part.volume->getDisk();
    if (!disk)
        return;
    if (disk->getType() != DB::DiskType::Type::S3)
        return;

    zkutil::ZooKeeperPtr zookeeper = tryGetZooKeeper();
    if (!zookeeper)
        return;

    String id = part.getUniqueId();
    boost::replace_all(id, "/", "_");

    String zookeeper_node = zookeeper_path + "/zero_copy_s3/shared/" + part.name + "/" + id + "/" + replica_name;

    LOG_TRACE(log, "Set zookeeper lock {}", zookeeper_node);

    /// In rare case other replica can remove path between createAncestors and createIfNotExists
    /// So we make up to 5 attempts
    for (int attempts = 5; attempts > 0; --attempts)
    {
        try
        {
            zookeeper->createAncestors(zookeeper_node);
            zookeeper->createIfNotExists(zookeeper_node, "lock");
            break;
        }
        catch (const zkutil::KeeperException & e)
        {
            if (e.code == Coordination::Error::ZNONODE)
                continue;
            throw;
        }
    }
}


bool StorageReplicatedMergeTree::unlockSharedData(const IMergeTreeDataPart & part) const
{
    if (!part.volume)
        return true;
    DiskPtr disk = part.volume->getDisk();
    if (!disk)
        return true;
    if (disk->getType() != DB::DiskType::Type::S3)
        return true;

    zkutil::ZooKeeperPtr zookeeper = tryGetZooKeeper();
    if (!zookeeper)
        return true;

    String id = part.getUniqueId();
    boost::replace_all(id, "/", "_");

    String zookeeper_part_node = zookeeper_path + "/zero_copy_s3/shared/" + part.name;
    String zookeeper_part_uniq_node = zookeeper_part_node + "/" + id;
    String zookeeper_node = zookeeper_part_uniq_node + "/" + replica_name;

    LOG_TRACE(log, "Remove zookeeper lock {}", zookeeper_node);

    zookeeper->tryRemove(zookeeper_node);

    Strings children;
    zookeeper->tryGetChildren(zookeeper_part_uniq_node, children);

    if (!children.empty())
    {
        LOG_TRACE(log, "Found zookeper locks for {}", zookeeper_part_uniq_node);
        return false;
    }

    zookeeper->tryRemove(zookeeper_part_uniq_node);

    /// Even when we have lock with same part name, but with different uniq, we can remove files on S3
    children.clear();
    zookeeper->tryGetChildren(zookeeper_part_node, children);
    if (children.empty())
        /// Cleanup after last uniq removing
        zookeeper->tryRemove(zookeeper_part_node);

    return true;
}


bool StorageReplicatedMergeTree::tryToFetchIfShared(
    const IMergeTreeDataPart & part,
    const DiskPtr & disk,
    const String & path)
{
    const auto data_settings = getSettings();
    if (!data_settings->allow_s3_zero_copy_replication)
        return false;

    if (disk->getType() != DB::DiskType::Type::S3)
        return false;

    String replica = getSharedDataReplica(part);

    /// We can't fetch part when none replicas have this part on S3
    if (replica.empty())
        return false;

    return executeFetchShared(replica, part.name, disk, path);
}


String StorageReplicatedMergeTree::getSharedDataReplica(
    const IMergeTreeDataPart & part) const
{
    String best_replica;

    zkutil::ZooKeeperPtr zookeeper = tryGetZooKeeper();
    if (!zookeeper)
        return best_replica;

    String zookeeper_part_node = zookeeper_path + "/zero_copy_s3/shared/" + part.name;

    Strings ids;
    zookeeper->tryGetChildren(zookeeper_part_node, ids);

    Strings replicas;
    for (const auto & id : ids)
    {
        String zookeeper_part_uniq_node = zookeeper_part_node + "/" + id;
        Strings id_replicas;
        zookeeper->tryGetChildren(zookeeper_part_uniq_node, id_replicas);
        LOG_TRACE(log, "Found zookeper replicas for {}: {}", zookeeper_part_uniq_node, id_replicas.size());
        replicas.insert(replicas.end(), id_replicas.begin(), id_replicas.end());
    }

    LOG_TRACE(log, "Found zookeper replicas for part {}: {}", part.name, replicas.size());

    Strings active_replicas;

    /// TODO: Move best replica choose in common method (here is the same code as in StorageReplicatedMergeTree::fetchPartition)

    /// Leave only active replicas.
    active_replicas.reserve(replicas.size());

    for (const String & replica : replicas)
        if ((replica != replica_name) && (zookeeper->exists(zookeeper_path + "/replicas/" + replica + "/is_active")))
            active_replicas.push_back(replica);

    LOG_TRACE(log, "Found zookeper active replicas for part {}: {}", part.name, active_replicas.size());

    if (active_replicas.empty())
        return best_replica;

    /** You must select the best (most relevant) replica.
    * This is a replica with the maximum `log_pointer`, then with the minimum `queue` size.
    * NOTE This is not exactly the best criteria. It does not make sense to download old partitions,
    *  and it would be nice to be able to choose the replica closest by network.
    * NOTE Of course, there are data races here. You can solve it by retrying.
    */
    Int64 max_log_pointer = -1;
    UInt64 min_queue_size = std::numeric_limits<UInt64>::max();

    for (const String & replica : active_replicas)
    {
        String current_replica_path = zookeeper_path + "/replicas/" + replica;

        String log_pointer_str = zookeeper->get(current_replica_path + "/log_pointer");
        Int64 log_pointer = log_pointer_str.empty() ? 0 : parse<UInt64>(log_pointer_str);

        Coordination::Stat stat;
        zookeeper->get(current_replica_path + "/queue", &stat);
        size_t queue_size = stat.numChildren;

        if (log_pointer > max_log_pointer
            || (log_pointer == max_log_pointer && queue_size < min_queue_size))
        {
            max_log_pointer = log_pointer;
            min_queue_size = queue_size;
            best_replica = replica;
        }
    }

    return best_replica;
}

String StorageReplicatedMergeTree::findReplicaHavingPart(
    const String & part_name, const String & zookeeper_path_, zkutil::ZooKeeper::Ptr zookeeper_)
{
    Strings replicas = zookeeper_->getChildren(zookeeper_path_ + "/replicas");

    /// Select replicas in uniformly random order.
    std::shuffle(replicas.begin(), replicas.end(), thread_local_rng);

    for (const String & replica : replicas)
    {
        if (zookeeper_->exists(zookeeper_path_ + "/replicas/" + replica + "/parts/" + part_name)
            && zookeeper_->exists(zookeeper_path_ + "/replicas/" + replica + "/is_active"))
            return zookeeper_path_ + "/replicas/" + replica;
    }

    return {};
}

bool StorageReplicatedMergeTree::checkIfDetachedPartExists(const String & part_name)
{
    Poco::DirectoryIterator dir_end;
    for (const std::string & path : getDataPaths())
        for (Poco::DirectoryIterator dir_it{path + "detached/"}; dir_it != dir_end; ++dir_it)
            if (dir_it.name() == part_name)
                return true;
    return false;
}

bool StorageReplicatedMergeTree::checkIfDetachedPartitionExists(const String & partition_name)
{
    Poco::DirectoryIterator dir_end;
    for (const std::string & path : getDataPaths())
    {
        for (Poco::DirectoryIterator dir_it{path + "detached/"}; dir_it != dir_end; ++dir_it)
        {
            MergeTreePartInfo part_info;
            if (MergeTreePartInfo::tryParsePartName(dir_it.name(), &part_info, format_version) && part_info.partition_id == partition_name)
                return true;
        }
    }
    return false;
}
}<|MERGE_RESOLUTION|>--- conflicted
+++ resolved
@@ -2543,62 +2543,6 @@
 }
 
 
-<<<<<<< HEAD
-void StorageReplicatedMergeTree::executeClonePartFromShard(const LogEntry & entry)
-{
-    auto zookeeper = getZooKeeper();
-
-    Strings replicas = zookeeper->getChildren(entry.source_shard + "/replicas");
-    std::shuffle(replicas.begin(), replicas.end(), thread_local_rng);
-    String replica;
-    for (const String & candidate : replicas)
-    {
-        if (zookeeper->exists(entry.source_shard + "/replicas/" + candidate + "/is_active"))
-        {
-            replica = candidate;
-            break;
-        }
-    }
-
-    if (replica.empty())
-        throw Exception(ErrorCodes::NO_REPLICA_HAS_PART, "Not found active replica on shard {} to clone part {}", entry.source_shard, entry.new_part_name);
-
-    LOG_INFO(log, "Will clone part from shard " + entry.source_shard + " and replica " + replica);
-
-    MutableDataPartPtr part;
-
-    {
-        auto metadata_snapshot = getInMemoryMetadataPtr();
-        String source_replica_path = entry.source_shard + "/replicas/" + replica;
-        ReplicatedMergeTreeAddress address(getZooKeeper()->get(source_replica_path + "/host"));
-        auto timeouts = ConnectionTimeouts::getHTTPTimeouts(getContext());
-        auto credentials = getContext()->getInterserverCredentials();
-        String interserver_scheme = getContext()->getInterserverScheme();
-
-        auto get_part = [&, address, timeouts, credentials, interserver_scheme]()
-        {
-            if (interserver_scheme != address.scheme)
-                throw Exception("Interserver schemes are different: '" + interserver_scheme
-                                + "' != '" + address.scheme + "', can't fetch part from " + address.host,
-                                ErrorCodes::LOGICAL_ERROR);
-
-            return fetcher.fetchPart(
-                metadata_snapshot, getContext(), entry.new_part_name, source_replica_path,
-                address.host, address.replication_port,
-                timeouts, credentials->getUser(), credentials->getPassword(), interserver_scheme, true);
-        };
-
-        part = get_part();
-        // The fetched part is valuable and should not be cleaned like a temp part.
-        part->is_temp = false;
-        part->renameTo("detached/" + entry.new_part_name, true);
-        LOG_INFO(log, "Cloned part {} to detached directory", part->name);
-    }
-}
-
-
-=======
->>>>>>> 9b058b46
 void StorageReplicatedMergeTree::cloneReplica(const String & source_replica, Coordination::Stat source_is_lost_stat, zkutil::ZooKeeperPtr & zookeeper)
 {
     String source_path = zookeeper_path + "/replicas/" + source_replica;
