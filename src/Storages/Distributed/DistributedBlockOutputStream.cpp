#include <Storages/Distributed/DistributedBlockOutputStream.h>
#include <Storages/Distributed/DirectoryMonitor.h>
#include <Storages/StorageDistributed.h>
#include <Disks/DiskSpaceMonitor.h>

#include <Parsers/formatAST.h>
#include <Parsers/queryToString.h>

#include <IO/WriteBufferFromFile.h>
#include <Compression/CompressedWriteBuffer.h>
#include <IO/Operators.h>
#include <IO/WriteBufferFromString.h>
#include <DataStreams/NativeBlockOutputStream.h>
#include <DataStreams/RemoteBlockOutputStream.h>
#include <DataStreams/ConvertingBlockInputStream.h>
#include <DataStreams/OneBlockInputStream.h>
#include <Interpreters/InterpreterInsertQuery.h>
#include <Interpreters/createBlockSelector.h>
#include <Interpreters/ExpressionActions.h>
#include <Interpreters/Context.h>

#include <DataTypes/DataTypesNumber.h>
#include <DataTypes/DataTypeLowCardinality.h>
#include <Common/setThreadName.h>
#include <Common/ClickHouseRevision.h>
#include <Common/CurrentMetrics.h>
#include <Common/typeid_cast.h>
#include <Common/Exception.h>
#include <Common/ProfileEvents.h>
#include <Common/escapeForFileName.h>
#include <Common/CurrentThread.h>
#include <common/logger_useful.h>
#include <ext/range.h>
#include <ext/scope_guard.h>

#include <Poco/DirectoryIterator.h>

#include <future>
#include <condition_variable>
#include <mutex>


namespace CurrentMetrics
{
    extern const Metric DistributedSend;
}

namespace ProfileEvents
{
    extern const Event DistributedSyncInsertionTimeoutExceeded;
}

namespace DB
{


namespace ErrorCodes
{
    extern const int LOGICAL_ERROR;
    extern const int TIMEOUT_EXCEEDED;
    extern const int TYPE_MISMATCH;
    extern const int CANNOT_LINK;
}

static void writeBlockConvert(const BlockOutputStreamPtr & out, const Block & block, const size_t repeats)
{
    if (!blocksHaveEqualStructure(out->getHeader(), block))
    {
        ConvertingBlockInputStream convert(
            std::make_shared<OneBlockInputStream>(block),
            out->getHeader(),
            ConvertingBlockInputStream::MatchColumnsMode::Name);
        auto adopted_block = convert.read();

        for (size_t i = 0; i < repeats; ++i)
            out->write(adopted_block);
    }
    else
    {
        for (size_t i = 0; i < repeats; ++i)
            out->write(block);
    }
}


DistributedBlockOutputStream::DistributedBlockOutputStream(
    const Context & context_,
    StorageDistributed & storage_,
    const StorageMetadataPtr & metadata_snapshot_,
    const ASTPtr & query_ast_,
    const ClusterPtr & cluster_,
    bool insert_sync_,
    UInt64 insert_timeout_)
    : context(context_)
    , storage(storage_)
    , metadata_snapshot(metadata_snapshot_)
    , query_ast(query_ast_)
    , query_string(queryToString(query_ast_))
    , cluster(cluster_)
    , insert_sync(insert_sync_)
    , insert_timeout(insert_timeout_)
    , log(&Poco::Logger::get("DistributedBlockOutputStream"))
{
}


Block DistributedBlockOutputStream::getHeader() const
{
    return metadata_snapshot->getSampleBlock();
}


void DistributedBlockOutputStream::writePrefix()
{
}


void DistributedBlockOutputStream::write(const Block & block)
{
    Block ordinary_block{ block };

    /* They are added by the AddingDefaultBlockOutputStream, and we will get
     * different number of columns eventually */
    for (const auto & col : metadata_snapshot->getColumns().getMaterialized())
    {
        if (ordinary_block.has(col.name))
        {
            ordinary_block.erase(col.name);
            LOG_DEBUG(log, "{}: column {} will be removed, because it is MATERIALIZED",
                storage.getStorageID().getNameForLogs(), col.name);
        }
    }


    if (insert_sync)
        writeSync(ordinary_block);
    else
        writeAsync(ordinary_block);
}

void DistributedBlockOutputStream::writeAsync(const Block & block)
{
    if (storage.getShardingKeyExpr() && (cluster->getShardsInfo().size() > 1))
        return writeSplitAsync(block);

    writeAsyncImpl(block);
    ++inserted_blocks;
}


std::string DistributedBlockOutputStream::getCurrentStateDescription()
{
    std::stringstream buffer;
    const auto & addresses = cluster->getShardsAddresses();

    buffer << "Insertion status:\n";
    for (auto & shard_jobs : per_shard_jobs)
        for (JobReplica & job : shard_jobs.replicas_jobs)
        {
            buffer << "Wrote " << job.blocks_written << " blocks and " << job.rows_written << " rows"
                   << " on shard " << job.shard_index << " replica " << job.replica_index
                   << ", " << addresses[job.shard_index][job.replica_index].readableString();

            /// Performance statistics
            if (job.blocks_started > 0)
            {
                buffer << " (average " << job.elapsed_time_ms / job.blocks_started << " ms per block";
                if (job.blocks_started > 1)
                    buffer << ", the slowest block " << job.max_elapsed_time_for_block_ms << " ms";
                buffer << ")";
            }

            buffer << "\n";
        }

    return buffer.str();
}


void DistributedBlockOutputStream::initWritingJobs(const Block & first_block)
{
    const Settings & settings = context.getSettingsRef();
    const auto & addresses_with_failovers = cluster->getShardsAddresses();
    const auto & shards_info = cluster->getShardsInfo();
    size_t num_shards = shards_info.size();

    remote_jobs_count = 0;
    local_jobs_count = 0;
    per_shard_jobs.resize(shards_info.size());

    for (size_t shard_index : ext::range(0, shards_info.size()))
    {
        const auto & shard_info = shards_info[shard_index];
        auto & shard_jobs = per_shard_jobs[shard_index];

        /// If hasInternalReplication, than prefer local replica (if !prefer_localhost_replica)
        if (!shard_info.hasInternalReplication() || !shard_info.isLocal() || !settings.prefer_localhost_replica)
        {
            const auto & replicas = addresses_with_failovers[shard_index];

            for (size_t replica_index : ext::range(0, replicas.size()))
            {
                if (!replicas[replica_index].is_local || !settings.prefer_localhost_replica)
                {
                    shard_jobs.replicas_jobs.emplace_back(shard_index, replica_index, false, first_block);
                    ++remote_jobs_count;

                    if (shard_info.hasInternalReplication())
                        break;
                }
            }
        }

        if (shard_info.isLocal() && settings.prefer_localhost_replica)
        {
            shard_jobs.replicas_jobs.emplace_back(shard_index, 0, true, first_block);
            ++local_jobs_count;
        }

        if (num_shards > 1)
            shard_jobs.shard_current_block_permutation.reserve(first_block.rows());
    }
}


void DistributedBlockOutputStream::waitForJobs()
{
    pool->wait();

    if (insert_timeout)
    {
        if (static_cast<UInt64>(watch.elapsedSeconds()) > insert_timeout)
        {
            ProfileEvents::increment(ProfileEvents::DistributedSyncInsertionTimeoutExceeded);
            throw Exception("Synchronous distributed insert timeout exceeded.", ErrorCodes::TIMEOUT_EXCEEDED);
        }
    }

    size_t jobs_count = remote_jobs_count + local_jobs_count;
    size_t num_finished_jobs = finished_jobs_count;

    if (num_finished_jobs < jobs_count)
        LOG_WARNING(log, "Expected {} writing jobs, but finished only {}", jobs_count, num_finished_jobs);
}


ThreadPool::Job DistributedBlockOutputStream::runWritingJob(DistributedBlockOutputStream::JobReplica & job, const Block & current_block)
{
    auto thread_group = CurrentThread::getGroup();
    return [this, thread_group, &job, &current_block]()
    {
        if (thread_group)
            CurrentThread::attachToIfDetached(thread_group);
        setThreadName("DistrOutStrProc");

        ++job.blocks_started;

        SCOPE_EXIT({
            ++finished_jobs_count;

            UInt64 elapsed_time_for_block_ms = watch_current_block.elapsedMilliseconds();
            job.elapsed_time_ms += elapsed_time_for_block_ms;
            job.max_elapsed_time_for_block_ms = std::max(job.max_elapsed_time_for_block_ms, elapsed_time_for_block_ms);
        });

        const auto & shard_info = cluster->getShardsInfo()[job.shard_index];
        size_t num_shards = cluster->getShardsInfo().size();
        auto & shard_job = per_shard_jobs[job.shard_index];
        const auto & addresses = cluster->getShardsAddresses();

        /// Generate current shard block
        if (num_shards > 1)
        {
            auto & shard_permutation = shard_job.shard_current_block_permutation;
            size_t num_shard_rows = shard_permutation.size();

            for (size_t j = 0; j < current_block.columns(); ++j)
            {
                const auto & src_column = current_block.getByPosition(j).column;
                auto & dst_column = job.current_shard_block.getByPosition(j).column;

                /// Zero permutation size has special meaning in IColumn::permute
                if (num_shard_rows)
                    dst_column = src_column->permute(shard_permutation, num_shard_rows);
                else
                    dst_column = src_column->cloneEmpty();
            }
        }

        const Block & shard_block = (num_shards > 1) ? job.current_shard_block : current_block;
        const Settings & settings = context.getSettingsRef();

        if (!job.is_local_job || !settings.prefer_localhost_replica)
        {
            if (!job.stream)
            {
                auto timeouts = ConnectionTimeouts::getTCPTimeoutsWithFailover(settings);
                if (shard_info.hasInternalReplication())
                {
                    /// Skip replica_index in case of internal replication
                    if (shard_job.replicas_jobs.size() != 1)
                        throw Exception("There are several writing job for an automatically replicated shard", ErrorCodes::LOGICAL_ERROR);

                    /// TODO: it make sense to rewrite skip_unavailable_shards and max_parallel_replicas here
                    auto connections = shard_info.pool->getMany(timeouts, &settings, PoolMode::GET_ONE);
                    if (connections.empty() || connections.front().isNull())
                        throw Exception("Expected exactly one connection for shard " + toString(job.shard_index), ErrorCodes::LOGICAL_ERROR);

                    job.connection_entry = std::move(connections.front());
                }
                else
                {
                    const auto & replica = addresses.at(job.shard_index).at(job.replica_index);

                    const ConnectionPoolPtr & connection_pool = shard_info.per_replica_pools.at(job.replica_index);
                    if (!connection_pool)
                        throw Exception("Connection pool for replica " + replica.readableString() + " does not exist", ErrorCodes::LOGICAL_ERROR);

                    job.connection_entry = connection_pool->get(timeouts, &settings);
                    if (job.connection_entry.isNull())
                        throw Exception("Got empty connection for replica" + replica.readableString(), ErrorCodes::LOGICAL_ERROR);
                }

                if (throttler)
                    job.connection_entry->setThrottler(throttler);

                job.stream = std::make_shared<RemoteBlockOutputStream>(*job.connection_entry, timeouts, query_string, settings, context.getClientInfo());
                job.stream->writePrefix();
            }

            CurrentMetrics::Increment metric_increment{CurrentMetrics::DistributedSend};
            job.stream->write(shard_block);
        }
        else // local
        {
            if (!job.stream)
            {
                /// Forward user settings
                job.local_context = std::make_unique<Context>(context);

                InterpreterInsertQuery interp(query_ast, *job.local_context);
                auto block_io = interp.execute();

                job.stream = block_io.out;
                job.stream->writePrefix();
            }

            writeBlockConvert(job.stream, shard_block, shard_info.getLocalNodeCount());
        }

        job.blocks_written += 1;
        job.rows_written += shard_block.rows();
    };
}


void DistributedBlockOutputStream::writeSync(const Block & block)
{
    const Settings & settings = context.getSettingsRef();
    const auto & shards_info = cluster->getShardsInfo();
    size_t num_shards = shards_info.size();

    if (!pool)
    {
        /// Deferred initialization. Only for sync insertion.
        initWritingJobs(block);

        pool.emplace(remote_jobs_count + local_jobs_count);

        if (!throttler && (settings.max_network_bandwidth || settings.max_network_bytes))
        {
            throttler = std::make_shared<Throttler>(settings.max_network_bandwidth, settings.max_network_bytes,
                                                    "Network bandwidth limit for a query exceeded.");
        }

        watch.restart();
    }

    watch_current_block.restart();

    if (num_shards > 1)
    {
        auto current_selector = createSelector(block);

        /// Prepare row numbers for each shard
        for (size_t shard_index : ext::range(0, num_shards))
            per_shard_jobs[shard_index].shard_current_block_permutation.resize(0);

        for (size_t i = 0; i < block.rows(); ++i)
            per_shard_jobs[current_selector[i]].shard_current_block_permutation.push_back(i);
    }

    try
    {
        /// Run jobs in parallel for each block and wait them
        finished_jobs_count = 0;
        for (size_t shard_index : ext::range(0, shards_info.size()))
            for (JobReplica & job : per_shard_jobs[shard_index].replicas_jobs)
                pool->scheduleOrThrowOnError(runWritingJob(job, block));
    }
    catch (...)
    {
        pool->wait();
        throw;
    }

    try
    {
        waitForJobs();
    }
    catch (Exception & exception)
    {
        exception.addMessage(getCurrentStateDescription());
        throw;
    }

    inserted_blocks += 1;
    inserted_rows += block.rows();
}


void DistributedBlockOutputStream::writeSuffix()
{
    auto log_performance = [this]()
    {
        double elapsed = watch.elapsedSeconds();
        LOG_DEBUG(log, "It took {} sec. to insert {} blocks, {} rows per second. {}", elapsed, inserted_blocks, inserted_rows / elapsed, getCurrentStateDescription());
    };

    if (insert_sync && pool)
    {
        finished_jobs_count = 0;
        try
        {
            for (auto & shard_jobs : per_shard_jobs)
            {
                for (JobReplica & job : shard_jobs.replicas_jobs)
                {
                    if (job.stream)
                    {
                        pool->scheduleOrThrowOnError([&job]()
                        {
                            job.stream->writeSuffix();
                        });
                    }
                }
            }
        }
        catch (...)
        {
            pool->wait();
            throw;
        }

        try
        {
            pool->wait();
            log_performance();
        }
        catch (Exception & exception)
        {
            log_performance();
            exception.addMessage(getCurrentStateDescription());
            throw;
        }
    }
}


IColumn::Selector DistributedBlockOutputStream::createSelector(const Block & source_block)
{
    Block current_block_with_sharding_key_expr = source_block;
    storage.getShardingKeyExpr()->execute(current_block_with_sharding_key_expr);

    const auto & key_column = current_block_with_sharding_key_expr.getByName(storage.getShardingKeyColumnName());
    const auto & slot_to_shard = cluster->getSlotToShard();

// If key_column.type is DataTypeLowCardinality, do shard according to its dictionaryType
#define CREATE_FOR_TYPE(TYPE) \
    if (typeid_cast<const DataType ## TYPE *>(key_column.type.get())) \
        return createBlockSelector<TYPE>(*key_column.column, slot_to_shard); \
    else if (auto * type_low_cardinality = typeid_cast<const DataTypeLowCardinality *>(key_column.type.get())) \
        if (typeid_cast<const DataType ## TYPE *>(type_low_cardinality->getDictionaryType().get())) \
            return createBlockSelector<TYPE>(*key_column.column->convertToFullColumnIfLowCardinality(), slot_to_shard);

    CREATE_FOR_TYPE(UInt8)
    CREATE_FOR_TYPE(UInt16)
    CREATE_FOR_TYPE(UInt32)
    CREATE_FOR_TYPE(UInt64)
    CREATE_FOR_TYPE(Int8)
    CREATE_FOR_TYPE(Int16)
    CREATE_FOR_TYPE(Int32)
    CREATE_FOR_TYPE(Int64)

#undef CREATE_FOR_TYPE

    throw Exception{"Sharding key expression does not evaluate to an integer type", ErrorCodes::TYPE_MISMATCH};
}


Blocks DistributedBlockOutputStream::splitBlock(const Block & block)
{
    auto selector = createSelector(block);

    /// Split block to num_shard smaller block, using 'selector'.

    const size_t num_shards = cluster->getShardsInfo().size();
    Blocks splitted_blocks(num_shards);

    for (size_t shard_idx = 0; shard_idx < num_shards; ++shard_idx)
        splitted_blocks[shard_idx] = block.cloneEmpty();

    size_t columns_in_block = block.columns();
    for (size_t col_idx_in_block = 0; col_idx_in_block < columns_in_block; ++col_idx_in_block)
    {
        MutableColumns splitted_columns = block.getByPosition(col_idx_in_block).column->scatter(num_shards, selector);
        for (size_t shard_idx = 0; shard_idx < num_shards; ++shard_idx)
            splitted_blocks[shard_idx].getByPosition(col_idx_in_block).column = std::move(splitted_columns[shard_idx]);
    }

    return splitted_blocks;
}


void DistributedBlockOutputStream::writeSplitAsync(const Block & block)
{
    Blocks splitted_blocks = splitBlock(block);
    const size_t num_shards = splitted_blocks.size();

    for (size_t shard_idx = 0; shard_idx < num_shards; ++shard_idx)
        if (splitted_blocks[shard_idx].rows())
            writeAsyncImpl(splitted_blocks[shard_idx], shard_idx);

    ++inserted_blocks;
}


void DistributedBlockOutputStream::writeAsyncImpl(const Block & block, const size_t shard_id)
{
    const auto & shard_info = cluster->getShardsInfo()[shard_id];
    const auto & settings = context.getSettingsRef();

    if (shard_info.hasInternalReplication())
    {
        if (shard_info.isLocal() && settings.prefer_localhost_replica)
            /// Prefer insert into current instance directly
            writeToLocal(block, shard_info.getLocalNodeCount());
        else
            writeToShard(block, {shard_info.pathForInsert(settings.prefer_localhost_replica)});
    }
    else
    {
        if (shard_info.isLocal() && settings.prefer_localhost_replica)
            writeToLocal(block, shard_info.getLocalNodeCount());

        std::vector<std::string> dir_names;
        for (const auto & address : cluster->getShardsAddresses()[shard_id])
            if (!address.is_local || !settings.prefer_localhost_replica)
                dir_names.push_back(address.toFullString(settings.use_compact_format_in_distributed_parts_names));

        if (!dir_names.empty())
            writeToShard(block, dir_names);
    }
}


void DistributedBlockOutputStream::writeToLocal(const Block & block, const size_t repeats)
{
    /// Async insert does not support settings forwarding yet whereas sync one supports
    InterpreterInsertQuery interp(query_ast, context);

    auto block_io = interp.execute();

    block_io.out->writePrefix();
    writeBlockConvert(block_io.out, block, repeats);
    block_io.out->writeSuffix();
}


void DistributedBlockOutputStream::writeToShard(const Block & block, const std::vector<std::string> & dir_names)
{
    /** tmp directory is used to ensure atomicity of transactions
      *  and keep monitor thread out from reading incomplete data
      */
    std::string first_file_tmp_path{};

    auto first = true;

    /// write first file, hardlink the others
    for (const auto & dir_name : dir_names)
    {
        const auto & [disk, data_path] = storage.getPath();
        const std::string path(disk + data_path + dir_name + '/');

<<<<<<< HEAD
        /// ensure shard subdirectory creation and notify storage
        Poco::File(path).createDirectory();
        auto & directory_monitor = storage.requireDirectoryMonitor(disk, dir_name);
=======
        /// Write batch to temporary location
        {
            WriteBufferFromFile out{first_file_tmp_path};
            CompressedWriteBuffer compress{out};
            NativeBlockOutputStream stream{compress, ClickHouseRevision::get(), block.cloneEmpty()};

            /// Prepare the header.
            /// We wrap the header into a string for compatibility with older versions:
            /// a shard will able to read the header partly and ignore other parts based on its version.
            WriteBufferFromOwnString header_buf;
            writeVarUInt(ClickHouseRevision::get(), header_buf);
            writeStringBinary(query_string, header_buf);
            context.getSettingsRef().serialize(header_buf);
            context.getClientInfo().write(header_buf, ClickHouseRevision::get());

            /// Add new fields here, for example:
            /// writeVarUInt(my_new_data, header_buf);

            /// Write the header.
            const StringRef header = header_buf.stringRef();
            writeVarUInt(DBMS_DISTRIBUTED_SIGNATURE_HEADER, out);
            writeStringBinary(header, out);
            writePODBinary(CityHash_v1_0_2::CityHash128(header.data, header.size), out);

            stream.writePrefix();
            stream.write(block);
            stream.writeSuffix();
        }
>>>>>>> 811d124a

        const auto & file_name = toString(storage.file_names_increment.get()) + ".bin";
        const auto & block_file_path = path + file_name;

        /** on first iteration write block to a temporary directory for subsequent hardlinking to ensure
            *  the inode is not freed until we're done */
        if (first)
        {
            first = false;

            const auto & tmp_path = path + "tmp/";
            Poco::File(tmp_path).createDirectory();
            const auto & block_file_tmp_path = tmp_path + file_name;

            first_file_tmp_path = block_file_tmp_path;

            WriteBufferFromFile out{block_file_tmp_path};
            CompressedWriteBuffer compress{out};
            NativeBlockOutputStream stream{compress, ClickHouseRevision::get(), block.cloneEmpty()};

            /// Prepare the header.
            /// We wrap the header into a string for compatibility with older versions:
            /// a shard will able to read the header partly and ignore other parts based on its version.
            WriteBufferFromOwnString header_buf;
            writeVarUInt(ClickHouseRevision::get(), header_buf);
            writeStringBinary(query_string, header_buf);
            context.getSettingsRef().serialize(header_buf);
            context.getClientInfo().write(header_buf, ClickHouseRevision::get());

            /// Add new fields here, for example:
            /// writeVarUInt(my_new_data, header_buf);

            /// Write the header.
            const StringRef header = header_buf.stringRef();
            writeVarUInt(DBMS_DISTRIBUTED_SIGNATURE_HEADER, out);
            writeStringBinary(header, out);
            writePODBinary(CityHash_v1_0_2::CityHash128(header.data, header.size), out);

            stream.writePrefix();
            stream.write(block);
            stream.writeSuffix();

            auto sleep_ms = context.getSettingsRef().distributed_directory_monitor_sleep_time_ms;
            directory_monitor.scheduleAfter(sleep_ms.totalMilliseconds());
        }

        if (link(first_file_tmp_path.data(), block_file_path.data()))
            throwFromErrnoWithPath("Could not link " + block_file_path + " to " + first_file_tmp_path, block_file_path,
                                   ErrorCodes::CANNOT_LINK);
    }

    /** remove the temporary file, enabling the OS to reclaim inode after all threads
        *  have removed their corresponding files */
    Poco::File(first_file_tmp_path).remove();
}


}<|MERGE_RESOLUTION|>--- conflicted
+++ resolved
@@ -1,7 +1,7 @@
 #include <Storages/Distributed/DistributedBlockOutputStream.h>
 #include <Storages/Distributed/DirectoryMonitor.h>
 #include <Storages/StorageDistributed.h>
-#include <Disks/DiskSpaceMonitor.h>
+#include <Disks/StoragePolicy.h>
 
 #include <Parsers/formatAST.h>
 #include <Parsers/queryToString.h>
@@ -29,6 +29,7 @@
 #include <Common/ProfileEvents.h>
 #include <Common/escapeForFileName.h>
 #include <Common/CurrentThread.h>
+#include <Common/createHardLink.h>
 #include <common/logger_useful.h>
 #include <ext/range.h>
 #include <ext/scope_guard.h>
@@ -58,8 +59,6 @@
 {
     extern const int LOGICAL_ERROR;
     extern const int TIMEOUT_EXCEEDED;
-    extern const int TYPE_MISMATCH;
-    extern const int CANNOT_LINK;
 }
 
 static void writeBlockConvert(const BlockOutputStreamPtr & out, const Block & block, const size_t repeats)
@@ -467,34 +466,14 @@
 }
 
 
-IColumn::Selector DistributedBlockOutputStream::createSelector(const Block & source_block)
+IColumn::Selector DistributedBlockOutputStream::createSelector(const Block & source_block) const
 {
     Block current_block_with_sharding_key_expr = source_block;
     storage.getShardingKeyExpr()->execute(current_block_with_sharding_key_expr);
 
     const auto & key_column = current_block_with_sharding_key_expr.getByName(storage.getShardingKeyColumnName());
-    const auto & slot_to_shard = cluster->getSlotToShard();
-
-// If key_column.type is DataTypeLowCardinality, do shard according to its dictionaryType
-#define CREATE_FOR_TYPE(TYPE) \
-    if (typeid_cast<const DataType ## TYPE *>(key_column.type.get())) \
-        return createBlockSelector<TYPE>(*key_column.column, slot_to_shard); \
-    else if (auto * type_low_cardinality = typeid_cast<const DataTypeLowCardinality *>(key_column.type.get())) \
-        if (typeid_cast<const DataType ## TYPE *>(type_low_cardinality->getDictionaryType().get())) \
-            return createBlockSelector<TYPE>(*key_column.column->convertToFullColumnIfLowCardinality(), slot_to_shard);
-
-    CREATE_FOR_TYPE(UInt8)
-    CREATE_FOR_TYPE(UInt16)
-    CREATE_FOR_TYPE(UInt32)
-    CREATE_FOR_TYPE(UInt64)
-    CREATE_FOR_TYPE(Int8)
-    CREATE_FOR_TYPE(Int16)
-    CREATE_FOR_TYPE(Int32)
-    CREATE_FOR_TYPE(Int64)
-
-#undef CREATE_FOR_TYPE
-
-    throw Exception{"Sharding key expression does not evaluate to an integer type", ErrorCodes::TYPE_MISMATCH};
+
+    return storage.createSelector(cluster, key_column);
 }
 
 
@@ -579,24 +558,26 @@
 
 void DistributedBlockOutputStream::writeToShard(const Block & block, const std::vector<std::string> & dir_names)
 {
-    /** tmp directory is used to ensure atomicity of transactions
-      *  and keep monitor thread out from reading incomplete data
-      */
+    /// tmp directory is used to ensure atomicity of transactions
+    /// and keep monitor thread out from reading incomplete data
     std::string first_file_tmp_path{};
 
-    auto first = true;
-
-    /// write first file, hardlink the others
-    for (const auto & dir_name : dir_names)
-    {
-        const auto & [disk, data_path] = storage.getPath();
-        const std::string path(disk + data_path + dir_name + '/');
-
-<<<<<<< HEAD
-        /// ensure shard subdirectory creation and notify storage
+    const auto & [disk, data_path] = storage.getPath();
+
+    auto it = dir_names.begin();
+    /// on first iteration write block to a temporary directory for subsequent
+    /// hardlinking to ensure the inode is not freed until we're done
+    {
+        const std::string path(disk + data_path + *it);
         Poco::File(path).createDirectory();
-        auto & directory_monitor = storage.requireDirectoryMonitor(disk, dir_name);
-=======
+
+        const std::string tmp_path(path + "/tmp/");
+        Poco::File(tmp_path).createDirectory();
+
+        const std::string file_name(toString(storage.file_names_increment.get()) + ".bin");
+
+        first_file_tmp_path = tmp_path + file_name;
+
         /// Write batch to temporary location
         {
             WriteBufferFromFile out{first_file_tmp_path};
@@ -625,61 +606,34 @@
             stream.write(block);
             stream.writeSuffix();
         }
->>>>>>> 811d124a
-
-        const auto & file_name = toString(storage.file_names_increment.get()) + ".bin";
-        const auto & block_file_path = path + file_name;
-
-        /** on first iteration write block to a temporary directory for subsequent hardlinking to ensure
-            *  the inode is not freed until we're done */
-        if (first)
-        {
-            first = false;
-
-            const auto & tmp_path = path + "tmp/";
-            Poco::File(tmp_path).createDirectory();
-            const auto & block_file_tmp_path = tmp_path + file_name;
-
-            first_file_tmp_path = block_file_tmp_path;
-
-            WriteBufferFromFile out{block_file_tmp_path};
-            CompressedWriteBuffer compress{out};
-            NativeBlockOutputStream stream{compress, ClickHouseRevision::get(), block.cloneEmpty()};
-
-            /// Prepare the header.
-            /// We wrap the header into a string for compatibility with older versions:
-            /// a shard will able to read the header partly and ignore other parts based on its version.
-            WriteBufferFromOwnString header_buf;
-            writeVarUInt(ClickHouseRevision::get(), header_buf);
-            writeStringBinary(query_string, header_buf);
-            context.getSettingsRef().serialize(header_buf);
-            context.getClientInfo().write(header_buf, ClickHouseRevision::get());
-
-            /// Add new fields here, for example:
-            /// writeVarUInt(my_new_data, header_buf);
-
-            /// Write the header.
-            const StringRef header = header_buf.stringRef();
-            writeVarUInt(DBMS_DISTRIBUTED_SIGNATURE_HEADER, out);
-            writeStringBinary(header, out);
-            writePODBinary(CityHash_v1_0_2::CityHash128(header.data, header.size), out);
-
-            stream.writePrefix();
-            stream.write(block);
-            stream.writeSuffix();
-
-            auto sleep_ms = context.getSettingsRef().distributed_directory_monitor_sleep_time_ms;
-            directory_monitor.scheduleAfter(sleep_ms.totalMilliseconds());
-        }
-
-        if (link(first_file_tmp_path.data(), block_file_path.data()))
-            throwFromErrnoWithPath("Could not link " + block_file_path + " to " + first_file_tmp_path, block_file_path,
-                                   ErrorCodes::CANNOT_LINK);
-    }
-
-    /** remove the temporary file, enabling the OS to reclaim inode after all threads
-        *  have removed their corresponding files */
+
+        // Create hardlink here to reuse increment number
+        const std::string block_file_path(path + '/' + file_name);
+        createHardLink(first_file_tmp_path, block_file_path);
+    }
+    ++it;
+
+    /// Make hardlinks
+    for (; it != dir_names.end(); ++it)
+    {
+        const std::string path(disk + data_path + *it);
+        Poco::File(path).createDirectory();
+        const std::string block_file_path(path + '/' + toString(storage.file_names_increment.get()) + ".bin");
+
+        createHardLink(first_file_tmp_path, block_file_path);
+    }
+
+    /// remove the temporary file, enabling the OS to reclaim inode after all threads
+    /// have removed their corresponding files
     Poco::File(first_file_tmp_path).remove();
+
+    /// Notify
+    auto sleep_ms = context.getSettingsRef().distributed_directory_monitor_sleep_time_ms;
+    for (const auto & dir_name : dir_names)
+    {
+        auto & directory_monitor = storage.requireDirectoryMonitor(disk, dir_name);
+        directory_monitor.scheduleAfter(sleep_ms.totalMilliseconds());
+    }
 }
 
 
