--- conflicted
+++ resolved
@@ -233,14 +233,7 @@
 
                 auto timeouts = ConnectionTimeouts::getTCPTimeoutsWithFailover(insert_settings);
                 auto results = parent.pool->getManyCheckedForInsert(timeouts, insert_settings, PoolMode::GET_ONE, parent.storage.remote_storage.getQualifiedName());
-<<<<<<< HEAD
                 auto result = parent.pool->getValidTryResult(results, insert_settings.distributed_insert_skip_read_only_replicas);
-=======
-                auto result = results.front();
-                if (parent.pool->isTryResultInvalid(result, insert_settings.distributed_insert_skip_read_only_replicas))
-                    throw Exception(ErrorCodes::LOGICAL_ERROR, "Got an invalid connection result");
-
->>>>>>> 1c59a96f
                 connection = std::move(result.entry);
                 compression_expected = connection->getCompression() == Protocol::Compression::Enable;
 
@@ -299,14 +292,7 @@
 
             auto timeouts = ConnectionTimeouts::getTCPTimeoutsWithFailover(insert_settings);
             auto results = parent.pool->getManyCheckedForInsert(timeouts, insert_settings, PoolMode::GET_ONE, parent.storage.remote_storage.getQualifiedName());
-<<<<<<< HEAD
             auto result = parent.pool->getValidTryResult(results, insert_settings.distributed_insert_skip_read_only_replicas);
-=======
-            auto result = results.front();
-            if (parent.pool->isTryResultInvalid(result, insert_settings.distributed_insert_skip_read_only_replicas))
-                throw Exception(ErrorCodes::LOGICAL_ERROR, "Got an invalid connection result");
-
->>>>>>> 1c59a96f
             auto connection = std::move(result.entry);
             bool compression_expected = connection->getCompression() == Protocol::Compression::Enable;
 
