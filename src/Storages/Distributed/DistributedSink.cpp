--- conflicted
+++ resolved
@@ -373,14 +373,7 @@
                     /// NOTE: INSERT will also take into account max_replica_delay_for_distributed_queries
                     /// (anyway fallback_to_stale_replicas_for_distributed_queries=true by default)
                     auto results = shard_info.pool->getManyCheckedForInsert(timeouts, settings, PoolMode::GET_ONE, storage.remote_storage.getQualifiedName());
-<<<<<<< HEAD
                     auto result = shard_info.pool->getValidTryResult(results, settings.distributed_insert_skip_read_only_replicas);
-=======
-                    auto result = results.front();
-                    if (shard_info.pool->isTryResultInvalid(result, settings.distributed_insert_skip_read_only_replicas))
-                        throw Exception(ErrorCodes::LOGICAL_ERROR, "Got an invalid connection result");
-
->>>>>>> 067bb727
                     job.connection_entry = std::move(result.entry);
                 }
                 else
