--- conflicted
+++ resolved
@@ -90,19 +90,6 @@
     Block adopted_block = adoptBlock(executor.getHeader(), block, log);
     for (size_t i = 0; i < repeats; ++i)
         executor.push(adopted_block);
-}
-
-
-static ASTPtr createInsertToRemoteTableQuery(const std::string & database, const std::string & table, const Names & column_names)
-{
-    auto query = std::make_shared<ASTInsertQuery>();
-    query->table_id = StorageID(database, table);
-    auto columns = std::make_shared<ASTExpressionList>();
-    query->columns = columns;
-    query->children.push_back(columns);
-    for (const auto & column_name : column_names)
-        columns->children.push_back(std::make_shared<ASTIdentifier>(column_name));
-    return query;
 }
 
 
@@ -158,11 +145,7 @@
         is_first_chunk = false;
     }
 
-<<<<<<< HEAD
-    auto ordinary_block = getPort().getHeader().cloneWithColumns(chunk.detachColumns());
-=======
     auto ordinary_block = getHeader().cloneWithColumns(chunk.detachColumns());
->>>>>>> 59c8ed9b
 
     if (insert_sync)
         writeSync(ordinary_block);
