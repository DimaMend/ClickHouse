#include <Storages/Distributed/DistributedAsyncInsertBatch.h>
#include <Storages/Distributed/DistributedAsyncInsertHeader.h>
#include <Storages/Distributed/DistributedAsyncInsertHelpers.h>
#include <Storages/Distributed/DistributedAsyncInsertDirectoryQueue.h>
#include <Storages/StorageDistributed.h>
#include <QueryPipeline/RemoteInserter.h>
#include <Formats/NativeReader.h>
#include <Processors/ISource.h>
#include <Interpreters/Context.h>
#include <IO/ReadBufferFromFile.h>
#include <IO/WriteBufferFromFile.h>
#include <IO/ConnectionTimeouts.h>
#include <Compression/CompressedReadBuffer.h>
#include <Disks/IDisk.h>
#include <Common/CurrentMetrics.h>
#include <Common/StringUtils/StringUtils.h>
#include <Common/SipHash.h>
#include <Common/quoteString.h>
#include <Common/ProfileEvents.h>
#include <Common/ActionBlocker.h>
#include <Common/formatReadable.h>
#include <Common/Stopwatch.h>
#include <Common/logger_useful.h>
#include <Compression/CheckingCompressedReadBuffer.h>
#include <IO/Operators.h>
#include <base/hex.h>
#include <boost/algorithm/string/find_iterator.hpp>
#include <boost/algorithm/string/finder.hpp>
#include <boost/range/adaptor/indexed.hpp>
#include <filesystem>


namespace CurrentMetrics
{
    extern const Metric DistributedSend;
    extern const Metric DistributedFilesToInsert;
    extern const Metric BrokenDistributedFilesToInsert;
    extern const Metric DistributedBytesToInsert;
    extern const Metric BrokenDistributedBytesToInsert;
}

namespace ProfileEvents
{
    extern const Event DistributedAsyncInsertionFailures;
}

namespace fs = std::filesystem;

namespace DB
{

namespace ErrorCodes
{
    extern const int INCORRECT_FILE_NAME;
    extern const int LOGICAL_ERROR;
}


namespace
{

template <typename PoolFactory>
ConnectionPoolPtrs createPoolsForAddresses(const Cluster::Addresses & addresses, PoolFactory && factory, LoggerPtr log)
{
    ConnectionPoolPtrs pools;

    auto make_connection = [&](const Cluster::Address & address)
    {
        try
        {
            pools.emplace_back(factory(address));
        }
        catch (const Exception & e)
        {
            if (e.code() == ErrorCodes::INCORRECT_FILE_NAME)
            {
                tryLogCurrentException(log);
                return;
            }
            throw;
        }
    };

    for (const auto & address : addresses)
        make_connection(address);

    return pools;
}

uint64_t doubleToUInt64(double d)
{
    if (d >= static_cast<double>(std::numeric_limits<uint64_t>::max()))
        return std::numeric_limits<uint64_t>::max();
    return static_cast<uint64_t>(d);
}

}


DistributedAsyncInsertDirectoryQueue::DistributedAsyncInsertDirectoryQueue(
    StorageDistributed & storage_,
    const DiskPtr & disk_,
    const std::string & relative_path_,
    ConnectionPoolWithFailoverPtr pool_,
    ActionBlocker & monitor_blocker_,
    BackgroundSchedulePool & bg_pool)
    : storage(storage_)
    , pool(std::move(pool_))
    , disk(disk_)
    , relative_path(relative_path_)
    , path(fs::path(disk->getPath()) / relative_path / "")
    , broken_relative_path(fs::path(relative_path) / "broken")
    , broken_path(fs::path(path) / "broken" / "")
    , should_batch_inserts(storage.getDistributedSettingsRef().background_insert_batch)
    , split_batch_on_failure(storage.getDistributedSettingsRef().background_insert_split_batch_on_failure)
    , dir_fsync(storage.getDistributedSettingsRef().fsync_directories)
    , min_batched_block_size_rows(storage.getContext()->getSettingsRef().min_insert_block_size_rows)
    , min_batched_block_size_bytes(storage.getContext()->getSettingsRef().min_insert_block_size_bytes)
    , current_batch_file_path(path + "current_batch.txt")
    , pending_files(std::numeric_limits<size_t>::max())
    , default_sleep_time(storage.getDistributedSettingsRef().background_insert_sleep_time_ms.totalMilliseconds())
    , sleep_time(default_sleep_time)
    , max_sleep_time(storage.getDistributedSettingsRef().background_insert_max_sleep_time_ms.totalMilliseconds())
    , log(getLogger(getLoggerName()))
    , monitor_blocker(monitor_blocker_)
    , metric_pending_bytes(CurrentMetrics::DistributedBytesToInsert, 0)
    , metric_pending_files(CurrentMetrics::DistributedFilesToInsert, 0)
    , metric_broken_bytes(CurrentMetrics::BrokenDistributedBytesToInsert, 0)
    , metric_broken_files(CurrentMetrics::BrokenDistributedFilesToInsert, 0)
{
    fs::create_directory(broken_path);

    initializeFilesFromDisk();

    task_handle = bg_pool.createTask(getLoggerName() + "/Bg", [this]{ run(); });
    task_handle->activateAndSchedule();
}


DistributedAsyncInsertDirectoryQueue::~DistributedAsyncInsertDirectoryQueue()
{
    if (!pending_files.isFinished())
    {
        pending_files.clearAndFinish();
        task_handle->deactivate();
    }
}

void DistributedAsyncInsertDirectoryQueue::flushAllData(const SettingsChanges & settings_changes)
{
    if (pending_files.isFinished())
        return;

    std::lock_guard lock{mutex};
    if (!hasPendingFiles())
        return;
    processFiles(settings_changes);
}

void DistributedAsyncInsertDirectoryQueue::shutdownAndDropAllData()
{
    if (!pending_files.isFinished())
    {
        pending_files.clearAndFinish();
        task_handle->deactivate();
    }

    auto dir_sync_guard = getDirectorySyncGuard(relative_path);
    fs::remove_all(path);
}

void DistributedAsyncInsertDirectoryQueue::shutdownWithoutFlush()
{
    /// It's incompatible with should_batch_inserts
    /// because processFilesWithBatching may push to the queue after shutdown
    chassert(!should_batch_inserts);
    pending_files.finish();
    task_handle->deactivate();
}


void DistributedAsyncInsertDirectoryQueue::run()
{
    constexpr const std::chrono::minutes decrease_error_count_period{5};

    std::lock_guard lock{mutex};

    bool do_sleep = false;
    while (!pending_files.isFinished())
    {
        do_sleep = true;

        if (!hasPendingFiles())
            break;

        if (!monitor_blocker.isCancelled())
        {
            try
            {
                processFiles();
                /// No errors while processing existing files.
                /// Let's see maybe there are more files to process.
                do_sleep = false;

                const auto now = std::chrono::system_clock::now();
                if (now - last_decrease_time > decrease_error_count_period)
                {
                    std::lock_guard status_lock(status_mutex);

                    status.error_count /= 2;
                    last_decrease_time = now;
                }
            }
            catch (...)
            {
                tryLogCurrentException(getLoggerName().data());

                UInt64 q = doubleToUInt64(std::exp2(status.error_count));
                std::chrono::milliseconds new_sleep_time(default_sleep_time.count() * q);
                if (new_sleep_time.count() < 0)
                    sleep_time = max_sleep_time;
                else
                    sleep_time = std::min(new_sleep_time, max_sleep_time);

                do_sleep = true;
            }
        }
        else
            LOG_TEST(LogFrequencyLimiter(log, 30), "Skipping send data over distributed table.");

        if (do_sleep)
            break;
    }

    if (!pending_files.isFinished() && do_sleep)
        task_handle->scheduleAfter(sleep_time.count());
}


ConnectionPoolWithFailoverPtr DistributedAsyncInsertDirectoryQueue::createPool(const Cluster::Addresses & addresses, const StorageDistributed & storage)
{
    const auto pool_factory = [&storage] (const Cluster::Address & address) -> ConnectionPoolPtr
    {
        const auto & cluster = storage.getCluster();
        const auto & shards_info = cluster->getShardsInfo();
        const auto & shards_addresses = cluster->getShardsAddresses();

        /// Existing connections pool have a higher priority.
        for (size_t shard_index = 0; shard_index < shards_info.size(); ++shard_index)
        {
            const Cluster::Addresses & replicas_addresses = shards_addresses[shard_index];

            for (size_t replica_index = 0; replica_index < replicas_addresses.size(); ++replica_index)
            {
                const Cluster::Address & replica_address = replicas_addresses[replica_index];

                if (address.user == replica_address.user &&
                    address.password == replica_address.password &&
                    address.host_name == replica_address.host_name &&
                    address.port == replica_address.port &&
                    address.default_database == replica_address.default_database &&
                    address.secure == replica_address.secure)
                {
                    return shards_info[shard_index].per_replica_pools[replica_index];
                }
            }
        }

        return std::make_shared<ConnectionPool>(
            1, /* max_connections */
            address.host_name,
            address.port,
            address.default_database,
            address.user,
            address.password,
            address.quota_key,
            address.cluster,
            address.cluster_secret,
            storage.getName() + '_' + address.user, /* client */
            Protocol::Compression::Enable,
            address.secure);
    };

    auto pools = createPoolsForAddresses(addresses, pool_factory, storage.log);

    const auto settings = storage.getContext()->getSettings();
    return std::make_shared<ConnectionPoolWithFailover>(std::move(pools),
        settings.load_balancing,
        settings.distributed_replica_error_half_life.totalSeconds(),
        settings.distributed_replica_error_cap);
}

bool DistributedAsyncInsertDirectoryQueue::hasPendingFiles() const
{
    return fs::exists(current_batch_file_path) || !current_file.empty() || !pending_files.empty();
}

void DistributedAsyncInsertDirectoryQueue::addFile(const std::string & file_path)
{
    if (!pending_files.push(fs::absolute(file_path).string()))
        throw Exception(ErrorCodes::LOGICAL_ERROR, "Cannot schedule a file '{}'", file_path);
}

void DistributedAsyncInsertDirectoryQueue::initializeFilesFromDisk()
{
    /// NOTE: This method does not requires to hold status_mutex (because this
    /// object is not in the list that the caller may iterate over), hence, no
    /// TSA annotations in the header file.

    fs::directory_iterator end;

    /// Initialize pending files
    {
        size_t bytes_count = 0;

        for (fs::directory_iterator it{path}; it != end; ++it)
        {
            const auto & file_path = it->path();
            const auto & base_name = file_path.stem().string();
            if (!it->is_directory() && startsWith(fs::path(file_path).extension(), ".bin") && parse<UInt64>(base_name))
            {
                const std::string & file_path_str = file_path.string();
                addFile(file_path_str);
                bytes_count += fs::file_size(file_path);
            }
            else if (base_name != "tmp" && base_name != "broken")
            {
                /// It is OK to log current_batch.txt here too (useful for debugging).
                LOG_WARNING(log, "Unexpected file {} in {}", file_path.string(), path);
            }
        }

        LOG_TRACE(log, "Files set to {}", pending_files.size());
        LOG_TRACE(log, "Bytes set to {}", bytes_count);

        metric_pending_bytes.changeTo(bytes_count);
        metric_pending_files.changeTo(pending_files.size());
        status.files_count = pending_files.size();
        status.bytes_count = bytes_count;
    }

    /// Initialize broken files
    {
        size_t broken_bytes_count = 0;
        size_t broken_files = 0;

        for (fs::directory_iterator it{broken_path}; it != end; ++it)
        {
            const auto & file_path = it->path();
            if (!it->is_directory() && startsWith(fs::path(file_path).extension(), ".bin") && parse<UInt64>(file_path.stem()))
                broken_bytes_count += fs::file_size(file_path);
            else
                LOG_WARNING(log, "Unexpected file {} in {}", file_path.string(), broken_path);
        }

        LOG_TRACE(log, "Broken files set to {}", broken_files);
        LOG_TRACE(log, "Broken bytes set to {}", broken_bytes_count);

        metric_broken_files.changeTo(broken_files);
        metric_broken_bytes.changeTo(broken_bytes_count);
        status.broken_files_count = broken_files;
        status.broken_bytes_count = broken_bytes_count;
    }
}
void DistributedAsyncInsertDirectoryQueue::processFiles(const SettingsChanges & settings_changes)
try
{
    if (should_batch_inserts)
        processFilesWithBatching(settings_changes);
    else
    {
        /// Process unprocessed file.
        if (!current_file.empty())
            processFile(current_file, settings_changes);

        while (!pending_files.isFinished() && pending_files.tryPop(current_file))
            processFile(current_file, settings_changes);
    }

    std::lock_guard status_lock(status_mutex);
    status.last_exception = std::exception_ptr{};
}
catch (...)
{
    ProfileEvents::increment(ProfileEvents::DistributedAsyncInsertionFailures);

    std::lock_guard status_lock(status_mutex);

    ++status.error_count;
    status.last_exception = std::current_exception();
    status.last_exception_time = std::chrono::system_clock::now();

    throw;
}

void DistributedAsyncInsertDirectoryQueue::processFile(std::string & file_path, const SettingsChanges & settings_changes)
{
    OpenTelemetry::TracingContextHolderPtr thread_trace_context;

    Stopwatch watch;
    try
    {
        CurrentMetrics::Increment metric_increment{CurrentMetrics::DistributedSend};

        ReadBufferFromFile in(file_path);
        const auto & distributed_header = DistributedAsyncInsertHeader::read(in, log);
        thread_trace_context = distributed_header.createTracingContextHolder(
            __PRETTY_FUNCTION__,
            storage.getContext()->getOpenTelemetrySpanLog());

        Settings insert_settings = distributed_header.insert_settings;
        insert_settings.applyChanges(settings_changes);

        auto timeouts = ConnectionTimeouts::getTCPTimeoutsWithFailover(insert_settings);
        auto results = pool->getManyCheckedForInsert(timeouts, insert_settings, PoolMode::GET_ONE, storage.remote_storage.getQualifiedName());
<<<<<<< HEAD
        auto result = pool->getValidTryResult(results, insert_settings.distributed_insert_skip_read_only_replicas);
=======
        auto result = results.front();
        if (pool->isTryResultInvalid(result, insert_settings.distributed_insert_skip_read_only_replicas))
            throw Exception(ErrorCodes::LOGICAL_ERROR, "Got an invalid connection result");

>>>>>>> 067bb727
        auto connection = std::move(result.entry);

        LOG_DEBUG(log, "Sending `{}` to {} ({} rows, {} bytes)",
            file_path,
            connection->getDescription(),
            formatReadableQuantity(distributed_header.rows),
            formatReadableSizeWithBinarySuffix(distributed_header.bytes));

        RemoteInserter remote{*connection, timeouts,
            distributed_header.insert_query,
            insert_settings,
            distributed_header.client_info};
        bool compression_expected = connection->getCompression() == Protocol::Compression::Enable;
        writeRemoteConvert(distributed_header, remote, compression_expected, in, log);
        remote.onFinish();
    }
    catch (Exception & e)
    {
        if (thread_trace_context)
            thread_trace_context->root_span.addAttribute(std::current_exception());

        e.addMessage(fmt::format("While sending {}", file_path));
        if (isDistributedSendBroken(e.code(), e.isRemoteException()))
        {
            markAsBroken(file_path);
            file_path.clear();
        }
        throw;
    }
    catch (...)
    {
        if (thread_trace_context)
            thread_trace_context->root_span.addAttribute(std::current_exception());

        throw;
    }

    auto dir_sync_guard = getDirectorySyncGuard(relative_path);
    markAsSend(file_path);
    LOG_TRACE(log, "Finished processing `{}` (took {} ms)", file_path, watch.elapsedMilliseconds());
    file_path.clear();
}

struct DistributedAsyncInsertDirectoryQueue::BatchHeader
{
    Settings settings;
    String query;
    ClientInfo client_info;
    Block header;

    BatchHeader(Settings settings_, String query_, ClientInfo client_info_, Block header_)
        : settings(std::move(settings_))
        , query(std::move(query_))
        , client_info(std::move(client_info_))
        , header(std::move(header_))
    {
    }

    bool operator==(const BatchHeader & other) const
    {
        return std::tie(settings, query, client_info.query_kind) ==
               std::tie(other.settings, other.query, other.client_info.query_kind) &&
               blocksHaveEqualStructure(header, other.header);
    }

    struct Hash
    {
        size_t operator()(const BatchHeader & batch_header) const
        {
            SipHash hash_state;
            hash_state.update(batch_header.query.data(), batch_header.query.size());
            batch_header.header.updateHash(hash_state);
            return hash_state.get64();
        }
    };
};

bool DistributedAsyncInsertDirectoryQueue::addFileAndSchedule(const std::string & file_path, size_t file_size, size_t ms)
{
    /// NOTE: It is better not to throw in this case, since the file is already
    /// on disk (see DistributedSink), and it will be processed next time.
    if (pending_files.isFinished())
    {
        LOG_DEBUG(log, "File {} had not been scheduled, since the table had been detached", file_path);
        return false;
    }

    addFile(file_path);

    {
        std::lock_guard lock(status_mutex);
        metric_pending_files.add();
        metric_pending_bytes.add(file_size);
        status.bytes_count += file_size;
        ++status.files_count;
    }

    return task_handle->scheduleAfter(ms, false);
}

DistributedAsyncInsertDirectoryQueue::Status DistributedAsyncInsertDirectoryQueue::getStatus()
{
    std::lock_guard status_lock(status_mutex);
    Status current_status{status, path, monitor_blocker.isCancelled()};
    return current_status;
}

void DistributedAsyncInsertDirectoryQueue::processFilesWithBatching(const SettingsChanges & settings_changes)
{
    /// Possibly, we failed to send a batch on the previous iteration. Try to send exactly the same batch.
    if (fs::exists(current_batch_file_path))
    {
        LOG_DEBUG(log, "Restoring the batch");

        DistributedAsyncInsertBatch batch(*this);
        batch.deserialize();

        /// In case of recovery it is possible that some of files will be
        /// missing, if server had been restarted abnormally
        /// (between unlink(*.bin) and unlink(current_batch.txt)).
        ///
        /// But current_batch_file_path should be removed anyway, since if some
        /// file was missing, then the batch is not complete and there is no
        /// point in trying to pretend that it will not break deduplication.
        if (batch.valid())
            batch.send(settings_changes);

        auto dir_sync_guard = getDirectorySyncGuard(relative_path);
        fs::remove(current_batch_file_path);
    }

    std::unordered_map<BatchHeader, DistributedAsyncInsertBatch, BatchHeader::Hash> header_to_batch;

    std::string file_path;

    try
    {
        while (pending_files.tryPop(file_path))
        {
            if (!fs::exists(file_path))
            {
                LOG_WARNING(log, "File {} does not exists, likely due to current_batch.txt processing", file_path);
                continue;
            }

            size_t total_rows = 0;
            size_t total_bytes = 0;
            Block header;
            DistributedAsyncInsertHeader distributed_header;
            try
            {
                /// Determine metadata of the current file and check if it is not broken.
                ReadBufferFromFile in{file_path};
                distributed_header = DistributedAsyncInsertHeader::read(in, log);

                if (distributed_header.rows)
                {
                    total_rows += distributed_header.rows;
                    total_bytes += distributed_header.bytes;
                }

                if (distributed_header.block_header)
                    header = distributed_header.block_header;

                if (!total_rows || !header)
                {
                    LOG_DEBUG(log, "Processing batch {} with old format (no header/rows)", in.getFileName());

                    CompressedReadBuffer decompressing_in(in);
                    NativeReader block_in(decompressing_in, distributed_header.revision);

                    while (Block block = block_in.read())
                    {
                        total_rows += block.rows();
                        total_bytes += block.bytes();

                        if (!header)
                            header = block.cloneEmpty();
                    }
                }
            }
            catch (const Exception & e)
            {
                if (isDistributedSendBroken(e.code(), e.isRemoteException()))
                {
                    markAsBroken(file_path);
                    tryLogCurrentException(log, "File is marked broken due to");
                    continue;
                }
                else
                    throw;
            }

            BatchHeader batch_header(
                std::move(distributed_header.insert_settings),
                std::move(distributed_header.insert_query),
                std::move(distributed_header.client_info),
                std::move(header)
            );
            DistributedAsyncInsertBatch & batch = header_to_batch.try_emplace(batch_header, *this).first->second;

            batch.files.push_back(file_path);
            batch.total_rows += total_rows;
            batch.total_bytes += total_bytes;

            if (batch.isEnoughSize())
            {
                batch.send(settings_changes);
            }
        }

        for (auto & kv : header_to_batch)
        {
            DistributedAsyncInsertBatch & batch = kv.second;
            batch.send(settings_changes);
        }
    }
    catch (...)
    {
        /// Revert uncommitted files.
        for (const auto & [_, batch] : header_to_batch)
        {
            for (const auto & file : batch.files)
            {
                if (!pending_files.pushFront(file))
                    throw Exception(ErrorCodes::LOGICAL_ERROR, "Cannot re-schedule a file '{}'", file);
            }
        }
        /// Rethrow exception
        throw;
    }

    {
        auto dir_sync_guard = getDirectorySyncGuard(relative_path);

        /// current_batch.txt will not exist if there was no send
        /// (this is the case when all batches that was pending has been marked as pending)
        if (fs::exists(current_batch_file_path))
            fs::remove(current_batch_file_path);
    }
}

void DistributedAsyncInsertDirectoryQueue::markAsBroken(const std::string & file_path)
{
    const String & broken_file_path = fs::path(broken_path) / fs::path(file_path).filename();

    auto dir_sync_guard = getDirectorySyncGuard(relative_path);
    auto broken_dir_sync_guard = getDirectorySyncGuard(broken_relative_path);

    {
        std::lock_guard status_lock(status_mutex);

        size_t file_size = fs::file_size(file_path);

        --status.files_count;
        status.bytes_count -= file_size;

        ++status.broken_files_count;
        status.broken_bytes_count += file_size;

        metric_broken_files.add();
        metric_broken_bytes.add(file_size);
    }

    fs::rename(file_path, broken_file_path);
    LOG_ERROR(log, "Renamed `{}` to `{}`", file_path, broken_file_path);
}

void DistributedAsyncInsertDirectoryQueue::markAsSend(const std::string & file_path)
{
    size_t file_size = fs::file_size(file_path);

    {
        std::lock_guard status_lock(status_mutex);
        metric_pending_files.sub();
        metric_pending_bytes.sub(file_size);
        --status.files_count;
        status.bytes_count -= file_size;
    }

    fs::remove(file_path);
}

SyncGuardPtr DistributedAsyncInsertDirectoryQueue::getDirectorySyncGuard(const std::string & dir_path)
{
    if (dir_fsync)
        return disk->getDirectorySyncGuard(dir_path);
    return nullptr;
}

std::string DistributedAsyncInsertDirectoryQueue::getLoggerName() const
{
    return storage.getStorageID().getFullTableName() + ".DistributedInsertQueue." + disk->getName();
}

void DistributedAsyncInsertDirectoryQueue::updatePath(const std::string & new_relative_path)
{
    task_handle->deactivate();
    std::lock_guard lock{mutex};

    {
        std::lock_guard status_lock(status_mutex);
        relative_path = new_relative_path;
        path = fs::path(disk->getPath()) / relative_path / "";
    }
    current_batch_file_path = path + "current_batch.txt";

    task_handle->activateAndSchedule();
}

}<|MERGE_RESOLUTION|>--- conflicted
+++ resolved
@@ -413,14 +413,7 @@
 
         auto timeouts = ConnectionTimeouts::getTCPTimeoutsWithFailover(insert_settings);
         auto results = pool->getManyCheckedForInsert(timeouts, insert_settings, PoolMode::GET_ONE, storage.remote_storage.getQualifiedName());
-<<<<<<< HEAD
         auto result = pool->getValidTryResult(results, insert_settings.distributed_insert_skip_read_only_replicas);
-=======
-        auto result = results.front();
-        if (pool->isTryResultInvalid(result, insert_settings.distributed_insert_skip_read_only_replicas))
-            throw Exception(ErrorCodes::LOGICAL_ERROR, "Got an invalid connection result");
-
->>>>>>> 067bb727
         auto connection = std::move(result.entry);
 
         LOG_DEBUG(log, "Sending `{}` to {} ({} rows, {} bytes)",
