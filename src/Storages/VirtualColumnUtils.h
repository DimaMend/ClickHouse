#pragma once

#include <Core/Block.h>
#include <Interpreters/Context_fwd.h>
#include <Parsers/IAST_fwd.h>
#include <Storages/SelectQueryInfo.h>
#include <Storages/VirtualColumnsDescription.h>

#include <unordered_set>


namespace DB
{

class NamesAndTypesList;


namespace VirtualColumnUtils
{

/// Similar to filterBlockWithQuery, but uses ActionsDAG as a predicate.
/// Basically it is filterBlockWithDAG(splitFilterDagForAllowedInputs).
void filterBlockWithPredicate(const ActionsDAG::Node * predicate, Block & block, ContextPtr context);

/// Just filters block. Block should contain all the required columns.
void filterBlockWithDAG(ActionsDAG dag, Block & block, ContextPtr context);
void filterBlockWithExpression(const ExpressionActionsPtr & actions, Block & block);

/// Builds sets used by ActionsDAG inplace.
void buildSetsForDAG(const ActionsDAG & dag, const ContextPtr & context);

/// Recursively checks if all functions used in DAG are deterministic in scope of query.
bool isDeterministicInScopeOfQuery(const ActionsDAG::Node * node);

/// Extract a part of predicate that can be evaluated using only columns from input_names.
<<<<<<< HEAD
std::optional<ActionsDAG> splitFilterDagForAllowedInputs(const ActionsDAG::Node * predicate, const Block * allowed_inputs);
=======
/// When allow_non_deterministic_functions is true then even if the predicate contains non-deterministic
/// functions, we still allow to extract a part of the predicate, otherwise we return nullptr.
/// allow_non_deterministic_functions must be false when we are going to use the result to filter parts in
/// MergeTreeData::totalRowsByPartitionPredicateImp. For example, if the query is
/// `SELECT count() FROM table  WHERE _partition_id = '0' AND rowNumberInBlock() = 1`
/// The predicate will be `_partition_id = '0' AND rowNumberInBlock() = 1`, and `rowNumberInBlock()` is
/// non-deterministic. If we still extract the part `_partition_id = '0'` for filtering parts, then trivial
/// count optimization will be mistakenly applied to the query.
ActionsDAGPtr splitFilterDagForAllowedInputs(const ActionsDAG::Node * predicate, const Block * allowed_inputs, bool allow_non_deterministic_functions = true);
>>>>>>> ac514a51

/// Extract from the input stream a set of `name` column values
template <typename T>
auto extractSingleValueFromBlock(const Block & block, const String & name)
{
    std::unordered_set<T> res;
    const ColumnWithTypeAndName & data = block.getByName(name);
    size_t rows = block.rows();
    for (size_t i = 0; i < rows; ++i)
        res.insert((*data.column)[i].get<T>());
    return res;
}

NameSet getVirtualNamesForFileLikeStorage();
VirtualColumnsDescription getVirtualsForFileLikeStorage(const ColumnsDescription & storage_columns);

std::optional<ActionsDAG> createPathAndFileFilterDAG(const ActionsDAG::Node * predicate, const NamesAndTypesList & virtual_columns);

ColumnPtr getFilterByPathAndFileIndexes(const std::vector<String> & paths, const ExpressionActionsPtr & actions, const NamesAndTypesList & virtual_columns);

template <typename T>
void filterByPathOrFile(std::vector<T> & sources, const std::vector<String> & paths, const ExpressionActionsPtr & actions, const NamesAndTypesList & virtual_columns)
{
    auto indexes_column = getFilterByPathAndFileIndexes(paths, actions, virtual_columns);
    const auto & indexes = typeid_cast<const ColumnUInt64 &>(*indexes_column).getData();
    if (indexes.size() == sources.size())
        return;

    std::vector<T> filtered_sources;
    filtered_sources.reserve(indexes.size());
    for (auto index : indexes)
        filtered_sources.emplace_back(std::move(sources[index]));
    sources = std::move(filtered_sources);
}

struct VirtualsForFileLikeStorage
{
    const String & path;
    std::optional<size_t> size { std::nullopt };
    const String * filename { nullptr };
    std::optional<Poco::Timestamp> last_modified { std::nullopt };

};

void addRequestedFileLikeStorageVirtualsToChunk(
    Chunk & chunk, const NamesAndTypesList & requested_virtual_columns,
    VirtualsForFileLikeStorage virtual_values);
}

}<|MERGE_RESOLUTION|>--- conflicted
+++ resolved
@@ -33,9 +33,6 @@
 bool isDeterministicInScopeOfQuery(const ActionsDAG::Node * node);
 
 /// Extract a part of predicate that can be evaluated using only columns from input_names.
-<<<<<<< HEAD
-std::optional<ActionsDAG> splitFilterDagForAllowedInputs(const ActionsDAG::Node * predicate, const Block * allowed_inputs);
-=======
 /// When allow_non_deterministic_functions is true then even if the predicate contains non-deterministic
 /// functions, we still allow to extract a part of the predicate, otherwise we return nullptr.
 /// allow_non_deterministic_functions must be false when we are going to use the result to filter parts in
@@ -44,8 +41,7 @@
 /// The predicate will be `_partition_id = '0' AND rowNumberInBlock() = 1`, and `rowNumberInBlock()` is
 /// non-deterministic. If we still extract the part `_partition_id = '0'` for filtering parts, then trivial
 /// count optimization will be mistakenly applied to the query.
-ActionsDAGPtr splitFilterDagForAllowedInputs(const ActionsDAG::Node * predicate, const Block * allowed_inputs, bool allow_non_deterministic_functions = true);
->>>>>>> ac514a51
+std::optional<ActionsDAG> splitFilterDagForAllowedInputs(const ActionsDAG::Node * predicate, const Block * allowed_inputs, bool allow_non_deterministic_functions = true);
 
 /// Extract from the input stream a set of `name` column values
 template <typename T>
