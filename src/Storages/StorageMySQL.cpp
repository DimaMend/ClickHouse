#include "StorageMySQL.h"

#if USE_MYSQL

#include <Storages/StorageFactory.h>
#include <Storages/transformQueryForExternalDatabase.h>
#include <Formats/MySQLBlockInputStream.h>
#include <Interpreters/evaluateConstantExpression.h>
#include <Core/Settings.h>
#include <Interpreters/Context.h>
#include <DataTypes/DataTypeString.h>
#include <DataStreams/IBlockOutputStream.h>
#include <Formats/FormatFactory.h>
#include <Common/parseAddress.h>
#include <IO/Operators.h>
#include <IO/WriteHelpers.h>
#include <Parsers/ASTLiteral.h>
#include <mysqlxx/Transaction.h>
#include <Processors/Sources/SourceFromInputStream.h>
#include <Processors/Pipe.h>
#include <Common/parseRemoteDescription.h>


namespace DB
{

namespace ErrorCodes
{
    extern const int NUMBER_OF_ARGUMENTS_DOESNT_MATCH;
    extern const int BAD_ARGUMENTS;
}

static String backQuoteMySQL(const String & x)
{
    String res(x.size(), '\0');
    {
        WriteBufferFromString wb(res);
        writeBackQuotedStringMySQL(x, wb);
    }
    return res;
}

StorageMySQL::StorageMySQL(
    const StorageID & table_id_,
    mysqlxx::PoolWithFailover && pool_,
    const std::string & remote_database_name_,
    const std::string & remote_table_name_,
    const bool replace_query_,
    const std::string & on_duplicate_clause_,
    const ColumnsDescription & columns_,
    const ConstraintsDescription & constraints_,
    ContextPtr context_)
    : IStorage(table_id_)
    , WithContext(context_->getGlobalContext())
    , remote_database_name(remote_database_name_)
    , remote_table_name(remote_table_name_)
    , replace_query{replace_query_}
    , on_duplicate_clause{on_duplicate_clause_}
<<<<<<< HEAD
    , pool(std::move(pool_))
=======
    , pool(std::make_shared<mysqlxx::PoolWithFailover>(pool_))
    , global_context(context_.getGlobalContext())
>>>>>>> d2d4a3d7
{
    StorageInMemoryMetadata storage_metadata;
    storage_metadata.setColumns(columns_);
    storage_metadata.setConstraints(constraints_);
    setInMemoryMetadata(storage_metadata);
}


Pipe StorageMySQL::read(
    const Names & column_names_,
    const StorageMetadataPtr & metadata_snapshot,
    SelectQueryInfo & query_info_,
    ContextPtr context_,
    QueryProcessingStage::Enum /*processed_stage*/,
    size_t max_block_size_,
    unsigned)
{
    metadata_snapshot->check(column_names_, getVirtuals(), getStorageID());
    String query = transformQueryForExternalDatabase(
        query_info_,
        metadata_snapshot->getColumns().getOrdinary(),
        IdentifierQuotingStyle::BackticksMySQL,
        remote_database_name,
        remote_table_name,
        context_);

    Block sample_block;
    for (const String & column_name : column_names_)
    {
        auto column_data = metadata_snapshot->getColumns().getPhysical(column_name);

        WhichDataType which(column_data.type);
        /// Convert enum to string.
        if (which.isEnum())
            column_data.type = std::make_shared<DataTypeString>();
        sample_block.insert({ column_data.type, column_data.name });
    }

    return Pipe(std::make_shared<SourceFromInputStream>(
            std::make_shared<MySQLWithFailoverBlockInputStream>(pool, query, sample_block, max_block_size_, /* auto_close = */ true)));
}


class StorageMySQLBlockOutputStream : public IBlockOutputStream
{
public:
    explicit StorageMySQLBlockOutputStream(
        const StorageMySQL & storage_,
        const StorageMetadataPtr & metadata_snapshot_,
        const std::string & remote_database_name_,
        const std::string & remote_table_name_,
        const mysqlxx::PoolWithFailover::Entry & entry_,
        const size_t & mysql_max_rows_to_insert)
        : storage{storage_}
        , metadata_snapshot{metadata_snapshot_}
        , remote_database_name{remote_database_name_}
        , remote_table_name{remote_table_name_}
        , entry{entry_}
        , max_batch_rows{mysql_max_rows_to_insert}
    {
    }

    Block getHeader() const override { return metadata_snapshot->getSampleBlock(); }

    void write(const Block & block) override
    {
        auto blocks = splitBlocks(block, max_batch_rows);
        mysqlxx::Transaction trans(entry);
        try
        {
            for (const Block & batch_data : blocks)
            {
                writeBlockData(batch_data);
            }
            trans.commit();
        }
        catch (...)
        {
            trans.rollback();
            throw;
        }
    }

    void writeBlockData(const Block & block)
    {
        WriteBufferFromOwnString sqlbuf;
        sqlbuf << (storage.replace_query ? "REPLACE" : "INSERT") << " INTO ";
        sqlbuf << backQuoteMySQL(remote_database_name) << "." << backQuoteMySQL(remote_table_name);
        sqlbuf << " (" << dumpNamesWithBackQuote(block) << ") VALUES ";

        auto writer = FormatFactory::instance().getOutputStream("Values", sqlbuf, metadata_snapshot->getSampleBlock(), storage.getContext());
        writer->write(block);

        if (!storage.on_duplicate_clause.empty())
            sqlbuf << " ON DUPLICATE KEY " << storage.on_duplicate_clause;

        sqlbuf << ";";

        auto query = this->entry->query(sqlbuf.str());
        query.execute();
    }

    Blocks splitBlocks(const Block & block, const size_t & max_rows) const
    {
        /// Avoid Excessive copy when block is small enough
        if (block.rows() <= max_rows)
            return Blocks{std::move(block)};

        const size_t splited_block_size = ceil(block.rows() * 1.0 / max_rows);
        Blocks splitted_blocks(splited_block_size);

        for (size_t idx = 0; idx < splited_block_size; ++idx)
            splitted_blocks[idx] = block.cloneEmpty();

        const size_t columns = block.columns();
        const size_t rows = block.rows();
        size_t offsets = 0;
        UInt64 limits = max_batch_rows;
        for (size_t idx = 0; idx < splited_block_size; ++idx)
        {
            /// For last batch, limits should be the remain size
            if (idx == splited_block_size - 1) limits = rows - offsets;
            for (size_t col_idx = 0; col_idx < columns; ++col_idx)
            {
                splitted_blocks[idx].getByPosition(col_idx).column = block.getByPosition(col_idx).column->cut(offsets, limits);
            }
            offsets += max_batch_rows;
        }

        return splitted_blocks;
    }

    static std::string dumpNamesWithBackQuote(const Block & block)
    {
        WriteBufferFromOwnString out;
        for (auto it = block.begin(); it != block.end(); ++it)
        {
            if (it != block.begin())
                out << ", ";
            out << backQuoteMySQL(it->name);
        }
        return out.str();
    }

private:
    const StorageMySQL & storage;
    StorageMetadataPtr metadata_snapshot;
    std::string remote_database_name;
    std::string remote_table_name;
    mysqlxx::PoolWithFailover::Entry entry;
    size_t max_batch_rows;
};


BlockOutputStreamPtr StorageMySQL::write(const ASTPtr & /*query*/, const StorageMetadataPtr & metadata_snapshot, ContextPtr local_context)
{
<<<<<<< HEAD
    return std::make_shared<StorageMySQLBlockOutputStream>(
        *this,
        metadata_snapshot,
        remote_database_name,
        remote_table_name,
        pool.get(),
        local_context->getSettingsRef().mysql_max_rows_to_insert);
=======
    return std::make_shared<StorageMySQLBlockOutputStream>(*this, metadata_snapshot, remote_database_name, remote_table_name, pool->get(), context.getSettingsRef().mysql_max_rows_to_insert);
>>>>>>> d2d4a3d7
}

void registerStorageMySQL(StorageFactory & factory)
{
    factory.registerStorage("MySQL", [](const StorageFactory::Arguments & args)
    {
        ASTs & engine_args = args.engine_args;

        if (engine_args.size() < 5 || engine_args.size() > 7)
            throw Exception(
                "Storage MySQL requires 5-7 parameters: MySQL('host:port' (or 'addresses_pattern'), database, table, 'user', 'password'[, replace_query, 'on_duplicate_clause']).",
                ErrorCodes::NUMBER_OF_ARGUMENTS_DOESNT_MATCH);

        for (auto & engine_arg : engine_args)
            engine_arg = evaluateConstantExpressionOrIdentifierAsLiteral(engine_arg, args.getLocalContext());

        /// 3306 is the default MySQL port.
        const String & host_port = engine_args[0]->as<ASTLiteral &>().value.safeGet<String>();
        const String & remote_database = engine_args[1]->as<ASTLiteral &>().value.safeGet<String>();
        const String & remote_table = engine_args[2]->as<ASTLiteral &>().value.safeGet<String>();
        const String & username = engine_args[3]->as<ASTLiteral &>().value.safeGet<String>();
        const String & password = engine_args[4]->as<ASTLiteral &>().value.safeGet<String>();
        size_t max_addresses = args.context.getSettingsRef().glob_expansion_max_elements;

        auto addresses = parseRemoteDescriptionForExternalDatabase(host_port, max_addresses, 3306);
        mysqlxx::PoolWithFailover pool(remote_database, addresses, username, password);

        bool replace_query = false;
        std::string on_duplicate_clause;
        if (engine_args.size() >= 6)
            replace_query = engine_args[5]->as<ASTLiteral &>().value.safeGet<UInt64>();
        if (engine_args.size() == 7)
            on_duplicate_clause = engine_args[6]->as<ASTLiteral &>().value.safeGet<String>();

        if (replace_query && !on_duplicate_clause.empty())
            throw Exception(
                "Only one of 'replace_query' and 'on_duplicate_clause' can be specified, or none of them",
                ErrorCodes::BAD_ARGUMENTS);

        return StorageMySQL::create(
            args.table_id,
            std::move(pool),
            remote_database,
            remote_table,
            replace_query,
            on_duplicate_clause,
            args.columns,
            args.constraints,
            args.getContext());
    },
    {
        .source_access_type = AccessType::MYSQL,
    });
}

}

#endif<|MERGE_RESOLUTION|>--- conflicted
+++ resolved
@@ -56,12 +56,7 @@
     , remote_table_name(remote_table_name_)
     , replace_query{replace_query_}
     , on_duplicate_clause{on_duplicate_clause_}
-<<<<<<< HEAD
-    , pool(std::move(pool_))
-=======
     , pool(std::make_shared<mysqlxx::PoolWithFailover>(pool_))
-    , global_context(context_.getGlobalContext())
->>>>>>> d2d4a3d7
 {
     StorageInMemoryMetadata storage_metadata;
     storage_metadata.setColumns(columns_);
@@ -218,17 +213,13 @@
 
 BlockOutputStreamPtr StorageMySQL::write(const ASTPtr & /*query*/, const StorageMetadataPtr & metadata_snapshot, ContextPtr local_context)
 {
-<<<<<<< HEAD
     return std::make_shared<StorageMySQLBlockOutputStream>(
         *this,
         metadata_snapshot,
         remote_database_name,
         remote_table_name,
-        pool.get(),
+        pool->get(),
         local_context->getSettingsRef().mysql_max_rows_to_insert);
-=======
-    return std::make_shared<StorageMySQLBlockOutputStream>(*this, metadata_snapshot, remote_database_name, remote_table_name, pool->get(), context.getSettingsRef().mysql_max_rows_to_insert);
->>>>>>> d2d4a3d7
 }
 
 void registerStorageMySQL(StorageFactory & factory)
@@ -251,7 +242,7 @@
         const String & remote_table = engine_args[2]->as<ASTLiteral &>().value.safeGet<String>();
         const String & username = engine_args[3]->as<ASTLiteral &>().value.safeGet<String>();
         const String & password = engine_args[4]->as<ASTLiteral &>().value.safeGet<String>();
-        size_t max_addresses = args.context.getSettingsRef().glob_expansion_max_elements;
+        size_t max_addresses = args.getContext()->getSettingsRef().glob_expansion_max_elements;
 
         auto addresses = parseRemoteDescriptionForExternalDatabase(host_port, max_addresses, 3306);
         mysqlxx::PoolWithFailover pool(remote_database, addresses, username, password);
