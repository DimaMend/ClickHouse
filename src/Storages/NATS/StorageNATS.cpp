--- conflicted
+++ resolved
@@ -714,10 +714,6 @@
 
     for (size_t i = 0; i < num_created_consumers; ++i)
     {
-<<<<<<< HEAD
-=======
-        LOG_DEBUG(log, "Current queue size: {}", consumers[0]->queueSize());
->>>>>>> 479eb2e9
         auto source = std::make_shared<NATSSource>(*this, storage_snapshot, nats_context, column_names, block_size, (*nats_settings)[NATSSetting::nats_handle_error_mode]);
         sources.emplace_back(source);
         pipes.emplace_back(source);
