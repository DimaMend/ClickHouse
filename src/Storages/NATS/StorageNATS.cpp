#include <DataTypes/DataTypeString.h>
#include <DataTypes/DataTypeNullable.h>
#include <Interpreters/Context.h>
#include <Interpreters/InterpreterInsertQuery.h>
#include <Interpreters/InterpreterSelectQuery.h>
#include <Parsers/ASTCreateQuery.h>
#include <Parsers/ASTExpressionList.h>
#include <Parsers/ASTInsertQuery.h>
#include <Processors/Executors/CompletedPipelineExecutor.h>
#include <Processors/Executors/PushingPipelineExecutor.h>
#include <Processors/Transforms/ExpressionTransform.h>
#include <Processors/QueryPlan/ReadFromPreparedSource.h>
#include <Processors/QueryPlan/QueryPlan.h>
#include <Storages/NATS/NATSSource.h>
#include <Storages/NATS/StorageNATS.h>
#include <Storages/NATS/NATSProducer.h>
#include <Storages/MessageQueueSink.h>
#include <Storages/StorageFactory.h>
#include <Storages/StorageMaterializedView.h>
#include <Storages/NamedCollectionsHelpers.h>
#include <QueryPipeline/Pipe.h>
#include <boost/algorithm/string/split.hpp>
#include <boost/algorithm/string/trim.hpp>
#include <Common/Exception.h>
#include <Common/Macros.h>
#include <Common/logger_useful.h>
#include <Common/setThreadName.h>

#include <openssl/ssl.h>

namespace DB
{

static const uint32_t QUEUE_SIZE = 100000;
static const auto RESCHEDULE_MS = 500;
static const auto MAX_THREAD_WORK_DURATION_MS = 60000;

namespace ErrorCodes
{
    extern const int LOGICAL_ERROR;
    extern const int BAD_ARGUMENTS;
    extern const int NUMBER_OF_ARGUMENTS_DOESNT_MATCH;
    extern const int CANNOT_CONNECT_NATS;
    extern const int QUERY_NOT_ALLOWED;
}


StorageNATS::StorageNATS(
    const StorageID & table_id_,
    ContextPtr context_,
    const ColumnsDescription & columns_,
    const String & comment,
    std::unique_ptr<NATSSettings> nats_settings_,
    LoadingStrictnessLevel mode)
    : IStorage(table_id_)
    , WithContext(context_->getGlobalContext())
    , nats_settings(std::move(nats_settings_))
    , subjects(parseList(getContext()->getMacros()->expand(nats_settings->nats_subjects), ','))
    , format_name(getContext()->getMacros()->expand(nats_settings->nats_format))
    , schema_name(getContext()->getMacros()->expand(nats_settings->nats_schema))
    , num_consumers(nats_settings->nats_num_consumers.value)
    , max_rows_per_message(nats_settings->nats_max_rows_per_message)
    , log(getLogger("StorageNATS (" + table_id_.table_name + ")"))
    , semaphore(0, static_cast<int>(num_consumers))
    , queue_size(std::max(QUEUE_SIZE, static_cast<uint32_t>(getMaxBlockSize())))
    , throw_on_startup_failure(mode <= LoadingStrictnessLevel::CREATE)
{
    auto nats_username = getContext()->getMacros()->expand(nats_settings->nats_username);
    auto nats_password = getContext()->getMacros()->expand(nats_settings->nats_password);
    auto nats_token = getContext()->getMacros()->expand(nats_settings->nats_token);
    auto nats_credential_file = getContext()->getMacros()->expand(nats_settings->nats_credential_file);

    configuration =
    {
        .url = getContext()->getMacros()->expand(nats_settings->nats_url),
        .servers = parseList(getContext()->getMacros()->expand(nats_settings->nats_server_list), ','),
        .username = nats_username.empty() ? getContext()->getConfigRef().getString("nats.user", "") : nats_username,
        .password = nats_password.empty() ? getContext()->getConfigRef().getString("nats.password", "") : nats_password,
        .token = nats_token.empty() ? getContext()->getConfigRef().getString("nats.token", "") : nats_token,
        .credential_file = nats_credential_file.empty() ? getContext()->getConfigRef().getString("nats.credential_file", "") : nats_credential_file,
        .max_reconnect = static_cast<int>(nats_settings->nats_max_reconnect.value),
        .reconnect_wait = static_cast<int>(nats_settings->nats_reconnect_wait.value),
        .secure = nats_settings->nats_secure.value
    };

    if (configuration.secure)
        SSL_library_init();

    StorageInMemoryMetadata storage_metadata;
    storage_metadata.setColumns(columns_);
    storage_metadata.setComment(comment);
    setInMemoryMetadata(storage_metadata);
    setVirtuals(createVirtuals(nats_settings->nats_handle_error_mode));

    nats_context = addSettings(getContext());
    nats_context->makeQueryContext();

    try
    {
        size_t num_tries = nats_settings->nats_startup_connect_tries;
        for (size_t i = 0; i < num_tries; ++i)
        {
            connection = std::make_shared<NATSConnectionManager>(configuration, log);

            if (connection->connect())
                break;

            if (i == num_tries - 1)
            {
                throw Exception(
                    ErrorCodes::CANNOT_CONNECT_NATS,
                    "Cannot connect to {}. Nats last error: {}",
                    connection->connectionInfoForLog(), nats_GetLastError(nullptr));
            }

            LOG_DEBUG(log, "Connect attempt #{} failed, error: {}. Reconnecting...", i + 1, nats_GetLastError(nullptr));
        }
    }
    catch (...)
    {
        tryLogCurrentException(log);
        if (throw_on_startup_failure)
            throw;
    }

    /// One looping task for all consumers as they share the same connection == the same handler == the same event loop
    looping_task = getContext()->getMessageBrokerSchedulePool().createTask("NATSLoopingTask", [this] { loopingFunc(); });
    looping_task->deactivate();

    streaming_task = getContext()->getMessageBrokerSchedulePool().createTask("NATSStreamingTask", [this] { streamingToViewsFunc(); });
    streaming_task->deactivate();

    connection_task = getContext()->getMessageBrokerSchedulePool().createTask("NATSConnectionManagerTask", [this] { connectionFunc(); });
    connection_task->deactivate();
}

VirtualColumnsDescription StorageNATS::createVirtuals(StreamingHandleErrorMode handle_error_mode)
{
    VirtualColumnsDescription desc;
    desc.addEphemeral("_subject", std::make_shared<DataTypeString>(), "");

    if (handle_error_mode == StreamingHandleErrorMode::STREAM)
    {
        desc.addEphemeral("_raw_message", std::make_shared<DataTypeNullable>(std::make_shared<DataTypeString>()), "");
        desc.addEphemeral("_error", std::make_shared<DataTypeNullable>(std::make_shared<DataTypeString>()), "");
    }

    return desc;
}

Names StorageNATS::parseList(const String & list, char delim)
{
    Names result;
    if (list.empty())
        return result;
    boost::split(result, list, [delim](char c) { return c == delim; });
    for (String & key : result)
        boost::trim(key);

    return result;
}


String StorageNATS::getTableBasedName(String name, const StorageID & table_id)
{
    if (name.empty())
        return fmt::format("{}_{}", table_id.database_name, table_id.table_name);
    else
        return fmt::format("{}_{}_{}", name, table_id.database_name, table_id.table_name);
}


ContextMutablePtr StorageNATS::addSettings(ContextPtr local_context) const
{
    auto modified_context = Context::createCopy(local_context);
    modified_context->setSetting("input_format_skip_unknown_fields", true);
    modified_context->setSetting("input_format_allow_errors_ratio", 0.);
    if (nats_settings->nats_handle_error_mode == StreamingHandleErrorMode::DEFAULT)
        modified_context->setSetting("input_format_allow_errors_num", nats_settings->nats_skip_broken_messages.value);
    else
        modified_context->setSetting("input_format_allow_errors_num", Field{0});

    /// Since we are reusing the same context for all queries executed simultaneously, we don't want to used shared `analyze_count`
    modified_context->setSetting("max_analyze_depth", Field{0});

    if (!schema_name.empty())
        modified_context->setSetting("format_schema", schema_name);

    for (const auto & setting : *nats_settings)
    {
        const auto & setting_name = setting.getName();

        /// check for non-nats-related settings
        if (!setting_name.starts_with("nats_"))
            modified_context->setSetting(setting_name, setting.getValue());
    }

    return modified_context;
}


void StorageNATS::loopingFunc()
{
    connection->getHandler().startLoop();
    looping_task->activateAndSchedule();
}


void StorageNATS::stopLoop()
{
    connection->getHandler().updateLoopState(Loop::STOP);
}

void StorageNATS::stopLoopIfNoReaders()
{
    /// Stop the loop if no select was started.
    /// There can be a case that selects are finished
    /// but not all sources decremented the counter, then
    /// it is ok that the loop is not stopped, because
    /// there is a background task (streaming_task), which
    /// also checks whether there is an idle loop.
    std::lock_guard lock(loop_mutex);
    if (readers_count)
        return;
    connection->getHandler().updateLoopState(Loop::STOP);
}

void StorageNATS::startLoop()
{
    connection->getHandler().updateLoopState(Loop::RUN);
    looping_task->activateAndSchedule();
}


void StorageNATS::incrementReader()
{
    ++readers_count;
}


void StorageNATS::decrementReader()
{
    --readers_count;
}


void StorageNATS::connectionFunc()
{
    if (consumers_ready)
        return;

    bool needs_rescheduling = true;
    if (connection->reconnect())
        needs_rescheduling &= !initBuffers();

    if (needs_rescheduling)
        connection_task->scheduleAfter(RESCHEDULE_MS);
}

bool StorageNATS::initBuffers()
{
    size_t num_initialized = 0;
    for (auto & consumer : consumers)
    {
        try
        {
            consumer->subscribe();
            ++num_initialized;
        }
        catch (...)
        {
            tryLogCurrentException(log);
            break;
        }
    }

    startLoop();
    const bool are_consumers_initialized = num_initialized == num_created_consumers;
    if (are_consumers_initialized)
        consumers_ready.store(true);
    return are_consumers_initialized;
}


/* Need to deactivate this way because otherwise might get a deadlock when first deactivate streaming task in shutdown and then
 * inside streaming task try to deactivate any other task
 */
void StorageNATS::deactivateTask(BackgroundSchedulePool::TaskHolder & task, bool stop_loop)
{
    if (stop_loop)
        stopLoop();

    std::unique_lock<std::mutex> lock(task_mutex, std::defer_lock);
    lock.lock();
    task->deactivate();
}


size_t StorageNATS::getMaxBlockSize() const
{
    return nats_settings->nats_max_block_size.changed ? nats_settings->nats_max_block_size.value
                                                      : (getContext()->getSettingsRef().max_insert_block_size.value / num_consumers);
}


void StorageNATS::read(
        QueryPlan & query_plan,
        const Names & column_names,
        const StorageSnapshotPtr & storage_snapshot,
        SelectQueryInfo & query_info,
        ContextPtr local_context,
        QueryProcessingStage::Enum /* processed_stage */,
        size_t /* max_block_size */,
        size_t /* num_streams */)
{
    if (!consumers_ready)
        throw Exception(ErrorCodes::CANNOT_CONNECT_NATS, "NATS consumers setup not finished. Connection might be lost");

    if (num_created_consumers == 0)
        return;

    if (!local_context->getSettingsRef().stream_like_engine_allow_direct_select)
        throw Exception(
            ErrorCodes::QUERY_NOT_ALLOWED, "Direct select is not allowed. To enable use setting `stream_like_engine_allow_direct_select`");

    if (mv_attached)
        throw Exception(ErrorCodes::QUERY_NOT_ALLOWED, "Cannot read from StorageNATS with attached materialized views");

    std::lock_guard lock(loop_mutex);

    auto sample_block = storage_snapshot->getSampleBlockForColumns(column_names);
    auto modified_context = addSettings(local_context);

    if (!connection->isConnected())
    {
        if (!connection->reconnect())
            throw Exception(ErrorCodes::CANNOT_CONNECT_NATS, "No connection to {}", connection->connectionInfoForLog());
    }

    Pipes pipes;
    pipes.reserve(num_created_consumers);

    for (size_t i = 0; i < num_created_consumers; ++i)
    {
        auto nats_source = std::make_shared<NATSSource>(*this, storage_snapshot, modified_context, column_names, 1, nats_settings->nats_handle_error_mode);

        auto converting_dag = ActionsDAG::makeConvertingActions(
            nats_source->getPort().getHeader().getColumnsWithTypeAndName(),
            sample_block.getColumnsWithTypeAndName(),
            ActionsDAG::MatchColumnsMode::Name);

        auto converting = std::make_shared<ExpressionActions>(std::move(converting_dag));
        auto converting_transform = std::make_shared<ExpressionTransform>(nats_source->getPort().getHeader(), std::move(converting));

        pipes.emplace_back(std::move(nats_source));
        pipes.back().addTransform(std::move(converting_transform));
    }

    if (!connection->getHandler().loopRunning() && connection->isConnected())
        startLoop();

    LOG_DEBUG(log, "Starting reading {} streams", pipes.size());
    auto pipe = Pipe::unitePipes(std::move(pipes));

    if (pipe.empty())
    {
        auto header = storage_snapshot->getSampleBlockForColumns(column_names);
        InterpreterSelectQuery::addEmptySourceToQueryPlan(query_plan, header, query_info);
    }
    else
    {
        auto read_step = std::make_unique<ReadFromStorageStep>(std::move(pipe), getName(), local_context, query_info);
        query_plan.addStep(std::move(read_step));
        query_plan.addInterpreterContext(modified_context);
    }
}


SinkToStoragePtr StorageNATS::write(const ASTPtr &, const StorageMetadataPtr & metadata_snapshot, ContextPtr local_context, bool /*async_insert*/)
{
    auto modified_context = addSettings(local_context);
    std::string subject = modified_context->getSettingsRef().stream_like_engine_insert_queue.changed
                          ? modified_context->getSettingsRef().stream_like_engine_insert_queue.value
                          : "";
    if (subject.empty())
    {
        if (subjects.size() > 1)
        {
            throw Exception(
                            ErrorCodes::NUMBER_OF_ARGUMENTS_DOESNT_MATCH,
                            "This NATS engine reads from multiple subjects. "
                            "You must specify `stream_like_engine_insert_queue` to choose the subject to write to");
        }
        else
        {
            subject = subjects[0];
        }
    }

    auto pos = subject.find('*');
    if (pos != std::string::npos || subject.back() == '>')
        throw Exception(ErrorCodes::BAD_ARGUMENTS, "Can not publish to wildcard subject");

    if (!isSubjectInSubscriptions(subject))
        throw Exception(ErrorCodes::BAD_ARGUMENTS, "Selected subject is not among engine subjects");

    auto producer = std::make_unique<NATSProducer>(configuration, subject, shutdown_called, log);
    size_t max_rows = max_rows_per_message;
    /// Need for backward compatibility.
    if (format_name == "Avro" && local_context->getSettingsRef().output_format_avro_rows_in_file.changed)
        max_rows = local_context->getSettingsRef().output_format_avro_rows_in_file.value;
    return std::make_shared<MessageQueueSink>(
        metadata_snapshot->getSampleBlockNonMaterialized(), getFormatName(), max_rows, std::move(producer), getName(), modified_context);}


void StorageNATS::startup()
{
    for (size_t i = 0; i < num_consumers; ++i)
    {
        try
        {
            auto consumer = createConsumer();
            pushConsumer(std::move(consumer));
            ++num_created_consumers;
        }
        catch (...)
        {
            if (throw_on_startup_failure)
                throw;
            tryLogCurrentException(log);
        }
    }

    if (!connection->isConnected() || !initBuffers())
        connection_task->activateAndSchedule();
}


void StorageNATS::shutdown(bool /* is_drop */)
{
    shutdown_called = true;

    /// In case it has not yet been able to setup connection;
    deactivateTask(connection_task, false);

    /// The order of deactivating tasks is important: wait for streamingToViews() func to finish and
    /// then wait for background event loop to finish.
    deactivateTask(streaming_task, false);
    deactivateTask(looping_task, true);

    /// Just a paranoid try catch, it is not actually needed.
    try
    {
        if (drop_table)
        {
            for (auto & consumer : consumers)
                consumer->unsubscribe();
        }

        connection->disconnect();

        for (size_t i = 0; i < num_created_consumers; ++i)
            popConsumer();
    }
    catch (...)
    {
        tryLogCurrentException(log);
    }
}

void StorageNATS::pushConsumer(NATSConsumerPtr consumer)
{
    std::lock_guard lock(consumers_mutex);
    consumers.push_back(consumer);
    semaphore.set();
}


NATSConsumerPtr StorageNATS::popConsumer()
{
    return popConsumer(std::chrono::milliseconds::zero());
}


NATSConsumerPtr StorageNATS::popConsumer(std::chrono::milliseconds timeout)
{
    // Wait for the first free consumer
    if (timeout == std::chrono::milliseconds::zero())
        semaphore.wait();
    else
    {
        if (!semaphore.tryWait(timeout.count()))
            return nullptr;
    }

    // Take the first available consumer from the list
    std::lock_guard lock(consumers_mutex);
    auto consumer = consumers.back();
    consumers.pop_back();

    return consumer;
}


NATSConsumerPtr StorageNATS::createConsumer()
{
    return std::make_shared<NATSConsumer>(
        connection, *this, subjects,
        nats_settings->nats_queue_group.changed ? nats_settings->nats_queue_group.value : getStorageID().getFullTableName(),
        log, queue_size, shutdown_called);
}

bool StorageNATS::isSubjectInSubscriptions(const std::string & subject)
{
    auto subject_levels = parseList(subject, '.');

    for (const auto & nats_subject : subjects)
    {
        auto nats_subject_levels = parseList(nats_subject, '.');
        size_t levels_to_check = 0;
        if (!nats_subject_levels.empty() && nats_subject_levels.back() == ">")
            levels_to_check = nats_subject_levels.size() - 1;
        if (levels_to_check)
        {
            if (subject_levels.size() < levels_to_check)
                continue;
        }
        else
        {
            if (subject_levels.size() != nats_subject_levels.size())
                continue;
            levels_to_check = nats_subject_levels.size();
        }

        bool is_same = true;
        for (size_t i = 0; i < levels_to_check; ++i)
        {
            if (nats_subject_levels[i] == "*")
                continue;

            if (subject_levels[i] != nats_subject_levels[i])
            {
                is_same = false;
                break;
            }
        }
        if (is_same)
            return true;
    }

    return false;
}


bool StorageNATS::checkDependencies(const StorageID & table_id)
{
    // Check if all dependencies are attached
    auto view_ids = DatabaseCatalog::instance().getDependentViews(table_id);
    if (view_ids.empty())
        return true;

    // Check the dependencies are ready?
    for (const auto & view_id : view_ids)
    {
        auto view = DatabaseCatalog::instance().tryGetTable(view_id, getContext());
        if (!view)
            return false;

        // If it materialized view, check it's target table
        auto * materialized_view = dynamic_cast<StorageMaterializedView *>(view.get());
        if (materialized_view && !materialized_view->tryGetTargetTable())
            return false;

        // Check all its dependencies
        if (!checkDependencies(view_id))
            return false;
    }

    return true;
}


void StorageNATS::streamingToViewsFunc()
{
    bool do_reschedule = true;
    try
    {
        auto table_id = getStorageID();

        // Check if at least one direct dependency is attached
        size_t num_views = DatabaseCatalog::instance().getDependentViews(table_id).size();
        bool nats_connected = connection->isConnected() || connection->reconnect();

        if (num_views && nats_connected)
        {
            auto start_time = std::chrono::steady_clock::now();

            mv_attached.store(true);

            // Keep streaming as long as there are attached views and streaming is not cancelled
            while (!shutdown_called && num_created_consumers > 0)
            {
                if (!checkDependencies(table_id))
                    break;

                LOG_DEBUG(log, "Started streaming to {} attached views", num_views);

                if (streamToViews())
                {
                    /// Reschedule with backoff.
                    do_reschedule = false;
                    break;
                }

                auto end_time = std::chrono::steady_clock::now();
                auto duration = std::chrono::duration_cast<std::chrono::milliseconds>(end_time - start_time);
                if (duration.count() > MAX_THREAD_WORK_DURATION_MS)
                {
                    LOG_TRACE(log, "Reschedule streaming. Thread work duration limit exceeded.");
                    break;
                }
            }
        }
    }
    catch (...)
    {
        tryLogCurrentException(__PRETTY_FUNCTION__);
    }

    mv_attached.store(false);

    if (!shutdown_called && do_reschedule)
        streaming_task->scheduleAfter(RESCHEDULE_MS);
}


bool StorageNATS::streamToViews()
{
    auto table_id = getStorageID();
    auto table = DatabaseCatalog::instance().getTable(table_id, getContext());
    if (!table)
        throw Exception(ErrorCodes::LOGICAL_ERROR, "Engine table {} doesn't exist.", table_id.getNameForLogs());

    // Create an INSERT query for streaming data
    auto insert = std::make_shared<ASTInsertQuery>();
    insert->table_id = table_id;

    // Only insert into dependent views and expect that input blocks contain virtual columns
    InterpreterInsertQuery interpreter(
        insert,
        nats_context,
        /* allow_materialized */ false,
        /* no_squash */ true,
        /* no_destination */ true,
        /* async_isnert */ false);
    auto block_io = interpreter.execute();

    auto storage_snapshot = getStorageSnapshot(getInMemoryMetadataPtr(), getContext());
    auto column_names = block_io.pipeline.getHeader().getNames();
    auto sample_block = storage_snapshot->getSampleBlockForColumns(column_names);

    auto block_size = getMaxBlockSize();

    // Create a stream for each consumer and join them in a union stream
    std::vector<std::shared_ptr<NATSSource>> sources;
    Pipes pipes;
    sources.reserve(num_created_consumers);
    pipes.reserve(num_created_consumers);

    for (size_t i = 0; i < num_created_consumers; ++i)
    {
<<<<<<< HEAD
        auto source = std::make_shared<NATSSource>(*this, storage_snapshot, nats_context, column_names, block_size, (*nats_settings)[NATSSetting::nats_handle_error_mode]);
=======
        LOG_DEBUG(log, "Current queue size: {}", consumers[0]->queueSize());
        auto source = std::make_shared<NATSSource>(*this, storage_snapshot, nats_context, column_names, block_size, nats_settings->nats_handle_error_mode);
>>>>>>> fd1296b1
        sources.emplace_back(source);
        pipes.emplace_back(source);

        Poco::Timespan max_execution_time = nats_settings->nats_flush_interval_ms.changed
            ? nats_settings->nats_flush_interval_ms
            : getContext()->getSettingsRef().stream_flush_interval_ms;

        source->setTimeLimit(max_execution_time);
    }

    block_io.pipeline.complete(Pipe::unitePipes(std::move(pipes)));

    if (!connection->getHandler().loopRunning())
        startLoop();

    {
        CompletedPipelineExecutor executor(block_io.pipeline);
        executor.execute();
    }

    size_t queue_empty = 0;

    if (!connection->isConnected())
    {
        if (shutdown_called)
            return true;

        if (connection->reconnect())
        {
            LOG_DEBUG(log, "Connection restored");
        }
        else
        {
            LOG_TRACE(log, "Reschedule streaming. Unable to restore connection.");
            return true;
        }
    }
    else
    {
        for (auto & source : sources)
        {
            if (source->queueEmpty())
                ++queue_empty;

            connection->getHandler().iterateLoop();
        }
    }

    if (queue_empty == num_created_consumers)
    {
        LOG_TRACE(log, "Reschedule streaming. Queues are empty.");
        return true;
    }
    else
    {
        startLoop();
    }

    /// Do not reschedule, do not stop event loop.
    return false;
}


void registerStorageNATS(StorageFactory & factory)
{
    auto creator_fn = [](const StorageFactory::Arguments & args)
    {
        auto nats_settings = std::make_unique<NATSSettings>();
        if (auto named_collection = tryGetNamedCollectionWithOverrides(args.engine_args, args.getLocalContext()))
        {
            for (const auto & setting : nats_settings->all())
            {
                const auto & setting_name = setting.getName();
                if (named_collection->has(setting_name))
                    nats_settings->set(setting_name, named_collection->get<String>(setting_name));
            }
        }
        else if (!args.storage_def->settings)
            throw Exception(ErrorCodes::BAD_ARGUMENTS, "NATS engine must have settings");

        nats_settings->loadFromQuery(*args.storage_def);

        if (!nats_settings->nats_url.changed && !nats_settings->nats_server_list.changed)
            throw Exception(ErrorCodes::NUMBER_OF_ARGUMENTS_DOESNT_MATCH, "You must specify either `nats_url` or `nats_server_list` settings");

        if (!nats_settings->nats_format.changed)
            throw Exception(ErrorCodes::NUMBER_OF_ARGUMENTS_DOESNT_MATCH, "You must specify `nats_format` setting");

        if (!nats_settings->nats_subjects.changed)
            throw Exception(ErrorCodes::NUMBER_OF_ARGUMENTS_DOESNT_MATCH, "You must specify `nats_subjects` setting");

        return std::make_shared<StorageNATS>(args.table_id, args.getContext(), args.columns, args.comment, std::move(nats_settings), args.mode);
    };

    factory.registerStorage("NATS", creator_fn, StorageFactory::StorageFeatures{ .supports_settings = true, });
}

}<|MERGE_RESOLUTION|>--- conflicted
+++ resolved
@@ -669,12 +669,7 @@
 
     for (size_t i = 0; i < num_created_consumers; ++i)
     {
-<<<<<<< HEAD
-        auto source = std::make_shared<NATSSource>(*this, storage_snapshot, nats_context, column_names, block_size, (*nats_settings)[NATSSetting::nats_handle_error_mode]);
-=======
-        LOG_DEBUG(log, "Current queue size: {}", consumers[0]->queueSize());
         auto source = std::make_shared<NATSSource>(*this, storage_snapshot, nats_context, column_names, block_size, nats_settings->nats_handle_error_mode);
->>>>>>> fd1296b1
         sources.emplace_back(source);
         pipes.emplace_back(source);
 
