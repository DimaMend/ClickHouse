#pragma once

#include "MaterializedPostgreSQLConsumer.h"
#include "MaterializedPostgreSQLSettings.h"
#include <Databases/PostgreSQL/fetchPostgreSQLTableStructure.h>
#include <Core/PostgreSQL/Utils.h>
#include <Parsers/ASTCreateQuery.h>


namespace DB
{

class StorageMaterializedPostgreSQL;
struct SettingChange;

class PostgreSQLReplicationHandler
{
friend class TemporaryReplicationSlot;

public:
    PostgreSQLReplicationHandler(
            const String & replication_identifier,
            const String & postgres_database_,
            const String & current_database_name_,
            const postgres::ConnectionInfo & connection_info_,
            ContextPtr context_,
            bool is_attach_,
            const MaterializedPostgreSQLSettings & replication_settings,
            bool is_materialized_postgresql_database_);

    /// Activate task to be run from a separate thread: wait until connection is available and call startReplication().
    void startup(bool delayed);

    /// Stop replication without cleanup.
    void shutdown();

    /// Clean up replication: remove publication and replication slots.
    void shutdownFinal();

    /// Add storage pointer to let handler know which tables it needs to keep in sync.
    void addStorage(const std::string & table_name, StorageMaterializedPostgreSQL * storage);

    /// Fetch list of tables which are going to be replicated. Used for database engine.
<<<<<<< HEAD
    std::set<String> fetchRequiredTables(postgres::Connection & connection_);
=======
    std::set<String> fetchRequiredTables();
>>>>>>> df57f8e3

    /// Start replication setup immediately.
    void startSynchronization(bool throw_on_error);

    ASTPtr getCreateNestedTableQuery(StorageMaterializedPostgreSQL * storage, const String & table_name);

    void addTableToReplication(StorageMaterializedPostgreSQL * storage, const String & postgres_table_name);

    void removeTableFromReplication(const String & postgres_table_name);

    void setSetting(const SettingChange & setting);

    void cleanupFunc();

private:
    using MaterializedStorages = std::unordered_map<String, StorageMaterializedPostgreSQL *>;

    /// Methods to manage Publication.

    bool isPublicationExist(pqxx::nontransaction & tx);

    void createPublicationIfNeeded(pqxx::nontransaction & tx);

    std::set<String> fetchTablesFromPublication(pqxx::work & tx);

    void dropPublication(pqxx::nontransaction & ntx);

    void addTableToPublication(pqxx::nontransaction & ntx, const String & table_name);

    void removeTableFromPublication(pqxx::nontransaction & ntx, const String & table_name);

    /// Methods to manage Replication Slots.

    bool isReplicationSlotExist(pqxx::nontransaction & tx, String & start_lsn, bool temporary = false);

    void createReplicationSlot(pqxx::nontransaction & tx, String & start_lsn, String & snapshot_name, bool temporary = false);

    void dropReplicationSlot(pqxx::nontransaction & tx, bool temporary = false);

    /// Methods to manage replication.

    void checkConnectionAndStart();

    void consumerFunc();

    StorageInfo loadFromSnapshot(postgres::Connection & connection, std::string & snapshot_name, const String & table_name, StorageMaterializedPostgreSQL * materialized_storage);

    void reloadFromSnapshot(const std::vector<std::pair<Int32, String>> & relation_data);

    PostgreSQLTableStructurePtr fetchTableStructure(pqxx::ReplicationTransaction & tx, const String & table_name) const;

    String doubleQuoteWithSchema(const String & table_name) const;

    std::pair<String, String> getSchemaAndTableName(const String & table_name) const;

    Poco::Logger * log;
    ContextPtr context;

    /// If it is not attach, i.e. a create query, then if publication already exists - always drop it.
    bool is_attach;

<<<<<<< HEAD
    const String remote_database_name, current_database_name;
=======
    String postgres_database;
    String postgres_schema;
    String current_database_name;
>>>>>>> df57f8e3

    /// Connection string and address for logs.
    postgres::ConnectionInfo connection_info;

    /// max_block_size for replication stream.
    const size_t max_block_size;

    /// Table structure changes are always tracked. By default, table with changed schema will get into a skip list.
    /// This setting allows to reloas table in the background.
    bool allow_automatic_update = false;

    /// To distinguish whether current replication handler belongs to a MaterializedPostgreSQL database engine or single storage.
    bool is_materialized_postgresql_database;

    /// A coma-separated list of tables, which are going to be replicated for database engine. By default, a whole database is replicated.
    String tables_list;

    String schema_list;

    /// Schema can be as a part of table name, i.e. as a clickhouse table it is accessed like db.`schema.table`.
    /// This is possible to allow replicating tables from multiple schemas in the same MaterializedPostgreSQL database engine.
    mutable bool schema_as_a_part_of_table_name = false;

    bool user_managed_slot = true;
    String user_provided_snapshot;

    String replication_slot, publication_name;

    /// Replication consumer. Manages decoding of replication stream and syncing into tables.
    std::shared_ptr<MaterializedPostgreSQLConsumer> consumer;

    BackgroundSchedulePool::TaskHolder startup_task;
    BackgroundSchedulePool::TaskHolder consumer_task;
    BackgroundSchedulePool::TaskHolder cleanup_task;

    std::atomic<bool> stop_synchronization = false;

    /// MaterializedPostgreSQL tables. Used for managing all operations with its internal nested tables.
    MaterializedStorages materialized_storages;

    UInt64 milliseconds_to_wait;
};

}<|MERGE_RESOLUTION|>--- conflicted
+++ resolved
@@ -41,11 +41,7 @@
     void addStorage(const std::string & table_name, StorageMaterializedPostgreSQL * storage);
 
     /// Fetch list of tables which are going to be replicated. Used for database engine.
-<<<<<<< HEAD
-    std::set<String> fetchRequiredTables(postgres::Connection & connection_);
-=======
     std::set<String> fetchRequiredTables();
->>>>>>> df57f8e3
 
     /// Start replication setup immediately.
     void startSynchronization(bool throw_on_error);
@@ -107,13 +103,9 @@
     /// If it is not attach, i.e. a create query, then if publication already exists - always drop it.
     bool is_attach;
 
-<<<<<<< HEAD
-    const String remote_database_name, current_database_name;
-=======
     String postgres_database;
     String postgres_schema;
     String current_database_name;
->>>>>>> df57f8e3
 
     /// Connection string and address for logs.
     postgres::ConnectionInfo connection_info;
