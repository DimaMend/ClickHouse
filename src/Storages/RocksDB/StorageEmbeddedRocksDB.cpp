--- conflicted
+++ resolved
@@ -197,19 +197,13 @@
         size_t rows_processed = 0;
         while (it < end && rows_processed < max_block_size)
         {
-<<<<<<< HEAD
-            key_column.type->getDefaultSerialization()->serializeBinary(keys[i], wbs[i]);
-            auto str_ref = wbs[i].stringRef();
-            slices_keys.emplace_back(str_ref.data, str_ref.size);
-=======
             WriteBufferFromString wb(serialized_keys[rows_processed]);
-            key_column.type->serializeBinary(*it, wb);
+            key_column.type->getDefaultSerialization()->serializeBinary(*it, wb);
             wb.finalize();
             slices_keys[rows_processed] = std::move(serialized_keys[rows_processed]);
 
             ++it;
             ++rows_processed;
->>>>>>> 5f6c8eb1
         }
 
         std::vector<String> values;
