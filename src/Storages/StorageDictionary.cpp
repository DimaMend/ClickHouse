#include <Storages/StorageDictionary.h>
#include <Storages/StorageFactory.h>
#include <DataTypes/DataTypesNumber.h>
#include <Dictionaries/DictionaryStructure.h>
#include <Interpreters/Context.h>
#include <Interpreters/evaluateConstantExpression.h>
#include <Interpreters/ExternalDictionariesLoader.h>
#include <Parsers/ASTLiteral.h>
#include <Common/quoteString.h>
#include <Processors/Sources/SourceFromInputStream.h>
#include <Processors/Pipe.h>
#include <sstream>


namespace DB
{
namespace ErrorCodes
{
    extern const int NUMBER_OF_ARGUMENTS_DOESNT_MATCH;
    extern const int THERE_IS_NO_COLUMN;
    extern const int CANNOT_DETACH_DICTIONARY_AS_TABLE;
}

namespace
{
    void checkNamesAndTypesCompatibleWithDictionary(const String & dictionary_name, const ColumnsDescription & columns, const DictionaryStructure & dictionary_structure)
    {
        auto dictionary_names_and_types = StorageDictionary::getNamesAndTypes(dictionary_structure);
        std::set<NameAndTypePair> names_and_types_set(dictionary_names_and_types.begin(), dictionary_names_and_types.end());

        for (const auto & column : columns.getOrdinary())
        {
            if (names_and_types_set.find(column) == names_and_types_set.end())
            {
                std::string message = "Not found column ";
                message += column.name + " " + column.type->getName();
                message += " in dictionary " + backQuote(dictionary_name) + ". ";
                message += "There are only columns ";
                message += StorageDictionary::generateNamesAndTypesDescription(dictionary_names_and_types);
                throw Exception(message, ErrorCodes::THERE_IS_NO_COLUMN);
            }
        }
    }
}


NamesAndTypesList StorageDictionary::getNamesAndTypes(const DictionaryStructure & dictionary_structure)
{
    NamesAndTypesList dictionary_names_and_types;

    if (dictionary_structure.id)
        dictionary_names_and_types.emplace_back(dictionary_structure.id->name, std::make_shared<DataTypeUInt64>());

    /// In old-style (XML) configuration we don't have this attributes in the
    /// main attribute list, so we have to add them to columns list explicitly.
    /// In the new configuration (DDL) we have them both in range_* nodes and
    /// main attribute list, but for compatibility we add them before main
    /// attributes list.
    if (dictionary_structure.range_min)
        dictionary_names_and_types.emplace_back(dictionary_structure.range_min->name, dictionary_structure.range_min->type);

    if (dictionary_structure.range_max)
        dictionary_names_and_types.emplace_back(dictionary_structure.range_max->name, dictionary_structure.range_max->type);

    if (dictionary_structure.key)
    {
        for (const auto & attribute : *dictionary_structure.key)
            dictionary_names_and_types.emplace_back(attribute.name, attribute.type);
    }

    for (const auto & attribute : dictionary_structure.attributes)
    {
        /// Some attributes can be already added (range_min and range_max)
        if (!dictionary_names_and_types.contains(attribute.name))
            dictionary_names_and_types.emplace_back(attribute.name, attribute.type);
    }

    return dictionary_names_and_types;
}


String StorageDictionary::generateNamesAndTypesDescription(const NamesAndTypesList & list)
{
    std::stringstream ss;
    bool first = true;
    for (const auto & name_and_type : list)
    {
        if (!std::exchange(first, false))
            ss << ", ";
        ss << name_and_type.name << ' ' << name_and_type.type->getName();
    }
    return ss.str();
}


StorageDictionary::StorageDictionary(
    const StorageID & table_id_,
    const String & dictionary_name_,
    const ColumnsDescription & columns_,
    Location location_)
    : IStorage(table_id_)
    , dictionary_name(dictionary_name_)
    , location(location_)
{
<<<<<<< HEAD
    StorageInMemoryMetadata storage_metadata;
    storage_metadata.setColumns(columns_);
    setInMemoryMetadata(storage_metadata);
=======
    setColumns(ColumnsDescription{getNamesAndTypes(dictionary_structure_)});
>>>>>>> 8d44a2a6
}


StorageDictionary::StorageDictionary(
    const StorageID & table_id_, const String & dictionary_name_, const DictionaryStructure & dictionary_structure_, Location location_)
    : StorageDictionary(table_id_, dictionary_name_, ColumnsDescription{getNamesAndTypes(dictionary_structure_)}, location_)
{
}


void StorageDictionary::checkTableCanBeDropped() const
{
    if (location == Location::SameDatabaseAndNameAsDictionary)
        throw Exception("Cannot detach dictionary " + backQuote(dictionary_name) + " as table, use DETACH DICTIONARY query", ErrorCodes::CANNOT_DETACH_DICTIONARY_AS_TABLE);
    if (location == Location::DictionaryDatabase)
        throw Exception("Cannot detach table " + getStorageID().getFullTableName() + " from a database with DICTIONARY engine", ErrorCodes::CANNOT_DETACH_DICTIONARY_AS_TABLE);
}

Pipes StorageDictionary::read(
    const Names & column_names,
    const SelectQueryInfo & /*query_info*/,
    const Context & context,
    QueryProcessingStage::Enum /*processed_stage*/,
    const size_t max_block_size,
    const unsigned /*threads*/)
{
    auto dictionary = context.getExternalDictionariesLoader().getDictionary(dictionary_name);
    auto stream = dictionary->getBlockInputStream(column_names, max_block_size);
    auto source = std::make_shared<SourceFromInputStream>(stream);
    /// TODO: update dictionary interface for processors.
    Pipes pipes;
    pipes.emplace_back(std::move(source));
    return pipes;
}


void registerStorageDictionary(StorageFactory & factory)
{
    factory.registerStorage("Dictionary", [](const StorageFactory::Arguments & args)
    {
        if (args.engine_args.size() != 1)
            throw Exception("Storage Dictionary requires single parameter: name of dictionary",
                ErrorCodes::NUMBER_OF_ARGUMENTS_DOESNT_MATCH);

        args.engine_args[0] = evaluateConstantExpressionOrIdentifierAsLiteral(args.engine_args[0], args.local_context);
        String dictionary_name = args.engine_args[0]->as<ASTLiteral &>().value.safeGet<String>();

        if (!args.attach)
        {
            const auto & dictionary = args.context.getExternalDictionariesLoader().getDictionary(dictionary_name);
            const DictionaryStructure & dictionary_structure = dictionary->getStructure();
            checkNamesAndTypesCompatibleWithDictionary(dictionary_name, args.columns, dictionary_structure);
        }

        return StorageDictionary::create(args.table_id, dictionary_name, args.columns, StorageDictionary::Location::Custom);
    });
}

}<|MERGE_RESOLUTION|>--- conflicted
+++ resolved
@@ -102,13 +102,7 @@
     , dictionary_name(dictionary_name_)
     , location(location_)
 {
-<<<<<<< HEAD
-    StorageInMemoryMetadata storage_metadata;
-    storage_metadata.setColumns(columns_);
-    setInMemoryMetadata(storage_metadata);
-=======
-    setColumns(ColumnsDescription{getNamesAndTypes(dictionary_structure_)});
->>>>>>> 8d44a2a6
+    setColumns(columns_);
 }
 
 
