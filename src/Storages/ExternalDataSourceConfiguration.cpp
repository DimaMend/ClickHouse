--- conflicted
+++ resolved
@@ -248,8 +248,6 @@
     return std::nullopt;
 }
 
-<<<<<<< HEAD
-=======
 std::optional<URLBasedDataSourceConfig> getURLBasedDataSourceConfiguration(
     const Poco::Util::AbstractConfiguration & dict_config, const String & dict_config_prefix, ContextPtr context)
 {
@@ -309,76 +307,6 @@
 
     return std::nullopt;
 }
-
-ExternalDataSourcesByPriority getExternalDataSourceConfigurationByPriority(
-    const Poco::Util::AbstractConfiguration & dict_config, const String & dict_config_prefix, ContextPtr context, HasConfigKeyFunc has_config_key)
-{
-    validateConfigKeys(dict_config, dict_config_prefix, has_config_key);
-    ExternalDataSourceConfiguration common_configuration;
-
-    auto named_collection = getExternalDataSourceConfiguration(dict_config, dict_config_prefix, context, has_config_key);
-    if (named_collection)
-    {
-        common_configuration = named_collection->configuration;
-    }
-    else
-    {
-        common_configuration.host = dict_config.getString(dict_config_prefix + ".host", "");
-        common_configuration.port = dict_config.getUInt(dict_config_prefix + ".port", 0);
-        common_configuration.username = dict_config.getString(dict_config_prefix + ".user", "");
-        common_configuration.password = dict_config.getString(dict_config_prefix + ".password", "");
-        common_configuration.database = dict_config.getString(dict_config_prefix + ".db", dict_config.getString(dict_config_prefix + ".database", ""));
-        common_configuration.table = dict_config.getString(fmt::format("{}.table", dict_config_prefix), "");
-        common_configuration.schema = dict_config.getString(fmt::format("{}.schema", dict_config_prefix), "");
-    }
-
-    ExternalDataSourcesByPriority configuration
-    {
-        .database = common_configuration.database,
-        .table = common_configuration.table,
-        .schema = common_configuration.schema,
-        .replicas_configurations = {}
-    };
-
-    if (dict_config.has(dict_config_prefix + ".replica"))
-    {
-        Poco::Util::AbstractConfiguration::Keys config_keys;
-        dict_config.keys(dict_config_prefix, config_keys);
-
-        for (const auto & config_key : config_keys)
-        {
-            if (config_key.starts_with("replica"))
-            {
-                ExternalDataSourceConfiguration replica_configuration(common_configuration);
-                String replica_name = dict_config_prefix + "." + config_key;
-                validateConfigKeys(dict_config, replica_name, has_config_key);
-
-                size_t priority = dict_config.getInt(replica_name + ".priority", 0);
-                replica_configuration.host = dict_config.getString(replica_name + ".host", common_configuration.host);
-                replica_configuration.port = dict_config.getUInt(replica_name + ".port", common_configuration.port);
-                replica_configuration.username = dict_config.getString(replica_name + ".user", common_configuration.username);
-                replica_configuration.password = dict_config.getString(replica_name + ".password", common_configuration.password);
-
-                if (replica_configuration.host.empty() || replica_configuration.port == 0
-                    || replica_configuration.username.empty() || replica_configuration.password.empty())
-                {
-                    throw Exception(ErrorCodes::BAD_ARGUMENTS,
-                                    "Named collection of connection parameters is missing some of the parameters and no other dictionary parameters are added");
-                }
-
-                configuration.replicas_configurations[priority].emplace_back(replica_configuration);
-            }
-        }
-    }
-    else
-    {
-        configuration.replicas_configurations[0].emplace_back(common_configuration);
-    }
-
-    return configuration;
-}
-
-
 void URLBasedDataSourceConfiguration::set(const URLBasedDataSourceConfiguration & conf)
 {
     url = conf.url;
@@ -491,7 +419,6 @@
 }
 
 
->>>>>>> 85a1204e
 template<typename T>
 bool getExternalDataSourceConfiguration(const ASTs & args, BaseSettings<T> & settings, ContextPtr context)
 {
