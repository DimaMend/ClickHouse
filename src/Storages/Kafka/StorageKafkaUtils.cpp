#include <Storages/Kafka/StorageKafkaUtils.h>


#include <Databases/DatabaseReplicatedHelpers.h>
#include <Interpreters/DatabaseCatalog.h>
#include <Interpreters/evaluateConstantExpression.h>
#include <Parsers/ASTIdentifier.h>
#include <Storages/checkAndGetLiteralArgument.h>
#include <Storages/IStorage.h>
#include <Storages/Kafka/KafkaSettings.h>
#include <Storages/Kafka/StorageKafka.h>
#include <Storages/Kafka/StorageKafka2.h>
#include <Storages/Kafka/parseSyslogLevel.h>
#include <DataTypes/DataTypeArray.h>
#include <DataTypes/DataTypeDateTime.h>
#include <DataTypes/DataTypeDateTime64.h>
#include <DataTypes/DataTypeLowCardinality.h>
#include <DataTypes/DataTypeNullable.h>
#include <DataTypes/DataTypeString.h>
#include <DataTypes/DataTypesNumber.h>
#include <Storages/NamedCollectionsHelpers.h>
#include <Storages/StorageFactory.h>
#include <Storages/StorageMaterializedView.h>
#include <base/getFQDNOrHostName.h>
#include <Poco/Util/AbstractConfiguration.h>
#include <Common/CurrentMetrics.h>
#include <Common/NamedCollections/NamedCollectionsFactory.h>
#include <Common/ThreadPool.h>
#include <Common/ThreadStatus.h>
#include <Common/config_version.h>
#include <Common/getNumberOfPhysicalCPUCores.h>
#include <Common/logger_useful.h>
#include <Common/setThreadName.h>

#include <boost/algorithm/string/replace.hpp>
#include <cppkafka/cppkafka.h>
#include <librdkafka/rdkafka.h>

#if USE_KRB5
#    include <Access/KerberosInit.h>
#endif // USE_KRB5

namespace ProfileEvents
{
extern const Event KafkaConsumerErrors;
}

namespace DB
{

using namespace std::chrono_literals;

namespace ErrorCodes
{
    extern const int BAD_ARGUMENTS;
    extern const int NUMBER_OF_ARGUMENTS_DOESNT_MATCH;
    extern const int SUPPORT_IS_DISABLED;
}


void registerStorageKafka(StorageFactory & factory)
{
    auto creator_fn = [](const StorageFactory::Arguments & args) -> std::shared_ptr<IStorage>
    {
        ASTs & engine_args = args.engine_args;
        size_t args_count = engine_args.size();
        const bool has_settings = args.storage_def->settings;

        auto kafka_settings = std::make_unique<KafkaSettings>();
        String collection_name;
        if (auto named_collection = tryGetNamedCollectionWithOverrides(args.engine_args, args.getLocalContext()))
        {
            for (const auto & setting : kafka_settings->all())
            {
                const auto & setting_name = setting.getName();
                if (named_collection->has(setting_name))
                    kafka_settings->set(setting_name, named_collection->get<String>(setting_name));
            }
            collection_name = assert_cast<const ASTIdentifier *>(args.engine_args[0].get())->name();
        }

        if (has_settings)
        {
            kafka_settings->loadFromQuery(*args.storage_def);
        }

// Check arguments and settings
#define CHECK_KAFKA_STORAGE_ARGUMENT(ARG_NUM, PAR_NAME, EVAL, TYPE) \
    /* One of the four required arguments is not specified */ \
    if (args_count < (ARG_NUM) && (ARG_NUM) <= 4 && !kafka_settings->PAR_NAME.changed) \
    { \
        throw Exception( \
            ErrorCodes::NUMBER_OF_ARGUMENTS_DOESNT_MATCH, \
            "Required parameter '{}' " \
            "for storage Kafka not specified", \
            #PAR_NAME); \
    } \
    if (args_count >= (ARG_NUM)) \
    { \
        /* The same argument is given in two places */ \
        if (has_settings && kafka_settings->PAR_NAME.changed) \
        { \
            throw Exception( \
                ErrorCodes::BAD_ARGUMENTS, \
                "The argument №{} of storage Kafka " \
                "and the parameter '{}' " \
                "in SETTINGS cannot be specified at the same time", \
                #ARG_NUM, \
                #PAR_NAME); \
        } \
        /* move engine args to settings */ \
        else \
        { \
            if constexpr ((EVAL) == 1) \
            { \
                engine_args[(ARG_NUM)-1] = evaluateConstantExpressionAsLiteral(engine_args[(ARG_NUM)-1], args.getLocalContext()); \
            } \
            if constexpr ((EVAL) == 2) \
            { \
                engine_args[(ARG_NUM)-1] \
                    = evaluateConstantExpressionOrIdentifierAsLiteral(engine_args[(ARG_NUM)-1], args.getLocalContext()); \
            } \
            kafka_settings->PAR_NAME = engine_args[(ARG_NUM)-1]->as<ASTLiteral &>().value; \
        } \
<<<<<<< HEAD
        (*kafka_settings)[KafkaSetting::PAR_NAME] = checkAndGetLiteralArgument<TYPE>(engine_args[(ARG_NUM)-1], #PAR_NAME); \
=======
>>>>>>> 6559bf21
    }

        /** Arguments of engine is following:
          * - Kafka broker list
          * - List of topics
          * - Group ID (may be a constant expression with a string result)
          * - Message format (string)
          * - Row delimiter
          * - Schema (optional, if the format supports it)
          * - Number of consumers
          * - Max block size for background consumption
          * - Skip (at least) unreadable messages number
          * - Do intermediate commits when the batch consumed and handled
          */

        /* 0 = raw, 1 = evaluateConstantExpressionAsLiteral, 2=evaluateConstantExpressionOrIdentifierAsLiteral */
        /// In case of named collection we already validated the arguments.
        if (collection_name.empty())
        {
<<<<<<< HEAD
            CHECK_KAFKA_STORAGE_ARGUMENT(1, kafka_broker_list, 0, String)
            CHECK_KAFKA_STORAGE_ARGUMENT(2, kafka_topic_list, 1, String)
            CHECK_KAFKA_STORAGE_ARGUMENT(3, kafka_group_name, 2, String)
            CHECK_KAFKA_STORAGE_ARGUMENT(4, kafka_format, 2, String)
            CHECK_KAFKA_STORAGE_ARGUMENT(6, kafka_schema, 2, String)
            CHECK_KAFKA_STORAGE_ARGUMENT(7, kafka_num_consumers, 0, UInt64)
            CHECK_KAFKA_STORAGE_ARGUMENT(8, kafka_max_block_size, 0, UInt64)
            CHECK_KAFKA_STORAGE_ARGUMENT(9, kafka_skip_broken_messages, 0, UInt64)
            CHECK_KAFKA_STORAGE_ARGUMENT(10, kafka_commit_every_batch, 0, bool)
            CHECK_KAFKA_STORAGE_ARGUMENT(11, kafka_client_id, 2, String)
            CHECK_KAFKA_STORAGE_ARGUMENT(12, kafka_poll_timeout_ms, 0, UInt64)
            CHECK_KAFKA_STORAGE_ARGUMENT(13, kafka_flush_interval_ms, 0, UInt64)
            CHECK_KAFKA_STORAGE_ARGUMENT(14, kafka_thread_per_consumer, 0, bool)
            CHECK_KAFKA_STORAGE_ARGUMENT(15, kafka_handle_error_mode, 0, String)
            CHECK_KAFKA_STORAGE_ARGUMENT(16, kafka_commit_on_select, 0, bool)
            CHECK_KAFKA_STORAGE_ARGUMENT(17, kafka_max_rows_per_message, 0, UInt64)
=======
            CHECK_KAFKA_STORAGE_ARGUMENT(1, kafka_broker_list, 0)
            CHECK_KAFKA_STORAGE_ARGUMENT(2, kafka_topic_list, 1)
            CHECK_KAFKA_STORAGE_ARGUMENT(3, kafka_group_name, 2)
            CHECK_KAFKA_STORAGE_ARGUMENT(4, kafka_format, 2)
            CHECK_KAFKA_STORAGE_ARGUMENT(5, kafka_row_delimiter, 2)
            CHECK_KAFKA_STORAGE_ARGUMENT(6, kafka_schema, 2)
            CHECK_KAFKA_STORAGE_ARGUMENT(7, kafka_num_consumers, 0)
            CHECK_KAFKA_STORAGE_ARGUMENT(8, kafka_max_block_size, 0)
            CHECK_KAFKA_STORAGE_ARGUMENT(9, kafka_skip_broken_messages, 0)
            CHECK_KAFKA_STORAGE_ARGUMENT(10, kafka_commit_every_batch, 0)
            CHECK_KAFKA_STORAGE_ARGUMENT(11, kafka_client_id, 2)
            CHECK_KAFKA_STORAGE_ARGUMENT(12, kafka_poll_timeout_ms, 0)
            CHECK_KAFKA_STORAGE_ARGUMENT(13, kafka_flush_interval_ms, 0)
            CHECK_KAFKA_STORAGE_ARGUMENT(14, kafka_thread_per_consumer, 0)
            CHECK_KAFKA_STORAGE_ARGUMENT(15, kafka_handle_error_mode, 0)
            CHECK_KAFKA_STORAGE_ARGUMENT(16, kafka_commit_on_select, 0)
            CHECK_KAFKA_STORAGE_ARGUMENT(17, kafka_max_rows_per_message, 0)
>>>>>>> 6559bf21
        }

#undef CHECK_KAFKA_STORAGE_ARGUMENT

        auto num_consumers = kafka_settings->kafka_num_consumers.value;
        auto max_consumers = std::max<uint32_t>(getNumberOfPhysicalCPUCores(), 16);

        if (!args.getLocalContext()->getSettingsRef().kafka_disable_num_consumers_limit && num_consumers > max_consumers)
        {
            throw Exception(
                ErrorCodes::BAD_ARGUMENTS,
                "The number of consumers can not be bigger than {}. "
                "A single consumer can read any number of partitions. "
                "Extra consumers are relatively expensive, "
                "and using a lot of them can lead to high memory and CPU usage. "
                "To achieve better performance "
                "of getting data from Kafka, consider using a setting kafka_thread_per_consumer=1, "
                "and ensure you have enough threads "
                "in MessageBrokerSchedulePool (background_message_broker_schedule_pool_size). "
                "See also https://clickhouse.com/docs/integrations/kafka/kafka-table-engine#tuning-performance",
                max_consumers);
        }
        else if (num_consumers < 1)
        {
            throw Exception(ErrorCodes::BAD_ARGUMENTS, "Number of consumers can not be lower than 1");
        }

        if (kafka_settings->kafka_max_block_size.changed && kafka_settings->kafka_max_block_size.value < 1)
        {
            throw Exception(ErrorCodes::BAD_ARGUMENTS, "kafka_max_block_size can not be lower than 1");
        }

        if (kafka_settings->kafka_poll_max_batch_size.changed && kafka_settings->kafka_poll_max_batch_size.value < 1)
        {
            throw Exception(ErrorCodes::BAD_ARGUMENTS, "kafka_poll_max_batch_size can not be lower than 1");
        }
        NamesAndTypesList supported_columns;
        for (const auto & column : args.columns)
        {
            if (column.default_desc.kind == ColumnDefaultKind::Alias)
                supported_columns.emplace_back(column.name, column.type);
            if (column.default_desc.kind == ColumnDefaultKind::Default && !column.default_desc.expression)
                supported_columns.emplace_back(column.name, column.type);
        }
        // Kafka engine allows only ordinary columns without default expression or alias columns.
        if (args.columns.getAll() != supported_columns)
        {
            throw Exception(
                ErrorCodes::BAD_ARGUMENTS,
                "KafkaEngine doesn't support DEFAULT/MATERIALIZED/EPHEMERAL expressions for columns. "
                "See https://clickhouse.com/docs/en/engines/table-engines/integrations/kafka/#configuration");
        }

        const auto has_keeper_path = kafka_settings->kafka_keeper_path.changed && !kafka_settings->kafka_keeper_path.value.empty();
        const auto has_replica_name = kafka_settings->kafka_replica_name.changed && !kafka_settings->kafka_replica_name.value.empty();

        if (!has_keeper_path && !has_replica_name)
            return std::make_shared<StorageKafka>(
                args.table_id, args.getContext(), args.columns, args.comment, std::move(kafka_settings), collection_name);

        if (!args.getLocalContext()->getSettingsRef().allow_experimental_kafka_offsets_storage_in_keeper && !args.query.attach)
            throw Exception(
                ErrorCodes::SUPPORT_IS_DISABLED,
                "Storing the Kafka offsets in Keeper is experimental. Set `allow_experimental_kafka_offsets_storage_in_keeper` setting "
                "to enable it");

        if (!has_keeper_path || !has_replica_name)
            throw Exception(
        ErrorCodes::BAD_ARGUMENTS, "Either specify both zookeeper path and replica name or none of them");

        const auto is_on_cluster = args.getLocalContext()->getClientInfo().query_kind == ClientInfo::QueryKind::SECONDARY_QUERY;
        const auto is_replicated_database = args.getLocalContext()->getClientInfo().query_kind == ClientInfo::QueryKind::SECONDARY_QUERY
            && DatabaseCatalog::instance().getDatabase(args.table_id.database_name)->getEngineName() == "Replicated";

        // UUID macro is only allowed:
        // - with Atomic database only with ON CLUSTER queries, otherwise it is easy to misuse: each replica would have separate uuid generated.
        // - with Replicated database
        // - with attach queries, as those are used on server startup
        const auto allow_uuid_macro = is_on_cluster || is_replicated_database || args.query.attach;

        auto context = args.getContext();
        // Unfold {database} and {table} macro on table creation, so table can be renamed.
        if (args.mode < LoadingStrictnessLevel::ATTACH)
        {
            Macros::MacroExpansionInfo info;
            /// NOTE: it's not recursive
            info.expand_special_macros_only = true;
            info.table_id = args.table_id;
            // We could probably unfold UUID here too, but let's keep it similar to ReplicatedMergeTree, which doesn't do the unfolding.
            info.table_id.uuid = UUIDHelpers::Nil;
            kafka_settings->kafka_keeper_path.value = context->getMacros()->expand(kafka_settings->kafka_keeper_path.value, info);

            info.level = 0;
            kafka_settings->kafka_replica_name.value = context->getMacros()->expand(kafka_settings->kafka_replica_name.value, info);
        }


        auto * settings_query = args.storage_def->settings;
        chassert(has_settings && "Unexpected settings query in StorageKafka");

        settings_query->changes.setSetting("kafka_keeper_path", kafka_settings->kafka_keeper_path.value);
        settings_query->changes.setSetting("kafka_replica_name", kafka_settings->kafka_replica_name.value);

        // Expand other macros (such as {replica}). We do not expand them on previous step to make possible copying metadata files between replicas.
        // Disable expanding {shard} macro, because it can lead to incorrect behavior and it doesn't make sense to shard Kafka tables.
        Macros::MacroExpansionInfo info;
        info.table_id = args.table_id;
        if (is_replicated_database)
        {
            auto database = DatabaseCatalog::instance().getDatabase(args.table_id.database_name);
            info.shard.reset();
            info.replica = getReplicatedDatabaseReplicaName(database);
        }
        if (!allow_uuid_macro)
            info.table_id.uuid = UUIDHelpers::Nil;
        kafka_settings->kafka_keeper_path.value = context->getMacros()->expand(kafka_settings->kafka_keeper_path.value, info);

        info.level = 0;
        info.table_id.uuid = UUIDHelpers::Nil;
        kafka_settings->kafka_replica_name.value = context->getMacros()->expand(kafka_settings->kafka_replica_name.value, info);

        return std::make_shared<StorageKafka2>(
            args.table_id, args.getContext(), args.columns, args.comment, std::move(kafka_settings), collection_name);
    };

    factory.registerStorage(
        "Kafka",
        creator_fn,
        StorageFactory::StorageFeatures{
            .supports_settings = true,
        });
}

namespace StorageKafkaUtils
{
Names parseTopics(String topic_list)
{
    Names result;
    boost::split(result, topic_list, [](char c) { return c == ','; });
    for (String & topic : result)
        boost::trim(topic);
    return result;
}

String getDefaultClientId(const StorageID & table_id)
{
    return fmt::format("{}-{}-{}-{}", VERSION_NAME, getFQDNOrHostName(), table_id.database_name, table_id.table_name);
}

void drainConsumer(
    cppkafka::Consumer & consumer, const std::chrono::milliseconds drain_timeout, const LoggerPtr & log, ErrorHandler error_handler)
{
    auto start_time = std::chrono::steady_clock::now();
    cppkafka::Error last_error(RD_KAFKA_RESP_ERR_NO_ERROR);

    while (true)
    {
        auto msg = consumer.poll(100ms);
        if (!msg)
            break;

        auto error = msg.get_error();

        if (error)
        {
            if (msg.is_eof() || error == last_error)
            {
                break;
            }
            else
            {
                LOG_ERROR(log, "Error during draining: {}", error);
                error_handler(error);
            }
        }

        // i don't stop draining on first error,
        // only if it repeats once again sequentially
        last_error = error;

        auto ts = std::chrono::steady_clock::now();
        if (std::chrono::duration_cast<std::chrono::milliseconds>(ts - start_time) > drain_timeout)
        {
            LOG_ERROR(log, "Timeout during draining.");
            break;
        }
    }
}

void eraseMessageErrors(Messages & messages, const LoggerPtr & log, ErrorHandler error_handler)
{
    size_t skipped = std::erase_if(
        messages,
        [&](auto & message)
        {
            if (auto error = message.get_error())
            {
                ProfileEvents::increment(ProfileEvents::KafkaConsumerErrors);
                LOG_ERROR(log, "Consumer error: {}", error);
                error_handler(error);
                return true;
            }
            return false;
        });

    if (skipped)
        LOG_ERROR(log, "There were {} messages with an error", skipped);
}

SettingsChanges createSettingsAdjustments(KafkaSettings & kafka_settings, const String & schema_name)
{
    SettingsChanges result;
    // Needed for backward compatibility
    if (!kafka_settings.input_format_skip_unknown_fields.changed)
    {
        // Always skip unknown fields regardless of the context (JSON or TSKV)
        kafka_settings.input_format_skip_unknown_fields = true;
    }

    if (!kafka_settings.input_format_allow_errors_ratio.changed)
    {
        kafka_settings.input_format_allow_errors_ratio = 0.;
    }

    if (!kafka_settings.input_format_allow_errors_num.changed)
    {
        kafka_settings.input_format_allow_errors_num = kafka_settings.kafka_skip_broken_messages.value;
    }

    if (!schema_name.empty())
        result.emplace_back("format_schema", schema_name);

    for (const auto & setting : kafka_settings)
    {
        const auto & name = setting.getName();
        if (name.find("kafka_") == std::string::npos)
            result.emplace_back(name, setting.getValue());
    }
    return result;
}


bool checkDependencies(const StorageID & table_id, const ContextPtr& context)
{
    // Check if all dependencies are attached
    auto view_ids = DatabaseCatalog::instance().getDependentViews(table_id);
    if (view_ids.empty())
        return true;

    // Check the dependencies are ready?
    for (const auto & view_id : view_ids)
    {
        auto view = DatabaseCatalog::instance().tryGetTable(view_id, context);
        if (!view)
            return false;

        // If it materialized view, check it's target table
        auto * materialized_view = dynamic_cast<StorageMaterializedView *>(view.get());
        if (materialized_view && !materialized_view->tryGetTargetTable())
            return false;

        // Check all its dependencies
        if (!checkDependencies(view_id, context))
            return false;
    }

    return true;
}


VirtualColumnsDescription createVirtuals(StreamingHandleErrorMode handle_error_mode)
{
    VirtualColumnsDescription desc;

    desc.addEphemeral("_topic", std::make_shared<DataTypeLowCardinality>(std::make_shared<DataTypeString>()), "");
    desc.addEphemeral("_key", std::make_shared<DataTypeString>(), "");
    desc.addEphemeral("_offset", std::make_shared<DataTypeUInt64>(), "");
    desc.addEphemeral("_partition", std::make_shared<DataTypeUInt64>(), "");
    desc.addEphemeral("_timestamp", std::make_shared<DataTypeNullable>(std::make_shared<DataTypeDateTime>()), "");
    desc.addEphemeral("_timestamp_ms", std::make_shared<DataTypeNullable>(std::make_shared<DataTypeDateTime64>(3)), "");
    desc.addEphemeral("_headers.name", std::make_shared<DataTypeArray>(std::make_shared<DataTypeString>()), "");
    desc.addEphemeral("_headers.value", std::make_shared<DataTypeArray>(std::make_shared<DataTypeString>()), "");

    if (handle_error_mode == StreamingHandleErrorMode::STREAM)
    {
        desc.addEphemeral("_raw_message", std::make_shared<DataTypeString>(), "");
        desc.addEphemeral("_error", std::make_shared<DataTypeString>(), "");
    }

    return desc;
}
}
}<|MERGE_RESOLUTION|>--- conflicted
+++ resolved
@@ -120,12 +120,8 @@
                 engine_args[(ARG_NUM)-1] \
                     = evaluateConstantExpressionOrIdentifierAsLiteral(engine_args[(ARG_NUM)-1], args.getLocalContext()); \
             } \
-            kafka_settings->PAR_NAME = engine_args[(ARG_NUM)-1]->as<ASTLiteral &>().value; \
+            kafka_settings->PAR_NAME = checkAndGetLiteralArgument<TYPE>(engine_args[(ARG_NUM)-1], #PAR_NAME); \
         } \
-<<<<<<< HEAD
-        (*kafka_settings)[KafkaSetting::PAR_NAME] = checkAndGetLiteralArgument<TYPE>(engine_args[(ARG_NUM)-1], #PAR_NAME); \
-=======
->>>>>>> 6559bf21
     }
 
         /** Arguments of engine is following:
@@ -145,7 +141,6 @@
         /// In case of named collection we already validated the arguments.
         if (collection_name.empty())
         {
-<<<<<<< HEAD
             CHECK_KAFKA_STORAGE_ARGUMENT(1, kafka_broker_list, 0, String)
             CHECK_KAFKA_STORAGE_ARGUMENT(2, kafka_topic_list, 1, String)
             CHECK_KAFKA_STORAGE_ARGUMENT(3, kafka_group_name, 2, String)
@@ -162,25 +157,6 @@
             CHECK_KAFKA_STORAGE_ARGUMENT(15, kafka_handle_error_mode, 0, String)
             CHECK_KAFKA_STORAGE_ARGUMENT(16, kafka_commit_on_select, 0, bool)
             CHECK_KAFKA_STORAGE_ARGUMENT(17, kafka_max_rows_per_message, 0, UInt64)
-=======
-            CHECK_KAFKA_STORAGE_ARGUMENT(1, kafka_broker_list, 0)
-            CHECK_KAFKA_STORAGE_ARGUMENT(2, kafka_topic_list, 1)
-            CHECK_KAFKA_STORAGE_ARGUMENT(3, kafka_group_name, 2)
-            CHECK_KAFKA_STORAGE_ARGUMENT(4, kafka_format, 2)
-            CHECK_KAFKA_STORAGE_ARGUMENT(5, kafka_row_delimiter, 2)
-            CHECK_KAFKA_STORAGE_ARGUMENT(6, kafka_schema, 2)
-            CHECK_KAFKA_STORAGE_ARGUMENT(7, kafka_num_consumers, 0)
-            CHECK_KAFKA_STORAGE_ARGUMENT(8, kafka_max_block_size, 0)
-            CHECK_KAFKA_STORAGE_ARGUMENT(9, kafka_skip_broken_messages, 0)
-            CHECK_KAFKA_STORAGE_ARGUMENT(10, kafka_commit_every_batch, 0)
-            CHECK_KAFKA_STORAGE_ARGUMENT(11, kafka_client_id, 2)
-            CHECK_KAFKA_STORAGE_ARGUMENT(12, kafka_poll_timeout_ms, 0)
-            CHECK_KAFKA_STORAGE_ARGUMENT(13, kafka_flush_interval_ms, 0)
-            CHECK_KAFKA_STORAGE_ARGUMENT(14, kafka_thread_per_consumer, 0)
-            CHECK_KAFKA_STORAGE_ARGUMENT(15, kafka_handle_error_mode, 0)
-            CHECK_KAFKA_STORAGE_ARGUMENT(16, kafka_commit_on_select, 0)
-            CHECK_KAFKA_STORAGE_ARGUMENT(17, kafka_max_rows_per_message, 0)
->>>>>>> 6559bf21
         }
 
 #undef CHECK_KAFKA_STORAGE_ARGUMENT
