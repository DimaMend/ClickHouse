#pragma once

#include <Core/SettingsCollection.h>
#include <Core/Settings.h>

namespace DB
{

class ASTStorage;

/** Settings for the Kafka engine.
  * Could be loaded from a CREATE TABLE query (SETTINGS clause).
  */
struct KafkaSettings : public SettingsCollection<KafkaSettings>
{


#define KAFKA_RELATED_SETTINGS(M)                                      \
    M(SettingString, kafka_broker_list, "", "A comma-separated list of brokers for Kafka engine.", 0) \
    M(SettingString, kafka_topic_list, "", "A list of Kafka topics.", 0) \
    M(SettingString, kafka_group_name, "", "Client group id string. All Kafka consumers sharing the same group.id belong to the same group.", 0) \
    M(SettingString, kafka_client_id, "", "Client identifier.", 0) \
    M(SettingUInt64, kafka_num_consumers, 1, "The number of consumers per table for Kafka engine.", 0) \
    M(SettingBool, kafka_commit_every_batch, false, "Commit every consumed and handled batch instead of a single commit after writing a whole block", 0) \
    /* default is stream_poll_timeout_ms */ \
    M(SettingMilliseconds, kafka_poll_timeout_ms, 0, "Timeout for single poll from Kafka.", 0) \
    /* default is min(max_block_size, kafka_max_block_size)*/ \
    M(SettingUInt64, kafka_poll_max_batch_size, 0, "Maximum amount of messages to be polled in a single Kafka poll.", 0) \
    /* default is = min_insert_block_size / kafka_num_consumers  */ \
    M(SettingUInt64, kafka_max_block_size, 0, "Number of row collected by poll(s) for flushing data from Kafka.", 0) \
    /* default is stream_flush_interval_ms */ \
    M(SettingMilliseconds, kafka_flush_interval_ms, 0, "Timeout for flushing data from Kafka.", 0) \
    /* those are mapped to format factory settings */ \
    M(SettingString, kafka_format, "", "The message format for Kafka engine.", 0) \
    M(SettingChar, kafka_row_delimiter, '\0', "The character to be considered as a delimiter in Kafka message.", 0) \
    M(SettingString, kafka_schema, "", "Schema identifier (used by schema-based formats) for Kafka engine", 0) \
<<<<<<< HEAD
    M(SettingUInt64, kafka_num_consumers, 1, "The number of consumers per table for Kafka engine.", 0) \
    M(SettingUInt64, kafka_max_block_size, 0, "The maximum block size per table for Kafka engine.", 0) \
    M(SettingUInt64, kafka_skip_broken_messages, 0, "Skip at least this number of broken messages from Kafka topic per block", 0) \
    M(SettingUInt64, kafka_commit_every_batch, 0, "Commit every consumed and handled batch instead of a single commit after writing a whole block", 0)
=======
    M(SettingUInt64, kafka_skip_broken_messages, 0, "Skip at least this number of broken messages from Kafka topic per block", 0)

    /** TODO: */
    /* https://github.com/edenhill/librdkafka/blob/master/CONFIGURATION.md */
    /* https://github.com/edenhill/librdkafka/blob/v1.4.2/src/rdkafka_conf.c */

#define LIST_OF_KAFKA_SETTINGS(M) \
    KAFKA_RELATED_SETTINGS(M) \
    FORMAT_FACTORY_SETTINGS(M)
>>>>>>> 811d124a

    DECLARE_SETTINGS_COLLECTION(LIST_OF_KAFKA_SETTINGS)

    void loadFromQuery(ASTStorage & storage_def);
};

}<|MERGE_RESOLUTION|>--- conflicted
+++ resolved
@@ -34,12 +34,6 @@
     M(SettingString, kafka_format, "", "The message format for Kafka engine.", 0) \
     M(SettingChar, kafka_row_delimiter, '\0', "The character to be considered as a delimiter in Kafka message.", 0) \
     M(SettingString, kafka_schema, "", "Schema identifier (used by schema-based formats) for Kafka engine", 0) \
-<<<<<<< HEAD
-    M(SettingUInt64, kafka_num_consumers, 1, "The number of consumers per table for Kafka engine.", 0) \
-    M(SettingUInt64, kafka_max_block_size, 0, "The maximum block size per table for Kafka engine.", 0) \
-    M(SettingUInt64, kafka_skip_broken_messages, 0, "Skip at least this number of broken messages from Kafka topic per block", 0) \
-    M(SettingUInt64, kafka_commit_every_batch, 0, "Commit every consumed and handled batch instead of a single commit after writing a whole block", 0)
-=======
     M(SettingUInt64, kafka_skip_broken_messages, 0, "Skip at least this number of broken messages from Kafka topic per block", 0)
 
     /** TODO: */
@@ -49,7 +43,6 @@
 #define LIST_OF_KAFKA_SETTINGS(M) \
     KAFKA_RELATED_SETTINGS(M) \
     FORMAT_FACTORY_SETTINGS(M)
->>>>>>> 811d124a
 
     DECLARE_SETTINGS_COLLECTION(LIST_OF_KAFKA_SETTINGS)
 
