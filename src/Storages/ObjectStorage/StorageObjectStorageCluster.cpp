--- conflicted
+++ resolved
@@ -131,11 +131,7 @@
 {
     auto iterator = StorageObjectStorageSource::createFileIterator(
         configuration, configuration->getQuerySettings(local_context), object_storage, /* distributed_processing */false,
-<<<<<<< HEAD
-        local_context, predicate, getVirtualsList(), nullptr, local_context->getFileProgressCallback());
-=======
-        local_context, predicate, virtual_columns, nullptr, local_context->getFileProgressCallback(), /*ignore_archive_globs=*/true, /*skip_object_metadata=*/true);
->>>>>>> dad69104
+        local_context, predicate, getVirtualsList(), nullptr, local_context->getFileProgressCallback(), /*ignore_archive_globs=*/true, /*skip_object_metadata=*/true);
 
     auto callback = std::make_shared<std::function<String()>>([iterator]() mutable -> String
     {
