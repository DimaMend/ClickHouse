--- conflicted
+++ resolved
@@ -1,22 +1,19 @@
 #pragma once
 #include <Core/SchemaInferenceMode.h>
 #include <Disks/ObjectStorages/IObjectStorage.h>
+#include <Formats/FormatSettings.h>
+#include <Interpreters/ActionsDAG.h>
+#include <Interpreters/Context_fwd.h>
 #include <Parsers/IAST_fwd.h>
 #include <Processors/Formats/IInputFormat.h>
+#include <Processors/ISimpleTransform.h>
+#include <Storages/ColumnsDescription.h>
 #include <Storages/IStorage.h>
+#include <Storages/ObjectStorage/DataLakes/DataLakeStorageSettings.h>
+#include <Storages/ObjectStorage/DataLakes/IDataLakeMetadata.h>
 #include <Storages/ObjectStorage/IObjectIterator.h>
 #include <Storages/prepareReadingFromFormat.h>
 #include <Common/threadPoolCallbackRunner.h>
-#include <Interpreters/ActionsDAG.h>
-#include <Storages/ColumnsDescription.h>
-#include <Storages/ObjectStorage/DataLakes/IDataLakeMetadata.h>
-<<<<<<< HEAD
-#include <Processors/ISimpleTransform.h>
-=======
-#include <Storages/ObjectStorage/DataLakes/DataLakeStorageSettings.h>
-#include <Formats/FormatSettings.h>
-#include <Interpreters/Context_fwd.h>
->>>>>>> 65888e9e
 
 #include <memory>
 
@@ -31,7 +28,7 @@
 
 namespace ErrorCodes
 {
-    extern const int NOT_IMPLEMENTED;
+extern const int NOT_IMPLEMENTED;
 }
 
 
@@ -94,17 +91,11 @@
         size_t max_block_size,
         size_t num_streams) override;
 
-    SinkToStoragePtr write(
-        const ASTPtr & query,
-        const StorageMetadataPtr & metadata_snapshot,
-        ContextPtr context,
-        bool async_insert) override;
+    SinkToStoragePtr
+    write(const ASTPtr & query, const StorageMetadataPtr & metadata_snapshot, ContextPtr context, bool async_insert) override;
 
     void truncate(
-        const ASTPtr & query,
-        const StorageMetadataPtr & metadata_snapshot,
-        ContextPtr local_context,
-        TableExclusiveLockHolder &) override;
+        const ASTPtr & query, const StorageMetadataPtr & metadata_snapshot, ContextPtr local_context, TableExclusiveLockHolder &) override;
 
     bool supportsPartitionBy() const override { return true; }
 
@@ -153,6 +144,7 @@
 
     std::optional<UInt64> totalRows(ContextPtr query_context) const override;
     std::optional<UInt64> totalBytes(ContextPtr query_context) const override;
+
 protected:
     String getPathSample(ContextPtr context);
 
@@ -182,11 +174,8 @@
     using Path = std::string;
     using Paths = std::vector<Path>;
 
-    static void initialize(
-        Configuration & configuration_to_initialize,
-        ASTs & engine_args,
-        ContextPtr local_context,
-        bool with_table_structure);
+    static void
+    initialize(Configuration & configuration_to_initialize, ASTs & engine_args, ContextPtr local_context, bool with_table_structure);
 
     /// Storage type: s3, hdfs, azure, local.
     virtual ObjectStorageType getType() const = 0;
@@ -211,7 +200,8 @@
 
     /// Add/replace structure and format arguments in the AST arguments if they have 'auto' values.
     virtual void addStructureAndFormatToArgsIfNeeded(
-        ASTs & args, const String & structure_, const String & format_, ContextPtr context, bool with_structure) = 0;
+        ASTs & args, const String & structure_, const String & format_, ContextPtr context, bool with_structure)
+        = 0;
 
     bool withPartitionWildcard() const;
     bool withGlobs() const { return isPathWithGlobs() || isNamespaceWithGlobs(); }
@@ -225,7 +215,7 @@
     virtual std::string getPathInArchive() const;
 
     virtual void check(ContextPtr context) const;
-    virtual void validateNamespace(const String & /* name */) const {}
+    virtual void validateNamespace(const String & /* name */) const { }
 
     virtual ObjectStoragePtr createObjectStorage(ContextPtr context, bool is_readonly) = 0;
     virtual bool isStaticConfiguration() const { return true; }
@@ -248,7 +238,7 @@
         throw Exception(ErrorCodes::NOT_IMPLEMENTED, "Method updateAndGetCurrentSchema is not supported by storage {}", getEngineName());
     }
 
-    virtual void modifyFormatSettings(FormatSettings &) const {}
+    virtual void modifyFormatSettings(FormatSettings &) const { }
 
     virtual bool hasDataTransformer(const ObjectInfoPtr & /*object_info*/) const { return false; }
     virtual std::shared_ptr<ISimpleTransform> getDataTransformer(
@@ -272,10 +262,8 @@
     virtual bool supportsFileIterator() const { return false; }
     virtual bool supportsWrites() const { return true; }
 
-    virtual ObjectIterator iterate(
-        const ActionsDAG * /* filter_dag */,
-        std::function<void(FileProgress)> /* callback */,
-        size_t /* list_batch_size */)
+    virtual ObjectIterator
+    iterate(const ActionsDAG * /* filter_dag */, std::function<void(FileProgress)> /* callback */, size_t /* list_batch_size */)
     {
         throw Exception(ErrorCodes::NOT_IMPLEMENTED, "Method iterate() is not implemented for configuration type {}", getTypeName());
     }
@@ -284,7 +272,8 @@
 
     virtual const DataLakeStorageSettings & getDataLakeSettings() const
     {
-        throw Exception(ErrorCodes::NOT_IMPLEMENTED, "Method getDataLakeSettings() is not implemented for configuration type {}", getTypeName());
+        throw Exception(
+            ErrorCodes::NOT_IMPLEMENTED, "Method getDataLakeSettings() is not implemented for configuration type {}", getTypeName());
     }
 
     String format = "auto";
