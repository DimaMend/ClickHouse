#include "StorageObjectStorageSource.h"
#include <Storages/VirtualColumnUtils.h>
#include <Disks/ObjectStorages/ObjectStorageIterator.h>
#include <QueryPipeline/QueryPipelineBuilder.h>
#include <Processors/Transforms/AddingDefaultsTransform.h>
#include <Processors/Sources/ConstChunkGenerator.h>
#include <Processors/Executors/PullingPipelineExecutor.h>
#include <Processors/Transforms/ExtractColumnsTransform.h>
#include <IO/ReadBufferFromFileBase.h>
#include <Interpreters/Cache/FileCacheFactory.h>
#include <Interpreters/Cache/FileCache.h>
#include <Disks/IO/CachedOnDiskReadBufferFromFile.h>
#include <IO/Archives/createArchiveReader.h>
#include <Formats/FormatFactory.h>
#include <Disks/IO/AsynchronousBoundedReadBuffer.h>
#include <Formats/ReadSchemaUtils.h>
#include <Storages/ObjectStorage/StorageObjectStorage.h>
#include <Storages/Cache/SchemaCache.h>
#include <Common/parseGlobs.h>
#include <Core/Settings.h>

namespace fs = std::filesystem;

namespace ProfileEvents
{
    extern const Event EngineFileLikeReadFiles;
}

namespace CurrentMetrics
{
    extern const Metric StorageObjectStorageThreads;
    extern const Metric StorageObjectStorageThreadsActive;
    extern const Metric StorageObjectStorageThreadsScheduled;
}

namespace DB
{
namespace Setting
{
    extern const SettingsUInt64 max_download_buffer_size;
    extern const SettingsMaxThreads max_threads;
    extern const SettingsBool use_cache_for_count_from_files;
    extern const SettingsString filesystem_cache_name;
    extern const SettingsUInt64 filesystem_cache_boundary_alignment;
}

namespace ErrorCodes
{
    extern const int CANNOT_COMPILE_REGEXP;
    extern const int BAD_ARGUMENTS;
    extern const int LOGICAL_ERROR;
    extern const int FILE_DOESNT_EXIST;
}

StorageObjectStorageSource::StorageObjectStorageSource(
    String name_,
    ObjectStoragePtr object_storage_,
    ConfigurationPtr configuration_,
    const ReadFromFormatInfo & info,
    const std::optional<FormatSettings> & format_settings_,
    ContextPtr context_,
    UInt64 max_block_size_,
    std::shared_ptr<IIterator> file_iterator_,
    size_t max_parsing_threads_,
    bool need_only_count_)
    : SourceWithKeyCondition(info.source_header, false)
    , WithContext(context_)
    , name(std::move(name_))
    , object_storage(object_storage_)
    , configuration(configuration_)
    , format_settings(format_settings_)
    , max_block_size(max_block_size_)
    , need_only_count(need_only_count_)
    , max_parsing_threads(max_parsing_threads_)
    , read_from_format_info(info)
    , create_reader_pool(std::make_shared<ThreadPool>(
        CurrentMetrics::StorageObjectStorageThreads,
        CurrentMetrics::StorageObjectStorageThreadsActive,
        CurrentMetrics::StorageObjectStorageThreadsScheduled,
        1/* max_threads */))
    , file_iterator(file_iterator_)
    , schema_cache(StorageObjectStorage::getSchemaCache(context_, configuration->getTypeName()))
    , create_reader_scheduler(threadPoolCallbackRunnerUnsafe<ReaderHolder>(*create_reader_pool, "Reader"))
{
}

StorageObjectStorageSource::~StorageObjectStorageSource()
{
    create_reader_pool->wait();
}

void StorageObjectStorageSource::setKeyCondition(const std::optional<ActionsDAG> & filter_actions_dag, ContextPtr context_)
{
    setKeyConditionImpl(filter_actions_dag, context_, read_from_format_info.format_header);
}

std::string StorageObjectStorageSource::getUniqueStoragePathIdentifier(
    const Configuration & configuration,
    const ObjectInfo & object_info,
    bool include_connection_info)
{
    auto path = object_info.getPath();
    if (path.starts_with("/"))
        path = path.substr(1);

    if (include_connection_info)
        return fs::path(configuration.getDataSourceDescription()) / path;
    return fs::path(configuration.getNamespace()) / path;
}

std::shared_ptr<StorageObjectStorageSource::IIterator> StorageObjectStorageSource::createFileIterator(
    ConfigurationPtr configuration,
    const StorageObjectStorage::QuerySettings & query_settings,
    ObjectStoragePtr object_storage,
    bool distributed_processing,
    const ContextPtr & local_context,
    const ActionsDAG::Node * predicate,
    const NamesAndTypesList & virtual_columns,
    ObjectInfos * read_keys,
    std::function<void(FileProgress)> file_progress_callback)
{
    if (distributed_processing)
        return std::make_shared<ReadTaskIterator>(local_context->getReadTaskCallback(), local_context->getSettingsRef()[Setting::max_threads]);

    if (configuration->isNamespaceWithGlobs())
        throw Exception(ErrorCodes::BAD_ARGUMENTS,
                        "Expression can not have wildcards inside {} name", configuration->getNamespaceType());

    const bool is_archive = configuration->isArchive();

    std::unique_ptr<IIterator> iterator;
    if (configuration->isPathWithGlobs())
    {
        /// Iterate through disclosed globs and make a source for each file
        iterator = std::make_unique<GlobIterator>(
            object_storage, configuration, predicate, virtual_columns,
            local_context, is_archive ? nullptr : read_keys, query_settings.list_object_keys_size,
            query_settings.throw_on_zero_files_match, file_progress_callback);
    }
    else
    {
        ConfigurationPtr copy_configuration = configuration->clone();
        auto filter_dag = VirtualColumnUtils::createPathAndFileFilterDAG(predicate, virtual_columns);
        if (filter_dag)
        {
            auto keys = configuration->getPaths();
            std::vector<String> paths;
            paths.reserve(keys.size());
            for (const auto & key : keys)
                paths.push_back(fs::path(configuration->getNamespace()) / key);

            VirtualColumnUtils::buildSetsForDAG(*filter_dag, local_context);
            auto actions = std::make_shared<ExpressionActions>(std::move(*filter_dag));
            VirtualColumnUtils::filterByPathOrFile(keys, paths, actions, virtual_columns, local_context);
            copy_configuration->setPaths(keys);
        }

        iterator = std::make_unique<KeysIterator>(
            object_storage, copy_configuration, virtual_columns, is_archive ? nullptr : read_keys,
            query_settings.ignore_non_existent_file, file_progress_callback);
    }

    if (is_archive)
    {
        return std::make_shared<ArchiveIterator>(object_storage, configuration, std::move(iterator), local_context, read_keys);
    }

    return iterator;
}

void StorageObjectStorageSource::lazyInitialize()
{
    if (initialized)
        return;

    reader = createReader();
    if (reader)
        reader_future = createReaderAsync();
    initialized = true;
}

Chunk StorageObjectStorageSource::generate()
{
    lazyInitialize();

    while (true)
    {
        if (isCancelled() || !reader)
        {
            if (reader)
                reader->cancel();
            break;
        }

        Chunk chunk;
        if (reader->pull(chunk))
        {
            UInt64 num_rows = chunk.getNumRows();
            total_rows_in_file += num_rows;

            size_t chunk_size = 0;
            if (const auto * input_format = reader.getInputFormat())
                chunk_size = input_format->getApproxBytesReadForChunk();

            progress(num_rows, chunk_size ? chunk_size : chunk.bytes());

            const auto & object_info = reader.getObjectInfo();
            const auto & filename = object_info->getFileName();
            chassert(object_info->metadata);

            VirtualColumnUtils::addRequestedFileLikeStorageVirtualsToChunk(
                chunk,
                read_from_format_info.requested_virtual_columns,
                {
                  .path = getUniqueStoragePathIdentifier(*configuration, *object_info, false),
                  .size = object_info->isArchive() ? object_info->fileSizeInArchive() : object_info->metadata->size_bytes,
                  .filename = &filename,
                  .last_modified = object_info->metadata->last_modified,
                  .etag = &(object_info->metadata->etag)
                }, getContext());

            const auto & partition_columns = configuration->getPartitionColumns();
            if (!partition_columns.empty() && chunk_size && chunk.hasColumns())
            {
                auto partition_values = partition_columns.find(filename);
                if (partition_values != partition_columns.end())
                {
                    for (const auto & [name_and_type, value] : partition_values->second)
                    {
                        if (!read_from_format_info.source_header.has(name_and_type.name))
                            continue;

                        const auto column_pos = read_from_format_info.source_header.getPositionByName(name_and_type.name);
                        auto partition_column = name_and_type.type->createColumnConst(chunk.getNumRows(), value)->convertToFullColumnIfConst();

                        /// This column is filled with default value now, remove it.
                        chunk.erase(column_pos);

                        /// Add correct values.
                        if (column_pos < chunk.getNumColumns())
                            chunk.addColumn(column_pos, std::move(partition_column));
                        else
                            chunk.addColumn(std::move(partition_column));
                    }
                }
            }
            return chunk;
        }

<<<<<<< HEAD
        if (reader.getInputFormat() && read_context->getSettingsRef()[Setting::use_cache_for_count_from_files]
            && (!key_condition || key_condition->alwaysUnknownOrTrue()))
=======
        if (reader.getInputFormat() && getContext()->getSettingsRef()[Setting::use_cache_for_count_from_files])
>>>>>>> 5ef460de
            addNumRowsToCache(*reader.getObjectInfo(), total_rows_in_file);

        total_rows_in_file = 0;

        assert(reader_future.valid());
        reader = reader_future.get();

        if (!reader)
            break;

        /// Even if task is finished the thread may be not freed in pool.
        /// So wait until it will be freed before scheduling a new task.
        create_reader_pool->wait();
        reader_future = createReaderAsync();
    }

    return {};
}

void StorageObjectStorageSource::addNumRowsToCache(const ObjectInfo & object_info, size_t num_rows)
{
    const auto cache_key = getKeyForSchemaCache(
        getUniqueStoragePathIdentifier(*configuration, object_info),
        configuration->format,
        format_settings,
        getContext());
    schema_cache.addNumRows(cache_key, num_rows);
}

StorageObjectStorageSource::ReaderHolder StorageObjectStorageSource::createReader()
{
    return createReader(
        0, file_iterator, configuration, object_storage, read_from_format_info, format_settings,
        key_condition, getContext(), &schema_cache, log, max_block_size, max_parsing_threads, need_only_count);
}

StorageObjectStorageSource::ReaderHolder StorageObjectStorageSource::createReader(
    size_t processor,
    const std::shared_ptr<IIterator> & file_iterator,
    const ConfigurationPtr & configuration,
    const ObjectStoragePtr & object_storage,
    ReadFromFormatInfo & read_from_format_info,
    const std::optional<FormatSettings> & format_settings,
    const std::shared_ptr<const KeyCondition> & key_condition_,
    const ContextPtr & context_,
    SchemaCache * schema_cache,
    const LoggerPtr & log,
    size_t max_block_size,
    size_t max_parsing_threads,
    bool need_only_count)
{
    ObjectInfoPtr object_info;
    auto query_settings = configuration->getQuerySettings(context_);

    do
    {
        object_info = file_iterator->next(processor);

        if (!object_info || object_info->getPath().empty())
            return {};

        if (!object_info->metadata)
        {
            const auto & path = object_info->isArchive() ? object_info->getPathToArchive() : object_info->getPath();
            object_info->metadata = object_storage->getObjectMetadata(path);
        }
    }
    while (query_settings.skip_empty_files && object_info->metadata->size_bytes == 0);

    QueryPipelineBuilder builder;
    std::shared_ptr<ISource> source;
    std::unique_ptr<ReadBuffer> read_buf;

    auto try_get_num_rows_from_cache = [&]() -> std::optional<size_t>
    {
        if (!schema_cache)
            return std::nullopt;

        const auto cache_key = getKeyForSchemaCache(
            getUniqueStoragePathIdentifier(*configuration, *object_info),
            configuration->format,
            format_settings,
            context_);

        auto get_last_mod_time = [&]() -> std::optional<time_t>
        {
            return object_info->metadata
                ? std::optional<size_t>(object_info->metadata->last_modified.epochTime())
                : std::nullopt;
        };
        return schema_cache->tryGetNumRows(cache_key, get_last_mod_time);
    };

    std::optional<size_t> num_rows_from_cache
        = need_only_count && context_->getSettingsRef()[Setting::use_cache_for_count_from_files] ? try_get_num_rows_from_cache() : std::nullopt;

    if (num_rows_from_cache)
    {
        /// We should not return single chunk with all number of rows,
        /// because there is a chance that this chunk will be materialized later
        /// (it can cause memory problems even with default values in columns or when virtual columns are requested).
        /// Instead, we use special ConstChunkGenerator that will generate chunks
        /// with max_block_size rows until total number of rows is reached.
        builder.init(Pipe(std::make_shared<ConstChunkGenerator>(
                              read_from_format_info.format_header, *num_rows_from_cache, max_block_size)));
    }
    else
    {
        CompressionMethod compression_method;
        if (const auto * object_info_in_archive = dynamic_cast<const ArchiveIterator::ObjectInfoInArchive *>(object_info.get()))
        {
            compression_method = chooseCompressionMethod(configuration->getPathInArchive(), configuration->compression_method);
            const auto & archive_reader = object_info_in_archive->archive_reader;
            read_buf = archive_reader->readFile(object_info_in_archive->path_in_archive, /*throw_on_not_found=*/true);
        }
        else
        {
            compression_method = chooseCompressionMethod(object_info->getFileName(), configuration->compression_method);
            read_buf = createReadBuffer(*object_info, object_storage, context_, log);
        }

        auto input_format = FormatFactory::instance().getInput(
            configuration->format,
            *read_buf,
            read_from_format_info.format_header,
            context_,
            max_block_size,
            format_settings,
            need_only_count ? 1 : max_parsing_threads,
            std::nullopt,
            true/* is_remote_fs */,
            compression_method,
            need_only_count);

        input_format->setSerializationHints(read_from_format_info.serialization_hints);

        if (key_condition_)
            input_format->setKeyCondition(key_condition_);

        if (need_only_count)
            input_format->needOnlyCount();

        builder.init(Pipe(input_format));

        if (read_from_format_info.columns_description.hasDefaults())
        {
            builder.addSimpleTransform(
                [&](const Block & header)
                {
                    return std::make_shared<AddingDefaultsTransform>(header, read_from_format_info.columns_description, *input_format, context_);
                });
        }

        source = input_format;
    }

    /// Add ExtractColumnsTransform to extract requested columns/subcolumns
    /// from chunk read by IInputFormat.
    builder.addSimpleTransform([&](const Block & header)
    {
        return std::make_shared<ExtractColumnsTransform>(header, read_from_format_info.requested_columns);
    });

    auto pipeline = std::make_unique<QueryPipeline>(QueryPipelineBuilder::getPipeline(std::move(builder)));
    auto current_reader = std::make_unique<PullingPipelineExecutor>(*pipeline);

    ProfileEvents::increment(ProfileEvents::EngineFileLikeReadFiles);

    return ReaderHolder(
        object_info, std::move(read_buf), std::move(source), std::move(pipeline), std::move(current_reader));
}

std::future<StorageObjectStorageSource::ReaderHolder> StorageObjectStorageSource::createReaderAsync()
{
    return create_reader_scheduler([=, this] { return createReader(); }, Priority{});
}

std::unique_ptr<ReadBufferFromFileBase> StorageObjectStorageSource::createReadBuffer(
    ObjectInfo & object_info, const ObjectStoragePtr & object_storage, const ContextPtr & context_, const LoggerPtr & log)
{
    const auto & settings = context_->getSettingsRef();
    const auto & read_settings = context_->getReadSettings();

    const auto filesystem_cache_name = settings[Setting::filesystem_cache_name].value;
    bool use_cache = read_settings.enable_filesystem_cache
        && !filesystem_cache_name.empty()
        && (object_storage->getType() == ObjectStorageType::Azure
            || object_storage->getType() == ObjectStorageType::S3);

    if (!object_info.metadata)
    {
        if (!use_cache)
        {
            return object_storage->readObject(StoredObject(object_info.getPath()), read_settings);
        }
        object_info.metadata = object_storage->getObjectMetadata(object_info.getPath());
    }

    const auto & object_size = object_info.metadata->size_bytes;

    auto modified_read_settings = read_settings.adjustBufferSize(object_size);
    /// FIXME: Changing this setting to default value breaks something around parquet reading
    modified_read_settings.remote_read_min_bytes_for_seek = modified_read_settings.remote_fs_buffer_size;
    /// User's object may change, don't cache it.
    modified_read_settings.use_page_cache_for_disks_without_file_cache = false;

    // Create a read buffer that will prefetch the first ~1 MB of the file.
    // When reading lots of tiny files, this prefetching almost doubles the throughput.
    // For bigger files, parallel reading is more useful.
    const bool object_too_small = object_size <= 2 * context_->getSettingsRef()[Setting::max_download_buffer_size];
    const bool use_prefetch = object_too_small
        && modified_read_settings.remote_fs_method == RemoteFSReadMethod::threadpool
        && modified_read_settings.remote_fs_prefetch;

    /// FIXME: Use async buffer if use_cache,
    /// because CachedOnDiskReadBufferFromFile does not work as an independent buffer currently.
    const bool use_async_buffer = use_prefetch || use_cache;

    if (use_async_buffer)
        modified_read_settings.remote_read_buffer_use_external_buffer = true;

    std::unique_ptr<ReadBufferFromFileBase> impl;
    if (use_cache)
    {
        if (object_info.metadata->etag.empty())
        {
            LOG_WARNING(log, "Cannot use filesystem cache, no etag specified");
        }
        else
        {
            SipHash hash;
            hash.update(object_info.getPath());
            hash.update(object_info.metadata->etag);

            const auto cache_key = FileCacheKey::fromKey(hash.get128());
            auto cache = FileCacheFactory::instance().get(filesystem_cache_name);

            auto read_buffer_creator = [path = object_info.getPath(), object_size, modified_read_settings, object_storage]()
            {
                return object_storage->readObject(StoredObject(path, "", object_size), modified_read_settings);
            };

            modified_read_settings.filesystem_cache_boundary_alignment = settings[Setting::filesystem_cache_boundary_alignment];

            impl = std::make_unique<CachedOnDiskReadBufferFromFile>(
                object_info.getPath(),
                cache_key,
                cache,
                FileCache::getCommonUser(),
                read_buffer_creator,
                modified_read_settings,
                std::string(CurrentThread::getQueryId()),
                object_size,
                /* allow_seeks */true,
                /* use_external_buffer */true,
                /* read_until_position */std::nullopt,
                context_->getFilesystemCacheLog());

            LOG_TEST(log, "Using filesystem cache `{}` (path: {}, etag: {}, hash: {})",
                     filesystem_cache_name, object_info.getPath(),
                     object_info.metadata->etag, toString(hash.get128()));
        }
    }

    if (!impl)
        impl = object_storage->readObject(StoredObject(object_info.getPath(), "", object_size), modified_read_settings);

    if (!use_async_buffer)
        return impl;

    LOG_TRACE(log, "Downloading object of size {} with initial prefetch", object_size);

    bool prefer_bigger_buffer_size = read_settings.filesystem_cache_prefer_bigger_buffer_size && impl->isCached();
    size_t buffer_size = prefer_bigger_buffer_size
        ? std::max<size_t>(read_settings.remote_fs_buffer_size, DBMS_DEFAULT_BUFFER_SIZE)
        : read_settings.remote_fs_buffer_size;
    if (object_size)
        buffer_size = std::min<size_t>(object_size, buffer_size);

    auto & reader = context_->getThreadPoolReader(FilesystemReaderType::ASYNCHRONOUS_REMOTE_FS_READER);
    impl = std::make_unique<AsynchronousBoundedReadBuffer>(
        std::move(impl),
        reader,
        modified_read_settings,
        buffer_size,
        modified_read_settings.remote_read_min_bytes_for_seek,
        context_->getAsyncReadCounters(),
        context_->getFilesystemReadPrefetchesLog());

    if (use_prefetch)
    {
        impl->setReadUntilEnd();
        impl->prefetch(DEFAULT_PREFETCH_PRIORITY);
    }
    return impl;
}

StorageObjectStorageSource::IIterator::IIterator(const std::string & logger_name_)
    : logger(getLogger(logger_name_))
{
}

StorageObjectStorage::ObjectInfoPtr StorageObjectStorageSource::IIterator::next(size_t processor)
{
    auto object_info = nextImpl(processor);

    if (object_info)
    {
        LOG_TEST(logger, "Next key: {}", object_info->getFileName());
    }

    return object_info;
}

StorageObjectStorageSource::GlobIterator::GlobIterator(
    ObjectStoragePtr object_storage_,
    ConfigurationPtr configuration_,
    const ActionsDAG::Node * predicate,
    const NamesAndTypesList & virtual_columns_,
    ContextPtr context_,
    ObjectInfos * read_keys_,
    size_t list_object_keys_size,
    bool throw_on_zero_files_match_,
    std::function<void(FileProgress)> file_progress_callback_)
    : IIterator("GlobIterator")
    , WithContext(context_)
    , object_storage(object_storage_)
    , configuration(configuration_)
    , virtual_columns(virtual_columns_)
    , throw_on_zero_files_match(throw_on_zero_files_match_)
    , read_keys(read_keys_)
    , local_context(context_)
    , file_progress_callback(file_progress_callback_)
{
    if (configuration->isNamespaceWithGlobs())
    {
        throw Exception(ErrorCodes::BAD_ARGUMENTS, "Expression can not have wildcards inside namespace name");
    }
    if (configuration->isPathWithGlobs())
    {
        const auto key_with_globs = configuration_->getPath();
        const auto key_prefix = configuration->getPathWithoutGlobs();
        object_storage_iterator = object_storage->iterate(key_prefix, list_object_keys_size);

        matcher = std::make_unique<re2::RE2>(makeRegexpPatternFromGlobs(key_with_globs));
        if (!matcher->ok())
        {
            throw Exception(ErrorCodes::CANNOT_COMPILE_REGEXP, "Cannot compile regex from glob ({}): {}", key_with_globs, matcher->error());
        }

        recursive = key_with_globs == "/**";
        if (auto filter_dag = VirtualColumnUtils::createPathAndFileFilterDAG(predicate, virtual_columns))
        {
            VirtualColumnUtils::buildSetsForDAG(*filter_dag, getContext());
            filter_expr = std::make_shared<ExpressionActions>(std::move(*filter_dag));
        }
    }
    else
    {
        throw Exception(
            ErrorCodes::BAD_ARGUMENTS,
            "Using glob iterator with path without globs is not allowed (used path: {})",
            configuration->getPath());
    }
}

size_t StorageObjectStorageSource::GlobIterator::estimatedKeysCount()
{
    if (object_infos.empty() && !is_finished && object_storage_iterator->isValid())
    {
        /// 1000 files were listed, and we cannot make any estimation of _how many more_ there are (because we list bucket lazily);
        /// If there are more objects in the bucket, limiting the number of streams is the last thing we may want to do
        /// as it would lead to serious slow down of the execution, since objects are going
        /// to be fetched sequentially rather than in-parallel with up to <max_threads> times.
        return std::numeric_limits<size_t>::max();
    }
    return object_infos.size();
}

StorageObjectStorage::ObjectInfoPtr StorageObjectStorageSource::GlobIterator::nextImpl(size_t processor)
{
    std::lock_guard lock(next_mutex);
    auto object_info = nextImplUnlocked(processor);
    if (first_iteration && !object_info && throw_on_zero_files_match)
    {
        throw Exception(ErrorCodes::FILE_DOESNT_EXIST,
                        "Can not match any files with path {}",
                        configuration->getPath());
    }
    first_iteration = false;
    return object_info;
}

StorageObjectStorage::ObjectInfoPtr StorageObjectStorageSource::GlobIterator::nextImplUnlocked(size_t /* processor */)
{
    bool current_batch_processed = object_infos.empty() || index >= object_infos.size();
    if (is_finished && current_batch_processed)
        return {};

    if (current_batch_processed)
    {
        ObjectInfos new_batch;
        while (new_batch.empty())
        {
            auto result = object_storage_iterator->getCurrentBatchAndScheduleNext();
            if (!result.has_value())
            {
                is_finished = true;
                return {};
            }

            new_batch = std::move(result.value());
            for (auto it = new_batch.begin(); it != new_batch.end();)
            {
                if (!recursive && !re2::RE2::FullMatch((*it)->getPath(), *matcher))
                    it = new_batch.erase(it);
                else
                    ++it;
            }

            if (filter_expr)
            {
                std::vector<String> paths;
                paths.reserve(new_batch.size());
                for (const auto & object_info : new_batch)
                    paths.push_back(getUniqueStoragePathIdentifier(*configuration, *object_info, false));

                VirtualColumnUtils::filterByPathOrFile(new_batch, paths, filter_expr, virtual_columns, local_context);

                LOG_TEST(logger, "Filtered files: {} -> {}", paths.size(), new_batch.size());
            }
        }

        index = 0;

        if (read_keys)
            read_keys->insert(read_keys->end(), new_batch.begin(), new_batch.end());

        object_infos = std::move(new_batch);

        if (file_progress_callback)
        {
            for (const auto & object_info : object_infos)
            {
                chassert(object_info->metadata);
                file_progress_callback(FileProgress(0, object_info->metadata->size_bytes));
            }
        }
    }

    if (index >= object_infos.size())
    {
        throw Exception(
            ErrorCodes::LOGICAL_ERROR,
            "Index out of bound for blob metadata. Index: {}, size: {}",
            index, object_infos.size());
    }

    return object_infos[index++];
}

StorageObjectStorageSource::KeysIterator::KeysIterator(
    ObjectStoragePtr object_storage_,
    ConfigurationPtr configuration_,
    const NamesAndTypesList & virtual_columns_,
    ObjectInfos * read_keys_,
    bool ignore_non_existent_files_,
    std::function<void(FileProgress)> file_progress_callback_)
    : IIterator("KeysIterator")
    , object_storage(object_storage_)
    , configuration(configuration_)
    , virtual_columns(virtual_columns_)
    , file_progress_callback(file_progress_callback_)
    , keys(configuration->getPaths())
    , ignore_non_existent_files(ignore_non_existent_files_)
{
    if (read_keys_)
    {
        /// TODO: should we add metadata if we anyway fetch it if file_progress_callback is passed?
        for (auto && key : keys)
        {
            auto object_info = std::make_shared<ObjectInfo>(key);
            read_keys_->emplace_back(object_info);
        }
    }
}

StorageObjectStorage::ObjectInfoPtr StorageObjectStorageSource::KeysIterator::nextImpl(size_t /* processor */)
{
    while (true)
    {
        size_t current_index = index.fetch_add(1, std::memory_order_relaxed);
        if (current_index >= keys.size())
            return {};

        auto key = keys[current_index];

        ObjectMetadata object_metadata{};
        if (ignore_non_existent_files)
        {
            auto metadata = object_storage->tryGetObjectMetadata(key);
            if (!metadata)
                continue;
        }
        else
            object_metadata = object_storage->getObjectMetadata(key);

        if (file_progress_callback)
            file_progress_callback(FileProgress(0, object_metadata.size_bytes));

        return std::make_shared<ObjectInfo>(key, object_metadata);
    }
}

StorageObjectStorageSource::ReaderHolder::ReaderHolder(
    ObjectInfoPtr object_info_,
    std::unique_ptr<ReadBuffer> read_buf_,
    std::shared_ptr<ISource> source_,
    std::unique_ptr<QueryPipeline> pipeline_,
    std::unique_ptr<PullingPipelineExecutor> reader_)
    : object_info(std::move(object_info_))
    , read_buf(std::move(read_buf_))
    , source(std::move(source_))
    , pipeline(std::move(pipeline_))
    , reader(std::move(reader_))
{
}

StorageObjectStorageSource::ReaderHolder &
StorageObjectStorageSource::ReaderHolder::operator=(ReaderHolder && other) noexcept
{
    /// The order of destruction is important.
    /// reader uses pipeline, pipeline uses read_buf.
    reader = std::move(other.reader);
    pipeline = std::move(other.pipeline);
    source = std::move(other.source);
    read_buf = std::move(other.read_buf);
    object_info = std::move(other.object_info);
    return *this;
}

StorageObjectStorageSource::ReadTaskIterator::ReadTaskIterator(
    const ReadTaskCallback & callback_, size_t max_threads_count)
    : IIterator("ReadTaskIterator")
    , callback(callback_)
{
    ThreadPool pool(
        CurrentMetrics::StorageObjectStorageThreads,
        CurrentMetrics::StorageObjectStorageThreadsActive,
        CurrentMetrics::StorageObjectStorageThreadsScheduled, max_threads_count);

    auto pool_scheduler = threadPoolCallbackRunnerUnsafe<String>(pool, "ReadTaskIter");

    std::vector<std::future<String>> keys;
    keys.reserve(max_threads_count);
    for (size_t i = 0; i < max_threads_count; ++i)
        keys.push_back(pool_scheduler([this] { return callback(); }, Priority{}));

    pool.wait();
    buffer.reserve(max_threads_count);
    for (auto & key_future : keys)
    {
        auto key = key_future.get();
        if (!key.empty())
            buffer.emplace_back(std::make_shared<ObjectInfo>(key, std::nullopt));
    }
}

StorageObjectStorage::ObjectInfoPtr StorageObjectStorageSource::ReadTaskIterator::nextImpl(size_t)
{
    size_t current_index = index.fetch_add(1, std::memory_order_relaxed);
    if (current_index >= buffer.size())
        return std::make_shared<ObjectInfo>(callback());

    return buffer[current_index];
}

static IArchiveReader::NameFilter createArchivePathFilter(const std::string & archive_pattern)
{
    auto matcher = std::make_shared<re2::RE2>(makeRegexpPatternFromGlobs(archive_pattern));
    if (!matcher->ok())
    {
        throw Exception(ErrorCodes::CANNOT_COMPILE_REGEXP,
                        "Cannot compile regex from glob ({}): {}",
                        archive_pattern, matcher->error());
    }
    return [matcher](const std::string & p) mutable { return re2::RE2::FullMatch(p, *matcher); };
}

StorageObjectStorageSource::ArchiveIterator::ObjectInfoInArchive::ObjectInfoInArchive(
    ObjectInfoPtr archive_object_,
    const std::string & path_in_archive_,
    std::shared_ptr<IArchiveReader> archive_reader_,
    IArchiveReader::FileInfo && file_info_)
    : archive_object(archive_object_), path_in_archive(path_in_archive_), archive_reader(archive_reader_), file_info(file_info_)
{
}

StorageObjectStorageSource::ArchiveIterator::ArchiveIterator(
    ObjectStoragePtr object_storage_,
    ConfigurationPtr configuration_,
    std::unique_ptr<IIterator> archives_iterator_,
    ContextPtr context_,
    ObjectInfos * read_keys_)
    : IIterator("ArchiveIterator")
    , WithContext(context_)
    , object_storage(object_storage_)
    , is_path_in_archive_with_globs(configuration_->isPathInArchiveWithGlobs())
    , archives_iterator(std::move(archives_iterator_))
    , filter(is_path_in_archive_with_globs ? createArchivePathFilter(configuration_->getPathInArchive()) : IArchiveReader::NameFilter{})
    , path_in_archive(is_path_in_archive_with_globs ? "" : configuration_->getPathInArchive())
    , read_keys(read_keys_)
{
}

std::shared_ptr<IArchiveReader>
StorageObjectStorageSource::ArchiveIterator::createArchiveReader(ObjectInfoPtr object_info) const
{
    const auto size = object_info->metadata->size_bytes;
    return DB::createArchiveReader(
        /* path_to_archive */object_info->getPath(),
        /* archive_read_function */[=, this]()
        {
            return StorageObjectStorageSource::createReadBuffer(*object_info, object_storage, getContext(), logger);
        },
        /* archive_size */size);
}

StorageObjectStorageSource::ObjectInfoPtr
StorageObjectStorageSource::ArchiveIterator::nextImpl(size_t processor)
{
    std::unique_lock lock{next_mutex};
    IArchiveReader::FileInfo current_file_info{};
    while (true)
    {
        if (filter)
        {
            if (!file_enumerator)
            {
                archive_object = archives_iterator->next(processor);
                if (!archive_object)
                    return {};

                archive_reader = createArchiveReader(archive_object);
                file_enumerator = archive_reader->firstFile();
                if (!file_enumerator)
                    continue;
            }
            else if (!file_enumerator->nextFile())
            {
                file_enumerator.reset();
                continue;
            }

            path_in_archive = file_enumerator->getFileName();
            if (!filter(path_in_archive))
                continue;
            current_file_info = file_enumerator->getFileInfo();
        }
        else
        {
            archive_object = archives_iterator->next(processor);
            if (!archive_object)
                return {};

            if (!archive_object->metadata)
                archive_object->metadata = object_storage->getObjectMetadata(archive_object->getPath());

            archive_reader = createArchiveReader(archive_object);
            if (!archive_reader->fileExists(path_in_archive))
                continue;
            current_file_info = archive_reader->getFileInfo(path_in_archive);
        }
        break;
    }

    auto object_in_archive
        = std::make_shared<ObjectInfoInArchive>(archive_object, path_in_archive, archive_reader, std::move(current_file_info));

    if (read_keys != nullptr)
        read_keys->push_back(object_in_archive);

    return object_in_archive;
}

size_t StorageObjectStorageSource::ArchiveIterator::estimatedKeysCount()
{
    return archives_iterator->estimatedKeysCount();
}

}<|MERGE_RESOLUTION|>--- conflicted
+++ resolved
@@ -247,12 +247,8 @@
             return chunk;
         }
 
-<<<<<<< HEAD
-        if (reader.getInputFormat() && read_context->getSettingsRef()[Setting::use_cache_for_count_from_files]
-            && (!key_condition || key_condition->alwaysUnknownOrTrue()))
-=======
-        if (reader.getInputFormat() && getContext()->getSettingsRef()[Setting::use_cache_for_count_from_files])
->>>>>>> 5ef460de
+
+        if (reader.getInputFormat() && getContext()->getSettingsRef()[Setting::use_cache_for_count_from_files] && (!key_condition || key_condition->alwaysUnknownOrTrue()))
             addNumRowsToCache(*reader.getObjectInfo(), total_rows_in_file);
 
         total_rows_in_file = 0;
