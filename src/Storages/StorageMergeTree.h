--- conflicted
+++ resolved
@@ -98,30 +98,10 @@
 
     RestoreDataTasks restoreFromBackup(const BackupPtr & backup, const String & data_path_in_backup, const ASTs & partitions, ContextMutablePtr context) override;
 
-<<<<<<< HEAD
-    bool scheduleDataProcessingJob(BackgroundJobExecutor & executor) override;
+    bool scheduleDataProcessingJob(BackgroundJobsAssignee & assignee) override;
 
     MergeTreeDeduplicationLog * getDeduplicationLog() { return deduplication_log.get(); }
 
-    void triggerBackgroundOperationTask(bool delay) override
-    {
-        if (delay)
-            background_executor.triggerTaskWithDelay();
-        else
-            background_executor.triggerTask();
-
-        if (delay)
-            background_moves_executor.triggerTaskWithDelay();
-        else
-            background_moves_executor.triggerTask();
-    }
-
-=======
-    bool scheduleDataProcessingJob(BackgroundJobsAssignee & assignee) override;
-
-    MergeTreeDeduplicationLog * getDeduplicationLog() { return deduplication_log.get(); }
-
->>>>>>> fc4f1194
 private:
 
     /// Mutex and condvar for synchronous mutations wait
