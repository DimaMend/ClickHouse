#pragma once

#include <Core/Names.h>
#include <Storages/AlterCommands.h>
#include <Storages/IStorage.h>
#include <Storages/MergeTree/MergeTreeData.h>
#include <Storages/MergeTree/MergeTreeDataSelectExecutor.h>
#include <Storages/MergeTree/MergeTreeDataWriter.h>
#include <Storages/MergeTree/MergeTreeDataMergerMutator.h>
#include <Storages/MergeTree/MergeTreePartsMover.h>
#include <Storages/MergeTree/MergeTreeMutationEntry.h>
#include <Storages/MergeTree/MergeTreeMutationStatus.h>
#include <Storages/MergeTree/MergeTreeDeduplicationLog.h>
#include <Storages/MergeTree/FutureMergedMutatedPart.h>
#include <Storages/MergeTree/MergePlainMergeTreeTask.h>
#include <Storages/MergeTree/MutatePlainMergeTreeTask.h>

#include <Disks/StoragePolicy.h>
#include <Common/SimpleIncrement.h>


namespace DB
{

/** See the description of the data structure in MergeTreeData.
  */
class StorageMergeTree final : public MergeTreeData
{
public:
    /** Attach the table with the appropriate name, along the appropriate path (with / at the end),
      *  (correctness of names and paths are not checked)
      *  consisting of the specified columns.
      *
      * See MergeTreeData constructor for comments on parameters.
      */
    StorageMergeTree(
        const StorageID & table_id_,
        const String & relative_data_path_,
        const StorageInMemoryMetadata & metadata,
        LoadingStrictnessLevel mode,
        ContextMutablePtr context_,
        const String & date_column_name,
        const MergingParams & merging_params_,
        std::unique_ptr<MergeTreeSettings> settings_);

    void startup() override;
    void shutdown(bool is_drop) override;

    ~StorageMergeTree() override;

    std::string getName() const override { return merging_params.getModeName() + "MergeTree"; }

    bool supportsParallelInsert() const override { return true; }

    bool supportsTransactions() const override { return true; }

    void read(
        QueryPlan & query_plan,
        const Names & column_names,
        const StorageSnapshotPtr & storage_snapshot,
        SelectQueryInfo & query_info,
        ContextPtr context,
        QueryProcessingStage::Enum processed_stage,
        size_t max_block_size,
        size_t num_streams) override;

    std::optional<UInt64> totalRows(const Settings &) const override;
    std::optional<UInt64> totalRowsByPartitionPredicate(const ActionsDAGPtr & filter_actions_dag, ContextPtr) const override;
    std::optional<UInt64> totalBytes(const Settings &) const override;
    std::optional<UInt64> totalBytesUncompressed(const Settings &) const override;

    SinkToStoragePtr write(const ASTPtr & query, const StorageMetadataPtr & /*metadata_snapshot*/, ContextPtr context, bool async_insert) override;

    /** Perform the next step in combining the parts.
      */
    bool optimize(
        const ASTPtr & query,
        const StorageMetadataPtr & /*metadata_snapshot*/,
        const ASTPtr & partition,
        bool final,
        bool deduplicate,
        const Names & deduplicate_by_columns,
        bool cleanup,
        ContextPtr context) override;

    void mutate(const MutationCommands & commands, ContextPtr context) override;

    bool hasLightweightDeletedMask() const override;

    /// Return introspection information about currently processing or recently processed mutations.
    std::vector<MergeTreeMutationStatus> getMutationsStatus() const override;

    CancellationCode killMutation(const String & mutation_id) override;

    /// Makes backup entries to backup the data of the storage.
    void backupData(BackupEntriesCollector & backup_entries_collector, const String & data_path_in_backup, const std::optional<ASTs> & partitions) override;

    void drop() override;
    void truncate(const ASTPtr &, const StorageMetadataPtr &, ContextPtr, TableExclusiveLockHolder &) override;

    void alter(const AlterCommands & commands, ContextPtr context, AlterLockHolder & table_lock_holder) override;

    void checkTableCanBeDropped([[ maybe_unused ]] ContextPtr query_context) const override;

    ActionLock getActionLock(StorageActionBlockType action_type) override;

    void onActionLockRemove(StorageActionBlockType action_type) override;

    DataValidationTasksPtr getCheckTaskList(const CheckTaskFilter & check_task_filter, ContextPtr context) override;
    std::optional<CheckResult> checkDataNext(DataValidationTasksPtr & check_task_list) override;

    bool scheduleDataProcessingJob(BackgroundJobsAssignee & assignee) override;

    std::map<std::string, MutationCommands> getUnfinishedMutationCommands() const override;

    MergeTreeDeduplicationLog * getDeduplicationLog() { return deduplication_log.get(); }

private:

    /// Mutex and condvar for synchronous mutations wait
    std::mutex mutation_wait_mutex;
    std::condition_variable mutation_wait_event;

    MergeTreeDataSelectExecutor reader;
    MergeTreeDataWriter writer;
    MergeTreeDataMergerMutator merger_mutator;

    std::unique_ptr<MergeTreeDeduplicationLog> deduplication_log;

    /// For block numbers.
    SimpleIncrement increment;

    /// For clearOldParts
    AtomicStopwatch time_after_previous_cleanup_parts;
    /// For clearOldTemporaryDirectories.
    AtomicStopwatch time_after_previous_cleanup_temporary_directories;
    /// For clearOldBrokenDetachedParts
    AtomicStopwatch time_after_previous_cleanup_broken_detached_parts;

    /// Mutex for parts currently processing in background
    /// merging (also with TTL), mutating or moving.
    mutable std::mutex currently_processing_in_background_mutex;
    mutable std::condition_variable currently_processing_in_background_condition;

    /// Parts that currently participate in merge or mutation.
    /// This set have to be used with `currently_processing_in_background_mutex`.
    DataParts currently_merging_mutating_parts;

    std::map<UInt64, MergeTreeMutationEntry> current_mutations_by_version;

    std::atomic<bool> shutdown_called {false};
    std::atomic<bool> flush_called {false};

    /// PreparedSets cache for one executing mutation.
    /// NOTE: we only store weak_ptr to PreparedSetsCache, so that the cache is shared between mutation tasks that are executed in parallel.
    /// The goal is to avoiding consuming a lot of memory when the same big sets are used by multiple tasks at the same time.
    /// If the tasks are executed without time overlap, we will destroy the cache to free memory, and the next task might rebuild the same sets.
    std::mutex mutation_prepared_sets_cache_mutex;
    std::map<Int64, PreparedSetsCachePtr::weak_type> mutation_prepared_sets_cache;

    void loadMutations();

    /// Load and initialize deduplication logs. Even if deduplication setting
    /// equals zero creates object with deduplication window equals zero.
    void loadDeduplicationLog();

    /** Determines what parts should be merged and merges it.
      * If aggressive - when selects parts don't takes into account their ratio size and novelty (used for OPTIMIZE query).
      * Returns true if merge is finished successfully.
      */
    bool merge(
            bool aggressive,
            const String & partition_id,
            bool final, bool deduplicate,
            const Names & deduplicate_by_columns,
            bool cleanup,
            const MergeTreeTransactionPtr & txn,
            String & out_disable_reason,
            bool optimize_skip_merged_partitions = false);

    void renameAndCommitEmptyParts(MutableDataPartsVector & new_parts, Transaction & transaction);

    /// Make part state outdated and queue it to remove without timeout
    /// If force, then stop merges and block them until part state became outdated. Throw exception if part doesn't exists
    /// If not force, then take merges selector and check that part is not participating in background operations.
    MergeTreeDataPartPtr outdatePart(MergeTreeTransaction * txn, const String & part_name, bool force, bool clear_without_timeout = true);
    ActionLock stopMergesAndWait();

    /// Allocate block number for new mutation, write mutation to disk
    /// and into in-memory structures. Wake up merge-mutation task.
    Int64 startMutation(const MutationCommands & commands, ContextPtr query_context);
    /// Wait until mutation with version will finish mutation for all parts
    void waitForMutation(Int64 version, bool wait_for_another_mutation);
    void waitForMutation(const String & mutation_id, bool wait_for_another_mutation) override;
    void waitForMutation(Int64 version, const String & mutation_id, bool wait_for_another_mutation = false);
    void setMutationCSN(const String & mutation_id, CSN csn) override;

    friend struct CurrentlyMergingPartsTagger;

    MergeMutateSelectedEntryPtr selectPartsToMerge(
        const StorageMetadataPtr & metadata_snapshot,
        bool aggressive,
        const String & partition_id,
        bool final,
        String & disable_reason,
        TableLockHolder & table_lock_holder,
        std::unique_lock<std::mutex> & lock,
        const MergeTreeTransactionPtr & txn,
        bool optimize_skip_merged_partitions = false,
        SelectPartsDecision * select_decision_out = nullptr);


    MergeMutateSelectedEntryPtr selectPartsToMutate(
        const StorageMetadataPtr & metadata_snapshot, String & disable_reason,
        TableLockHolder & table_lock_holder, std::unique_lock<std::mutex> & currently_processing_in_background_mutex_lock);

    /// For current mutations queue, returns maximum version of mutation for a part,
    /// with respect of mutations which would not change it.
    /// Returns 0 if there is no such mutation in active status.
    UInt64 getCurrentMutationVersion(
        const DataPartPtr & part,
        std::unique_lock<std::mutex> & /* currently_processing_in_background_mutex_lock */) const;

    /// Returns the maximum level of all outdated parts in a range (left; right), or 0 in case if empty range.
    /// Merges have to be aware of the outdated part's levels inside designated merge range.
    /// When two parts all_1_1_0, all_3_3_0 are merged into all_1_3_1, the gap between those parts have to be verified.
    /// There should not be an unactive part all_1_1_1. Otherwise it is impossible to load parts after restart, they intersects.
    /// Therefore this function is used in merge predicate in order to prevent merges over the gaps with high level outdated parts.
    UInt32 getMaxLevelInBetween(
        const DataPartPtr & left,
        const DataPartPtr & right) const;

    size_t clearOldMutations(bool truncate = false);

    // Partition helpers
    void dropPartNoWaitNoThrow(const String & part_name) override;
    void dropPart(const String & part_name, bool detach, ContextPtr context) override;
    void dropPartition(const ASTPtr & partition, bool detach, ContextPtr context) override;
    void dropPartsImpl(DataPartsVector && parts_to_remove, bool detach);
    PartitionCommandsResultInfo attachPartition(const ASTPtr & partition, const StorageMetadataPtr & metadata_snapshot, bool part, ContextPtr context) override;

    void replacePartitionFrom(const StoragePtr & source_table, const ASTPtr & partition, bool replace, ContextPtr context) override;
    void movePartitionToTable(const StoragePtr & dest_table, const ASTPtr & partition, ContextPtr context) override;
    bool partIsAssignedToBackgroundOperation(const DataPartPtr & part) const override;
    /// Update mutation entries after part mutation execution. May reset old
    /// errors if mutation was successful. Otherwise update last_failed* fields
    /// in mutation entries.
    void updateMutationEntriesErrors(FutureMergedMutatedPartPtr result_part, bool is_successful, const String & exception_message);

    /// Return empty optional if mutation was killed. Otherwise return partially
    /// filled mutation status with information about error (latest_fail*) and
    /// is_done. mutation_ids filled with mutations with the same errors,
    /// because we can execute several mutations at once. Order is important for
    /// better readability of exception message. If mutation was killed doesn't
    /// return any ids.
    std::optional<MergeTreeMutationStatus> getIncompleteMutationsStatus(Int64 mutation_version, std::set<String> * mutation_ids = nullptr,
                                                                        bool from_another_mutation = false) const;

    std::optional<MergeTreeMutationStatus> getIncompleteMutationsStatusUnlocked(Int64 mutation_version, std::unique_lock<std::mutex> & lock,
                                                                        std::set<String> * mutation_ids = nullptr, bool from_another_mutation = false) const;

<<<<<<< HEAD
    void fillNewPartName(MutableDataPartPtr & part, DataPartsLock & lock, std::optional<int64_t> block_number = {});
=======
    void fillNewPartName(MutableDataPartPtr & part, DataPartsLock & lock);
    void fillNewPartNameAndResetLevel(MutableDataPartPtr & part, DataPartsLock & lock);
>>>>>>> 482400cd

    void startBackgroundMovesIfNeeded() override;

    BackupEntries backupMutations(UInt64 version, const String & data_path_in_backup) const;

    /// Attaches restored parts to the storage.
    void attachRestoredParts(MutableDataPartsVector && parts) override;

    std::unique_ptr<MergeTreeSettings> getDefaultSettings() const override;

    PreparedSetsCachePtr getPreparedSetsCache(Int64 mutation_id);

    void assertNotReadonly() const;

    friend class MergeTreeSink;
    friend class MergeTreeData;
    friend class MergePlainMergeTreeTask;
    friend class MutatePlainMergeTreeTask;

    struct DataValidationTasks : public IStorage::DataValidationTasksBase
    {
        DataValidationTasks(DataPartsVector && parts_, ContextPtr context_)
            : parts(std::move(parts_)), it(parts.begin()), context(std::move(context_))
        {}

        DataPartPtr next()
        {
            std::lock_guard lock(mutex);
            if (it == parts.end())
                return nullptr;
            return *(it++);
        }

        size_t size() const override
        {
            std::lock_guard lock(mutex);
            return std::distance(it, parts.end());
        }

        mutable std::mutex mutex;
        DataPartsVector parts;
        DataPartsVector::const_iterator it;

        ContextPtr context;
    };

protected:
    MutationCommands getAlterMutationCommandsForPart(const DataPartPtr & part) const override;
};

}<|MERGE_RESOLUTION|>--- conflicted
+++ resolved
@@ -259,12 +259,8 @@
     std::optional<MergeTreeMutationStatus> getIncompleteMutationsStatusUnlocked(Int64 mutation_version, std::unique_lock<std::mutex> & lock,
                                                                         std::set<String> * mutation_ids = nullptr, bool from_another_mutation = false) const;
 
-<<<<<<< HEAD
     void fillNewPartName(MutableDataPartPtr & part, DataPartsLock & lock, std::optional<int64_t> block_number = {});
-=======
-    void fillNewPartName(MutableDataPartPtr & part, DataPartsLock & lock);
     void fillNewPartNameAndResetLevel(MutableDataPartPtr & part, DataPartsLock & lock);
->>>>>>> 482400cd
 
     void startBackgroundMovesIfNeeded() override;
 
