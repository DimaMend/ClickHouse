--- conflicted
+++ resolved
@@ -85,12 +85,6 @@
     , reader(*this)
     , writer(*this)
     , merger_mutator(*this, getContext()->getSettingsRef().background_pool_size)
-<<<<<<< HEAD
-    , background_executor(*this, BackgroundJobExecutor::Type::DataProcessing, getContext())
-    , background_moves_executor(*this, BackgroundJobExecutor::Type::Moving, getContext())
-
-=======
->>>>>>> fc4f1194
 {
     loadDataParts(has_force_restore_data_flag);
 
@@ -1009,11 +1003,7 @@
     return true;
 }
 
-<<<<<<< HEAD
-bool StorageMergeTree::scheduleDataProcessingJob(BackgroundJobExecutor & executor) //-V657
-=======
 bool StorageMergeTree::scheduleDataProcessingJob(BackgroundJobsAssignee & assignee) //-V657
->>>>>>> fc4f1194
 {
     if (shutdown_called)
         return false;
@@ -1045,36 +1035,15 @@
 
     if (merge_entry)
     {
-<<<<<<< HEAD
-        auto task = std::make_shared<MergePlainMergeTreeTask>(*this, metadata_snapshot, false, Names{}, merge_entry, share_lock);
-        executor.executeMergeMutateTask(task);
-=======
         assignee.scheduleMergeMutateTask(ExecutableLambdaAdapter::create(
             [this, metadata_snapshot, merge_entry, share_lock] () mutable
             {
                 return mergeSelectedParts(metadata_snapshot, false, {}, *merge_entry, share_lock);
             }, common_assignee_trigger, getStorageID()));
->>>>>>> fc4f1194
         return true;
     }
     if (mutate_entry)
     {
-<<<<<<< HEAD
-        auto task = std::make_shared<MutatePlainMergeTreeTask>(*this, metadata_snapshot, mutate_entry, share_lock);
-        executor.executeMergeMutateTask(task);
-        return true;
-    }
-    bool executed = false;
-    if (auto lock = time_after_previous_cleanup_temporary_directories.compareAndRestartDeferred(getContext()->getSettingsRef().merge_tree_clear_old_temporary_directories_interval_seconds))
-    {
-        /// FIXME: Use common pool instead of fetch?
-        executor.executeMergeMutateTask(LambdaAdapter::create([this, share_lock] ()
-        {
-            clearOldTemporaryDirectories(getSettings()->temporary_directories_lifetime.totalSeconds());
-            return true;
-        }, *this));
-        executed = true;
-=======
         assignee.scheduleMergeMutateTask(ExecutableLambdaAdapter::create(
             [this, metadata_snapshot, merge_entry, mutate_entry, share_lock] () mutable
             {
@@ -1092,24 +1061,9 @@
                 return true;
             }, common_assignee_trigger, getStorageID()));
         scheduled = true;
->>>>>>> fc4f1194
     }
     if (auto lock = time_after_previous_cleanup_parts.compareAndRestartDeferred(getContext()->getSettingsRef().merge_tree_clear_old_parts_interval_seconds))
     {
-<<<<<<< HEAD
-        /// FIXME: Same here
-        executor.executeMergeMutateTask(LambdaAdapter::create([this, share_lock] ()
-        {
-            /// All use relative_data_path which changes during rename
-            /// so execute under share lock.
-            clearOldPartsFromFilesystem();
-            clearOldWriteAheadLogs();
-            clearOldMutations();
-            clearEmptyParts();
-            return true;
-        }, *this));
-        executed = true;
-=======
         assignee.scheduleMergeMutateTask(ExecutableLambdaAdapter::create(
             [this, share_lock] ()
             {
@@ -1122,7 +1076,6 @@
                 return true;
             }, common_assignee_trigger, getStorageID()));
         scheduled = true;
->>>>>>> fc4f1194
      }
 
     return scheduled;
