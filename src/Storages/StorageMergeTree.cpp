--- conflicted
+++ resolved
@@ -94,7 +94,6 @@
     /// NOTE background task will also do the above cleanups periodically.
     time_after_previous_cleanup.restart();
 
-<<<<<<< HEAD
     auto & merge_pool = global_context.getBackgroundPool();
     merging_mutating_task_handle = merge_pool.createTask([this] { return mergeMutateTask(); });
     /// Ensure that thread started only after assignment to 'merging_mutating_task_handle' is done.
@@ -105,18 +104,6 @@
         auto & move_pool = global_context.getBackgroundMovePool();
         moving_task_handle = move_pool.createTask([this] { return movePartsTask(); });
         move_pool.startTask(moving_task_handle);
-=======
-    auto & pool = global_context.getBackgroundPool();
-
-    merging_mutating_task_handle = pool.createTask([this] { return mergeMutateTask(); });
-    /// Ensure that thread started only after assignment to 'merging_mutating_task_handle' is done.
-    pool.startTask(merging_mutating_task_handle);
-
-    if (areBackgroundMovesNeeded())
-    {
-        moving_task_handle = pool.createTask([this] { return movePartsTask(); });
-        pool.startTask(moving_task_handle);
->>>>>>> c8c5c0d5
     }
 }
 
