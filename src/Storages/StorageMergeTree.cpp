--- conflicted
+++ resolved
@@ -1609,11 +1609,7 @@
         Int64 temp_index = insert_increment.get();
         MergeTreePartInfo dst_part_info(partition_id, temp_index, temp_index, src_part->info.level);
 
-<<<<<<< HEAD
-        auto dst_part = cloneAndLoadDataPart(src_part, TMP_PREFIX, dst_part_info, my_metadata_snapshot, local_context->getCurrentTransaction(), {}, false);
-=======
-        auto [dst_part, part_lock] = cloneAndLoadDataPartOnSameDisk(src_part, TMP_PREFIX, dst_part_info, my_metadata_snapshot, local_context->getCurrentTransaction(), {}, false);
->>>>>>> a3a124cc
+        auto [dst_part, part_lock] = cloneAndLoadDataPart(src_part, TMP_PREFIX, dst_part_info, my_metadata_snapshot, local_context->getCurrentTransaction(), {}, false);
         dst_parts.emplace_back(std::move(dst_part));
         dst_parts_locks.emplace_back(std::move(part_lock));
     }
@@ -1708,11 +1704,7 @@
         Int64 temp_index = insert_increment.get();
         MergeTreePartInfo dst_part_info(partition_id, temp_index, temp_index, src_part->info.level);
 
-<<<<<<< HEAD
-        auto dst_part = dest_table_storage->cloneAndLoadDataPart(src_part, TMP_PREFIX, dst_part_info, dest_metadata_snapshot, local_context->getCurrentTransaction(), {}, false);
-=======
-        auto [dst_part, part_lock] = dest_table_storage->cloneAndLoadDataPartOnSameDisk(src_part, TMP_PREFIX, dst_part_info, dest_metadata_snapshot, local_context->getCurrentTransaction(), {}, false);
->>>>>>> a3a124cc
+        auto [dst_part, part_lock] = dest_table_storage->cloneAndLoadDataPart(src_part, TMP_PREFIX, dst_part_info, dest_metadata_snapshot, local_context->getCurrentTransaction(), {}, false);
         dst_parts.emplace_back(std::move(dst_part));
         dst_parts_locks.emplace_back(std::move(part_lock));
     }
