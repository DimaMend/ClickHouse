--- conflicted
+++ resolved
@@ -1134,11 +1134,7 @@
 
     if (merge_entry)
     {
-<<<<<<< HEAD
-        auto task = std::make_shared<MergePlainMergeTreeTask>(*this, metadata_snapshot, /* deduplicate */ false, Names{}, /* cleanup */ false, merge_entry, share_lock, common_assignee_trigger);
-=======
-        auto task = std::make_shared<MergePlainMergeTreeTask>(*this, metadata_snapshot, false, Names{}, merge_entry, shared_lock, common_assignee_trigger);
->>>>>>> b25f8756
+        auto task = std::make_shared<MergePlainMergeTreeTask>(*this, metadata_snapshot, /* deduplicate */ false, Names{}, /* cleanup */ false, merge_entry, shared_lock, common_assignee_trigger);
         task->setCurrentTransaction(std::move(transaction_for_merge), std::move(txn));
         bool scheduled = assignee.scheduleMergeMutateTask(task);
         /// The problem that we already booked a slot for TTL merge, but a merge list entry will be created only in a prepare method
