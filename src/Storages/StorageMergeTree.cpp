#include "StorageMergeTree.h"

#include <optional>

#include <base/sort.h>
#include <Backups/BackupEntriesCollector.h>
#include <Databases/IDatabase.h>
#include <IO/copyData.h>
#include <Interpreters/Context.h>
#include <Interpreters/InterpreterAlterQuery.h>
#include <Interpreters/MutationsInterpreter.h>
#include <Interpreters/PartLog.h>
#include <Interpreters/TransactionLog.h>
#include <Parsers/ASTCheckQuery.h>
#include <Parsers/ASTFunction.h>
#include <Parsers/ASTLiteral.h>
#include <Parsers/ASTPartition.h>
#include <Parsers/ASTSetQuery.h>
#include <Parsers/formatAST.h>
#include <Parsers/queryToString.h>
#include <Processors/QueryPlan/BuildQueryPipelineSettings.h>
#include <Processors/QueryPlan/Optimizations/QueryPlanOptimizationSettings.h>
#include <Processors/QueryPlan/QueryPlan.h>
#include <QueryPipeline/Pipe.h>
#include <Storages/AlterCommands.h>
#include <Storages/MergeTree/ActiveDataPartSet.h>
#include <Storages/MergeTree/DataPartStorageOnDisk.h>
#include <Storages/MergeTree/MergeList.h>
#include <Storages/MergeTree/MergePlainMergeTreeTask.h>
#include <Storages/MergeTree/MergeTreeData.h>
#include <Storages/MergeTree/MergeTreeDataPartInMemory.h>
#include <Storages/MergeTree/MergeTreeSink.h>
#include <Storages/MergeTree/PartitionPruner.h>
#include <Storages/MergeTree/checkDataPart.h>
#include <Storages/PartitionCommands.h>
#include <Common/ThreadPool.h>
#include <Common/escapeForFileName.h>
#include <Common/typeid_cast.h>
#include <Storages/MergeTree/PartMetadataManagerOrdinary.h>

namespace DB
{


namespace ErrorCodes
{
    extern const int NOT_IMPLEMENTED;
    extern const int LOGICAL_ERROR;
    extern const int NOT_ENOUGH_SPACE;
    extern const int BAD_ARGUMENTS;
    extern const int INCORRECT_DATA;
    extern const int CANNOT_ASSIGN_OPTIMIZE;
    extern const int TIMEOUT_EXCEEDED;
    extern const int UNKNOWN_POLICY;
    extern const int NO_SUCH_DATA_PART;
    extern const int ABORTED;
}

namespace ActionLocks
{
    extern const StorageActionBlockType PartsMerge;
    extern const StorageActionBlockType PartsTTLMerge;
    extern const StorageActionBlockType PartsMove;
}

static MergeTreeTransactionPtr tryGetTransactionForMutation(const MergeTreeMutationEntry & mutation, Poco::Logger * log = nullptr)
{
    assert(!mutation.tid.isEmpty());
    if (mutation.tid.isPrehistoric())
        return {};

    auto txn = TransactionLog::instance().tryGetRunningTransaction(mutation.tid.getHash());
    if (txn)
        return txn;

    if (log)
        LOG_WARNING(log, "Cannot find transaction {} which had started mutation {}, probably it finished", mutation.tid, mutation.file_name);

    return {};
}


StorageMergeTree::StorageMergeTree(
    const StorageID & table_id_,
    const String & relative_data_path_,
    const StorageInMemoryMetadata & metadata_,
    bool attach,
    ContextMutablePtr context_,
    const String & date_column_name,
    const MergingParams & merging_params_,
    std::unique_ptr<MergeTreeSettings> storage_settings_,
    bool has_force_restore_data_flag)
    : MergeTreeData(
        table_id_,
        relative_data_path_,
        metadata_,
        context_,
        date_column_name,
        merging_params_,
        std::move(storage_settings_),
        false,      /// require_part_metadata
        attach)
    , reader(*this)
    , writer(*this)
    , merger_mutator(*this, getContext()->getMergeMutateExecutor()->getMaxTasksCount())
{
    loadDataParts(has_force_restore_data_flag);

    if (!attach && !getDataPartsForInternalUsage().empty())
        throw Exception("Data directory for table already containing data parts - probably it was unclean DROP table or manual intervention. You must either clear directory by hand or use ATTACH TABLE instead of CREATE TABLE if you need to use that parts.", ErrorCodes::INCORRECT_DATA);

    increment.set(getMaxBlockNumber());

    loadMutations();

    loadDeduplicationLog();
}


void StorageMergeTree::startup()
{
    clearOldPartsFromFilesystem();
    clearOldWriteAheadLogs();
    clearEmptyParts();

    /// Temporary directories contain incomplete results of merges (after forced restart)
    ///  and don't allow to reinitialize them, so delete each of them immediately
    clearOldTemporaryDirectories(0, {"tmp_", "delete_tmp_", "tmp-fetch_"});

    /// NOTE background task will also do the above cleanups periodically.
    time_after_previous_cleanup_parts.restart();
    time_after_previous_cleanup_temporary_directories.restart();

    /// Do not schedule any background jobs if current storage has static data files.
    if (isStaticStorage())
        return;

    try
    {
        background_operations_assignee.start();
        startBackgroundMovesIfNeeded();
    }
    catch (...)
    {
        /// Exception safety: failed "startup" does not require a call to "shutdown" from the caller.
        /// And it should be able to safely destroy table after exception in "startup" method.
        /// It means that failed "startup" must not create any background tasks that we will have to wait.
        try
        {
            shutdown();
        }
        catch (...)
        {
            std::terminate();
        }

        /// Note: after failed "startup", the table will be in a state that only allows to destroy the object.
        throw;
    }
}

void StorageMergeTree::flush()
{
    if (flush_called.exchange(true))
        return;

    flushAllInMemoryPartsIfNeeded();
}

void StorageMergeTree::shutdown()
{
    if (shutdown_called.exchange(true))
        return;

    /// Unlock all waiting mutations
    {
        std::lock_guard lock(mutation_wait_mutex);
        mutation_wait_event.notify_all();
    }

    merger_mutator.merges_blocker.cancelForever();
    parts_mover.moves_blocker.cancelForever();

    background_operations_assignee.finish();
    background_moves_assignee.finish();

    if (deduplication_log)
        deduplication_log->shutdown();

    try
    {
        /// We clear all old parts after stopping all background operations.
        /// It's important, because background operations can produce temporary
        /// parts which will remove themselves in their destructors. If so, we
        /// may have race condition between our remove call and background
        /// process.
        /// Do not clear old parts in case when server is shutting down because it failed to start due to some exception.

        if (Context::getGlobalContextInstance()->getApplicationType() == Context::ApplicationType::SERVER
            && Context::getGlobalContextInstance()->isServerCompletelyStarted())
            clearOldPartsFromFilesystem(true);
    }
    catch (...)
    {
        /// Example: the case of readonly filesystem, we have failure removing old parts.
        /// Should not prevent table shutdown.
        tryLogCurrentException(log);
    }
}


StorageMergeTree::~StorageMergeTree()
{
    shutdown();
}

void StorageMergeTree::read(
    QueryPlan & query_plan,
    const Names & column_names,
    const StorageSnapshotPtr & storage_snapshot,
    SelectQueryInfo & query_info,
    ContextPtr local_context,
    QueryProcessingStage::Enum processed_stage,
    size_t max_block_size,
    unsigned num_streams)
{
    /// If true, then we will ask initiator if we can read chosen ranges
    bool enable_parallel_reading = local_context->getClientInfo().collaborate_with_initiator;

    if (enable_parallel_reading)
        LOG_TRACE(log, "Parallel reading from replicas enabled {}", enable_parallel_reading);

    if (auto plan = reader.read(
        column_names, storage_snapshot, query_info, local_context, max_block_size, num_streams, processed_stage, nullptr, enable_parallel_reading))
        query_plan = std::move(*plan);

    /// Now, copy of parts that is required for the query, stored in the processors,
    /// while snapshot_data.parts includes all parts, even one that had been filtered out with partition pruning,
    /// reset them to avoid holding them.
    auto & snapshot_data = assert_cast<MergeTreeData::SnapshotData &>(*storage_snapshot->data);
    snapshot_data.parts = {};
}

std::optional<UInt64> StorageMergeTree::totalRows(const Settings &) const
{
    return getTotalActiveSizeInRows();
}

std::optional<UInt64> StorageMergeTree::totalRowsByPartitionPredicate(const SelectQueryInfo & query_info, ContextPtr local_context) const
{
    auto parts = getVisibleDataPartsVector(local_context);
    return totalRowsByPartitionPredicateImpl(query_info, local_context, parts);
}

std::optional<UInt64> StorageMergeTree::totalBytes(const Settings &) const
{
    return getTotalActiveSizeInBytes();
}

SinkToStoragePtr
StorageMergeTree::write(const ASTPtr & /*query*/, const StorageMetadataPtr & metadata_snapshot, ContextPtr local_context)
{
    const auto & settings = local_context->getSettingsRef();
    return std::make_shared<MergeTreeSink>(
        *this, metadata_snapshot, settings.max_partitions_per_insert_block, local_context);
}

void StorageMergeTree::checkTableCanBeDropped() const
{
    auto table_id = getStorageID();
    getContext()->checkTableCanBeDropped(table_id.database_name, table_id.table_name, getTotalActiveSizeInBytes());
}

void StorageMergeTree::drop()
{
    shutdown();
    /// In case there is read-only disk we cannot allow to call dropAllData(), but dropping tables is allowed.
    if (isStaticStorage())
        return;
    dropAllData();
}

void StorageMergeTree::truncate(const ASTPtr &, const StorageMetadataPtr &, ContextPtr local_context, TableExclusiveLockHolder &)
{
    {
        /// Asks to complete merges and does not allow them to start.
        /// This protects against "revival" of data for a removed partition after completion of merge.
        auto merge_blocker = stopMergesAndWait();

        auto data_parts_lock = lockParts();
        auto parts_to_remove = getVisibleDataPartsVectorUnlocked(local_context, data_parts_lock);
        removePartsFromWorkingSet(local_context->getCurrentTransaction().get(), parts_to_remove, true, data_parts_lock);

        LOG_INFO(log, "Removed {} parts.", parts_to_remove.size());
    }

    clearOldMutations(true);
    clearOldPartsFromFilesystem();
}


void StorageMergeTree::alter(
    const AlterCommands & commands,
    ContextPtr local_context,
    AlterLockHolder & table_lock_holder)
{
    if (local_context->getCurrentTransaction() && local_context->getSettingsRef().throw_on_unsupported_query_inside_transaction)
        throw Exception(ErrorCodes::NOT_IMPLEMENTED, "ALTER METADATA is not supported inside transactions");

    auto table_id = getStorageID();
    auto old_storage_settings = getSettings();

    StorageInMemoryMetadata new_metadata = getInMemoryMetadata();
    StorageInMemoryMetadata old_metadata = getInMemoryMetadata();
    auto maybe_mutation_commands = commands.getMutationCommands(new_metadata, local_context->getSettingsRef().materialize_ttl_after_modify, local_context);
    Int64 mutation_version = -1;
    commands.apply(new_metadata, local_context);

    /// This alter can be performed at new_metadata level only
    if (commands.isSettingsAlter())
    {
        changeSettings(new_metadata.settings_changes, table_lock_holder);

        DatabaseCatalog::instance().getDatabase(table_id.database_name)->alterTable(local_context, table_id, new_metadata);
    }
    else
    {
        {
            changeSettings(new_metadata.settings_changes, table_lock_holder);
            checkTTLExpressions(new_metadata, old_metadata);
            /// Reinitialize primary key because primary key column types might have changed.
            setProperties(new_metadata, old_metadata);

            DatabaseCatalog::instance().getDatabase(table_id.database_name)->alterTable(local_context, table_id, new_metadata);

            if (!maybe_mutation_commands.empty())
                mutation_version = startMutation(maybe_mutation_commands, local_context);
        }

        /// Always execute required mutations synchronously, because alters
        /// should be executed in sequential order.
        if (!maybe_mutation_commands.empty())
            waitForMutation(mutation_version);
    }

    {
        /// Some additional changes in settings
        auto new_storage_settings = getSettings();

        if (old_storage_settings->non_replicated_deduplication_window != new_storage_settings->non_replicated_deduplication_window)
        {
            /// We cannot place this check into settings sanityCheck because it depends on format_version.
            /// sanityCheck must work event without storage.
            if (new_storage_settings->non_replicated_deduplication_window != 0 && format_version < MERGE_TREE_DATA_MIN_FORMAT_VERSION_WITH_CUSTOM_PARTITIONING)
                throw Exception("Deduplication for non-replicated MergeTree in old syntax is not supported", ErrorCodes::BAD_ARGUMENTS);

            deduplication_log->setDeduplicationWindowSize(new_storage_settings->non_replicated_deduplication_window);
        }
    }
}


/// While exists, marks parts as 'currently_merging_mutating_parts' and reserves free space on filesystem.
CurrentlyMergingPartsTagger::CurrentlyMergingPartsTagger(
    FutureMergedMutatedPartPtr future_part_,
    size_t total_size,
    StorageMergeTree & storage_,
    const StorageMetadataPtr & metadata_snapshot,
    bool is_mutation)
    : future_part(future_part_), storage(storage_)
{
    /// Assume mutex is already locked, because this method is called from mergeTask.

    /// if we mutate part, than we should reserve space on the same disk, because mutations possible can create hardlinks
    if (is_mutation)
        reserved_space = storage.tryReserveSpace(total_size, future_part->parts[0]->data_part_storage);
    else
    {
        IMergeTreeDataPart::TTLInfos ttl_infos;
        size_t max_volume_index = 0;
        for (auto & part_ptr : future_part->parts)
        {
            ttl_infos.update(part_ptr->ttl_infos);
            max_volume_index = std::max(max_volume_index, part_ptr->data_part_storage->getVolumeIndex(*storage.getStoragePolicy()));
        }

        reserved_space = storage.balancedReservation(
            metadata_snapshot,
            total_size,
            max_volume_index,
            future_part->name,
            future_part->part_info,
            future_part->parts,
            &tagger,
            &ttl_infos);

        if (!reserved_space)
            reserved_space
                = storage.tryReserveSpacePreferringTTLRules(metadata_snapshot, total_size, ttl_infos, time(nullptr), max_volume_index);
    }

    if (!reserved_space)
    {
        if (is_mutation)
            throw Exception("Not enough space for mutating part '" + future_part->parts[0]->name + "'", ErrorCodes::NOT_ENOUGH_SPACE);
        else
            throw Exception("Not enough space for merging parts", ErrorCodes::NOT_ENOUGH_SPACE);
    }

    future_part->updatePath(storage, reserved_space.get());

    for (const auto & part : future_part->parts)
    {
        if (storage.currently_merging_mutating_parts.contains(part))
            throw Exception("Tagging already tagged part " + part->name + ". This is a bug.", ErrorCodes::LOGICAL_ERROR);
    }
    storage.currently_merging_mutating_parts.insert(future_part->parts.begin(), future_part->parts.end());
}

CurrentlyMergingPartsTagger::~CurrentlyMergingPartsTagger()
{
    std::lock_guard lock(storage.currently_processing_in_background_mutex);

    for (const auto & part : future_part->parts)
    {
        if (!storage.currently_merging_mutating_parts.contains(part))
            std::terminate();
        storage.currently_merging_mutating_parts.erase(part);
    }

    storage.currently_processing_in_background_condition.notify_all();
}

Int64 StorageMergeTree::startMutation(const MutationCommands & commands, ContextPtr query_context)
{
    /// Choose any disk, because when we load mutations we search them at each disk
    /// where storage can be placed. See loadMutations().
    auto disk = getStoragePolicy()->getAnyDisk();
    TransactionID current_tid = Tx::PrehistoricTID;
    String additional_info;
    auto txn = query_context->getCurrentTransaction();
    if (txn)
    {
        current_tid = txn->tid;
        additional_info = fmt::format(" (TID: {}; TIDH: {})", current_tid, current_tid.getHash());
    }

    Int64 version;
    {
        std::lock_guard lock(currently_processing_in_background_mutex);

        MergeTreeMutationEntry entry(commands, disk, relative_data_path, insert_increment.get(), current_tid, getContext()->getWriteSettings());
        version = increment.get();
        entry.commit(version);
        String mutation_id = entry.file_name;
        if (txn)
            txn->addMutation(shared_from_this(), mutation_id);
        bool inserted = current_mutations_by_version.try_emplace(version, std::move(entry)).second;
        if (!inserted)
            throw Exception(ErrorCodes::LOGICAL_ERROR, "Mutation {} already exists, it's a bug", version);

        LOG_INFO(log, "Added mutation: {}{}", mutation_id, additional_info);
    }
    background_operations_assignee.trigger();
    return version;
}


void StorageMergeTree::updateMutationEntriesErrors(FutureMergedMutatedPartPtr result_part, bool is_successful, const String & exception_message)
{
    /// Update the information about failed parts in the system.mutations table.

    Int64 sources_data_version = result_part->parts.at(0)->info.getDataVersion();
    Int64 result_data_version = result_part->part_info.getDataVersion();
    if (sources_data_version != result_data_version)
    {
        std::lock_guard lock(currently_processing_in_background_mutex);
        auto mutations_begin_it = current_mutations_by_version.upper_bound(sources_data_version);
        auto mutations_end_it = current_mutations_by_version.upper_bound(result_data_version);

        for (auto it = mutations_begin_it; it != mutations_end_it; ++it)
        {
            MergeTreeMutationEntry & entry = it->second;
            if (is_successful)
            {
                if (!entry.latest_failed_part.empty() && result_part->part_info.contains(entry.latest_failed_part_info))
                {
                    entry.latest_failed_part.clear();
                    entry.latest_failed_part_info = MergeTreePartInfo();
                    entry.latest_fail_time = 0;
                    entry.latest_fail_reason.clear();
                }
            }
            else
            {
                entry.latest_failed_part = result_part->parts.at(0)->name;
                entry.latest_failed_part_info = result_part->parts.at(0)->info;
                entry.latest_fail_time = time(nullptr);
                entry.latest_fail_reason = exception_message;
            }
        }
    }

    std::unique_lock lock(mutation_wait_mutex);
    mutation_wait_event.notify_all();
}

void StorageMergeTree::waitForMutation(Int64 version)
{
    String mutation_id = MergeTreeMutationEntry::versionToFileName(version);
    waitForMutation(version, mutation_id);
}

void StorageMergeTree::waitForMutation(const String & mutation_id)
{
    Int64 version = MergeTreeMutationEntry::parseFileName(mutation_id);
    waitForMutation(version, mutation_id);
}

void StorageMergeTree::waitForMutation(Int64 version, const String & mutation_id)
{
    LOG_INFO(log, "Waiting mutation: {}", mutation_id);
    {
        auto check = [version, this]()
        {
            if (shutdown_called)
                return true;
            auto mutation_status = getIncompleteMutationsStatus(version);
            return !mutation_status || mutation_status->is_done || !mutation_status->latest_fail_reason.empty();
        };

        std::unique_lock lock(mutation_wait_mutex);
        mutation_wait_event.wait(lock, check);
    }

    /// At least we have our current mutation
    std::set<String> mutation_ids;
    mutation_ids.insert(mutation_id);

    auto mutation_status = getIncompleteMutationsStatus(version, &mutation_ids);
    checkMutationStatus(mutation_status, mutation_ids);

    LOG_INFO(log, "Mutation {} done", mutation_id);
}

void StorageMergeTree::setMutationCSN(const String & mutation_id, CSN csn)
{
    LOG_INFO(log, "Writing CSN {} for mutation {}", csn, mutation_id);
    UInt64 version = MergeTreeMutationEntry::parseFileName(mutation_id);

    std::lock_guard lock(currently_processing_in_background_mutex);
    auto it = current_mutations_by_version.find(version);
    if (it == current_mutations_by_version.end())
        throw Exception(ErrorCodes::LOGICAL_ERROR, "Cannot find mutation {}", mutation_id);
    it->second.writeCSN(csn);
}

void StorageMergeTree::mutate(const MutationCommands & commands, ContextPtr query_context)
{
    /// Validate partition IDs (if any) before starting mutation
    getPartitionIdsAffectedByCommands(commands, query_context);

    Int64 version = startMutation(commands, query_context);

    if (query_context->getSettingsRef().mutations_sync > 0 || query_context->getCurrentTransaction())
        waitForMutation(version);
}

bool StorageMergeTree::hasLightweightDeletedMask() const
{
    return has_lightweight_delete_parts.load(std::memory_order_relaxed);
}

namespace
{

struct PartVersionWithName
{
    Int64 version;
    String name;
};

bool comparator(const PartVersionWithName & f, const PartVersionWithName & s)
{
    return f.version < s.version;
}

}

std::optional<MergeTreeMutationStatus> StorageMergeTree::getIncompleteMutationsStatus(Int64 mutation_version, std::set<String> * mutation_ids) const
{
    std::lock_guard lock(currently_processing_in_background_mutex);

    auto current_mutation_it = current_mutations_by_version.find(mutation_version);
    /// Killed
    if (current_mutation_it == current_mutations_by_version.end())
        return {};

    MergeTreeMutationStatus result{.is_done = false};

    const auto & mutation_entry = current_mutation_it->second;

    auto txn = tryGetTransactionForMutation(mutation_entry, log);
    assert(txn || mutation_entry.tid.isPrehistoric());
    auto data_parts = getVisibleDataPartsVector(txn);
    for (const auto & data_part : data_parts)
    {
        Int64 data_version = data_part->info.getDataVersion();
        if (data_version < mutation_version)
        {
            if (!mutation_entry.latest_fail_reason.empty())
            {
                result.latest_failed_part = mutation_entry.latest_failed_part;
                result.latest_fail_reason = mutation_entry.latest_fail_reason;
                result.latest_fail_time = mutation_entry.latest_fail_time;

                /// Fill all mutations which failed with the same error
                /// (we can execute several mutations together)
                if (mutation_ids)
                {
                    auto mutations_begin_it = current_mutations_by_version.upper_bound(data_version);

                    for (auto it = mutations_begin_it; it != current_mutations_by_version.end(); ++it)
                        /// All mutations with the same failure
                        if (it->second.latest_fail_reason == result.latest_fail_reason)
                            mutation_ids->insert(it->second.file_name);
                }
            }
            else if (txn)
            {
                /// Part is locked by concurrent transaction, most likely it will never be mutated
                TIDHash part_locked = data_part->version.removal_tid_lock.load();
                if (part_locked && part_locked != mutation_entry.tid.getHash())
                {
                    result.latest_failed_part = data_part->name;
                    result.latest_fail_reason = fmt::format("Serialization error: part {} is locked by transaction {}", data_part->name, part_locked);
                    result.latest_fail_time = time(nullptr);
                }
            }

            return result;
        }
    }

    result.is_done = true;
    return result;
}

std::vector<MergeTreeMutationStatus> StorageMergeTree::getMutationsStatus() const
{
    std::lock_guard lock(currently_processing_in_background_mutex);

    std::vector<PartVersionWithName> part_versions_with_names;
    auto data_parts = getDataPartsVectorForInternalUsage();
    part_versions_with_names.reserve(data_parts.size());
    for (const auto & part : data_parts)
        part_versions_with_names.emplace_back(PartVersionWithName{part->info.getDataVersion(), part->name});
    std::sort(part_versions_with_names.begin(), part_versions_with_names.end(), comparator);

    std::vector<MergeTreeMutationStatus> result;
    for (const auto & kv : current_mutations_by_version)
    {
        Int64 mutation_version = kv.first;
        const MergeTreeMutationEntry & entry = kv.second;
        const PartVersionWithName needle{mutation_version, ""};
        auto versions_it = std::lower_bound(
            part_versions_with_names.begin(), part_versions_with_names.end(), needle, comparator);

        size_t parts_to_do = versions_it - part_versions_with_names.begin();
        Names parts_to_do_names;
        parts_to_do_names.reserve(parts_to_do);
        for (size_t i = 0; i < parts_to_do; ++i)
            parts_to_do_names.push_back(part_versions_with_names[i].name);

        std::map<String, Int64> block_numbers_map({{"", entry.block_number}});

        for (const MutationCommand & command : entry.commands)
        {
            WriteBufferFromOwnString buf;
            formatAST(*command.ast, buf, false, true);
            result.push_back(MergeTreeMutationStatus
            {
                entry.file_name,
                buf.str(),
                entry.create_time,
                block_numbers_map,
                parts_to_do_names,
                /* is_done = */parts_to_do_names.empty(),
                entry.latest_failed_part,
                entry.latest_fail_time,
                entry.latest_fail_reason,
            });
        }
    }

    return result;
}

CancellationCode StorageMergeTree::killMutation(const String & mutation_id)
{
    LOG_TRACE(log, "Killing mutation {}", mutation_id);
    UInt64 mutation_version = MergeTreeMutationEntry::tryParseFileName(mutation_id);
    if (!mutation_version)
        return CancellationCode::NotFound;

    std::optional<MergeTreeMutationEntry> to_kill;
    {
        std::lock_guard lock(currently_processing_in_background_mutex);
        auto it = current_mutations_by_version.find(mutation_version);
        if (it != current_mutations_by_version.end())
        {
            to_kill.emplace(std::move(it->second));
            current_mutations_by_version.erase(it);
        }
    }

    if (!to_kill)
        return CancellationCode::NotFound;

    if (auto txn = tryGetTransactionForMutation(*to_kill, log))
    {
        LOG_TRACE(log, "Cancelling transaction {} which had started mutation {}", to_kill->tid, mutation_id);
        TransactionLog::instance().rollbackTransaction(txn);
    }

    getContext()->getMergeList().cancelPartMutations(getStorageID(), {}, to_kill->block_number);
    to_kill->removeFile();
    LOG_TRACE(log, "Cancelled part mutations and removed mutation file {}", mutation_id);
    {
        std::lock_guard<std::mutex> lock(mutation_wait_mutex);
        mutation_wait_event.notify_all();
    }

    /// Maybe there is another mutation that was blocked by the killed one. Try to execute it immediately.
    background_operations_assignee.trigger();

    return CancellationCode::CancelSent;
}

void StorageMergeTree::loadDeduplicationLog()
{
    auto settings = getSettings();
    if (settings->non_replicated_deduplication_window != 0 && format_version < MERGE_TREE_DATA_MIN_FORMAT_VERSION_WITH_CUSTOM_PARTITIONING)
        throw Exception("Deduplication for non-replicated MergeTree in old syntax is not supported", ErrorCodes::BAD_ARGUMENTS);

    auto disk = getDisks()[0];
    std::string path = fs::path(relative_data_path) / "deduplication_logs";
    deduplication_log = std::make_unique<MergeTreeDeduplicationLog>(path, settings->non_replicated_deduplication_window, format_version, disk);
    deduplication_log->load();
}

void StorageMergeTree::loadMutations()
{
    for (const auto & disk : getDisks())
    {
        for (auto it = disk->iterateDirectory(relative_data_path); it->isValid(); it->next())
        {
            if (startsWith(it->name(), "mutation_"))
            {
                MergeTreeMutationEntry entry(disk, relative_data_path, it->name());
                UInt64 block_number = entry.block_number;
                LOG_DEBUG(log, "Loading mutation: {} entry, commands size: {}", it->name(), entry.commands.size());

                if (!entry.tid.isPrehistoric() && !entry.csn)
                {
                    if (auto csn = TransactionLog::getCSN(entry.tid))
                    {
                        /// Transaction is committed => mutation is finished, but let's load it anyway (so it will be shown in system.mutations)
                        entry.writeCSN(csn);
                    }
                    else
                    {
                        TransactionLog::assertTIDIsNotOutdated(entry.tid);
                        LOG_DEBUG(log, "Mutation entry {} was created by transaction {}, but it was not committed. Removing mutation entry",
                                  it->name(), entry.tid);
                        disk->removeFile(it->path());
                        continue;
                    }
                }

                auto inserted = current_mutations_by_version.try_emplace(block_number, std::move(entry)).second;
                if (!inserted)
                    throw Exception(ErrorCodes::LOGICAL_ERROR, "Mutation {} already exists, it's a bug", block_number);
            }
            else if (startsWith(it->name(), "tmp_mutation_"))
            {
                disk->removeFile(it->path());
            }
        }
    }

    if (!current_mutations_by_version.empty())
        increment.value = std::max(increment.value.load(), current_mutations_by_version.rbegin()->first);
}

std::shared_ptr<MergeMutateSelectedEntry> StorageMergeTree::selectPartsToMerge(
    const StorageMetadataPtr & metadata_snapshot,
    bool aggressive,
    const String & partition_id,
    bool final,
    String * out_disable_reason,
    TableLockHolder & /* table_lock_holder */,
    std::unique_lock<std::mutex> & lock,
    const MergeTreeTransactionPtr & txn,
    bool optimize_skip_merged_partitions,
    SelectPartsDecision * select_decision_out)
{
    auto data_settings = getSettings();

    auto future_part = std::make_shared<FutureMergedMutatedPart>();

    if (storage_settings.get()->assign_part_uuids)
        future_part->uuid = UUIDHelpers::generateV4();

    /// You must call destructor with unlocked `currently_processing_in_background_mutex`.
    CurrentlyMergingPartsTaggerPtr merging_tagger;
    MergeList::EntryPtr merge_entry;

    auto can_merge = [this, &lock](const DataPartPtr & left, const DataPartPtr & right, const MergeTreeTransaction * tx, String *) -> bool
    {
        if (tx)
        {
            /// Cannot merge parts if some of them are not visible in current snapshot
            /// TODO Transactions: We can use simplified visibility rules (without CSN lookup) here
            if (left && !left->version.isVisible(tx->getSnapshot(), Tx::EmptyTID))
                return false;
            if (right && !right->version.isVisible(tx->getSnapshot(), Tx::EmptyTID))
                return false;

            /// Do not try to merge parts that are locked for removal (merge will probably fail)
            if (left && left->version.isRemovalTIDLocked())
                return false;
            if (right && right->version.isRemovalTIDLocked())
                return false;
        }

        /// This predicate is checked for the first part of each range.
        /// (left = nullptr, right = "first part of partition")
        if (!left)
            return !currently_merging_mutating_parts.contains(right);
        return !currently_merging_mutating_parts.contains(left) && !currently_merging_mutating_parts.contains(right)
            && getCurrentMutationVersion(left, lock) == getCurrentMutationVersion(right, lock) && partsContainSameProjections(left, right);
    };

    SelectPartsDecision select_decision = SelectPartsDecision::CANNOT_SELECT;

    if (partition_id.empty())
    {
        UInt64 max_source_parts_size = merger_mutator.getMaxSourcePartsSizeForMerge();
        bool merge_with_ttl_allowed = getTotalMergesWithTTLInMergeList() < data_settings->max_number_of_merges_with_ttl_in_pool;

        /// TTL requirements is much more strict than for regular merge, so
        /// if regular not possible, than merge with ttl is not also not
        /// possible.
        if (max_source_parts_size > 0)
        {
            select_decision = merger_mutator.selectPartsToMerge(
                future_part,
                aggressive,
                max_source_parts_size,
                can_merge,
                merge_with_ttl_allowed,
                txn,
                out_disable_reason);
        }
        else if (out_disable_reason)
            *out_disable_reason = "Current value of max_source_parts_size is zero";
    }
    else
    {
        while (true)
        {
            select_decision = merger_mutator.selectAllPartsToMergeWithinPartition(
                future_part, can_merge, partition_id, final, metadata_snapshot, txn, out_disable_reason, optimize_skip_merged_partitions);
            auto timeout_ms = getSettings()->lock_acquire_timeout_for_background_operations.totalMilliseconds();
            auto timeout = std::chrono::milliseconds(timeout_ms);

            /// If final - we will wait for currently processing merges to finish and continue.
            if (final
                && select_decision != SelectPartsDecision::SELECTED
                && !currently_merging_mutating_parts.empty()
                && out_disable_reason
                && out_disable_reason->empty())
            {
                LOG_DEBUG(log, "Waiting for currently running merges ({} parts are merging right now) to perform OPTIMIZE FINAL",
                    currently_merging_mutating_parts.size());

                if (std::cv_status::timeout == currently_processing_in_background_condition.wait_for(lock, timeout))
                {
                    *out_disable_reason = fmt::format("Timeout ({} ms) while waiting for already running merges before running OPTIMIZE with FINAL", timeout_ms);
                    break;
                }
            }
            else
                break;
        }
    }

    /// In case of final we need to know the decision of select in StorageMergeTree::merge
    /// to treat NOTHING_TO_MERGE as successful merge (otherwise optimize final will be uncompleted)
    if (select_decision_out)
        *select_decision_out = select_decision;

    if (select_decision != SelectPartsDecision::SELECTED)
    {
        if (out_disable_reason)
        {
            if (!out_disable_reason->empty())
            {
                *out_disable_reason += ". ";
            }
            *out_disable_reason += "Cannot select parts for optimization";
        }

        return {};
    }

    /// Account TTL merge here to avoid exceeding the max_number_of_merges_with_ttl_in_pool limit
    if (isTTLMergeType(future_part->merge_type))
        getContext()->getMergeList().bookMergeWithTTL();

    merging_tagger = std::make_unique<CurrentlyMergingPartsTagger>(future_part, MergeTreeDataMergerMutator::estimateNeededDiskSpace(future_part->parts), *this, metadata_snapshot, false);
    return std::make_shared<MergeMutateSelectedEntry>(future_part, std::move(merging_tagger), std::make_shared<MutationCommands>());
}

bool StorageMergeTree::merge(
    bool aggressive,
    const String & partition_id,
    bool final,
    bool deduplicate,
    const Names & deduplicate_by_columns,
    const MergeTreeTransactionPtr & txn,
    String * out_disable_reason,
    bool optimize_skip_merged_partitions)
{
    auto table_lock_holder = lockForShare(RWLockImpl::NO_QUERY, getSettings()->lock_acquire_timeout_for_background_operations);
    auto metadata_snapshot = getInMemoryMetadataPtr();

    SelectPartsDecision select_decision;

    std::shared_ptr<MergeMutateSelectedEntry> merge_mutate_entry;

    {
        std::unique_lock lock(currently_processing_in_background_mutex);
        if (merger_mutator.merges_blocker.isCancelled())
            throw Exception("Cancelled merging parts", ErrorCodes::ABORTED);

        merge_mutate_entry = selectPartsToMerge(
            metadata_snapshot,
            aggressive,
            partition_id,
            final,
            out_disable_reason,
            table_lock_holder,
            lock,
            txn,
            optimize_skip_merged_partitions,
            &select_decision);
    }

    /// If there is nothing to merge then we treat this merge as successful (needed for optimize final optimization)
    if (select_decision == SelectPartsDecision::NOTHING_TO_MERGE)
        return true;

    if (!merge_mutate_entry)
        return false;

    /// Copying a vector of columns `deduplicate by columns.
    IExecutableTask::TaskResultCallback f = [](bool) {};
    auto task = std::make_shared<MergePlainMergeTreeTask>(
        *this, metadata_snapshot, deduplicate, deduplicate_by_columns, merge_mutate_entry, table_lock_holder, f);

    task->setCurrentTransaction(MergeTreeTransactionHolder{}, MergeTreeTransactionPtr{txn});

    executeHere(task);

    return true;
}


bool StorageMergeTree::partIsAssignedToBackgroundOperation(const DataPartPtr & part) const
{
    std::lock_guard background_processing_lock(currently_processing_in_background_mutex);
    return currently_merging_mutating_parts.contains(part);
}

std::shared_ptr<MergeMutateSelectedEntry> StorageMergeTree::selectPartsToMutate(
    const StorageMetadataPtr & metadata_snapshot, String * /* disable_reason */, TableLockHolder & /* table_lock_holder */,
    std::unique_lock<std::mutex> & /*currently_processing_in_background_mutex_lock*/)
{
    size_t max_ast_elements = getContext()->getSettingsRef().max_expanded_ast_elements;

    auto future_part = std::make_shared<FutureMergedMutatedPart>();
    if (storage_settings.get()->assign_part_uuids)
        future_part->uuid = UUIDHelpers::generateV4();

    CurrentlyMergingPartsTaggerPtr tagger;

    if (current_mutations_by_version.empty())
        return {};

    size_t max_source_part_size = merger_mutator.getMaxSourcePartSizeForMutation();
    if (max_source_part_size == 0)
    {
        LOG_DEBUG(
            log,
            "Not enough idle threads to apply mutations at the moment. See settings 'number_of_free_entries_in_pool_to_execute_mutation' "
            "and 'background_pool_size'");
        return {};
    }

    auto mutations_end_it = current_mutations_by_version.end();
    for (const auto & part : getDataPartsVectorForInternalUsage())
    {
        if (currently_merging_mutating_parts.contains(part))
            continue;

        auto mutations_begin_it = current_mutations_by_version.upper_bound(part->info.getDataVersion());
        if (mutations_begin_it == mutations_end_it)
            continue;

        if (max_source_part_size < part->getBytesOnDisk())
        {
            LOG_DEBUG(
                log,
                "Current max source part size for mutation is {} but part size {}. Will not mutate part {} yet",
                max_source_part_size,
                part->getBytesOnDisk(),
                part->name);
            continue;
        }

        TransactionID first_mutation_tid = mutations_begin_it->second.tid;
        MergeTreeTransactionPtr txn = tryGetTransactionForMutation(mutations_begin_it->second, log);
        assert(txn || first_mutation_tid.isPrehistoric());

        if (txn)
        {
            /// Mutate visible parts only
            /// NOTE Do not mutate visible parts in Outdated state, because it does not make sense:
            /// mutation will fail anyway due to serialization error.
            if (!part->version.isVisible(*txn))
                continue;
        }

        auto commands = std::make_shared<MutationCommands>();
        size_t current_ast_elements = 0;
        auto last_mutation_to_apply = mutations_end_it;
        for (auto it = mutations_begin_it; it != mutations_end_it; ++it)
        {
            /// Do not squash mutations from different transactions to be able to commit/rollback them independently.
            if (first_mutation_tid != it->second.tid)
                break;

            size_t commands_size = 0;
            MutationCommands commands_for_size_validation;
            for (const auto & command : it->second.commands)
            {
                if (command.type != MutationCommand::Type::DROP_COLUMN
                    && command.type != MutationCommand::Type::DROP_INDEX
                    && command.type != MutationCommand::Type::DROP_PROJECTION
                    && command.type != MutationCommand::Type::RENAME_COLUMN)
                {
                    commands_for_size_validation.push_back(command);
                }
                else
                {
                    commands_size += command.ast->size();
                }
            }

            if (!commands_for_size_validation.empty())
            {
                try
                {
                    auto fake_query_context = Context::createCopy(getContext());
                    fake_query_context->makeQueryContext();
                    fake_query_context->setCurrentQueryId("");
                    MutationsInterpreter interpreter(
                        shared_from_this(), metadata_snapshot, commands_for_size_validation, fake_query_context, false);
                    commands_size += interpreter.evaluateCommandsSize();
                }
                catch (...)
                {
                    tryLogCurrentException(log);
                    MergeTreeMutationEntry & entry = it->second;
                    entry.latest_fail_time = time(nullptr);
                    entry.latest_fail_reason = getCurrentExceptionMessage(false);
                    /// NOTE we should not skip mutations, because exception may be retryable (e.g. MEMORY_LIMIT_EXCEEDED)
                    break;
                }
            }

            if (current_ast_elements + commands_size >= max_ast_elements)
                break;

            current_ast_elements += commands_size;
            commands->insert(commands->end(), it->second.commands.begin(), it->second.commands.end());
            last_mutation_to_apply = it;
        }

        assert(commands->empty() == (last_mutation_to_apply == mutations_end_it));
        if (!commands->empty())
        {
            auto new_part_info = part->info;
            new_part_info.mutation = last_mutation_to_apply->first;

            future_part->parts.push_back(part);
            future_part->part_info = new_part_info;
            future_part->name = part->getNewName(new_part_info);
            future_part->type = part->getType();

            tagger = std::make_unique<CurrentlyMergingPartsTagger>(future_part, MergeTreeDataMergerMutator::estimateNeededDiskSpace({part}), *this, metadata_snapshot, true);
            return std::make_shared<MergeMutateSelectedEntry>(future_part, std::move(tagger), commands, txn);
        }
    }

    return {};
}


bool StorageMergeTree::scheduleDataProcessingJob(BackgroundJobsAssignee & assignee) //-V657
{
    if (shutdown_called)
        return false;

    assert(!isStaticStorage());

    auto metadata_snapshot = getInMemoryMetadataPtr();
    std::shared_ptr<MergeMutateSelectedEntry> merge_entry, mutate_entry;

    auto share_lock = lockForShare(RWLockImpl::NO_QUERY, getSettings()->lock_acquire_timeout_for_background_operations);

    MergeTreeTransactionHolder transaction_for_merge;
    MergeTreeTransactionPtr txn;
    if (transactions_enabled.load(std::memory_order_relaxed))
    {
        /// TODO Transactions: avoid beginning transaction if there is nothing to merge.
        txn = TransactionLog::instance().beginTransaction();
        transaction_for_merge = MergeTreeTransactionHolder{txn, /* autocommit = */ true};
    }

    bool has_mutations = false;
    {
        std::unique_lock lock(currently_processing_in_background_mutex);
        if (merger_mutator.merges_blocker.isCancelled())
            return false;

        merge_entry = selectPartsToMerge(metadata_snapshot, false, {}, false, nullptr, share_lock, lock, txn);
        if (!merge_entry)
            mutate_entry = selectPartsToMutate(metadata_snapshot, nullptr, share_lock, lock);

        has_mutations = !current_mutations_by_version.empty();
    }

    if (merge_entry)
    {
        auto task = std::make_shared<MergePlainMergeTreeTask>(*this, metadata_snapshot, false, Names{}, merge_entry, share_lock, common_assignee_trigger);
        task->setCurrentTransaction(std::move(transaction_for_merge), std::move(txn));
        bool scheduled = assignee.scheduleMergeMutateTask(task);
        /// The problem that we already booked a slot for TTL merge, but a merge list entry will be created only in a prepare method
        /// in MergePlainMergeTreeTask. So, this slot will never be freed.
        if (!scheduled && isTTLMergeType(merge_entry->future_part->merge_type))
            getContext()->getMergeList().cancelMergeWithTTL();
        return scheduled;
    }
    if (mutate_entry)
    {
        auto task = std::make_shared<MutatePlainMergeTreeTask>(*this, metadata_snapshot, mutate_entry, share_lock, common_assignee_trigger);
        assignee.scheduleMergeMutateTask(task);
        return true;
    }
    if (has_mutations)
    {
        /// Notify in case of errors if no mutation was successfully selected.
        /// Otherwise, notification will occur after any of mutations complete.
        std::lock_guard lock(mutation_wait_mutex);
        mutation_wait_event.notify_all();
    }

    bool scheduled = false;
    if (auto lock = time_after_previous_cleanup_temporary_directories.compareAndRestartDeferred(
            getSettings()->merge_tree_clear_old_temporary_directories_interval_seconds))
    {
        assignee.scheduleCommonTask(std::make_shared<ExecutableLambdaAdapter>(
            [this, share_lock] ()
            {
                return clearOldTemporaryDirectories(getSettings()->temporary_directories_lifetime.totalSeconds());
            }, common_assignee_trigger, getStorageID()), /* need_trigger */ false);
        scheduled = true;
    }

    if (auto lock = time_after_previous_cleanup_parts.compareAndRestartDeferred(
            getSettings()->merge_tree_clear_old_parts_interval_seconds))
    {
        assignee.scheduleCommonTask(std::make_shared<ExecutableLambdaAdapter>(
            [this, share_lock] ()
            {
                /// All use relative_data_path which changes during rename
                /// so execute under share lock.
                size_t cleared_count = 0;
                cleared_count += clearOldPartsFromFilesystem();
                cleared_count += clearOldWriteAheadLogs();
                cleared_count += clearOldMutations();
                cleared_count += clearEmptyParts();
                if (getSettings()->merge_tree_enable_clear_old_broken_detached)
                    cleared_count += clearOldBrokenPartsFromDetachedDirectory();
                return cleared_count;
                /// TODO maybe take into account number of cleared objects when calculating backoff
            }, common_assignee_trigger, getStorageID()), /* need_trigger */ false);
        scheduled = true;
    }

    return scheduled;
}

UInt64 StorageMergeTree::getCurrentMutationVersion(
    const DataPartPtr & part,
    std::unique_lock<std::mutex> & /*currently_processing_in_background_mutex_lock*/) const
{
    auto it = current_mutations_by_version.upper_bound(part->info.getDataVersion());
    if (it == current_mutations_by_version.begin())
        return 0;
    --it;
    return it->first;
}

size_t StorageMergeTree::clearOldMutations(bool truncate)
{
    size_t finished_mutations_to_keep = truncate ? 0 : getSettings()->finished_mutations_to_keep;

    std::vector<MergeTreeMutationEntry> mutations_to_delete;
    {
        std::lock_guard<std::mutex> lock(currently_processing_in_background_mutex);

        if (current_mutations_by_version.size() <= finished_mutations_to_keep)
            return 0;

        auto end_it = current_mutations_by_version.end();
        auto begin_it = current_mutations_by_version.begin();

        if (std::optional<Int64> min_version = getMinPartDataVersion())
            end_it = current_mutations_by_version.upper_bound(*min_version);

        size_t done_count = std::distance(begin_it, end_it);

        if (done_count <= finished_mutations_to_keep)
            return 0;

        for (auto it = begin_it; it != end_it; ++it)
        {
            if (!it->second.tid.isPrehistoric())
            {
                done_count = std::distance(begin_it, it);
                break;
            }
        }

        if (done_count <= finished_mutations_to_keep)
            return 0;

        size_t to_delete_count = done_count - finished_mutations_to_keep;

        auto it = begin_it;
        for (size_t i = 0; i < to_delete_count; ++i)
        {
            const auto & tid = it->second.tid;
            if (!tid.isPrehistoric() && !TransactionLog::getCSN(tid))
                throw Exception(ErrorCodes::LOGICAL_ERROR, "Cannot remove mutation {}, because transaction {} is not committed. It's a bug",
                                it->first, tid);
            mutations_to_delete.push_back(std::move(it->second));
            it = current_mutations_by_version.erase(it);
        }
    }

    for (auto & mutation : mutations_to_delete)
    {
        LOG_TRACE(log, "Removing mutation: {}", mutation.file_name);
        mutation.removeFile();
    }

    return mutations_to_delete.size();
}

bool StorageMergeTree::optimize(
    const ASTPtr & /*query*/,
    const StorageMetadataPtr & /*metadata_snapshot*/,
    const ASTPtr & partition,
    bool final,
    bool deduplicate,
    const Names & deduplicate_by_columns,
    ContextPtr local_context)
{
    if (deduplicate)
    {
        if (deduplicate_by_columns.empty())
            LOG_DEBUG(log, "DEDUPLICATE BY all columns");
        else
            LOG_DEBUG(log, "DEDUPLICATE BY ('{}')", fmt::join(deduplicate_by_columns, "', '"));
    }

    auto txn = local_context->getCurrentTransaction();

    String disable_reason;
    if (!partition && final)
    {
        DataPartsVector data_parts = getVisibleDataPartsVector(local_context);
        std::unordered_set<String> partition_ids;

        for (const DataPartPtr & part : data_parts)
            partition_ids.emplace(part->info.partition_id);

        for (const String & partition_id : partition_ids)
        {
            if (!merge(
                    true,
                    partition_id,
                    true,
                    deduplicate,
                    deduplicate_by_columns,
                    txn,
                    &disable_reason,
                    local_context->getSettingsRef().optimize_skip_merged_partitions))
            {
                constexpr const char * message = "Cannot OPTIMIZE table: {}";
                if (disable_reason.empty())
                    disable_reason = "unknown reason";
                LOG_INFO(log, fmt::runtime(message), disable_reason);

                if (local_context->getSettingsRef().optimize_throw_if_noop)
                    throw Exception(ErrorCodes::CANNOT_ASSIGN_OPTIMIZE, message, disable_reason);
                return false;
            }
        }
    }
    else
    {
        String partition_id;
        if (partition)
            partition_id = getPartitionIDFromQuery(partition, local_context);

        if (!merge(
                true,
                partition_id,
                final,
                deduplicate,
                deduplicate_by_columns,
                txn,
                &disable_reason,
                local_context->getSettingsRef().optimize_skip_merged_partitions))
        {
            constexpr const char * message = "Cannot OPTIMIZE table: {}";
            if (disable_reason.empty())
                disable_reason = "unknown reason";
            LOG_INFO(log, fmt::runtime(message), disable_reason);

            if (local_context->getSettingsRef().optimize_throw_if_noop)
                throw Exception(ErrorCodes::CANNOT_ASSIGN_OPTIMIZE, message, disable_reason);
            return false;
        }
    }

    return true;
}

ActionLock StorageMergeTree::stopMergesAndWait()
{
    /// TODO allow to stop merges in specific partition only (like it's done in ReplicatedMergeTree)
    std::unique_lock lock(currently_processing_in_background_mutex);

    /// Asks to complete merges and does not allow them to start.
    /// This protects against "revival" of data for a removed partition after completion of merge.
    auto merge_blocker = merger_mutator.merges_blocker.cancel();

    while (!currently_merging_mutating_parts.empty())
    {
        LOG_DEBUG(log, "Waiting for currently running merges ({} parts are merging right now)",
            currently_merging_mutating_parts.size());

        if (std::cv_status::timeout == currently_processing_in_background_condition.wait_for(
            lock, std::chrono::seconds(DBMS_DEFAULT_LOCK_ACQUIRE_TIMEOUT_SEC)))
        {
            throw Exception("Timeout while waiting for already running merges", ErrorCodes::TIMEOUT_EXCEEDED);
        }
    }

    return merge_blocker;
}


MergeTreeDataPartPtr StorageMergeTree::outdatePart(MergeTreeTransaction * txn, const String & part_name, bool force)
{
    if (force)
    {
        /// Forcefully stop merges and make part outdated
        auto merge_blocker = stopMergesAndWait();
        auto part = getPartIfExists(part_name, {MergeTreeDataPartState::Active});
        if (!part)
            throw Exception("Part " + part_name + " not found, won't try to drop it.", ErrorCodes::NO_SUCH_DATA_PART);
        removePartsFromWorkingSet(txn, {part}, true);
        return part;
    }
    else
    {
        /// Wait merges selector
        std::unique_lock lock(currently_processing_in_background_mutex);

        auto part = getPartIfExists(part_name, {MergeTreeDataPartState::Active});
        /// It's okay, part was already removed
        if (!part)
            return nullptr;

        /// Part will be "removed" by merge or mutation, it's OK in case of some
        /// background cleanup processes like removing of empty parts.
        if (currently_merging_mutating_parts.contains(part))
            return nullptr;

        removePartsFromWorkingSet(txn, {part}, true);
        return part;
    }
}

void StorageMergeTree::dropPartNoWaitNoThrow(const String & part_name)
{
    if (auto part = outdatePart(NO_TRANSACTION_RAW, part_name, /*force=*/ false))
        dropPartsImpl({part}, /*detach=*/ false);

    /// Else nothing to do, part was removed in some different way
}

void StorageMergeTree::dropPart(const String & part_name, bool detach, ContextPtr query_context)
{
    if (auto part = outdatePart(query_context->getCurrentTransaction().get(), part_name, /*force=*/ true))
        dropPartsImpl({part}, detach);
}

void StorageMergeTree::dropPartition(const ASTPtr & partition, bool detach, ContextPtr local_context)
{
    DataPartsVector parts_to_remove;
    /// New scope controls lifetime of merge_blocker.
    {
        /// Asks to complete merges and does not allow them to start.
        /// This protects against "revival" of data for a removed partition after completion of merge.
        auto merge_blocker = stopMergesAndWait();
        auto data_parts_lock = lockParts();
        const auto * partition_ast = partition->as<ASTPartition>();
        if (partition_ast && partition_ast->all)
            parts_to_remove = getVisibleDataPartsVectorUnlocked(local_context, data_parts_lock);
        else
        {
            String partition_id = getPartitionIDFromQuery(partition, local_context, &data_parts_lock);
            parts_to_remove = getVisibleDataPartsVectorInPartition(local_context, partition_id, data_parts_lock);
        }
        /// TODO should we throw an exception if parts_to_remove is empty?
        removePartsFromWorkingSet(local_context->getCurrentTransaction().get(), parts_to_remove, true, data_parts_lock);
    }

    dropPartsImpl(std::move(parts_to_remove), detach);
}

void StorageMergeTree::dropPartsImpl(DataPartsVector && parts_to_remove, bool detach)
{
    auto metadata_snapshot = getInMemoryMetadataPtr();

    if (detach)
    {
        /// If DETACH clone parts to detached/ directory
        /// NOTE: no race with background cleanup until we hold pointers to parts
        for (const auto & part : parts_to_remove)
        {
            LOG_INFO(log, "Detaching {}", part->data_part_storage->getPartDirectory());
            part->makeCloneInDetached("", metadata_snapshot);
        }
    }

    if (deduplication_log)
    {
        for (const auto & part : parts_to_remove)
            deduplication_log->dropPart(part->info);
    }

    if (detach)
        LOG_INFO(log, "Detached {} parts.", parts_to_remove.size());
    else
        LOG_INFO(log, "Removed {} parts.", parts_to_remove.size());

    /// Need to destroy part objects before clearing them from filesystem.
    parts_to_remove.clear();
    clearOldPartsFromFilesystem();
}


PartitionCommandsResultInfo StorageMergeTree::attachPartition(
    const ASTPtr & partition, const StorageMetadataPtr & /* metadata_snapshot */,
    bool attach_part, ContextPtr local_context)
{
    PartitionCommandsResultInfo results;
    PartsTemporaryRename renamed_parts(*this, "detached/");
    MutableDataPartsVector loaded_parts = tryLoadPartsToAttach(partition, attach_part, local_context, renamed_parts);

    for (size_t i = 0; i < loaded_parts.size(); ++i)
    {
        LOG_INFO(log, "Attaching part {} from {}", loaded_parts[i]->name, renamed_parts.old_and_new_names[i].new_name);
        /// We should write version metadata on part creation to distinguish it from parts that were created without transaction.
        auto txn = local_context->getCurrentTransaction();
        TransactionID tid = txn ? txn->tid : Tx::PrehistoricTID;
        loaded_parts[i]->version.setCreationTID(tid, nullptr);
        loaded_parts[i]->storeVersionMetadata();

        String old_name = renamed_parts.old_and_new_names[i].old_name;
        /// It's important to create it outside of lock scope because
        /// otherwise it can lock parts in destructor and deadlock is possible.
        MergeTreeData::Transaction transaction(*this, local_context->getCurrentTransaction().get());
        {
            auto lock = lockParts();
            auto builder = loaded_parts[i]->data_part_storage->getBuilder();
            fillNewPartName(loaded_parts[i], lock);
            renameTempPartAndAdd(loaded_parts[i], transaction, builder, lock);
            transaction.commit(&lock);
        }

        renamed_parts.old_and_new_names[i].old_name.clear();

        results.push_back(PartitionCommandResultInfo{
            .partition_id = loaded_parts[i]->info.partition_id,
            .part_name = loaded_parts[i]->name,
            .old_part_name = old_name,
        });

        LOG_INFO(log, "Finished attaching part");
    }

    /// New parts with other data may appear in place of deleted parts.
    local_context->dropCaches();
    return results;
}

void StorageMergeTree::replacePartitionFrom(const StoragePtr & source_table, const ASTPtr & partition, bool replace, ContextPtr local_context)
{
    auto lock1 = lockForShare(local_context->getCurrentQueryId(), local_context->getSettingsRef().lock_acquire_timeout);
    auto lock2 = source_table->lockForShare(local_context->getCurrentQueryId(), local_context->getSettingsRef().lock_acquire_timeout);
    auto merges_blocker = stopMergesAndWait();
    auto source_metadata_snapshot = source_table->getInMemoryMetadataPtr();
    auto my_metadata_snapshot = getInMemoryMetadataPtr();

    Stopwatch watch;
    MergeTreeData & src_data = checkStructureAndGetMergeTreeData(source_table, source_metadata_snapshot, my_metadata_snapshot);
    String partition_id = src_data.getPartitionIDFromQuery(partition, local_context);

    DataPartsVector src_parts = src_data.getVisibleDataPartsVectorInPartition(local_context, partition_id);
    MutableDataPartsVector dst_parts;
    std::vector<scope_guard> dst_parts_locks;

    static const String TMP_PREFIX = "tmp_replace_from_";

    auto query_to_string = [] (const ASTPtr & ast)
    {
        return ast ? queryToString(ast) : "";
    };

    const auto is_partition_exp_different = query_to_string(my_metadata_snapshot->getPartitionKeyAST()) != query_to_string(source_metadata_snapshot->getPartitionKeyAST());

    for (DataPartPtr & src_part : src_parts)
    {
        if (!canReplacePartition(src_part))
            throw Exception(
                "Cannot replace partition '" + partition_id + "' because part '" + src_part->name + "' has inconsistent granularity with table",
                ErrorCodes::BAD_ARGUMENTS);

        if (is_partition_exp_different)
        {
            auto metadata_manager = std::make_shared<PartMetadataManagerOrdinary>(src_part.get());

<<<<<<< HEAD
            IMergeTreeDataPart::MinMaxIndex min_max_index;

            min_max_index.load(src_part->storage, metadata_manager);

            MergeTreePartition new_partition;

            new_partition.createAndValidateMinMaxPartitionIds(my_metadata_snapshot, min_max_index.getBlock(src_part->storage), getContext());

            /// This will generate unique name in scope of current server process.
            Int64 temp_index = insert_increment.get();

            partition_id = new_partition.getID(*this);

            MergeTreePartInfo dst_part_info(partition_id, temp_index, temp_index, src_part->info.level);

            auto dst_part = cloneAndLoadPartOnSameDiskWithDifferentPartitionKey(src_part, TMP_PREFIX, dst_part_info, my_metadata_snapshot, new_partition, min_max_index, local_context->getCurrentTransaction(), {});

            dst_parts.emplace_back(std::move(dst_part));

        }
        else
        {
            /// This will generate unique name in scope of current server process.
            Int64 temp_index = insert_increment.get();
            MergeTreePartInfo dst_part_info(partition_id, temp_index, temp_index, src_part->info.level);

            auto dst_part = cloneAndLoadDataPartOnSameDisk(src_part, TMP_PREFIX, dst_part_info, my_metadata_snapshot, local_context->getCurrentTransaction(), {}, false);
            dst_parts.emplace_back(std::move(dst_part));
        }
=======
        auto [dst_part, part_lock] = cloneAndLoadDataPartOnSameDisk(src_part, TMP_PREFIX, dst_part_info, my_metadata_snapshot, local_context->getCurrentTransaction(), {}, false);
        dst_parts.emplace_back(std::move(dst_part));
        dst_parts_locks.emplace_back(std::move(part_lock));
>>>>>>> 365438d6
    }

    /// ATTACH empty part set
    if (!replace && dst_parts.empty())
        return;

    MergeTreePartInfo drop_range;
    if (replace)
    {
        drop_range.partition_id = partition_id;
        drop_range.min_block = 0;
        drop_range.max_block = increment.get(); // there will be a "hole" in block numbers
        drop_range.level = std::numeric_limits<decltype(drop_range.level)>::max();
    }

    /// Atomically add new parts and remove old ones
    try
    {
        {
            /// Here we use the transaction just like RAII since rare errors in renameTempPartAndReplace() are possible
            ///  and we should be able to rollback already added (Precomitted) parts
            Transaction transaction(*this, local_context->getCurrentTransaction().get());

            auto data_parts_lock = lockParts();

            /** It is important that obtaining new block number and adding that block to parts set is done atomically.
              * Otherwise there is race condition - merge of blocks could happen in interval that doesn't yet contain new part.
              */
            for (auto part : dst_parts)
            {
                fillNewPartName(part, data_parts_lock);

                auto builder = part->data_part_storage->getBuilder();
                renameTempPartAndReplaceUnlocked(part, transaction, builder, data_parts_lock);
            }
            /// Populate transaction
            transaction.commit(&data_parts_lock);

            /// If it is REPLACE (not ATTACH), remove all parts which max_block_number less then min_block_number of the first new block
            if (replace)
                removePartsInRangeFromWorkingSet(local_context->getCurrentTransaction().get(), drop_range, data_parts_lock);
        }

        PartLog::addNewParts(getContext(), dst_parts, watch.elapsed());
    }
    catch (...)
    {
        PartLog::addNewParts(getContext(), dst_parts, watch.elapsed(), ExecutionStatus::fromCurrentException());
        throw;
    }
}

void StorageMergeTree::movePartitionToTable(const StoragePtr & dest_table, const ASTPtr & partition, ContextPtr local_context)
{
    auto lock1 = lockForShare(local_context->getCurrentQueryId(), local_context->getSettingsRef().lock_acquire_timeout);
    auto lock2 = dest_table->lockForShare(local_context->getCurrentQueryId(), local_context->getSettingsRef().lock_acquire_timeout);
    auto merges_blocker = stopMergesAndWait();

    auto dest_table_storage = std::dynamic_pointer_cast<StorageMergeTree>(dest_table);
    if (!dest_table_storage)
        throw Exception("Table " + getStorageID().getNameForLogs() + " supports movePartitionToTable only for MergeTree family of table engines."
                        " Got " + dest_table->getName(), ErrorCodes::NOT_IMPLEMENTED);
    if (dest_table_storage->getStoragePolicy() != this->getStoragePolicy())
        throw Exception("Destination table " + dest_table_storage->getStorageID().getNameForLogs() +
                       " should have the same storage policy of source table " + getStorageID().getNameForLogs() + ". " +
                       getStorageID().getNameForLogs() + ": " + this->getStoragePolicy()->getName() + ", " +
                       dest_table_storage->getStorageID().getNameForLogs() + ": " + dest_table_storage->getStoragePolicy()->getName(), ErrorCodes::UNKNOWN_POLICY);

    auto dest_metadata_snapshot = dest_table->getInMemoryMetadataPtr();
    auto metadata_snapshot = getInMemoryMetadataPtr();
    Stopwatch watch;

    MergeTreeData & src_data = dest_table_storage->checkStructureAndGetMergeTreeData(*this, metadata_snapshot, dest_metadata_snapshot);
    String partition_id = getPartitionIDFromQuery(partition, local_context);

    DataPartsVector src_parts = src_data.getVisibleDataPartsVectorInPartition(local_context, partition_id);
    MutableDataPartsVector dst_parts;
    std::vector<scope_guard> dst_parts_locks;

    static const String TMP_PREFIX = "tmp_move_from_";

    for (const DataPartPtr & src_part : src_parts)
    {
        if (!dest_table_storage->canReplacePartition(src_part))
            throw Exception(
                "Cannot move partition '" + partition_id + "' because part '" + src_part->name + "' has inconsistent granularity with table",
                ErrorCodes::LOGICAL_ERROR);

        /// This will generate unique name in scope of current server process.
        Int64 temp_index = insert_increment.get();
        MergeTreePartInfo dst_part_info(partition_id, temp_index, temp_index, src_part->info.level);

        auto [dst_part, part_lock] = dest_table_storage->cloneAndLoadDataPartOnSameDisk(src_part, TMP_PREFIX, dst_part_info, dest_metadata_snapshot, local_context->getCurrentTransaction(), {}, false);
        dst_parts.emplace_back(std::move(dst_part));
        dst_parts_locks.emplace_back(std::move(part_lock));
    }

    /// empty part set
    if (dst_parts.empty())
        return;

    /// Move new parts to the destination table. NOTE It doesn't look atomic.
    try
    {
        {
            Transaction transaction(*dest_table_storage, local_context->getCurrentTransaction().get());

            auto src_data_parts_lock = lockParts();
            auto dest_data_parts_lock = dest_table_storage->lockParts();

            for (auto & part : dst_parts)
            {
                auto builder = part->data_part_storage->getBuilder();
                dest_table_storage->fillNewPartName(part, dest_data_parts_lock);
                dest_table_storage->renameTempPartAndReplaceUnlocked(part, transaction, builder, dest_data_parts_lock);
            }


            removePartsFromWorkingSet(local_context->getCurrentTransaction().get(), src_parts, true, src_data_parts_lock);
            transaction.commit(&src_data_parts_lock);
        }

        clearOldPartsFromFilesystem();

        PartLog::addNewParts(getContext(), dst_parts, watch.elapsed());
    }
    catch (...)
    {
        PartLog::addNewParts(getContext(), dst_parts, watch.elapsed(), ExecutionStatus::fromCurrentException());
        throw;
    }
}

ActionLock StorageMergeTree::getActionLock(StorageActionBlockType action_type)
{
    if (action_type == ActionLocks::PartsMerge)
        return merger_mutator.merges_blocker.cancel();
    else if (action_type == ActionLocks::PartsTTLMerge)
        return merger_mutator.ttl_merges_blocker.cancel();
    else if (action_type == ActionLocks::PartsMove)
        return parts_mover.moves_blocker.cancel();

    return {};
}

void StorageMergeTree::onActionLockRemove(StorageActionBlockType action_type)
{
    if (action_type == ActionLocks::PartsMerge ||  action_type == ActionLocks::PartsTTLMerge)
        background_operations_assignee.trigger();
    else if (action_type == ActionLocks::PartsMove)
        background_moves_assignee.trigger();
}

CheckResults StorageMergeTree::checkData(const ASTPtr & query, ContextPtr local_context)
{
    CheckResults results;
    DataPartsVector data_parts;
    if (const auto & check_query = query->as<ASTCheckQuery &>(); check_query.partition)
    {
        String partition_id = getPartitionIDFromQuery(check_query.partition, local_context);
        data_parts = getVisibleDataPartsVectorInPartition(local_context, partition_id);
    }
    else
        data_parts = getVisibleDataPartsVector(local_context);

    for (auto & part : data_parts)
    {
        /// If the checksums file is not present, calculate the checksums and write them to disk.
        String checksums_path = "checksums.txt";
        String tmp_checksums_path = "checksums.txt.tmp";
        if (part->isStoredOnDisk() && !part->data_part_storage->exists(checksums_path))
        {
            try
            {
                auto calculated_checksums = checkDataPart(part, false);
                calculated_checksums.checkEqual(part->checksums, true);

                part->data_part_storage->writeChecksums(part->checksums, local_context->getWriteSettings());

                part->checkMetadata();
                results.emplace_back(part->name, true, "Checksums recounted and written to disk.");
            }
            catch (const Exception & ex)
            {
                results.emplace_back(part->name, false,
                    "Check of part finished with error: '" + ex.message() + "'");
            }
        }
        else
        {
            try
            {
                checkDataPart(part, true);
                part->checkMetadata();
                results.emplace_back(part->name, true, "");
            }
            catch (const Exception & ex)
            {
                results.emplace_back(part->name, false, ex.message());
            }
        }
    }
    return results;
}


void StorageMergeTree::backupData(BackupEntriesCollector & backup_entries_collector, const String & data_path_in_backup, const std::optional<ASTs> & partitions)
{
    auto local_context = backup_entries_collector.getContext();

    DataPartsVector data_parts;
    if (partitions)
        data_parts = getVisibleDataPartsVectorInPartitions(local_context, getPartitionIDsFromQuery(*partitions, local_context));
    else
        data_parts = getVisibleDataPartsVector(local_context);

    Int64 min_data_version = std::numeric_limits<Int64>::max();
    for (const auto & data_part : data_parts)
        min_data_version = std::min(min_data_version, data_part->info.getDataVersion());

    backup_entries_collector.addBackupEntries(backupParts(data_parts, data_path_in_backup));
    backup_entries_collector.addBackupEntries(backupMutations(min_data_version + 1, data_path_in_backup));
}


BackupEntries StorageMergeTree::backupMutations(UInt64 version, const String & data_path_in_backup) const
{
    fs::path mutations_path_in_backup = fs::path{data_path_in_backup} / "mutations";
    BackupEntries backup_entries;
    for (auto it = current_mutations_by_version.lower_bound(version); it != current_mutations_by_version.end(); ++it)
        backup_entries.emplace_back(mutations_path_in_backup / fmt::format("{:010}.txt", it->first), it->second.backup());
    return backup_entries;
}


void StorageMergeTree::attachRestoredParts(MutableDataPartsVector && parts)
{

    for (auto part : parts)
    {
        /// It's important to create it outside of lock scope because
        /// otherwise it can lock parts in destructor and deadlock is possible.
        MergeTreeData::Transaction transaction(*this, NO_TRANSACTION_RAW);
        auto builder = part->data_part_storage->getBuilder();
        {
            auto lock = lockParts();
            fillNewPartName(part, lock);
            renameTempPartAndAdd(part, transaction, builder, lock);
            transaction.commit(&lock);
        }
    }
}


MutationCommands StorageMergeTree::getFirstAlterMutationCommandsForPart(const DataPartPtr & part) const
{
    std::lock_guard lock(currently_processing_in_background_mutex);

    auto it = current_mutations_by_version.upper_bound(part->info.getDataVersion());
    if (it == current_mutations_by_version.end())
        return {};
    return it->second.commands;
}

void StorageMergeTree::startBackgroundMovesIfNeeded()
{
    if (areBackgroundMovesNeeded())
        background_moves_assignee.start();
}

std::unique_ptr<MergeTreeSettings> StorageMergeTree::getDefaultSettings() const
{
    return std::make_unique<MergeTreeSettings>(getContext()->getMergeTreeSettings());
}

void StorageMergeTree::fillNewPartName(MutableDataPartPtr & part, DataPartsLock &)
{
    part->info.min_block = part->info.max_block = increment.get();
    part->info.mutation = 0;
    part->name = part->getNewName(part->info);
}

}<|MERGE_RESOLUTION|>--- conflicted
+++ resolved
@@ -1570,8 +1570,6 @@
         if (is_partition_exp_different)
         {
             auto metadata_manager = std::make_shared<PartMetadataManagerOrdinary>(src_part.get());
-
-<<<<<<< HEAD
             IMergeTreeDataPart::MinMaxIndex min_max_index;
 
             min_max_index.load(src_part->storage, metadata_manager);
@@ -1587,10 +1585,10 @@
 
             MergeTreePartInfo dst_part_info(partition_id, temp_index, temp_index, src_part->info.level);
 
-            auto dst_part = cloneAndLoadPartOnSameDiskWithDifferentPartitionKey(src_part, TMP_PREFIX, dst_part_info, my_metadata_snapshot, new_partition, min_max_index, local_context->getCurrentTransaction(), {});
+            auto [dst_part, part_lock] = cloneAndLoadPartOnSameDiskWithDifferentPartitionKey(src_part, TMP_PREFIX, dst_part_info, my_metadata_snapshot, new_partition, min_max_index, local_context->getCurrentTransaction(), {});
 
             dst_parts.emplace_back(std::move(dst_part));
-
+            dst_parts_locks.emplace_back(std::move(part_lock));
         }
         else
         {
@@ -1598,14 +1596,10 @@
             Int64 temp_index = insert_increment.get();
             MergeTreePartInfo dst_part_info(partition_id, temp_index, temp_index, src_part->info.level);
 
-            auto dst_part = cloneAndLoadDataPartOnSameDisk(src_part, TMP_PREFIX, dst_part_info, my_metadata_snapshot, local_context->getCurrentTransaction(), {}, false);
+            auto [dst_part, part_lock] = cloneAndLoadDataPartOnSameDisk(src_part, TMP_PREFIX, dst_part_info, my_metadata_snapshot, local_context->getCurrentTransaction(), {}, false);
             dst_parts.emplace_back(std::move(dst_part));
-        }
-=======
-        auto [dst_part, part_lock] = cloneAndLoadDataPartOnSameDisk(src_part, TMP_PREFIX, dst_part_info, my_metadata_snapshot, local_context->getCurrentTransaction(), {}, false);
-        dst_parts.emplace_back(std::move(dst_part));
-        dst_parts_locks.emplace_back(std::move(part_lock));
->>>>>>> 365438d6
+            dst_parts_locks.emplace_back(std::move(part_lock));
+        }
     }
 
     /// ATTACH empty part set
