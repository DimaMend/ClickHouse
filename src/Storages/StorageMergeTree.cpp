#include "StorageMergeTree.h"

#include <optional>

#include <Databases/IDatabase.h>
#include <Common/escapeForFileName.h>
#include <Common/typeid_cast.h>
#include <Common/ThreadPool.h>
#include <Interpreters/InterpreterAlterQuery.h>
#include <Interpreters/PartLog.h>
#include <Interpreters/MutationsInterpreter.h>
#include <Interpreters/Context.h>
#include <IO/copyData.h>
#include <Parsers/ASTCheckQuery.h>
#include <Parsers/ASTFunction.h>
#include <Parsers/ASTLiteral.h>
#include <Parsers/ASTPartition.h>
#include <Parsers/ASTSetQuery.h>
#include <Parsers/queryToString.h>
#include <Storages/MergeTree/MergeTreeData.h>
#include <Storages/MergeTree/ActiveDataPartSet.h>
#include <Storages/AlterCommands.h>
#include <Storages/PartitionCommands.h>
#include <Storages/MergeTree/MergeTreeSink.h>
#include <Storages/MergeTree/MergeTreeDataPartInMemory.h>
#include <Storages/MergeTree/MergePlainMergeTreeTask.h>
#include <Storages/MergeTree/PartitionPruner.h>
#include <Storages/MergeTree/MergeList.h>
#include <Storages/MergeTree/checkDataPart.h>
#include <QueryPipeline/Pipe.h>
#include <Processors/QueryPlan/QueryPlan.h>
#include <Processors/QueryPlan/BuildQueryPipelineSettings.h>
#include <Processors/QueryPlan/Optimizations/QueryPlanOptimizationSettings.h>

namespace DB
{


namespace ErrorCodes
{
    extern const int NOT_IMPLEMENTED;
    extern const int LOGICAL_ERROR;
    extern const int NOT_ENOUGH_SPACE;
    extern const int BAD_ARGUMENTS;
    extern const int INCORRECT_DATA;
    extern const int CANNOT_ASSIGN_OPTIMIZE;
    extern const int TIMEOUT_EXCEEDED;
    extern const int UNKNOWN_POLICY;
    extern const int NO_SUCH_DATA_PART;
    extern const int ABORTED;
}

namespace ActionLocks
{
    extern const StorageActionBlockType PartsMerge;
    extern const StorageActionBlockType PartsTTLMerge;
    extern const StorageActionBlockType PartsMove;
}


StorageMergeTree::StorageMergeTree(
    const StorageID & table_id_,
    const String & relative_data_path_,
    const StorageInMemoryMetadata & metadata_,
    bool attach,
    ContextMutablePtr context_,
    const String & date_column_name,
    const MergingParams & merging_params_,
    std::unique_ptr<MergeTreeSettings> storage_settings_,
    bool has_force_restore_data_flag)
    : MergeTreeData(
        table_id_,
        relative_data_path_,
        metadata_,
        context_,
        date_column_name,
        merging_params_,
        std::move(storage_settings_),
        false,      /// require_part_metadata
        attach)
    , reader(*this)
    , writer(*this)
    , merger_mutator(*this,
        getContext()->getSettingsRef().background_merges_mutations_concurrency_ratio *
        getContext()->getSettingsRef().background_pool_size)
{
    loadDataParts(has_force_restore_data_flag);

    if (!attach && !getDataParts().empty())
        throw Exception("Data directory for table already containing data parts - probably it was unclean DROP table or manual intervention. You must either clear directory by hand or use ATTACH TABLE instead of CREATE TABLE if you need to use that parts.", ErrorCodes::INCORRECT_DATA);

    increment.set(getMaxBlockNumber());

    loadMutations();

    loadDeduplicationLog();
}


void StorageMergeTree::startup()
{
    clearOldPartsFromFilesystem();
    clearOldWriteAheadLogs();
    clearEmptyParts();

    /// Temporary directories contain incomplete results of merges (after forced restart)
    ///  and don't allow to reinitialize them, so delete each of them immediately
    clearOldTemporaryDirectories(merger_mutator, 0);

    /// NOTE background task will also do the above cleanups periodically.
    time_after_previous_cleanup_parts.restart();
    time_after_previous_cleanup_temporary_directories.restart();

    /// Do not schedule any background jobs if current storage has static data files.
    if (isStaticStorage())
        return;

    try
    {
        background_operations_assignee.start();
        startBackgroundMovesIfNeeded();
    }
    catch (...)
    {
        /// Exception safety: failed "startup" does not require a call to "shutdown" from the caller.
        /// And it should be able to safely destroy table after exception in "startup" method.
        /// It means that failed "startup" must not create any background tasks that we will have to wait.
        try
        {
            shutdown();
        }
        catch (...)
        {
            std::terminate();
        }

        /// Note: after failed "startup", the table will be in a state that only allows to destroy the object.
        throw;
    }
}


void StorageMergeTree::shutdown()
{
    if (shutdown_called)
        return;
    shutdown_called = true;

    /// Unlock all waiting mutations
    {
        std::lock_guard lock(mutation_wait_mutex);
        mutation_wait_event.notify_all();
    }

    merger_mutator.merges_blocker.cancelForever();
    parts_mover.moves_blocker.cancelForever();

    background_operations_assignee.finish();
    background_moves_assignee.finish();

    try
    {
        /// We clear all old parts after stopping all background operations.
        /// It's important, because background operations can produce temporary
        /// parts which will remove themselves in their destructors. If so, we
        /// may have race condition between our remove call and background
        /// process.
        clearOldPartsFromFilesystem(true);
    }
    catch (...)
    {
        /// Example: the case of readonly filesystem, we have failure removing old parts.
        /// Should not prevent table shutdown.
        tryLogCurrentException(log);
    }
}


StorageMergeTree::~StorageMergeTree()
{
    shutdown();
}

void StorageMergeTree::read(
    QueryPlan & query_plan,
    const Names & column_names,
    const StorageMetadataPtr & metadata_snapshot,
    SelectQueryInfo & query_info,
    ContextPtr local_context,
    QueryProcessingStage::Enum processed_stage,
    size_t max_block_size,
    unsigned num_streams)
{
    if (auto plan = reader.read(column_names, metadata_snapshot, query_info, local_context, max_block_size, num_streams, processed_stage))
        query_plan = std::move(*plan);
}

Pipe StorageMergeTree::read(
    const Names & column_names,
    const StorageMetadataPtr & metadata_snapshot,
    SelectQueryInfo & query_info,
    ContextPtr local_context,
    QueryProcessingStage::Enum processed_stage,
    const size_t max_block_size,
    const unsigned num_streams)
{
    QueryPlan plan;
    read(plan, column_names, metadata_snapshot, query_info, local_context, processed_stage, max_block_size, num_streams);
    return plan.convertToPipe(
        QueryPlanOptimizationSettings::fromContext(local_context),
        BuildQueryPipelineSettings::fromContext(local_context));
}

std::optional<UInt64> StorageMergeTree::totalRows(const Settings &) const
{
    return getTotalActiveSizeInRows();
}

std::optional<UInt64> StorageMergeTree::totalRowsByPartitionPredicate(const SelectQueryInfo & query_info, ContextPtr local_context) const
{
    auto parts = getDataPartsVector({DataPartState::Committed});
    return totalRowsByPartitionPredicateImpl(query_info, local_context, parts);
}

std::optional<UInt64> StorageMergeTree::totalBytes(const Settings &) const
{
    return getTotalActiveSizeInBytes();
}

SinkToStoragePtr
StorageMergeTree::write(const ASTPtr & /*query*/, const StorageMetadataPtr & metadata_snapshot, ContextPtr local_context)
{
    const auto & settings = local_context->getSettingsRef();
    return std::make_shared<MergeTreeSink>(
        *this, metadata_snapshot, settings.max_partitions_per_insert_block, local_context);
}

void StorageMergeTree::checkTableCanBeDropped() const
{
    auto table_id = getStorageID();
    getContext()->checkTableCanBeDropped(table_id.database_name, table_id.table_name, getTotalActiveSizeInBytes());
}

void StorageMergeTree::drop()
{
    shutdown();
    /// In case there is read-only disk we cannot allow to call dropAllData(), but dropping tables is allowed.
    if (isStaticStorage())
        return;
    dropAllData();
}

void StorageMergeTree::truncate(const ASTPtr &, const StorageMetadataPtr &, ContextPtr, TableExclusiveLockHolder &)
{
    {
        /// Asks to complete merges and does not allow them to start.
        /// This protects against "revival" of data for a removed partition after completion of merge.
        auto merge_blocker = stopMergesAndWait();

        auto parts_to_remove = getDataPartsVector();
        removePartsFromWorkingSet(parts_to_remove, true);

        LOG_INFO(log, "Removed {} parts.", parts_to_remove.size());
    }

    clearOldMutations(true);
    clearOldPartsFromFilesystem();
}


void StorageMergeTree::alter(
    const AlterCommands & commands,
    ContextPtr local_context,
    AlterLockHolder & table_lock_holder)
{
    auto table_id = getStorageID();
    auto old_storage_settings = getSettings();

    StorageInMemoryMetadata new_metadata = getInMemoryMetadata();
    StorageInMemoryMetadata old_metadata = getInMemoryMetadata();
    auto maybe_mutation_commands = commands.getMutationCommands(new_metadata, local_context->getSettingsRef().materialize_ttl_after_modify, local_context);
    String mutation_file_name;
    Int64 mutation_version = -1;
    commands.apply(new_metadata, local_context);

    /// This alter can be performed at new_metadata level only
    if (commands.isSettingsAlter())
    {
        changeSettings(new_metadata.settings_changes, table_lock_holder);

        DatabaseCatalog::instance().getDatabase(table_id.database_name)->alterTable(local_context, table_id, new_metadata);
    }
    else
    {
        {
            changeSettings(new_metadata.settings_changes, table_lock_holder);
            checkTTLExpressions(new_metadata, old_metadata);
            /// Reinitialize primary key because primary key column types might have changed.
            setProperties(new_metadata, old_metadata);

            DatabaseCatalog::instance().getDatabase(table_id.database_name)->alterTable(local_context, table_id, new_metadata);

            if (!maybe_mutation_commands.empty())
                mutation_version = startMutation(maybe_mutation_commands, mutation_file_name);
        }

        /// Always execute required mutations synchronously, because alters
        /// should be executed in sequential order.
        if (!maybe_mutation_commands.empty())
            waitForMutation(mutation_version, mutation_file_name);
    }

    {
        /// Some additional changes in settings
        auto new_storage_settings = getSettings();

        if (old_storage_settings->non_replicated_deduplication_window != new_storage_settings->non_replicated_deduplication_window)
        {
            /// We cannot place this check into settings sanityCheck because it depends on format_version.
            /// sanityCheck must work event without storage.
            if (new_storage_settings->non_replicated_deduplication_window != 0 && format_version < MERGE_TREE_DATA_MIN_FORMAT_VERSION_WITH_CUSTOM_PARTITIONING)
                throw Exception("Deduplication for non-replicated MergeTree in old syntax is not supported", ErrorCodes::BAD_ARGUMENTS);

            deduplication_log->setDeduplicationWindowSize(new_storage_settings->non_replicated_deduplication_window);
        }
    }
}


/// While exists, marks parts as 'currently_merging_mutating_parts' and reserves free space on filesystem.
CurrentlyMergingPartsTagger::CurrentlyMergingPartsTagger(
    FutureMergedMutatedPartPtr future_part_,
    size_t total_size,
    StorageMergeTree & storage_,
    const StorageMetadataPtr & metadata_snapshot,
    bool is_mutation)
    : future_part(future_part_), storage(storage_)
{
    /// Assume mutex is already locked, because this method is called from mergeTask.

    /// if we mutate part, than we should reserve space on the same disk, because mutations possible can create hardlinks
    if (is_mutation)
        reserved_space = storage.tryReserveSpace(total_size, future_part->parts[0]->volume);
    else
    {
        IMergeTreeDataPart::TTLInfos ttl_infos;
        size_t max_volume_index = 0;
        for (auto & part_ptr : future_part->parts)
        {
            ttl_infos.update(part_ptr->ttl_infos);
            max_volume_index = std::max(max_volume_index, storage.getStoragePolicy()->getVolumeIndexByDisk(part_ptr->volume->getDisk()));
        }

        reserved_space = storage.balancedReservation(
            metadata_snapshot,
            total_size,
            max_volume_index,
            future_part->name,
            future_part->part_info,
            future_part->parts,
            &tagger,
            &ttl_infos);

        if (!reserved_space)
            reserved_space
                = storage.tryReserveSpacePreferringTTLRules(metadata_snapshot, total_size, ttl_infos, time(nullptr), max_volume_index);
    }

    if (!reserved_space)
    {
        if (is_mutation)
            throw Exception("Not enough space for mutating part '" + future_part->parts[0]->name + "'", ErrorCodes::NOT_ENOUGH_SPACE);
        else
            throw Exception("Not enough space for merging parts", ErrorCodes::NOT_ENOUGH_SPACE);
    }

    future_part->updatePath(storage, reserved_space.get());

    for (const auto & part : future_part->parts)
    {
        if (storage.currently_merging_mutating_parts.count(part))
            throw Exception("Tagging already tagged part " + part->name + ". This is a bug.", ErrorCodes::LOGICAL_ERROR);
    }
    storage.currently_merging_mutating_parts.insert(future_part->parts.begin(), future_part->parts.end());
}

CurrentlyMergingPartsTagger::~CurrentlyMergingPartsTagger()
{
    std::lock_guard lock(storage.currently_processing_in_background_mutex);

    for (const auto & part : future_part->parts)
    {
        if (!storage.currently_merging_mutating_parts.count(part))
            std::terminate();
        storage.currently_merging_mutating_parts.erase(part);
    }

    storage.currently_processing_in_background_condition.notify_all();
}

Int64 StorageMergeTree::startMutation(const MutationCommands & commands, String & mutation_file_name)
{
    /// Choose any disk, because when we load mutations we search them at each disk
    /// where storage can be placed. See loadMutations().
    auto disk = getStoragePolicy()->getAnyDisk();
    Int64 version;
    {
        std::lock_guard lock(currently_processing_in_background_mutex);

        MergeTreeMutationEntry entry(commands, disk, relative_data_path, insert_increment.get());
        version = increment.get();
        entry.commit(version);
        mutation_file_name = entry.file_name;
        auto insertion = current_mutations_by_id.emplace(mutation_file_name, std::move(entry));
        current_mutations_by_version.emplace(version, insertion.first->second);

        LOG_INFO(log, "Added mutation: {}", mutation_file_name);
    }
    background_operations_assignee.trigger();
    return version;
}


void StorageMergeTree::updateMutationEntriesErrors(FutureMergedMutatedPartPtr result_part, bool is_successful, const String & exception_message)
{
    /// Update the information about failed parts in the system.mutations table.

    Int64 sources_data_version = result_part->parts.at(0)->info.getDataVersion();
    Int64 result_data_version = result_part->part_info.getDataVersion();
    if (sources_data_version != result_data_version)
    {
        std::lock_guard lock(currently_processing_in_background_mutex);
        auto mutations_begin_it = current_mutations_by_version.upper_bound(sources_data_version);
        auto mutations_end_it = current_mutations_by_version.upper_bound(result_data_version);

        for (auto it = mutations_begin_it; it != mutations_end_it; ++it)
        {
            MergeTreeMutationEntry & entry = it->second;
            if (is_successful)
            {
                if (!entry.latest_failed_part.empty() && result_part->part_info.contains(entry.latest_failed_part_info))
                {
                    entry.latest_failed_part.clear();
                    entry.latest_failed_part_info = MergeTreePartInfo();
                    entry.latest_fail_time = 0;
                    entry.latest_fail_reason.clear();
                }
            }
            else
            {
                entry.latest_failed_part = result_part->parts.at(0)->name;
                entry.latest_failed_part_info = result_part->parts.at(0)->info;
                entry.latest_fail_time = time(nullptr);
                entry.latest_fail_reason = exception_message;
            }
        }
    }

    std::unique_lock lock(mutation_wait_mutex);
    mutation_wait_event.notify_all();
}

void StorageMergeTree::waitForMutation(Int64 version, const String & file_name)
{
    LOG_INFO(log, "Waiting mutation: {}", file_name);
    {
        auto check = [version, this]()
        {
            if (shutdown_called)
                return true;
            auto mutation_status = getIncompleteMutationsStatus(version);
            return !mutation_status || mutation_status->is_done || !mutation_status->latest_fail_reason.empty();
        };

        std::unique_lock lock(mutation_wait_mutex);
        mutation_wait_event.wait(lock, check);
    }

    /// At least we have our current mutation
    std::set<String> mutation_ids;
    mutation_ids.insert(file_name);

    auto mutation_status = getIncompleteMutationsStatus(version, &mutation_ids);
    try
    {
        checkMutationStatus(mutation_status, mutation_ids);
    }
    catch (...)
    {
        tryLogCurrentException(__PRETTY_FUNCTION__);
        throw;
    }

    LOG_INFO(log, "Mutation {} done", file_name);
}

void StorageMergeTree::mutate(const MutationCommands & commands, ContextPtr query_context)
{
    String mutation_file_name;
    Int64 version = startMutation(commands, mutation_file_name);

    if (query_context->getSettingsRef().mutations_sync > 0)
        waitForMutation(version, mutation_file_name);
}

namespace
{

struct PartVersionWithName
{
    Int64 version;
    String name;
};

bool comparator(const PartVersionWithName & f, const PartVersionWithName & s)
{
    return f.version < s.version;
}

}

std::optional<MergeTreeMutationStatus> StorageMergeTree::getIncompleteMutationsStatus(Int64 mutation_version, std::set<String> * mutation_ids) const
{
    std::lock_guard lock(currently_processing_in_background_mutex);

    auto current_mutation_it = current_mutations_by_version.find(mutation_version);
    /// Killed
    if (current_mutation_it == current_mutations_by_version.end())
        return {};

    MergeTreeMutationStatus result{.is_done = false};

    const auto & mutation_entry = current_mutation_it->second;

    auto data_parts = getDataPartsVector();
    for (const auto & data_part : data_parts)
    {
        if (data_part->info.getDataVersion() < mutation_version)
        {
            if (!mutation_entry.latest_fail_reason.empty())
            {
                result.latest_failed_part = mutation_entry.latest_failed_part;
                result.latest_fail_reason = mutation_entry.latest_fail_reason;
                result.latest_fail_time = mutation_entry.latest_fail_time;

                /// Fill all mutations which failed with the same error
                /// (we can execute several mutations together)
                if (mutation_ids)
                {
                    auto mutations_begin_it = current_mutations_by_version.upper_bound(data_part->info.getDataVersion());

                    for (auto it = mutations_begin_it; it != current_mutations_by_version.end(); ++it)
                        /// All mutations with the same failure
                        if (it->second.latest_fail_reason == result.latest_fail_reason)
                            mutation_ids->insert(it->second.file_name);
                }
            }

            return result;
        }
    }

    result.is_done = true;
    return result;
}

std::vector<MergeTreeMutationStatus> StorageMergeTree::getMutationsStatus() const
{
    std::lock_guard lock(currently_processing_in_background_mutex);

    std::vector<PartVersionWithName> part_versions_with_names;
    auto data_parts = getDataPartsVector();
    part_versions_with_names.reserve(data_parts.size());
    for (const auto & part : data_parts)
        part_versions_with_names.emplace_back(PartVersionWithName{part->info.getDataVersion(), part->name});
    std::sort(part_versions_with_names.begin(), part_versions_with_names.end(), comparator);

    std::vector<MergeTreeMutationStatus> result;
    for (const auto & kv : current_mutations_by_version)
    {
        Int64 mutation_version = kv.first;
        const MergeTreeMutationEntry & entry = kv.second;
        const PartVersionWithName needle{mutation_version, ""};
        auto versions_it = std::lower_bound(
            part_versions_with_names.begin(), part_versions_with_names.end(), needle, comparator);

        size_t parts_to_do = versions_it - part_versions_with_names.begin();
        Names parts_to_do_names;
        parts_to_do_names.reserve(parts_to_do);
        for (size_t i = 0; i < parts_to_do; ++i)
            parts_to_do_names.push_back(part_versions_with_names[i].name);

        std::map<String, Int64> block_numbers_map({{"", entry.block_number}});

        for (const MutationCommand & command : entry.commands)
        {
            WriteBufferFromOwnString buf;
            formatAST(*command.ast, buf, false, true);
            result.push_back(MergeTreeMutationStatus
            {
                entry.file_name,
                buf.str(),
                entry.create_time,
                block_numbers_map,
                parts_to_do_names,
                /* is_done = */parts_to_do_names.empty(),
                entry.latest_failed_part,
                entry.latest_fail_time,
                entry.latest_fail_reason,
            });
        }
    }

    return result;
}

CancellationCode StorageMergeTree::killMutation(const String & mutation_id)
{
    LOG_TRACE(log, "Killing mutation {}", mutation_id);

    std::optional<MergeTreeMutationEntry> to_kill;
    {
        std::lock_guard lock(currently_processing_in_background_mutex);
        auto it = current_mutations_by_id.find(mutation_id);
        if (it != current_mutations_by_id.end())
        {
            to_kill.emplace(std::move(it->second));
            current_mutations_by_id.erase(it);
            current_mutations_by_version.erase(to_kill->block_number);
        }
    }

    if (!to_kill)
        return CancellationCode::NotFound;

    getContext()->getMergeList().cancelPartMutations(getStorageID(), {}, to_kill->block_number);
    to_kill->removeFile();
    LOG_TRACE(log, "Cancelled part mutations and removed mutation file {}", mutation_id);
    {
        std::lock_guard<std::mutex> lock(mutation_wait_mutex);
        mutation_wait_event.notify_all();
    }

    /// Maybe there is another mutation that was blocked by the killed one. Try to execute it immediately.
    background_operations_assignee.trigger();

    return CancellationCode::CancelSent;
}

void StorageMergeTree::loadDeduplicationLog()
{
    auto settings = getSettings();
    if (settings->non_replicated_deduplication_window != 0 && format_version < MERGE_TREE_DATA_MIN_FORMAT_VERSION_WITH_CUSTOM_PARTITIONING)
        throw Exception("Deduplication for non-replicated MergeTree in old syntax is not supported", ErrorCodes::BAD_ARGUMENTS);

    std::string path = getDataPaths()[0] + "/deduplication_logs";
    deduplication_log = std::make_unique<MergeTreeDeduplicationLog>(path, settings->non_replicated_deduplication_window, format_version);
    deduplication_log->load();
}

void StorageMergeTree::loadMutations()
{
    for (const auto & disk : getDisks())
    {
        for (auto it = disk->iterateDirectory(relative_data_path); it->isValid(); it->next())
        {
            if (startsWith(it->name(), "mutation_"))
            {
<<<<<<< HEAD
                MergeTreeMutationEntry entry(disk, relative_data_path, it->name());
                UInt64 block_number = entry.block_number;
=======
                MergeTreeMutationEntry entry(disk, path, it->name());
                Int64 block_number = entry.block_number;
>>>>>>> ae29e9f6
                LOG_DEBUG(log, "Loading mutation: {} entry, commands size: {}", it->name(), entry.commands.size());
                auto insertion = current_mutations_by_id.emplace(it->name(), std::move(entry));
                current_mutations_by_version.emplace(block_number, insertion.first->second);
            }
            else if (startsWith(it->name(), "tmp_mutation_"))
            {
                disk->removeFile(it->path());
            }
        }
    }

    if (!current_mutations_by_version.empty())
        increment.value = std::max(Int64(increment.value.load()), current_mutations_by_version.rbegin()->first);
}

std::shared_ptr<MergeMutateSelectedEntry> StorageMergeTree::selectPartsToMerge(
    const StorageMetadataPtr & metadata_snapshot,
    bool aggressive,
    const String & partition_id,
    bool final,
    String * out_disable_reason,
    TableLockHolder & /* table_lock_holder */,
    std::unique_lock<std::mutex> & lock,
    bool optimize_skip_merged_partitions,
    SelectPartsDecision * select_decision_out)
{
    auto data_settings = getSettings();

    auto future_part = std::make_shared<FutureMergedMutatedPart>();

    if (storage_settings.get()->assign_part_uuids)
        future_part->uuid = UUIDHelpers::generateV4();

    /// You must call destructor with unlocked `currently_processing_in_background_mutex`.
    CurrentlyMergingPartsTaggerPtr merging_tagger;
    MergeList::EntryPtr merge_entry;

    auto can_merge = [this, &lock](const DataPartPtr & left, const DataPartPtr & right, String *) -> bool
    {
        /// This predicate is checked for the first part of each range.
        /// (left = nullptr, right = "first part of partition")
        if (!left)
            return !currently_merging_mutating_parts.count(right);
        return !currently_merging_mutating_parts.count(left) && !currently_merging_mutating_parts.count(right)
            && getCurrentMutationVersion(left, lock) == getCurrentMutationVersion(right, lock) && partsContainSameProjections(left, right);
    };

    SelectPartsDecision select_decision = SelectPartsDecision::CANNOT_SELECT;

    if (partition_id.empty())
    {
        UInt64 max_source_parts_size = merger_mutator.getMaxSourcePartsSizeForMerge();
        bool merge_with_ttl_allowed = getTotalMergesWithTTLInMergeList() < data_settings->max_number_of_merges_with_ttl_in_pool;

        /// TTL requirements is much more strict than for regular merge, so
        /// if regular not possible, than merge with ttl is not also not
        /// possible.
        if (max_source_parts_size > 0)
        {
            select_decision = merger_mutator.selectPartsToMerge(
                future_part,
                aggressive,
                max_source_parts_size,
                can_merge,
                merge_with_ttl_allowed,
                out_disable_reason);
        }
        else if (out_disable_reason)
            *out_disable_reason = "Current value of max_source_parts_size is zero";
    }
    else
    {
        while (true)
        {
            UInt64 disk_space = getStoragePolicy()->getMaxUnreservedFreeSpace();
            select_decision = merger_mutator.selectAllPartsToMergeWithinPartition(
                future_part, disk_space, can_merge, partition_id, final, metadata_snapshot, out_disable_reason, optimize_skip_merged_partitions);
            auto timeout_ms = getSettings()->lock_acquire_timeout_for_background_operations.totalMilliseconds();
            auto timeout = std::chrono::milliseconds(timeout_ms);

            /// If final - we will wait for currently processing merges to finish and continue.
            if (final
                && select_decision != SelectPartsDecision::SELECTED
                && !currently_merging_mutating_parts.empty()
                && out_disable_reason
                && out_disable_reason->empty())
            {
                LOG_DEBUG(log, "Waiting for currently running merges ({} parts are merging right now) to perform OPTIMIZE FINAL",
                    currently_merging_mutating_parts.size());

                if (std::cv_status::timeout == currently_processing_in_background_condition.wait_for(lock, timeout))
                {
                    *out_disable_reason = fmt::format("Timeout ({} ms) while waiting for already running merges before running OPTIMIZE with FINAL", timeout_ms);
                    break;
                }
            }
            else
                break;
        }
    }

    /// In case of final we need to know the decision of select in StorageMergeTree::merge
    /// to treat NOTHING_TO_MERGE as successful merge (otherwise optimize final will be uncompleted)
    if (select_decision_out)
        *select_decision_out = select_decision;

    if (select_decision != SelectPartsDecision::SELECTED)
    {
        if (out_disable_reason)
        {
            if (!out_disable_reason->empty())
            {
                *out_disable_reason += ". ";
            }
            *out_disable_reason += "Cannot select parts for optimization";
        }

        return {};
    }

    /// Account TTL merge here to avoid exceeding the max_number_of_merges_with_ttl_in_pool limit
    if (isTTLMergeType(future_part->merge_type))
        getContext()->getMergeList().bookMergeWithTTL();

    merging_tagger = std::make_unique<CurrentlyMergingPartsTagger>(future_part, MergeTreeDataMergerMutator::estimateNeededDiskSpace(future_part->parts), *this, metadata_snapshot, false);
    return std::make_shared<MergeMutateSelectedEntry>(future_part, std::move(merging_tagger), MutationCommands::create());
}

bool StorageMergeTree::merge(
    bool aggressive,
    const String & partition_id,
    bool final,
    bool deduplicate,
    const Names & deduplicate_by_columns,
    String * out_disable_reason,
    bool optimize_skip_merged_partitions)
{
    auto table_lock_holder = lockForShare(RWLockImpl::NO_QUERY, getSettings()->lock_acquire_timeout_for_background_operations);
    auto metadata_snapshot = getInMemoryMetadataPtr();

    SelectPartsDecision select_decision;

    std::shared_ptr<MergeMutateSelectedEntry> merge_mutate_entry;

    {
        std::unique_lock lock(currently_processing_in_background_mutex);
        if (merger_mutator.merges_blocker.isCancelled())
            throw Exception("Cancelled merging parts", ErrorCodes::ABORTED);

        merge_mutate_entry = selectPartsToMerge(
            metadata_snapshot,
            aggressive,
            partition_id,
            final,
            out_disable_reason,
            table_lock_holder,
            lock,
            optimize_skip_merged_partitions,
            &select_decision);
    }

    /// If there is nothing to merge then we treat this merge as successful (needed for optimize final optimization)
    if (select_decision == SelectPartsDecision::NOTHING_TO_MERGE)
        return true;

    if (!merge_mutate_entry)
        return false;


    /// Copying a vector of columns `deduplicate bu columns.
    auto task = std::make_shared<MergePlainMergeTreeTask>(
        *this, metadata_snapshot, deduplicate, deduplicate_by_columns, merge_mutate_entry, table_lock_holder, [](bool){});

    executeHere(task);

    return true;
}


bool StorageMergeTree::partIsAssignedToBackgroundOperation(const DataPartPtr & part) const
{
    std::lock_guard background_processing_lock(currently_processing_in_background_mutex);
    return currently_merging_mutating_parts.count(part);
}

std::shared_ptr<MergeMutateSelectedEntry> StorageMergeTree::selectPartsToMutate(
    const StorageMetadataPtr & metadata_snapshot, String * /* disable_reason */, TableLockHolder & /* table_lock_holder */)
{
    size_t max_ast_elements = getContext()->getSettingsRef().max_expanded_ast_elements;

    auto future_part = std::make_shared<FutureMergedMutatedPart>();
    if (storage_settings.get()->assign_part_uuids)
        future_part->uuid = UUIDHelpers::generateV4();

    auto commands = MutationCommands::create();

    CurrentlyMergingPartsTaggerPtr tagger;

    if (current_mutations_by_version.empty())
        return {};

    size_t max_source_part_size = merger_mutator.getMaxSourcePartSizeForMutation();
    if (max_source_part_size == 0)
    {
        LOG_DEBUG(
            log,
            "Not enough idle threads to apply mutations at the moment. See settings 'number_of_free_entries_in_pool_to_execute_mutation' "
            "and 'background_pool_size'");
        return {};
    }

    auto mutations_end_it = current_mutations_by_version.end();
    for (const auto & part : getDataPartsVector())
    {
        if (currently_merging_mutating_parts.count(part))
            continue;

        auto mutations_begin_it = current_mutations_by_version.upper_bound(part->info.getDataVersion());
        if (mutations_begin_it == mutations_end_it)
            continue;

        if (max_source_part_size < part->getBytesOnDisk())
        {
            LOG_DEBUG(
                log,
                "Current max source part size for mutation is {} but part size {}. Will not mutate part {} yet",
                max_source_part_size,
                part->getBytesOnDisk(),
                part->name);
            continue;
        }

        size_t current_ast_elements = 0;
        for (auto it = mutations_begin_it; it != mutations_end_it; ++it)
        {
            size_t commands_size = 0;
            MutationCommands commands_for_size_validation;
            for (const auto & command : it->second.commands)
            {
                if (command.type != MutationCommand::Type::DROP_COLUMN
                    && command.type != MutationCommand::Type::DROP_INDEX
                    && command.type != MutationCommand::Type::DROP_PROJECTION
                    && command.type != MutationCommand::Type::RENAME_COLUMN)
                {
                    commands_for_size_validation.push_back(command);
                }
                else
                {
                    commands_size += command.ast->size();
                }
            }

            if (!commands_for_size_validation.empty())
            {
                try
                {
                    auto fake_query_context = Context::createCopy(getContext());
                    fake_query_context->makeQueryContext();
                    fake_query_context->setCurrentQueryId("");
                    MutationsInterpreter interpreter(
                        shared_from_this(), metadata_snapshot, commands_for_size_validation, fake_query_context, false);
                    commands_size += interpreter.evaluateCommandsSize();
                }
                catch (...)
                {
                    tryLogCurrentException(log);
                    MergeTreeMutationEntry & entry = it->second;
                    entry.latest_fail_time = time(nullptr);
                    entry.latest_fail_reason = getCurrentExceptionMessage(false);
                    continue;
                }
            }

            if (current_ast_elements + commands_size >= max_ast_elements)
                break;

            current_ast_elements += commands_size;
            commands->insert(commands->end(), it->second.commands.begin(), it->second.commands.end());
        }

        if (!commands->empty())
        {
            auto new_part_info = part->info;
            new_part_info.mutation = current_mutations_by_version.rbegin()->first;

            future_part->parts.push_back(part);
            future_part->part_info = new_part_info;
            future_part->name = part->getNewName(new_part_info);
            future_part->type = part->getType();

            tagger = std::make_unique<CurrentlyMergingPartsTagger>(future_part, MergeTreeDataMergerMutator::estimateNeededDiskSpace({part}), *this, metadata_snapshot, true);
            return std::make_shared<MergeMutateSelectedEntry>(future_part, std::move(tagger), commands);
        }
    }

    return {};
}

bool StorageMergeTree::scheduleDataProcessingJob(BackgroundJobsAssignee & assignee) //-V657
{
    if (shutdown_called)
        return false;

    assert(!isStaticStorage());

    auto metadata_snapshot = getInMemoryMetadataPtr();
    std::shared_ptr<MergeMutateSelectedEntry> merge_entry, mutate_entry;

    auto share_lock = lockForShare(RWLockImpl::NO_QUERY, getSettings()->lock_acquire_timeout_for_background_operations);

    bool has_mutations = false;
    {
        std::unique_lock lock(currently_processing_in_background_mutex);
        if (merger_mutator.merges_blocker.isCancelled())
            return false;

        merge_entry = selectPartsToMerge(metadata_snapshot, false, {}, false, nullptr, share_lock, lock);
        if (!merge_entry)
        {
            mutate_entry = selectPartsToMutate(metadata_snapshot, nullptr, share_lock);
            has_mutations = !current_mutations_by_version.empty();
        }
    }

    if (merge_entry)
    {
        auto task = std::make_shared<MergePlainMergeTreeTask>(*this, metadata_snapshot, false, Names{}, merge_entry, share_lock, common_assignee_trigger);
        assignee.scheduleMergeMutateTask(task);
        return true;
    }
    if (mutate_entry)
    {
        auto task = std::make_shared<MutatePlainMergeTreeTask>(*this, metadata_snapshot, mutate_entry, share_lock, common_assignee_trigger);
        assignee.scheduleMergeMutateTask(task);
        return true;
    }
    if (has_mutations)
    {
        /// Notify in case of errors if no mutation was successfully selected.
        /// Otherwise, notification will occur after any of mutations complete.
        std::lock_guard lock(mutation_wait_mutex);
        mutation_wait_event.notify_all();
    }

    bool scheduled = false;
    if (time_after_previous_cleanup_temporary_directories.compareAndRestartDeferred(
            getContext()->getSettingsRef().merge_tree_clear_old_temporary_directories_interval_seconds))
    {
        assignee.scheduleCommonTask(ExecutableLambdaAdapter::create(
            [this, share_lock] ()
            {
                clearOldTemporaryDirectories(merger_mutator, getSettings()->temporary_directories_lifetime.totalSeconds());
                return true;
            }, common_assignee_trigger, getStorageID()));
        scheduled = true;
    }
    if (auto lock = time_after_previous_cleanup_parts.compareAndRestartDeferred(
            getContext()->getSettingsRef().merge_tree_clear_old_parts_interval_seconds))
    {
        assignee.scheduleCommonTask(ExecutableLambdaAdapter::create(
            [this, share_lock] ()
            {
                /// All use relative_data_path which changes during rename
                /// so execute under share lock.
                clearOldPartsFromFilesystem();
                clearOldWriteAheadLogs();
                clearOldMutations();
                clearEmptyParts();
                return true;
            }, common_assignee_trigger, getStorageID()));
        scheduled = true;
    }

    return scheduled;
}

Int64 StorageMergeTree::getCurrentMutationVersion(
    const DataPartPtr & part,
    std::unique_lock<std::mutex> & /* currently_processing_in_background_mutex_lock */) const
{
    auto it = current_mutations_by_version.upper_bound(part->info.getDataVersion());
    if (it == current_mutations_by_version.begin())
        return 0;
    --it;
    return it->first;
}

void StorageMergeTree::clearOldMutations(bool truncate)
{
    const auto settings = getSettings();
    if (!truncate && !settings->finished_mutations_to_keep)
        return;

    std::vector<MergeTreeMutationEntry> mutations_to_delete;
    {
        std::lock_guard lock(currently_processing_in_background_mutex);

        if (!truncate && current_mutations_by_version.size() <= settings->finished_mutations_to_keep)
            return;

        auto end_it = current_mutations_by_version.end();
        auto begin_it = current_mutations_by_version.begin();
        size_t to_delete_count = std::distance(begin_it, end_it);

        if (!truncate)
        {
            if (std::optional<Int64> min_version = getMinPartDataVersion())
                end_it = current_mutations_by_version.upper_bound(*min_version);

            size_t done_count = std::distance(begin_it, end_it);
            if (done_count <= settings->finished_mutations_to_keep)
                return;

            to_delete_count = done_count - settings->finished_mutations_to_keep;
        }

        auto it = begin_it;
        for (size_t i = 0; i < to_delete_count; ++i)
        {
            mutations_to_delete.push_back(std::move(it->second));
            current_mutations_by_id.erase(mutations_to_delete.back().file_name);
            it = current_mutations_by_version.erase(it);
        }
    }

    for (auto & mutation : mutations_to_delete)
    {
        LOG_TRACE(log, "Removing mutation: {}", mutation.file_name);
        mutation.removeFile();
    }
}

bool StorageMergeTree::optimize(
    const ASTPtr & /*query*/,
    const StorageMetadataPtr & /*metadata_snapshot*/,
    const ASTPtr & partition,
    bool final,
    bool deduplicate,
    const Names & deduplicate_by_columns,
    ContextPtr local_context)
{
    if (deduplicate)
    {
        if (deduplicate_by_columns.empty())
            LOG_DEBUG(log, "DEDUPLICATE BY all columns");
        else
            LOG_DEBUG(log, "DEDUPLICATE BY ('{}')", fmt::join(deduplicate_by_columns, "', '"));
    }

    String disable_reason;
    if (!partition && final)
    {
        DataPartsVector data_parts = getDataPartsVector();
        std::unordered_set<String> partition_ids;

        for (const DataPartPtr & part : data_parts)
            partition_ids.emplace(part->info.partition_id);

        for (const String & partition_id : partition_ids)
        {
            if (!merge(
                    true,
                    partition_id,
                    true,
                    deduplicate,
                    deduplicate_by_columns,
                    &disable_reason,
                    local_context->getSettingsRef().optimize_skip_merged_partitions))
            {
                constexpr const char * message = "Cannot OPTIMIZE table: {}";
                if (disable_reason.empty())
                    disable_reason = "unknown reason";
                LOG_INFO(log, message, disable_reason);

                if (local_context->getSettingsRef().optimize_throw_if_noop)
                    throw Exception(ErrorCodes::CANNOT_ASSIGN_OPTIMIZE, message, disable_reason);
                return false;
            }
        }
    }
    else
    {
        String partition_id;
        if (partition)
            partition_id = getPartitionIDFromQuery(partition, local_context);

        if (!merge(
                true,
                partition_id,
                final,
                deduplicate,
                deduplicate_by_columns,
                &disable_reason,
                local_context->getSettingsRef().optimize_skip_merged_partitions))
        {
            constexpr const char * message = "Cannot OPTIMIZE table: {}";
            if (disable_reason.empty())
                disable_reason = "unknown reason";
            LOG_INFO(log, message, disable_reason);

            if (local_context->getSettingsRef().optimize_throw_if_noop)
                throw Exception(ErrorCodes::CANNOT_ASSIGN_OPTIMIZE, message, disable_reason);
            return false;
        }
    }

    return true;
}

ActionLock StorageMergeTree::stopMergesAndWait()
{
    /// TODO allow to stop merges in specific partition only (like it's done in ReplicatedMergeTree)
    std::unique_lock lock(currently_processing_in_background_mutex);

    /// Asks to complete merges and does not allow them to start.
    /// This protects against "revival" of data for a removed partition after completion of merge.
    auto merge_blocker = merger_mutator.merges_blocker.cancel();

    while (!currently_merging_mutating_parts.empty())
    {
        LOG_DEBUG(log, "Waiting for currently running merges ({} parts are merging right now)",
            currently_merging_mutating_parts.size());

        if (std::cv_status::timeout == currently_processing_in_background_condition.wait_for(
            lock, std::chrono::seconds(DBMS_DEFAULT_LOCK_ACQUIRE_TIMEOUT_SEC)))
        {
            throw Exception("Timeout while waiting for already running merges", ErrorCodes::TIMEOUT_EXCEEDED);
        }
    }

    return merge_blocker;
}


MergeTreeDataPartPtr StorageMergeTree::outdatePart(const String & part_name, bool force)
{

    if (force)
    {
        /// Forcefully stop merges and make part outdated
        auto merge_blocker = stopMergesAndWait();
        auto part = getPartIfExists(part_name, {MergeTreeDataPartState::Committed});
        if (!part)
            throw Exception("Part " + part_name + " not found, won't try to drop it.", ErrorCodes::NO_SUCH_DATA_PART);
        removePartsFromWorkingSet({part}, true);
        return part;
    }
    else
    {

        /// Wait merges selector
        std::unique_lock lock(currently_processing_in_background_mutex);

        auto part = getPartIfExists(part_name, {MergeTreeDataPartState::Committed});
        /// It's okay, part was already removed
        if (!part)
            return nullptr;

        /// Part will be "removed" by merge or mutation, it's OK in case of some
        /// background cleanup processes like removing of empty parts.
        if (currently_merging_mutating_parts.count(part))
            return nullptr;

        removePartsFromWorkingSet({part}, true);
        return part;
    }
}

void StorageMergeTree::dropPartNoWaitNoThrow(const String & part_name)
{
    if (auto part = outdatePart(part_name, /*force=*/ false))
        dropPartsImpl({part}, /*detach=*/ false);

    /// Else nothing to do, part was removed in some different way
}

void StorageMergeTree::dropPart(const String & part_name, bool detach, ContextPtr /*query_context*/)
{
    if (auto part = outdatePart(part_name, /*force=*/ true))
        dropPartsImpl({part}, detach);
}

void StorageMergeTree::dropPartition(const ASTPtr & partition, bool detach, ContextPtr local_context)
{
    DataPartsVector parts_to_remove;
    /// New scope controls lifetime of merge_blocker.
    {
        /// Asks to complete merges and does not allow them to start.
        /// This protects against "revival" of data for a removed partition after completion of merge.
        auto merge_blocker = stopMergesAndWait();
        String partition_id = getPartitionIDFromQuery(partition, local_context);
        parts_to_remove = getDataPartsVectorInPartition(MergeTreeDataPartState::Committed, partition_id);

        /// TODO should we throw an exception if parts_to_remove is empty?
        removePartsFromWorkingSet(parts_to_remove, true);
    }

    dropPartsImpl(std::move(parts_to_remove), detach);
}

void StorageMergeTree::dropPartsImpl(DataPartsVector && parts_to_remove, bool detach)
{
    auto metadata_snapshot = getInMemoryMetadataPtr();

    if (detach)
    {
        /// If DETACH clone parts to detached/ directory
        /// NOTE: no race with background cleanup until we hold pointers to parts
        for (const auto & part : parts_to_remove)
        {
            LOG_INFO(log, "Detaching {}", part->relative_path);
            part->makeCloneInDetached("", metadata_snapshot);
        }
    }

    if (deduplication_log)
    {
        for (const auto & part : parts_to_remove)
            deduplication_log->dropPart(part->info);
    }

    if (detach)
        LOG_INFO(log, "Detached {} parts.", parts_to_remove.size());
    else
        LOG_INFO(log, "Removed {} parts.", parts_to_remove.size());

    /// Need to destroy part objects before clearing them from filesystem.
    parts_to_remove.clear();
    clearOldPartsFromFilesystem();
}


PartitionCommandsResultInfo StorageMergeTree::attachPartition(
    const ASTPtr & partition, const StorageMetadataPtr & /* metadata_snapshot */,
    bool attach_part, ContextPtr local_context)
{
    PartitionCommandsResultInfo results;
    PartsTemporaryRename renamed_parts(*this, "detached/");
    MutableDataPartsVector loaded_parts = tryLoadPartsToAttach(partition, attach_part, local_context, renamed_parts);

    for (size_t i = 0; i < loaded_parts.size(); ++i)
    {
        LOG_INFO(log, "Attaching part {} from {}", loaded_parts[i]->name, renamed_parts.old_and_new_names[i].new_name);
        String old_name = renamed_parts.old_and_new_names[i].old_name;
        renameTempPartAndAdd(loaded_parts[i], &increment);
        renamed_parts.old_and_new_names[i].old_name.clear();

        results.push_back(PartitionCommandResultInfo{
            .partition_id = loaded_parts[i]->info.partition_id,
            .part_name = loaded_parts[i]->name,
            .old_part_name = old_name,
        });

        LOG_INFO(log, "Finished attaching part");
    }

    /// New parts with other data may appear in place of deleted parts.
    local_context->dropCaches();
    return results;
}

void StorageMergeTree::replacePartitionFrom(const StoragePtr & source_table, const ASTPtr & partition, bool replace, ContextPtr local_context)
{
    auto lock1 = lockForShare(local_context->getCurrentQueryId(), local_context->getSettingsRef().lock_acquire_timeout);
    auto lock2 = source_table->lockForShare(local_context->getCurrentQueryId(), local_context->getSettingsRef().lock_acquire_timeout);
    auto merges_blocker = stopMergesAndWait();
    auto source_metadata_snapshot = source_table->getInMemoryMetadataPtr();
    auto my_metadata_snapshot = getInMemoryMetadataPtr();

    Stopwatch watch;
    MergeTreeData & src_data = checkStructureAndGetMergeTreeData(source_table, source_metadata_snapshot, my_metadata_snapshot);
    String partition_id = getPartitionIDFromQuery(partition, local_context);

    DataPartsVector src_parts = src_data.getDataPartsVectorInPartition(MergeTreeDataPartState::Committed, partition_id);
    MutableDataPartsVector dst_parts;

    static const String TMP_PREFIX = "tmp_replace_from_";

    for (const DataPartPtr & src_part : src_parts)
    {
        if (!canReplacePartition(src_part))
            throw Exception(
                "Cannot replace partition '" + partition_id + "' because part '" + src_part->name + "' has inconsistent granularity with table",
                ErrorCodes::BAD_ARGUMENTS);

        /// This will generate unique name in scope of current server process.
        Int64 temp_index = insert_increment.get();
        MergeTreePartInfo dst_part_info(partition_id, temp_index, temp_index, src_part->info.level);

        dst_parts.emplace_back(cloneAndLoadDataPartOnSameDisk(src_part, TMP_PREFIX, dst_part_info, my_metadata_snapshot));
    }

    /// ATTACH empty part set
    if (!replace && dst_parts.empty())
        return;

    MergeTreePartInfo drop_range;
    if (replace)
    {
        drop_range.partition_id = partition_id;
        drop_range.min_block = 0;
        drop_range.max_block = increment.get(); // there will be a "hole" in block numbers
        drop_range.level = std::numeric_limits<decltype(drop_range.level)>::max();
    }

    /// Atomically add new parts and remove old ones
    try
    {
        {
            /// Here we use the transaction just like RAII since rare errors in renameTempPartAndReplace() are possible
            ///  and we should be able to rollback already added (Precomitted) parts
            Transaction transaction(*this);

            auto data_parts_lock = lockParts();

            /// Populate transaction
            for (MutableDataPartPtr & part : dst_parts)
                renameTempPartAndReplace(part, &increment, &transaction, data_parts_lock);

            transaction.commit(&data_parts_lock);

            /// If it is REPLACE (not ATTACH), remove all parts which max_block_number less then min_block_number of the first new block
            if (replace)
                removePartsInRangeFromWorkingSet(drop_range, true, data_parts_lock);
        }

        PartLog::addNewParts(getContext(), dst_parts, watch.elapsed());
    }
    catch (...)
    {
        PartLog::addNewParts(getContext(), dst_parts, watch.elapsed(), ExecutionStatus::fromCurrentException());
        throw;
    }
}

void StorageMergeTree::movePartitionToTable(const StoragePtr & dest_table, const ASTPtr & partition, ContextPtr local_context)
{
    auto lock1 = lockForShare(local_context->getCurrentQueryId(), local_context->getSettingsRef().lock_acquire_timeout);
    auto lock2 = dest_table->lockForShare(local_context->getCurrentQueryId(), local_context->getSettingsRef().lock_acquire_timeout);
    auto merges_blocker = stopMergesAndWait();

    auto dest_table_storage = std::dynamic_pointer_cast<StorageMergeTree>(dest_table);
    if (!dest_table_storage)
        throw Exception("Table " + getStorageID().getNameForLogs() + " supports movePartitionToTable only for MergeTree family of table engines."
                        " Got " + dest_table->getName(), ErrorCodes::NOT_IMPLEMENTED);
    if (dest_table_storage->getStoragePolicy() != this->getStoragePolicy())
        throw Exception("Destination table " + dest_table_storage->getStorageID().getNameForLogs() +
                       " should have the same storage policy of source table " + getStorageID().getNameForLogs() + ". " +
                       getStorageID().getNameForLogs() + ": " + this->getStoragePolicy()->getName() + ", " +
                       dest_table_storage->getStorageID().getNameForLogs() + ": " + dest_table_storage->getStoragePolicy()->getName(), ErrorCodes::UNKNOWN_POLICY);

    auto dest_metadata_snapshot = dest_table->getInMemoryMetadataPtr();
    auto metadata_snapshot = getInMemoryMetadataPtr();
    Stopwatch watch;

    MergeTreeData & src_data = dest_table_storage->checkStructureAndGetMergeTreeData(*this, metadata_snapshot, dest_metadata_snapshot);
    String partition_id = getPartitionIDFromQuery(partition, local_context);

    DataPartsVector src_parts = src_data.getDataPartsVectorInPartition(MergeTreeDataPartState::Committed, partition_id);
    MutableDataPartsVector dst_parts;

    static const String TMP_PREFIX = "tmp_move_from_";

    for (const DataPartPtr & src_part : src_parts)
    {
        if (!dest_table_storage->canReplacePartition(src_part))
            throw Exception(
                "Cannot move partition '" + partition_id + "' because part '" + src_part->name + "' has inconsistent granularity with table",
                ErrorCodes::LOGICAL_ERROR);

        /// This will generate unique name in scope of current server process.
        Int64 temp_index = insert_increment.get();
        MergeTreePartInfo dst_part_info(partition_id, temp_index, temp_index, src_part->info.level);

        dst_parts.emplace_back(dest_table_storage->cloneAndLoadDataPartOnSameDisk(src_part, TMP_PREFIX, dst_part_info, dest_metadata_snapshot));
    }

    /// empty part set
    if (dst_parts.empty())
        return;

    /// Move new parts to the destination table. NOTE It doesn't look atomic.
    try
    {
        {
            Transaction transaction(*dest_table_storage);

            auto src_data_parts_lock = lockParts();
            auto dest_data_parts_lock = dest_table_storage->lockParts();

            std::mutex mutex;
            DataPartsLock lock(mutex);

            for (MutableDataPartPtr & part : dst_parts)
                dest_table_storage->renameTempPartAndReplace(part, &dest_table_storage->increment, &transaction, lock);

            removePartsFromWorkingSet(src_parts, true, lock);
            transaction.commit(&lock);
        }

        clearOldPartsFromFilesystem();

        PartLog::addNewParts(getContext(), dst_parts, watch.elapsed());
    }
    catch (...)
    {
        PartLog::addNewParts(getContext(), dst_parts, watch.elapsed(), ExecutionStatus::fromCurrentException());
        throw;
    }
}

ActionLock StorageMergeTree::getActionLock(StorageActionBlockType action_type)
{
    if (action_type == ActionLocks::PartsMerge)
        return merger_mutator.merges_blocker.cancel();
    else if (action_type == ActionLocks::PartsTTLMerge)
        return merger_mutator.ttl_merges_blocker.cancel();
    else if (action_type == ActionLocks::PartsMove)
        return parts_mover.moves_blocker.cancel();

    return {};
}

void StorageMergeTree::onActionLockRemove(StorageActionBlockType action_type)
{
    if (action_type == ActionLocks::PartsMerge ||  action_type == ActionLocks::PartsTTLMerge)
        background_operations_assignee.trigger();
    else if (action_type == ActionLocks::PartsMove)
        background_moves_assignee.trigger();
}

CheckResults StorageMergeTree::checkData(const ASTPtr & query, ContextPtr local_context)
{
    CheckResults results;
    DataPartsVector data_parts;
    if (const auto & check_query = query->as<ASTCheckQuery &>(); check_query.partition)
    {
        String partition_id = getPartitionIDFromQuery(check_query.partition, local_context);
        data_parts = getDataPartsVectorInPartition(MergeTreeDataPartState::Committed, partition_id);
    }
    else
        data_parts = getDataPartsVector();

    for (auto & part : data_parts)
    {
        auto disk = part->volume->getDisk();
        String part_path = part->getFullRelativePath();
        /// If the checksums file is not present, calculate the checksums and write them to disk.
        String checksums_path = fs::path(part_path) / "checksums.txt";
        String tmp_checksums_path = fs::path(part_path) / "checksums.txt.tmp";
        if (part->isStoredOnDisk() && !disk->exists(checksums_path))
        {
            try
            {
                auto calculated_checksums = checkDataPart(part, false);
                calculated_checksums.checkEqual(part->checksums, true);
                auto out = disk->writeFile(tmp_checksums_path, 4096);
                part->checksums.write(*out);
                disk->moveFile(tmp_checksums_path, checksums_path);
                results.emplace_back(part->name, true, "Checksums recounted and written to disk.");
            }
            catch (const Exception & ex)
            {
                if (disk->exists(tmp_checksums_path))
                    disk->removeFile(tmp_checksums_path);

                results.emplace_back(part->name, false,
                    "Check of part finished with error: '" + ex.message() + "'");
            }
        }
        else
        {
            try
            {
                checkDataPart(part, true);
                results.emplace_back(part->name, true, "");
            }
            catch (const Exception & ex)
            {
                results.emplace_back(part->name, false, ex.message());
            }
        }
    }
    return results;
}


RestoreDataTasks StorageMergeTree::restoreFromBackup(const BackupPtr & backup, const String & data_path_in_backup, const ASTs & partitions, ContextMutablePtr local_context)
{
    return restoreDataPartsFromBackup(backup, data_path_in_backup, getPartitionIDsFromQuery(partitions, local_context), &increment);
}


MutationCommands StorageMergeTree::getFirstAlterMutationCommandsForPart(const DataPartPtr & part) const
{
    std::lock_guard lock(currently_processing_in_background_mutex);

    auto it = current_mutations_by_version.upper_bound(part->info.getDataVersion());
    if (it == current_mutations_by_version.end())
        return {};
    return it->second.commands;
}

void StorageMergeTree::startBackgroundMovesIfNeeded()
{
    if (areBackgroundMovesNeeded())
        background_moves_assignee.start();
}

std::unique_ptr<MergeTreeSettings> StorageMergeTree::getDefaultSettings() const
{
    return std::make_unique<MergeTreeSettings>(getContext()->getMergeTreeSettings());
}

}<|MERGE_RESOLUTION|>--- conflicted
+++ resolved
@@ -666,13 +666,8 @@
         {
             if (startsWith(it->name(), "mutation_"))
             {
-<<<<<<< HEAD
                 MergeTreeMutationEntry entry(disk, relative_data_path, it->name());
                 UInt64 block_number = entry.block_number;
-=======
-                MergeTreeMutationEntry entry(disk, path, it->name());
-                Int64 block_number = entry.block_number;
->>>>>>> ae29e9f6
                 LOG_DEBUG(log, "Loading mutation: {} entry, commands size: {}", it->name(), entry.commands.size());
                 auto insertion = current_mutations_by_id.emplace(it->name(), std::move(entry));
                 current_mutations_by_version.emplace(block_number, insertion.first->second);
