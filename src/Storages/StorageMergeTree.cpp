#include "StorageMergeTree.h"

#include <optional>

#include <Databases/IDatabase.h>
#include <Common/escapeForFileName.h>
#include <Common/typeid_cast.h>
#include <Common/ThreadPool.h>
#include <Interpreters/InterpreterAlterQuery.h>
#include <Interpreters/PartLog.h>
#include <Interpreters/MutationsInterpreter.h>
#include <Interpreters/Context.h>
#include <Parsers/ASTCheckQuery.h>
#include <Parsers/ASTFunction.h>
#include <Parsers/ASTLiteral.h>
#include <Parsers/ASTPartition.h>
#include <Parsers/ASTSetQuery.h>
#include <Parsers/queryToString.h>
#include <Storages/MergeTree/MergeTreeData.h>
#include <Storages/MergeTree/ActiveDataPartSet.h>
#include <Storages/AlterCommands.h>
#include <Storages/PartitionCommands.h>
#include <Storages/MergeTree/MergeTreeSink.h>
#include <Storages/MergeTree/MergeTreeDataPartInMemory.h>
#include <Storages/MergeTree/MergePlainMergeTreeTask.h>
#include <Storages/MergeTree/PartitionPruner.h>
#include <Storages/MergeTree/MergeList.h>
#include <Storages/MergeTree/checkDataPart.h>
#include <Processors/Pipe.h>
#include <Processors/QueryPlan/BuildQueryPipelineSettings.h>
#include <Processors/QueryPlan/Optimizations/QueryPlanOptimizationSettings.h>

namespace CurrentMetrics
{
    extern const Metric BackgroundPoolTask;
}

namespace DB
{


namespace ErrorCodes
{
    extern const int NOT_IMPLEMENTED;
    extern const int LOGICAL_ERROR;
    extern const int NOT_ENOUGH_SPACE;
    extern const int BAD_ARGUMENTS;
    extern const int INCORRECT_DATA;
    extern const int CANNOT_ASSIGN_OPTIMIZE;
    extern const int TIMEOUT_EXCEEDED;
    extern const int UNKNOWN_POLICY;
    extern const int NO_SUCH_DATA_PART;
    extern const int ABORTED;
}

namespace ActionLocks
{
    extern const StorageActionBlockType PartsMerge;
    extern const StorageActionBlockType PartsTTLMerge;
    extern const StorageActionBlockType PartsMove;
}


StorageMergeTree::StorageMergeTree(
    const StorageID & table_id_,
    const String & relative_data_path_,
    const StorageInMemoryMetadata & metadata_,
    bool attach,
    ContextMutablePtr context_,
    const String & date_column_name,
    const MergingParams & merging_params_,
    std::unique_ptr<MergeTreeSettings> storage_settings_,
    bool has_force_restore_data_flag)
    : MergeTreeData(
        table_id_,
        relative_data_path_,
        metadata_,
        context_,
        date_column_name,
        merging_params_,
        std::move(storage_settings_),
        false,      /// require_part_metadata
        attach)
    , reader(*this)
    , writer(*this)
    , merger_mutator(*this, getContext()->getSettingsRef().background_pool_size)
    , background_executor(*this, getContext())
    , background_moves_executor(*this, getContext())

{
    loadDataParts(has_force_restore_data_flag);

    if (!attach && !getDataParts().empty())
        throw Exception("Data directory for table already containing data parts - probably it was unclean DROP table or manual intervention. You must either clear directory by hand or use ATTACH TABLE instead of CREATE TABLE if you need to use that parts.", ErrorCodes::INCORRECT_DATA);

    increment.set(getMaxBlockNumber());

    loadMutations();

    loadDeduplicationLog();
}


void StorageMergeTree::startup()
{
    clearOldPartsFromFilesystem();
    clearOldWriteAheadLogs();
    clearEmptyParts();

    /// Temporary directories contain incomplete results of merges (after forced restart)
    ///  and don't allow to reinitialize them, so delete each of them immediately
    clearOldTemporaryDirectories(0);

    /// NOTE background task will also do the above cleanups periodically.
    time_after_previous_cleanup_parts.restart();
    time_after_previous_cleanup_temporary_directories.restart();

    try
    {
        background_executor.start();
        startBackgroundMovesIfNeeded();
    }
    catch (...)
    {
        /// Exception safety: failed "startup" does not require a call to "shutdown" from the caller.
        /// And it should be able to safely destroy table after exception in "startup" method.
        /// It means that failed "startup" must not create any background tasks that we will have to wait.
        try
        {
            shutdown();
        }
        catch (...)
        {
            std::terminate();
        }

        /// Note: after failed "startup", the table will be in a state that only allows to destroy the object.
        throw;
    }
}


void StorageMergeTree::shutdown()
{
    if (shutdown_called)
        return;
    shutdown_called = true;

    /// Unlock all waiting mutations
    {
        std::lock_guard lock(mutation_wait_mutex);
        mutation_wait_event.notify_all();
    }

    merger_mutator.merges_blocker.cancelForever();
    parts_mover.moves_blocker.cancelForever();

    background_executor.finish();
    background_moves_executor.finish();

    try
    {
        /// We clear all old parts after stopping all background operations.
        /// It's important, because background operations can produce temporary
        /// parts which will remove themselves in their destructors. If so, we
        /// may have race condition between our remove call and background
        /// process.
        clearOldPartsFromFilesystem(true);
    }
    catch (...)
    {
        /// Example: the case of readonly filesystem, we have failure removing old parts.
        /// Should not prevent table shutdown.
        tryLogCurrentException(log);
    }
}


StorageMergeTree::~StorageMergeTree()
{
    shutdown();
}

void StorageMergeTree::read(
    QueryPlan & query_plan,
    const Names & column_names,
    const StorageMetadataPtr & metadata_snapshot,
    SelectQueryInfo & query_info,
    ContextPtr local_context,
    QueryProcessingStage::Enum processed_stage,
    size_t max_block_size,
    unsigned num_streams)
{
    if (auto plan = reader.read(column_names, metadata_snapshot, query_info, local_context, max_block_size, num_streams, processed_stage))
        query_plan = std::move(*plan);
}

Pipe StorageMergeTree::read(
    const Names & column_names,
    const StorageMetadataPtr & metadata_snapshot,
    SelectQueryInfo & query_info,
    ContextPtr local_context,
    QueryProcessingStage::Enum processed_stage,
    const size_t max_block_size,
    const unsigned num_streams)
{
    QueryPlan plan;
    read(plan, column_names, metadata_snapshot, query_info, local_context, processed_stage, max_block_size, num_streams);
    return plan.convertToPipe(
        QueryPlanOptimizationSettings::fromContext(local_context),
        BuildQueryPipelineSettings::fromContext(local_context));
}

std::optional<UInt64> StorageMergeTree::totalRows(const Settings &) const
{
    return getTotalActiveSizeInRows();
}

std::optional<UInt64> StorageMergeTree::totalRowsByPartitionPredicate(const SelectQueryInfo & query_info, ContextPtr local_context) const
{
    auto parts = getDataPartsVector({DataPartState::Committed});
    return totalRowsByPartitionPredicateImpl(query_info, local_context, parts);
}

std::optional<UInt64> StorageMergeTree::totalBytes(const Settings &) const
{
    return getTotalActiveSizeInBytes();
}

SinkToStoragePtr
StorageMergeTree::write(const ASTPtr & /*query*/, const StorageMetadataPtr & metadata_snapshot, ContextPtr local_context)
{
    const auto & settings = local_context->getSettingsRef();
    return std::make_shared<MergeTreeSink>(
        *this, metadata_snapshot, settings.max_partitions_per_insert_block, local_context);
}

void StorageMergeTree::checkTableCanBeDropped() const
{
    auto table_id = getStorageID();
    getContext()->checkTableCanBeDropped(table_id.database_name, table_id.table_name, getTotalActiveSizeInBytes());
}

void StorageMergeTree::drop()
{
    shutdown();
    dropAllData();
}

void StorageMergeTree::truncate(const ASTPtr &, const StorageMetadataPtr &, ContextPtr, TableExclusiveLockHolder &)
{
    {
        /// Asks to complete merges and does not allow them to start.
        /// This protects against "revival" of data for a removed partition after completion of merge.
        auto merge_blocker = stopMergesAndWait();

        auto parts_to_remove = getDataPartsVector();
        removePartsFromWorkingSet(parts_to_remove, true);

        LOG_INFO(log, "Removed {} parts.", parts_to_remove.size());
    }

    clearOldMutations(true);
    clearOldPartsFromFilesystem();
}


void StorageMergeTree::alter(
    const AlterCommands & commands,
    ContextPtr local_context,
    TableLockHolder & table_lock_holder)
{
    auto table_id = getStorageID();
    auto old_storage_settings = getSettings();

    StorageInMemoryMetadata new_metadata = getInMemoryMetadata();
    StorageInMemoryMetadata old_metadata = getInMemoryMetadata();
    auto maybe_mutation_commands = commands.getMutationCommands(new_metadata, local_context->getSettingsRef().materialize_ttl_after_modify, local_context);
    String mutation_file_name;
    Int64 mutation_version = -1;
    commands.apply(new_metadata, local_context);

    /// This alter can be performed at new_metadata level only
    if (commands.isSettingsAlter())
    {
        changeSettings(new_metadata.settings_changes, table_lock_holder);

        DatabaseCatalog::instance().getDatabase(table_id.database_name)->alterTable(local_context, table_id, new_metadata);
    }
    else
    {
        {
            changeSettings(new_metadata.settings_changes, table_lock_holder);
            checkTTLExpressions(new_metadata, old_metadata);
            /// Reinitialize primary key because primary key column types might have changed.
            setProperties(new_metadata, old_metadata);

            DatabaseCatalog::instance().getDatabase(table_id.database_name)->alterTable(local_context, table_id, new_metadata);

            if (!maybe_mutation_commands.empty())
                mutation_version = startMutation(maybe_mutation_commands, mutation_file_name);
        }

        /// Always execute required mutations synchronously, because alters
        /// should be executed in sequential order.
        if (!maybe_mutation_commands.empty())
            waitForMutation(mutation_version, mutation_file_name);
    }

    {
        /// Some additional changes in settings
        auto new_storage_settings = getSettings();

        if (old_storage_settings->non_replicated_deduplication_window != new_storage_settings->non_replicated_deduplication_window)
        {
            /// We cannot place this check into settings sanityCheck because it depends on format_version.
            /// sanityCheck must work event without storage.
            if (new_storage_settings->non_replicated_deduplication_window != 0 && format_version < MERGE_TREE_DATA_MIN_FORMAT_VERSION_WITH_CUSTOM_PARTITIONING)
                throw Exception("Deduplication for non-replicated MergeTree in old syntax is not supported", ErrorCodes::BAD_ARGUMENTS);

            deduplication_log->setDeduplicationWindowSize(new_storage_settings->non_replicated_deduplication_window);
        }
    }
}


/// While exists, marks parts as 'currently_merging_mutating_parts' and reserves free space on filesystem.
CurrentlyMergingPartsTagger::CurrentlyMergingPartsTagger(
    FutureMergedMutatedPartPtr future_part_,
    size_t total_size,
    StorageMergeTree & storage_,
    const StorageMetadataPtr & metadata_snapshot,
    bool is_mutation)
    : future_part(future_part_), storage(storage_)
{
    /// Assume mutex is already locked, because this method is called from mergeTask.

    /// if we mutate part, than we should reserve space on the same disk, because mutations possible can create hardlinks
    if (is_mutation)
        reserved_space = storage.tryReserveSpace(total_size, future_part->parts[0]->volume);
    else
    {
        IMergeTreeDataPart::TTLInfos ttl_infos;
        size_t max_volume_index = 0;
        for (auto & part_ptr : future_part->parts)
        {
            ttl_infos.update(part_ptr->ttl_infos);
            max_volume_index = std::max(max_volume_index, storage.getStoragePolicy()->getVolumeIndexByDisk(part_ptr->volume->getDisk()));
        }

        reserved_space = storage.balancedReservation(
            metadata_snapshot,
            total_size,
            max_volume_index,
            future_part->name,
            future_part->part_info,
            future_part->parts,
            &tagger,
            &ttl_infos);

        if (!reserved_space)
            reserved_space
                = storage.tryReserveSpacePreferringTTLRules(metadata_snapshot, total_size, ttl_infos, time(nullptr), max_volume_index);
    }

    if (!reserved_space)
    {
        if (is_mutation)
            throw Exception("Not enough space for mutating part '" + future_part->parts[0]->name + "'", ErrorCodes::NOT_ENOUGH_SPACE);
        else
            throw Exception("Not enough space for merging parts", ErrorCodes::NOT_ENOUGH_SPACE);
    }

    future_part->updatePath(storage, reserved_space.get());

    for (const auto & part : future_part->parts)
    {
        if (storage.currently_merging_mutating_parts.count(part))
            throw Exception("Tagging already tagged part " + part->name + ". This is a bug.", ErrorCodes::LOGICAL_ERROR);
    }
    storage.currently_merging_mutating_parts.insert(future_part->parts.begin(), future_part->parts.end());
}

CurrentlyMergingPartsTagger::~CurrentlyMergingPartsTagger()
{
    std::lock_guard lock(storage.currently_processing_in_background_mutex);

    for (const auto & part : future_part->parts)
    {
        if (!storage.currently_merging_mutating_parts.count(part))
            std::terminate();
        storage.currently_merging_mutating_parts.erase(part);
    }

    storage.currently_processing_in_background_condition.notify_all();
}

Int64 StorageMergeTree::startMutation(const MutationCommands & commands, String & mutation_file_name)
{
    /// Choose any disk, because when we load mutations we search them at each disk
    /// where storage can be placed. See loadMutations().
    auto disk = getStoragePolicy()->getAnyDisk();
    Int64 version;
    {
        std::lock_guard lock(currently_processing_in_background_mutex);

        MergeTreeMutationEntry entry(commands, disk, relative_data_path, insert_increment.get());
        version = increment.get();
        entry.commit(version);
        mutation_file_name = entry.file_name;
        auto insertion = current_mutations_by_id.emplace(mutation_file_name, std::move(entry));
        current_mutations_by_version.emplace(version, insertion.first->second);

        LOG_INFO(log, "Added mutation: {}", mutation_file_name);
    }
    background_executor.triggerTask();
    return version;
}


void StorageMergeTree::updateMutationEntriesErrors(FutureMergedMutatedPartPtr result_part, bool is_successful, const String & exception_message)
{
    /// Update the information about failed parts in the system.mutations table.

    Int64 sources_data_version = result_part->parts.at(0)->info.getDataVersion();
    Int64 result_data_version = result_part->part_info.getDataVersion();
    if (sources_data_version != result_data_version)
    {
        std::lock_guard lock(currently_processing_in_background_mutex);
        auto mutations_begin_it = current_mutations_by_version.upper_bound(sources_data_version);
        auto mutations_end_it = current_mutations_by_version.upper_bound(result_data_version);

        for (auto it = mutations_begin_it; it != mutations_end_it; ++it)
        {
            MergeTreeMutationEntry & entry = it->second;
            if (is_successful)
            {
                if (!entry.latest_failed_part.empty() && result_part->part_info.contains(entry.latest_failed_part_info))
                {
                    entry.latest_failed_part.clear();
                    entry.latest_failed_part_info = MergeTreePartInfo();
                    entry.latest_fail_time = 0;
                    entry.latest_fail_reason.clear();
                }
            }
            else
            {
                entry.latest_failed_part = result_part->parts.at(0)->name;
                entry.latest_failed_part_info = result_part->parts.at(0)->info;
                entry.latest_fail_time = time(nullptr);
                entry.latest_fail_reason = exception_message;
            }
        }
    }

    std::unique_lock lock(mutation_wait_mutex);
    mutation_wait_event.notify_all();
}

void StorageMergeTree::waitForMutation(Int64 version, const String & file_name)
{
    LOG_INFO(log, "Waiting mutation: {}", file_name);
    {
        auto check = [version, this]()
        {
            if (shutdown_called)
                return true;
            auto mutation_status = getIncompleteMutationsStatus(version);
            return !mutation_status || mutation_status->is_done || !mutation_status->latest_fail_reason.empty();
        };

        std::unique_lock lock(mutation_wait_mutex);
        mutation_wait_event.wait(lock, check);
    }

    /// At least we have our current mutation
    std::set<String> mutation_ids;
    mutation_ids.insert(file_name);

    auto mutation_status = getIncompleteMutationsStatus(version, &mutation_ids);
    try
    {
        checkMutationStatus(mutation_status, mutation_ids);
    }
    catch (...)
    {
        tryLogCurrentException(__PRETTY_FUNCTION__);
        throw;
    }

    LOG_INFO(log, "Mutation {} done", file_name);
}

void StorageMergeTree::mutate(const MutationCommands & commands, ContextPtr query_context)
{
    String mutation_file_name;
    Int64 version = startMutation(commands, mutation_file_name);

    if (query_context->getSettingsRef().mutations_sync > 0)
        waitForMutation(version, mutation_file_name);
}

namespace
{

struct PartVersionWithName
{
    Int64 version;
    String name;
};

bool comparator(const PartVersionWithName & f, const PartVersionWithName & s)
{
    return f.version < s.version;
}

}

std::optional<MergeTreeMutationStatus> StorageMergeTree::getIncompleteMutationsStatus(Int64 mutation_version, std::set<String> * mutation_ids) const
{
    std::lock_guard lock(currently_processing_in_background_mutex);

    auto current_mutation_it = current_mutations_by_version.find(mutation_version);
    /// Killed
    if (current_mutation_it == current_mutations_by_version.end())
        return {};

    MergeTreeMutationStatus result{.is_done = false};

    const auto & mutation_entry = current_mutation_it->second;

    auto data_parts = getDataPartsVector();
    for (const auto & data_part : data_parts)
    {
        if (data_part->info.getDataVersion() < mutation_version)
        {
            if (!mutation_entry.latest_fail_reason.empty())
            {
                result.latest_failed_part = mutation_entry.latest_failed_part;
                result.latest_fail_reason = mutation_entry.latest_fail_reason;
                result.latest_fail_time = mutation_entry.latest_fail_time;

                /// Fill all mutations which failed with the same error
                /// (we can execute several mutations together)
                if (mutation_ids)
                {
                    auto mutations_begin_it = current_mutations_by_version.upper_bound(data_part->info.getDataVersion());

                    for (auto it = mutations_begin_it; it != current_mutations_by_version.end(); ++it)
                        /// All mutations with the same failure
                        if (it->second.latest_fail_reason == result.latest_fail_reason)
                            mutation_ids->insert(it->second.file_name);
                }
            }

            return result;
        }
    }

    result.is_done = true;
    return result;
}

std::vector<MergeTreeMutationStatus> StorageMergeTree::getMutationsStatus() const
{
    std::lock_guard lock(currently_processing_in_background_mutex);

    std::vector<PartVersionWithName> part_versions_with_names;
    auto data_parts = getDataPartsVector();
    part_versions_with_names.reserve(data_parts.size());
    for (const auto & part : data_parts)
        part_versions_with_names.emplace_back(PartVersionWithName{part->info.getDataVersion(), part->name});
    std::sort(part_versions_with_names.begin(), part_versions_with_names.end(), comparator);

    std::vector<MergeTreeMutationStatus> result;
    for (const auto & kv : current_mutations_by_version)
    {
        Int64 mutation_version = kv.first;
        const MergeTreeMutationEntry & entry = kv.second;
        const PartVersionWithName needle{mutation_version, ""};
        auto versions_it = std::lower_bound(
            part_versions_with_names.begin(), part_versions_with_names.end(), needle, comparator);

        size_t parts_to_do = versions_it - part_versions_with_names.begin();
        Names parts_to_do_names;
        parts_to_do_names.reserve(parts_to_do);
        for (size_t i = 0; i < parts_to_do; ++i)
            parts_to_do_names.push_back(part_versions_with_names[i].name);

        std::map<String, Int64> block_numbers_map({{"", entry.block_number}});

        for (const MutationCommand & command : entry.commands)
        {
            WriteBufferFromOwnString buf;
            formatAST(*command.ast, buf, false, true);
            result.push_back(MergeTreeMutationStatus
            {
                entry.file_name,
                buf.str(),
                entry.create_time,
                block_numbers_map,
                parts_to_do_names,
                /* is_done = */parts_to_do_names.empty(),
                entry.latest_failed_part,
                entry.latest_fail_time,
                entry.latest_fail_reason,
            });
        }
    }

    return result;
}

CancellationCode StorageMergeTree::killMutation(const String & mutation_id)
{
    LOG_TRACE(log, "Killing mutation {}", mutation_id);

    std::optional<MergeTreeMutationEntry> to_kill;
    {
        std::lock_guard lock(currently_processing_in_background_mutex);
        auto it = current_mutations_by_id.find(mutation_id);
        if (it != current_mutations_by_id.end())
        {
            to_kill.emplace(std::move(it->second));
            current_mutations_by_id.erase(it);
            current_mutations_by_version.erase(to_kill->block_number);
        }
    }

    if (!to_kill)
        return CancellationCode::NotFound;

    getContext()->getMergeList().cancelPartMutations(getStorageID(), {}, to_kill->block_number);
    to_kill->removeFile();
    LOG_TRACE(log, "Cancelled part mutations and removed mutation file {}", mutation_id);
    {
        std::lock_guard<std::mutex> lock(mutation_wait_mutex);
        mutation_wait_event.notify_all();
    }

    /// Maybe there is another mutation that was blocked by the killed one. Try to execute it immediately.
    background_executor.triggerTask();

    return CancellationCode::CancelSent;
}

void StorageMergeTree::loadDeduplicationLog()
{
    auto settings = getSettings();
    if (settings->non_replicated_deduplication_window != 0 && format_version < MERGE_TREE_DATA_MIN_FORMAT_VERSION_WITH_CUSTOM_PARTITIONING)
        throw Exception("Deduplication for non-replicated MergeTree in old syntax is not supported", ErrorCodes::BAD_ARGUMENTS);

    std::string path = getDataPaths()[0] + "/deduplication_logs";
    deduplication_log = std::make_unique<MergeTreeDeduplicationLog>(path, settings->non_replicated_deduplication_window, format_version);
    deduplication_log->load();
}

void StorageMergeTree::loadMutations()
{
    for (const auto & [path, disk] : getRelativeDataPathsWithDisks())
    {
        for (auto it = disk->iterateDirectory(path); it->isValid(); it->next())
        {
            if (startsWith(it->name(), "mutation_"))
            {
                MergeTreeMutationEntry entry(disk, path, it->name());
                Int64 block_number = entry.block_number;
                LOG_DEBUG(log, "Loading mutation: {} entry, commands size: {}", it->name(), entry.commands.size());
                auto insertion = current_mutations_by_id.emplace(it->name(), std::move(entry));
                current_mutations_by_version.emplace(block_number, insertion.first->second);
            }
            else if (startsWith(it->name(), "tmp_mutation_"))
            {
                disk->removeFile(it->path());
            }
        }
    }

    if (!current_mutations_by_version.empty())
        increment.value = std::max(Int64(increment.value.load()), current_mutations_by_version.rbegin()->first);
}

std::shared_ptr<MergeMutateSelectedEntry> StorageMergeTree::selectPartsToMerge(
    const StorageMetadataPtr & metadata_snapshot,
    bool aggressive,
    const String & partition_id,
    bool final,
    String * out_disable_reason,
    TableLockHolder & /* table_lock_holder */,
    std::unique_lock<std::mutex> & lock,
    bool optimize_skip_merged_partitions,
    SelectPartsDecision * select_decision_out)
{
    auto data_settings = getSettings();

    auto future_part = std::make_shared<FutureMergedMutatedPart>();

    if (storage_settings.get()->assign_part_uuids)
        future_part->uuid = UUIDHelpers::generateV4();

    /// You must call destructor with unlocked `currently_processing_in_background_mutex`.
    CurrentlyMergingPartsTaggerPtr merging_tagger;
    MergeList::EntryPtr merge_entry;

    auto can_merge = [this, &lock](const DataPartPtr & left, const DataPartPtr & right, String *) -> bool
    {
        /// This predicate is checked for the first part of each range.
        /// (left = nullptr, right = "first part of partition")
        if (!left)
            return !currently_merging_mutating_parts.count(right);
        return !currently_merging_mutating_parts.count(left) && !currently_merging_mutating_parts.count(right)
            && getCurrentMutationVersion(left, lock) == getCurrentMutationVersion(right, lock) && partsContainSameProjections(left, right);
    };

    SelectPartsDecision select_decision = SelectPartsDecision::CANNOT_SELECT;

    if (partition_id.empty())
    {
        UInt64 max_source_parts_size = merger_mutator.getMaxSourcePartsSizeForMerge();
        bool merge_with_ttl_allowed = getTotalMergesWithTTLInMergeList() < data_settings->max_number_of_merges_with_ttl_in_pool;

        /// TTL requirements is much more strict than for regular merge, so
        /// if regular not possible, than merge with ttl is not also not
        /// possible.
        if (max_source_parts_size > 0)
        {
            select_decision = merger_mutator.selectPartsToMerge(
                future_part,
                aggressive,
                max_source_parts_size,
                can_merge,
                merge_with_ttl_allowed,
                out_disable_reason);
        }
        else if (out_disable_reason)
            *out_disable_reason = "Current value of max_source_parts_size is zero";
    }
    else
    {
        while (true)
        {
            UInt64 disk_space = getStoragePolicy()->getMaxUnreservedFreeSpace();
            select_decision = merger_mutator.selectAllPartsToMergeWithinPartition(
                future_part, disk_space, can_merge, partition_id, final, metadata_snapshot, out_disable_reason, optimize_skip_merged_partitions);
            auto timeout_ms = getSettings()->lock_acquire_timeout_for_background_operations.totalMilliseconds();
            auto timeout = std::chrono::milliseconds(timeout_ms);

            /// If final - we will wait for currently processing merges to finish and continue.
            if (final
                && select_decision != SelectPartsDecision::SELECTED
                && !currently_merging_mutating_parts.empty()
                && out_disable_reason
                && out_disable_reason->empty())
            {
                LOG_DEBUG(log, "Waiting for currently running merges ({} parts are merging right now) to perform OPTIMIZE FINAL",
                    currently_merging_mutating_parts.size());

                if (std::cv_status::timeout == currently_processing_in_background_condition.wait_for(lock, timeout))
                {
                    *out_disable_reason = fmt::format("Timeout ({} ms) while waiting for already running merges before running OPTIMIZE with FINAL", timeout_ms);
                    break;
                }
            }
            else
                break;
        }
    }

    /// In case of final we need to know the decision of select in StorageMergeTree::merge
    /// to treat NOTHING_TO_MERGE as successful merge (otherwise optimize final will be uncompleted)
    if (select_decision_out)
        *select_decision_out = select_decision;

    if (select_decision != SelectPartsDecision::SELECTED)
    {
        if (out_disable_reason)
        {
            if (!out_disable_reason->empty())
            {
                *out_disable_reason += ". ";
            }
            *out_disable_reason += "Cannot select parts for optimization";
        }

        return {};
    }

    /// Account TTL merge here to avoid exceeding the max_number_of_merges_with_ttl_in_pool limit
    if (isTTLMergeType(future_part->merge_type))
        getContext()->getMergeList().bookMergeWithTTL();

    merging_tagger = std::make_unique<CurrentlyMergingPartsTagger>(future_part, MergeTreeDataMergerMutator::estimateNeededDiskSpace(future_part->parts), *this, metadata_snapshot, false);
    return std::make_shared<MergeMutateSelectedEntry>(future_part, std::move(merging_tagger), MutationCommands::create());
}

bool StorageMergeTree::merge(
    bool aggressive,
    const String & partition_id,
    bool final,
    bool deduplicate,
    const Names & deduplicate_by_columns,
    String * out_disable_reason,
    bool optimize_skip_merged_partitions)
{
    auto table_lock_holder = lockForShare(RWLockImpl::NO_QUERY, getSettings()->lock_acquire_timeout_for_background_operations);
    auto metadata_snapshot = getInMemoryMetadataPtr();

    SelectPartsDecision select_decision;

    std::shared_ptr<MergeMutateSelectedEntry> merge_mutate_entry;

    {
        std::unique_lock lock(currently_processing_in_background_mutex);
        if (merger_mutator.merges_blocker.isCancelled())
            throw Exception("Cancelled merging parts", ErrorCodes::ABORTED);

        merge_mutate_entry = selectPartsToMerge(
            metadata_snapshot,
            aggressive,
            partition_id,
            final,
            out_disable_reason,
            table_lock_holder,
            lock,
            optimize_skip_merged_partitions,
            &select_decision);
    }

    /// If there is nothing to merge then we treat this merge as successful (needed for optimize final optimization)
    if (select_decision == SelectPartsDecision::NOTHING_TO_MERGE)
        return true;

    if (!merge_mutate_entry)
        return false;


    /// Copying a vector of columns `deduplicate bu columns.
    auto task = std::make_shared<MergePlainMergeTreeTask>(
        *this, metadata_snapshot, deduplicate, deduplicate_by_columns, merge_mutate_entry, table_lock_holder);

    executeHere(task);

    return true;
}


bool StorageMergeTree::partIsAssignedToBackgroundOperation(const DataPartPtr & part) const
{
    std::lock_guard background_processing_lock(currently_processing_in_background_mutex);
    return currently_merging_mutating_parts.count(part);
}

std::shared_ptr<MergeMutateSelectedEntry> StorageMergeTree::selectPartsToMutate(
    const StorageMetadataPtr & metadata_snapshot, String * /* disable_reason */, TableLockHolder & /* table_lock_holder */)
{
    size_t max_ast_elements = getContext()->getSettingsRef().max_expanded_ast_elements;

    auto future_part = std::make_shared<FutureMergedMutatedPart>();
    if (storage_settings.get()->assign_part_uuids)
        future_part->uuid = UUIDHelpers::generateV4();

    auto commands = MutationCommands::create();

    CurrentlyMergingPartsTaggerPtr tagger;

    if (current_mutations_by_version.empty())
        return {};

    size_t max_source_part_size = merger_mutator.getMaxSourcePartSizeForMutation();
    if (max_source_part_size == 0)
    {
        LOG_DEBUG(
            log,
            "Not enough idle threads to apply mutations at the moment. See settings 'number_of_free_entries_in_pool_to_execute_mutation' "
            "and 'background_pool_size'");
        return {};
    }

    auto mutations_end_it = current_mutations_by_version.end();
    for (const auto & part : getDataPartsVector())
    {
        if (currently_merging_mutating_parts.count(part))
            continue;

        auto mutations_begin_it = current_mutations_by_version.upper_bound(part->info.getDataVersion());
        if (mutations_begin_it == mutations_end_it)
            continue;

        if (max_source_part_size < part->getBytesOnDisk())
        {
            LOG_DEBUG(
                log,
                "Current max source part size for mutation is {} but part size {}. Will not mutate part {} yet",
                max_source_part_size,
                part->getBytesOnDisk(),
                part->name);
            continue;
        }

        size_t current_ast_elements = 0;
        for (auto it = mutations_begin_it; it != mutations_end_it; ++it)
        {
            size_t commands_size = 0;
            MutationCommands commands_for_size_validation;
            for (const auto & command : it->second.commands)
            {
                if (command.type != MutationCommand::Type::DROP_COLUMN
                    && command.type != MutationCommand::Type::DROP_INDEX
                    && command.type != MutationCommand::Type::DROP_PROJECTION
                    && command.type != MutationCommand::Type::RENAME_COLUMN)
                {
                    commands_for_size_validation.push_back(command);
                }
                else
                {
                    commands_size += command.ast->size();
                }
            }

            if (!commands_for_size_validation.empty())
            {
                try
                {
                    MutationsInterpreter interpreter(
                        shared_from_this(), metadata_snapshot, commands_for_size_validation, getContext(), false);
                    commands_size += interpreter.evaluateCommandsSize();
                }
                catch (...)
                {
                    MergeTreeMutationEntry & entry = it->second;
                    entry.latest_fail_time = time(nullptr);
                    entry.latest_fail_reason = getCurrentExceptionMessage(false);
                    continue;
                }
            }

            if (current_ast_elements + commands_size >= max_ast_elements)
                break;

            current_ast_elements += commands_size;
            commands->insert(commands->end(), it->second.commands.begin(), it->second.commands.end());
        }

        if (!commands.empty())
        {
            auto new_part_info = part->info;
            new_part_info.mutation = current_mutations_by_version.rbegin()->first;

<<<<<<< HEAD
        future_part->parts.push_back(part);
        future_part->part_info = new_part_info;
        future_part->name = part->getNewName(new_part_info);
        future_part->type = part->getType();

        tagger = std::make_unique<CurrentlyMergingPartsTagger>(future_part, MergeTreeDataMergerMutator::estimateNeededDiskSpace({part}), *this, metadata_snapshot, true);
        return std::make_shared<MergeMutateSelectedEntry>(future_part, std::move(tagger), std::move(commands));
=======
            future_part.parts.push_back(part);
            future_part.part_info = new_part_info;
            future_part.name = part->getNewName(new_part_info);
            future_part.type = part->getType();

            tagger = std::make_unique<CurrentlyMergingPartsTagger>(future_part, MergeTreeDataMergerMutator::estimateNeededDiskSpace({part}), *this, metadata_snapshot, true);
            return std::make_shared<MergeMutateSelectedEntry>(future_part, std::move(tagger), commands);
        }
>>>>>>> 8f984572
    }

    return {};
}

bool StorageMergeTree::mutateSelectedPart(const StorageMetadataPtr & metadata_snapshot, MergeMutateSelectedEntry & merge_mutate_entry, TableLockHolder & table_lock_holder)
{
    auto & future_part = merge_mutate_entry.future_part;

    auto merge_list_entry = getContext()->getMergeList().insert(getStorageID(), future_part);
    Stopwatch stopwatch;
    MutableDataPartPtr new_part;

    auto write_part_log = [&] (const ExecutionStatus & execution_status)
    {
        writePartLog(
            PartLogElement::MUTATE_PART,
            execution_status,
            stopwatch.elapsed(),
            future_part->name,
            new_part,
            future_part->parts,
            merge_list_entry.get());
    };

    try
    {
        auto task = merger_mutator.mutatePartToTemporaryPart(
            future_part, metadata_snapshot, merge_mutate_entry.commands, merge_list_entry.get(),
            time(nullptr), getContext(), merge_mutate_entry.tagger->reserved_space, table_lock_holder);

        new_part = executeHere(task);

        renameTempPartAndReplace(new_part);

        updateMutationEntriesErrors(future_part, true, "");
        write_part_log({});
    }
    catch (...)
    {
        updateMutationEntriesErrors(future_part, false, getCurrentExceptionMessage(false));
        write_part_log(ExecutionStatus::fromCurrentException());
        throw;
    }

    return true;
}

bool StorageMergeTree::scheduleDataProcessingJob(IBackgroundJobExecutor & executor) //-V657
{
    if (shutdown_called)
        return false;

    auto metadata_snapshot = getInMemoryMetadataPtr();
    std::shared_ptr<MergeMutateSelectedEntry> merge_entry, mutate_entry;

    auto share_lock = lockForShare(RWLockImpl::NO_QUERY, getSettings()->lock_acquire_timeout_for_background_operations);

    bool has_mutations;
    {
        std::unique_lock lock(currently_processing_in_background_mutex);
        if (merger_mutator.merges_blocker.isCancelled())
            return false;

        merge_entry = selectPartsToMerge(metadata_snapshot, false, {}, false, nullptr, share_lock, lock);
        if (!merge_entry)
            mutate_entry = selectPartsToMutate(metadata_snapshot, nullptr, share_lock);

        has_mutations = !current_mutations_by_version.empty();
    }

    if (!mutate_entry && has_mutations)
    {
        /// Notify in case of errors
        std::lock_guard lock(mutation_wait_mutex);
        mutation_wait_event.notify_all();
    }

    if (merge_entry)
    {
        auto task = std::make_shared<MergePlainMergeTreeTask>(*this, metadata_snapshot, false, Names{}, merge_entry, share_lock);
        executor.executeMergeMutateTask(task);
        return true;
    }
    if (mutate_entry)
    {
        auto task = std::make_shared<MutatePlainMergeTreeTask>(*this, metadata_snapshot, mutate_entry, share_lock);
        executor.executeMergeMutateTask(task);
        return true;
    }
    bool executed = false;
    if (time_after_previous_cleanup_temporary_directories.compareAndRestartDeferred(getContext()->getSettingsRef().merge_tree_clear_old_temporary_directories_interval_seconds))
    {
        executor.execute({[this, share_lock] ()
        {
            clearOldTemporaryDirectories(getSettings()->temporary_directories_lifetime.totalSeconds());
            return true;
        }, PoolType::MERGE_MUTATE});
        executed = true;
    }
    if (time_after_previous_cleanup_parts.compareAndRestartDeferred(getContext()->getSettingsRef().merge_tree_clear_old_parts_interval_seconds))
    {
        executor.execute({[this, share_lock] ()
        {
            /// All use relative_data_path which changes during rename
            /// so execute under share lock.
            clearOldPartsFromFilesystem();
            clearOldWriteAheadLogs();
            clearOldMutations();
            clearEmptyParts();
            return true;
        }, PoolType::MERGE_MUTATE});
        executed = true;
     }

    return executed;
}

Int64 StorageMergeTree::getCurrentMutationVersion(
    const DataPartPtr & part,
    std::unique_lock<std::mutex> & /* currently_processing_in_background_mutex_lock */) const
{
    auto it = current_mutations_by_version.upper_bound(part->info.getDataVersion());
    if (it == current_mutations_by_version.begin())
        return 0;
    --it;
    return it->first;
}

void StorageMergeTree::clearOldMutations(bool truncate)
{
    const auto settings = getSettings();
    if (!truncate && !settings->finished_mutations_to_keep)
        return;

    std::vector<MergeTreeMutationEntry> mutations_to_delete;
    {
        std::lock_guard lock(currently_processing_in_background_mutex);

        if (!truncate && current_mutations_by_version.size() <= settings->finished_mutations_to_keep)
            return;

        auto end_it = current_mutations_by_version.end();
        auto begin_it = current_mutations_by_version.begin();
        size_t to_delete_count = std::distance(begin_it, end_it);

        if (!truncate)
        {
            if (std::optional<Int64> min_version = getMinPartDataVersion())
                end_it = current_mutations_by_version.upper_bound(*min_version);

            size_t done_count = std::distance(begin_it, end_it);
            if (done_count <= settings->finished_mutations_to_keep)
                return;

            to_delete_count = done_count - settings->finished_mutations_to_keep;
        }

        auto it = begin_it;
        for (size_t i = 0; i < to_delete_count; ++i)
        {
            mutations_to_delete.push_back(std::move(it->second));
            current_mutations_by_id.erase(mutations_to_delete.back().file_name);
            it = current_mutations_by_version.erase(it);
        }
    }

    for (auto & mutation : mutations_to_delete)
    {
        LOG_TRACE(log, "Removing mutation: {}", mutation.file_name);
        mutation.removeFile();
    }
}

bool StorageMergeTree::optimize(
    const ASTPtr & /*query*/,
    const StorageMetadataPtr & /*metadata_snapshot*/,
    const ASTPtr & partition,
    bool final,
    bool deduplicate,
    const Names & deduplicate_by_columns,
    ContextPtr local_context)
{
    if (deduplicate)
    {
        if (deduplicate_by_columns.empty())
            LOG_DEBUG(log, "DEDUPLICATE BY all columns");
        else
            LOG_DEBUG(log, "DEDUPLICATE BY ('{}')", fmt::join(deduplicate_by_columns, "', '"));
    }

    String disable_reason;
    if (!partition && final)
    {
        DataPartsVector data_parts = getDataPartsVector();
        std::unordered_set<String> partition_ids;

        for (const DataPartPtr & part : data_parts)
            partition_ids.emplace(part->info.partition_id);

        for (const String & partition_id : partition_ids)
        {
            if (!merge(
                    true,
                    partition_id,
                    true,
                    deduplicate,
                    deduplicate_by_columns,
                    &disable_reason,
                    local_context->getSettingsRef().optimize_skip_merged_partitions))
            {
                constexpr const char * message = "Cannot OPTIMIZE table: {}";
                if (disable_reason.empty())
                    disable_reason = "unknown reason";
                LOG_INFO(log, message, disable_reason);

                if (local_context->getSettingsRef().optimize_throw_if_noop)
                    throw Exception(ErrorCodes::CANNOT_ASSIGN_OPTIMIZE, message, disable_reason);
                return false;
            }
        }
    }
    else
    {
        String partition_id;
        if (partition)
            partition_id = getPartitionIDFromQuery(partition, local_context);

        if (!merge(
                true,
                partition_id,
                final,
                deduplicate,
                deduplicate_by_columns,
                &disable_reason,
                local_context->getSettingsRef().optimize_skip_merged_partitions))
        {
            constexpr const char * message = "Cannot OPTIMIZE table: {}";
            if (disable_reason.empty())
                disable_reason = "unknown reason";
            LOG_INFO(log, message, disable_reason);

            if (local_context->getSettingsRef().optimize_throw_if_noop)
                throw Exception(ErrorCodes::CANNOT_ASSIGN_OPTIMIZE, message, disable_reason);
            return false;
        }
    }

    return true;
}

ActionLock StorageMergeTree::stopMergesAndWait()
{
    std::unique_lock lock(currently_processing_in_background_mutex);

    /// Asks to complete merges and does not allow them to start.
    /// This protects against "revival" of data for a removed partition after completion of merge.
    auto merge_blocker = merger_mutator.merges_blocker.cancel();

    while (!currently_merging_mutating_parts.empty())
    {
        LOG_DEBUG(log, "Waiting for currently running merges ({} parts are merging right now)",
            currently_merging_mutating_parts.size());

        if (std::cv_status::timeout == currently_processing_in_background_condition.wait_for(
            lock, std::chrono::seconds(DBMS_DEFAULT_LOCK_ACQUIRE_TIMEOUT_SEC)))
        {
            throw Exception("Timeout while waiting for already running merges", ErrorCodes::TIMEOUT_EXCEEDED);
        }
    }

    return merge_blocker;
}


MergeTreeDataPartPtr StorageMergeTree::outdatePart(const String & part_name, bool force)
{

    if (force)
    {
        /// Forcefully stop merges and make part outdated
        auto merge_blocker = stopMergesAndWait();
        auto part = getPartIfExists(part_name, {MergeTreeDataPartState::Committed});
        if (!part)
            throw Exception("Part " + part_name + " not found, won't try to drop it.", ErrorCodes::NO_SUCH_DATA_PART);
        removePartsFromWorkingSet({part}, true);
        return part;
    }
    else
    {

        /// Wait merges selector
        std::unique_lock lock(currently_processing_in_background_mutex);

        auto part = getPartIfExists(part_name, {MergeTreeDataPartState::Committed});
        /// It's okay, part was already removed
        if (!part)
            return nullptr;

        /// Part will be "removed" by merge or mutation, it's OK in case of some
        /// background cleanup processes like removing of empty parts.
        if (currently_merging_mutating_parts.count(part))
            return nullptr;

        removePartsFromWorkingSet({part}, true);
        return part;
    }
}

void StorageMergeTree::dropPartNoWaitNoThrow(const String & part_name)
{
    if (auto part = outdatePart(part_name, /*force=*/ false))
        dropPartsImpl({part}, /*detach=*/ false);

    /// Else nothing to do, part was removed in some different way
}

void StorageMergeTree::dropPart(const String & part_name, bool detach, ContextPtr /*query_context*/)
{
    if (auto part = outdatePart(part_name, /*force=*/ true))
        dropPartsImpl({part}, detach);
}

void StorageMergeTree::dropPartition(const ASTPtr & partition, bool detach, ContextPtr local_context)
{
    DataPartsVector parts_to_remove;
    /// New scope controls lifetime of merge_blocker.
    {
        /// Asks to complete merges and does not allow them to start.
        /// This protects against "revival" of data for a removed partition after completion of merge.
        auto merge_blocker = stopMergesAndWait();
        String partition_id = getPartitionIDFromQuery(partition, local_context);
        parts_to_remove = getDataPartsVectorInPartition(MergeTreeDataPartState::Committed, partition_id);

        /// TODO should we throw an exception if parts_to_remove is empty?
        removePartsFromWorkingSet(parts_to_remove, true);
    }

    dropPartsImpl(std::move(parts_to_remove), detach);
}

void StorageMergeTree::dropPartsImpl(DataPartsVector && parts_to_remove, bool detach)
{
    auto metadata_snapshot = getInMemoryMetadataPtr();

    if (detach)
    {
        /// If DETACH clone parts to detached/ directory
        /// NOTE: no race with background cleanup until we hold pointers to parts
        for (const auto & part : parts_to_remove)
        {
            LOG_INFO(log, "Detaching {}", part->relative_path);
            part->makeCloneInDetached("", metadata_snapshot);
        }
    }

    if (deduplication_log)
    {
        for (const auto & part : parts_to_remove)
            deduplication_log->dropPart(part->info);
    }

    if (detach)
        LOG_INFO(log, "Detached {} parts.", parts_to_remove.size());
    else
        LOG_INFO(log, "Removed {} parts.", parts_to_remove.size());

    /// Need to destroy part objects before clearing them from filesystem.
    parts_to_remove.clear();
    clearOldPartsFromFilesystem();
}


PartitionCommandsResultInfo StorageMergeTree::attachPartition(
    const ASTPtr & partition, const StorageMetadataPtr & /* metadata_snapshot */,
    bool attach_part, ContextPtr local_context)
{
    PartitionCommandsResultInfo results;
    PartsTemporaryRename renamed_parts(*this, "detached/");
    MutableDataPartsVector loaded_parts = tryLoadPartsToAttach(partition, attach_part, local_context, renamed_parts);

    for (size_t i = 0; i < loaded_parts.size(); ++i)
    {
        LOG_INFO(log, "Attaching part {} from {}", loaded_parts[i]->name, renamed_parts.old_and_new_names[i].second);
        String old_name = renamed_parts.old_and_new_names[i].first;
        renameTempPartAndAdd(loaded_parts[i], &increment);
        renamed_parts.old_and_new_names[i].first.clear();

        results.push_back(PartitionCommandResultInfo{
            .partition_id = loaded_parts[i]->info.partition_id,
            .part_name = loaded_parts[i]->name,
            .old_part_name = old_name,
        });

        LOG_INFO(log, "Finished attaching part");
    }

    /// New parts with other data may appear in place of deleted parts.
    local_context->dropCaches();
    return results;
}

void StorageMergeTree::replacePartitionFrom(const StoragePtr & source_table, const ASTPtr & partition, bool replace, ContextPtr local_context)
{
    auto lock1 = lockForShare(local_context->getCurrentQueryId(), local_context->getSettingsRef().lock_acquire_timeout);
    auto lock2 = source_table->lockForShare(local_context->getCurrentQueryId(), local_context->getSettingsRef().lock_acquire_timeout);
    auto source_metadata_snapshot = source_table->getInMemoryMetadataPtr();
    auto my_metadata_snapshot = getInMemoryMetadataPtr();

    Stopwatch watch;
    MergeTreeData & src_data = checkStructureAndGetMergeTreeData(source_table, source_metadata_snapshot, my_metadata_snapshot);
    String partition_id = getPartitionIDFromQuery(partition, local_context);

    DataPartsVector src_parts = src_data.getDataPartsVectorInPartition(MergeTreeDataPartState::Committed, partition_id);
    MutableDataPartsVector dst_parts;

    static const String TMP_PREFIX = "tmp_replace_from_";

    for (const DataPartPtr & src_part : src_parts)
    {
        if (!canReplacePartition(src_part))
            throw Exception(
                "Cannot replace partition '" + partition_id + "' because part '" + src_part->name + "' has inconsistent granularity with table",
                ErrorCodes::BAD_ARGUMENTS);

        /// This will generate unique name in scope of current server process.
        Int64 temp_index = insert_increment.get();
        MergeTreePartInfo dst_part_info(partition_id, temp_index, temp_index, src_part->info.level);

        dst_parts.emplace_back(cloneAndLoadDataPartOnSameDisk(src_part, TMP_PREFIX, dst_part_info, my_metadata_snapshot));
    }

    /// ATTACH empty part set
    if (!replace && dst_parts.empty())
        return;

    MergeTreePartInfo drop_range;
    if (replace)
    {
        drop_range.partition_id = partition_id;
        drop_range.min_block = 0;
        drop_range.max_block = increment.get(); // there will be a "hole" in block numbers
        drop_range.level = std::numeric_limits<decltype(drop_range.level)>::max();
    }

    /// Atomically add new parts and remove old ones
    try
    {
        {
            /// Here we use the transaction just like RAII since rare errors in renameTempPartAndReplace() are possible
            ///  and we should be able to rollback already added (Precomitted) parts
            Transaction transaction(*this);

            auto data_parts_lock = lockParts();

            /// Populate transaction
            for (MutableDataPartPtr & part : dst_parts)
                renameTempPartAndReplace(part, &increment, &transaction, data_parts_lock);

            transaction.commit(&data_parts_lock);

            /// If it is REPLACE (not ATTACH), remove all parts which max_block_number less then min_block_number of the first new block
            if (replace)
                removePartsInRangeFromWorkingSet(drop_range, true, data_parts_lock);
        }

        PartLog::addNewParts(getContext(), dst_parts, watch.elapsed());
    }
    catch (...)
    {
        PartLog::addNewParts(getContext(), dst_parts, watch.elapsed(), ExecutionStatus::fromCurrentException());
        throw;
    }
}

void StorageMergeTree::movePartitionToTable(const StoragePtr & dest_table, const ASTPtr & partition, ContextPtr local_context)
{
    auto lock1 = lockForShare(local_context->getCurrentQueryId(), local_context->getSettingsRef().lock_acquire_timeout);
    auto lock2 = dest_table->lockForShare(local_context->getCurrentQueryId(), local_context->getSettingsRef().lock_acquire_timeout);

    auto dest_table_storage = std::dynamic_pointer_cast<StorageMergeTree>(dest_table);
    if (!dest_table_storage)
        throw Exception("Table " + getStorageID().getNameForLogs() + " supports movePartitionToTable only for MergeTree family of table engines."
                        " Got " + dest_table->getName(), ErrorCodes::NOT_IMPLEMENTED);
    if (dest_table_storage->getStoragePolicy() != this->getStoragePolicy())
        throw Exception("Destination table " + dest_table_storage->getStorageID().getNameForLogs() +
                       " should have the same storage policy of source table " + getStorageID().getNameForLogs() + ". " +
                       getStorageID().getNameForLogs() + ": " + this->getStoragePolicy()->getName() + ", " +
                       dest_table_storage->getStorageID().getNameForLogs() + ": " + dest_table_storage->getStoragePolicy()->getName(), ErrorCodes::UNKNOWN_POLICY);

    auto dest_metadata_snapshot = dest_table->getInMemoryMetadataPtr();
    auto metadata_snapshot = getInMemoryMetadataPtr();
    Stopwatch watch;

    MergeTreeData & src_data = dest_table_storage->checkStructureAndGetMergeTreeData(*this, metadata_snapshot, dest_metadata_snapshot);
    String partition_id = getPartitionIDFromQuery(partition, local_context);

    DataPartsVector src_parts = src_data.getDataPartsVectorInPartition(MergeTreeDataPartState::Committed, partition_id);
    MutableDataPartsVector dst_parts;

    static const String TMP_PREFIX = "tmp_move_from_";

    for (const DataPartPtr & src_part : src_parts)
    {
        if (!dest_table_storage->canReplacePartition(src_part))
            throw Exception(
                "Cannot move partition '" + partition_id + "' because part '" + src_part->name + "' has inconsistent granularity with table",
                ErrorCodes::LOGICAL_ERROR);

        /// This will generate unique name in scope of current server process.
        Int64 temp_index = insert_increment.get();
        MergeTreePartInfo dst_part_info(partition_id, temp_index, temp_index, src_part->info.level);

        dst_parts.emplace_back(dest_table_storage->cloneAndLoadDataPartOnSameDisk(src_part, TMP_PREFIX, dst_part_info, dest_metadata_snapshot));
    }

    /// empty part set
    if (dst_parts.empty())
        return;

    /// Move new parts to the destination table. NOTE It doesn't look atomic.
    try
    {
        {
            Transaction transaction(*dest_table_storage);

            auto src_data_parts_lock = lockParts();
            auto dest_data_parts_lock = dest_table_storage->lockParts();

            std::mutex mutex;
            DataPartsLock lock(mutex);

            for (MutableDataPartPtr & part : dst_parts)
                dest_table_storage->renameTempPartAndReplace(part, &dest_table_storage->increment, &transaction, lock);

            removePartsFromWorkingSet(src_parts, true, lock);
            transaction.commit(&lock);
        }

        clearOldMutations(true);
        clearOldPartsFromFilesystem();

        PartLog::addNewParts(getContext(), dst_parts, watch.elapsed());
    }
    catch (...)
    {
        PartLog::addNewParts(getContext(), dst_parts, watch.elapsed(), ExecutionStatus::fromCurrentException());
        throw;
    }
}

ActionLock StorageMergeTree::getActionLock(StorageActionBlockType action_type)
{
    if (action_type == ActionLocks::PartsMerge)
        return merger_mutator.merges_blocker.cancel();
    else if (action_type == ActionLocks::PartsTTLMerge)
        return merger_mutator.ttl_merges_blocker.cancel();
    else if (action_type == ActionLocks::PartsMove)
        return parts_mover.moves_blocker.cancel();

    return {};
}

void StorageMergeTree::onActionLockRemove(StorageActionBlockType action_type)
{
    if (action_type == ActionLocks::PartsMerge ||  action_type == ActionLocks::PartsTTLMerge)
        background_executor.triggerTask();
    else if (action_type == ActionLocks::PartsMove)
        background_moves_executor.triggerTask();
}

CheckResults StorageMergeTree::checkData(const ASTPtr & query, ContextPtr local_context)
{
    CheckResults results;
    DataPartsVector data_parts;
    if (const auto & check_query = query->as<ASTCheckQuery &>(); check_query.partition)
    {
        String partition_id = getPartitionIDFromQuery(check_query.partition, local_context);
        data_parts = getDataPartsVectorInPartition(MergeTreeDataPartState::Committed, partition_id);
    }
    else
        data_parts = getDataPartsVector();

    for (auto & part : data_parts)
    {
        auto disk = part->volume->getDisk();
        String part_path = part->getFullRelativePath();
        /// If the checksums file is not present, calculate the checksums and write them to disk.
        String checksums_path = fs::path(part_path) / "checksums.txt";
        String tmp_checksums_path = fs::path(part_path) / "checksums.txt.tmp";
        if (part->isStoredOnDisk() && !disk->exists(checksums_path))
        {
            try
            {
                auto calculated_checksums = checkDataPart(part, false);
                calculated_checksums.checkEqual(part->checksums, true);
                auto out = disk->writeFile(tmp_checksums_path, 4096);
                part->checksums.write(*out);
                disk->moveFile(tmp_checksums_path, checksums_path);
                results.emplace_back(part->name, true, "Checksums recounted and written to disk.");
            }
            catch (const Exception & ex)
            {
                if (disk->exists(tmp_checksums_path))
                    disk->removeFile(tmp_checksums_path);

                results.emplace_back(part->name, false,
                    "Check of part finished with error: '" + ex.message() + "'");
            }
        }
        else
        {
            try
            {
                checkDataPart(part, true);
                results.emplace_back(part->name, true, "");
            }
            catch (const Exception & ex)
            {
                results.emplace_back(part->name, false, ex.message());
            }
        }
    }
    return results;
}


MutationCommands StorageMergeTree::getFirstAlterMutationCommandsForPart(const DataPartPtr & part) const
{
    std::lock_guard lock(currently_processing_in_background_mutex);

    auto it = current_mutations_by_version.upper_bound(part->info.getDataVersion());
    if (it == current_mutations_by_version.end())
        return {};
    return it->second.commands;
}

void StorageMergeTree::startBackgroundMovesIfNeeded()
{
    if (areBackgroundMovesNeeded())
        background_moves_executor.start();
}

std::unique_ptr<MergeTreeSettings> StorageMergeTree::getDefaultSettings() const
{
    return std::make_unique<MergeTreeSettings>(getContext()->getMergeTreeSettings());
}

}<|MERGE_RESOLUTION|>--- conflicted
+++ resolved
@@ -946,15 +946,6 @@
             auto new_part_info = part->info;
             new_part_info.mutation = current_mutations_by_version.rbegin()->first;
 
-<<<<<<< HEAD
-        future_part->parts.push_back(part);
-        future_part->part_info = new_part_info;
-        future_part->name = part->getNewName(new_part_info);
-        future_part->type = part->getType();
-
-        tagger = std::make_unique<CurrentlyMergingPartsTagger>(future_part, MergeTreeDataMergerMutator::estimateNeededDiskSpace({part}), *this, metadata_snapshot, true);
-        return std::make_shared<MergeMutateSelectedEntry>(future_part, std::move(tagger), std::move(commands));
-=======
             future_part.parts.push_back(part);
             future_part.part_info = new_part_info;
             future_part.name = part->getNewName(new_part_info);
@@ -963,7 +954,6 @@
             tagger = std::make_unique<CurrentlyMergingPartsTagger>(future_part, MergeTreeDataMergerMutator::estimateNeededDiskSpace({part}), *this, metadata_snapshot, true);
             return std::make_shared<MergeMutateSelectedEntry>(future_part, std::move(tagger), commands);
         }
->>>>>>> 8f984572
     }
 
     return {};
