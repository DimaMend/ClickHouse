#pragma once

#include <Storages/StorageInMemoryMetadata.h>
<<<<<<< HEAD
#include <Storages/Streaming/Subscription_fwd.h>
=======
#include <Storages/VirtualColumnsDescription.h>
>>>>>>> d47a7849

namespace DB
{

class IStorage;
class ICompressionCodec;

using CompressionCodecPtr = std::shared_ptr<ICompressionCodec>;

struct StorageSnapshotSettings
{
    bool need_to_create_subscription = false;
};

/// Snapshot of storage that fixes set columns that can be read in query.
/// There are 3 sources of columns: regular columns from metadata,
/// dynamic columns from object Types, virtual columns.
struct StorageSnapshot
{
    const IStorage & storage;
    const StorageMetadataPtr metadata;
    const VirtualsDescriptionPtr virtual_columns;
    const ColumnsDescription object_columns;
    const StorageSnapshotSettings additional_settings;

    /// Additional data, on which set of columns may depend.
    /// E.g. data parts in MergeTree, list of blocks in Memory, etc.
    struct Data
    {
        virtual ~Data() = default;
    };

    using DataPtr = std::unique_ptr<Data>;
    DataPtr data;

    /// Projection that is used in query.
    mutable const ProjectionDescription * projection = nullptr;

    /// Subscription for a streaming query
    /// if the storage supports atomic subscription with snapshot acquisition
    StreamSubscriptionPtr stream_subscription = nullptr;

    StorageSnapshot(
        const IStorage & storage_,
<<<<<<< HEAD
        StorageMetadataPtr metadata_,
        StorageSnapshotSettings additional_settings_ = {},
        StreamSubscriptionPtr stream_subscription_ = nullptr)
        : storage(storage_)
        , metadata(std::move(metadata_))
        , additional_settings(std::move(additional_settings_))
        , stream_subscription(std::move(stream_subscription_))
    {
        init();
    }
=======
        StorageMetadataPtr metadata_);
>>>>>>> d47a7849

    StorageSnapshot(
        const IStorage & storage_,
        StorageMetadataPtr metadata_,
<<<<<<< HEAD
        ColumnsDescription object_columns_,
        StorageSnapshotSettings additional_settings_ = {},
        StreamSubscriptionPtr stream_subscription_ = nullptr)
        : storage(storage_)
        , metadata(std::move(metadata_))
        , object_columns(std::move(object_columns_))
        , additional_settings(std::move(additional_settings_))
        , stream_subscription(std::move(stream_subscription_))
    {
        init();
    }
=======
        VirtualsDescriptionPtr virtual_columns_);

    StorageSnapshot(
        const IStorage & storage_,
        StorageMetadataPtr metadata_,
        ColumnsDescription object_columns_);
>>>>>>> d47a7849

    StorageSnapshot(
        const IStorage & storage_,
        StorageMetadataPtr metadata_,
        ColumnsDescription object_columns_,
<<<<<<< HEAD
        DataPtr data_,
        StorageSnapshotSettings additional_settings_ = {},
        StreamSubscriptionPtr stream_subscription_ = nullptr)
        : storage(storage_)
        , metadata(std::move(metadata_))
        , object_columns(std::move(object_columns_))
        , additional_settings(std::move(additional_settings_))
        , data(std::move(data_))
        , stream_subscription(std::move(stream_subscription_))
    {
        init();
    }
=======
        DataPtr data_);
>>>>>>> d47a7849

    std::shared_ptr<StorageSnapshot> clone(DataPtr data_) const;

    /// Get columns description
    ColumnsDescription getAllColumnsDescription() const;

    /// Get all available columns with types according to options.
    NamesAndTypesList getColumns(const GetColumnsOptions & options) const;

    /// Get columns with types according to options only for requested names.
    NamesAndTypesList getColumnsByNames(const GetColumnsOptions & options, const Names & names) const;

    /// Get column with type according to options for requested name.
    std::optional<NameAndTypePair> tryGetColumn(const GetColumnsOptions & options, const String & column_name) const;
    NameAndTypePair getColumn(const GetColumnsOptions & options, const String & column_name) const;

    CompressionCodecPtr getCodecOrDefault(const String & column_name, CompressionCodecPtr default_codec) const;
    CompressionCodecPtr getCodecOrDefault(const String & column_name) const;
    ASTPtr getCodecDescOrDefault(const String & column_name, CompressionCodecPtr default_codec) const;

    /// Block with ordinary + materialized + aliases + virtuals + subcolumns.
    Block getSampleBlockForColumns(const Names & column_names) const;

    ColumnsDescription getDescriptionForColumns(const Names & column_names) const;

    /// returns saved subscription or creates new one - not synchronized with getStorageSnapshot.
    StreamSubscriptionPtr getStreamSubscription() const;

    /// Verify that all the requested names are in the table and are set correctly:
    /// list of names is not empty and the names do not repeat.
    void check(const Names & column_names) const;

    DataTypePtr getConcreteType(const String & column_name) const;

    void addProjection(const ProjectionDescription * projection_) const { projection = projection_; }

    /// If we have a projection then we should use its metadata.
    StorageMetadataPtr getMetadataForQuery() const { return projection ? projection->metadata : metadata; }
};

using StorageSnapshotPtr = std::shared_ptr<StorageSnapshot>;

}<|MERGE_RESOLUTION|>--- conflicted
+++ resolved
@@ -1,11 +1,8 @@
 #pragma once
 
 #include <Storages/StorageInMemoryMetadata.h>
-<<<<<<< HEAD
 #include <Storages/Streaming/Subscription_fwd.h>
-=======
 #include <Storages/VirtualColumnsDescription.h>
->>>>>>> d47a7849
 
 namespace DB
 {
@@ -50,65 +47,31 @@
 
     StorageSnapshot(
         const IStorage & storage_,
-<<<<<<< HEAD
         StorageMetadataPtr metadata_,
         StorageSnapshotSettings additional_settings_ = {},
-        StreamSubscriptionPtr stream_subscription_ = nullptr)
-        : storage(storage_)
-        , metadata(std::move(metadata_))
-        , additional_settings(std::move(additional_settings_))
-        , stream_subscription(std::move(stream_subscription_))
-    {
-        init();
-    }
-=======
-        StorageMetadataPtr metadata_);
->>>>>>> d47a7849
+        StreamSubscriptionPtr stream_subscription_ = nullptr);
 
     StorageSnapshot(
         const IStorage & storage_,
         StorageMetadataPtr metadata_,
-<<<<<<< HEAD
-        ColumnsDescription object_columns_,
+        VirtualsDescriptionPtr virtual_columns_,
         StorageSnapshotSettings additional_settings_ = {},
-        StreamSubscriptionPtr stream_subscription_ = nullptr)
-        : storage(storage_)
-        , metadata(std::move(metadata_))
-        , object_columns(std::move(object_columns_))
-        , additional_settings(std::move(additional_settings_))
-        , stream_subscription(std::move(stream_subscription_))
-    {
-        init();
-    }
-=======
-        VirtualsDescriptionPtr virtual_columns_);
-
-    StorageSnapshot(
-        const IStorage & storage_,
-        StorageMetadataPtr metadata_,
-        ColumnsDescription object_columns_);
->>>>>>> d47a7849
+        StreamSubscriptionPtr stream_subscription_ = nullptr);
 
     StorageSnapshot(
         const IStorage & storage_,
         StorageMetadataPtr metadata_,
         ColumnsDescription object_columns_,
-<<<<<<< HEAD
+        StorageSnapshotSettings additional_settings_ = {},
+        StreamSubscriptionPtr stream_subscription_ = nullptr);
+
+    StorageSnapshot(
+        const IStorage & storage_,
+        StorageMetadataPtr metadata_,
+        ColumnsDescription object_columns_,
         DataPtr data_,
         StorageSnapshotSettings additional_settings_ = {},
-        StreamSubscriptionPtr stream_subscription_ = nullptr)
-        : storage(storage_)
-        , metadata(std::move(metadata_))
-        , object_columns(std::move(object_columns_))
-        , additional_settings(std::move(additional_settings_))
-        , data(std::move(data_))
-        , stream_subscription(std::move(stream_subscription_))
-    {
-        init();
-    }
-=======
-        DataPtr data_);
->>>>>>> d47a7849
+        StreamSubscriptionPtr stream_subscription_ = nullptr);
 
     std::shared_ptr<StorageSnapshot> clone(DataPtr data_) const;
 
