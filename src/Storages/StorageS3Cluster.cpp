--- conflicted
+++ resolved
@@ -157,12 +157,8 @@
                     processed_stage,
                     extension);
 
-<<<<<<< HEAD
+            remote_query_executor->setLogger(log);
             pipes.emplace_back(std::make_shared<RemoteSource>(remote_query_executor, add_agg_info, false, false));
-=======
-            remote_query_executor->setLogger(log);
-            pipes.emplace_back(std::make_shared<RemoteSource>(remote_query_executor, add_agg_info, false));
->>>>>>> 1cee9341
         }
     }
 
