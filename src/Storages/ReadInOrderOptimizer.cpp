#include <Storages/ReadInOrderOptimizer.h>
#include <Storages/MergeTree/MergeTreeData.h>
#include <Storages/MergeTree/StorageFromMergeTreeDataPart.h>
#include <Interpreters/TableJoin.h>
#include <Functions/IFunction.h>

namespace DB
{

namespace ErrorCodes
{
    extern const int LOGICAL_ERROR;
}

static std::optional<Names> tryGetSortingKeyColumns(const StoragePtr & storage)
{
    Names sorting_key_columns;
    if (const auto * merge_tree = dynamic_cast<const MergeTreeData *>(storage.get()))
    {
        if (!merge_tree->hasSortingKey())
            return {};
        sorting_key_columns = merge_tree->getSortingKeyColumns();
    }
    else if (const auto * part = dynamic_cast<const StorageFromMergeTreeDataPart *>(storage.get()))
    {
        if (!part->hasSortingKey())
            return {};
        sorting_key_columns = part->getSortingKeyColumns();
    }
    else /// Inapplicable storage type
    {
        return {};
    }
    return sorting_key_columns;
}

ReadInOrderOptimizer::ReadInOrderOptimizer(
    const ManyExpressionActions & elements_actions_,
    const SortDescription & required_sort_description_,
    const SyntaxAnalyzerResultPtr & syntax_result)
    : elements_actions(elements_actions_)
    , required_sort_description(required_sort_description_)
{
    if (elements_actions.size() != required_sort_description.size())
        throw Exception("Sizes of sort description and actions are mismatched", ErrorCodes::LOGICAL_ERROR);

    /// Do not analyze joined columns.
    /// They may have aliases and come to description as is.
    /// We can mismatch them with order key columns at stage of fetching columns.
    for (const auto & elem : syntax_result->array_join_result_to_source)
        forbidden_columns.insert(elem.first);
}

InputOrderInfoPtr ReadInOrderOptimizer::getInputOrder(const StoragePtr & storage, const StorageMetadataPtr & metadata_snapshot) const
{
<<<<<<< HEAD
    auto sorting_key_object = tryGetSortingKeyColumns(storage);
    if (!sorting_key_object.has_value())
=======
    Names sorting_key_columns;
    if (dynamic_cast<const MergeTreeData *>(storage.get()))
    {
        if (!metadata_snapshot->hasSortingKey())
            return {};
        sorting_key_columns = metadata_snapshot->getSortingKeyColumns();
    }
    else if (dynamic_cast<const StorageFromMergeTreeDataPart *>(storage.get()))
    {
        if (!metadata_snapshot->hasSortingKey())
            return {};
        sorting_key_columns = metadata_snapshot->getSortingKeyColumns();
    }
    else /// Inapplicable storage type
    {
>>>>>>> a2047de4
        return {};

    Names sorting_key_columns = *sorting_key_object;
    SortDescription order_key_prefix_descr;
    int read_direction = required_sort_description.at(0).direction;

    size_t prefix_size = std::min(required_sort_description.size(), sorting_key_columns.size());

    for (size_t i = 0; i < prefix_size; ++i)
    {
        if (forbidden_columns.count(required_sort_description[i].column_name))
            break;

        /// Optimize in case of exact match with order key element
        ///  or in some simple cases when order key element is wrapped into monotonic function.
        int current_direction = required_sort_description[i].direction;
        if (required_sort_description[i].column_name == sorting_key_columns[i] && current_direction == read_direction)
            order_key_prefix_descr.push_back(required_sort_description[i]);
        else
        {
            /// Allow only one simple monotonic functions with one argument
            bool found_function = false;
            for (const auto & action : elements_actions[i]->getActions())
            {
                if (action.type != ExpressionAction::APPLY_FUNCTION)
                    continue;

                if (found_function)
                {
                    current_direction = 0;
                    break;
                }
                else
                    found_function = true;

                if (action.argument_names.size() != 1 || action.argument_names.at(0) != sorting_key_columns[i])
                {
                    current_direction = 0;
                    break;
                }

                const auto & func = *action.function_base;
                if (!func.hasInformationAboutMonotonicity())
                {
                    current_direction = 0;
                    break;
                }

                auto monotonicity = func.getMonotonicityForRange(*func.getArgumentTypes().at(0), {}, {});
                if (!monotonicity.is_monotonic)
                {
                    current_direction = 0;
                    break;
                }
                else if (!monotonicity.is_positive)
                    current_direction *= -1;
            }

            if (!found_function)
                current_direction = 0;

            if (!current_direction || (i > 0 && current_direction != read_direction))
                break;

            if (i == 0)
                read_direction = current_direction;

            order_key_prefix_descr.push_back(required_sort_description[i]);
        }
    }

    if (order_key_prefix_descr.empty())
        return {};

    return std::make_shared<InputOrderInfo>(std::move(order_key_prefix_descr), read_direction);
}

ReadInOrderOptimizerForDistinct::ReadInOrderOptimizerForDistinct(const Names & source_columns_)
    : source_columns(source_columns_)
{
}

InputOrderInfoPtr ReadInOrderOptimizerForDistinct::getInputOrder(const StoragePtr & storage) const
{
    auto sorting_key_object = tryGetSortingKeyColumns(storage);
    if (!sorting_key_object.has_value())
        return {};

    Names sorting_key_columns = *sorting_key_object;
    SortDescription order_key_prefix_descr;
    for (const auto & sorting_key_column: sorting_key_columns)
    {
        const auto it = std::find(source_columns.cbegin(), source_columns.cend(), sorting_key_column);
        if (it == source_columns.cend())
            break;
        order_key_prefix_descr.emplace_back(sorting_key_column, 1, 1);
    }
    if (order_key_prefix_descr.empty())
        return {};
    return std::make_shared<InputOrderInfo>(std::move(order_key_prefix_descr), 1);
}

}<|MERGE_RESOLUTION|>--- conflicted
+++ resolved
@@ -31,7 +31,6 @@
     {
         return {};
     }
-    return sorting_key_columns;
 }
 
 ReadInOrderOptimizer::ReadInOrderOptimizer(
@@ -53,26 +52,8 @@
 
 InputOrderInfoPtr ReadInOrderOptimizer::getInputOrder(const StoragePtr & storage, const StorageMetadataPtr & metadata_snapshot) const
 {
-<<<<<<< HEAD
     auto sorting_key_object = tryGetSortingKeyColumns(storage);
     if (!sorting_key_object.has_value())
-=======
-    Names sorting_key_columns;
-    if (dynamic_cast<const MergeTreeData *>(storage.get()))
-    {
-        if (!metadata_snapshot->hasSortingKey())
-            return {};
-        sorting_key_columns = metadata_snapshot->getSortingKeyColumns();
-    }
-    else if (dynamic_cast<const StorageFromMergeTreeDataPart *>(storage.get()))
-    {
-        if (!metadata_snapshot->hasSortingKey())
-            return {};
-        sorting_key_columns = metadata_snapshot->getSortingKeyColumns();
-    }
-    else /// Inapplicable storage type
-    {
->>>>>>> a2047de4
         return {};
 
     Names sorting_key_columns = *sorting_key_object;
