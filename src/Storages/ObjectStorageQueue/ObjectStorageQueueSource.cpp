--- conflicted
+++ resolved
@@ -571,11 +571,6 @@
             LOG_ERROR(log, "Got an error while pulling chunk. Will set file {} as failed. Error: {} ", path, message);
 
             processed_files.back().state = FileState::ErrorOnRead;
-<<<<<<< HEAD
-            file_status->onFailed(getCurrentExceptionMessage(true));
-
-=======
->>>>>>> b735c818
             if (file_status->processed_rows == 0 && processed_files.size() > 1)
             {
                 /// If we did not process any rows from the failed file,
@@ -584,15 +579,12 @@
                 processed_files.back().metadata->resetProcessing();
                 processed_files.pop_back();
                 file_iterator->returnForRetry(reader.getObjectInfo());
-<<<<<<< HEAD
-=======
                 LOG_TRACE(
                     log,
                     "Processing of file {} failed with {}, "
                     "but there are successfully processed files ({}), "
                     "will commit them and retry the failed file",
                     path, getCurrentExceptionMessage(false), processed_files.size() - 1);
->>>>>>> b735c818
                 return {};
             }
             throw;
@@ -648,7 +640,6 @@
     bool success,
     const std::string & exception_message)
 {
-<<<<<<< HEAD
     if (processed_files.empty())
         return;
 
@@ -679,12 +670,6 @@
     }
 
     for (size_t i = 0; i < processed_files.size(); ++i)
-=======
-    LOG_TEST(log, "Having {} files to set as {}",
-             processed_files.size(), success ? "Processed" : "Failed");
-
-    for (const auto & [file_state, file_metadata] : processed_files)
->>>>>>> b735c818
     {
         const auto & [file_state, file_metadata] = processed_files[i];
         if (success)
@@ -704,15 +689,9 @@
             file_metadata->prepareFailedRequests(
                 requests,
                 exception_message,
-<<<<<<< HEAD
                 /* reduce_retry_count */file_state == FileState::ErrorOnRead);
-=======
-                /* reduce_retry_count */file_state == FileState::ErrorOnRead,
-                /* overwrite_status */true);
->>>>>>> b735c818
-        }
-    }
-<<<<<<< HEAD
+        }
+    }
 }
 
 void ObjectStorageQueueSource::finalizeCommit(bool success, const std::string & exception_message)
@@ -727,6 +706,7 @@
             file_metadata->finalizeProcessed();
             try
             {
+                /// TODO: move before commit to keeper.
                 applyAfterProcessingAction();
             }
             catch (...)
@@ -739,8 +719,6 @@
 
         appendLogElement(file_metadata, /* processed */success);
     }
-=======
->>>>>>> b735c818
 }
 
 void ObjectStorageQueueSource::applyAfterProcessingAction()
