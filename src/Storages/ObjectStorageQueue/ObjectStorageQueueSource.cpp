--- conflicted
+++ resolved
@@ -636,17 +636,13 @@
 {
     switch (queue_settings.after_processing.value)
     {
-<<<<<<< HEAD
-        object_storage->removeObjectIfExists(StoredObject(path));
-=======
         case ObjectStorageQueueAction::DELETE:
         {
-            object_storage->removeObject(StoredObject(path));
+            object_storage->removeObjectIfExists(StoredObject(path));
             break;
         }
         case ObjectStorageQueueAction::KEEP:
             break;
->>>>>>> ec660ee6
     }
 }
 
