--- conflicted
+++ resolved
@@ -586,22 +586,10 @@
     "polling_min_timeout_ms",
     "polling_max_timeout_ms",
     "polling_backoff_ms",
-<<<<<<< HEAD
     "max_processed_files_before_commit",
     "max_processed_rows_before_commit",
     "max_processed_bytes_before_commit",
     "max_processing_time_sec_before_commit",
-=======
-    /// For compatibility.
-    "s3queue_processing_threads_num",
-    "s3queue_loading_retries",
-    "s3queue_after_processing",
-    "s3queue_tracked_files_limit",
-    "s3queue_tracked_file_ttl_sec",
-    "s3queue_polling_min_timeout_ms",
-    "s3queue_polling_max_timeout_ms",
-    "s3queue_polling_backoff_ms",
->>>>>>> 3d695da5
 };
 
 static const std::unordered_set<std::string_view> changeable_settings_ordered_mode
@@ -611,20 +599,11 @@
     "polling_min_timeout_ms",
     "polling_max_timeout_ms",
     "polling_backoff_ms",
-<<<<<<< HEAD
     "max_processed_files_before_commit",
     "max_processed_rows_before_commit",
     "max_processed_bytes_before_commit",
     "max_processing_time_sec_before_commit",
     "buckets",
-=======
-    /// For compatibility.
-    "s3queue_loading_retries",
-    "s3queue_after_processing",
-    "s3queue_polling_min_timeout_ms",
-    "s3queue_polling_max_timeout_ms",
-    "s3queue_polling_backoff_ms",
->>>>>>> 3d695da5
 };
 
 static bool isSettingChangeable(const std::string & name, ObjectStorageQueueMode mode)
