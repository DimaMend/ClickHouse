--- conflicted
+++ resolved
@@ -27,16 +27,7 @@
         const ContextPtr & context_);
 
     std::string getName() const override { return "S3Cluster"; }
-
     RemoteQueryExecutor::Extension getTaskIteratorExtension(const ActionsDAG::Node * predicate, const ContextPtr & context) const override;
-
-<<<<<<< HEAD
-    bool supportsTrivialCountOptimization() const override { return true; }
-=======
-    bool supportsSubcolumns() const override { return true; }
-
-    bool supportsTrivialCountOptimization(const StorageSnapshotPtr &, ContextPtr) const override { return true; }
->>>>>>> 6c0450f8
 
 protected:
     void updateConfigurationIfChanged(ContextPtr local_context);
