--- conflicted
+++ resolved
@@ -20,11 +20,7 @@
 /** Accepts HDFS path to file and opens it.
  * Closes file by himself (thus "owns" a file descriptor).
  */
-<<<<<<< HEAD
-class ReadBufferFromHDFS : public SeekableReadBuffer
-=======
 class ReadBufferFromHDFS : public BufferWithOwnMemory<ReadBuffer>
->>>>>>> 8d709b08
 {
     struct ReadBufferFromHDFSImpl;
     std::unique_ptr<ReadBufferFromHDFSImpl> impl;
