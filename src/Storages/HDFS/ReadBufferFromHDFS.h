#pragma once

#include <Common/config.h>

#if USE_HDFS
#include <IO/ReadBuffer.h>
#include <IO/BufferWithOwnMemory.h>
#include <IO/AsynchronousReader.h>
#include <string>
#include <memory>
#include <hdfs/hdfs.h>
#include <base/types.h>
#include <Interpreters/Context.h>
#include <IO/ReadBufferFromFileBase.h>


namespace DB
{
/** Accepts HDFS path to file and opens it.
 * Closes file by himself (thus "owns" a file descriptor).
 */
class ReadBufferFromHDFS : public ReadBufferFromFileBase
{
struct ReadBufferFromHDFSImpl;

public:
<<<<<<< HEAD
    ReadBufferFromHDFS(const String & hdfs_uri_,
                       const String & hdfs_file_path_,
                       const Poco::Util::AbstractConfiguration & config_,
                       const ReadSettings & read_settings_ = {},
                       size_t read_until_position_ = 0);
=======
    ReadBufferFromHDFS(
        const String & hdfs_uri_,
        const String & hdfs_file_path_,
        const Poco::Util::AbstractConfiguration & config_,
        const ReadSettings & read_settings_,
        size_t read_until_position_ = 0);
>>>>>>> 5476c8c6

    ~ReadBufferFromHDFS() override;

    bool nextImpl() override;

    off_t seek(off_t offset_, int whence) override;

    off_t getPosition() override;

    size_t getFileSize() override;

    size_t getFileOffsetOfBufferEnd() const override;

    IAsynchronousReader::Result readInto(char * data, size_t size, size_t offset, size_t ignore) override;

    String getFileName() const override;

private:
    std::unique_ptr<ReadBufferFromHDFSImpl> impl;
};
}

#endif<|MERGE_RESOLUTION|>--- conflicted
+++ resolved
@@ -24,20 +24,12 @@
 struct ReadBufferFromHDFSImpl;
 
 public:
-<<<<<<< HEAD
-    ReadBufferFromHDFS(const String & hdfs_uri_,
-                       const String & hdfs_file_path_,
-                       const Poco::Util::AbstractConfiguration & config_,
-                       const ReadSettings & read_settings_ = {},
-                       size_t read_until_position_ = 0);
-=======
     ReadBufferFromHDFS(
         const String & hdfs_uri_,
         const String & hdfs_file_path_,
         const Poco::Util::AbstractConfiguration & config_,
         const ReadSettings & read_settings_,
         size_t read_until_position_ = 0);
->>>>>>> 5476c8c6
 
     ~ReadBufferFromHDFS() override;
 
