#include <Common/config.h>

#if USE_HDFS

#include <Common/parseGlobs.h>
#include <DataTypes/DataTypeString.h>

#include <Parsers/ASTLiteral.h>
#include <Parsers/ASTCreateQuery.h>
#include <Parsers/ASTInsertQuery.h>
#include <Processors/Sinks/SinkToStorage.h>
#include <Processors/Formats/IOutputFormat.h>
#include <Processors/Executors/PullingPipelineExecutor.h>
#include <Processors/Formats/IInputFormat.h>
#include <Processors/Transforms/AddingDefaultsTransform.h>

#include <IO/WriteHelpers.h>
#include <IO/CompressionMethod.h>
#include <IO/WriteSettings.h>

#include <Interpreters/evaluateConstantExpression.h>
#include <Interpreters/ExpressionAnalyzer.h>
#include <Interpreters/TreeRewriter.h>

#include <Storages/StorageFactory.h>
#include <Storages/HDFS/StorageHDFS.h>
#include <Storages/HDFS/HDFSCommon.h>
#include <Storages/HDFS/ReadBufferFromHDFS.h>
#include <Storages/HDFS/WriteBufferFromHDFS.h>
#include <Storages/PartitionedSink.h>
#include <Storages/getVirtualsForStorage.h>
#include <Storages/checkAndGetLiteralArgument.h>

#include <Formats/ReadSchemaUtils.h>
#include <Formats/FormatFactory.h>
#include <Functions/FunctionsConversion.h>

#include <QueryPipeline/QueryPipeline.h>
#include <QueryPipeline/QueryPipelineBuilder.h>
#include <QueryPipeline/Pipe.h>

#include <Poco/URI.h>
#include <re2/re2.h>
#include <re2/stringpiece.h>
#include <hdfs/hdfs.h>

#include <filesystem>


namespace fs = std::filesystem;

namespace DB
{
namespace ErrorCodes
{
    extern const int NUMBER_OF_ARGUMENTS_DOESNT_MATCH;
    extern const int ACCESS_DENIED;
    extern const int DATABASE_ACCESS_DENIED;
    extern const int CANNOT_EXTRACT_TABLE_STRUCTURE;
    extern const int BAD_ARGUMENTS;
    extern const int LOGICAL_ERROR;
}
namespace
{
    /* Recursive directory listing with matched paths as a result.
     * Have the same method in StorageFile.
     */
    Strings LSWithRegexpMatching(const String & path_for_ls, const HDFSFSPtr & fs, const String & for_match)
    {
        const size_t first_glob = for_match.find_first_of("*?{");

        const size_t end_of_path_without_globs = for_match.substr(0, first_glob).rfind('/');
        const String suffix_with_globs = for_match.substr(end_of_path_without_globs);   /// begin with '/'
        const String prefix_without_globs = path_for_ls + for_match.substr(1, end_of_path_without_globs); /// ends with '/'

        const size_t next_slash = suffix_with_globs.find('/', 1);
        re2::RE2 matcher(makeRegexpPatternFromGlobs(suffix_with_globs.substr(0, next_slash)));

        HDFSFileInfo ls;
        ls.file_info = hdfsListDirectory(fs.get(), prefix_without_globs.data(), &ls.length);
        if (ls.file_info == nullptr && errno != ENOENT) // NOLINT
        {
            // ignore file not found exception, keep throw other exception, libhdfs3 doesn't have function to get exception type, so use errno.
            throw Exception(
                ErrorCodes::ACCESS_DENIED, "Cannot list directory {}: {}", prefix_without_globs, String(hdfsGetLastError()));
        }
        Strings result;
        if (!ls.file_info && ls.length > 0)
            throw Exception(ErrorCodes::LOGICAL_ERROR, "file_info shouldn't be null");
        for (int i = 0; i < ls.length; ++i)
        {
            const String full_path = String(ls.file_info[i].mName);
            const size_t last_slash = full_path.rfind('/');
            const String file_name = full_path.substr(last_slash);
            const bool looking_for_directory = next_slash != std::string::npos;
            const bool is_directory = ls.file_info[i].mKind == 'D';
            /// Condition with type of current file_info means what kind of path is it in current iteration of ls
            if (!is_directory && !looking_for_directory)
            {
                if (re2::RE2::FullMatch(file_name, matcher))
                {
                    result.push_back(String(ls.file_info[i].mName));
                }
            }
            else if (is_directory && looking_for_directory)
            {
                if (re2::RE2::FullMatch(file_name, matcher))
                {
                    Strings result_part = LSWithRegexpMatching(fs::path(full_path) / "", fs, suffix_with_globs.substr(next_slash));
                    /// Recursion depth is limited by pattern. '*' works only for depth = 1, for depth = 2 pattern path is '*/*'. So we do not need additional check.
                    std::move(result_part.begin(), result_part.end(), std::back_inserter(result));
                }
            }
        }

        return result;
    }

    std::pair<String, String> getPathFromUriAndUriWithoutPath(const String & uri)
    {
        const size_t begin_of_path = uri.find('/', uri.find("//") + 2);
        return {uri.substr(begin_of_path), uri.substr(0, begin_of_path)};
    }

    std::vector<String> getPathsList(const String & path_from_uri, const String & uri_without_path, ContextPtr context)
    {
        HDFSBuilderWrapper builder = createHDFSBuilder(uri_without_path + "/", context->getGlobalContext()->getConfigRef());
        HDFSFSPtr fs = createHDFSFS(builder.get());

        return LSWithRegexpMatching("/", fs, path_from_uri);
    }
}

StorageHDFS::StorageHDFS(
    const String & uri_,
    const StorageID & table_id_,
    const String & format_name_,
    const ColumnsDescription & columns_,
    const ConstraintsDescription & constraints_,
    const String & comment,
    ContextPtr context_,
    const String & compression_method_,
    const bool distributed_processing_,
    ASTPtr partition_by_)
    : IStorage(table_id_)
    , WithContext(context_)
    , uris({uri_})
    , format_name(format_name_)
    , compression_method(compression_method_)
    , distributed_processing(distributed_processing_)
    , partition_by(partition_by_)
{
    FormatFactory::instance().checkFormatName(format_name);
    context_->getRemoteHostFilter().checkURL(Poco::URI(uri_));
    checkHDFSURL(uri_);

    String path = uri_.substr(uri_.find('/', uri_.find("//") + 2));
    is_path_with_globs = path.find_first_of("*?{") != std::string::npos;

    StorageInMemoryMetadata storage_metadata;

    if (columns_.empty())
    {
        auto columns = getTableStructureFromData(format_name, uri_, compression_method, context_);
        storage_metadata.setColumns(columns);
    }
    else
        storage_metadata.setColumns(columns_);

    storage_metadata.setConstraints(constraints_);
    storage_metadata.setComment(comment);
    setInMemoryMetadata(storage_metadata);

    auto default_virtuals = NamesAndTypesList{
        {"_path", std::make_shared<DataTypeLowCardinality>(std::make_shared<DataTypeString>())},
        {"_file", std::make_shared<DataTypeLowCardinality>(std::make_shared<DataTypeString>())}};

    auto columns = storage_metadata.getSampleBlock().getNamesAndTypesList();
    virtual_columns = getVirtualsForStorage(columns, default_virtuals);
}

ColumnsDescription StorageHDFS::getTableStructureFromData(
    const String & format,
    const String & uri,
    const String & compression_method,
    ContextPtr ctx)
{
    const auto [path_from_uri, uri_without_path] = getPathFromUriAndUriWithoutPath(uri);
    auto paths = getPathsList(path_from_uri, uri, ctx);
    if (paths.empty() && !FormatFactory::instance().checkIfFormatHasExternalSchemaReader(format))
        throw Exception(
            ErrorCodes::CANNOT_EXTRACT_TABLE_STRUCTURE,
            "Cannot extract table structure from {} format file, because there are no files in HDFS with provided path. You must "
            "specify table structure manually",
            format);

    ReadBufferIterator read_buffer_iterator = [&, uri_without_path = uri_without_path, it = paths.begin()]() mutable -> std::unique_ptr<ReadBuffer>
    {
        if (it == paths.end())
            return nullptr;
        auto compression = chooseCompressionMethod(*it, compression_method);
<<<<<<< HEAD
        auto zstd_window_log_max = ctx->getSettingsRef().zstd_window_log_max;
        return wrapReadBufferWithCompressionMethod(
            std::make_unique<ReadBufferFromHDFS>(
                uri_without_path,
                *it++,
                ctx->getGlobalContext()->getConfigRef(),
                ReadSettings{.throttler = ctx->getRemoteReadThrottler()}),
            compression,
            zstd_window_log_max);
=======
        auto impl = std::make_unique<ReadBufferFromHDFS>(uri_without_path, *it++, ctx->getGlobalContext()->getConfigRef(), ctx->getReadSettings());
        const auto zstd_window_log_max = ctx->getSettingsRef().zstd_window_log_max;
        return wrapReadBufferWithCompressionMethod(std::move(impl), compression, zstd_window_log_max);
>>>>>>> 5476c8c6
    };
    return readSchemaFromFormat(format, std::nullopt, read_buffer_iterator, paths.size() > 1, ctx);
}

class HDFSSource::DisclosedGlobIterator::Impl
{
public:
    Impl(ContextPtr context_, const String & uri)
    {
        const auto [path_from_uri, uri_without_path] = getPathFromUriAndUriWithoutPath(uri);
        uris = getPathsList(path_from_uri, uri_without_path, context_);
        for (auto & elem : uris)
            elem = uri_without_path + elem;
        uris_iter = uris.begin();
    }

    String next()
    {
        std::lock_guard lock(mutex);
        if (uris_iter != uris.end())
        {
            auto answer = *uris_iter;
            ++uris_iter;
            return answer;
        }
        return {};
    }
private:
    std::mutex mutex;
    Strings uris;
    Strings::iterator uris_iter;
};

class HDFSSource::URISIterator::Impl
{
public:
    explicit Impl(const std::vector<const String> & uris_, ContextPtr context)
    {
        auto path_and_uri = getPathFromUriAndUriWithoutPath(uris_[0]);
        HDFSBuilderWrapper builder = createHDFSBuilder(path_and_uri.second + "/", context->getGlobalContext()->getConfigRef());
        auto fs = createHDFSFS(builder.get());
        for (const auto & uri : uris_)
        {
            path_and_uri = getPathFromUriAndUriWithoutPath(uri);
            if (!hdfsExists(fs.get(), path_and_uri.first.c_str()))
                uris.push_back(uri);
        }
        uris_iter = uris.begin();
    }

    String next()
    {
        std::lock_guard lock(mutex);
        if (uris_iter == uris.end())
            return "";
        auto key = *uris_iter;
        ++uris_iter;
        return key;
    }

private:
    std::mutex mutex;
    Strings uris;
    Strings::iterator uris_iter;
};

HDFSSource::DisclosedGlobIterator::DisclosedGlobIterator(ContextPtr context_, const String & uri)
    : pimpl(std::make_shared<HDFSSource::DisclosedGlobIterator::Impl>(context_, uri)) {}

String HDFSSource::DisclosedGlobIterator::next()
{
    return pimpl->next();
}

HDFSSource::URISIterator::URISIterator(const std::vector<const String> & uris_, ContextPtr context)
    : pimpl(std::make_shared<HDFSSource::URISIterator::Impl>(uris_, context))
{
}

String HDFSSource::URISIterator::next()
{
    return pimpl->next();
}

Block HDFSSource::getHeader(Block sample_block, const std::vector<NameAndTypePair> & requested_virtual_columns)
{
    for (const auto & virtual_column : requested_virtual_columns)
        sample_block.insert({virtual_column.type->createColumn(), virtual_column.type, virtual_column.name});

    return sample_block;
}

HDFSSource::HDFSSource(
    StorageHDFSPtr storage_,
    const Block & block_for_format_,
    const std::vector<NameAndTypePair> & requested_virtual_columns_,
    ContextPtr context_,
    UInt64 max_block_size_,
    std::shared_ptr<IteratorWrapper> file_iterator_,
    ColumnsDescription columns_description_)
    : ISource(getHeader(block_for_format_, requested_virtual_columns_))
    , WithContext(context_)
    , storage(std::move(storage_))
    , block_for_format(block_for_format_)
    , requested_virtual_columns(requested_virtual_columns_)
    , max_block_size(max_block_size_)
    , file_iterator(file_iterator_)
    , columns_description(std::move(columns_description_))
{
    initialize();
}

void HDFSSource::onCancel()
{
    std::lock_guard lock(reader_mutex);
    if (reader)
        reader->cancel();
}

bool HDFSSource::initialize()
{
    current_path = (*file_iterator)();
    if (current_path.empty())
        return false;

    const auto [path_from_uri, uri_without_path] = getPathFromUriAndUriWithoutPath(current_path);

    auto compression = chooseCompressionMethod(path_from_uri, storage->compression_method);
    auto impl = std::make_unique<ReadBufferFromHDFS>(
        uri_without_path, path_from_uri, getContext()->getGlobalContext()->getConfigRef(), getContext()->getReadSettings());
    const auto zstd_window_log_max = getContext()->getSettingsRef().zstd_window_log_max;
<<<<<<< HEAD
    read_buf = wrapReadBufferWithCompressionMethod(
        std::make_unique<ReadBufferFromHDFS>(
            uri_without_path,
            path_from_uri,
            getContext()->getGlobalContext()->getConfigRef(),
            ReadSettings{.throttler = getContext()->getRemoteReadThrottler()}),
        compression,
        zstd_window_log_max);
=======
    read_buf = wrapReadBufferWithCompressionMethod(std::move(impl), compression, zstd_window_log_max);
>>>>>>> 5476c8c6

    auto input_format = getContext()->getInputFormat(storage->format_name, *read_buf, block_for_format, max_block_size);

    QueryPipelineBuilder builder;
    builder.init(Pipe(input_format));
    if (columns_description.hasDefaults())
    {
        builder.addSimpleTransform([&](const Block & header)
        {
            return std::make_shared<AddingDefaultsTransform>(header, columns_description, *input_format, getContext());
        });
    }
    pipeline = std::make_unique<QueryPipeline>(QueryPipelineBuilder::getPipeline(std::move(builder)));
    reader = std::make_unique<PullingPipelineExecutor>(*pipeline);
    return true;
}

String HDFSSource::getName() const
{
    return "HDFSSource";
}

Chunk HDFSSource::generate()
{
    while (true)
    {
        if (!reader || isCancelled())
            break;

        Chunk chunk;
        if (reader->pull(chunk))
        {
            Columns columns = chunk.getColumns();
            UInt64 num_rows = chunk.getNumRows();

            for (const auto & virtual_column : requested_virtual_columns)
            {
                if (virtual_column.name == "_path")
                {
                    auto column = DataTypeLowCardinality{std::make_shared<DataTypeString>()}.createColumnConst(num_rows, current_path);
                    columns.push_back(column->convertToFullColumnIfConst());
                }
                else if (virtual_column.name == "_file")
                {
                    size_t last_slash_pos = current_path.find_last_of('/');
                    auto file_name = current_path.substr(last_slash_pos + 1);

                    auto column = DataTypeLowCardinality{std::make_shared<DataTypeString>()}.createColumnConst(num_rows, std::move(file_name));
                    columns.push_back(column->convertToFullColumnIfConst());
                }
            }

            return Chunk(std::move(columns), num_rows);
        }

        {
            std::lock_guard lock(reader_mutex);
            reader.reset();
            pipeline.reset();
            read_buf.reset();

            if (!initialize())
                break;
        }
    }
    return {};
}


class HDFSSink : public SinkToStorage
{
public:
    HDFSSink(const String & uri,
        const String & format,
        const Block & sample_block,
        ContextPtr context,
        const CompressionMethod compression_method)
        : SinkToStorage(sample_block)
    {
        write_buf = wrapWriteBufferWithCompressionMethod(
            std::make_unique<WriteBufferFromHDFS>(
                uri,
                context->getGlobalContext()->getConfigRef(),
                context->getSettingsRef().hdfs_replication,
                WriteSettings{.throttler = context->getRemoteWriteThrottler()}),
            compression_method, 3);
        writer = FormatFactory::instance().getOutputFormatParallelIfPossible(format, *write_buf, sample_block, context);
    }

    String getName() const override { return "HDFSSink"; }

    void consume(Chunk chunk) override
    {
        writer->write(getHeader().cloneWithColumns(chunk.detachColumns()));
    }

    void onException() override
    {
        if (!writer)
            return;
        onFinish();
    }

    void onFinish() override
    {
        try
        {
            writer->finalize();
            writer->flush();
            write_buf->sync();
            write_buf->finalize();
        }
        catch (...)
        {
            /// Stop ParallelFormattingOutputFormat correctly.
            writer.reset();
            throw;
        }
    }

private:
    std::unique_ptr<WriteBuffer> write_buf;
    OutputFormatPtr writer;
};

class PartitionedHDFSSink : public PartitionedSink
{
public:
    PartitionedHDFSSink(
        const ASTPtr & partition_by,
        const String & uri_,
        const String & format_,
        const Block & sample_block_,
        ContextPtr context_,
        const CompressionMethod compression_method_)
            : PartitionedSink(partition_by, context_, sample_block_)
            , uri(uri_)
            , format(format_)
            , sample_block(sample_block_)
            , context(context_)
            , compression_method(compression_method_)
    {
    }

    SinkPtr createSinkForPartition(const String & partition_id) override
    {
        auto path = PartitionedSink::replaceWildcards(uri, partition_id);
        PartitionedSink::validatePartitionKey(path, true);
        return std::make_shared<HDFSSink>(path, format, sample_block, context, compression_method);
    }

private:
    const String uri;
    const String format;
    const Block sample_block;
    ContextPtr context;
    const CompressionMethod compression_method;
};


bool StorageHDFS::supportsSubsetOfColumns() const
{
    return format_name != "Distributed" && FormatFactory::instance().checkIfFormatSupportsSubsetOfColumns(format_name);
}

Pipe StorageHDFS::read(
    const Names & column_names,
    const StorageSnapshotPtr & storage_snapshot,
    SelectQueryInfo & /*query_info*/,
    ContextPtr context_,
    QueryProcessingStage::Enum /*processed_stage*/,
    size_t max_block_size,
    unsigned num_streams)
{
    std::shared_ptr<HDFSSource::IteratorWrapper> iterator_wrapper{nullptr};
    if (distributed_processing)
    {
        iterator_wrapper = std::make_shared<HDFSSource::IteratorWrapper>(
            [callback = context_->getReadTaskCallback()]() -> String {
                return callback();
        });
    }
    else if (is_path_with_globs)
    {
        /// Iterate through disclosed globs and make a source for each file
        auto glob_iterator = std::make_shared<HDFSSource::DisclosedGlobIterator>(context_, uris[0]);
        iterator_wrapper = std::make_shared<HDFSSource::IteratorWrapper>([glob_iterator]()
        {
            return glob_iterator->next();
        });
    }
    else
    {
        auto uris_iterator = std::make_shared<HDFSSource::URISIterator>(uris, context_);
        iterator_wrapper = std::make_shared<HDFSSource::IteratorWrapper>([uris_iterator]()
        {
            return uris_iterator->next();
        });
    }

    std::unordered_set<String> column_names_set(column_names.begin(), column_names.end());
    std::vector<NameAndTypePair> requested_virtual_columns;

    for (const auto & virtual_column : getVirtuals())
    {
        if (column_names_set.contains(virtual_column.name))
            requested_virtual_columns.push_back(virtual_column);
    }

    ColumnsDescription columns_description;
    Block block_for_format;
    if (supportsSubsetOfColumns())
    {
        auto fetch_columns = column_names;
        const auto & virtuals = getVirtuals();
        std::erase_if(
            fetch_columns,
            [&](const String & col)
            { return std::any_of(virtuals.begin(), virtuals.end(), [&](const NameAndTypePair & virtual_col){ return col == virtual_col.name; }); });

        if (fetch_columns.empty())
            fetch_columns.push_back(ExpressionActions::getSmallestColumn(storage_snapshot->metadata->getColumns().getAllPhysical()));

        columns_description = storage_snapshot->getDescriptionForColumns(fetch_columns);
        block_for_format = storage_snapshot->getSampleBlockForColumns(columns_description.getNamesOfPhysical());
    }
    else
    {
        columns_description = storage_snapshot->metadata->getColumns();
        block_for_format = storage_snapshot->metadata->getSampleBlock();
    }

    Pipes pipes;
    auto this_ptr = std::static_pointer_cast<StorageHDFS>(shared_from_this());
    for (size_t i = 0; i < num_streams; ++i)
    {
        pipes.emplace_back(std::make_shared<HDFSSource>(
            this_ptr,
            block_for_format,
            requested_virtual_columns,
            context_,
            max_block_size,
            iterator_wrapper,
            columns_description));
    }
    return Pipe::unitePipes(std::move(pipes));
}

SinkToStoragePtr StorageHDFS::write(const ASTPtr & query, const StorageMetadataPtr & metadata_snapshot, ContextPtr context_)
{
    String current_uri = uris.back();

    bool has_wildcards = current_uri.find(PartitionedSink::PARTITION_ID_WILDCARD) != String::npos;
    const auto * insert_query = dynamic_cast<const ASTInsertQuery *>(query.get());
    auto partition_by_ast = insert_query ? (insert_query->partition_by ? insert_query->partition_by : partition_by) : nullptr;
    bool is_partitioned_implementation = partition_by_ast && has_wildcards;

    if (is_partitioned_implementation)
    {
        return std::make_shared<PartitionedHDFSSink>(
            partition_by_ast,
            current_uri,
            format_name,
            metadata_snapshot->getSampleBlock(),
            context_,
            chooseCompressionMethod(current_uri, compression_method));
    }
    else
    {
        if (is_path_with_globs)
            throw Exception(ErrorCodes::DATABASE_ACCESS_DENIED, "URI '{}' contains globs, so the table is in readonly mode", uris.back());

        const auto [path_from_uri, uri_without_path] = getPathFromUriAndUriWithoutPath(current_uri);

        HDFSBuilderWrapper builder = createHDFSBuilder(uri_without_path + "/", context_->getGlobalContext()->getConfigRef());
        HDFSFSPtr fs = createHDFSFS(builder.get());

        bool truncate_on_insert = context_->getSettingsRef().hdfs_truncate_on_insert;
        if (!truncate_on_insert && !hdfsExists(fs.get(), path_from_uri.c_str()))
        {
            if (context_->getSettingsRef().hdfs_create_new_file_on_insert)
            {
                auto pos = uris[0].find_first_of('.', uris[0].find_last_of('/'));
                size_t index = uris.size();
                String new_uri;
                do
                {
                    new_uri = uris[0].substr(0, pos) + "." + std::to_string(index) + (pos == std::string::npos ? "" : uris[0].substr(pos));
                    ++index;
                }
                while (!hdfsExists(fs.get(), new_uri.c_str()));
                uris.push_back(new_uri);
                current_uri = new_uri;
            }
            else
                throw Exception(
                    ErrorCodes::BAD_ARGUMENTS,
                    "File with path {} already exists. If you want to overwrite it, enable setting hdfs_truncate_on_insert, "
                    "if you want to create new file on each insert, enable setting hdfs_create_new_file_on_insert",
                    path_from_uri);
        }

        return std::make_shared<HDFSSink>(current_uri,
            format_name,
            metadata_snapshot->getSampleBlock(),
            context_,
            chooseCompressionMethod(current_uri, compression_method));
    }
}

void StorageHDFS::truncate(const ASTPtr & /* query */, const StorageMetadataPtr &, ContextPtr local_context, TableExclusiveLockHolder &)
{
    const size_t begin_of_path = uris[0].find('/', uris[0].find("//") + 2);
    const String url = uris[0].substr(0, begin_of_path);

    HDFSBuilderWrapper builder = createHDFSBuilder(url + "/", local_context->getGlobalContext()->getConfigRef());
    auto fs = createHDFSFS(builder.get());

    for (const auto & uri : uris)
    {
        const String path = uri.substr(begin_of_path);
        int ret = hdfsDelete(fs.get(), path.data(), 0);
        if (ret)
            throw Exception(ErrorCodes::ACCESS_DENIED, "Unable to truncate hdfs table: {}", std::string(hdfsGetLastError()));
    }
}


void registerStorageHDFS(StorageFactory & factory)
{
    factory.registerStorage("HDFS", [](const StorageFactory::Arguments & args)
    {
        ASTs & engine_args = args.engine_args;

        if (engine_args.empty() || engine_args.size() > 3)
            throw Exception(
                "Storage HDFS requires 1, 2 or 3 arguments: url, name of used format (taken from file extension by default) and optional compression method.", ErrorCodes::NUMBER_OF_ARGUMENTS_DOESNT_MATCH);

        engine_args[0] = evaluateConstantExpressionOrIdentifierAsLiteral(engine_args[0], args.getLocalContext());

        String url = checkAndGetLiteralArgument<String>(engine_args[0], "url");

        String format_name = "auto";
        if (engine_args.size() > 1)
        {
            engine_args[1] = evaluateConstantExpressionOrIdentifierAsLiteral(engine_args[1], args.getLocalContext());
            format_name = checkAndGetLiteralArgument<String>(engine_args[1], "format_name");
        }

        if (format_name == "auto")
            format_name = FormatFactory::instance().getFormatFromFileName(url, true);

        String compression_method;
        if (engine_args.size() == 3)
        {
            engine_args[2] = evaluateConstantExpressionOrIdentifierAsLiteral(engine_args[2], args.getLocalContext());
            compression_method = checkAndGetLiteralArgument<String>(engine_args[2], "compression_method");
        } else compression_method = "auto";

        ASTPtr partition_by;
        if (args.storage_def->partition_by)
            partition_by = args.storage_def->partition_by->clone();

        return std::make_shared<StorageHDFS>(
            url, args.table_id, format_name, args.columns, args.constraints, args.comment, args.getContext(), compression_method, false, partition_by);
    },
    {
        .supports_sort_order = true, // for partition by
        .supports_schema_inference = true,
        .source_access_type = AccessType::HDFS,
    });
}

NamesAndTypesList StorageHDFS::getVirtuals() const
{
    return virtual_columns;
}

}

#endif<|MERGE_RESOLUTION|>--- conflicted
+++ resolved
@@ -199,21 +199,9 @@
         if (it == paths.end())
             return nullptr;
         auto compression = chooseCompressionMethod(*it, compression_method);
-<<<<<<< HEAD
-        auto zstd_window_log_max = ctx->getSettingsRef().zstd_window_log_max;
-        return wrapReadBufferWithCompressionMethod(
-            std::make_unique<ReadBufferFromHDFS>(
-                uri_without_path,
-                *it++,
-                ctx->getGlobalContext()->getConfigRef(),
-                ReadSettings{.throttler = ctx->getRemoteReadThrottler()}),
-            compression,
-            zstd_window_log_max);
-=======
         auto impl = std::make_unique<ReadBufferFromHDFS>(uri_without_path, *it++, ctx->getGlobalContext()->getConfigRef(), ctx->getReadSettings());
         const auto zstd_window_log_max = ctx->getSettingsRef().zstd_window_log_max;
         return wrapReadBufferWithCompressionMethod(std::move(impl), compression, zstd_window_log_max);
->>>>>>> 5476c8c6
     };
     return readSchemaFromFormat(format, std::nullopt, read_buffer_iterator, paths.size() > 1, ctx);
 }
@@ -345,18 +333,7 @@
     auto impl = std::make_unique<ReadBufferFromHDFS>(
         uri_without_path, path_from_uri, getContext()->getGlobalContext()->getConfigRef(), getContext()->getReadSettings());
     const auto zstd_window_log_max = getContext()->getSettingsRef().zstd_window_log_max;
-<<<<<<< HEAD
-    read_buf = wrapReadBufferWithCompressionMethod(
-        std::make_unique<ReadBufferFromHDFS>(
-            uri_without_path,
-            path_from_uri,
-            getContext()->getGlobalContext()->getConfigRef(),
-            ReadSettings{.throttler = getContext()->getRemoteReadThrottler()}),
-        compression,
-        zstd_window_log_max);
-=======
     read_buf = wrapReadBufferWithCompressionMethod(std::move(impl), compression, zstd_window_log_max);
->>>>>>> 5476c8c6
 
     auto input_format = getContext()->getInputFormat(storage->format_name, *read_buf, block_for_format, max_block_size);
 
