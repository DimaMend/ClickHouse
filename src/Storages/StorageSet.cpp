--- conflicted
+++ resolved
@@ -137,8 +137,6 @@
 }
 
 
-<<<<<<< HEAD
-=======
 StorageSet::StorageSet(
     DiskPtr disk_,
     const String & relative_path_,
@@ -180,7 +178,6 @@
     set = std::make_shared<Set>(SizeLimits(), false, true);
     set->setHeader(header.getColumnsWithTypeAndName());
 }
->>>>>>> 0f6a8184
 
 
 void StorageSetOrJoinBase::restore()
