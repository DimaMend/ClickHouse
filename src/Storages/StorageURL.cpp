#include <Storages/StorageURL.h>
#include <Storages/PartitionedSink.h>
#include <Storages/checkAndGetLiteralArgument.h>
#include <Storages/NamedCollectionsHelpers.h>
#include <Storages/VirtualColumnUtils.h>

#include <Interpreters/evaluateConstantExpression.h>
#include <Interpreters/threadPoolCallbackRunner.h>
#include <Parsers/ASTCreateQuery.h>
#include <Parsers/ASTInsertQuery.h>
#include <Parsers/ASTLiteral.h>
#include <Parsers/ASTFunction.h>
#include <Parsers/ASTIdentifier.h>

#include <IO/ConnectionTimeouts.h>
#include <IO/WriteBufferFromHTTP.h>
#include <IO/WriteHelpers.h>

#include <Formats/FormatFactory.h>
#include <Formats/ReadSchemaUtils.h>
#include <Processors/Formats/IInputFormat.h>
#include <Processors/Formats/IOutputFormat.h>
#include <Processors/Executors/PullingPipelineExecutor.h>
#include <Processors/ISource.h>
#include <Processors/Sources/NullSource.h>
#include <Processors/Transforms/AddingDefaultsTransform.h>
#include <Processors/Transforms/ExtractColumnsTransform.h>
#include <Processors/Sources/ConstChunkGenerator.h>

#include <Common/ThreadStatus.h>
#include <Common/parseRemoteDescription.h>
#include <Common/NamedCollections/NamedCollections.h>
#include <Common/ProxyConfigurationResolverProvider.h>
#include <Common/ProfileEvents.h>
#include <IO/ReadWriteBufferFromHTTP.h>
#include <IO/HTTPHeaderEntries.h>

#include <algorithm>
#include <QueryPipeline/QueryPipelineBuilder.h>
#include <Common/logger_useful.h>
#include <Poco/Net/HTTPRequest.h>
#include <regex>
#include <DataTypes/DataTypeString.h>
#include <DataTypes/DataTypeLowCardinality.h>

namespace ProfileEvents
{
    extern const Event EngineFileLikeReadFiles;
}

namespace DB
{
namespace ErrorCodes
{
    extern const int NUMBER_OF_ARGUMENTS_DOESNT_MATCH;
    extern const int NETWORK_ERROR;
    extern const int BAD_ARGUMENTS;
    extern const int CANNOT_EXTRACT_TABLE_STRUCTURE;
}

static constexpr auto bad_arguments_error_message = "Storage URL requires 1-4 arguments: "
                                                    "url, name of used format (taken from file extension by default), "
                                                    "optional compression method, optional headers (specified as `headers('name'='value', 'name2'='value2')`)";

static const std::unordered_set<std::string_view> required_configuration_keys = {
    "url",
};

static const std::unordered_set<std::string_view> optional_configuration_keys = {
    "format",
    "compression",
    "compression_method",
    "structure",
    "filename",
    "method",
    "http_method",
    "description",
    "headers.header.name",
    "headers.header.value",
};

/// Headers in config file will have structure "headers.header.name" and "headers.header.value".
/// But Poco::AbstractConfiguration converts them into "header", "header[1]", "header[2]".
static const std::vector<std::regex> optional_regex_keys = {
    std::regex(R"(headers.header\[[\d]*\].name)"),
    std::regex(R"(headers.header\[[\d]*\].value)"),
};

static bool urlWithGlobs(const String & uri)
{
    return (uri.find('{') != std::string::npos && uri.find('}') != std::string::npos) || uri.find('|') != std::string::npos;
}

static ConnectionTimeouts getHTTPTimeouts(ContextPtr context)
{
    return ConnectionTimeouts::getHTTPTimeouts(context->getSettingsRef(), {context->getConfigRef().getUInt("keep_alive_timeout", DEFAULT_HTTP_KEEP_ALIVE_TIMEOUT), 0});
}

IStorageURLBase::IStorageURLBase(
    const String & uri_,
    ContextPtr context_,
    const StorageID & table_id_,
    const String & format_name_,
    const std::optional<FormatSettings> & format_settings_,
    const ColumnsDescription & columns_,
    const ConstraintsDescription & constraints_,
    const String & comment,
    const String & compression_method_,
    const HTTPHeaderEntries & headers_,
    const String & http_method_,
    ASTPtr partition_by_,
    bool distributed_processing_)
    : IStorage(table_id_)
    , uri(uri_)
    , compression_method(chooseCompressionMethod(Poco::URI(uri_).getPath(), compression_method_))
    , format_name(format_name_)
    , format_settings(format_settings_)
    , headers(headers_)
    , http_method(http_method_)
    , partition_by(partition_by_)
    , distributed_processing(distributed_processing_)
{
    FormatFactory::instance().checkFormatName(format_name);
    StorageInMemoryMetadata storage_metadata;

    if (columns_.empty())
    {
        auto columns = getTableStructureFromData(format_name, uri, compression_method, headers, format_settings, context_);
        storage_metadata.setColumns(columns);
    }
    else
    {
        /// We don't allow special columns in URL storage.
        if (!columns_.hasOnlyOrdinary())
            throw Exception(ErrorCodes::BAD_ARGUMENTS, "Table engine URL doesn't support special columns like MATERIALIZED, ALIAS or EPHEMERAL");
        storage_metadata.setColumns(columns_);
    }

    storage_metadata.setConstraints(constraints_);
    storage_metadata.setComment(comment);
    setInMemoryMetadata(storage_metadata);

    virtual_columns = VirtualColumnUtils::getPathAndFileVirtualsForStorage(storage_metadata.getSampleBlock().getNamesAndTypesList());
}


namespace
{
    HTTPHeaderEntries getHeaders(const HTTPHeaderEntries & headers_)
    {
        HTTPHeaderEntries headers(headers_.begin(), headers_.end());

        // Propagate OpenTelemetry trace context, if any, downstream.
        const auto & current_trace_context = OpenTelemetry::CurrentContext();
        if (current_trace_context.isTraceEnabled())
        {
            headers.emplace_back("traceparent", current_trace_context.composeTraceparentHeader());

            if (!current_trace_context.tracestate.empty())
            {
                headers.emplace_back("tracestate", current_trace_context.tracestate);
            }
        }

        return headers;
    }

    StorageURLSource::FailoverOptions getFailoverOptions(const String & uri, size_t max_addresses)
    {
        return parseRemoteDescription(uri, 0, uri.size(), '|', max_addresses);
    }

    auto proxyConfigurationToPocoProxyConfiguration(const ProxyConfiguration & proxy_configuration)
    {
        Poco::Net::HTTPClientSession::ProxyConfig poco_proxy_config;

        poco_proxy_config.host = proxy_configuration.host;
        poco_proxy_config.port = proxy_configuration.port;
        poco_proxy_config.protocol = ProxyConfiguration::protocolToString(proxy_configuration.protocol);

        return poco_proxy_config;
    }

    auto getProxyConfiguration(const std::string & protocol_string)
    {
        auto protocol = protocol_string == "https" ? ProxyConfigurationResolver::Protocol::HTTPS
                                             : ProxyConfigurationResolver::Protocol::HTTP;
        auto proxy_config = ProxyConfigurationResolverProvider::get(protocol, Context::getGlobalContextInstance()->getConfigRef())->resolve();

        return proxyConfigurationToPocoProxyConfiguration(proxy_config);
    }
}

class StorageURLSource::DisclosedGlobIterator::Impl
{
public:
    Impl(const String & uri_, size_t max_addresses, const ASTPtr & query, const NamesAndTypesList & virtual_columns, const ContextPtr & context)
    {
        uris = parseRemoteDescription(uri_, 0, uri_.size(), ',', max_addresses);

        ASTPtr filter_ast;
        if (!uris.empty())
            filter_ast = VirtualColumnUtils::createPathAndFileFilterAst(query, virtual_columns, Poco::URI(uris[0]).getPath(), context);

        if (filter_ast)
        {
            std::vector<String> paths;
            paths.reserve(uris.size());
            for (const auto & uri : uris)
                paths.push_back(Poco::URI(uri).getPath());

            VirtualColumnUtils::filterByPathOrFile(uris, paths, query, virtual_columns, context, filter_ast);
        }
    }

    String next()
    {
        size_t current_index = index.fetch_add(1, std::memory_order_relaxed);
        if (current_index >= uris.size())
            return {};

        return uris[current_index];
    }

    size_t size()
    {
        return uris.size();
    }

private:
    Strings uris;
    std::atomic_size_t index = 0;
};

StorageURLSource::DisclosedGlobIterator::DisclosedGlobIterator(const String & uri, size_t max_addresses, const ASTPtr & query, const NamesAndTypesList & virtual_columns, const ContextPtr & context)
    : pimpl(std::make_shared<StorageURLSource::DisclosedGlobIterator::Impl>(uri, max_addresses, query, virtual_columns, context)) {}

String StorageURLSource::DisclosedGlobIterator::next()
{
    return pimpl->next();
}

size_t StorageURLSource::DisclosedGlobIterator::size()
{
    return pimpl->size();
}

void StorageURLSource::setCredentials(Poco::Net::HTTPBasicCredentials & credentials, const Poco::URI & request_uri)
{
    const auto & user_info = request_uri.getUserInfo();
    if (!user_info.empty())
    {
        std::size_t n = user_info.find(':');
        if (n != std::string::npos)
        {
            credentials.setUsername(user_info.substr(0, n));
            credentials.setPassword(user_info.substr(n + 1));
        }
    }
}

StorageURLSource::StorageURLSource(
    const ReadFromFormatInfo & info,
    std::shared_ptr<IteratorWrapper> uri_iterator_,
    const std::string & http_method,
    std::function<void(std::ostream &)> callback,
    const String & format_,
    const std::optional<FormatSettings> & format_settings_,
    String name_,
    ContextPtr context_,
    UInt64 max_block_size,
    const ConnectionTimeouts & timeouts,
    CompressionMethod compression_method,
    size_t max_parsing_threads,
    const SelectQueryInfo &,
    const HTTPHeaderEntries & headers_,
    const URIParams & params,
    bool glob_url,
    bool need_only_count_)
    : SourceWithKeyCondition(info.source_header, false), WithContext(context_)
    , name(std::move(name_))
    , columns_description(info.columns_description)
    , requested_columns(info.requested_columns)
    , requested_virtual_columns(info.requested_virtual_columns)
    , block_for_format(info.format_header)
    , uri_iterator(uri_iterator_)
    , format(format_)
    , format_settings(format_settings_)
    , headers(getHeaders(headers_))
    , need_only_count(need_only_count_)
{
    /// Lazy initialization. We should not perform requests in constructor, because we need to do it in query pipeline.
    initialize = [=, this]()
    {
        std::vector<String> current_uri_options;
        std::pair<Poco::URI, std::unique_ptr<ReadWriteBufferFromHTTP>> uri_and_buf;
        do
        {
            current_uri_options = (*uri_iterator)();
            if (current_uri_options.empty())
                return false;

            auto first_option = current_uri_options.cbegin();
            uri_and_buf = getFirstAvailableURIAndReadBuffer(
                first_option,
                current_uri_options.end(),
                getContext(),
                params,
                http_method,
                callback,
                timeouts,
                credentials,
                headers,
                glob_url,
                current_uri_options.size() == 1);

            /// If file is empty and engine_url_skip_empty_files=1, skip it and go to the next file.
        }
        while (getContext()->getSettingsRef().engine_url_skip_empty_files && uri_and_buf.second->eof());

        curr_uri = uri_and_buf.first;
        auto last_mod_time = uri_and_buf.second->tryGetLastModificationTime();
        read_buf = std::move(uri_and_buf.second);

        if (auto file_progress_callback = getContext()->getFileProgressCallback())
        {
            size_t file_size = tryGetFileSizeFromReadBuffer(*read_buf).value_or(0);
            file_progress_callback(FileProgress(0, file_size));
        }

        QueryPipelineBuilder builder;
        std::optional<size_t> num_rows_from_cache = std::nullopt;
        if (need_only_count && getContext()->getSettingsRef().use_cache_for_count_from_files)
            num_rows_from_cache = tryGetNumRowsFromCache(curr_uri.toString(), last_mod_time);

        if (num_rows_from_cache)
        {
            /// We should not return single chunk with all number of rows,
            /// because there is a chance that this chunk will be materialized later
            /// (it can cause memory problems even with default values in columns or when virtual columns are requested).
            /// Instead, we use special ConstChunkGenerator that will generate chunks
            /// with max_block_size rows until total number of rows is reached.
            auto source = std::make_shared<ConstChunkGenerator>(block_for_format, *num_rows_from_cache, max_block_size);
            builder.init(Pipe(source));
        }
        else
        {
            // TODO: Pass max_parsing_threads and max_download_threads adjusted for num_streams.
            input_format = FormatFactory::instance().getInput(
                format,
                *read_buf,
                block_for_format,
                getContext(),
                max_block_size,
                format_settings,
                max_parsing_threads,
                /*max_download_threads*/ std::nullopt,
                /* is_remote_ fs */ true,
<<<<<<< HEAD
                compression_method);

            if (key_condition)
                input_format->setKeyCondition(key_condition);
=======
                compression_method,
                need_only_count);
            input_format->setQueryInfo(query_info, getContext());
>>>>>>> ce7eca06

            if (need_only_count)
                input_format->needOnlyCount();

          builder.init(Pipe(input_format));

            if (columns_description.hasDefaults())
            {
                builder.addSimpleTransform([&](const Block & cur_header)
                {
                    return std::make_shared<AddingDefaultsTransform>(cur_header, columns_description, *input_format, getContext());
                });
            }
        }

        /// Add ExtractColumnsTransform to extract requested columns/subcolumns
        /// from chunk read by IInputFormat.
        builder.addSimpleTransform([&](const Block & header)
        {
            return std::make_shared<ExtractColumnsTransform>(header, requested_columns);
        });

        pipeline = std::make_unique<QueryPipeline>(QueryPipelineBuilder::getPipeline(std::move(builder)));
        reader = std::make_unique<PullingPipelineExecutor>(*pipeline);

        ProfileEvents::increment(ProfileEvents::EngineFileLikeReadFiles);
        return true;
    };
}

Chunk StorageURLSource::generate()
{
    while (true)
    {
        if (isCancelled())
        {
            if (reader)
                reader->cancel();
            break;
        }

        if (!reader && !initialize())
            return {};

        Chunk chunk;
        if (reader->pull(chunk))
        {
            UInt64 num_rows = chunk.getNumRows();
            total_rows_in_file += num_rows;
            size_t chunk_size = 0;
            if (input_format)
                chunk_size = input_format->getApproxBytesReadForChunk();
            progress(num_rows, chunk_size ? chunk_size : chunk.bytes());
            VirtualColumnUtils::addRequestedPathAndFileVirtualsToChunk(chunk, requested_virtual_columns, curr_uri.getPath());
            return chunk;
        }

        if (input_format && getContext()->getSettingsRef().use_cache_for_count_from_files)
            addNumRowsToCache(curr_uri.toString(), total_rows_in_file);

        pipeline->reset();
        reader.reset();
        input_format.reset();
        read_buf.reset();
        total_rows_in_file = 0;
    }
    return {};
}

std::pair<Poco::URI, std::unique_ptr<ReadWriteBufferFromHTTP>> StorageURLSource::getFirstAvailableURIAndReadBuffer(
    std::vector<String>::const_iterator & option,
    const std::vector<String>::const_iterator & end,
    ContextPtr context_,
    const URIParams & params,
    const String & http_method,
    std::function<void(std::ostream &)> callback,
    const ConnectionTimeouts & timeouts,
    Poco::Net::HTTPBasicCredentials & credentials,
    const HTTPHeaderEntries & headers,
    bool glob_url,
    bool delay_initialization)
{
    String first_exception_message;
    ReadSettings read_settings = context_->getReadSettings();

    size_t options = std::distance(option, end);
    std::pair<Poco::URI, std::unique_ptr<ReadWriteBufferFromHTTP>> last_skipped_empty_res;
    for (; option != end; ++option)
    {
        bool skip_url_not_found_error = glob_url && read_settings.http_skip_not_found_url_for_globs && option == std::prev(end);
        auto request_uri = Poco::URI(*option, context_->getSettingsRef().enable_url_encoding);

        for (const auto & [param, value] : params)
            request_uri.addQueryParameter(param, value);

        setCredentials(credentials, request_uri);

        const auto settings = context_->getSettings();

        auto proxy_config = getProxyConfiguration(http_method);

        try
        {
            auto res = std::make_unique<ReadWriteBufferFromHTTP>(
                request_uri,
                http_method,
                callback,
                timeouts,
                credentials,
                settings.max_http_get_redirects,
                settings.max_read_buffer_size,
                read_settings,
                headers,
                &context_->getRemoteHostFilter(),
                delay_initialization,
                /* use_external_buffer */ false,
                /* skip_url_not_found_error */ skip_url_not_found_error,
                /* file_info */ std::nullopt,
                proxy_config);

            if (context_->getSettingsRef().engine_url_skip_empty_files && res->eof() && option != std::prev(end))
            {
                last_skipped_empty_res = {request_uri, std::move(res)};
                continue;
            }

            return std::make_tuple(request_uri, std::move(res));
        }
        catch (...)
        {
            if (options == 1)
                throw;

            if (first_exception_message.empty())
                first_exception_message = getCurrentExceptionMessage(false);

            tryLogCurrentException(__PRETTY_FUNCTION__);

            continue;
        }
    }

    /// If all options are unreachable except empty ones that we skipped,
    /// return last empty result. It will be skipped later.
    if (last_skipped_empty_res.second)
        return last_skipped_empty_res;

    throw Exception(ErrorCodes::NETWORK_ERROR, "All uri ({}) options are unreachable: {}", options, first_exception_message);
}

void StorageURLSource::addNumRowsToCache(const DB::String & uri, size_t num_rows)
{
    auto cache_key = getKeyForSchemaCache(uri, format, format_settings, getContext());
    StorageURL::getSchemaCache(getContext()).addNumRows(cache_key, num_rows);
}

std::optional<size_t> StorageURLSource::tryGetNumRowsFromCache(const DB::String & uri, std::optional<time_t> last_mod_time)
{
    auto cache_key = getKeyForSchemaCache(uri, format, format_settings, getContext());
    auto get_last_mod_time = [&]() -> std::optional<time_t>
    {
        /// Some URLs could not have Last-Modified header, in this case we cannot be sure that
        /// data wasn't changed after adding it's schema to cache. Use schema from cache only if
        /// special setting for this case is enabled.
        if (!last_mod_time && !getContext()->getSettingsRef().schema_inference_cache_require_modification_time_for_url)
            return 0;
        return last_mod_time;
    };

    return StorageURL::getSchemaCache(getContext()).tryGetNumRows(cache_key, get_last_mod_time);
}

StorageURLSink::StorageURLSink(
    const String & uri,
    const String & format,
    const std::optional<FormatSettings> & format_settings,
    const Block & sample_block,
    ContextPtr context,
    const ConnectionTimeouts & timeouts,
    const CompressionMethod compression_method,
    const HTTPHeaderEntries & headers,
    const String & http_method)
    : SinkToStorage(sample_block)
{
    std::string content_type = FormatFactory::instance().getContentType(format, context, format_settings);
    std::string content_encoding = toContentEncodingName(compression_method);

    auto proxy_config = getProxyConfiguration(http_method);

    auto write_buffer = std::make_unique<WriteBufferFromHTTP>(
        Poco::URI(uri), http_method, content_type, content_encoding, headers, timeouts, DBMS_DEFAULT_BUFFER_SIZE, proxy_config
    );

    write_buf = wrapWriteBufferWithCompressionMethod(
        std::move(write_buffer),
        compression_method,
        3
    );
    writer = FormatFactory::instance().getOutputFormat(format, *write_buf, sample_block, context, format_settings);
}


void StorageURLSink::consume(Chunk chunk)
{
    std::lock_guard lock(cancel_mutex);
    if (cancelled)
        return;
    writer->write(getHeader().cloneWithColumns(chunk.detachColumns()));
}

void StorageURLSink::onCancel()
{
    std::lock_guard lock(cancel_mutex);
    finalize();
    cancelled = true;
}

void StorageURLSink::onException(std::exception_ptr exception)
{
    std::lock_guard lock(cancel_mutex);
    try
    {
        std::rethrow_exception(exception);
    }
    catch (...)
    {
        /// An exception context is needed to proper delete write buffers without finalization
        release();
    }
}

void StorageURLSink::onFinish()
{
    std::lock_guard lock(cancel_mutex);
    finalize();
}

void StorageURLSink::finalize()
{
    if (!writer)
        return;

    try
    {
        writer->finalize();
        writer->flush();
        write_buf->finalize();
    }
    catch (...)
    {
        /// Stop ParallelFormattingOutputFormat correctly.
        release();
        throw;
    }
}

void StorageURLSink::release()
{
    writer.reset();
    write_buf->finalize();
}

class PartitionedStorageURLSink : public PartitionedSink
{
public:
    PartitionedStorageURLSink(
        const ASTPtr & partition_by,
        const String & uri_,
        const String & format_,
        const std::optional<FormatSettings> & format_settings_,
        const Block & sample_block_,
        ContextPtr context_,
        const ConnectionTimeouts & timeouts_,
        const CompressionMethod compression_method_,
        const HTTPHeaderEntries & headers_,
        const String & http_method_)
        : PartitionedSink(partition_by, context_, sample_block_)
        , uri(uri_)
        , format(format_)
        , format_settings(format_settings_)
        , sample_block(sample_block_)
        , context(context_)
        , timeouts(timeouts_)
        , compression_method(compression_method_)
        , headers(headers_)
        , http_method(http_method_)
    {
    }

    SinkPtr createSinkForPartition(const String & partition_id) override
    {
        auto partition_path = PartitionedSink::replaceWildcards(uri, partition_id);
        context->getRemoteHostFilter().checkURL(Poco::URI(partition_path));
        return std::make_shared<StorageURLSink>(
            partition_path, format, format_settings, sample_block, context, timeouts, compression_method, headers, http_method);
    }

private:
    const String uri;
    const String format;
    const std::optional<FormatSettings> format_settings;
    const Block sample_block;
    ContextPtr context;
    const ConnectionTimeouts timeouts;

    const CompressionMethod compression_method;
    const HTTPHeaderEntries headers;
    const String http_method;
};

std::string IStorageURLBase::getReadMethod() const
{
    return Poco::Net::HTTPRequest::HTTP_GET;
}

std::vector<std::pair<std::string, std::string>> IStorageURLBase::getReadURIParams(
    const Names & /*column_names*/,
    const StorageSnapshotPtr & /*storage_snapshot*/,
    const SelectQueryInfo & /*query_info*/,
    ContextPtr /*context*/,
    QueryProcessingStage::Enum & /*processed_stage*/,
    size_t /*max_block_size*/) const
{
    return {};
}

std::function<void(std::ostream &)> IStorageURLBase::getReadPOSTDataCallback(
    const Names & /*column_names*/,
    const ColumnsDescription & /* columns_description */,
    const SelectQueryInfo & /*query_info*/,
    ContextPtr /*context*/,
    QueryProcessingStage::Enum & /*processed_stage*/,
    size_t /*max_block_size*/) const
{
    return nullptr;
}

namespace
{
    class ReadBufferIterator : public IReadBufferIterator, WithContext
    {
    public:
        ReadBufferIterator(
            const std::vector<String> & urls_to_check_,
            const String & format_,
            const CompressionMethod & compression_method_,
            const HTTPHeaderEntries & headers_,
            const std::optional<FormatSettings> & format_settings_,
            const ContextPtr & context_)
            : WithContext(context_), urls_to_check(urls_to_check_), format(format_), compression_method(compression_method_), headers(headers_), format_settings(format_settings_)
        {
            it = urls_to_check.cbegin();
        }

        std::unique_ptr<ReadBuffer> next() override
        {
            std::pair<Poco::URI, std::unique_ptr<ReadWriteBufferFromHTTP>> uri_and_buf;
            do
            {
                if (it == urls_to_check.cend())
                {
                    if (first)
                        throw Exception(
                            ErrorCodes::CANNOT_EXTRACT_TABLE_STRUCTURE,
                            "Cannot extract table structure from {} format file, because all files are empty. "
                            "You must specify table structure manually",
                            format);
                    return nullptr;
                }

                uri_and_buf = StorageURLSource::getFirstAvailableURIAndReadBuffer(
                    it,
                    urls_to_check.cend(),
                    getContext(),
                    {},
                    Poco::Net::HTTPRequest::HTTP_GET,
                    {},
                    getHTTPTimeouts(getContext()),
                    credentials,
                    headers,
                    false,
                    false);

                ++it;
            } while (getContext()->getSettingsRef().engine_url_skip_empty_files && uri_and_buf.second->eof());

            first = false;
            return wrapReadBufferWithCompressionMethod(
                std::move(uri_and_buf.second),
                compression_method,
                static_cast<int>(getContext()->getSettingsRef().zstd_window_log_max));
        }

        void setNumRowsToLastFile(size_t num_rows) override
        {
            if (!getContext()->getSettingsRef().schema_inference_use_cache_for_s3)
                return;

            String source = *std::prev(it);
            auto key = getKeyForSchemaCache(source, format, format_settings, getContext());
            StorageURL::getSchemaCache(getContext()).addNumRows(key, num_rows);
        }

    private:
        const std::vector<String> & urls_to_check;
        std::vector<String>::const_iterator it;
        const String & format;
        const CompressionMethod & compression_method;
        const HTTPHeaderEntries & headers;
        Poco::Net::HTTPBasicCredentials credentials;
        const std::optional<FormatSettings> & format_settings;
        bool first = true;
    };
}

ColumnsDescription IStorageURLBase::getTableStructureFromData(
    const String & format,
    const String & uri,
    CompressionMethod compression_method,
    const HTTPHeaderEntries & headers,
    const std::optional<FormatSettings> & format_settings,
    ContextPtr context)
{
    context->getRemoteHostFilter().checkURL(Poco::URI(uri));

    Poco::Net::HTTPBasicCredentials credentials;

    std::vector<String> urls_to_check;
    if (urlWithGlobs(uri))
    {
        size_t max_addresses = context->getSettingsRef().glob_expansion_max_elements;
        auto uri_descriptions = parseRemoteDescription(uri, 0, uri.size(), ',', max_addresses, "url");
        for (const auto & description : uri_descriptions)
        {
            auto options = parseRemoteDescription(description, 0, description.size(), '|', max_addresses, "url");
            urls_to_check.insert(urls_to_check.end(), options.begin(), options.end());
        }
    }
    else
    {
        urls_to_check = {uri};
    }

    std::optional<ColumnsDescription> columns_from_cache;
    if (context->getSettingsRef().schema_inference_use_cache_for_url)
        columns_from_cache = tryGetColumnsFromCache(urls_to_check, headers, credentials, format, format_settings, context);

    ColumnsDescription columns;
    if (columns_from_cache)
    {
        columns = *columns_from_cache;
    }
    else
    {
        ReadBufferIterator read_buffer_iterator(urls_to_check, format, compression_method, headers, format_settings, context);
        columns = readSchemaFromFormat(format, format_settings, read_buffer_iterator, urls_to_check.size() > 1, context);
    }

    if (context->getSettingsRef().schema_inference_use_cache_for_url)
        addColumnsToCache(urls_to_check, columns, format, format_settings, context);

    return columns;
}

bool IStorageURLBase::supportsSubsetOfColumns(const ContextPtr & context) const
{
    return FormatFactory::instance().checkIfFormatSupportsSubsetOfColumns(format_name, context, format_settings);
}

bool IStorageURLBase::prefersLargeBlocks() const
{
    return FormatFactory::instance().checkIfOutputFormatPrefersLargeBlocks(format_name);
}

bool IStorageURLBase::parallelizeOutputAfterReading(ContextPtr context) const
{
    return FormatFactory::instance().checkParallelizeOutputAfterReading(format_name, context);
}

Pipe IStorageURLBase::read(
    const Names & column_names,
    const StorageSnapshotPtr & storage_snapshot,
    SelectQueryInfo & query_info,
    ContextPtr local_context,
    QueryProcessingStage::Enum processed_stage,
    size_t max_block_size,
    size_t num_streams)
{
    auto params = getReadURIParams(column_names, storage_snapshot, query_info, local_context, processed_stage, max_block_size);

    std::shared_ptr<StorageURLSource::IteratorWrapper> iterator_wrapper{nullptr};
    bool is_url_with_globs = urlWithGlobs(uri);
    size_t max_addresses = local_context->getSettingsRef().glob_expansion_max_elements;
    auto read_from_format_info = prepareReadingFromFormat(column_names, storage_snapshot, supportsSubsetOfColumns(local_context), getVirtuals());

    if (distributed_processing)
    {
        iterator_wrapper = std::make_shared<StorageURLSource::IteratorWrapper>(
            [callback = local_context->getReadTaskCallback(), max_addresses]()
            {
                String next_uri = callback();
                if (next_uri.empty())
                    return StorageURLSource::FailoverOptions{};
                return getFailoverOptions(next_uri, max_addresses);
            });
    }
    else if (is_url_with_globs)
    {
        /// Iterate through disclosed globs and make a source for each file
        auto glob_iterator = std::make_shared<StorageURLSource::DisclosedGlobIterator>(uri, max_addresses, query_info.query, virtual_columns, local_context);

        /// check if we filtered out all the paths
        if (glob_iterator->size() == 0)
            return Pipe(std::make_shared<NullSource>(read_from_format_info.source_header));

        iterator_wrapper = std::make_shared<StorageURLSource::IteratorWrapper>([glob_iterator, max_addresses]()
        {
            String next_uri = glob_iterator->next();
            if (next_uri.empty())
                return StorageURLSource::FailoverOptions{};
            return getFailoverOptions(next_uri, max_addresses);
        });

        if (num_streams > glob_iterator->size())
            num_streams = glob_iterator->size();
    }
    else
    {
        iterator_wrapper = std::make_shared<StorageURLSource::IteratorWrapper>([&, max_addresses, done = false]() mutable
        {
            if (done)
                return StorageURLSource::FailoverOptions{};
            done = true;
            return getFailoverOptions(uri, max_addresses);
        });
        num_streams = 1;
    }

    bool need_only_count = (query_info.optimize_trivial_count || read_from_format_info.requested_columns.empty())
        && local_context->getSettingsRef().optimize_count_from_files;

    Pipes pipes;
    pipes.reserve(num_streams);

    const size_t max_threads = local_context->getSettingsRef().max_threads;
    const size_t max_parsing_threads = num_streams >= max_threads ? 1 : (max_threads / num_streams);

    for (size_t i = 0; i < num_streams; ++i)
    {
        pipes.emplace_back(std::make_shared<StorageURLSource>(
            read_from_format_info,
            iterator_wrapper,
            getReadMethod(),
            getReadPOSTDataCallback(
                read_from_format_info.columns_description.getNamesOfPhysical(),
                read_from_format_info.columns_description,
                query_info,
                local_context,
                processed_stage,
                max_block_size),
            format_name,
            format_settings,
            getName(),
            local_context,
            max_block_size,
            getHTTPTimeouts(local_context),
            compression_method,
            max_parsing_threads,
            query_info,
            headers,
            params,
            is_url_with_globs,
            need_only_count));
    }

    return Pipe::unitePipes(std::move(pipes));
}


Pipe StorageURLWithFailover::read(
    const Names & column_names,
    const StorageSnapshotPtr & storage_snapshot,
    SelectQueryInfo & query_info,
    ContextPtr local_context,
    QueryProcessingStage::Enum processed_stage,
    size_t max_block_size,
    size_t num_streams)
{
    auto params = getReadURIParams(column_names, storage_snapshot, query_info, local_context, processed_stage, max_block_size);

    auto iterator_wrapper = std::make_shared<StorageURLSource::IteratorWrapper>([&, done = false]() mutable
    {
        if (done)
            return StorageURLSource::FailoverOptions{};
        done = true;
        return uri_options;
    });

    auto read_from_format_info = prepareReadingFromFormat(column_names, storage_snapshot, supportsSubsetOfColumns(local_context), getVirtuals());

    const size_t max_threads = local_context->getSettingsRef().max_threads;
    const size_t max_parsing_threads = num_streams >= max_threads ? 1 : (max_threads / num_streams);

    auto pipe = Pipe(std::make_shared<StorageURLSource>(
        read_from_format_info,
        iterator_wrapper,
        getReadMethod(),
        getReadPOSTDataCallback(read_from_format_info.columns_description.getNamesOfPhysical(), read_from_format_info.columns_description, query_info, local_context, processed_stage, max_block_size),
        format_name,
        format_settings,
        getName(),
        local_context,
        max_block_size,
        getHTTPTimeouts(local_context),
        compression_method,
        max_parsing_threads,
        query_info,
        headers,
        params));
    std::shuffle(uri_options.begin(), uri_options.end(), thread_local_rng);
    return pipe;
}


SinkToStoragePtr IStorageURLBase::write(const ASTPtr & query, const StorageMetadataPtr & metadata_snapshot, ContextPtr context, bool /*async_insert*/)
{
    if (http_method.empty())
        http_method = Poco::Net::HTTPRequest::HTTP_POST;

    bool has_wildcards = uri.find(PartitionedSink::PARTITION_ID_WILDCARD) != String::npos;
    const auto * insert_query = dynamic_cast<const ASTInsertQuery *>(query.get());
    auto partition_by_ast = insert_query ? (insert_query->partition_by ? insert_query->partition_by : partition_by) : nullptr;
    bool is_partitioned_implementation = partition_by_ast && has_wildcards;

    if (is_partitioned_implementation)
    {
        return std::make_shared<PartitionedStorageURLSink>(
            partition_by_ast,
            uri,
            format_name,
            format_settings,
            metadata_snapshot->getSampleBlock(),
            context,
            getHTTPTimeouts(context),
            compression_method,
            headers,
            http_method);
    }
    else
    {
        return std::make_shared<StorageURLSink>(
            uri,
            format_name,
            format_settings,
            metadata_snapshot->getSampleBlock(),
            context,
            getHTTPTimeouts(context),
            compression_method,
            headers,
            http_method);
    }
}

NamesAndTypesList IStorageURLBase::getVirtuals() const
{
    return virtual_columns;
}

SchemaCache & IStorageURLBase::getSchemaCache(const ContextPtr & context)
{
    static SchemaCache schema_cache(context->getConfigRef().getUInt("schema_inference_cache_max_elements_for_url", DEFAULT_SCHEMA_CACHE_ELEMENTS));
    return schema_cache;
}

std::optional<ColumnsDescription> IStorageURLBase::tryGetColumnsFromCache(
    const Strings & urls,
    const HTTPHeaderEntries & headers,
    const Poco::Net::HTTPBasicCredentials & credentials,
    const String & format_name,
    const std::optional<FormatSettings> & format_settings,
    const ContextPtr & context)
{
    auto & schema_cache = getSchemaCache(context);
    for (const auto & url : urls)
    {
        auto get_last_mod_time = [&]() -> std::optional<time_t>
        {
            auto last_mod_time = tryGetLastModificationTime(url, headers, credentials, context);
            /// Some URLs could not have Last-Modified header, in this case we cannot be sure that
            /// data wasn't changed after adding it's schema to cache. Use schema from cache only if
            /// special setting for this case is enabled.
            if (!last_mod_time && !context->getSettingsRef().schema_inference_cache_require_modification_time_for_url)
                return 0;
            return last_mod_time;
        };

        auto cache_key = getKeyForSchemaCache(url, format_name, format_settings, context);
        auto columns = schema_cache.tryGetColumns(cache_key, get_last_mod_time);
        if (columns)
            return columns;
    }

    return std::nullopt;
}

void IStorageURLBase::addColumnsToCache(
    const Strings & urls,
    const ColumnsDescription & columns,
    const String & format_name,
    const std::optional<FormatSettings> & format_settings,
    const ContextPtr & context)
{
    auto & schema_cache = getSchemaCache(context);
    auto cache_keys = getKeysForSchemaCache(urls, format_name, format_settings, context);
    schema_cache.addManyColumns(cache_keys, columns);
}

std::optional<time_t> IStorageURLBase::tryGetLastModificationTime(
    const String & url,
    const HTTPHeaderEntries & headers,
    const Poco::Net::HTTPBasicCredentials & credentials,
    const ContextPtr & context)
{
    auto settings = context->getSettingsRef();

    auto uri = Poco::URI(url);

    auto proxy_config = getProxyConfiguration(uri.getScheme());

    ReadWriteBufferFromHTTP buf(
        uri,
        Poco::Net::HTTPRequest::HTTP_GET,
        {},
        getHTTPTimeouts(context),
        credentials,
        settings.max_http_get_redirects,
        settings.max_read_buffer_size,
        context->getReadSettings(),
        headers,
        &context->getRemoteHostFilter(),
        true,
        false,
        false,
        std::nullopt,
        proxy_config);

    return buf.tryGetLastModificationTime();
}

StorageURL::StorageURL(
    const String & uri_,
    const StorageID & table_id_,
    const String & format_name_,
    const std::optional<FormatSettings> & format_settings_,
    const ColumnsDescription & columns_,
    const ConstraintsDescription & constraints_,
    const String & comment,
    ContextPtr context_,
    const String & compression_method_,
    const HTTPHeaderEntries & headers_,
    const String & http_method_,
    ASTPtr partition_by_,
    bool distributed_processing_)
    : IStorageURLBase(
        uri_,
        context_,
        table_id_,
        format_name_,
        format_settings_,
        columns_,
        constraints_,
        comment,
        compression_method_,
        headers_,
        http_method_,
        partition_by_,
        distributed_processing_)
{
    context_->getRemoteHostFilter().checkURL(Poco::URI(uri));
    context_->getHTTPHeaderFilter().checkHeaders(headers);
}


StorageURLWithFailover::StorageURLWithFailover(
    const std::vector<String> & uri_options_,
    const StorageID & table_id_,
    const String & format_name_,
    const std::optional<FormatSettings> & format_settings_,
    const ColumnsDescription & columns_,
    const ConstraintsDescription & constraints_,
    ContextPtr context_,
    const String & compression_method_)
    : StorageURL("", table_id_, format_name_, format_settings_, columns_, constraints_, String{}, context_, compression_method_)
{
    for (const auto & uri_option : uri_options_)
    {
        Poco::URI poco_uri(uri_option);
        context_->getRemoteHostFilter().checkURL(poco_uri);
        LOG_DEBUG(&Poco::Logger::get("StorageURLDistributed"), "Adding URL option: {}", uri_option);
        uri_options.emplace_back(uri_option);
    }
}


FormatSettings StorageURL::getFormatSettingsFromArgs(const StorageFactory::Arguments & args)
{
    // Use format settings from global server context + settings from
    // the SETTINGS clause of the create query. Settings from current
    // session and user are ignored.
    FormatSettings format_settings;
    if (args.storage_def->settings)
    {
        FormatFactorySettings user_format_settings;

        // Apply changed settings from global context, but ignore the
        // unknown ones, because we only have the format settings here.
        const auto & changes = args.getContext()->getSettingsRef().changes();
        for (const auto & change : changes)
        {
            if (user_format_settings.has(change.name))
            {
                user_format_settings.set(change.name, change.value);
            }
        }

        // Apply changes from SETTINGS clause, with validation.
        user_format_settings.applyChanges(args.storage_def->settings->changes);

        format_settings = getFormatSettings(args.getContext(), user_format_settings);
    }
    else
    {
        format_settings = getFormatSettings(args.getContext());
    }

    return format_settings;
}

ASTs::iterator StorageURL::collectHeaders(
    ASTs & url_function_args, HTTPHeaderEntries & header_entries, ContextPtr context)
{
    ASTs::iterator headers_it = url_function_args.end();

    for (auto * arg_it = url_function_args.begin(); arg_it != url_function_args.end(); ++arg_it)
    {
        const auto * headers_ast_function = (*arg_it)->as<ASTFunction>();
        if (headers_ast_function && headers_ast_function->name == "headers")
        {
            if (headers_it != url_function_args.end())
                throw Exception(
                    ErrorCodes::BAD_ARGUMENTS,
                    "URL table function can have only one key-value argument: headers=(). {}",
                    bad_arguments_error_message);

            const auto * headers_function_args_expr = assert_cast<const ASTExpressionList *>(headers_ast_function->arguments.get());
            auto headers_function_args = headers_function_args_expr->children;

            for (auto & header_arg : headers_function_args)
            {
                const auto * header_ast = header_arg->as<ASTFunction>();
                if (!header_ast || header_ast->name != "equals")
                    throw Exception(ErrorCodes::BAD_ARGUMENTS, "Headers argument is incorrect. {}", bad_arguments_error_message);

                const auto * header_args_expr = assert_cast<const ASTExpressionList *>(header_ast->arguments.get());
                auto header_args = header_args_expr->children;
                if (header_args.size() != 2)
                    throw Exception(
                        ErrorCodes::BAD_ARGUMENTS,
                        "Headers argument is incorrect: expected 2 arguments, got {}",
                        header_args.size());

                auto ast_literal = evaluateConstantExpressionOrIdentifierAsLiteral(header_args[0], context);
                auto arg_name_value = ast_literal->as<ASTLiteral>()->value;
                if (arg_name_value.getType() != Field::Types::Which::String)
                    throw Exception(ErrorCodes::BAD_ARGUMENTS, "Expected string as header name");
                auto arg_name = arg_name_value.safeGet<String>();

                ast_literal = evaluateConstantExpressionOrIdentifierAsLiteral(header_args[1], context);
                auto arg_value = ast_literal->as<ASTLiteral>()->value;
                if (arg_value.getType() != Field::Types::Which::String)
                    throw Exception(ErrorCodes::BAD_ARGUMENTS, "Expected string as header value");

                header_entries.emplace_back(arg_name, arg_value.safeGet<String>());
            }

            headers_it = arg_it;

            continue;
        }

        if (headers_ast_function && headers_ast_function->name == "equals")
            continue;

        (*arg_it) = evaluateConstantExpressionOrIdentifierAsLiteral((*arg_it), context);
    }

    return headers_it;
}

void StorageURL::processNamedCollectionResult(Configuration & configuration, const NamedCollection & collection)
{
    validateNamedCollection(collection, required_configuration_keys, optional_configuration_keys, optional_regex_keys);

    configuration.url = collection.get<String>("url");
    configuration.headers = getHeadersFromNamedCollection(collection);

    configuration.http_method = collection.getOrDefault<String>("http_method", collection.getOrDefault<String>("method", ""));
    if (!configuration.http_method.empty() && configuration.http_method != Poco::Net::HTTPRequest::HTTP_POST
        && configuration.http_method != Poco::Net::HTTPRequest::HTTP_PUT)
        throw Exception(
            ErrorCodes::BAD_ARGUMENTS,
            "Http method can be POST or PUT (current: {}). For insert default is POST, for select GET",
            configuration.http_method);

    configuration.format = collection.getOrDefault<String>("format", "auto");
    configuration.compression_method = collection.getOrDefault<String>("compression_method", collection.getOrDefault<String>("compression", "auto"));
    configuration.structure = collection.getOrDefault<String>("structure", "auto");
}

StorageURL::Configuration StorageURL::getConfiguration(ASTs & args, ContextPtr local_context)
{
    StorageURL::Configuration configuration;

    if (auto named_collection = tryGetNamedCollectionWithOverrides(args, local_context))
    {
        StorageURL::processNamedCollectionResult(configuration, *named_collection);
        collectHeaders(args, configuration.headers, local_context);
    }
    else
    {
        if (args.empty() || args.size() > 3)
            throw Exception(ErrorCodes::NUMBER_OF_ARGUMENTS_DOESNT_MATCH, bad_arguments_error_message);

        auto * header_it = collectHeaders(args, configuration.headers, local_context);
        if (header_it != args.end())
            args.erase(header_it);

        configuration.url = checkAndGetLiteralArgument<String>(args[0], "url");
        if (args.size() > 1)
            configuration.format = checkAndGetLiteralArgument<String>(args[1], "format");
        if (args.size() == 3)
            configuration.compression_method = checkAndGetLiteralArgument<String>(args[2], "compression_method");
    }

    if (configuration.format == "auto")
        configuration.format = FormatFactory::instance().getFormatFromFileName(Poco::URI(configuration.url).getPath(), true);

    for (const auto & [header, value] : configuration.headers)
    {
        if (header == "Range")
            throw Exception(ErrorCodes::BAD_ARGUMENTS, "Range headers are not allowed");
    }

    return configuration;
}


void registerStorageURL(StorageFactory & factory)
{
    factory.registerStorage(
        "URL",
        [](const StorageFactory::Arguments & args)
        {
            ASTs & engine_args = args.engine_args;
            auto configuration = StorageURL::getConfiguration(engine_args, args.getLocalContext());
            auto format_settings = StorageURL::getFormatSettingsFromArgs(args);

            ASTPtr partition_by;
            if (args.storage_def->partition_by)
                partition_by = args.storage_def->partition_by->clone();

            return std::make_shared<StorageURL>(
                configuration.url,
                args.table_id,
                configuration.format,
                format_settings,
                args.columns,
                args.constraints,
                args.comment,
                args.getContext(),
                configuration.compression_method,
                configuration.headers,
                configuration.http_method,
                partition_by);
        },
        {
            .supports_settings = true,
            .supports_schema_inference = true,
            .source_access_type = AccessType::URL,
        });
}
}<|MERGE_RESOLUTION|>--- conflicted
+++ resolved
@@ -356,16 +356,11 @@
                 max_parsing_threads,
                 /*max_download_threads*/ std::nullopt,
                 /* is_remote_ fs */ true,
-<<<<<<< HEAD
-                compression_method);
+                compression_method,
+                need_only_count);
 
             if (key_condition)
                 input_format->setKeyCondition(key_condition);
-=======
-                compression_method,
-                need_only_count);
-            input_format->setQueryInfo(query_info, getContext());
->>>>>>> ce7eca06
 
             if (need_only_count)
                 input_format->needOnlyCount();
