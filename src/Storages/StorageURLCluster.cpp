#include "Interpreters/Context_fwd.h"

#include <Common/HTTPHeaderFilter.h>
#include <Core/QueryProcessingStage.h>
#include <Core/Settings.h>

#include <DataTypes/DataTypeLowCardinality.h>
#include <DataTypes/DataTypeMap.h>
#include <DataTypes/DataTypeString.h>

#include <Interpreters/AddDefaultDatabaseVisitor.h>
#include <Interpreters/TranslateQualifiedNamesVisitor.h>
#include <Interpreters/getHeaderForProcessingStage.h>

#include <Processors/Sources/RemoteSource.h>
#include <Processors/Transforms/AddingDefaultsTransform.h>
#include <QueryPipeline/RemoteQueryExecutor.h>

#include <Storages/IStorage.h>
#include <Storages/SelectQueryInfo.h>
#include <Storages/StorageURL.h>
#include <Storages/StorageURLCluster.h>
#include <Storages/VirtualColumnUtils.h>
#include <Storages/extractTableFunctionFromSelectQuery.h>

#include <TableFunctions/TableFunctionURLCluster.h>

#include <memory>


namespace DB
{
<<<<<<< HEAD
namespace Setting
{
extern const SettingsUInt64 glob_expansion_max_elements;
}
=======
>>>>>>> c4493831

namespace ErrorCodes
{
extern const int LOGICAL_ERROR;
}

namespace Setting
{
    extern const SettingsUInt64 glob_expansion_max_elements;
}

StorageURLCluster::StorageURLCluster(
    const ContextPtr & context,
    const String & cluster_name_,
    const String & uri_,
    const String & format_,
    const String & compression_method,
    const StorageID & table_id_,
    const ColumnsDescription & columns_,
    const ConstraintsDescription & constraints_,
    const StorageURL::Configuration & configuration_)
    : IStorageCluster(cluster_name_, table_id_, getLogger("StorageURLCluster (" + table_id_.getFullTableName() + ")"))
    , uri(uri_), format_name(format_)
{
    context->getRemoteHostFilter().checkURL(Poco::URI(uri));
    context->getHTTPHeaderFilter().checkHeaders(configuration_.headers);

    StorageInMemoryMetadata storage_metadata;

    if (columns_.empty())
    {
        ColumnsDescription columns;
        if (format_name == "auto")
            std::tie(columns, format_name) = StorageURL::getTableStructureAndFormatFromData(
                uri,
                chooseCompressionMethod(Poco::URI(uri).getPath(), compression_method),
                configuration_.headers,
                configuration_.body,
                std::nullopt,
                context);
        else
            columns = StorageURL::getTableStructureFromData(
                format_,
                uri,
                chooseCompressionMethod(Poco::URI(uri).getPath(), compression_method),
                configuration_.headers,
                configuration_.body,
                std::nullopt,
                context);

        storage_metadata.setColumns(columns);
    }
    else
    {
        if (format_name == "auto")
            format_name = StorageURL::getTableStructureAndFormatFromData(
                              uri,
                              chooseCompressionMethod(Poco::URI(uri).getPath(), compression_method),
                              configuration_.headers,
                              configuration_.body,
                              std::nullopt,
                              context)
                              .second;

        storage_metadata.setColumns(columns_);
    }

    auto virtual_columns_desc = VirtualColumnUtils::getVirtualsForFileLikeStorage(storage_metadata.columns, context, getSampleURI(uri, context));
    if (!storage_metadata.getColumns().has("_headers"))
    {
        virtual_columns_desc.addEphemeral(
            "_headers",
            std::make_shared<DataTypeMap>(
                std::make_shared<DataTypeLowCardinality>(std::make_shared<DataTypeString>()),
                std::make_shared<DataTypeLowCardinality>(std::make_shared<DataTypeString>())),
            "");
    }

    storage_metadata.setConstraints(constraints_);
    setVirtuals(virtual_columns_desc);
    setInMemoryMetadata(storage_metadata);
}

void StorageURLCluster::updateQueryToSendIfNeeded(ASTPtr & query, const StorageSnapshotPtr & storage_snapshot, const ContextPtr & context)
{
    auto * table_function = extractTableFunctionFromSelectQuery(query);
    if (!table_function)
        throw Exception(ErrorCodes::LOGICAL_ERROR, "Expected SELECT query from table function urlCluster, got '{}'", query->formatForErrorMessage());

    auto * expression_list = table_function->arguments->as<ASTExpressionList>();
    if (!expression_list)
        throw Exception(ErrorCodes::LOGICAL_ERROR, "Expected SELECT query from table function urlCluster, got '{}'", query->formatForErrorMessage());

    TableFunctionURLCluster::updateStructureAndFormatArgumentsIfNeeded(
        table_function,
        storage_snapshot->metadata->getColumns().getAll().toNamesAndTypesDescription(),
        format_name,
        context
    );
}

RemoteQueryExecutor::Extension StorageURLCluster::getTaskIteratorExtension(const ActionsDAG::Node * predicate, const ContextPtr & context) const
{
    auto iterator = std::make_shared<StorageURLSource::DisclosedGlobIterator>(
        uri, context->getSettingsRef()[Setting::glob_expansion_max_elements], predicate, getVirtualsList(), context);
    auto callback = std::make_shared<TaskIterator>([iter = std::move(iterator)]() mutable -> String { return iter->next(); });
    return RemoteQueryExecutor::Extension{.task_iterator = std::move(callback)};
}

}<|MERGE_RESOLUTION|>--- conflicted
+++ resolved
@@ -30,13 +30,7 @@
 
 namespace DB
 {
-<<<<<<< HEAD
-namespace Setting
-{
-extern const SettingsUInt64 glob_expansion_max_elements;
-}
-=======
->>>>>>> c4493831
+
 
 namespace ErrorCodes
 {
