#include <Storages/StorageDistributed.h>

#include <Databases/IDatabase.h>

#include <Disks/IDisk.h>

#include <QueryPipeline/RemoteQueryExecutor.h>

#include <DataTypes/DataTypeFactory.h>
#include <DataTypes/DataTypeUUID.h>
#include <DataTypes/DataTypesNumber.h>
#include <DataTypes/ObjectUtils.h>
#include <DataTypes/NestedUtils.h>

#include <Storages/Distributed/DistributedSink.h>
#include <Storages/StorageFactory.h>
#include <Storages/AlterCommands.h>
#include <Storages/getStructureOfRemoteTable.h>

#include <Columns/ColumnConst.h>

#include <Common/Macros.h>
#include <Common/ProfileEvents.h>
#include <Common/escapeForFileName.h>
#include <Common/typeid_cast.h>
#include <Common/quoteString.h>
#include <Common/randomSeed.h>
#include <Common/formatReadable.h>

#include <Parsers/ASTExpressionList.h>
#include <Parsers/ASTFunction.h>
#include <Parsers/ASTIdentifier.h>
#include <Parsers/ASTInsertQuery.h>
#include <Parsers/ASTLiteral.h>
#include <Parsers/ASTSelectQuery.h>
#include <Parsers/ASTSelectWithUnionQuery.h>
#include <Parsers/ASTTablesInSelectQuery.h>
#include <Parsers/ASTCreateQuery.h>
#include <Parsers/ParserAlterQuery.h>
#include <Parsers/TablePropertiesQueriesASTs.h>
#include <Parsers/parseQuery.h>
#include <Parsers/IAST.h>

#include <Interpreters/ClusterProxy/SelectStreamFactory.h>
#include <Interpreters/ClusterProxy/executeQuery.h>
#include <Interpreters/Cluster.h>
#include <Interpreters/ExpressionAnalyzer.h>
#include <Interpreters/InterpreterDescribeQuery.h>
#include <Interpreters/InterpreterSelectQuery.h>
#include <Interpreters/InterpreterInsertQuery.h>
#include <Interpreters/JoinedTables.h>
#include <Interpreters/TranslateQualifiedNamesVisitor.h>
#include <Interpreters/AddDefaultDatabaseVisitor.h>
#include <Interpreters/TreeRewriter.h>
#include <Interpreters/Context.h>
#include <Interpreters/createBlockSelector.h>
#include <Interpreters/evaluateConstantExpression.h>
#include <Interpreters/getClusterName.h>
#include <Interpreters/getTableExpressions.h>
#include <Interpreters/RequiredSourceColumnsVisitor.h>
#include <Functions/IFunction.h>
#include <TableFunctions/TableFunctionView.h>
#include <TableFunctions/TableFunctionFactory.h>

#include <Processors/Executors/PushingPipelineExecutor.h>
#include <Processors/QueryPlan/QueryPlan.h>
#include <Processors/QueryPlan/BuildQueryPipelineSettings.h>
#include <Processors/QueryPlan/Optimizations/QueryPlanOptimizationSettings.h>
#include <Processors/QueryPlan/ReadFromPreparedSource.h>
#include <Processors/Sources/NullSource.h>
#include <Processors/Sources/RemoteSource.h>
#include <Processors/Sinks/EmptySink.h>

#include <Core/Settings.h>

#include <IO/ReadHelpers.h>
#include <IO/WriteBufferFromString.h>
#include <IO/Operators.h>
#include <IO/ConnectionTimeoutsContext.h>

#include <memory>
#include <filesystem>
#include <optional>
#include <cassert>


namespace fs = std::filesystem;

namespace
{
const UInt64 FORCE_OPTIMIZE_SKIP_UNUSED_SHARDS_HAS_SHARDING_KEY = 1;
const UInt64 FORCE_OPTIMIZE_SKIP_UNUSED_SHARDS_ALWAYS           = 2;

const UInt64 DISTRIBUTED_GROUP_BY_NO_MERGE_AFTER_AGGREGATION = 2;

const UInt64 PARALLEL_DISTRIBUTED_INSERT_SELECT_ALL = 2;
}

namespace ProfileEvents
{
    extern const Event DistributedRejectedInserts;
    extern const Event DistributedDelayedInserts;
    extern const Event DistributedDelayedInsertsMilliseconds;
}

namespace DB
{

namespace ErrorCodes
{
    extern const int LOGICAL_ERROR;
    extern const int NOT_IMPLEMENTED;
    extern const int STORAGE_REQUIRES_PARAMETER;
    extern const int BAD_ARGUMENTS;
    extern const int NUMBER_OF_ARGUMENTS_DOESNT_MATCH;
    extern const int INCORRECT_NUMBER_OF_COLUMNS;
    extern const int INFINITE_LOOP;
    extern const int ILLEGAL_FINAL;
    extern const int TYPE_MISMATCH;
    extern const int TOO_MANY_ROWS;
    extern const int UNABLE_TO_SKIP_UNUSED_SHARDS;
    extern const int INVALID_SHARD_ID;
    extern const int ALTER_OF_COLUMN_IS_FORBIDDEN;
    extern const int DISTRIBUTED_TOO_MANY_PENDING_BYTES;
    extern const int ARGUMENT_OUT_OF_BOUND;
    extern const int TOO_LARGE_DISTRIBUTED_DEPTH;
}

namespace ActionLocks
{
    extern const StorageActionBlockType DistributedSend;
}

namespace
{

/// select query has database, table and table function names as AST pointers
/// Creates a copy of query, changes database, table and table function names.
ASTPtr rewriteSelectQuery(
    ContextPtr context,
    const ASTPtr & query,
    const std::string & remote_database,
    const std::string & remote_table,
    ASTPtr table_function_ptr = nullptr)
{
    auto modified_query_ast = query->clone();

    ASTSelectQuery & select_query = modified_query_ast->as<ASTSelectQuery &>();

    // Get rid of the settings clause so we don't send them to remote. Thus newly non-important
    // settings won't break any remote parser. It's also more reasonable since the query settings
    // are written into the query context and will be sent by the query pipeline.
    select_query.setExpression(ASTSelectQuery::Expression::SETTINGS, {});

    if (table_function_ptr)
        select_query.addTableFunction(table_function_ptr);
    else
        select_query.replaceDatabaseAndTable(remote_database, remote_table);

    /// Restore long column names (cause our short names are ambiguous).
    /// TODO: aliased table functions & CREATE TABLE AS table function cases
    if (!table_function_ptr)
    {
        RestoreQualifiedNamesVisitor::Data data;
        data.distributed_table = DatabaseAndTableWithAlias(*getTableExpression(query->as<ASTSelectQuery &>(), 0));
        data.remote_table.database = remote_database;
        data.remote_table.table = remote_table;
        RestoreQualifiedNamesVisitor(data).visit(modified_query_ast);
    }

<<<<<<< HEAD
=======
    /// To make local JOIN works, default database should be added to table names.
    /// But only for JOIN section, since the following should work using default_database:
    /// - SELECT * FROM d WHERE value IN (SELECT l.value FROM l) ORDER BY value
    ///   (see 01487_distributed_in_not_default_db)
    AddDefaultDatabaseVisitor visitor(context, context->getCurrentDatabase(),
        /* only_replace_current_database_function_= */false,
        /* only_replace_in_join_= */true);
    visitor.visit(modified_query_ast);

>>>>>>> df57f8e3
    return modified_query_ast;
}

/// Calculate maximum number in file names in directory and all subdirectories.
/// To ensure global order of data blocks yet to be sent across server restarts.
UInt64 getMaximumFileNumber(const std::string & dir_path)
{
    UInt64 res = 0;

    std::filesystem::recursive_directory_iterator begin(dir_path);
    std::filesystem::recursive_directory_iterator end;
    for (auto it = begin; it != end; ++it)
    {
        const auto & file_path = it->path();

        if (!std::filesystem::is_regular_file(*it) || !endsWith(file_path.filename().string(), ".bin"))
            continue;

        UInt64 num = 0;
        try
        {
            num = parse<UInt64>(file_path.filename().stem().string());
        }
        catch (Exception & e)
        {
            e.addMessage("Unexpected file name " + file_path.filename().string() + " found at " + file_path.parent_path().string() + ", should have numeric base name.");
            throw;
        }

        if (num > res)
            res = num;
    }

    return res;
}

std::string makeFormattedListOfShards(const ClusterPtr & cluster)
{
    WriteBufferFromOwnString buf;

    bool head = true;
    buf << "[";
    for (const auto & shard_info : cluster->getShardsInfo())
    {
        (head ? buf : buf << ", ") << shard_info.shard_num;
        head = false;
    }
    buf << "]";

    return buf.str();
}

ExpressionActionsPtr buildShardingKeyExpression(const ASTPtr & sharding_key, ContextPtr context, const NamesAndTypesList & columns, bool project)
{
    ASTPtr query = sharding_key;
    auto syntax_result = TreeRewriter(context).analyze(query, columns);
    return ExpressionAnalyzer(query, syntax_result, context).getActions(project);
}

bool isExpressionActionsDeterministic(const ExpressionActionsPtr & actions)
{
    for (const auto & action : actions->getActions())
    {
        if (action.node->type != ActionsDAG::ActionType::FUNCTION)
            continue;
        if (!action.node->function_base->isDeterministic())
            return false;
    }
    return true;
}

class ReplacingConstantExpressionsMatcher
{
public:
    using Data = Block;

    static bool needChildVisit(ASTPtr &, const ASTPtr &)
    {
        return true;
    }

    static void visit(ASTPtr & node, Block & block_with_constants)
    {
        if (!node->as<ASTFunction>())
            return;

        std::string name = node->getColumnName();
        if (block_with_constants.has(name))
        {
            auto result = block_with_constants.getByName(name);
            if (!isColumnConst(*result.column))
                return;

            node = std::make_shared<ASTLiteral>(assert_cast<const ColumnConst &>(*result.column).getField());
        }
    }
};

void replaceConstantExpressions(
    ASTPtr & node,
    ContextPtr context,
    const NamesAndTypesList & columns,
    ConstStoragePtr storage,
    const StorageSnapshotPtr & storage_snapshot)
{
    auto syntax_result = TreeRewriter(context).analyze(node, columns, storage, storage_snapshot);
    Block block_with_constants = KeyCondition::getBlockWithConstants(node, syntax_result, context);

    InDepthNodeVisitor<ReplacingConstantExpressionsMatcher, true> visitor(block_with_constants);
    visitor.visit(node);
}

size_t getClusterQueriedNodes(const Settings & settings, const ClusterPtr & cluster)
{
    size_t num_local_shards = cluster->getLocalShardCount();
    size_t num_remote_shards = cluster->getRemoteShardCount();
    return (num_remote_shards + num_local_shards) * settings.max_parallel_replicas;
}

}


/// For destruction of std::unique_ptr of type that is incomplete in class definition.
StorageDistributed::~StorageDistributed() = default;


NamesAndTypesList StorageDistributed::getVirtuals() const
{
    /// NOTE This is weird. Most of these virtual columns are part of MergeTree
    /// tables info. But Distributed is general-purpose engine.
    return NamesAndTypesList{
        NameAndTypePair("_table", std::make_shared<DataTypeString>()),
        NameAndTypePair("_part", std::make_shared<DataTypeString>()),
        NameAndTypePair("_part_index", std::make_shared<DataTypeUInt64>()),
        NameAndTypePair("_part_uuid", std::make_shared<DataTypeUUID>()),
        NameAndTypePair("_partition_id", std::make_shared<DataTypeString>()),
        NameAndTypePair("_sample_factor", std::make_shared<DataTypeFloat64>()),
        NameAndTypePair("_shard_num", std::make_shared<DataTypeUInt32>()), /// deprecated
    };
}

StorageDistributed::StorageDistributed(
    const StorageID & id_,
    const ColumnsDescription & columns_,
    const ConstraintsDescription & constraints_,
    const String & comment,
    const String & remote_database_,
    const String & remote_table_,
    const String & cluster_name_,
    ContextPtr context_,
    const ASTPtr & sharding_key_,
    const String & storage_policy_name_,
    const String & relative_data_path_,
    const DistributedSettings & distributed_settings_,
    bool attach_,
    ClusterPtr owned_cluster_,
    ASTPtr remote_table_function_ptr_)
    : IStorage(id_)
    , WithContext(context_->getGlobalContext())
    , remote_database(remote_database_)
    , remote_table(remote_table_)
    , remote_table_function_ptr(remote_table_function_ptr_)
    , log(&Poco::Logger::get("StorageDistributed (" + id_.table_name + ")"))
    , owned_cluster(std::move(owned_cluster_))
    , cluster_name(getContext()->getMacros()->expand(cluster_name_))
    , has_sharding_key(sharding_key_)
    , relative_data_path(relative_data_path_)
    , distributed_settings(distributed_settings_)
    , rng(randomSeed())
{
    StorageInMemoryMetadata storage_metadata;
    if (columns_.empty())
    {
        StorageID id = StorageID::createEmpty();
        id.table_name = remote_table;
        id.database_name = remote_database;
        storage_metadata.setColumns(getStructureOfRemoteTable(*getCluster(), id, getContext(), remote_table_function_ptr));
    }
    else
        storage_metadata.setColumns(columns_);

    storage_metadata.setConstraints(constraints_);
    storage_metadata.setComment(comment);
    setInMemoryMetadata(storage_metadata);

    if (sharding_key_)
    {
        sharding_key_expr = buildShardingKeyExpression(sharding_key_, getContext(), storage_metadata.getColumns().getAllPhysical(), false);
        sharding_key_column_name = sharding_key_->getColumnName();
        sharding_key_is_deterministic = isExpressionActionsDeterministic(sharding_key_expr);
    }

    if (!relative_data_path.empty())
    {
        storage_policy = getContext()->getStoragePolicy(storage_policy_name_);
        data_volume = storage_policy->getVolume(0);
        if (storage_policy->getVolumes().size() > 1)
            LOG_WARNING(log, "Storage policy for Distributed table has multiple volumes. "
                             "Only {} volume will be used to store data. Other will be ignored.", data_volume->getName());
    }

    /// Sanity check. Skip check if the table is already created to allow the server to start.
    if (!attach_)
    {
        if (remote_database.empty() && !remote_table_function_ptr && !getCluster()->maybeCrossReplication())
            LOG_WARNING(log, "Name of remote database is empty. Default database will be used implicitly.");

        size_t num_local_shards = getCluster()->getLocalShardCount();
        if (num_local_shards && (remote_database.empty() || remote_database == id_.database_name) && remote_table == id_.table_name)
            throw Exception("Distributed table " + id_.table_name + " looks at itself", ErrorCodes::INFINITE_LOOP);
    }
}


StorageDistributed::StorageDistributed(
    const StorageID & id_,
    const ColumnsDescription & columns_,
    const ConstraintsDescription & constraints_,
    ASTPtr remote_table_function_ptr_,
    const String & cluster_name_,
    ContextPtr context_,
    const ASTPtr & sharding_key_,
    const String & storage_policy_name_,
    const String & relative_data_path_,
    const DistributedSettings & distributed_settings_,
    bool attach,
    ClusterPtr owned_cluster_)
    : StorageDistributed(
        id_,
        columns_,
        constraints_,
        String{},
        String{},
        String{},
        cluster_name_,
        context_,
        sharding_key_,
        storage_policy_name_,
        relative_data_path_,
        distributed_settings_,
        attach,
        std::move(owned_cluster_),
        remote_table_function_ptr_)
{
}

QueryProcessingStage::Enum StorageDistributed::getQueryProcessingStage(
    ContextPtr local_context,
    QueryProcessingStage::Enum to_stage,
    const StorageSnapshotPtr & storage_snapshot,
    SelectQueryInfo & query_info) const
{
    const auto & settings = local_context->getSettingsRef();

    ClusterPtr cluster = getCluster();
    query_info.cluster = cluster;

    size_t nodes = getClusterQueriedNodes(settings, cluster);

    /// Always calculate optimized cluster here, to avoid conditions during read()
    /// (Anyway it will be calculated in the read())
    if (nodes > 1 && settings.optimize_skip_unused_shards)
    {
        ClusterPtr optimized_cluster = getOptimizedCluster(local_context, storage_snapshot, query_info.query);
        if (optimized_cluster)
        {
            LOG_DEBUG(log, "Skipping irrelevant shards - the query will be sent to the following shards of the cluster (shard numbers): {}",
                    makeFormattedListOfShards(optimized_cluster));

            cluster = optimized_cluster;
            query_info.optimized_cluster = cluster;

            nodes = getClusterQueriedNodes(settings, cluster);
        }
        else
        {
            LOG_DEBUG(log, "Unable to figure out irrelevant shards from WHERE/PREWHERE clauses - the query will be sent to all shards of the cluster{}",
                    has_sharding_key ? "" : " (no sharding key)");
        }
    }

    if (settings.distributed_group_by_no_merge)
    {
        if (settings.distributed_group_by_no_merge == DISTRIBUTED_GROUP_BY_NO_MERGE_AFTER_AGGREGATION)
        {
            if (settings.distributed_push_down_limit)
                return QueryProcessingStage::WithMergeableStateAfterAggregationAndLimit;
            else
                return QueryProcessingStage::WithMergeableStateAfterAggregation;
        }
        else
        {
            /// NOTE: distributed_group_by_no_merge=1 does not respect distributed_push_down_limit
            /// (since in this case queries processed separately and the initiator is just a proxy in this case).
            if (to_stage != QueryProcessingStage::Complete)
                throw Exception("Queries with distributed_group_by_no_merge=1 should be processed to Complete stage", ErrorCodes::LOGICAL_ERROR);
            return QueryProcessingStage::Complete;
        }
    }

    /// Nested distributed query cannot return Complete stage,
    /// since the parent query need to aggregate the results after.
    if (to_stage == QueryProcessingStage::WithMergeableState)
        return QueryProcessingStage::WithMergeableState;

    /// If there is only one node, the query can be fully processed by the
    /// shard, initiator will work as a proxy only.
    if (nodes == 1)
    {
        /// In case the query was processed to
        /// WithMergeableStateAfterAggregation/WithMergeableStateAfterAggregationAndLimit
        /// (which are greater the Complete stage)
        /// we cannot return Complete (will break aliases and similar),
        /// relevant for Distributed over Distributed
        return std::max(to_stage, QueryProcessingStage::Complete);
    }
    else if (nodes == 0)
    {
        /// In case of 0 shards, the query should be processed fully on the initiator,
        /// since we need to apply aggregations.
        /// That's why we need to return FetchColumns.
        return QueryProcessingStage::FetchColumns;
    }

    auto optimized_stage = getOptimizedQueryProcessingStage(query_info, settings);
    if (optimized_stage)
    {
        if (*optimized_stage == QueryProcessingStage::Complete)
            return std::min(to_stage, *optimized_stage);
        return *optimized_stage;
    }

    return QueryProcessingStage::WithMergeableState;
}

std::optional<QueryProcessingStage::Enum> StorageDistributed::getOptimizedQueryProcessingStage(const SelectQueryInfo & query_info, const Settings & settings) const
{
    bool optimize_sharding_key_aggregation =
        settings.optimize_skip_unused_shards &&
        settings.optimize_distributed_group_by_sharding_key &&
        has_sharding_key &&
        (settings.allow_nondeterministic_optimize_skip_unused_shards || sharding_key_is_deterministic);

    QueryProcessingStage::Enum default_stage = QueryProcessingStage::WithMergeableStateAfterAggregation;
    if (settings.distributed_push_down_limit)
        default_stage = QueryProcessingStage::WithMergeableStateAfterAggregationAndLimit;

    const auto & select = query_info.query->as<ASTSelectQuery &>();

    auto expr_contains_sharding_key = [&](const auto & exprs) -> bool
    {
        std::unordered_set<std::string> expr_columns;
        for (auto & expr : exprs)
        {
            auto id = expr->template as<ASTIdentifier>();
            if (!id)
                continue;
            expr_columns.emplace(id->name());
        }

        for (const auto & column : sharding_key_expr->getRequiredColumns())
        {
            if (!expr_columns.contains(column))
                return false;
        }

        return true;
    };

    // GROUP BY qualifiers
    // - TODO: WITH TOTALS can be implemented
    // - TODO: WITH ROLLUP can be implemented (I guess)
    if (select.group_by_with_totals || select.group_by_with_rollup || select.group_by_with_cube)
        return {};
    // Window functions are not supported.
    if (query_info.has_window)
        return {};
    // TODO: extremes support can be implemented
    if (settings.extremes)
        return {};

    // DISTINCT
    if (select.distinct)
    {
        if (!optimize_sharding_key_aggregation || !expr_contains_sharding_key(select.select()->children))
            return {};
    }

    // GROUP BY
    const ASTPtr group_by = select.groupBy();
    if (!query_info.syntax_analyzer_result->aggregates.empty() || group_by)
    {
        if (!optimize_sharding_key_aggregation || !group_by || !expr_contains_sharding_key(group_by->children))
            return {};
    }

    // LIMIT BY
    if (const ASTPtr limit_by = select.limitBy())
    {
        if (!optimize_sharding_key_aggregation || !expr_contains_sharding_key(limit_by->children))
            return {};
    }

    // ORDER BY
    if (const ASTPtr order_by = select.orderBy())
        return default_stage;

    // LIMIT
    // OFFSET
    if (select.limitLength() || select.limitOffset())
        return default_stage;

    // Only simple SELECT FROM GROUP BY sharding_key can use Complete state.
    return QueryProcessingStage::Complete;
}

static bool requiresObjectColumns(const ColumnsDescription & all_columns, ASTPtr query)
{
    if (!hasObjectColumns(all_columns))
        return false;

    if (!query)
        return true;

    RequiredSourceColumnsVisitor::Data columns_context;
    RequiredSourceColumnsVisitor(columns_context).visit(query);

    auto required_columns = columns_context.requiredColumns();
    for (const auto & required_column : required_columns)
    {
        auto name_in_storage = Nested::splitName(required_column).first;
        auto column_in_storage = all_columns.tryGetPhysical(name_in_storage);

        if (column_in_storage && isObject(column_in_storage->type))
            return true;
    }

    return false;
}

StorageSnapshotPtr StorageDistributed::getStorageSnapshot(const StorageMetadataPtr & metadata_snapshot) const
{
    return getStorageSnapshotForQuery(metadata_snapshot, nullptr);
}

StorageSnapshotPtr StorageDistributed::getStorageSnapshotForQuery(
    const StorageMetadataPtr & metadata_snapshot, const ASTPtr & query) const
{
    /// If query doesn't use columns of type Object, don't deduce
    /// concrete types for them, because it required extra round trip.
    auto snapshot_data = std::make_unique<SnapshotData>();
    if (!requiresObjectColumns(metadata_snapshot->getColumns(), query))
        return std::make_shared<StorageSnapshot>(*this, metadata_snapshot, ColumnsDescription{}, std::move(snapshot_data));

    snapshot_data->objects_by_shard = getExtendedObjectsOfRemoteTables(
        *getCluster(),
        StorageID{remote_database, remote_table},
        metadata_snapshot->getColumns(),
        getContext());

    auto object_columns = DB::getObjectColumns(
        snapshot_data->objects_by_shard.begin(),
        snapshot_data->objects_by_shard.end(),
        metadata_snapshot->getColumns(),
        [](const auto & shard_num_and_columns) -> const auto & { return shard_num_and_columns.second; });

    return std::make_shared<StorageSnapshot>(*this, metadata_snapshot, object_columns, std::move(snapshot_data));
}

Pipe StorageDistributed::read(
    const Names & column_names,
    const StorageSnapshotPtr & storage_snapshot,
    SelectQueryInfo & query_info,
    ContextPtr local_context,
    QueryProcessingStage::Enum processed_stage,
    const size_t max_block_size,
    const unsigned num_streams)
{
    QueryPlan plan;
    read(plan, column_names, storage_snapshot, query_info, local_context, processed_stage, max_block_size, num_streams);
    return plan.convertToPipe(
        QueryPlanOptimizationSettings::fromContext(local_context),
        BuildQueryPipelineSettings::fromContext(local_context));
}

void StorageDistributed::read(
    QueryPlan & query_plan,
    const Names &,
    const StorageSnapshotPtr & storage_snapshot,
    SelectQueryInfo & query_info,
    ContextPtr local_context,
    QueryProcessingStage::Enum processed_stage,
    const size_t /*max_block_size*/,
    const unsigned /*num_streams*/)
{
    const auto * select_query = query_info.query->as<ASTSelectQuery>();
    if (select_query->final() && local_context->getSettingsRef().allow_experimental_parallel_reading_from_replicas)
        throw Exception(ErrorCodes::ILLEGAL_FINAL, "Final modifier is not allowed together with parallel reading from replicas feature");

    const auto & modified_query_ast = rewriteSelectQuery(
        local_context, query_info.query,
        remote_database, remote_table, remote_table_function_ptr);

    Block header =
        InterpreterSelectQuery(query_info.query, local_context, SelectQueryOptions(processed_stage).analyze()).getSampleBlock();

    /// Return directly (with correct header) if no shard to query.
    if (query_info.getCluster()->getShardsInfo().empty())
    {
        Pipe pipe(std::make_shared<NullSource>(header));
        auto read_from_pipe = std::make_unique<ReadFromPreparedSource>(std::move(pipe));
        read_from_pipe->setStepDescription("Read from NullSource (Distributed)");
        query_plan.addStep(std::move(read_from_pipe));

        return;
    }

    StorageID main_table = StorageID::createEmpty();
    if (!remote_table_function_ptr)
        main_table = StorageID{remote_database, remote_table};

    const auto & snapshot_data = assert_cast<const SnapshotData &>(*storage_snapshot->data);
    ClusterProxy::SelectStreamFactory select_stream_factory =
        ClusterProxy::SelectStreamFactory(
            header,
            snapshot_data.objects_by_shard,
            storage_snapshot,
            processed_stage);

    ClusterProxy::executeQuery(
        query_plan, header, processed_stage,
        main_table, remote_table_function_ptr,
        select_stream_factory, log, modified_query_ast,
        local_context, query_info,
        sharding_key_expr, sharding_key_column_name,
        query_info.cluster);

    /// This is a bug, it is possible only when there is no shards to query, and this is handled earlier.
    if (!query_plan.isInitialized())
        throw Exception("Pipeline is not initialized", ErrorCodes::LOGICAL_ERROR);
}


SinkToStoragePtr StorageDistributed::write(const ASTPtr &, const StorageMetadataPtr & metadata_snapshot, ContextPtr local_context)
{
    auto cluster = getCluster();
    const auto & settings = local_context->getSettingsRef();

    /// Ban an attempt to make async insert into the table belonging to DatabaseMemory
    if (!storage_policy && !owned_cluster && !settings.insert_distributed_sync && !settings.insert_shard_id)
    {
        throw Exception("Storage " + getName() + " must have own data directory to enable asynchronous inserts",
                        ErrorCodes::BAD_ARGUMENTS);
    }

    auto shard_num = cluster->getLocalShardCount() + cluster->getRemoteShardCount();

    /// If sharding key is not specified, then you can only write to a shard containing only one shard
    if (!settings.insert_shard_id && !settings.insert_distributed_one_random_shard && !has_sharding_key && shard_num >= 2)
    {
        throw Exception(
            "Method write is not supported by storage " + getName() + " with more than one shard and no sharding key provided",
            ErrorCodes::STORAGE_REQUIRES_PARAMETER);
    }

    if (settings.insert_shard_id && settings.insert_shard_id > shard_num)
    {
        throw Exception("Shard id should be range from 1 to shard number", ErrorCodes::INVALID_SHARD_ID);
    }

    /// Force sync insertion if it is remote() table function
    bool insert_sync = settings.insert_distributed_sync || settings.insert_shard_id || owned_cluster;
    auto timeout = settings.insert_distributed_timeout;

    Names columns_to_send;
    if (settings.insert_allow_materialized_columns)
        columns_to_send = metadata_snapshot->getSampleBlock().getNames();
    else
        columns_to_send = metadata_snapshot->getSampleBlockNonMaterialized().getNames();

    /// DistributedBlockOutputStream will not own cluster, but will own ConnectionPools of the cluster
    return std::make_shared<DistributedSink>(
        local_context, *this, metadata_snapshot, cluster, insert_sync, timeout,
        StorageID{remote_database, remote_table}, columns_to_send);
}


QueryPipelineBuilderPtr StorageDistributed::distributedWrite(const ASTInsertQuery & query, ContextPtr local_context)
{
    const Settings & settings = local_context->getSettingsRef();
    if (settings.max_distributed_depth && local_context->getClientInfo().distributed_depth >= settings.max_distributed_depth)
        throw Exception("Maximum distributed depth exceeded", ErrorCodes::TOO_LARGE_DISTRIBUTED_DEPTH);

    std::shared_ptr<StorageDistributed> storage_src;
    auto & select = query.select->as<ASTSelectWithUnionQuery &>();
    auto new_query = std::dynamic_pointer_cast<ASTInsertQuery>(query.clone());
    if (select.list_of_selects->children.size() == 1)
    {
        if (auto * select_query = select.list_of_selects->children.at(0)->as<ASTSelectQuery>())
        {
            JoinedTables joined_tables(Context::createCopy(local_context), *select_query);

            if (joined_tables.tablesCount() == 1)
            {
                storage_src = std::dynamic_pointer_cast<StorageDistributed>(joined_tables.getLeftTableStorage());
                if (storage_src)
                {
                    /// Unwrap view() function.
                    if (storage_src->remote_table_function_ptr)
                    {
                        const TableFunctionPtr src_table_function =
                            TableFunctionFactory::instance().get(storage_src->remote_table_function_ptr, local_context);
                        const TableFunctionView * view_function =
                            assert_cast<const TableFunctionView *>(src_table_function.get());
                        new_query->select = view_function->getSelectQuery().clone();
                    }
                    else
                    {
                        const auto select_with_union_query = std::make_shared<ASTSelectWithUnionQuery>();
                        select_with_union_query->list_of_selects = std::make_shared<ASTExpressionList>();

                        auto new_select_query = std::dynamic_pointer_cast<ASTSelectQuery>(select_query->clone());
                        select_with_union_query->list_of_selects->children.push_back(new_select_query);

                        new_select_query->replaceDatabaseAndTable(storage_src->getRemoteDatabaseName(), storage_src->getRemoteTableName());

                        new_query->select = select_with_union_query;
                    }
                }
            }
        }
    }

    const Cluster::AddressesWithFailover & src_addresses = storage_src ? storage_src->getCluster()->getShardsAddresses() : Cluster::AddressesWithFailover{};
    const Cluster::AddressesWithFailover & dst_addresses = getCluster()->getShardsAddresses();
    /// Compare addresses instead of cluster name, to handle remote()/cluster().
    /// (since for remote()/cluster() the getClusterName() is empty string)
    if (src_addresses != dst_addresses)
    {
        /// The warning should be produced only for root queries,
        /// since in case of parallel_distributed_insert_select=1,
        /// it will produce warning for the rewritten insert,
        /// since destination table is still Distributed there.
        if (local_context->getClientInfo().distributed_depth == 0)
        {
            LOG_WARNING(log,
                "Parallel distributed INSERT SELECT is not possible "
                "(source cluster={} ({} addresses), destination cluster={} ({} addresses))",
                storage_src ? storage_src->getClusterName() : "<not a Distributed table>",
                src_addresses.size(),
                getClusterName(),
                dst_addresses.size());
        }
        return nullptr;
    }

    if (settings.parallel_distributed_insert_select == PARALLEL_DISTRIBUTED_INSERT_SELECT_ALL)
    {
        new_query->table_id = StorageID(getRemoteDatabaseName(), getRemoteTableName());
        /// Reset table function for INSERT INTO remote()/cluster()
        new_query->table_function.reset();
    }

    const auto & cluster = getCluster();
    const auto & shards_info = cluster->getShardsInfo();

    std::vector<std::unique_ptr<QueryPipelineBuilder>> pipelines;

    String new_query_str;
    {
        WriteBufferFromOwnString buf;
        IAST::FormatSettings ast_format_settings(buf, /*one_line*/ true);
        ast_format_settings.always_quote_identifiers = true;
        new_query->IAST::format(ast_format_settings);
        new_query_str = buf.str();
    }

    ContextMutablePtr query_context = Context::createCopy(local_context);
    ++query_context->getClientInfo().distributed_depth;

    for (size_t shard_index : collections::range(0, shards_info.size()))
    {
        const auto & shard_info = shards_info[shard_index];
        if (shard_info.isLocal())
        {
            InterpreterInsertQuery interpreter(new_query, query_context);
            pipelines.emplace_back(std::make_unique<QueryPipelineBuilder>());
            pipelines.back()->init(interpreter.execute().pipeline);
        }
        else
        {
            auto timeouts = ConnectionTimeouts::getTCPTimeoutsWithFailover(settings);
            auto connections = shard_info.pool->getMany(timeouts, &settings, PoolMode::GET_ONE);
            if (connections.empty() || connections.front().isNull())
                throw Exception(
                    "Expected exactly one connection for shard " + toString(shard_info.shard_num), ErrorCodes::LOGICAL_ERROR);

            ///  INSERT SELECT query returns empty block
            auto remote_query_executor
                = std::make_shared<RemoteQueryExecutor>(shard_info.pool, std::move(connections), new_query_str, Block{}, query_context);
            pipelines.emplace_back(std::make_unique<QueryPipelineBuilder>());
            pipelines.back()->init(Pipe(std::make_shared<RemoteSource>(remote_query_executor, false, settings.async_socket_for_remote)));
            pipelines.back()->setSinks([](const Block & header, QueryPipelineBuilder::StreamType) -> ProcessorPtr
            {
                return std::make_shared<EmptySink>(header);
            });
        }
    }

    return std::make_unique<QueryPipelineBuilder>(QueryPipelineBuilder::unitePipelines(std::move(pipelines)));
}


void StorageDistributed::checkAlterIsPossible(const AlterCommands & commands, ContextPtr local_context) const
{
    auto name_deps = getDependentViewsByColumn(local_context);
    for (const auto & command : commands)
    {
        if (command.type != AlterCommand::Type::ADD_COLUMN && command.type != AlterCommand::Type::MODIFY_COLUMN
            && command.type != AlterCommand::Type::DROP_COLUMN && command.type != AlterCommand::Type::COMMENT_COLUMN
            && command.type != AlterCommand::Type::RENAME_COLUMN && command.type != AlterCommand::Type::COMMENT_TABLE)

            throw Exception(ErrorCodes::NOT_IMPLEMENTED, "Alter of type '{}' is not supported by storage {}",
                command.type, getName());

        if (command.type == AlterCommand::DROP_COLUMN && !command.clear)
        {
            const auto & deps_mv = name_deps[command.column_name];
            if (!deps_mv.empty())
            {
                throw Exception(
                    "Trying to ALTER DROP column " + backQuoteIfNeed(command.column_name) + " which is referenced by materialized view "
                        + toString(deps_mv),
                    ErrorCodes::ALTER_OF_COLUMN_IS_FORBIDDEN);
            }
        }
    }
}

void StorageDistributed::alter(const AlterCommands & params, ContextPtr local_context, AlterLockHolder &)
{
    auto table_id = getStorageID();

    checkAlterIsPossible(params, local_context);
    StorageInMemoryMetadata new_metadata = getInMemoryMetadata();
    params.apply(new_metadata, local_context);
    DatabaseCatalog::instance().getDatabase(table_id.database_name)->alterTable(local_context, table_id, new_metadata);
    setInMemoryMetadata(new_metadata);
}


void StorageDistributed::startup()
{
    if (!storage_policy)
        return;

    const auto & disks = data_volume->getDisks();

    /// Make initialization for large number of disks parallel.
    ThreadPool pool(disks.size());

    for (const DiskPtr & disk : disks)
    {
        pool.scheduleOrThrowOnError([&]()
        {
            createDirectoryMonitors(disk);
        });
    }
    pool.wait();

    const auto & paths = getDataPaths();
    std::vector<UInt64> last_increment(paths.size());
    for (size_t i = 0; i < paths.size(); ++i)
    {
        pool.scheduleOrThrowOnError([&, i]()
        {
            last_increment[i] = getMaximumFileNumber(paths[i]);
        });
    }
    pool.wait();

    for (const auto inc : last_increment)
    {
        if (inc > file_names_increment.value)
            file_names_increment.value.store(inc);
    }
    LOG_DEBUG(log, "Auto-increment is {}", file_names_increment.value);
}


void StorageDistributed::shutdown()
{
    monitors_blocker.cancelForever();

    std::lock_guard lock(cluster_nodes_mutex);

    LOG_DEBUG(log, "Joining background threads for async INSERT");
    cluster_nodes_data.clear();
    LOG_DEBUG(log, "Background threads for async INSERT joined");
}
void StorageDistributed::drop()
{
    // Some INSERT in-between shutdown() and drop() can call
    // requireDirectoryMonitor() again, so call shutdown() to clear them, but
    // when the drop() (this function) executed none of INSERT is allowed in
    // parallel.
    //
    // And second time shutdown() should be fast, since none of
    // DirectoryMonitor should do anything, because ActionBlocker is canceled
    // (in shutdown()).
    shutdown();

    // Distributed table w/o sharding_key does not allows INSERTs
    if (relative_data_path.empty())
        return;

    LOG_DEBUG(log, "Removing pending blocks for async INSERT from filesystem on DROP TABLE");

    auto disks = data_volume->getDisks();
    for (const auto & disk : disks)
        disk->removeRecursive(relative_data_path);

    LOG_DEBUG(log, "Removed");
}

Strings StorageDistributed::getDataPaths() const
{
    Strings paths;

    if (relative_data_path.empty())
        return paths;

    for (const DiskPtr & disk : data_volume->getDisks())
        paths.push_back(disk->getPath() + relative_data_path);

    return paths;
}

void StorageDistributed::truncate(const ASTPtr &, const StorageMetadataPtr &, ContextPtr, TableExclusiveLockHolder &)
{
    std::lock_guard lock(cluster_nodes_mutex);

    LOG_DEBUG(log, "Removing pending blocks for async INSERT from filesystem on TRUNCATE TABLE");

    for (auto it = cluster_nodes_data.begin(); it != cluster_nodes_data.end();)
    {
        it->second.directory_monitor->shutdownAndDropAllData();
        it = cluster_nodes_data.erase(it);
    }

    LOG_DEBUG(log, "Removed");
}

StoragePolicyPtr StorageDistributed::getStoragePolicy() const
{
    return storage_policy;
}

void StorageDistributed::createDirectoryMonitors(const DiskPtr & disk)
{
    const std::string path(disk->getPath() + relative_data_path);
    fs::create_directories(path);

    std::filesystem::directory_iterator begin(path);
    std::filesystem::directory_iterator end;
    for (auto it = begin; it != end; ++it)
    {
        const auto & dir_path = it->path();
        if (std::filesystem::is_directory(dir_path))
        {
            const auto & tmp_path = dir_path / "tmp";

            /// "tmp" created by DistributedBlockOutputStream
            if (std::filesystem::is_directory(tmp_path) && std::filesystem::is_empty(tmp_path))
                std::filesystem::remove(tmp_path);

            if (std::filesystem::is_empty(dir_path))
            {
                LOG_DEBUG(log, "Removing {} (used for async INSERT into Distributed)", dir_path.string());
                /// Will be created by DistributedBlockOutputStream on demand.
                std::filesystem::remove(dir_path);
            }
            else
            {
                requireDirectoryMonitor(disk, dir_path.filename().string(), /* startup= */ true);
            }
        }
    }
}


StorageDistributedDirectoryMonitor& StorageDistributed::requireDirectoryMonitor(const DiskPtr & disk, const std::string & name, bool startup)
{
    const std::string & disk_path = disk->getPath();
    const std::string key(disk_path + name);

    auto create_node_data = [&]()
    {
        ClusterNodeData data;
        data.connection_pool = StorageDistributedDirectoryMonitor::createPool(name, *this);
        data.directory_monitor = std::make_unique<StorageDistributedDirectoryMonitor>(
            *this, disk, relative_data_path + name,
            data.connection_pool,
            monitors_blocker,
            getContext()->getDistributedSchedulePool());
        return data;
    };

    /// In case of startup the lock can be acquired later.
    if (startup)
    {
        auto tmp_node_data = create_node_data();
        std::lock_guard lock(cluster_nodes_mutex);
        auto & node_data = cluster_nodes_data[key];
        assert(!node_data.directory_monitor);
        node_data = std::move(tmp_node_data);
        return *node_data.directory_monitor;
    }
    else
    {
        std::lock_guard lock(cluster_nodes_mutex);
        auto & node_data = cluster_nodes_data[key];
        if (!node_data.directory_monitor)
        {
            node_data = create_node_data();
        }
        return *node_data.directory_monitor;
    }
}

std::vector<StorageDistributedDirectoryMonitor::Status> StorageDistributed::getDirectoryMonitorsStatuses() const
{
    std::vector<StorageDistributedDirectoryMonitor::Status> statuses;
    std::lock_guard lock(cluster_nodes_mutex);
    statuses.reserve(cluster_nodes_data.size());
    for (const auto & node : cluster_nodes_data)
        statuses.push_back(node.second.directory_monitor->getStatus());
    return statuses;
}

std::optional<UInt64> StorageDistributed::totalBytes(const Settings &) const
{
    UInt64 total_bytes = 0;
    for (const auto & status : getDirectoryMonitorsStatuses())
        total_bytes += status.bytes_count;
    return total_bytes;
}

size_t StorageDistributed::getShardCount() const
{
    return getCluster()->getShardCount();
}

ClusterPtr StorageDistributed::getCluster() const
{
    return owned_cluster ? owned_cluster : getContext()->getCluster(cluster_name);
}

ClusterPtr StorageDistributed::getOptimizedCluster(
    ContextPtr local_context, const StorageSnapshotPtr & storage_snapshot, const ASTPtr & query_ptr) const
{
    ClusterPtr cluster = getCluster();
    const Settings & settings = local_context->getSettingsRef();

    bool sharding_key_is_usable = settings.allow_nondeterministic_optimize_skip_unused_shards || sharding_key_is_deterministic;

    if (has_sharding_key && sharding_key_is_usable)
    {
        ClusterPtr optimized = skipUnusedShards(cluster, query_ptr, storage_snapshot, local_context);
        if (optimized)
            return optimized;
    }

    UInt64 force = settings.force_optimize_skip_unused_shards;
    if (force)
    {
        WriteBufferFromOwnString exception_message;
        if (!has_sharding_key)
            exception_message << "No sharding key";
        else if (!sharding_key_is_usable)
            exception_message << "Sharding key is not deterministic";
        else
            exception_message << "Sharding key " << sharding_key_column_name << " is not used";

        if (force == FORCE_OPTIMIZE_SKIP_UNUSED_SHARDS_ALWAYS)
            throw Exception(exception_message.str(), ErrorCodes::UNABLE_TO_SKIP_UNUSED_SHARDS);
        if (force == FORCE_OPTIMIZE_SKIP_UNUSED_SHARDS_HAS_SHARDING_KEY && has_sharding_key)
            throw Exception(exception_message.str(), ErrorCodes::UNABLE_TO_SKIP_UNUSED_SHARDS);
    }

    return {};
}

IColumn::Selector StorageDistributed::createSelector(const ClusterPtr cluster, const ColumnWithTypeAndName & result)
{
    const auto & slot_to_shard = cluster->getSlotToShard();

// If result.type is DataTypeLowCardinality, do shard according to its dictionaryType
#define CREATE_FOR_TYPE(TYPE)                                                                                       \
    if (typeid_cast<const DataType##TYPE *>(result.type.get()))                                                     \
        return createBlockSelector<TYPE>(*result.column, slot_to_shard);                                            \
    else if (auto * type_low_cardinality = typeid_cast<const DataTypeLowCardinality *>(result.type.get()))          \
        if (typeid_cast<const DataType ## TYPE *>(type_low_cardinality->getDictionaryType().get()))                 \
            return createBlockSelector<TYPE>(*result.column->convertToFullColumnIfLowCardinality(), slot_to_shard);

    CREATE_FOR_TYPE(UInt8)
    CREATE_FOR_TYPE(UInt16)
    CREATE_FOR_TYPE(UInt32)
    CREATE_FOR_TYPE(UInt64)
    CREATE_FOR_TYPE(Int8)
    CREATE_FOR_TYPE(Int16)
    CREATE_FOR_TYPE(Int32)
    CREATE_FOR_TYPE(Int64)

#undef CREATE_FOR_TYPE

    throw Exception{"Sharding key expression does not evaluate to an integer type", ErrorCodes::TYPE_MISMATCH};
}

/// Returns a new cluster with fewer shards if constant folding for `sharding_key_expr` is possible
/// using constraints from "PREWHERE" and "WHERE" conditions, otherwise returns `nullptr`
ClusterPtr StorageDistributed::skipUnusedShards(
    ClusterPtr cluster,
    const ASTPtr & query_ptr,
    const StorageSnapshotPtr & storage_snapshot,
    ContextPtr local_context) const
{
    const auto & select = query_ptr->as<ASTSelectQuery &>();

    if (!select.prewhere() && !select.where())
    {
        return nullptr;
    }

    ASTPtr condition_ast;
    if (select.prewhere() && select.where())
    {
        condition_ast = makeASTFunction("and", select.prewhere()->clone(), select.where()->clone());
    }
    else
    {
        condition_ast = select.prewhere() ? select.prewhere()->clone() : select.where()->clone();
    }

    replaceConstantExpressions(condition_ast, local_context, storage_snapshot->metadata->getColumns().getAll(), shared_from_this(), storage_snapshot);

    size_t limit = local_context->getSettingsRef().optimize_skip_unused_shards_limit;
    if (!limit || limit > SSIZE_MAX)
    {
        throw Exception(ErrorCodes::ARGUMENT_OUT_OF_BOUND, "optimize_skip_unused_shards_limit out of range (0, {}]", SSIZE_MAX);
    }
    // To interpret limit==0 as limit is reached
    ++limit;
    const auto blocks = evaluateExpressionOverConstantCondition(condition_ast, sharding_key_expr, limit);

    if (!limit)
    {
        LOG_DEBUG(log,
            "Number of values for sharding key exceeds optimize_skip_unused_shards_limit={}, "
            "try to increase it, but note that this may increase query processing time.",
            local_context->getSettingsRef().optimize_skip_unused_shards_limit);
        return nullptr;
    }

    // Can't get definite answer if we can skip any shards
    if (!blocks)
    {
        return nullptr;
    }

    std::set<int> shards;

    for (const auto & block : *blocks)
    {
        if (!block.has(sharding_key_column_name))
            throw Exception("sharding_key_expr should evaluate as a single row", ErrorCodes::TOO_MANY_ROWS);

        const ColumnWithTypeAndName & result = block.getByName(sharding_key_column_name);
        const auto selector = createSelector(cluster, result);

        shards.insert(selector.begin(), selector.end());
    }

    return cluster->getClusterWithMultipleShards({shards.begin(), shards.end()});
}

ActionLock StorageDistributed::getActionLock(StorageActionBlockType type)
{
    if (type == ActionLocks::DistributedSend)
        return monitors_blocker.cancel();
    return {};
}

void StorageDistributed::flush()
{
    try
    {
        flushClusterNodesAllData(getContext());
    }
    catch (...)
    {
        tryLogCurrentException(log, "Cannot flush");
    }
}

void StorageDistributed::flushClusterNodesAllData(ContextPtr local_context)
{
    /// Sync SYSTEM FLUSH DISTRIBUTED with TRUNCATE
    auto table_lock = lockForShare(local_context->getCurrentQueryId(), local_context->getSettingsRef().lock_acquire_timeout);

    std::vector<std::shared_ptr<StorageDistributedDirectoryMonitor>> directory_monitors;

    {
        std::lock_guard lock(cluster_nodes_mutex);

        directory_monitors.reserve(cluster_nodes_data.size());
        for (auto & node : cluster_nodes_data)
            directory_monitors.push_back(node.second.directory_monitor);
    }

    /// TODO: Maybe it should be executed in parallel
    for (auto & node : directory_monitors)
        node->flushAllData();
}

void StorageDistributed::rename(const String & new_path_to_table_data, const StorageID & new_table_id)
{
    assert(relative_data_path != new_path_to_table_data);
    if (!relative_data_path.empty())
        renameOnDisk(new_path_to_table_data);
    renameInMemory(new_table_id);
}


size_t StorageDistributed::getRandomShardIndex(const Cluster::ShardsInfo & shards)
{

    UInt32 total_weight = 0;
    for (const auto & shard : shards)
        total_weight += shard.weight;

    assert(total_weight > 0);

    size_t res;
    {
        std::lock_guard lock(rng_mutex);
        res = std::uniform_int_distribution<size_t>(0, total_weight - 1)(rng);
    }

    for (auto i = 0ul, s = shards.size(); i < s; ++i)
    {
        if (shards[i].weight > res)
            return i;
        res -= shards[i].weight;
    }

    __builtin_unreachable();
}


void StorageDistributed::renameOnDisk(const String & new_path_to_table_data)
{
    for (const DiskPtr & disk : data_volume->getDisks())
    {
        disk->createDirectories(new_path_to_table_data);
        disk->moveDirectory(relative_data_path, new_path_to_table_data);

        auto new_path = disk->getPath() + new_path_to_table_data;
        LOG_DEBUG(log, "Updating path to {}", new_path);

        std::lock_guard lock(cluster_nodes_mutex);
        for (auto & node : cluster_nodes_data)
            node.second.directory_monitor->updatePath(new_path_to_table_data);
    }

    relative_data_path = new_path_to_table_data;
}

void StorageDistributed::delayInsertOrThrowIfNeeded() const
{
    if (!distributed_settings.bytes_to_throw_insert &&
        !distributed_settings.bytes_to_delay_insert)
        return;

    UInt64 total_bytes = *totalBytes(getContext()->getSettingsRef());

    if (distributed_settings.bytes_to_throw_insert && total_bytes > distributed_settings.bytes_to_throw_insert)
    {
        ProfileEvents::increment(ProfileEvents::DistributedRejectedInserts);
        throw Exception(ErrorCodes::DISTRIBUTED_TOO_MANY_PENDING_BYTES,
            "Too many bytes pending for async INSERT: {} (bytes_to_throw_insert={})",
            formatReadableSizeWithBinarySuffix(total_bytes),
            formatReadableSizeWithBinarySuffix(distributed_settings.bytes_to_throw_insert));
    }

    if (distributed_settings.bytes_to_delay_insert && total_bytes > distributed_settings.bytes_to_delay_insert)
    {
        /// Step is 5% of the delay and minimal one second.
        /// NOTE: max_delay_to_insert is in seconds, and step is in ms.
        const size_t step_ms = std::min<double>(1., double(distributed_settings.max_delay_to_insert) * 1'000 * 0.05);
        UInt64 delayed_ms = 0;

        do {
            delayed_ms += step_ms;
            std::this_thread::sleep_for(std::chrono::milliseconds(step_ms));
        } while (*totalBytes(getContext()->getSettingsRef()) > distributed_settings.bytes_to_delay_insert && delayed_ms < distributed_settings.max_delay_to_insert*1000);

        ProfileEvents::increment(ProfileEvents::DistributedDelayedInserts);
        ProfileEvents::increment(ProfileEvents::DistributedDelayedInsertsMilliseconds, delayed_ms);

        UInt64 new_total_bytes = *totalBytes(getContext()->getSettingsRef());
        LOG_INFO(log, "Too many bytes pending for async INSERT: was {}, now {}, INSERT was delayed to {} ms",
            formatReadableSizeWithBinarySuffix(total_bytes),
            formatReadableSizeWithBinarySuffix(new_total_bytes),
            delayed_ms);

        if (new_total_bytes > distributed_settings.bytes_to_delay_insert)
        {
            ProfileEvents::increment(ProfileEvents::DistributedRejectedInserts);
            throw Exception(ErrorCodes::DISTRIBUTED_TOO_MANY_PENDING_BYTES,
                "Too many bytes pending for async INSERT: {} (bytes_to_delay_insert={})",
                formatReadableSizeWithBinarySuffix(new_total_bytes),
                formatReadableSizeWithBinarySuffix(distributed_settings.bytes_to_delay_insert));
        }
    }
}

void registerStorageDistributed(StorageFactory & factory)
{
    factory.registerStorage("Distributed", [](const StorageFactory::Arguments & args)
    {
        /** Arguments of engine is following:
          * - name of cluster in configuration;
          * - name of remote database;
          * - name of remote table;
          * - policy to store data in;
          *
          * Remote database may be specified in following form:
          * - identifier;
          * - constant expression with string result, like currentDatabase();
          * -- string literal as specific case;
          * - empty string means 'use default database from cluster'.
          *
          * Distributed engine also supports SETTINGS clause.
          */

        ASTs & engine_args = args.engine_args;

        if (engine_args.size() < 3 || engine_args.size() > 5)
            throw Exception(
                "Storage Distributed requires from 3 to 5 parameters - "
                "name of configuration section with list of remote servers, "
                "name of remote database, "
                "name of remote table, "
                "sharding key expression (optional), "
                "policy to store data in (optional).",
                ErrorCodes::NUMBER_OF_ARGUMENTS_DOESNT_MATCH);

        String cluster_name = getClusterNameAndMakeLiteral(engine_args[0]);

        const ContextPtr & context = args.getContext();
        const ContextPtr & local_context = args.getLocalContext();

        engine_args[1] = evaluateConstantExpressionOrIdentifierAsLiteral(engine_args[1], local_context);
        engine_args[2] = evaluateConstantExpressionOrIdentifierAsLiteral(engine_args[2], local_context);

        String remote_database = engine_args[1]->as<ASTLiteral &>().value.safeGet<String>();
        String remote_table = engine_args[2]->as<ASTLiteral &>().value.safeGet<String>();

        const auto & sharding_key = engine_args.size() >= 4 ? engine_args[3] : nullptr;
        String storage_policy = "default";
        if (engine_args.size() >= 5)
        {
            engine_args[4] = evaluateConstantExpressionOrIdentifierAsLiteral(engine_args[4], local_context);
            storage_policy = engine_args[4]->as<ASTLiteral &>().value.safeGet<String>();
        }

        /// Check that sharding_key exists in the table and has numeric type.
        if (sharding_key)
        {
            auto sharding_expr = buildShardingKeyExpression(sharding_key, context, args.columns.getAllPhysical(), true);
            const Block & block = sharding_expr->getSampleBlock();

            if (block.columns() != 1)
                throw Exception("Sharding expression must return exactly one column", ErrorCodes::INCORRECT_NUMBER_OF_COLUMNS);

            auto type = block.getByPosition(0).type;

            if (!type->isValueRepresentedByInteger())
                throw Exception("Sharding expression has type " + type->getName() +
                    ", but should be one of integer type", ErrorCodes::TYPE_MISMATCH);
        }

        /// TODO: move some arguments from the arguments to the SETTINGS.
        DistributedSettings distributed_settings;
        if (args.storage_def->settings)
        {
            distributed_settings.loadFromQuery(*args.storage_def);
        }

        if (distributed_settings.max_delay_to_insert < 1)
            throw Exception(ErrorCodes::ARGUMENT_OUT_OF_BOUND,
                "max_delay_to_insert cannot be less then 1");

        if (distributed_settings.bytes_to_throw_insert && distributed_settings.bytes_to_delay_insert &&
            distributed_settings.bytes_to_throw_insert <= distributed_settings.bytes_to_delay_insert)
        {
            throw Exception(ErrorCodes::ARGUMENT_OUT_OF_BOUND,
                "bytes_to_throw_insert cannot be less or equal to bytes_to_delay_insert (since it is handled first)");
        }

        /// Set default values from the distributed_directory_monitor_* global context settings.
        if (!distributed_settings.monitor_batch_inserts.changed)
            distributed_settings.monitor_batch_inserts = context->getSettingsRef().distributed_directory_monitor_batch_inserts;
        if (!distributed_settings.monitor_split_batch_on_failure.changed)
            distributed_settings.monitor_split_batch_on_failure = context->getSettingsRef().distributed_directory_monitor_split_batch_on_failure;
        if (!distributed_settings.monitor_sleep_time_ms.changed)
            distributed_settings.monitor_sleep_time_ms = Poco::Timespan(context->getSettingsRef().distributed_directory_monitor_sleep_time_ms);
        if (!distributed_settings.monitor_max_sleep_time_ms.changed)
            distributed_settings.monitor_max_sleep_time_ms = Poco::Timespan(context->getSettingsRef().distributed_directory_monitor_max_sleep_time_ms);

        return StorageDistributed::create(
            args.table_id,
            args.columns,
            args.constraints,
            args.comment,
            remote_database,
            remote_table,
            cluster_name,
            context,
            sharding_key,
            storage_policy,
            args.relative_data_path,
            distributed_settings,
            args.attach);
    },
    {
        .supports_settings = true,
        .supports_parallel_insert = true,
        .supports_schema_inference = true,
        .source_access_type = AccessType::REMOTE,
    });
}

}
<|MERGE_RESOLUTION|>--- conflicted
+++ resolved
@@ -168,8 +168,6 @@
         RestoreQualifiedNamesVisitor(data).visit(modified_query_ast);
     }
 
-<<<<<<< HEAD
-=======
     /// To make local JOIN works, default database should be added to table names.
     /// But only for JOIN section, since the following should work using default_database:
     /// - SELECT * FROM d WHERE value IN (SELECT l.value FROM l) ORDER BY value
@@ -179,7 +177,6 @@
         /* only_replace_in_join_= */true);
     visitor.visit(modified_query_ast);
 
->>>>>>> df57f8e3
     return modified_query_ast;
 }
 
