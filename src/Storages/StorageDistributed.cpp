--- conflicted
+++ resolved
@@ -708,12 +708,7 @@
         }
     }
 
-    return std::make_unique<QueryPipeline>(
-<<<<<<< HEAD
-        QueryPipeline::unitePipelines(std::move(pipelines), {}, ExpressionActionsSettings::fromContext(local_context)));
-=======
-        QueryPipeline::unitePipelines(std::move(pipelines)));
->>>>>>> 02641241
+    return std::make_unique<QueryPipeline>(QueryPipeline::unitePipelines(std::move(pipelines)));
 }
 
 
