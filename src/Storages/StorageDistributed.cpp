--- conflicted
+++ resolved
@@ -634,12 +634,9 @@
 }
 
 
-<<<<<<< HEAD
-void StorageDistributed::checkAlterIsPossible(const AlterCommands & commands, ContextPtr local_context) const
-=======
-QueryPipelinePtr StorageDistributed::distributedWrite(const ASTInsertQuery & query, const Context & context)
-{
-    const Settings & settings = context.getSettingsRef();
+QueryPipelinePtr StorageDistributed::distributedWrite(const ASTInsertQuery & query, ContextPtr local_context)
+{
+    const Settings & settings = local_context->getSettingsRef();
     std::shared_ptr<StorageDistributed> storage_src;
     auto & select = query.select->as<ASTSelectWithUnionQuery &>();
     auto new_query = std::dynamic_pointer_cast<ASTInsertQuery>(query.clone());
@@ -647,7 +644,7 @@
     {
         if (auto * select_query = select.list_of_selects->children.at(0)->as<ASTSelectQuery>())
         {
-            JoinedTables joined_tables(Context(context), *select_query);
+            JoinedTables joined_tables(Context::createCopy(local_context), *select_query);
 
             if (joined_tables.tablesCount() == 1)
             {
@@ -689,7 +686,7 @@
         const auto & shard_info = shards_info[shard_index];
         if (shard_info.isLocal())
         {
-            InterpreterInsertQuery interpreter(new_query, context);
+            InterpreterInsertQuery interpreter(new_query, local_context);
             pipelines.emplace_back(std::make_unique<QueryPipeline>(interpreter.execute().pipeline));
         }
         else
@@ -701,7 +698,7 @@
                     "Expected exactly one connection for shard " + toString(shard_info.shard_num), ErrorCodes::LOGICAL_ERROR);
 
             ///  INSERT SELECT query returns empty block
-            auto in_stream = std::make_shared<RemoteBlockInputStream>(std::move(connections), new_query_str, Block{}, context);
+            auto in_stream = std::make_shared<RemoteBlockInputStream>(std::move(connections), new_query_str, Block{}, local_context);
             pipelines.emplace_back(std::make_unique<QueryPipeline>());
             pipelines.back()->init(Pipe(std::make_shared<SourceFromInputStream>(std::move(in_stream))));
             pipelines.back()->setSinks([](const Block & header, QueryPipeline::StreamType) -> ProcessorPtr
@@ -712,12 +709,11 @@
     }
 
     return std::make_unique<QueryPipeline>(
-        QueryPipeline::unitePipelines(std::move(pipelines), {}, ExpressionActionsSettings::fromContext(context)));
-}
-
-
-void StorageDistributed::checkAlterIsPossible(const AlterCommands & commands, const Context & context) const
->>>>>>> d2d4a3d7
+        QueryPipeline::unitePipelines(std::move(pipelines), {}, ExpressionActionsSettings::fromContext(local_context)));
+}
+
+
+void StorageDistributed::checkAlterIsPossible(const AlterCommands & commands, ContextPtr local_context) const
 {
     auto name_deps = getDependentViewsByColumn(local_context);
     for (const auto & command : commands)
