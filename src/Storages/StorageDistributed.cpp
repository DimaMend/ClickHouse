#include <Storages/StorageDistributed.h>

#include <DataStreams/OneBlockInputStream.h>

#include <Databases/IDatabase.h>
#include <Disks/StoragePolicy.h>
#include <Disks/DiskLocal.h>

#include <DataTypes/DataTypeFactory.h>
#include <DataTypes/DataTypesNumber.h>

#include <Storages/Distributed/DistributedBlockOutputStream.h>
#include <Storages/StorageFactory.h>
#include <Storages/AlterCommands.h>

#include <Columns/ColumnConst.h>

#include <Common/Macros.h>
#include <Common/escapeForFileName.h>
#include <Common/typeid_cast.h>
#include <Common/quoteString.h>

#include <Parsers/ASTDropQuery.h>
#include <Parsers/ASTExpressionList.h>
#include <Parsers/ASTIdentifier.h>
#include <Parsers/ASTInsertQuery.h>
#include <Parsers/ASTLiteral.h>
#include <Parsers/ASTSelectQuery.h>
#include <Parsers/ASTTablesInSelectQuery.h>
#include <Parsers/ParserAlterQuery.h>
#include <Parsers/TablePropertiesQueriesASTs.h>
#include <Parsers/parseQuery.h>

#include <Interpreters/ClusterProxy/SelectStreamFactory.h>
#include <Interpreters/ClusterProxy/executeQuery.h>
#include <Interpreters/Cluster.h>
#include <Interpreters/ExpressionAnalyzer.h>
#include <Interpreters/InterpreterAlterQuery.h>
#include <Interpreters/InterpreterDescribeQuery.h>
#include <Interpreters/InterpreterSelectQuery.h>
#include <Interpreters/TranslateQualifiedNamesVisitor.h>
#include <Interpreters/TreeRewriter.h>
#include <Interpreters/Context.h>
#include <Interpreters/createBlockSelector.h>
#include <Interpreters/evaluateConstantExpression.h>
#include <Interpreters/getClusterName.h>
#include <Interpreters/getTableExpressions.h>
#include <Functions/IFunction.h>

#include <Core/Field.h>
#include <Core/Settings.h>

#include <IO/ReadHelpers.h>

#include <Poco/DirectoryIterator.h>

#include <memory>
#include <filesystem>


namespace
{
const UInt64 FORCE_OPTIMIZE_SKIP_UNUSED_SHARDS_HAS_SHARDING_KEY = 1;
const UInt64 FORCE_OPTIMIZE_SKIP_UNUSED_SHARDS_ALWAYS           = 2;
}

namespace DB
{

namespace ErrorCodes
{
    extern const int NOT_IMPLEMENTED;
    extern const int STORAGE_REQUIRES_PARAMETER;
    extern const int BAD_ARGUMENTS;
    extern const int NUMBER_OF_ARGUMENTS_DOESNT_MATCH;
    extern const int INCORRECT_NUMBER_OF_COLUMNS;
    extern const int INFINITE_LOOP;
    extern const int TYPE_MISMATCH;
    extern const int TOO_MANY_ROWS;
    extern const int UNABLE_TO_SKIP_UNUSED_SHARDS;
}

namespace ActionLocks
{
    extern const StorageActionBlockType DistributedSend;
}

namespace
{

/// select query has database, table and table function names as AST pointers
/// Creates a copy of query, changes database, table and table function names.
ASTPtr rewriteSelectQuery(const ASTPtr & query, const std::string & database, const std::string & table, ASTPtr table_function_ptr = nullptr)
{
    auto modified_query_ast = query->clone();

    ASTSelectQuery & select_query = modified_query_ast->as<ASTSelectQuery &>();
    if (table_function_ptr)
        select_query.addTableFunction(table_function_ptr);
    else
        select_query.replaceDatabaseAndTable(database, table);

    /// Restore long column names (cause our short names are ambiguous).
    /// TODO: aliased table functions & CREATE TABLE AS table function cases
    if (!table_function_ptr)
    {
        RestoreQualifiedNamesVisitor::Data data;
        data.distributed_table = DatabaseAndTableWithAlias(*getTableExpression(query->as<ASTSelectQuery &>(), 0));
        data.remote_table.database = database;
        data.remote_table.table = table;
        data.rename = true;
        RestoreQualifiedNamesVisitor(data).visit(modified_query_ast);
    }

    return modified_query_ast;
}

/// The columns list in the original INSERT query is incorrect because inserted blocks are transformed
/// to the form of the sample block of the Distributed table. So we rewrite it and add all columns from
/// the sample block instead.
ASTPtr createInsertToRemoteTableQuery(const std::string & database, const std::string & table, const Block & sample_block_non_materialized)
{
    auto query = std::make_shared<ASTInsertQuery>();
    query->table_id = StorageID(database, table);

    auto columns = std::make_shared<ASTExpressionList>();
    query->columns = columns;
    query->children.push_back(columns);
    for (const auto & col : sample_block_non_materialized)
        columns->children.push_back(std::make_shared<ASTIdentifier>(col.name));

    return query;
}

/// Calculate maximum number in file names in directory and all subdirectories.
/// To ensure global order of data blocks yet to be sent across server restarts.
UInt64 getMaximumFileNumber(const std::string & dir_path)
{
    UInt64 res = 0;

    std::filesystem::recursive_directory_iterator begin(dir_path);
    std::filesystem::recursive_directory_iterator end;
    for (auto it = begin; it != end; ++it)
    {
        const auto & file_path = it->path();

        if (!std::filesystem::is_regular_file(*it) || !endsWith(file_path.filename().string(), ".bin"))
            continue;

        UInt64 num = 0;
        try
        {
            num = parse<UInt64>(file_path.filename().stem().string());
        }
        catch (Exception & e)
        {
            e.addMessage("Unexpected file name " + file_path.filename().string() + " found at " + file_path.parent_path().string() + ", should have numeric base name.");
            throw;
        }

        if (num > res)
            res = num;
    }

    return res;
}

std::string makeFormattedListOfShards(const ClusterPtr & cluster)
{
    std::ostringstream os;

    bool head = true;
    os << "[";
    for (const auto & shard_info : cluster->getShardsInfo())
    {
        (head ? os : os << ", ") << shard_info.shard_num;
        head = false;
    }
    os << "]";

    return os.str();
}

ExpressionActionsPtr buildShardingKeyExpression(const ASTPtr & sharding_key, const Context & context, const NamesAndTypesList & columns, bool project)
{
    ASTPtr query = sharding_key;
    auto syntax_result = TreeRewriter(context).analyze(query, columns);
    return ExpressionAnalyzer(query, syntax_result, context).getActions(project);
}

bool isExpressionActionsDeterministics(const ExpressionActionsPtr & actions)
{
    for (const auto & action : actions->getActions())
    {
        if (action.type != ExpressionAction::APPLY_FUNCTION)
            continue;
        if (!action.function_base->isDeterministic())
            return false;
    }
    return true;
}

class ReplacingConstantExpressionsMatcher
{
public:
    using Data = Block;

    static bool needChildVisit(ASTPtr &, const ASTPtr &)
    {
        return true;
    }

    static void visit(ASTPtr & node, Block & block_with_constants)
    {
        if (!node->as<ASTFunction>())
            return;

        std::string name = node->getColumnName();
        if (block_with_constants.has(name))
        {
            auto result = block_with_constants.getByName(name);
            if (!isColumnConst(*result.column))
                return;

            node = std::make_shared<ASTLiteral>(assert_cast<const ColumnConst &>(*result.column).getField());
        }
    }
};

void replaceConstantExpressions(
    ASTPtr & node,
    const Context & context,
    const NamesAndTypesList & columns,
    ConstStoragePtr storage,
    const StorageMetadataPtr & metadata_snapshot)
{
    auto syntax_result = TreeRewriter(context).analyze(node, columns, storage, metadata_snapshot);
    Block block_with_constants = KeyCondition::getBlockWithConstants(node, syntax_result, context);

    InDepthNodeVisitor<ReplacingConstantExpressionsMatcher, true> visitor(block_with_constants);
    visitor.visit(node);
}

QueryProcessingStage::Enum getQueryProcessingStageImpl(const Context & context, QueryProcessingStage::Enum to_stage, const ClusterPtr & cluster)
{
    const Settings & settings = context.getSettingsRef();

    size_t num_local_shards = cluster->getLocalShardCount();
    size_t num_remote_shards = cluster->getRemoteShardCount();
    size_t result_size = (num_remote_shards * settings.max_parallel_replicas) + num_local_shards;

    if (settings.distributed_group_by_no_merge)
        return QueryProcessingStage::Complete;
    /// Nested distributed query cannot return Complete stage,
    /// since the parent query need to aggregate the results after.
    if (to_stage == QueryProcessingStage::WithMergeableState)
        return QueryProcessingStage::WithMergeableState;
    return result_size == 1 ? QueryProcessingStage::Complete
                            : QueryProcessingStage::WithMergeableState;
}

}


/// For destruction of std::unique_ptr of type that is incomplete in class definition.
StorageDistributed::~StorageDistributed() = default;


NamesAndTypesList StorageDistributed::getVirtuals() const
{
    /// NOTE This is weird. Most of these virtual columns are part of MergeTree
    /// tables info. But Distributed is general-purpose engine.
    return NamesAndTypesList{
            NameAndTypePair("_table", std::make_shared<DataTypeString>()),
            NameAndTypePair("_part", std::make_shared<DataTypeString>()),
            NameAndTypePair("_part_index", std::make_shared<DataTypeUInt64>()),
            NameAndTypePair("_partition_id", std::make_shared<DataTypeString>()),
            NameAndTypePair("_sample_factor", std::make_shared<DataTypeFloat64>()),
            NameAndTypePair("_shard_num", std::make_shared<DataTypeUInt32>()),
    };
}

StorageDistributed::StorageDistributed(
    const StorageID & id_,
    const ColumnsDescription & columns_,
    const ConstraintsDescription & constraints_,
    const String & remote_database_,
    const String & remote_table_,
    const String & cluster_name_,
    const Context & context_,
    const ASTPtr & sharding_key_,
    const String & storage_policy_name_,
    const String & relative_data_path_,
    bool attach_)
    : IStorage(id_)
    , remote_database(remote_database_)
    , remote_table(remote_table_)
    , global_context(std::make_unique<Context>(context_))
    , log(&Poco::Logger::get("StorageDistributed (" + id_.table_name + ")"))
    , cluster_name(global_context->getMacros()->expand(cluster_name_))
    , has_sharding_key(sharding_key_)
    , relative_data_path(relative_data_path_)
{
    StorageInMemoryMetadata storage_metadata;
    storage_metadata.setColumns(columns_);
    storage_metadata.setConstraints(constraints_);
    setInMemoryMetadata(storage_metadata);

    if (sharding_key_)
    {
        sharding_key_expr = buildShardingKeyExpression(sharding_key_, *global_context, storage_metadata.getColumns().getAllPhysical(), false);
        sharding_key_column_name = sharding_key_->getColumnName();
        sharding_key_is_deterministic = isExpressionActionsDeterministics(sharding_key_expr);
    }

    if (!relative_data_path.empty())
    {
        storage_policy = global_context->getStoragePolicy(storage_policy_name_);
        data_volume = storage_policy->getVolume(0);
        if (storage_policy->getVolumes().size() > 1)
            LOG_WARNING(log, "Storage policy for Distributed table has multiple volumes. "
                             "Only {} volume will be used to store data. Other will be ignored.", data_volume->getName());
    }

    /// Sanity check. Skip check if the table is already created to allow the server to start.
    if (!attach_ && !cluster_name.empty())
    {
        size_t num_local_shards = global_context->getCluster(cluster_name)->getLocalShardCount();
        if (num_local_shards && remote_database == id_.database_name && remote_table == id_.table_name)
            throw Exception("Distributed table " + id_.table_name + " looks at itself", ErrorCodes::INFINITE_LOOP);
    }
}


StorageDistributed::StorageDistributed(
    const StorageID & id_,
    const ColumnsDescription & columns_,
    const ConstraintsDescription & constraints_,
    ASTPtr remote_table_function_ptr_,
    const String & cluster_name_,
    const Context & context_,
    const ASTPtr & sharding_key_,
    const String & storage_policy_name_,
    const String & relative_data_path_,
    bool attach)
    : StorageDistributed(id_, columns_, constraints_, String{}, String{}, cluster_name_, context_, sharding_key_, storage_policy_name_, relative_data_path_, attach)
{
    remote_table_function_ptr = std::move(remote_table_function_ptr_);
}


StoragePtr StorageDistributed::createWithOwnCluster(
    const StorageID & table_id_,
    const ColumnsDescription & columns_,
    const String & remote_database_,       /// database on remote servers.
    const String & remote_table_,          /// The name of the table on the remote servers.
    ClusterPtr owned_cluster_,
    const Context & context_)
{
    auto res = create(table_id_, columns_, ConstraintsDescription{}, remote_database_, remote_table_, String{}, context_, ASTPtr(), String(), String(), false);
    res->owned_cluster = std::move(owned_cluster_);
    return res;
}


StoragePtr StorageDistributed::createWithOwnCluster(
    const StorageID & table_id_,
    const ColumnsDescription & columns_,
    ASTPtr & remote_table_function_ptr_,
    ClusterPtr & owned_cluster_,
    const Context & context_)
{
    auto res = create(table_id_, columns_, ConstraintsDescription{}, remote_table_function_ptr_, String{}, context_, ASTPtr(), String(), String(), false);
    res->owned_cluster = owned_cluster_;
    return res;
}


bool StorageDistributed::canForceGroupByNoMerge(const Context &context, QueryProcessingStage::Enum to_stage, const ASTPtr & query_ptr) const
{
    const auto & settings = context.getSettingsRef();
    std::string reason;

    if (settings.distributed_group_by_no_merge)
        return true;
    if (!settings.optimize_distributed_group_by_sharding_key)
        return false;

    /// Distributed-over-Distributed (see getQueryProcessingStageImpl())
    if (to_stage == QueryProcessingStage::WithMergeableState)
        return false;
    if (!settings.optimize_skip_unused_shards)
        return false;
    if (!has_sharding_key)
        return false;

    const auto & select = query_ptr->as<ASTSelectQuery &>();

    if (select.group_by_with_totals || select.group_by_with_rollup || select.group_by_with_cube)
        return false;

    // TODO: The following can be optimized too (but with some caveats, will be addressed later):
    // - ORDER BY
    // - LIMIT BY
    // - LIMIT
    if (select.orderBy())
        return false;
    if (select.limitBy() || select.limitLength())
        return false;

    if (select.distinct)
    {
        for (auto & expr : select.select()->children)
        {
            const auto * id = expr->as<ASTIdentifier>();
            if (!id)
                return false;
            if (!sharding_key_expr->getSampleBlock().has(id->name))
                return false;
        }

        reason = "DISTINCT " + backQuote(serializeAST(*select.select(), true));
    }

    const ASTPtr group_by = select.groupBy();
    if (!group_by)
    {
        if (!select.distinct)
            return false;
    }
    else
    {
        // injective functions are optimized out in optimizeGroupBy()
        // hence all we need to check is that column in GROUP BY matches sharding expression
        auto & group_exprs = group_by->children;
        if (group_exprs.empty())
            throw Exception("No ASTExpressionList in GROUP BY", ErrorCodes::LOGICAL_ERROR);

        const auto * id = group_exprs[0]->as<ASTIdentifier>();
        if (!id)
            return false;
        if (!sharding_key_expr->getSampleBlock().has(id->name))
            return false;

        reason = "GROUP BY " + backQuote(serializeAST(*group_by, true));
    }

    LOG_DEBUG(log, "Force distributed_group_by_no_merge for {} (injective)", reason);
    return true;
}

QueryProcessingStage::Enum StorageDistributed::getQueryProcessingStage(const Context &context, QueryProcessingStage::Enum to_stage, const ASTPtr & query_ptr) const
{
    const auto & settings = context.getSettingsRef();
    auto metadata_snapshot = getInMemoryMetadataPtr();

    if (canForceGroupByNoMerge(context, to_stage, query_ptr))
        return QueryProcessingStage::Complete;

    ClusterPtr cluster = getCluster();
    if (settings.optimize_skip_unused_shards && 
        (settings.allow_nondeterministic_optimize_skip_unused_shards || sharding_key_is_deterministic))
    {
        ClusterPtr optimized_cluster = getOptimizedCluster(context, metadata_snapshot, query_ptr);
        if (optimized_cluster)
            cluster = optimized_cluster;
    }

    return getQueryProcessingStageImpl(context, to_stage, cluster);
}

Pipe StorageDistributed::read(
    const Names & column_names,
    const StorageMetadataPtr & metadata_snapshot,
    const SelectQueryInfo & query_info,
    const Context & context,
    QueryProcessingStage::Enum processed_stage,
    const size_t /*max_block_size*/,
    const unsigned /*num_streams*/)
{
    const auto & settings = context.getSettingsRef();

    ClusterPtr cluster = getCluster();
    if (settings.optimize_skip_unused_shards)
    {
        ClusterPtr optimized_cluster = getOptimizedCluster(context, metadata_snapshot, query_info.query);
        if (optimized_cluster)
        {
            LOG_DEBUG(log, "Skipping irrelevant shards - the query will be sent to the following shards of the cluster (shard numbers): {}", makeFormattedListOfShards(optimized_cluster));
            cluster = optimized_cluster;
        }
        else
        {
            LOG_DEBUG(log, "Unable to figure out irrelevant shards from WHERE/PREWHERE clauses - the query will be sent to all shards of the cluster{}", has_sharding_key ? "" : " (no sharding key)");
        }
    }

    const auto & modified_query_ast = rewriteSelectQuery(
        query_info.query, remote_database, remote_table, remote_table_function_ptr);

    Block header =
        InterpreterSelectQuery(query_info.query, context, SelectQueryOptions(processed_stage)).getSampleBlock();

    const Scalars & scalars = context.hasQueryContext() ? context.getQueryContext().getScalars() : Scalars{};

    bool has_virtual_shard_num_column = std::find(column_names.begin(), column_names.end(), "_shard_num") != column_names.end();
    if (has_virtual_shard_num_column && !isVirtualColumn("_shard_num", metadata_snapshot))
        has_virtual_shard_num_column = false;

    ClusterProxy::SelectStreamFactory select_stream_factory = remote_table_function_ptr
        ? ClusterProxy::SelectStreamFactory(
            header, processed_stage, remote_table_function_ptr, scalars, has_virtual_shard_num_column, context.getExternalTables())
        : ClusterProxy::SelectStreamFactory(
            header, processed_stage, StorageID{remote_database, remote_table}, scalars, has_virtual_shard_num_column, context.getExternalTables());

    return ClusterProxy::executeQuery(select_stream_factory, cluster, log,
        modified_query_ast, context, context.getSettingsRef(), query_info);
}


BlockOutputStreamPtr StorageDistributed::write(const ASTPtr &, const StorageMetadataPtr & metadata_snapshot, const Context & context)
{
    auto cluster = getCluster();
    const auto & settings = context.getSettingsRef();

    /// Ban an attempt to make async insert into the table belonging to DatabaseMemory
    if (!storage_policy && !owned_cluster && !settings.insert_distributed_sync)
    {
        throw Exception("Storage " + getName() + " must has own data directory to enable asynchronous inserts",
                        ErrorCodes::BAD_ARGUMENTS);
    }

    /// If sharding key is not specified, then you can only write to a shard containing only one shard
    if (!has_sharding_key && ((cluster->getLocalShardCount() + cluster->getRemoteShardCount()) >= 2))
    {
        throw Exception("Method write is not supported by storage " + getName() + " with more than one shard and no sharding key provided",
                        ErrorCodes::STORAGE_REQUIRES_PARAMETER);
    }

    /// Force sync insertion if it is remote() table function
    bool insert_sync = settings.insert_distributed_sync || owned_cluster;
    auto timeout = settings.insert_distributed_timeout;

    /// DistributedBlockOutputStream will not own cluster, but will own ConnectionPools of the cluster
    return std::make_shared<DistributedBlockOutputStream>(
        context, *this, metadata_snapshot, createInsertToRemoteTableQuery(remote_database, remote_table, metadata_snapshot->getSampleBlockNonMaterialized()), cluster,
        insert_sync, timeout);
}


void StorageDistributed::checkAlterIsPossible(const AlterCommands & commands, const Settings & /* settings */) const
{
    for (const auto & command : commands)
    {
        if (command.type != AlterCommand::Type::ADD_COLUMN
            && command.type != AlterCommand::Type::MODIFY_COLUMN
            && command.type != AlterCommand::Type::DROP_COLUMN
            && command.type != AlterCommand::Type::COMMENT_COLUMN
            && command.type != AlterCommand::Type::RENAME_COLUMN)

            throw Exception("Alter of type '" + alterTypeToString(command.type) + "' is not supported by storage " + getName(),
                ErrorCodes::NOT_IMPLEMENTED);
    }
}

void StorageDistributed::alter(const AlterCommands & params, const Context & context, TableLockHolder &)
{
    auto table_id = getStorageID();

    checkAlterIsPossible(params, context.getSettingsRef());
    StorageInMemoryMetadata new_metadata = getInMemoryMetadata();
    params.apply(new_metadata, context);
    DatabaseCatalog::instance().getDatabase(table_id.database_name)->alterTable(context, table_id, new_metadata);
    setInMemoryMetadata(new_metadata);
}


void StorageDistributed::startup()
{
    if (remote_database.empty() && !remote_table_function_ptr)
        LOG_WARNING(log, "Name of remote database is empty. Default database will be used implicitly.");

    if (!storage_policy)
        return;

    for (const DiskPtr & disk : data_volume->getDisks())
        createDirectoryMonitors(disk->getPath());

    for (const String & path : getDataPaths())
    {
        UInt64 inc = getMaximumFileNumber(path);
        if (inc > file_names_increment.value)
            file_names_increment.value.store(inc);
    }
    LOG_DEBUG(log, "Auto-increment is {}", file_names_increment.value);
}


void StorageDistributed::shutdown()
{
    monitors_blocker.cancelForever();

    std::lock_guard lock(cluster_nodes_mutex);

    LOG_DEBUG(log, "Joining background threads for async INSERT");
    cluster_nodes_data.clear();
    LOG_DEBUG(log, "Background threads for async INSERT joined");
}
void StorageDistributed::drop()
{
    // Some INSERT in-between shutdown() and drop() can call
    // requireDirectoryMonitor() again, so call shutdown() to clear them, but
    // when the drop() (this function) executed none of INSERT is allowed in
    // parallel.
    //
    // And second time shutdown() should be fast, since none of
    // DirectoryMonitor should do anything, because ActionBlocker is canceled
    // (in shutdown()).
    shutdown();

    // Distributed table w/o sharding_key does not allows INSERTs
    if (relative_data_path.empty())
        return;

    LOG_DEBUG(log, "Removing pending blocks for async INSERT from filesystem on DROP TABLE");

    auto disks = data_volume->getDisks();
    for (const auto & disk : disks)
        disk->removeRecursive(relative_data_path);

    LOG_DEBUG(log, "Removed");
}

Strings StorageDistributed::getDataPaths() const
{
    Strings paths;

    if (relative_data_path.empty())
        return paths;

    for (const DiskPtr & disk : data_volume->getDisks())
        paths.push_back(disk->getPath() + relative_data_path);

    return paths;
}

void StorageDistributed::truncate(const ASTPtr &, const StorageMetadataPtr &, const Context &, TableExclusiveLockHolder &)
{
    std::lock_guard lock(cluster_nodes_mutex);

    LOG_DEBUG(log, "Removing pending blocks for async INSERT from filesystem on TRUNCATE TABLE");

    for (auto it = cluster_nodes_data.begin(); it != cluster_nodes_data.end();)
    {
        it->second.shutdownAndDropAllData();
        it = cluster_nodes_data.erase(it);
    }

    LOG_DEBUG(log, "Removed");
}

StoragePolicyPtr StorageDistributed::getStoragePolicy() const
{
    return storage_policy;
}

void StorageDistributed::createDirectoryMonitors(const std::string & disk)
{
    const std::string path(disk + relative_data_path);
    Poco::File{path}.createDirectories();

    std::filesystem::directory_iterator begin(path);
    std::filesystem::directory_iterator end;
    for (auto it = begin; it != end; ++it)
        if (std::filesystem::is_directory(*it))
            requireDirectoryMonitor(disk, it->path().filename().string());
}


StorageDistributedDirectoryMonitor& StorageDistributed::requireDirectoryMonitor(const std::string & disk, const std::string & name)
{
    const std::string path(disk + relative_data_path + name);
    const std::string key(disk + name);

    std::lock_guard lock(cluster_nodes_mutex);
    auto & node_data = cluster_nodes_data[key];
    if (!node_data.directory_monitor)
    {
        node_data.connection_pool = StorageDistributedDirectoryMonitor::createPool(name, *this);
        node_data.directory_monitor = std::make_unique<StorageDistributedDirectoryMonitor>(
            *this, path, node_data.connection_pool, monitors_blocker, global_context->getDistributedSchedulePool());
    }
    return *node_data.directory_monitor;
}

std::vector<StorageDistributedDirectoryMonitor::Status> StorageDistributed::getDirectoryMonitorsStatuses() const
{
    std::vector<StorageDistributedDirectoryMonitor::Status> statuses;
    std::lock_guard lock(cluster_nodes_mutex);
    statuses.reserve(cluster_nodes_data.size());
    for (const auto & node : cluster_nodes_data)
        statuses.push_back(node.second.directory_monitor->getStatus());
    return statuses;
}

size_t StorageDistributed::getShardCount() const
{
    return getCluster()->getShardCount();
}

ClusterPtr StorageDistributed::getCluster() const
{
    return owned_cluster ? owned_cluster : global_context->getCluster(cluster_name);
}

ClusterPtr StorageDistributed::getOptimizedCluster(const Context & context, const StorageMetadataPtr & metadata_snapshot, const ASTPtr & query_ptr) const
{
    ClusterPtr cluster = getCluster();
    const Settings & settings = context.getSettingsRef();

    bool sharding_key_is_usable = settings.allow_nondeterministic_optimize_skip_unused_shards || sharding_key_is_deterministic;

    if (has_sharding_key && sharding_key_is_usable)
    {
        ClusterPtr optimized = skipUnusedShards(cluster, query_ptr, metadata_snapshot, context);
        if (optimized)
            return optimized;
    }

    UInt64 force = settings.force_optimize_skip_unused_shards;
    if (force)
    {
        std::stringstream exception_message;
        if (!has_sharding_key)
            exception_message << "No sharding key";
        else if (!sharding_key_is_usable)
            exception_message << "Sharding key is not deterministic";
        else
            exception_message << "Sharding key " << sharding_key_column_name << " is not used";

        if (force == FORCE_OPTIMIZE_SKIP_UNUSED_SHARDS_ALWAYS)
            throw Exception(exception_message.str(), ErrorCodes::UNABLE_TO_SKIP_UNUSED_SHARDS);
        if (force == FORCE_OPTIMIZE_SKIP_UNUSED_SHARDS_HAS_SHARDING_KEY && has_sharding_key)
            throw Exception(exception_message.str(), ErrorCodes::UNABLE_TO_SKIP_UNUSED_SHARDS);
    }

    return cluster;
}

void StorageDistributed::ClusterNodeData::flushAllData() const
{
    directory_monitor->flushAllData();
}

void StorageDistributed::ClusterNodeData::shutdownAndDropAllData() const
{
    directory_monitor->shutdownAndDropAllData();
}

IColumn::Selector StorageDistributed::createSelector(const ClusterPtr cluster, const ColumnWithTypeAndName & result)
{
    const auto & slot_to_shard = cluster->getSlotToShard();

// If result.type is DataTypeLowCardinality, do shard according to its dictionaryType
#define CREATE_FOR_TYPE(TYPE)                                                                                       \
    if (typeid_cast<const DataType##TYPE *>(result.type.get()))                                                     \
        return createBlockSelector<TYPE>(*result.column, slot_to_shard);                                            \
    else if (auto * type_low_cardinality = typeid_cast<const DataTypeLowCardinality *>(result.type.get()))          \
        if (typeid_cast<const DataType ## TYPE *>(type_low_cardinality->getDictionaryType().get()))                 \
            return createBlockSelector<TYPE>(*result.column->convertToFullColumnIfLowCardinality(), slot_to_shard);

    CREATE_FOR_TYPE(UInt8)
    CREATE_FOR_TYPE(UInt16)
    CREATE_FOR_TYPE(UInt32)
    CREATE_FOR_TYPE(UInt64)
    CREATE_FOR_TYPE(Int8)
    CREATE_FOR_TYPE(Int16)
    CREATE_FOR_TYPE(Int32)
    CREATE_FOR_TYPE(Int64)

#undef CREATE_FOR_TYPE

    throw Exception{"Sharding key expression does not evaluate to an integer type", ErrorCodes::TYPE_MISMATCH};
}

/// Returns a new cluster with fewer shards if constant folding for `sharding_key_expr` is possible
/// using constraints from "PREWHERE" and "WHERE" conditions, otherwise returns `nullptr`
ClusterPtr StorageDistributed::skipUnusedShards(
    ClusterPtr cluster,
    const ASTPtr & query_ptr,
    const StorageMetadataPtr & metadata_snapshot,
    const Context & context) const
{
    const auto & select = query_ptr->as<ASTSelectQuery &>();

    if (!select.prewhere() && !select.where())
    {
        return nullptr;
    }

    ASTPtr condition_ast;
    if (select.prewhere() && select.where())
    {
        condition_ast = makeASTFunction("and", select.prewhere()->clone(), select.where()->clone());
    }
    else
    {
        condition_ast = select.prewhere() ? select.prewhere()->clone() : select.where()->clone();
    }

    replaceConstantExpressions(condition_ast, context, metadata_snapshot->getColumns().getAll(), shared_from_this(), metadata_snapshot);
    const auto blocks = evaluateExpressionOverConstantCondition(condition_ast, sharding_key_expr);

    // Can't get definite answer if we can skip any shards
    if (!blocks)
    {
        return nullptr;
    }

    std::set<int> shards;

    for (const auto & block : *blocks)
    {
        if (!block.has(sharding_key_column_name))
            throw Exception("sharding_key_expr should evaluate as a single row", ErrorCodes::TOO_MANY_ROWS);

        const ColumnWithTypeAndName & result = block.getByName(sharding_key_column_name);
        const auto selector = createSelector(cluster, result);

        shards.insert(selector.begin(), selector.end());
    }

    return cluster->getClusterWithMultipleShards({shards.begin(), shards.end()});
}

ActionLock StorageDistributed::getActionLock(StorageActionBlockType type)
{
    if (type == ActionLocks::DistributedSend)
        return monitors_blocker.cancel();
    return {};
}

void StorageDistributed::flushClusterNodesAllData()
{
    std::lock_guard lock(cluster_nodes_mutex);

    /// TODO: Maybe it should be executed in parallel
    for (auto & node : cluster_nodes_data)
        node.second.flushAllData();
}

void StorageDistributed::rename(const String & new_path_to_table_data, const StorageID & new_table_id)
{
    if (!relative_data_path.empty())
        renameOnDisk(new_path_to_table_data);
    renameInMemory(new_table_id);
}


void StorageDistributed::renameOnDisk(const String & new_path_to_table_data)
{
    for (const DiskPtr & disk : data_volume->getDisks())
    {
<<<<<<< HEAD
        disk->createDirectories(new_path_to_table_data);
        disk->moveDirectory(relative_data_path, new_path_to_table_data);
=======
        const String path(disk->getPath());
        auto new_path = path + new_path_to_table_data;
        Poco::File(path + relative_data_path).renameTo(new_path);
>>>>>>> d6bf7ee8

        LOG_DEBUG(log, "Updating path to {}", new_path);

        std::lock_guard lock(cluster_nodes_mutex);
        for (auto & node : cluster_nodes_data)
            node.second.directory_monitor->updatePath(new_path);
    }

    relative_data_path = new_path_to_table_data;
}


void registerStorageDistributed(StorageFactory & factory)
{
    factory.registerStorage("Distributed", [](const StorageFactory::Arguments & args)
    {
        /** Arguments of engine is following:
          * - name of cluster in configuration;
          * - name of remote database;
          * - name of remote table;
          * - policy to store data in;
          *
          * Remote database may be specified in following form:
          * - identifier;
          * - constant expression with string result, like currentDatabase();
          * -- string literal as specific case;
          * - empty string means 'use default database from cluster'.
          */

        ASTs & engine_args = args.engine_args;

        if (engine_args.size() < 3 || engine_args.size() > 5)
            throw Exception(
                "Storage Distributed requires from 3 to 5 parameters - "
                "name of configuration section with list of remote servers, "
                "name of remote database, "
                "name of remote table, "
                "sharding key expression (optional), "
                "policy to store data in (optional).",
                ErrorCodes::NUMBER_OF_ARGUMENTS_DOESNT_MATCH);

        String cluster_name = getClusterNameAndMakeLiteral(engine_args[0]);

        engine_args[1] = evaluateConstantExpressionOrIdentifierAsLiteral(engine_args[1], args.local_context);
        engine_args[2] = evaluateConstantExpressionOrIdentifierAsLiteral(engine_args[2], args.local_context);

        String remote_database = engine_args[1]->as<ASTLiteral &>().value.safeGet<String>();
        String remote_table = engine_args[2]->as<ASTLiteral &>().value.safeGet<String>();

        const auto & sharding_key = engine_args.size() >= 4 ? engine_args[3] : nullptr;
        const auto & storage_policy = engine_args.size() >= 5 ? engine_args[4]->as<ASTLiteral &>().value.safeGet<String>() : "default";

        /// Check that sharding_key exists in the table and has numeric type.
        if (sharding_key)
        {
            auto sharding_expr = buildShardingKeyExpression(sharding_key, args.context, args.columns.getAllPhysical(), true);
            const Block & block = sharding_expr->getSampleBlock();

            if (block.columns() != 1)
                throw Exception("Sharding expression must return exactly one column", ErrorCodes::INCORRECT_NUMBER_OF_COLUMNS);

            auto type = block.getByPosition(0).type;

            if (!type->isValueRepresentedByInteger())
                throw Exception("Sharding expression has type " + type->getName() +
                    ", but should be one of integer type", ErrorCodes::TYPE_MISMATCH);
        }

        return StorageDistributed::create(
            args.table_id, args.columns, args.constraints,
            remote_database, remote_table, cluster_name,
            args.context,
            sharding_key,
            storage_policy,
            args.relative_data_path,
            args.attach);
    },
    {
        .source_access_type = AccessType::REMOTE,
    });
}

}<|MERGE_RESOLUTION|>--- conflicted
+++ resolved
@@ -861,14 +861,10 @@
 {
     for (const DiskPtr & disk : data_volume->getDisks())
     {
-<<<<<<< HEAD
-        disk->createDirectories(new_path_to_table_data);
-        disk->moveDirectory(relative_data_path, new_path_to_table_data);
-=======
         const String path(disk->getPath());
         auto new_path = path + new_path_to_table_data;
+        Poco::File(new_path).createDirectories();
         Poco::File(path + relative_data_path).renameTo(new_path);
->>>>>>> d6bf7ee8
 
         LOG_DEBUG(log, "Updating path to {}", new_path);
 
