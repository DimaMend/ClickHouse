#include <DataStreams/AddingConstColumnBlockInputStream.h>
#include <DataStreams/narrowBlockInputStreams.h>
#include <DataStreams/LazyBlockInputStream.h>
#include <DataStreams/NullBlockInputStream.h>
#include <DataStreams/OneBlockInputStream.h>
#include <DataStreams/ConcatBlockInputStream.h>
#include <DataStreams/materializeBlock.h>
#include <DataStreams/MaterializingBlockInputStream.h>
#include <Storages/StorageMerge.h>
#include <Storages/StorageFactory.h>
#include <Storages/VirtualColumnUtils.h>
#include <Storages/AlterCommands.h>
#include <Interpreters/SyntaxAnalyzer.h>
#include <Interpreters/ExpressionActions.h>
#include <Interpreters/evaluateConstantExpression.h>
#include <Interpreters/InterpreterSelectQuery.h>
#include <Parsers/ASTSelectQuery.h>
#include <Parsers/ASTLiteral.h>
#include <DataTypes/DataTypeString.h>
#include <Columns/ColumnString.h>
#include <Common/typeid_cast.h>
#include <Common/checkStackSize.h>
#include <Databases/IDatabase.h>
#include <ext/range.h>
#include <algorithm>
#include <Parsers/queryToString.h>
#include <Processors/Sources/SourceFromInputStream.h>
#include <Processors/Transforms/MaterializingTransform.h>
#include <Processors/ConcatProcessor.h>
#include <Processors/Transforms/AddingConstColumnTransform.h>
#include <Processors/Transforms/ConvertingTransform.h>


namespace DB
{

namespace ErrorCodes
{
    extern const int LOGICAL_ERROR;
    extern const int NOT_IMPLEMENTED;
    extern const int ILLEGAL_PREWHERE;
    extern const int NUMBER_OF_ARGUMENTS_DOESNT_MATCH;
    extern const int BLOCKS_HAVE_DIFFERENT_STRUCTURE;
    extern const int SAMPLING_NOT_SUPPORTED;
}

namespace
{

/// Rewrite original query removing joined tables from it
void removeJoin(const ASTSelectQuery & select)
{
    const auto & tables = select.tables();
    if (!tables || tables->children.size() < 2)
        return;

    const auto & joined_table = tables->children[1]->as<ASTTablesInSelectQueryElement &>();
    if (!joined_table.table_join)
        return;

    /// The most simple temporary solution: leave only the first table in query.
    /// TODO: we also need to remove joined columns and related functions (taking in account aliases if any).
    tables->children.resize(1);
}

}


StorageMerge::StorageMerge(
    const StorageID & table_id_,
    const ColumnsDescription & columns_,
    const String & source_database_,
    const String & table_name_regexp_,
    const Context & context_)
    : IStorage(table_id_, ColumnsDescription({{"_table", std::make_shared<DataTypeString>()}}, true))
    , source_database(source_database_)
    , table_name_regexp(table_name_regexp_)
    , global_context(context_)
{
    setColumns(columns_);
}


/// NOTE: structure of underlying tables as well as their set are not constant,
///       so the results of these methods may become obsolete after the call.

NameAndTypePair StorageMerge::getColumn(const String & column_name) const
{
    if (!IStorage::hasColumn(column_name))
    {
        auto first_table = getFirstTable([](auto &&) { return true; });
        if (first_table)
            return first_table->getColumn(column_name);
    }

    return IStorage::getColumn(column_name);
}


bool StorageMerge::hasColumn(const String & column_name) const
{
    if (!IStorage::hasColumn(column_name))
    {
        auto first_table = getFirstTable([](auto &&) { return true; });
        if (first_table)
            return first_table->hasColumn(column_name);
    }

    return true;
}


template <typename F>
StoragePtr StorageMerge::getFirstTable(F && predicate) const
{
    auto iterator = getDatabaseIterator();

    while (iterator->isValid())
    {
        const auto & table = iterator->table();
        if (table.get() != this && predicate(table))
            return table;

        iterator->next();
    }

    return {};
}


bool StorageMerge::isRemote() const
{
    auto first_remote_table = getFirstTable([](const StoragePtr & table) { return table && table->isRemote(); });
    return first_remote_table != nullptr;
}


bool StorageMerge::mayBenefitFromIndexForIn(const ASTPtr & left_in_operand, const Context & query_context) const
{
    /// It's beneficial if it is true for at least one table.
    StorageListWithLocks selected_tables = getSelectedTables(
            query_context.getCurrentQueryId(), query_context.getSettingsRef());

    size_t i = 0;
    for (const auto & table : selected_tables)
    {
        if (std::get<0>(table)->mayBenefitFromIndexForIn(left_in_operand, query_context))
            return true;

        ++i;
        /// For simplicity reasons, check only first ten tables.
        if (i > 10)
            break;
    }

    return false;
}


QueryProcessingStage::Enum StorageMerge::getQueryProcessingStage(const Context & context, QueryProcessingStage::Enum to_stage, const ASTPtr & query_ptr) const
{
    auto stage_in_source_tables = QueryProcessingStage::FetchColumns;

    DatabaseTablesIteratorPtr iterator = getDatabaseIterator();

    size_t selected_table_size = 0;

    while (iterator->isValid())
    {
        const auto & table = iterator->table();
        if (table && table.get() != this)
        {
            ++selected_table_size;
            stage_in_source_tables = std::max(stage_in_source_tables, table->getQueryProcessingStage(context, to_stage, query_ptr));
        }

        iterator->next();
    }

    return selected_table_size == 1 ? stage_in_source_tables : std::min(stage_in_source_tables, QueryProcessingStage::WithMergeableState);
}


Pipes StorageMerge::read(
    const Names & column_names,
    const SelectQueryInfo & query_info,
    const Context & context,
    QueryProcessingStage::Enum processed_stage,
    const size_t max_block_size,
    unsigned num_streams)
{
    Pipes res;

    bool has_table_virtual_column = false;
    Names real_column_names;
    real_column_names.reserve(column_names.size());

    for (const auto & column_name : column_names)
    {
        if (column_name == "_table" && isVirtualColumn(column_name))
            has_table_virtual_column = true;
        else
            real_column_names.push_back(column_name);
    }

    /** Just in case, turn off optimization "transfer to PREWHERE",
      * since there is no certainty that it works when one of table is MergeTree and other is not.
      */
    auto modified_context = std::make_shared<Context>(context);
    modified_context->setSetting("optimize_move_to_prewhere", false);

    /// What will be result structure depending on query processed stage in source tables?
    Block header = getQueryHeader(column_names, query_info, context, processed_stage);

    /** First we make list of selected tables to find out its size.
      * This is necessary to correctly pass the recommended number of threads to each table.
      */
    StorageListWithLocks selected_tables = getSelectedTables(
        query_info.query, has_table_virtual_column, context.getCurrentQueryId(), context.getSettingsRef());

    if (selected_tables.empty())
        /// FIXME: do we support sampling in this case?
        return createSources(
            query_info, processed_stage, max_block_size, header, {}, real_column_names, modified_context, 0, has_table_virtual_column);

    size_t tables_count = selected_tables.size();
    Float64 num_streams_multiplier = std::min(unsigned(tables_count), std::max(1U, unsigned(context.getSettingsRef().max_streams_multiplier_for_merge_tables)));
    num_streams *= num_streams_multiplier;
    size_t remaining_streams = num_streams;

    InputSortingInfoPtr input_sorting_info;
    if (query_info.order_by_optimizer)
    {
        for (auto it = selected_tables.begin(); it != selected_tables.end(); ++it)
        {
            auto current_info = query_info.order_by_optimizer->getInputOrder(std::get<0>(*it));
            if (it == selected_tables.begin())
                input_sorting_info = current_info;
            else if (!current_info || (input_sorting_info && *current_info != *input_sorting_info))
                input_sorting_info.reset();

            if (!input_sorting_info)
                break;
        }

        query_info.input_sorting_info = input_sorting_info;
    }

    for (const auto & table : selected_tables)
    {
        size_t current_need_streams = tables_count >= num_streams ? 1 : (num_streams / tables_count);
        size_t current_streams = std::min(current_need_streams, remaining_streams);
        remaining_streams -= current_streams;
        current_streams = std::max(size_t(1), current_streams);

        const auto & storage = std::get<0>(table);

        /// If sampling requested, then check that table supports it.
        if (query_info.query->as<ASTSelectQuery>()->sampleSize() && !storage->supportsSampling())
            throw Exception("Illegal SAMPLE: table doesn't support sampling", ErrorCodes::SAMPLING_NOT_SUPPORTED);

        auto source_pipes = createSources(
                query_info, processed_stage, max_block_size, header, table, real_column_names, modified_context,
                current_streams, has_table_virtual_column);

        for (auto & pipe : source_pipes)
            res.emplace_back(std::move(pipe));
    }

    if (res.empty())
        return res;

    return narrowPipes(std::move(res), num_streams);
}

Pipes StorageMerge::createSources(const SelectQueryInfo & query_info, const QueryProcessingStage::Enum & processed_stage,
    const UInt64 max_block_size, const Block & header, const StorageWithLockAndName & storage_with_lock,
    Names & real_column_names,
    const std::shared_ptr<Context> & modified_context, size_t streams_num, bool has_table_virtual_column,
    bool concat_streams)
{
    const auto & [storage, struct_lock, table_name] = storage_with_lock;
    SelectQueryInfo modified_query_info = query_info;
    modified_query_info.query = query_info.query->clone();

    /// Original query could contain JOIN but we need only the first joined table and its columns.
    removeJoin(*modified_query_info.query->as<ASTSelectQuery>());

    VirtualColumnUtils::rewriteEntityInAst(modified_query_info.query, "_table", table_name);

    Pipes pipes;

    if (!storage)
    {
        if (query_info.force_tree_shaped_pipeline)
        {
            /// This flag means that pipeline must be tree-shaped,
            /// so we can't enable processors for InterpreterSelectQuery here.
            auto stream = InterpreterSelectQuery(modified_query_info.query, *modified_context, std::make_shared<OneBlockInputStream>(header),
                                                 SelectQueryOptions(processed_stage).analyze()).execute().in;

            pipes.emplace_back(std::make_shared<SourceFromInputStream>(std::move(stream)));
            return pipes;
        }

        auto pipe = InterpreterSelectQuery(modified_query_info.query, *modified_context,
                                             std::make_shared<OneBlockInputStream>(header),
                                             SelectQueryOptions(processed_stage).analyze()).executeWithProcessors().getPipe();
        pipe.addInterpreterContext(modified_context);
        pipes.emplace_back(std::move(pipe));
        return pipes;
    }

    auto storage_stage = storage->getQueryProcessingStage(*modified_context, QueryProcessingStage::Complete, query_info.query);
    if (processed_stage <= storage_stage)
    {
        /// If there are only virtual columns in query, you must request at least one other column.
        if (real_column_names.empty())
            real_column_names.push_back(ExpressionActions::getSmallestColumn(storage->getColumns().getAllPhysical()));

        pipes = storage->read(real_column_names, modified_query_info, *modified_context, processed_stage, max_block_size, UInt32(streams_num));
    }
    else if (processed_stage > storage_stage)
    {
        modified_query_info.query->as<ASTSelectQuery>()->replaceDatabaseAndTable(source_database, table_name);

        /// Maximum permissible parallelism is streams_num
        modified_context->setSetting("max_threads", streams_num);
        modified_context->setSetting("max_streams_to_max_threads_ratio", 1);

        InterpreterSelectQuery interpreter{modified_query_info.query, *modified_context, SelectQueryOptions(processed_stage)};

        if (query_info.force_tree_shaped_pipeline)
        {
            BlockInputStreamPtr stream = interpreter.execute().in;
            Pipe pipe(std::make_shared<SourceFromInputStream>(std::move(stream)));
            pipes.emplace_back(std::move(pipe));
        }
        else
        {
            Pipe pipe = interpreter.executeWithProcessors().getPipe();
            pipes.emplace_back(std::move(pipe));
        }

        /** Materialization is needed, since from distributed storage the constants come materialized.
          * If you do not do this, different types (Const and non-Const) columns will be produced in different threads,
          * And this is not allowed, since all code is based on the assumption that in the block stream all types are the same.
          */
        pipes.back().addSimpleTransform(std::make_shared<MaterializingTransform>(pipes.back().getHeader()));
    }

    if (!pipes.empty())
    {
        if (concat_streams && pipes.size() > 1)
        {
            auto concat = std::make_shared<ConcatProcessor>(pipes.at(0).getHeader(), pipes.size());
            Pipe pipe(std::move(pipes), std::move(concat));

            pipes = Pipes();
            pipes.emplace_back(std::move(pipe));
        }

        for (auto & pipe : pipes)
        {
            if (has_table_virtual_column)
                pipe.addSimpleTransform(std::make_shared<AddingConstColumnTransform<String>>(
                    pipe.getHeader(), std::make_shared<DataTypeString>(), table_name, "_table"));

            /// Subordinary tables could have different but convertible types, like numeric types of different width.
            /// We must return streams with structure equals to structure of Merge table.
            convertingSourceStream(header, *modified_context, modified_query_info.query, pipe, processed_stage);

            pipe.addTableLock(struct_lock);
            pipe.addInterpreterContext(modified_context);

        }
    }

    return pipes;
}


StorageMerge::StorageListWithLocks StorageMerge::getSelectedTables(const String & query_id, const Settings & settings) const
{
    StorageListWithLocks selected_tables;
    auto iterator = getDatabaseIterator();

    while (iterator->isValid())
    {
        const auto & table = iterator->table();
        if (table && table.get() != this)
            selected_tables.emplace_back(
                    table, table->lockStructureForShare(false, query_id, settings.lock_acquire_timeout), iterator->name());

        iterator->next();
    }

    return selected_tables;
}


StorageMerge::StorageListWithLocks StorageMerge::getSelectedTables(
        const ASTPtr & query, bool has_virtual_column, const String & query_id, const Settings & settings) const
{
    StorageListWithLocks selected_tables;
    DatabaseTablesIteratorPtr iterator = getDatabaseIterator();

    auto virtual_column = ColumnString::create();

    while (iterator->isValid())
    {
        StoragePtr storage = iterator->table();
        if (!storage)
            continue;

        if (query && query->as<ASTSelectQuery>()->prewhere() && !storage->supportsPrewhere())
            throw Exception("Storage " + storage->getName() + " doesn't support PREWHERE.", ErrorCodes::ILLEGAL_PREWHERE);

        if (storage.get() != this)
        {
            selected_tables.emplace_back(
                    storage, storage->lockStructureForShare(false, query_id, settings.lock_acquire_timeout), iterator->name());
            virtual_column->insert(iterator->name());
        }

        iterator->next();
    }

    if (has_virtual_column)
    {
        Block virtual_columns_block = Block{ColumnWithTypeAndName(std::move(virtual_column), std::make_shared<DataTypeString>(), "_table")};
        VirtualColumnUtils::filterBlockWithQuery(query, virtual_columns_block, global_context);
        auto values = VirtualColumnUtils::extractSingleValueFromBlock<String>(virtual_columns_block, "_table");

        /// Remove unused tables from the list
        selected_tables.remove_if([&] (const auto & elem) { return values.find(std::get<2>(elem)) == values.end(); });
    }

    return selected_tables;
}


DatabaseTablesIteratorPtr StorageMerge::getDatabaseIterator() const
{
    checkStackSize();
    auto database = DatabaseCatalog::instance().getDatabase(source_database);
    auto table_name_match = [this](const String & table_name_) { return table_name_regexp.match(table_name_); };
    return database->getTablesIterator(table_name_match);
}


void StorageMerge::checkAlterIsPossible(const AlterCommands & commands, const Settings & /* settings */)
{
    for (const auto & command : commands)
    {
        if (command.type != AlterCommand::Type::ADD_COLUMN && command.type != AlterCommand::Type::MODIFY_COLUMN
            && command.type != AlterCommand::Type::DROP_COLUMN && command.type != AlterCommand::Type::COMMENT_COLUMN)
            throw Exception(
                "Alter of type '" + alterTypeToString(command.type) + "' is not supported by storage " + getName(),
                ErrorCodes::NOT_IMPLEMENTED);
    }
}

void StorageMerge::alter(
    const AlterCommands & params, const Context & context, TableStructureWriteLockHolder & table_lock_holder)
{
    lockStructureExclusively(table_lock_holder, context.getCurrentQueryId(), context.getSettingsRef().lock_acquire_timeout);
    auto table_id = getStorageID();

    StorageInMemoryMetadata storage_metadata = getInMemoryMetadata();
    params.apply(storage_metadata);
    DatabaseCatalog::instance().getDatabase(table_id.database_name)->alterTable(context, table_id, storage_metadata);
    setColumns(storage_metadata.columns);
}

Block StorageMerge::getQueryHeader(
    const Names & column_names, const SelectQueryInfo & query_info, const Context & context, QueryProcessingStage::Enum processed_stage)
{
    switch (processed_stage)
    {
        case QueryProcessingStage::FetchColumns:
        {
            Block header = getSampleBlockForColumns(column_names);
            if (query_info.prewhere_info)
            {
                query_info.prewhere_info->prewhere_actions->execute(header);
                header = materializeBlock(header);
                if (query_info.prewhere_info->remove_prewhere_column)
                    header.erase(query_info.prewhere_info->prewhere_column_name);
            }
            return header;
        }
        case QueryProcessingStage::WithMergeableState:
        case QueryProcessingStage::Complete:
<<<<<<< HEAD
        {
            auto query = query_info.query->clone();
            removeJoin(*query->as<ASTSelectQuery>());

            auto stream = std::make_shared<OneBlockInputStream>(
                metadata_snapshot->getSampleBlockForColumns(column_names, getVirtuals(), getStorageID()));
            return InterpreterSelectQuery(query, context, stream, SelectQueryOptions(processed_stage).analyze()).getSampleBlock();
        }
=======
            return materializeBlock(InterpreterSelectQuery(
                query_info.query, context, std::make_shared<OneBlockInputStream>(getSampleBlockForColumns(column_names)),
                SelectQueryOptions(processed_stage).analyze()).getSampleBlock());
>>>>>>> 14668fb0
    }
    throw Exception("Logical Error: unknown processed stage.", ErrorCodes::LOGICAL_ERROR);
}

void StorageMerge::convertingSourceStream(const Block & header, const Context & context, ASTPtr & query,
                                          Pipe & pipe, QueryProcessingStage::Enum processed_stage)
{
    Block before_block_header = pipe.getHeader();
    pipe.addSimpleTransform(std::make_shared<ConvertingTransform>(before_block_header, header, ConvertingTransform::MatchColumnsMode::Name));

    auto where_expression = query->as<ASTSelectQuery>()->where();

    if (!where_expression)
        return;

    for (size_t column_index : ext::range(0, header.columns()))
    {
        ColumnWithTypeAndName header_column = header.getByPosition(column_index);
        ColumnWithTypeAndName before_column = before_block_header.getByName(header_column.name);
        /// If the processed_stage greater than FetchColumns and the block structure between streams is different.
        /// the where expression maybe invalid because of convertingBlockInputStream.
        /// So we need to throw exception.
        if (!header_column.type->equals(*before_column.type.get()) && processed_stage > QueryProcessingStage::FetchColumns)
        {
            NamesAndTypesList source_columns = getSampleBlock().getNamesAndTypesList();
            NameAndTypePair virtual_column = getColumn("_table");
            source_columns.insert(source_columns.end(), virtual_column);
            auto syntax_result = SyntaxAnalyzer(context).analyze(where_expression, source_columns);
            ExpressionActionsPtr actions = ExpressionAnalyzer{where_expression, syntax_result, context}.getActions(false, false);
            Names required_columns = actions->getRequiredColumns();

            for (const auto & required_column : required_columns)
            {
                if (required_column == header_column.name)
                    throw Exception("Block structure mismatch in Merge Storage: different types:\n" + before_block_header.dumpStructure()
                                    + "\n" + header.dumpStructure(), ErrorCodes::BLOCKS_HAVE_DIFFERENT_STRUCTURE);
            }
        }

    }
}


void registerStorageMerge(StorageFactory & factory)
{
    factory.registerStorage("Merge", [](const StorageFactory::Arguments & args)
    {
        /** In query, the name of database is specified as table engine argument which contains source tables,
          *  as well as regex for source-table names.
          */

        ASTs & engine_args = args.engine_args;

        if (engine_args.size() != 2)
            throw Exception("Storage Merge requires exactly 2 parameters"
                " - name of source database and regexp for table names.",
                ErrorCodes::NUMBER_OF_ARGUMENTS_DOESNT_MATCH);

        engine_args[0] = evaluateConstantExpressionForDatabaseName(engine_args[0], args.local_context);
        engine_args[1] = evaluateConstantExpressionAsLiteral(engine_args[1], args.local_context);

        String source_database = engine_args[0]->as<ASTLiteral &>().value.safeGet<String>();
        String table_name_regexp = engine_args[1]->as<ASTLiteral &>().value.safeGet<String>();

        return StorageMerge::create(
            args.table_id, args.columns,
            source_database, table_name_regexp, args.context);
    });
}

}<|MERGE_RESOLUTION|>--- conflicted
+++ resolved
@@ -492,20 +492,14 @@
         }
         case QueryProcessingStage::WithMergeableState:
         case QueryProcessingStage::Complete:
-<<<<<<< HEAD
         {
             auto query = query_info.query->clone();
             removeJoin(*query->as<ASTSelectQuery>());
 
-            auto stream = std::make_shared<OneBlockInputStream>(
-                metadata_snapshot->getSampleBlockForColumns(column_names, getVirtuals(), getStorageID()));
-            return InterpreterSelectQuery(query, context, stream, SelectQueryOptions(processed_stage).analyze()).getSampleBlock();
-        }
-=======
             return materializeBlock(InterpreterSelectQuery(
-                query_info.query, context, std::make_shared<OneBlockInputStream>(getSampleBlockForColumns(column_names)),
+                query, context, std::make_shared<OneBlockInputStream>(getSampleBlockForColumns(column_names)),
                 SelectQueryOptions(processed_stage).analyze()).getSampleBlock());
->>>>>>> 14668fb0
+        }
     }
     throw Exception("Logical Error: unknown processed stage.", ErrorCodes::LOGICAL_ERROR);
 }
