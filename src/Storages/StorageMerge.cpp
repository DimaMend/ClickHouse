#include <functional>
#include <iterator>
#include <Access/ContextAccess.h>
#include <Analyzer/ConstantNode.h>
#include <Analyzer/ColumnNode.h>
#include <Analyzer/FunctionNode.h>
#include <Analyzer/IdentifierNode.h>
#include <Analyzer/InDepthQueryTreeVisitor.h>
#include <Analyzer/Passes/QueryAnalysisPass.h>
#include <Analyzer/QueryTreeBuilder.h>
#include <Analyzer/TableNode.h>
#include <Analyzer/Utils.h>
#include <Common/quoteString.h>
#include <Columns/ColumnString.h>
#include <Core/Settings.h>
#include <DataTypes/DataTypeLowCardinality.h>
#include <DataTypes/DataTypeString.h>
#include <DataTypes/getLeastSupertype.h>
#include <DataTypes/IDataType.h>
#include <Interpreters/Context.h>
#include <Interpreters/ExpressionActions.h>
#include <Interpreters/IdentifierSemantic.h>
#include <Interpreters/InterpreterSelectQuery.h>
#include <Interpreters/InterpreterSelectQueryAnalyzer.h>
#include <Interpreters/TreeRewriter.h>
#include <Interpreters/addTypeConversionToAST.h>
#include <Interpreters/evaluateConstantExpression.h>
#include <Interpreters/getHeaderForProcessingStage.h>
#include <Interpreters/replaceAliasColumnsInQuery.h>
#include <Interpreters/addMissingDefaults.h>
#include <Parsers/ASTExpressionList.h>
#include <Parsers/ASTFunction.h>
#include <Parsers/ASTIdentifier.h>
#include <Parsers/ASTLiteral.h>
#include <Parsers/ASTSelectQuery.h>
#include <Planner/PlannerActionsVisitor.h>
#include <Planner/Utils.h>
#include <Processors/QueryPlan/BuildQueryPipelineSettings.h>
#include <Processors/QueryPlan/Optimizations/QueryPlanOptimizationSettings.h>
#include <Processors/QueryPlan/FilterStep.h>
#include <Processors/QueryPlan/ExpressionStep.h>
#include <Processors/QueryPlan/QueryPlan.h>
#include <Processors/QueryPlan/ReadFromMergeTree.h>
#include <Processors/Sources/NullSource.h>
#include <Processors/Transforms/FilterTransform.h>
#include <Processors/Transforms/MaterializingTransform.h>
#include <QueryPipeline/QueryPipelineBuilder.h>
#include <QueryPipeline/narrowPipe.h>
#include <Storages/AlterCommands.h>
#include <Storages/ReadInOrderOptimizer.h>
#include <Storages/SelectQueryInfo.h>
#include <Storages/StorageDistributed.h>
#include <Storages/StorageFactory.h>
#include <Storages/StorageMerge.h>
#include <Storages/StorageView.h>
#include <Storages/VirtualColumnUtils.h>
#include <Storages/checkAndGetLiteralArgument.h>
#include <Common/Exception.h>
#include <Common/assert_cast.h>
#include <Common/checkStackSize.h>
#include <Common/typeid_cast.h>
#include <Core/NamesAndTypes.h>
#include <Functions/FunctionFactory.h>


namespace DB
{
namespace Setting
{
    extern const SettingsBool allow_experimental_analyzer;
    extern const SettingsSeconds lock_acquire_timeout;
    extern const SettingsFloat max_streams_multiplier_for_merge_tables;
    extern const SettingsUInt64 merge_table_max_tables_to_look_for_schema_inference;
}

namespace ErrorCodes
{
extern const int LOGICAL_ERROR;
extern const int BAD_ARGUMENTS;
extern const int NOT_IMPLEMENTED;
extern const int NUMBER_OF_ARGUMENTS_DOESNT_MATCH;
extern const int SAMPLING_NOT_SUPPORTED;
extern const int ALTER_OF_COLUMN_IS_FORBIDDEN;
extern const int CANNOT_EXTRACT_TABLE_STRUCTURE;
extern const int STORAGE_REQUIRES_PARAMETER;
}

namespace
{

bool columnIsPhysical(ColumnDefaultKind kind)
{
    return kind == ColumnDefaultKind::Default || kind == ColumnDefaultKind::Materialized;
}

bool columnDefaultKindHasSameType(ColumnDefaultKind lhs, ColumnDefaultKind rhs)
{
    if (lhs == rhs)
        return true;

    if (columnIsPhysical(lhs) == columnIsPhysical(rhs))
        return true;

    return false;
}

/// Adds to the select query section `WITH value AS column_name`
///
/// For example:
/// - `WITH 9000 as _port`.
void rewriteEntityInAst(ASTPtr ast, const String & column_name, const Field & value)
{
    auto & select = ast->as<ASTSelectQuery &>();
    if (!select.with())
        select.setExpression(ASTSelectQuery::Expression::WITH, std::make_shared<ASTExpressionList>());

    auto literal = std::make_shared<ASTLiteral>(value);
    literal->alias = column_name;
    literal->prefer_alias_to_column_name = true;
    select.with()->children.push_back(literal);
}

}

StorageMerge::DatabaseNameOrRegexp::DatabaseNameOrRegexp(
    const String & source_database_name_or_regexp_,
    bool database_is_regexp_,
    std::optional<OptimizedRegularExpression> source_database_regexp_,
    std::optional<OptimizedRegularExpression> source_table_regexp_,
    std::optional<DBToTableSetMap> source_databases_and_tables_)
    : source_database_name_or_regexp(source_database_name_or_regexp_)
    , database_is_regexp(database_is_regexp_)
    , source_database_regexp(std::move(source_database_regexp_))
    , source_table_regexp(std::move(source_table_regexp_))
    , source_databases_and_tables(std::move(source_databases_and_tables_))
{
}

StorageMerge::StorageMerge(
    const StorageID & table_id_,
    const ColumnsDescription & columns_,
    const String & comment,
    const String & source_database_name_or_regexp_,
    bool database_is_regexp_,
    const DBToTableSetMap & source_databases_and_tables_,
    ContextPtr context_)
    : IStorage(table_id_)
    , WithContext(context_->getGlobalContext())
    , database_name_or_regexp(
        source_database_name_or_regexp_,
        database_is_regexp_,
        source_database_name_or_regexp_, {},
        source_databases_and_tables_)
{
    StorageInMemoryMetadata storage_metadata;
    storage_metadata.setColumns(columns_.empty()
        ? getColumnsDescriptionFromSourceTables(context_)
        : columns_);
    storage_metadata.setComment(comment);
    setInMemoryMetadata(storage_metadata);
    setVirtuals(createVirtuals());
}

StorageMerge::StorageMerge(
    const StorageID & table_id_,
    const ColumnsDescription & columns_,
    const String & comment,
    const String & source_database_name_or_regexp_,
    bool database_is_regexp_,
    const String & source_table_regexp_,
    ContextPtr context_)
    : IStorage(table_id_)
    , WithContext(context_->getGlobalContext())
    , database_name_or_regexp(
        source_database_name_or_regexp_,
        database_is_regexp_,
        source_database_name_or_regexp_,
        source_table_regexp_, {})
{
    StorageInMemoryMetadata storage_metadata;
    storage_metadata.setColumns(columns_.empty()
        ? getColumnsDescriptionFromSourceTables(context_)
        : columns_);
    storage_metadata.setComment(comment);
    setInMemoryMetadata(storage_metadata);
    setVirtuals(createVirtuals());
}

StorageMerge::DatabaseTablesIterators StorageMerge::getDatabaseIterators(ContextPtr context_) const
{
    return database_name_or_regexp.getDatabaseIterators(context_);
}

ColumnsDescription StorageMerge::getColumnsDescriptionFromSourceTables(
    const ContextPtr & query_context,
    const String & source_database_name_or_regexp,
    bool database_is_regexp,
    const String & source_table_regexp,
    size_t max_tables_to_look)
{
    DatabaseNameOrRegexp database_name_or_regexp(source_database_name_or_regexp, database_is_regexp, source_database_name_or_regexp, source_table_regexp, {});
    return getColumnsDescriptionFromSourceTablesImpl(query_context, database_name_or_regexp, max_tables_to_look, nullptr);
}

ColumnsDescription StorageMerge::getColumnsDescriptionFromSourceTables(const ContextPtr & query_context) const
{
    auto max_tables_to_look = query_context->getSettingsRef()[Setting::merge_table_max_tables_to_look_for_schema_inference];
    auto res = getColumnsDescriptionFromSourceTablesImpl(query_context, database_name_or_regexp, max_tables_to_look, this);
    if (res.empty())
        throw Exception{DB::ErrorCodes::CANNOT_EXTRACT_TABLE_STRUCTURE, "There are no tables satisfied provided regexp, you must specify table structure manually"};
    return res;
}

ColumnsDescription StorageMerge::getColumnsDescriptionFromSourceTablesImpl(
    const ContextPtr & query_context,
    const DatabaseNameOrRegexp & database_name_or_regexp,
    size_t max_tables_to_look,
    const IStorage * ignore_self)
{
    auto access = query_context->getAccess();
    size_t table_num = 0;
    ColumnsDescription res;

    traverseTablesUntilImpl(query_context, ignore_self, database_name_or_regexp, [&table_num, &access, &res, max_tables_to_look](auto && t)
    {
        if (!t)
            return false;

        if (auto id = t->getStorageID(); !access->isGranted(AccessType::SHOW_TABLES, id.database_name, id.table_name))
            return false;

        auto structure = t->getInMemoryMetadataPtr()->getColumns();
        String prev_column_name;
        for (const ColumnDescription & column : structure)
        {
            if (!res.has(column.name))
            {
                res.add(column, prev_column_name);
            }
            else if (column != res.get(column.name))
            {
                res.modify(column.name, [&column](ColumnDescription & what)
                {
                    what.type = getLeastSupertypeOrVariant(DataTypes{what.type, column.type});
                    if (what.default_desc != column.default_desc)
                        what.default_desc = {};
                });
            }
            prev_column_name = column.name;
        }

        ++table_num;
        return table_num >= max_tables_to_look;
    });

    return res;
}

template <typename F>
StoragePtr StorageMerge::traverseTablesUntil(F && predicate) const
{
    return traverseTablesUntilImpl(getContext(), this, database_name_or_regexp, std::forward<F>(predicate));
}

template <typename F>
StoragePtr StorageMerge::traverseTablesUntilImpl(const ContextPtr & query_context, const IStorage * ignore_self, const DatabaseNameOrRegexp & database_name_or_regexp, F && predicate)
{
    auto database_table_iterators = database_name_or_regexp.getDatabaseIterators(query_context);

    for (auto & iterator : database_table_iterators)
    {
        while (iterator->isValid())
        {
            const auto & table = iterator->table();
            if (table.get() != ignore_self && predicate(table))
                return table;

            iterator->next();
        }
    }

    return {};
}

template <typename F>
void StorageMerge::forEachTable(F && func) const
{
    traverseTablesUntil([&func](const auto & table)
    {
        func(table);
        /// Always continue to the next table.
        return false;
    });
}

bool StorageMerge::isRemote() const
{
    auto first_remote_table = traverseTablesUntil([](const StoragePtr & table) { return table && table->isRemote(); });
    return first_remote_table != nullptr;
}

bool StorageMerge::supportsPrewhere() const
{
    return traverseTablesUntil([](const auto & table) { return !table->supportsPrewhere(); }) == nullptr;
}

bool StorageMerge::canMoveConditionsToPrewhere() const
{
    /// NOTE: This check and the above check are used during query analysis as condition for applying
    /// "move to PREWHERE" optimization. However, it contains a logical race:
    /// If new table that matches regexp for current storage and doesn't support PREWHERE
    /// will appear after this check and before calling "read" method, the optimized query may fail.
    /// Since it's quite rare case, we just ignore this possibility.
    /// TODO: Store tables inside StorageSnapshot
    ///
    /// NOTE: Type can be different, and in this case, PREWHERE cannot be
    /// applied for those columns, but there a separate method to return
    /// supported columns for PREWHERE - supportedPrewhereColumns().
    return traverseTablesUntil([](const auto & table) { return !table->canMoveConditionsToPrewhere(); }) == nullptr;
}

std::optional<NameSet> StorageMerge::supportedPrewhereColumns() const
{
    bool supports_prewhere = true;

    const auto & metadata = getInMemoryMetadata();
    const auto & columns = metadata.getColumns();

    NameSet supported_columns;

    std::unordered_map<std::string, std::pair<const IDataType *, ColumnDefaultKind>> column_info;
    for (const auto & name_type : columns.getAll())
    {
        const auto & column_default = columns.getDefault(name_type.name).value_or(ColumnDefault{});
        column_info.emplace(name_type.name, std::make_pair(
            name_type.type.get(),
            column_default.kind));
        supported_columns.emplace(name_type.name);
    }

    forEachTable([&](const StoragePtr & table)
    {
        const auto & table_metadata_ptr = table->getInMemoryMetadataPtr();
        if (!table_metadata_ptr)
            supports_prewhere = false;
        if (!supports_prewhere)
            return;

        const auto & table_columns = table_metadata_ptr->getColumns();
        for (const auto & column : table_columns.getAll())
        {
            const auto & column_default = table_columns.getDefault(column.name).value_or(ColumnDefault{});
            const auto & [root_type, src_default_kind] = column_info[column.name];
            if ((root_type && !root_type->equals(*column.type)) ||
                !columnDefaultKindHasSameType(src_default_kind, column_default.kind))
            {
                supported_columns.erase(column.name);
            }
        }
    });

    return supported_columns;
}

QueryProcessingStage::Enum StorageMerge::getQueryProcessingStage(
    ContextPtr local_context,
    QueryProcessingStage::Enum to_stage,
    const StorageSnapshotPtr &,
    SelectQueryInfo & query_info) const
{
    /// In case of JOIN the first stage (which includes JOIN)
    /// should be done on the initiator always.
    ///
    /// Since in case of JOIN query on shards will receive query without JOIN (and their columns).
    /// (see removeJoin())
    ///
    /// And for this we need to return FetchColumns.
    if (const auto * select = query_info.query->as<ASTSelectQuery>(); select && hasJoin(*select))
        return QueryProcessingStage::FetchColumns;

    auto stage_in_source_tables = QueryProcessingStage::FetchColumns;

    DatabaseTablesIterators database_table_iterators = database_name_or_regexp.getDatabaseIterators(local_context);

    size_t selected_table_size = 0;

    for (const auto & iterator : database_table_iterators)
    {
        while (iterator->isValid())
        {
            const auto & table = iterator->table();
            if (table && table.get() != this)
            {
                ++selected_table_size;
                stage_in_source_tables = std::max(
                    stage_in_source_tables,
                    table->getQueryProcessingStage(local_context, to_stage,
                        table->getStorageSnapshot(table->getInMemoryMetadataPtr(), local_context), query_info));
            }

            iterator->next();
        }
    }

    return selected_table_size == 1 ? stage_in_source_tables : std::min(stage_in_source_tables, QueryProcessingStage::WithMergeableState);
}

VirtualColumnsDescription StorageMerge::createVirtuals()
{
    VirtualColumnsDescription desc;

    desc.addEphemeral("_database", std::make_shared<DataTypeLowCardinality>(std::make_shared<DataTypeString>()), "");
    desc.addEphemeral("_table", std::make_shared<DataTypeLowCardinality>(std::make_shared<DataTypeString>()), "");

    return desc;
}

StorageSnapshotPtr StorageMerge::getStorageSnapshot(const StorageMetadataPtr & metadata_snapshot, ContextPtr query_context) const
{
    static const auto common_virtuals = createVirtuals();
    const auto & access = query_context->getAccess();

    auto virtuals = common_virtuals;
    if (auto first_table = traverseTablesUntil([access](auto && table)
    {
        if (!table)
            return false;

        auto id = table->getStorageID();
        return access->isGranted(AccessType::SHOW_TABLES, id.database_name, id.table_name);
    }))
    {
        auto table_virtuals = first_table->getVirtualsPtr();
        for (const auto & column : *table_virtuals)
        {
            if (virtuals.has(column.name))
                continue;

            virtuals.add(column);
        }
    }

    auto virtuals_ptr = std::make_shared<VirtualColumnsDescription>(std::move(virtuals));
    return std::make_shared<StorageSnapshot>(*this, metadata_snapshot, std::move(virtuals_ptr));
}

void StorageMerge::read(
    QueryPlan & query_plan,
    const Names & column_names,
    const StorageSnapshotPtr & storage_snapshot,
    SelectQueryInfo & query_info,
    ContextPtr local_context,
    QueryProcessingStage::Enum processed_stage,
    const size_t max_block_size,
    size_t num_streams)
{
    /// What will be result structure depending on query processed stage in source tables?
    Block common_header = getHeaderForProcessingStage(column_names, storage_snapshot, query_info, local_context, processed_stage);

    if (local_context->getSettingsRef()[Setting::allow_experimental_analyzer] && processed_stage == QueryProcessingStage::Complete)
    {
        /// Remove constants.
        /// For StorageDistributed some functions like `hostName` that are constants only for local queries.
        for (auto & column : common_header)
            column.column = column.column->convertToFullColumnIfConst();
    }

    auto step = std::make_unique<ReadFromMerge>(
        column_names,
        query_info,
        storage_snapshot,
        local_context,
        common_header,
        max_block_size,
        num_streams,
        shared_from_this(),
        processed_stage);

    query_plan.addStep(std::move(step));
}

ReadFromMerge::ReadFromMerge(
    const Names & column_names_,
    const SelectQueryInfo & query_info_,
    const StorageSnapshotPtr & storage_snapshot_,
    const ContextPtr & context_,
    Block common_header_,
    size_t max_block_size,
    size_t num_streams,
    StoragePtr storage,
    QueryProcessingStage::Enum processed_stage)
    : SourceStepWithFilter(common_header_, column_names_, query_info_, storage_snapshot_, context_)
    , required_max_block_size(max_block_size)
    , requested_num_streams(num_streams)
    , common_header(std::move(common_header_))
    , all_column_names(column_names_)
    , storage_merge(std::move(storage))
    , merge_storage_snapshot(storage_snapshot)
    , common_processed_stage(processed_stage)
{
}

void ReadFromMerge::addFilter(FilterDAGInfo filter)
{
    output_header = FilterTransform::transformHeader(
            *output_header,
            &filter.actions,
            filter.column_name,
            filter.do_remove_column);
    pushed_down_filters.push_back(std::move(filter));
}

void ReadFromMerge::initializePipeline(QueryPipelineBuilder & pipeline, const BuildQueryPipelineSettings &)
{
    filterTablesAndCreateChildrenPlans();

    if (selected_tables.empty())
    {
        pipeline.init(Pipe(std::make_shared<NullSource>(*output_header)));
        return;
    }

    QueryPlanResourceHolder resources;
    std::vector<std::unique_ptr<QueryPipelineBuilder>> pipelines;

    auto table_it = selected_tables.begin();
    auto modified_context = Context::createCopy(context);
    for (size_t i = 0; i < selected_tables.size(); ++i, ++table_it)
    {
        auto & child_plan = child_plans->at(i);
        const auto & table = *table_it;
        auto source_pipeline = buildPipeline(child_plan, common_processed_stage);

        if (source_pipeline && source_pipeline->initialized())
        {
            resources.storage_holders.push_back(std::get<1>(table));
            resources.table_locks.push_back(std::get<2>(table));

            pipelines.emplace_back(std::move(source_pipeline));
        }
    }

    if (pipelines.empty())
    {
        pipeline.init(Pipe(std::make_shared<NullSource>(*output_header)));
        return;
    }

    pipeline = QueryPipelineBuilder::unitePipelines(std::move(pipelines));

    if (!query_info.input_order_info)
    {
        size_t tables_count = selected_tables.size();
        Float64 num_streams_multiplier = std::min(
            tables_count, std::max(1UL, static_cast<size_t>(context->getSettingsRef()[Setting::max_streams_multiplier_for_merge_tables])));
        size_t num_streams = static_cast<size_t>(requested_num_streams * num_streams_multiplier);

        // It's possible to have many tables read from merge, resize(num_streams) might open too many files at the same time.
        // Using narrowPipe instead. But in case of reading in order of primary key, we cannot do it,
        // because narrowPipe doesn't preserve order.
        pipeline.narrow(num_streams);
    }

    pipeline.addResources(std::move(resources));
}

void ReadFromMerge::filterTablesAndCreateChildrenPlans()
{
    if (child_plans)
        return;

    has_database_virtual_column = false;
    has_table_virtual_column = false;
    column_names.clear();
    column_names.reserve(all_column_names.size());

    for (const auto & column_name : all_column_names)
    {
        if (column_name == "_database" && storage_merge->isVirtualColumn(column_name, merge_storage_snapshot->metadata))
            has_database_virtual_column = true;
        else if (column_name == "_table" && storage_merge->isVirtualColumn(column_name, merge_storage_snapshot->metadata))
            has_table_virtual_column = true;
        else
            column_names.push_back(column_name);
    }

    selected_tables = getSelectedTables(context, has_database_virtual_column, has_table_virtual_column);
    child_plans = createChildrenPlans(query_info);
}

std::vector<ReadFromMerge::ChildPlan> ReadFromMerge::createChildrenPlans(SelectQueryInfo & query_info_) const
{
    if (selected_tables.empty())
        return {};

    std::vector<ChildPlan> res;

    size_t tables_count = selected_tables.size();
    Float64 num_streams_multiplier
        = std::min(tables_count, std::max(1UL, static_cast<size_t>(context->getSettingsRef()[Setting::max_streams_multiplier_for_merge_tables])));
    size_t num_streams = static_cast<size_t>(requested_num_streams * num_streams_multiplier);
    size_t remaining_streams = num_streams;

    if (order_info)
    {
        query_info_.input_order_info = order_info;
    }
    else if (query_info.order_optimizer)
    {
        InputOrderInfoPtr input_sorting_info;
        for (auto it = selected_tables.begin(); it != selected_tables.end(); ++it)
        {
            auto storage_ptr = std::get<1>(*it);
            auto storage_metadata_snapshot = storage_ptr->getInMemoryMetadataPtr();
            auto current_info = query_info.order_optimizer->getInputOrder(storage_metadata_snapshot, context);
            if (it == selected_tables.begin())
                input_sorting_info = current_info;
            else if (!current_info || (input_sorting_info && *current_info != *input_sorting_info))
                input_sorting_info.reset();

            if (!input_sorting_info)
                break;
        }

        query_info_.input_order_info = input_sorting_info;
    }

    auto logger = getLogger("StorageMerge");

    /// Settings will be modified when planning children tables.
    for (const auto & table : selected_tables)
    {
        const auto & storage = std::get<1>(table);

        LOG_TRACE(logger, "Building plan for child table {}", storage->getStorageID().getNameForLogs());

        try
        {
            auto modified_context = Context::createCopy(context);

            size_t current_need_streams = tables_count >= num_streams ? 1 : (num_streams / tables_count);
            size_t current_streams = std::min(current_need_streams, remaining_streams);
            remaining_streams -= current_streams;
            current_streams = std::max(1uz, current_streams);

            bool sampling_requested = query_info.query->as<ASTSelectQuery>()->sampleSize() != nullptr;
            if (query_info.table_expression_modifiers)
                sampling_requested = query_info.table_expression_modifiers->hasSampleSizeRatio();

            /// If sampling requested, then check that table supports it.
            if (sampling_requested && !storage->supportsSampling())
                throw Exception(ErrorCodes::SAMPLING_NOT_SUPPORTED, "Illegal SAMPLE: table {} doesn't support sampling", storage->getStorageID().getNameForLogs());

            Aliases aliases;
            RowPolicyDataOpt row_policy_data_opt;
            auto storage_metadata_snapshot = storage->getInMemoryMetadataPtr();

            if (storage_metadata_snapshot->getColumns().empty())
            {
<<<<<<< HEAD
                /// (Assuming that view has empty list of columns if it's parameterized.)
=======
                /// (Assuming that view has empty list of columns iff it's parametrized.)
>>>>>>> 035c917e
                if (storage->isView() && storage->as<StorageView>() && storage->as<StorageView>()->isParameterizedView())
                    throw Exception(ErrorCodes::STORAGE_REQUIRES_PARAMETER, "Parametrized view can't be queried through a Merge table.");
                else
                    throw Exception(ErrorCodes::LOGICAL_ERROR, "Table has no columns.");
            }

            auto nested_storage_snapshot = storage->getStorageSnapshot(storage_metadata_snapshot, modified_context);

            Names column_names_as_aliases;
            Names real_column_names = column_names;

            const auto & database_name = std::get<0>(table);
            const auto & table_name = std::get<3>(table);
            auto row_policy_filter_ptr = modified_context->getRowPolicyFilter(
                database_name,
                table_name,
                RowPolicyFilterType::SELECT_FILTER);
            if (row_policy_filter_ptr && !row_policy_filter_ptr->empty())
            {
                row_policy_data_opt = RowPolicyData(row_policy_filter_ptr, storage, modified_context);
                row_policy_data_opt->extendNames(real_column_names);
            }

            auto modified_query_info
                = getModifiedQueryInfo(modified_context, table, nested_storage_snapshot, real_column_names, column_names_as_aliases, aliases);

            if (!context->getSettingsRef()[Setting::allow_experimental_analyzer])
            {
                auto storage_columns = storage_metadata_snapshot->getColumns();
                auto syntax_result = TreeRewriter(context).analyzeSelect(
                    modified_query_info.query, TreeRewriterResult({}, storage, nested_storage_snapshot));

                bool with_aliases = common_processed_stage == QueryProcessingStage::FetchColumns && !storage_columns.getAliases().empty();
                if (with_aliases)
                {
                    ASTPtr required_columns_expr_list = std::make_shared<ASTExpressionList>();
                    ASTPtr column_expr;

                    auto sample_block = merge_storage_snapshot->metadata->getSampleBlock();

                    for (const auto & column : real_column_names)
                    {
                        const auto column_default = storage_columns.getDefault(column);
                        bool is_alias = column_default && column_default->kind == ColumnDefaultKind::Alias;

                        if (is_alias)
                        {
                            column_expr = column_default->expression->clone();
                            replaceAliasColumnsInQuery(column_expr, storage_metadata_snapshot->getColumns(),
                                                    syntax_result->array_join_result_to_source, context);

                            const auto & column_description = storage_columns.get(column);
                            column_expr = addTypeConversionToAST(std::move(column_expr), column_description.type->getName(),
                                                                storage_metadata_snapshot->getColumns().getAll(), context);
                            column_expr = setAlias(column_expr, column);

                            /// use storage type for transient columns that are not represented in result
                            ///  e.g. for columns that needed to evaluate row policy
                            auto type = sample_block.has(column) ? sample_block.getByName(column).type : column_description.type;

                            aliases.push_back({ .name = column, .type = type, .expression = column_expr->clone() });
                        }
                        else
                            column_expr = std::make_shared<ASTIdentifier>(column);

                        required_columns_expr_list->children.emplace_back(std::move(column_expr));
                    }

                    syntax_result = TreeRewriter(context).analyze(
                        required_columns_expr_list, storage_columns.getAllPhysical(), storage, storage->getStorageSnapshot(storage_metadata_snapshot, context));

                    auto alias_actions = ExpressionAnalyzer(required_columns_expr_list, syntax_result, context).getActionsDAG(true);

                    column_names_as_aliases = alias_actions.getRequiredColumns().getNames();
                    if (column_names_as_aliases.empty())
                        column_names_as_aliases.push_back(ExpressionActions::getSmallestColumn(storage_metadata_snapshot->getColumns().getAllPhysical()).name);
                }
            }

            Names column_names_to_read = column_names_as_aliases.empty() ? std::move(real_column_names) : std::move(column_names_as_aliases);

            std::erase_if(column_names_to_read, [existing_columns = nested_storage_snapshot->getAllColumnsDescription()](const auto & column_name){ return !existing_columns.has(column_name) && !existing_columns.hasSubcolumn(column_name); });

            auto child = createPlanForTable(
                nested_storage_snapshot,
                modified_query_info,
                common_processed_stage,
                required_max_block_size,
                table,
                column_names_to_read,
                row_policy_data_opt,
                modified_context,
                current_streams);

            child.plan.addInterpreterContext(modified_context);

            if (child.plan.isInitialized())
            {
                addVirtualColumns(child, modified_query_info, common_processed_stage, table);

                /// Source tables could have different but convertible types, like numeric types of different width.
                /// We must return streams with structure equals to structure of Merge table.
                convertAndFilterSourceStream(common_header, modified_query_info, nested_storage_snapshot, aliases, row_policy_data_opt, context, child);

                for (const auto & filter_info : pushed_down_filters)
                {
                    auto filter_step = std::make_unique<FilterStep>(
                        child.plan.getCurrentHeader(),
                        filter_info.actions.clone(),
                        filter_info.column_name,
                        filter_info.do_remove_column);

                    child.plan.addStep(std::move(filter_step));
                }

                child.plan.optimize(QueryPlanOptimizationSettings(modified_context));
            }

            res.emplace_back(std::move(child));
        }
        catch (Exception & e)
        {
            e.addMessage("Child table: " + storage->getStorageID().getNameForLogs());
            throw;
        }
    }

    return res;
}

namespace
{

class ApplyAliasColumnExpressionsVisitor : public InDepthQueryTreeVisitor<ApplyAliasColumnExpressionsVisitor>
{
public:
    explicit ApplyAliasColumnExpressionsVisitor(QueryTreeNodePtr replacement_table_expression_)
        : replacement_table_expression(replacement_table_expression_)
    {}

    void visitImpl(QueryTreeNodePtr & node)
    {
        if (auto * column = node->as<ColumnNode>())
        {
            if (column->hasExpression())
            {
                QueryTreeNodePtr column_expression = column->getExpressionOrThrow();
                column_expression->setAlias(column->getColumnName());
                node = std::move(column_expression);
            }
            else
                column->setColumnSource(replacement_table_expression);
        }
    }
private:
    QueryTreeNodePtr replacement_table_expression;
};

QueryTreeNodePtr replaceTableExpressionAndRemoveJoin(
    QueryTreeNodePtr query,
    QueryTreeNodePtr original_table_expression,
    QueryTreeNodePtr replacement_table_expression,
    const ContextPtr & context,
    const Names & required_column_names)
{
    auto * query_node = query->as<QueryNode>();
    auto join_tree_type = query_node->getJoinTree()->getNodeType();
    auto modified_query = query_node->cloneAndReplace(original_table_expression, replacement_table_expression);

    // For the case when join tree is just a table or a table function we don't need to do anything more.
    if (join_tree_type == QueryTreeNodeType::TABLE || join_tree_type == QueryTreeNodeType::TABLE_FUNCTION)
        return modified_query;

    // JOIN needs to be removed because StorageMerge should produce not joined data.
    // GROUP BY should be removed as well.

    auto * modified_query_node = modified_query->as<QueryNode>();

    // Remove the JOIN statement. As a result query will have a form like: SELECT * FROM <table> ...
    modified_query = modified_query->cloneAndReplace(modified_query_node->getJoinTree(), replacement_table_expression);
    modified_query_node = modified_query->as<QueryNode>();

    query_node = modified_query->as<QueryNode>();

    // For backward compatibility we need to leave all filters related to this table.
    // It may lead to some incorrect result.
    if (query_node->hasPrewhere())
        removeExpressionsThatDoNotDependOnTableIdentifiers(query_node->getPrewhere(), replacement_table_expression, context);
    if (query_node->hasWhere())
        removeExpressionsThatDoNotDependOnTableIdentifiers(query_node->getWhere(), replacement_table_expression, context);

    query_node->getGroupBy().getNodes().clear();
    query_node->getHaving() = {};
    query_node->getOrderBy().getNodes().clear();

    auto & projection = modified_query_node->getProjection().getNodes();
    projection.clear();
    NamesAndTypes projection_columns;

    // Select only required columns from the table, because projection list may contain:
    // 1. aggregate functions
    // 2. expressions referencing other tables of JOIN
    for (auto const & column_name : required_column_names)
    {
        QueryTreeNodePtr fake_node = std::make_shared<IdentifierNode>(Identifier{column_name});

        QueryAnalysisPass query_analysis_pass(original_table_expression);
        query_analysis_pass.run(fake_node, context);

        auto * resolved_column = fake_node->as<ColumnNode>();
        if (!resolved_column)
            throw Exception(ErrorCodes::LOGICAL_ERROR, "Required column '{}' is not resolved", column_name);
        auto fake_column = resolved_column->getColumn();

        // Identifier is resolved to ColumnNode, but we need to get rid of ALIAS columns
        // and also fix references to source expression (now column is referencing original table expression).
        ApplyAliasColumnExpressionsVisitor visitor(replacement_table_expression);
        visitor.visit(fake_node);

        projection.push_back(fake_node);
        projection_columns.push_back(fake_column);
    }

    query_node->resolveProjectionColumns(std::move(projection_columns));

    return modified_query;
}

}

SelectQueryInfo ReadFromMerge::getModifiedQueryInfo(const ContextMutablePtr & modified_context,
    const StorageWithLockAndName & storage_with_lock_and_name,
    const StorageSnapshotPtr & storage_snapshot_,
    Names required_column_names,
    Names & column_names_as_aliases,
    Aliases & aliases) const
{
    const auto & [database_name, storage, storage_lock, table_name] = storage_with_lock_and_name;
    const StorageID current_storage_id = storage->getStorageID();

    SelectQueryInfo modified_query_info = query_info;

    modified_query_info.merge_storage_snapshot = merge_storage_snapshot;

    if (modified_query_info.planner_context)
        modified_query_info.planner_context = std::make_shared<PlannerContext>(modified_context, modified_query_info.planner_context);

    if (modified_query_info.table_expression)
    {
        auto replacement_table_expression = std::make_shared<TableNode>(storage, storage_lock, storage_snapshot_);
        replacement_table_expression->setAlias(modified_query_info.table_expression->getAlias());
        if (query_info.table_expression_modifiers)
            replacement_table_expression->setTableExpressionModifiers(*query_info.table_expression_modifiers);

        modified_query_info.query_tree = replaceTableExpressionAndRemoveJoin(modified_query_info.query_tree, modified_query_info.table_expression, replacement_table_expression, modified_context, required_column_names);
        modified_query_info.table_expression = replacement_table_expression;
        modified_query_info.planner_context->getOrCreateTableExpressionData(replacement_table_expression);

        auto get_column_options = GetColumnsOptions(GetColumnsOptions::All)
            .withExtendedObjects()
            .withSubcolumns(storage_snapshot_->storage.supportsSubcolumns());

        std::unordered_map<std::string, QueryTreeNodePtr> column_name_to_node;

        /// Consider only non-virtual columns of storage while checking for _table and _database columns.
        /// I.e. always override virtual columns with these names from underlying table (if any).
        if (!storage_snapshot_->tryGetColumn(get_column_options, "_table"))
        {
            auto table_name_node = std::make_shared<ConstantNode>(current_storage_id.table_name);
            auto table_name_alias = std::make_shared<ConstantNode>("__table1._table");

            auto function_node = std::make_shared<FunctionNode>("__actionName");
            function_node->getArguments().getNodes().push_back(std::move(table_name_node));
            function_node->getArguments().getNodes().push_back(std::move(table_name_alias));
            function_node->resolveAsFunction(FunctionFactory::instance().get("__actionName", context));

            column_name_to_node.emplace("_table", function_node);
        }

        if (!storage_snapshot_->tryGetColumn(get_column_options, "_database"))
        {
            auto database_name_node = std::make_shared<ConstantNode>(current_storage_id.database_name);
            auto database_name_alias = std::make_shared<ConstantNode>("__table1._database");

            auto function_node = std::make_shared<FunctionNode>("__actionName");
            function_node->getArguments().getNodes().push_back(std::move(database_name_node));
            function_node->getArguments().getNodes().push_back(std::move(database_name_alias));
            function_node->resolveAsFunction(FunctionFactory::instance().get("__actionName", context));

            column_name_to_node.emplace("_database", function_node);
        }

        get_column_options.withVirtuals();
        auto storage_columns = storage_snapshot_->metadata->getColumns();

        bool with_aliases = /* common_processed_stage == QueryProcessingStage::FetchColumns && */ !storage_columns.getAliases().empty();
        if (with_aliases)
        {
            auto filter_actions_dag = std::make_shared<ActionsDAG>();
            for (const auto & column : required_column_names)
            {
                const auto column_default = storage_columns.getDefault(column);
                bool is_alias = column_default && column_default->kind == ColumnDefaultKind::Alias;

                QueryTreeNodePtr column_node;

                // Replace all references to ALIAS columns in the query by expressions.
                if (is_alias)
                {
                    QueryTreeNodePtr fake_node = std::make_shared<IdentifierNode>(Identifier{column});

                    QueryAnalysisPass query_analysis_pass(modified_query_info.table_expression);
                    query_analysis_pass.run(fake_node, modified_context);

                    auto * resolved_column = fake_node->as<ColumnNode>();

                    column_node = fake_node;
                    ApplyAliasColumnExpressionsVisitor visitor(replacement_table_expression);
                    visitor.visit(column_node);

                    if (!resolved_column || !resolved_column->getExpression())
                        throw Exception(ErrorCodes::LOGICAL_ERROR, "Alias column is not resolved");

                    column_name_to_node.emplace(column, column_node);
                    aliases.push_back({ .name = column, .type = resolved_column->getResultType(), .expression = column_node->toAST() });
                }
                else
                {
                    column_node = std::make_shared<ColumnNode>(NameAndTypePair{column, storage_columns.getColumn(get_column_options, column).type }, modified_query_info.table_expression);
                }

                PlannerActionsVisitor actions_visitor(modified_query_info.planner_context, false /*use_column_identifier_as_action_node_name*/);
                actions_visitor.visit(*filter_actions_dag, column_node);
            }
            column_names_as_aliases = filter_actions_dag->getRequiredColumnsNames();
            if (column_names_as_aliases.empty())
                column_names_as_aliases.push_back(ExpressionActions::getSmallestColumn(storage_snapshot_->metadata->getColumns().getAllPhysical()).name);
        }

        if (!column_name_to_node.empty())
        {
            replaceColumns(modified_query_info.query_tree,
                replacement_table_expression,
                column_name_to_node);
        }

        modified_query_info.query = queryNodeToSelectQuery(modified_query_info.query_tree);
    }
    else
    {
        bool is_storage_merge_engine = storage->as<StorageMerge>();
        modified_query_info.query = query_info.query->clone();

        /// Original query could contain JOIN but we need only the first joined table and its columns.
        auto & modified_select = modified_query_info.query->as<ASTSelectQuery &>();
        TreeRewriterResult new_analyzer_res = *modified_query_info.syntax_analyzer_result;
        removeJoin(modified_select, new_analyzer_res, modified_context);
        modified_query_info.syntax_analyzer_result = std::make_shared<TreeRewriterResult>(std::move(new_analyzer_res));

        if (!is_storage_merge_engine)
        {
            rewriteEntityInAst(modified_query_info.query, "_table", current_storage_id.table_name);
            rewriteEntityInAst(modified_query_info.query, "_database", current_storage_id.database_name);
        }
    }

    return modified_query_info;
}

bool recursivelyApplyToReadingSteps(QueryPlan::Node * node, const std::function<bool(ReadFromMergeTree &)> & func)
{
    bool ok = true;
    for (auto * child : node->children)
        ok &= recursivelyApplyToReadingSteps(child, func);

    // This code is mainly meant to be used to call `requestReadingInOrder` on child steps.
    // In this case it is ok if one child will read in order and other will not (though I don't know when it is possible),
    // the only important part is to acknowledge this at the parent and don't rely on any particular ordering of input data.
    if (!ok)
        return false;

    if (auto * read_from_merge_tree = typeid_cast<ReadFromMergeTree *>(node->step.get()))
        ok &= func(*read_from_merge_tree);

    return ok;
}

void ReadFromMerge::addVirtualColumns(
    ChildPlan & child,
    SelectQueryInfo & modified_query_info,
    QueryProcessingStage::Enum processed_stage,
    const StorageWithLockAndName & storage_with_lock) const
{
    const auto & [database_name, _, storage, table_name] = storage_with_lock;

    /// Add virtual columns if we don't already have them.

    Block plan_header = child.plan.getCurrentHeader();

    if (context->getSettingsRef()[Setting::allow_experimental_analyzer])
    {
        String table_alias = modified_query_info.query_tree->as<QueryNode>()->getJoinTree()->as<TableNode>()->getAlias();

        String database_column = table_alias.empty() || processed_stage == QueryProcessingStage::FetchColumns ? "_database" : table_alias + "._database";
        String table_column = table_alias.empty() || processed_stage == QueryProcessingStage::FetchColumns ? "_table" : table_alias + "._table";

        if (has_database_virtual_column && common_header.has(database_column)
            && child.stage == QueryProcessingStage::FetchColumns && !plan_header.has(database_column))
        {
            ColumnWithTypeAndName column;
            column.name = database_column;
            column.type = std::make_shared<DataTypeLowCardinality>(std::make_shared<DataTypeString>());
            column.column = column.type->createColumnConst(0, Field(database_name));

            auto adding_column_dag = ActionsDAG::makeAddingColumnActions(std::move(column));
            auto expression_step = std::make_unique<ExpressionStep>(child.plan.getCurrentHeader(), std::move(adding_column_dag));
            child.plan.addStep(std::move(expression_step));
            plan_header = child.plan.getCurrentHeader();
        }

        if (has_table_virtual_column && common_header.has(table_column)
            && child.stage == QueryProcessingStage::FetchColumns && !plan_header.has(table_column))
        {
            ColumnWithTypeAndName column;
            column.name = table_column;
            column.type = std::make_shared<DataTypeLowCardinality>(std::make_shared<DataTypeString>());
            column.column = column.type->createColumnConst(0, Field(table_name));

            auto adding_column_dag = ActionsDAG::makeAddingColumnActions(std::move(column));
            auto expression_step = std::make_unique<ExpressionStep>(child.plan.getCurrentHeader(), std::move(adding_column_dag));
            child.plan.addStep(std::move(expression_step));
            plan_header = child.plan.getCurrentHeader();
        }
    }
    else
    {
        if (has_database_virtual_column && common_header.has("_database") && !plan_header.has("_database"))
        {
            ColumnWithTypeAndName column;
            column.name = "_database";
            column.type = std::make_shared<DataTypeLowCardinality>(std::make_shared<DataTypeString>());
            column.column = column.type->createColumnConst(0, Field(database_name));

            auto adding_column_dag = ActionsDAG::makeAddingColumnActions(std::move(column));
            auto expression_step = std::make_unique<ExpressionStep>(child.plan.getCurrentHeader(), std::move(adding_column_dag));
            child.plan.addStep(std::move(expression_step));
            plan_header = child.plan.getCurrentHeader();
        }

        if (has_table_virtual_column && common_header.has("_table") && !plan_header.has("_table"))
        {
            ColumnWithTypeAndName column;
            column.name = "_table";
            column.type = std::make_shared<DataTypeLowCardinality>(std::make_shared<DataTypeString>());
            column.column = column.type->createColumnConst(0, Field(table_name));

            auto adding_column_dag = ActionsDAG::makeAddingColumnActions(std::move(column));
            auto expression_step = std::make_unique<ExpressionStep>(child.plan.getCurrentHeader(), std::move(adding_column_dag));
            child.plan.addStep(std::move(expression_step));
            plan_header = child.plan.getCurrentHeader();
        }
    }
}

QueryPipelineBuilderPtr ReadFromMerge::buildPipeline(
    ChildPlan & child,
    QueryProcessingStage::Enum processed_stage) const
{
    if (!child.plan.isInitialized())
        return nullptr;

    QueryPlanOptimizationSettings optimization_settings(context);
    /// All optimisations will be done at plans creation
    optimization_settings.optimize_plan = false;
    auto builder = child.plan.buildQueryPipeline(optimization_settings, BuildQueryPipelineSettings(context));

    if (!builder->initialized())
        return builder;

    if (processed_stage > child.stage
        || (context->getSettingsRef()[Setting::allow_experimental_analyzer] && processed_stage != QueryProcessingStage::FetchColumns))
    {
        /** Materialization is needed, since from distributed storage the constants come materialized.
          * If you do not do this, different types (Const and non-Const) columns will be produced in different threads,
          * And this is not allowed, since all code is based on the assumption that in the block stream all types are the same.
          */
        builder->addSimpleTransform([](const Block & stream_header) { return std::make_shared<MaterializingTransform>(stream_header); });
    }

    return builder;
}

ReadFromMerge::ChildPlan ReadFromMerge::createPlanForTable(
    const StorageSnapshotPtr & storage_snapshot_,
    SelectQueryInfo & modified_query_info,
    QueryProcessingStage::Enum processed_stage,
    UInt64 max_block_size,
    const StorageWithLockAndName & storage_with_lock,
    const Names & real_column_names_read_from_the_source_table,
    const RowPolicyDataOpt & row_policy_data_opt,
    ContextMutablePtr modified_context,
    size_t streams_num) const
{
    const auto & [database_name, storage, _, table_name] = storage_with_lock;

    auto & modified_select = modified_query_info.query->as<ASTSelectQuery &>();

    if (!InterpreterSelectQuery::isQueryWithFinal(modified_query_info) && storage->needRewriteQueryWithFinal(real_column_names_read_from_the_source_table))
    {
        /// NOTE: It may not work correctly in some cases, because query was analyzed without final.
        /// However, it's needed for Materialized...SQL and it's unlikely that someone will use it with Merge tables.
        modified_select.setFinal();
    }

    bool use_analyzer = modified_context->getSettingsRef()[Setting::allow_experimental_analyzer];

    auto storage_stage = storage->getQueryProcessingStage(modified_context,
        processed_stage,
        storage_snapshot_,
        modified_query_info);

    QueryPlan plan;

    if (processed_stage <= storage_stage)
    {
        /// If there are only virtual columns in query, we must request at least one other column.
        Names real_column_names = real_column_names_read_from_the_source_table;
        if (real_column_names.empty())
            real_column_names.push_back(ExpressionActions::getSmallestColumn(storage_snapshot_->metadata->getColumns().getAllPhysical()).name);

        storage->read(plan,
            real_column_names,
            storage_snapshot_,
            modified_query_info,
            modified_context,
            processed_stage,
            max_block_size,
            UInt32(streams_num));

        if (!plan.isInitialized())
            return {};

        if (row_policy_data_opt)
        {
            if (auto * source_step_with_filter = dynamic_cast<SourceStepWithFilter *>((plan.getRootNode()->step.get())))
                row_policy_data_opt->addStorageFilter(source_step_with_filter);
        }
    }
    else if (processed_stage > storage_stage || use_analyzer)
    {
        /// Maximum permissible parallelism is streams_num
        modified_context->setSetting("max_threads", streams_num);
        modified_context->setSetting("max_streams_to_max_threads_ratio", 1);

        if (use_analyzer)
        {
            /// Converting query to AST because types might be different in the source table.
            /// Need to resolve types again.
            auto ast = modified_query_info.query_tree->toAST();
            InterpreterSelectQueryAnalyzer interpreter(ast,
                modified_context,
                SelectQueryOptions(processed_stage));

            auto & planner = interpreter.getPlanner();
            planner.buildQueryPlanIfNeeded();
            plan = std::move(planner).extractQueryPlan();
        }
        else
        {
            modified_select.replaceDatabaseAndTable(database_name, table_name);
            /// TODO: Find a way to support projections for StorageMerge
            InterpreterSelectQuery interpreter{modified_query_info.query,
                modified_context,
                SelectQueryOptions(processed_stage)};

            interpreter.buildQueryPlan(plan);
        }
    }

    return ChildPlan{std::move(plan), storage_stage};
}

ReadFromMerge::RowPolicyData::RowPolicyData(RowPolicyFilterPtr row_policy_filter_ptr,
    std::shared_ptr<DB::IStorage> storage,
    ContextPtr local_context)
{
    storage_metadata_snapshot = storage->getInMemoryMetadataPtr();
    auto storage_columns = storage_metadata_snapshot->getColumns();
    auto needed_columns = storage_columns.getAll();

    ASTPtr expr = row_policy_filter_ptr->expression;

    auto syntax_result = TreeRewriter(local_context).analyze(expr, needed_columns);
    auto expression_analyzer = ExpressionAnalyzer{expr, syntax_result, local_context};

    actions_dag = expression_analyzer.getActionsDAG(false /* add_aliases */, false /* project_result */);
    filter_actions = std::make_shared<ExpressionActions>(actions_dag.clone(), ExpressionActionsSettings(local_context, CompileExpressions::yes));
    const auto & required_columns = filter_actions->getRequiredColumnsWithTypes();
    const auto & sample_block_columns = filter_actions->getSampleBlock().getNamesAndTypesList();

    NamesAndTypesList added;
    NamesAndTypesList deleted;
    sample_block_columns.getDifference(required_columns, added, deleted);
    if (!deleted.empty() || added.size() != 1)
    {
        throw Exception(ErrorCodes::LOGICAL_ERROR,
            "Cannot determine row level filter; {} columns deleted, {} columns added",
            deleted.size(), added.size());
    }

    filter_column_name = added.getNames().front();
}

void ReadFromMerge::RowPolicyData::extendNames(Names & names) const
{
    boost::container::flat_set<std::string_view> names_set(names.begin(), names.end());
    NameSet added_names;

    for (const auto & req_column : filter_actions->getRequiredColumns())
    {
        if (!names_set.contains(req_column))
        {
            added_names.emplace(req_column);
        }
    }

    if (!added_names.empty())
    {
        std::copy(added_names.begin(), added_names.end(), std::back_inserter(names));
    }
}

void ReadFromMerge::RowPolicyData::addStorageFilter(SourceStepWithFilter * step) const
{
    step->addFilter(actions_dag.clone(), filter_column_name);
}

void ReadFromMerge::RowPolicyData::addFilterTransform(QueryPlan & plan) const
{
    auto filter_step = std::make_unique<FilterStep>(plan.getCurrentHeader(), actions_dag.clone(), filter_column_name, true /* remove filter column */);
    plan.addStep(std::move(filter_step));
}

StorageMerge::StorageListWithLocks ReadFromMerge::getSelectedTables(
    ContextPtr query_context,
    bool filter_by_database_virtual_column,
    bool filter_by_table_virtual_column) const
{
    const Settings & settings = query_context->getSettingsRef();
    StorageListWithLocks res;
    DatabaseTablesIterators database_table_iterators = assert_cast<StorageMerge &>(*storage_merge).getDatabaseIterators(query_context);

    std::function<bool(const String&,const String&)> table_filter;
    if (filter_actions_dag && (filter_by_database_virtual_column || filter_by_table_virtual_column))
    {
        Block sample_block = {
            ColumnWithTypeAndName(std::make_shared<DataTypeString>(), "_database"),
            ColumnWithTypeAndName(std::make_shared<DataTypeString>(), "_table")
        };
        // Extract predicate part, that could be evaluated only with _database and _table columns
        auto table_filter_dag = VirtualColumnUtils::splitFilterDagForAllowedInputs(filter_actions_dag->getOutputs().at(0), &sample_block);
        if (table_filter_dag)
        {
            auto filter_expression = VirtualColumnUtils::buildFilterExpression(std::move(*table_filter_dag), query_context);
            auto filter_column_name = filter_expression->getActionsDAG().getOutputs().at(0)->result_name;
            table_filter = [filter=std::move(filter_expression), column_name=std::move(filter_column_name)] (const auto& database_name, const auto& table_name)
            {
                MutableColumnPtr database_column = ColumnString::create();
                MutableColumnPtr table_column = ColumnString::create();
                database_column->insert(database_name);
                table_column->insert(table_name);
                Block block{
                    ColumnWithTypeAndName(std::move(database_column), std::make_shared<DataTypeString>(), "_database"),
                    ColumnWithTypeAndName(std::move(table_column), std::make_shared<DataTypeString>(), "_table")
                };
                filter->execute(block);
                // Valid only when block has exactly one row.
                return block.getByName(column_name).column->getBool(0);
            };
        }
    }

    auto access = query_context->getAccess();
    for (const auto & iterator : database_table_iterators)
    {
        auto granted_show_on_all_tables = access->isGranted(AccessType::SHOW_TABLES, iterator->databaseName());
        auto granted_select_on_all_tables = access->isGranted(AccessType::SELECT, iterator->databaseName());
        while (iterator->isValid())
        {
            StoragePtr storage = iterator->table();
            if (!storage)
                continue;

            if (storage.get() != storage_merge.get())
                if (!table_filter || table_filter(iterator->databaseName(), iterator->name()))
                    if (granted_show_on_all_tables || access->isGranted(AccessType::SHOW_TABLES, iterator->databaseName(), iterator->name()))
                    {

                        if  (!granted_select_on_all_tables)
                            access->checkAccess(AccessType::SELECT, iterator->databaseName(), iterator->name(), column_names);

                        auto table_lock = storage->lockForShare(query_context->getCurrentQueryId(), settings[Setting::lock_acquire_timeout]);
                        res.emplace_back(iterator->databaseName(), storage, std::move(table_lock), iterator->name());
                    }
            iterator->next();
        }
    }

    return res;
}

DatabaseTablesIteratorPtr StorageMerge::DatabaseNameOrRegexp::getDatabaseIterator(const String & database_name, ContextPtr local_context) const
{
    auto database = DatabaseCatalog::instance().getDatabase(database_name);

    auto table_name_match = [this, database_name](const String & table_name_) -> bool
    {
        if (source_databases_and_tables)
        {
            if (auto it = source_databases_and_tables->find(database_name); it != source_databases_and_tables->end())
                return it->second.contains(table_name_);
            return false;
        }
        return source_table_regexp->match(table_name_);
    };

    return database->getTablesIterator(local_context, table_name_match);
}

StorageMerge::DatabaseTablesIterators StorageMerge::DatabaseNameOrRegexp::getDatabaseIterators(ContextPtr local_context) const
{
    try
    {
        checkStackSize();
    }
    catch (Exception & e)
    {
        e.addMessage("while getting table iterator of Merge table. Maybe caused by two Merge tables that will endlessly try to read each other's data");
        throw;
    }

    DatabaseTablesIterators database_table_iterators;

    if (!database_is_regexp)
    {
        /// database_name argument is not a regexp
        database_table_iterators.emplace_back(getDatabaseIterator(source_database_name_or_regexp, local_context));
    }
    else
    {
        /// database_name argument is a regexp
        auto databases = DatabaseCatalog::instance().getDatabases();

        for (const auto & db : databases)
        {
            if (source_database_regexp->match(db.first))
                database_table_iterators.emplace_back(getDatabaseIterator(db.first, local_context));
        }
    }

    return database_table_iterators;
}


void StorageMerge::checkAlterIsPossible(const AlterCommands & commands, ContextPtr local_context) const
{
    std::optional<NameDependencies> name_deps{};
    for (const auto & command : commands)
    {
        if (command.type != AlterCommand::Type::ADD_COLUMN && command.type != AlterCommand::Type::MODIFY_COLUMN
            && command.type != AlterCommand::Type::DROP_COLUMN && command.type != AlterCommand::Type::COMMENT_COLUMN
            && command.type != AlterCommand::Type::COMMENT_TABLE)
            throw Exception(ErrorCodes::NOT_IMPLEMENTED, "Alter of type '{}' is not supported by storage {}",
                command.type, getName());

        if (command.type == AlterCommand::Type::DROP_COLUMN && !command.clear)
        {
            if (!name_deps)
                name_deps = getDependentViewsByColumn(local_context);
            const auto & deps_mv = name_deps.value()[command.column_name];
            if (!deps_mv.empty())
            {
                throw Exception(ErrorCodes::ALTER_OF_COLUMN_IS_FORBIDDEN,
                    "Trying to ALTER DROP column {} which is referenced by materialized view {}",
                    backQuoteIfNeed(command.column_name), toString(deps_mv));
            }
        }
    }
}

void StorageMerge::alter(
    const AlterCommands & params, ContextPtr local_context, AlterLockHolder &)
{
    auto table_id = getStorageID();

    StorageInMemoryMetadata storage_metadata = getInMemoryMetadata();
    params.apply(storage_metadata, local_context);
    DatabaseCatalog::instance().getDatabase(table_id.database_name)->alterTable(local_context, table_id, storage_metadata);
    setInMemoryMetadata(storage_metadata);
    setVirtuals(createVirtuals());
}

void ReadFromMerge::convertAndFilterSourceStream(
    const Block & header,
    SelectQueryInfo & modified_query_info,
    const StorageSnapshotPtr & snapshot,
    const Aliases & aliases,
    const RowPolicyDataOpt & row_policy_data_opt,
    ContextPtr local_context,
    ChildPlan & child)
{
    Block before_block_header = child.plan.getCurrentHeader();

    auto pipe_columns = before_block_header.getNamesAndTypesList();

    if (local_context->getSettingsRef()[Setting::allow_experimental_analyzer])
    {
        for (const auto & alias : aliases)
        {
            pipe_columns.emplace_back(NameAndTypePair(alias.name, alias.type));

            ActionsDAG actions_dag(pipe_columns);

            QueryTreeNodePtr query_tree = buildQueryTree(alias.expression, local_context);
            query_tree->setAlias(alias.name);

            QueryAnalysisPass query_analysis_pass(modified_query_info.table_expression);
            query_analysis_pass.run(query_tree, local_context);

            PlannerActionsVisitor actions_visitor(modified_query_info.planner_context, false /*use_column_identifier_as_action_node_name*/);
            const auto & nodes = actions_visitor.visit(actions_dag, query_tree);

            if (nodes.size() != 1)
                throw Exception(ErrorCodes::LOGICAL_ERROR, "Expected to have 1 output but got {}", nodes.size());

            actions_dag.addOrReplaceInOutputs(actions_dag.addAlias(*nodes.front(), alias.name));
            auto expression_step = std::make_unique<ExpressionStep>(child.plan.getCurrentHeader(), std::move(actions_dag));
            child.plan.addStep(std::move(expression_step));
        }
    }
    else
    {
        for (const auto & alias : aliases)
        {
            pipe_columns.emplace_back(NameAndTypePair(alias.name, alias.type));
            ASTPtr expr = alias.expression;
            auto syntax_result = TreeRewriter(local_context).analyze(expr, pipe_columns);
            auto expression_analyzer = ExpressionAnalyzer{alias.expression, syntax_result, local_context};

            auto dag = std::make_shared<ActionsDAG>(pipe_columns);
            auto actions_dag = expression_analyzer.getActionsDAG(true, false);
            auto expression_step = std::make_unique<ExpressionStep>(child.plan.getCurrentHeader(), std::move(actions_dag));
            child.plan.addStep(std::move(expression_step));
        }
    }

    /// This is the filter for the individual source table, that's why filtering has to be done before all structure adaptations.
    if (row_policy_data_opt)
        row_policy_data_opt->addFilterTransform(child.plan);

    /** Output headers may differ from what StorageMerge expects in some cases.
      * When the child table engine produces a query plan for the stage after FetchColumns,
      * execution names in the output header may be different.
      * The same happens with StorageDistributed, even in the case of FetchColumns.
      */

    /** Convert types of columns according to the resulting Merge table.
      * And convert column names to the expected ones.
       */
    ColumnsWithTypeAndName current_step_columns = child.plan.getCurrentHeader().getColumnsWithTypeAndName();
    ColumnsWithTypeAndName converted_columns;
    size_t size = current_step_columns.size();
    converted_columns.reserve(current_step_columns.size());
    for (size_t i = 0; i < size; ++i)
    {
        const auto & source_elem = current_step_columns[i];
        if (header.has(source_elem.name))
        {
            converted_columns.push_back(header.getByName(source_elem.name));
        }
        else if (header.columns() == current_step_columns.size())
        {
            /// Virtual columns and columns read from Distributed tables (having different name but matched by position).
            converted_columns.push_back(header.getByPosition(i));
        }
        else
        {
            /// Matching by name, but some columns are unneeded.
            converted_columns.push_back(source_elem);
        }
    }

    auto convert_actions_dag = ActionsDAG::makeConvertingActions(
        current_step_columns,
        converted_columns,
        ActionsDAG::MatchColumnsMode::Position);

    auto expression_step = std::make_unique<ExpressionStep>(child.plan.getCurrentHeader(), std::move(convert_actions_dag));
    child.plan.addStep(std::move(expression_step));

    /// Add missing columns for the resulting Merge table.
    {
        auto adding_missing_defaults_dag = addMissingDefaults(
            child.plan.getCurrentHeader(),
            header.getNamesAndTypesList(),
            snapshot->getAllColumnsDescription(),
            local_context,
            false);

        auto adding_missing_defaults_step = std::make_unique<ExpressionStep>(child.plan.getCurrentHeader(), std::move(adding_missing_defaults_dag));
        child.plan.addStep(std::move(adding_missing_defaults_step));
    }
}

const ReadFromMerge::StorageListWithLocks & ReadFromMerge::getSelectedTables()
{
    filterTablesAndCreateChildrenPlans();
    return selected_tables;
}

bool ReadFromMerge::requestReadingInOrder(InputOrderInfoPtr order_info_)
{
    filterTablesAndCreateChildrenPlans();

    /// Disable read-in-order optimization for reverse order with final.
    /// Otherwise, it can lead to incorrect final behavior because the implementation may rely on the reading in direct order).
    if (order_info_->direction != 1 && InterpreterSelectQuery::isQueryWithFinal(query_info))
        return false;

    auto request_read_in_order = [order_info_](ReadFromMergeTree & read_from_merge_tree)
    {
        return read_from_merge_tree.requestReadingInOrder(
            order_info_->used_prefix_of_sorting_key_size, order_info_->direction, order_info_->limit, {});
    };

    bool ok = true;
    for (const auto & child_plan : *child_plans)
        if (child_plan.plan.isInitialized())
            ok &= recursivelyApplyToReadingSteps(child_plan.plan.getRootNode(), request_read_in_order);

    if (!ok)
        return false;

    order_info = order_info_;
    query_info.input_order_info = order_info;
    return true;
}

void ReadFromMerge::applyFilters(ActionDAGNodes added_filter_nodes)
{
    for (const auto & filter_info : pushed_down_filters)
        added_filter_nodes.nodes.push_back(&filter_info.actions.findInOutputs(filter_info.column_name));

    SourceStepWithFilter::applyFilters(added_filter_nodes);

    filterTablesAndCreateChildrenPlans();
}

QueryPlanRawPtrs ReadFromMerge::getChildPlans()
{
    filterTablesAndCreateChildrenPlans();

    QueryPlanRawPtrs plans;
    for (auto & child_plan : *child_plans)
        if (child_plan.plan.isInitialized())
            plans.push_back(&child_plan.plan);

    return plans;
}

IStorage::ColumnSizeByName StorageMerge::getColumnSizes() const
{
    ColumnSizeByName column_sizes;

    forEachTable([&](const auto & table)
    {
        for (const auto & [name, size] : table->getColumnSizes())
            column_sizes[name].add(size);
    });

    return column_sizes;
}


std::tuple<bool /* is_regexp */, ASTPtr> StorageMerge::evaluateDatabaseName(const ASTPtr & node, ContextPtr context_)
{
    if (const auto * func = node->as<ASTFunction>(); func && func->name == "REGEXP")
    {
        if (func->arguments->children.size() != 1)
            throw Exception(ErrorCodes::BAD_ARGUMENTS, "REGEXP in Merge ENGINE takes only one argument");

        auto * literal = func->arguments->children[0]->as<ASTLiteral>();
        if (!literal || literal->value.getType() != Field::Types::Which::String || literal->value.safeGet<String>().empty())
            throw Exception(ErrorCodes::BAD_ARGUMENTS, "Argument for REGEXP in Merge ENGINE should be a non empty String Literal");

        return {true, func->arguments->children[0]};
    }

    auto ast = evaluateConstantExpressionForDatabaseName(node, context_);
    return {false, ast};
}

bool StorageMerge::supportsTrivialCountOptimization(const StorageSnapshotPtr &, ContextPtr ctx) const
{
    /// Here we actually need storage snapshot of all nested tables.
    /// But to avoid complexity pass nullptr to make more lightweight check in MergeTreeData.
    return traverseTablesUntil([&](const auto & table) { return !table->supportsTrivialCountOptimization(nullptr, ctx); }) == nullptr;
}

std::optional<UInt64> StorageMerge::totalRows(const Settings & settings) const
{
    return totalRowsOrBytes([&](const auto & table) { return table->totalRows(settings); });
}

std::optional<UInt64> StorageMerge::totalBytes(const Settings & settings) const
{
    return totalRowsOrBytes([&](const auto & table) { return table->totalBytes(settings); });
}

template <typename F>
std::optional<UInt64> StorageMerge::totalRowsOrBytes(F && func) const
{
    UInt64 total_rows_or_bytes = 0;
    auto first_table = traverseTablesUntil([&](const auto & table)
    {
        if (auto rows_or_bytes = func(table))
        {
            total_rows_or_bytes += *rows_or_bytes;
            return false;
        }
        return true;
    });

    return first_table ? std::nullopt : std::make_optional(total_rows_or_bytes);
}

void registerStorageMerge(StorageFactory & factory)
{
    factory.registerStorage("Merge", [](const StorageFactory::Arguments & args)
    {
        /** In query, the name of database is specified as table engine argument which contains source tables,
          *  as well as regex for source-table names.
          */

        ASTs & engine_args = args.engine_args;

        if (engine_args.size() != 2)
            throw Exception(ErrorCodes::NUMBER_OF_ARGUMENTS_DOESNT_MATCH,
                            "Storage Merge requires exactly 2 parameters - name "
                            "of source database and regexp for table names.");

        auto [is_regexp, database_ast] = StorageMerge::evaluateDatabaseName(engine_args[0], args.getLocalContext());

        if (!is_regexp)
            engine_args[0] = database_ast;

        String source_database_name_or_regexp = checkAndGetLiteralArgument<String>(database_ast, "database_name");

        engine_args[1] = evaluateConstantExpressionAsLiteral(engine_args[1], args.getLocalContext());
        String table_name_regexp = checkAndGetLiteralArgument<String>(engine_args[1], "table_name_regexp");

        return std::make_shared<StorageMerge>(
            args.table_id, args.columns, args.comment, source_database_name_or_regexp, is_regexp, table_name_regexp, args.getLocalContext());
    },
    {
        .supports_schema_inference = true
    });
}

}<|MERGE_RESOLUTION|>--- conflicted
+++ resolved
@@ -657,11 +657,7 @@
 
             if (storage_metadata_snapshot->getColumns().empty())
             {
-<<<<<<< HEAD
                 /// (Assuming that view has empty list of columns if it's parameterized.)
-=======
-                /// (Assuming that view has empty list of columns iff it's parametrized.)
->>>>>>> 035c917e
                 if (storage->isView() && storage->as<StorageView>() && storage->as<StorageView>()->isParameterizedView())
                     throw Exception(ErrorCodes::STORAGE_REQUIRES_PARAMETER, "Parametrized view can't be queried through a Merge table.");
                 else
