--- conflicted
+++ resolved
@@ -161,31 +161,6 @@
 
 void StorageMemory::drop()
 {
-<<<<<<< HEAD
-    data.set(std::make_unique<Blocks>());
-    total_size_bytes.store(0, std::memory_order_relaxed);
-    total_size_rows.store(0, std::memory_order_relaxed);
-}
-
-static inline void updateBlockData(Block & old_block, const Block & new_block)
-{
-    for (const auto & it : new_block)
-    {
-        auto col_name = it.name;
-        auto & col_with_type_name = old_block.getByName(col_name);
-        col_with_type_name.column = it.column;
-    }
-}
-
-void StorageMemory::checkMutationIsPossible(const MutationCommands & /*commands*/, const Settings & /*settings*/) const
-{
-    /// Some validation will be added
-}
-
-void StorageMemory::mutate(const MutationCommands & commands, const Context & context)
-{
-=======
->>>>>>> 40672a18
     std::lock_guard lock(mutex);
     data.clear();
 }
