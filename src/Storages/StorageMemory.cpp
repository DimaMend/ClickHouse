--- conflicted
+++ resolved
@@ -22,7 +22,6 @@
 class MemorySource : public SourceWithProgress
 {
 public:
-<<<<<<< HEAD
     /// We use range [first, last] which includes right border.
     /// Blocks are stored in std::list which may be appended in another thread.
     /// We don't use synchronisation here, because elements in range [first, last] won't be modified.
@@ -30,19 +29,13 @@
         Names column_names_,
         BlocksList::iterator first_,
         BlocksList::iterator last_,
-        const StorageMemory & storage,
-        const StorageMetadataPtr & metadata_snapshot)
-        : SourceWithProgress(metadata_snapshot->getSampleBlockForColumns(column_names_, storage.getVirtuals(), storage.getStorageID()))
+        const StorageMemory & storage)
+        : SourceWithProgress(storage.getSampleBlockForColumns(column_names_))
         , column_names(std::move(column_names_))
         , current(first_)
         , last(last_) /// [first, last]
     {
     }
-=======
-    MemorySource(Names column_names_, BlocksList::iterator begin_, BlocksList::iterator end_, const StorageMemory & storage)
-        : SourceWithProgress(storage.getSampleBlockForColumns(column_names_))
-        , column_names(std::move(column_names_)), begin(begin_), end(end_), it(begin) {}
->>>>>>> e407ba91
 
     String getName() const override { return "Memory"; }
 
@@ -131,16 +124,12 @@
         std::advance(first, stream * size / num_streams);
         std::advance(last, (stream + 1) * size / num_streams);
 
-<<<<<<< HEAD
         if (first == last)
             continue;
         else
             --last;
 
-        pipes.emplace_back(std::make_shared<MemorySource>(column_names, first, last, *this, metadata_snapshot));
-=======
-        pipes.emplace_back(std::make_shared<MemorySource>(column_names, begin, end, *this));
->>>>>>> e407ba91
+        pipes.emplace_back(std::make_shared<MemorySource>(column_names, first, last, *this));
     }
 
     return pipes;
