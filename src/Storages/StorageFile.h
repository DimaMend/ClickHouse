#pragma once

#include <Storages/Cache/SchemaCache.h>
#include <Storages/IStorage.h>


#include <atomic>
#include <shared_mutex>


namespace DB
{

class StorageFile final : public IStorage
{
<<<<<<< HEAD
    friend class partitionedstoragefilesink;

=======
>>>>>>> 57052e2b
public:
    struct CommonArguments : public WithContext
    {
        StorageID table_id;
        std::string format_name;
        std::optional<FormatSettings> format_settings;
        std::string compression_method;
        const ColumnsDescription & columns;
        const ConstraintsDescription & constraints;
        const String & comment;
        std::string path_to_archive = "auto";
    };

    /// From file descriptor
    StorageFile(int table_fd_, CommonArguments args);

    /// From user's file
    StorageFile(const std::string & table_path_, const std::string & user_files_path, CommonArguments args);

    /// From table in database
    StorageFile(const std::string & relative_table_dir_path, CommonArguments args);

    explicit StorageFile(CommonArguments args);

    std::string getName() const override { return "File"; }

    Pipe read(
        const Names & column_names,
        const StorageSnapshotPtr & storage_snapshot,
        SelectQueryInfo & query_info,
        ContextPtr context,
        QueryProcessingStage::Enum processed_stage,
        size_t max_block_size,
        size_t num_streams) override;

    SinkToStoragePtr write(const ASTPtr & query, const StorageMetadataPtr & /*metadata_snapshot*/, ContextPtr context) override;

    void truncate(
        const ASTPtr & /*query*/,
        const StorageMetadataPtr & /* metadata_snapshot */,
        ContextPtr /* context */,
        TableExclusiveLockHolder &) override;

    void rename(const String & new_path_to_table_data, const StorageID & new_table_id) override;

    bool storesDataOnDisk() const override;
    Strings getDataPaths() const override;

    NamesAndTypesList getVirtuals() const override;

    static Strings
    getPathsList(const String & table_path, const String & user_files_path, ContextPtr context, size_t & total_bytes_to_read);

    /// Check if the format supports reading only some subset of columns.
    /// Is is useful because such formats could effectively skip unknown columns
    /// So we can create a header of only required columns in read method and ask
    /// format to read only them. Note: this hack cannot be done with ordinary formats like TSV.
    bool supportsSubsetOfColumns() const override;

    bool prefersLargeBlocks() const override;

    bool parallelizeOutputAfterReading(ContextPtr context) const override;

    bool supportsPartitionBy() const override { return true; }

    ColumnsDescription getTableStructureFromFileDescriptor(ContextPtr context);

    static ColumnsDescription getTableStructureFromFile(
        const String & format,
        const std::vector<String> & paths,
        const String & compression_method,
        const std::optional<FormatSettings> & format_settings,
        ContextPtr context,
        const std::vector<String> & paths_to_archive = {"auto"});

    static SchemaCache & getSchemaCache(const ContextPtr & context);

protected:
    friend class StorageFileSource;
    friend class StorageFileSink;

private:
    void setStorageMetadata(CommonArguments args);

    static std::optional<ColumnsDescription> tryGetColumnsFromCache(
        const Strings & paths, const String & format_name, const std::optional<FormatSettings> & format_settings, ContextPtr context);

    static void addColumnsToCache(
        const Strings & paths,
        const ColumnsDescription & columns,
        const String & format_name,
        const std::optional<FormatSettings> & format_settings,
        const ContextPtr & context);

    std::string format_name;
    // We use format settings from global context + CREATE query for File table
    // function -- in this case, format_settings is set.
    // For `file` table function, we use format settings from current user context,
    // in this case, format_settings is not set.
    std::optional<FormatSettings> format_settings;

    int table_fd = -1;
    String compression_method;

    std::string base_path;
    std::vector<std::string> paths;
    std::vector<std::string> paths_to_archive;

    bool is_db_table = true; /// Table is stored in real database, not user's file
    bool use_table_fd = false; /// Use table_fd instead of path

    mutable std::shared_timed_mutex rwlock;

    Poco::Logger * log = &Poco::Logger::get("StorageFile");

    /// Total number of bytes to read (sums for multiple files in case of globs). Needed for progress bar.
    size_t total_bytes_to_read = 0;

    String path_for_partitioned_write;

    bool is_path_with_globs = false;

    /// These buffers are needed for schema inference when data source
    /// is file descriptor. See getTableStructureFromFileDescriptor.
    std::unique_ptr<ReadBuffer> read_buffer_from_fd;
    std::unique_ptr<ReadBuffer> peekable_read_buffer_from_fd;
    std::atomic<bool> has_peekable_read_buffer_from_fd = false;
};

}<|MERGE_RESOLUTION|>--- conflicted
+++ resolved
@@ -13,11 +13,6 @@
 
 class StorageFile final : public IStorage
 {
-<<<<<<< HEAD
-    friend class partitionedstoragefilesink;
-
-=======
->>>>>>> 57052e2b
 public:
     struct CommonArguments : public WithContext
     {
