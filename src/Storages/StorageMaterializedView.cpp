#include <Storages/StorageMaterializedView.h>

#include <Storages/MaterializedView/RefreshTask.h>

#include <Parsers/ASTSelectWithUnionQuery.h>
#include <Parsers/ASTCreateQuery.h>

#include <Interpreters/Context.h>
#include <Interpreters/InterpreterCreateQuery.h>
#include <Interpreters/InterpreterDropQuery.h>
#include <Interpreters/InterpreterRenameQuery.h>
#include <Interpreters/InterpreterInsertQuery.h>
#include <Interpreters/getTableExpressions.h>
#include <Interpreters/getHeaderForProcessingStage.h>
#include <Access/Common/AccessFlags.h>

#include <Storages/AlterCommands.h>
#include <Storages/StorageFactory.h>
#include <Storages/ReadInOrderOptimizer.h>
#include <Storages/SelectQueryDescription.h>

#include <Common/typeid_cast.h>
#include <Common/checkStackSize.h>
#include <QueryPipeline/Pipe.h>
#include <Processors/QueryPlan/QueryPlan.h>
#include <Processors/QueryPlan/ExpressionStep.h>
#include <Processors/QueryPlan/BuildQueryPipelineSettings.h>
#include <Processors/QueryPlan/Optimizations/QueryPlanOptimizationSettings.h>
#include <Processors/Sinks/SinkToStorage.h>

#include <Backups/BackupEntriesCollector.h>

namespace DB
{

namespace ErrorCodes
{
    extern const int BAD_ARGUMENTS;
    extern const int NOT_IMPLEMENTED;
    extern const int INCORRECT_QUERY;
    extern const int QUERY_IS_NOT_SUPPORTED_IN_MATERIALIZED_VIEW;
}

namespace ActionLocks
{
    extern const StorageActionBlockType ViewRefresh;
}

static inline String generateInnerTableName(const StorageID & view_id)
{
    if (view_id.hasUUID())
        return ".inner_id." + toString(view_id.uuid);
    return ".inner." + view_id.getTableName();
}

/// Remove columns from target_header that does not exists in src_header
static void removeNonCommonColumns(const Block & src_header, Block & target_header)
{
    std::set<size_t> target_only_positions;
    for (const auto & column : target_header)
    {
        if (!src_header.has(column.name))
            target_only_positions.insert(target_header.getPositionByName(column.name));
    }
    target_header.erase(target_only_positions);
}

StorageMaterializedView::StorageMaterializedView(
    const StorageID & table_id_,
    ContextPtr local_context,
    const ASTCreateQuery & query,
    const ColumnsDescription & columns_,
    bool attach_,
    const String & comment)
    : IStorage(table_id_), WithMutableContext(local_context->getGlobalContext())
{
    StorageInMemoryMetadata storage_metadata;
    storage_metadata.setColumns(columns_);

    if (!query.select)
        throw Exception(ErrorCodes::INCORRECT_QUERY, "SELECT query is not specified for {}", getName());

    /// If the destination table is not set, use inner table
    has_inner_table = query.to_table_id.empty();
    if (has_inner_table && !query.storage)
        throw Exception(ErrorCodes::INCORRECT_QUERY,
                        "You must specify where to save results of a MaterializedView query: "
                        "either ENGINE or an existing table in a TO clause");

    if (query.select->list_of_selects->children.size() != 1)
        throw Exception(ErrorCodes::QUERY_IS_NOT_SUPPORTED_IN_MATERIALIZED_VIEW, "UNION is not supported for MATERIALIZED VIEW");

    auto select = SelectQueryDescription::getSelectQueryFromASTForMatView(query.select->clone(), local_context);
    storage_metadata.setSelectQuery(select);
    if (!comment.empty())
        storage_metadata.setComment(comment);

    setInMemoryMetadata(storage_metadata);

    bool point_to_itself_by_uuid = has_inner_table && query.to_inner_uuid != UUIDHelpers::Nil
                                                   && query.to_inner_uuid == table_id_.uuid;
    bool point_to_itself_by_name = !has_inner_table && query.to_table_id.database_name == table_id_.database_name
                                                    && query.to_table_id.table_name == table_id_.table_name;
    if (point_to_itself_by_uuid || point_to_itself_by_name)
        throw Exception(ErrorCodes::BAD_ARGUMENTS, "Materialized view {} cannot point to itself", table_id_.getFullTableName());

    if (!has_inner_table)
    {
        target_table_id = query.to_table_id;
    }
    else if (attach_)
    {
        /// If there is an ATTACH request, then the internal table must already be created.
        target_table_id = StorageID(getStorageID().database_name, generateInnerTableName(getStorageID()), query.to_inner_uuid);
    }
    else
    {
        /// We will create a query to create an internal table.
        auto create_context = Context::createCopy(local_context);
        auto manual_create_query = std::make_shared<ASTCreateQuery>();
        manual_create_query->setDatabase(getStorageID().database_name);
        manual_create_query->setTable(generateInnerTableName(getStorageID()));
        manual_create_query->uuid = query.to_inner_uuid;

        auto new_columns_list = std::make_shared<ASTColumns>();
        new_columns_list->set(new_columns_list->columns, query.columns_list->columns->ptr());

        manual_create_query->set(manual_create_query->columns_list, new_columns_list);
        manual_create_query->set(manual_create_query->storage, query.storage->ptr());

        InterpreterCreateQuery create_interpreter(manual_create_query, create_context);
        create_interpreter.setInternal(true);
        create_interpreter.execute();

        target_table_id = DatabaseCatalog::instance().getTable({manual_create_query->getDatabase(), manual_create_query->getTable()}, getContext())->getStorageID();
    }

    if (query.refresh_strategy)
        refresher = RefreshTask::create(
            *this,
            getContext(),
            *query.refresh_strategy);
}

QueryProcessingStage::Enum StorageMaterializedView::getQueryProcessingStage(
    ContextPtr local_context,
    QueryProcessingStage::Enum to_stage,
    const StorageSnapshotPtr &,
    SelectQueryInfo & query_info) const
{
    /// TODO: Find a way to support projections for StorageMaterializedView. Why do we use different
    /// metadata for materialized view and target table? If they are the same, we can get rid of all
    /// converting and use it just like a normal view.
    query_info.ignore_projections = true;
    const auto & target_metadata = getTargetTable()->getInMemoryMetadataPtr();
    return getTargetTable()->getQueryProcessingStage(local_context, to_stage, getTargetTable()->getStorageSnapshot(target_metadata, local_context), query_info);
}

void StorageMaterializedView::read(
    QueryPlan & query_plan,
    const Names & column_names,
    const StorageSnapshotPtr & storage_snapshot,
    SelectQueryInfo & query_info,
    ContextPtr local_context,
    QueryProcessingStage::Enum processed_stage,
    const size_t max_block_size,
    const size_t num_streams)
{
    auto storage = getTargetTable();
    auto lock = storage->lockForShare(local_context->getCurrentQueryId(), local_context->getSettingsRef().lock_acquire_timeout);
    auto target_metadata_snapshot = storage->getInMemoryMetadataPtr();
    auto target_storage_snapshot = storage->getStorageSnapshot(target_metadata_snapshot, local_context);

    if (query_info.order_optimizer)
        query_info.input_order_info = query_info.order_optimizer->getInputOrder(target_metadata_snapshot, local_context);

    storage->read(query_plan, column_names, target_storage_snapshot, query_info, local_context, processed_stage, max_block_size, num_streams);

    if (query_plan.isInitialized())
    {
        auto mv_header = getHeaderForProcessingStage(column_names, storage_snapshot, query_info, local_context, processed_stage);
        auto target_header = query_plan.getCurrentDataStream().header;

        /// No need to convert columns that does not exists in MV
        removeNonCommonColumns(mv_header, target_header);

        /// No need to convert columns that does not exists in the result header.
        ///
        /// Distributed storage may process query up to the specific stage, and
        /// so the result header may not include all the columns from the
        /// materialized view.
        removeNonCommonColumns(target_header, mv_header);

        if (!blocksHaveEqualStructure(mv_header, target_header))
        {
            auto converting_actions = ActionsDAG::makeConvertingActions(target_header.getColumnsWithTypeAndName(),
                                                                        mv_header.getColumnsWithTypeAndName(),
                                                                        ActionsDAG::MatchColumnsMode::Name);
            auto converting_step = std::make_unique<ExpressionStep>(query_plan.getCurrentDataStream(), converting_actions);
            converting_step->setStepDescription("Convert target table structure to MaterializedView structure");
            query_plan.addStep(std::move(converting_step));
        }

        query_plan.addStorageHolder(storage);
        query_plan.addTableLock(std::move(lock));
    }
}

SinkToStoragePtr StorageMaterializedView::write(const ASTPtr & query, const StorageMetadataPtr & /*metadata_snapshot*/, ContextPtr local_context)
{
    auto storage = getTargetTable();
    auto lock = storage->lockForShare(local_context->getCurrentQueryId(), local_context->getSettingsRef().lock_acquire_timeout);

    auto metadata_snapshot = storage->getInMemoryMetadataPtr();
    auto sink = storage->write(query, metadata_snapshot, local_context);

    sink->addTableLock(lock);
    return sink;
}


void StorageMaterializedView::drop()
{
    auto table_id = getStorageID();
    const auto & select_query = getInMemoryMetadataPtr()->getSelectQuery();
    if (!select_query.select_table_id.empty())
        DatabaseCatalog::instance().removeViewDependency(select_query.select_table_id, table_id);

    dropInnerTableIfAny(true, getContext());
}

void StorageMaterializedView::dropInnerTableIfAny(bool sync, ContextPtr local_context)
{
    if (has_inner_table && tryGetTargetTable())
        InterpreterDropQuery::executeDropQuery(ASTDropQuery::Kind::Drop, getContext(), local_context, getTargetTableId(), sync);
}

void StorageMaterializedView::truncate(const ASTPtr &, const StorageMetadataPtr &, ContextPtr local_context, TableExclusiveLockHolder &)
{
    if (has_inner_table)
        InterpreterDropQuery::executeDropQuery(ASTDropQuery::Kind::Truncate, getContext(), local_context, getTargetTableId(), true);
}

void StorageMaterializedView::checkStatementCanBeForwarded() const
{
    if (!has_inner_table)
<<<<<<< HEAD
        throw Exception(
            "MATERIALIZED VIEW targets existing table " + getTargetTableId().getNameForLogs() + ". "
            + "Execute the statement directly on it.", ErrorCodes::INCORRECT_QUERY);
=======
        throw Exception(ErrorCodes::INCORRECT_QUERY, "MATERIALIZED VIEW targets existing table {}. "
            "Execute the statement directly on it.", target_table_id.getNameForLogs());
>>>>>>> 839dfa8c
}

bool StorageMaterializedView::optimize(
    const ASTPtr & query,
    const StorageMetadataPtr & /*metadata_snapshot*/,
    const ASTPtr & partition,
    bool final,
    bool deduplicate,
    const Names & deduplicate_by_columns,
    ContextPtr local_context)
{
    checkStatementCanBeForwarded();
    auto storage_ptr = getTargetTable();
    auto metadata_snapshot = storage_ptr->getInMemoryMetadataPtr();
    return getTargetTable()->optimize(query, metadata_snapshot, partition, final, deduplicate, deduplicate_by_columns, local_context);
}

std::shared_ptr<ASTInsertQuery> StorageMaterializedView::prepareRefreshQuery()
{
    auto inner_table_id = getTargetTableId();
    auto new_table_name = ".tmp" + generateInnerTableName(getStorageID());

    auto db = DatabaseCatalog::instance().getDatabase(inner_table_id.database_name);

    auto create_table_query = db->getCreateTableQuery(inner_table_id.table_name, getContext());
    auto & create_query = create_table_query->as<ASTCreateQuery &>();
    create_query.setTable(new_table_name);
    create_query.setDatabase(db->getDatabaseName());
    create_query.create_or_replace = true;
    create_query.replace_table = true;
    create_query.uuid = UUIDHelpers::Nil;

    auto create_ctx = Context::createCopy(getContext());
    InterpreterCreateQuery create_interpreter(create_table_query, create_ctx);
    create_interpreter.setInternal(true);
    create_interpreter.execute();

    auto insert_query = std::make_shared<ASTInsertQuery>();
    insert_query->setTable(new_table_name);
    insert_query->setDatabase(db->getDatabaseName());
    insert_query->select = getInMemoryMetadataPtr()->getSelectQuery().select_query;

    return insert_query;
}

void StorageMaterializedView::updateInnerTableAfterRefresh(std::shared_ptr<ASTInsertQuery> refresh_query)
{
    auto inner_table_id = getTargetTableId();

    auto db = DatabaseCatalog::instance().getDatabase(inner_table_id.database_name);
    auto target_db = DatabaseCatalog::instance().getDatabase(refresh_query->getDatabase());

    auto rename_ctx = Context::createCopy(getContext());
    target_db->renameTable(
        rename_ctx, refresh_query->getTable(), *db, inner_table_id.table_name, /*exchange=*/true, /*dictionary=*/false);

    setTargetTableId(db->getTable(refresh_query->getTable(), getContext())->getStorageID());
}

void StorageMaterializedView::alter(
    const AlterCommands & params,
    ContextPtr local_context,
    AlterLockHolder &)
{
    auto table_id = getStorageID();
    StorageInMemoryMetadata new_metadata = getInMemoryMetadata();
    StorageInMemoryMetadata old_metadata = getInMemoryMetadata();
    params.apply(new_metadata, local_context);

    /// start modify query
    if (local_context->getSettingsRef().allow_experimental_alter_materialized_view_structure)
    {
        const auto & new_select = new_metadata.select;
        const auto & old_select = old_metadata.getSelectQuery();

        DatabaseCatalog::instance().updateViewDependency(old_select.select_table_id, table_id, new_select.select_table_id, table_id);

        new_metadata.setSelectQuery(new_select);
    }
    /// end modify query

    DatabaseCatalog::instance().getDatabase(table_id.database_name)->alterTable(local_context, table_id, new_metadata);
    setInMemoryMetadata(new_metadata);
}


void StorageMaterializedView::checkAlterIsPossible(const AlterCommands & commands, ContextPtr local_context) const
{
    const auto & settings = local_context->getSettingsRef();
    if (settings.allow_experimental_alter_materialized_view_structure)
    {
        for (const auto & command : commands)
        {
            if (!command.isCommentAlter() && command.type != AlterCommand::MODIFY_QUERY)
                throw Exception(ErrorCodes::NOT_IMPLEMENTED, "Alter of type '{}' is not supported by storage {}",
                    command.type, getName());
        }
    }
    else
    {
        for (const auto & command : commands)
        {
            if (!command.isCommentAlter())
                throw Exception(ErrorCodes::NOT_IMPLEMENTED, "Alter of type '{}' is not supported by storage {}",
                    command.type, getName());
        }
    }
}

void StorageMaterializedView::checkMutationIsPossible(const MutationCommands & commands, const Settings & settings) const
{
    checkStatementCanBeForwarded();
    getTargetTable()->checkMutationIsPossible(commands, settings);
}

Pipe StorageMaterializedView::alterPartition(
    const StorageMetadataPtr & metadata_snapshot, const PartitionCommands & commands, ContextPtr local_context)
{
    checkStatementCanBeForwarded();
    return getTargetTable()->alterPartition(metadata_snapshot, commands, local_context);
}

void StorageMaterializedView::checkAlterPartitionIsPossible(
    const PartitionCommands & commands, const StorageMetadataPtr & metadata_snapshot, const Settings & settings) const
{
    checkStatementCanBeForwarded();
    getTargetTable()->checkAlterPartitionIsPossible(commands, metadata_snapshot, settings);
}

void StorageMaterializedView::mutate(const MutationCommands & commands, ContextPtr local_context)
{
    checkStatementCanBeForwarded();
    getTargetTable()->mutate(commands, local_context);
}

void StorageMaterializedView::renameInMemory(const StorageID & new_table_id)
{
    auto old_table_id = getStorageID();
    auto inner_table_id = getTargetTableId();
    auto metadata_snapshot = getInMemoryMetadataPtr();
    bool from_atomic_to_atomic_database = old_table_id.hasUUID() && new_table_id.hasUUID();

    if (!from_atomic_to_atomic_database && has_inner_table && tryGetTargetTable())
    {
        auto new_target_table_name = generateInnerTableName(new_table_id);
        auto rename = std::make_shared<ASTRenameQuery>();

        ASTRenameQuery::Table from;
        assert(inner_table_id.database_name == old_table_id.database_name);
        from.database = inner_table_id.database_name;
        from.table = inner_table_id.table_name;

        ASTRenameQuery::Table to;
        to.database = new_table_id.database_name;
        to.table = new_target_table_name;

        ASTRenameQuery::Element elem;
        elem.from = from;
        elem.to = to;
        rename->elements.emplace_back(elem);

        InterpreterRenameQuery(rename, getContext()).execute();
        updateTargetTableId(new_table_id.database_name, new_target_table_name);
    }

    IStorage::renameInMemory(new_table_id);
    if (from_atomic_to_atomic_database && has_inner_table)
    {
        assert(inner_table_id.database_name == old_table_id.database_name);
        updateTargetTableId(new_table_id.database_name, std::nullopt);
    }
    const auto & select_query = metadata_snapshot->getSelectQuery();
    // TODO Actually we don't need to update dependency if MV has UUID, but then db and table name will be outdated
    DatabaseCatalog::instance().updateViewDependency(select_query.select_table_id, old_table_id, select_query.select_table_id, getStorageID());
}

void StorageMaterializedView::startup()
{
    auto metadata_snapshot = getInMemoryMetadataPtr();
    const auto & select_query = metadata_snapshot->getSelectQuery();
    if (!select_query.select_table_id.empty())
        DatabaseCatalog::instance().addViewDependency(select_query.select_table_id, getStorageID());

    if (refresher)
    {
        refresher->initialize(std::static_pointer_cast<StorageMaterializedView>(shared_from_this()));
        refresher->start();
    }
}

void StorageMaterializedView::shutdown()
{
    if (refresher)
        refresher->stop();

    auto metadata_snapshot = getInMemoryMetadataPtr();
    const auto & select_query = metadata_snapshot->getSelectQuery();
    /// Make sure the dependency is removed after DETACH TABLE
    if (!select_query.select_table_id.empty())
        DatabaseCatalog::instance().removeViewDependency(select_query.select_table_id, getStorageID());
}

StoragePtr StorageMaterializedView::getTargetTable() const
{
    checkStackSize();
    return DatabaseCatalog::instance().getTable(getTargetTableId(), getContext());
}

StoragePtr StorageMaterializedView::tryGetTargetTable() const
{
    checkStackSize();
    return DatabaseCatalog::instance().tryGetTable(getTargetTableId(), getContext());
}

NamesAndTypesList StorageMaterializedView::getVirtuals() const
{
    return getTargetTable()->getVirtuals();
}

Strings StorageMaterializedView::getDataPaths() const
{
    if (auto table = tryGetTargetTable())
        return table->getDataPaths();
    return {};
}

void StorageMaterializedView::backupData(BackupEntriesCollector & backup_entries_collector, const String & data_path_in_backup, const std::optional<ASTs> & partitions)
{
    /// We backup the target table's data only if it's inner.
    if (hasInnerTable())
        getTargetTable()->backupData(backup_entries_collector, data_path_in_backup, partitions);
}

void StorageMaterializedView::restoreDataFromBackup(RestorerFromBackup & restorer, const String & data_path_in_backup, const std::optional<ASTs> & partitions)
{
    if (hasInnerTable())
        return getTargetTable()->restoreDataFromBackup(restorer, data_path_in_backup, partitions);
}

bool StorageMaterializedView::supportsBackupPartition() const
{
    if (hasInnerTable())
        return getTargetTable()->supportsBackupPartition();
    return false;
}

std::optional<UInt64> StorageMaterializedView::totalRows(const Settings & settings) const
{
    if (hasInnerTable())
    {
        if (auto table = tryGetTargetTable())
            return table->totalRows(settings);
    }
    return {};
}

std::optional<UInt64> StorageMaterializedView::totalBytes(const Settings & settings) const
{
    if (hasInnerTable())
    {
        if (auto table = tryGetTargetTable())
            return table->totalBytes(settings);
    }
    return {};
}

ActionLock StorageMaterializedView::getActionLock(StorageActionBlockType type)
{
    if (type == ActionLocks::ViewRefresh && refresher)
        refresher->stop();
    if (has_inner_table)
    {
        if (auto target_table = tryGetTargetTable())
            return target_table->getActionLock(type);
    }
    return ActionLock{};
}

void StorageMaterializedView::onActionLockRemove(StorageActionBlockType action_type)
{
    if (action_type == ActionLocks::ViewRefresh && refresher)
        refresher->start();
    /// TODO: Do we need to release action lock on inner table?
}

DB::StorageID StorageMaterializedView::getTargetTableId() const
{
    std::lock_guard guard(target_table_id_mutex);
    return target_table_id;
}

void StorageMaterializedView::setTargetTableId(DB::StorageID id)
{
    std::lock_guard guard(target_table_id_mutex);
    target_table_id = std::move(id);
}

void StorageMaterializedView::updateTargetTableId(std::optional<String> database_name, std::optional<String> table_name)
{
    std::lock_guard guard(target_table_id_mutex);
    if (database_name)
        target_table_id.database_name = *std::move(database_name);
    if (table_name)
        target_table_id.table_name = *std::move(table_name);
}

void registerStorageMaterializedView(StorageFactory & factory)
{
    factory.registerStorage("MaterializedView", [](const StorageFactory::Arguments & args)
    {
        /// Pass local_context here to convey setting for inner table
        return std::make_shared<StorageMaterializedView>(
            args.table_id, args.getLocalContext(), args.query,
            args.columns, args.attach, args.comment);
    });
}

}<|MERGE_RESOLUTION|>--- conflicted
+++ resolved
@@ -244,14 +244,8 @@
 void StorageMaterializedView::checkStatementCanBeForwarded() const
 {
     if (!has_inner_table)
-<<<<<<< HEAD
-        throw Exception(
-            "MATERIALIZED VIEW targets existing table " + getTargetTableId().getNameForLogs() + ". "
-            + "Execute the statement directly on it.", ErrorCodes::INCORRECT_QUERY);
-=======
         throw Exception(ErrorCodes::INCORRECT_QUERY, "MATERIALIZED VIEW targets existing table {}. "
             "Execute the statement directly on it.", target_table_id.getNameForLogs());
->>>>>>> 839dfa8c
 }
 
 bool StorageMaterializedView::optimize(
