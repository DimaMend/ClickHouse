--- conflicted
+++ resolved
@@ -239,16 +239,12 @@
     bool merge_tree_enable_remove_parts_from_snapshot_optimization = true;
 
     bool isFinal() const;
-
-<<<<<<< HEAD
     bool isStream() const;
 
-=======
     /// Analyzer generates unique ColumnIdentifiers like __table1.__partition_id in filter nodes,
     /// while key analysis still requires unqualified column names.
     /// This function generates a map that maps the unique names to table column names,
     /// for the current table (`table_expression`).
     std::unordered_map<std::string, ColumnWithTypeAndName> buildNodeNameToInputNodeColumn() const;
->>>>>>> f00f551f
 };
 }