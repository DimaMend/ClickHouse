--- conflicted
+++ resolved
@@ -835,13 +835,8 @@
 ConsumerBufferPtr StorageRabbitMQ::createReadBuffer()
 {
     return std::make_shared<ReadBufferFromRabbitMQConsumer>(
-<<<<<<< HEAD
         connection->getHandler(), queues, ++consumer_id,
-        unique_strbase, log, row_delimiter, queue_size, shutdown_called);
-=======
-        std::move(consumer_channel), connection->getHandler(), queues, ++consumer_id,
         unique_strbase, log, row_delimiter, queue_size, stream_cancelled);
->>>>>>> c43a6d74
 }
 
 
@@ -1042,30 +1037,14 @@
         /// Commit
         for (auto & stream : streams)
         {
-            if (stream->as<RabbitMQBlockInputStream>()->queueEmpty())
+            const auto * rabbit_stream = stream->as<RabbitMQBlockInputStream>();
+            if (rabbit_stream->queueEmpty())
                 ++queue_empty;
 
-            if (stream->as<RabbitMQBlockInputStream>()->needChannelUpdate())
+            if (rabbit_stream->needChannelUpdate())
             {
-<<<<<<< HEAD
-                auto buffer = source->getBuffer();
+                auto buffer = rabbit_stream->getBuffer();
                 prepareChannelForBuffer(buffer);
-=======
-                auto buffer = stream->as<RabbitMQBlockInputStream>()->getBuffer();
-                if (buffer)
-                {
-                    if (buffer->queuesCount() != queues.size())
-                        buffer->updateQueues(queues);
-
-                    buffer->updateAckTracker();
-
-                    if (updateChannel(buffer->getChannel()))
-                    {
-                        LOG_TRACE(log, "Connection is active, but channel update is needed");
-                        buffer->setupChannel();
-                    }
-                }
->>>>>>> c43a6d74
             }
 
             /* false is returned by the sendAck function in only two cases:
