#include <Storages/StorageFile.h>
#include <Storages/StorageFactory.h>

#include <Interpreters/Context.h>
#include <Interpreters/evaluateConstantExpression.h>

#include <Parsers/ASTCreateQuery.h>
#include <Parsers/ASTIdentifier_fwd.h>
#include <Parsers/ASTInsertQuery.h>
#include <Parsers/ASTLiteral.h>

#include <IO/ReadBufferFromFile.h>
#include <IO/ReadBufferFromFileDescriptor.h>
#include <IO/ReadHelpers.h>
#include <IO/WriteBufferFromFile.h>
#include <IO/WriteHelpers.h>

#include <DataTypes/DataTypeString.h>
#include <Formats/FormatFactory.h>
#include <Formats/ReadSchemaUtils.h>
#include <Processors/Sinks/SinkToStorage.h>
#include <Processors/Transforms/AddingDefaultsTransform.h>

#include <Common/escapeForFileName.h>
#include <Common/typeid_cast.h>
#include <Common/parseGlobs.h>
#include <Common/filesystemHelpers.h>
#include <Storages/ColumnsDescription.h>
#include <Storages/StorageInMemoryMetadata.h>
#include <Storages/PartitionedSink.h>

#include <sys/stat.h>
#include <fcntl.h>
#include <unistd.h>

#include <re2/re2.h>
#include <filesystem>
#include <Storages/Distributed/DirectoryMonitor.h>
#include <Processors/Sources/SourceWithProgress.h>
#include <Processors/Formats/IOutputFormat.h>
#include <Processors/Formats/IInputFormat.h>
#include <Processors/Formats/ISchemaReader.h>
#include <Processors/Sources/NullSource.h>
#include <QueryPipeline/Pipe.h>
#include <Processors/Executors/PullingPipelineExecutor.h>


namespace fs = std::filesystem;

namespace DB
{

namespace ErrorCodes
{
    extern const int BAD_ARGUMENTS;
    extern const int NOT_IMPLEMENTED;
    extern const int CANNOT_FSTAT;
    extern const int CANNOT_TRUNCATE_FILE;
    extern const int DATABASE_ACCESS_DENIED;
    extern const int NUMBER_OF_ARGUMENTS_DOESNT_MATCH;
    extern const int UNKNOWN_IDENTIFIER;
    extern const int INCORRECT_FILE_NAME;
    extern const int FILE_DOESNT_EXIST;
    extern const int TIMEOUT_EXCEEDED;
    extern const int INCOMPATIBLE_COLUMNS;
    extern const int CANNOT_STAT;
    extern const int LOGICAL_ERROR;
    extern const int CANNOT_APPEND_TO_FILE;
    extern const int CANNOT_EXTRACT_TABLE_STRUCTURE;
}

namespace
{

/* Recursive directory listing with matched paths as a result.
 * Have the same method in StorageHDFS.
 */
std::vector<std::string> listFilesWithRegexpMatching(const std::string & path_for_ls, const std::string & for_match, size_t & total_bytes_to_read)
{
    const size_t first_glob = for_match.find_first_of("*?{");

    const size_t end_of_path_without_globs = for_match.substr(0, first_glob).rfind('/');
    const std::string suffix_with_globs = for_match.substr(end_of_path_without_globs);   /// begin with '/'

    const size_t next_slash = suffix_with_globs.find('/', 1);
    auto regexp = makeRegexpPatternFromGlobs(suffix_with_globs.substr(0, next_slash));
    re2::RE2 matcher(regexp);

    std::vector<std::string> result;
    const std::string prefix_without_globs = path_for_ls + for_match.substr(1, end_of_path_without_globs);
    if (!fs::exists(prefix_without_globs))
        return result;

    const fs::directory_iterator end;
    for (fs::directory_iterator it(prefix_without_globs); it != end; ++it)
    {
        const std::string full_path = it->path().string();
        const size_t last_slash = full_path.rfind('/');
        const String file_name = full_path.substr(last_slash);
        const bool looking_for_directory = next_slash != std::string::npos;
        /// Condition is_directory means what kind of path is it in current iteration of ls
        if (!fs::is_directory(it->path()) && !looking_for_directory)
        {
            if (re2::RE2::FullMatch(file_name, matcher))
            {
                total_bytes_to_read += fs::file_size(it->path());
                result.push_back(it->path().string());
            }
        }
        else if (fs::is_directory(it->path()) && looking_for_directory)
        {
            if (re2::RE2::FullMatch(file_name, matcher))
            {
                /// Recursion depth is limited by pattern. '*' works only for depth = 1, for depth = 2 pattern path is '*/*'. So we do not need additional check.
                Strings result_part = listFilesWithRegexpMatching(fs::path(full_path) / "", suffix_with_globs.substr(next_slash), total_bytes_to_read);
                std::move(result_part.begin(), result_part.end(), std::back_inserter(result));
            }
        }
    }
    return result;
}

std::string getTablePath(const std::string & table_dir_path, const std::string & format_name)
{
    return table_dir_path + "/data." + escapeForFileName(format_name);
}

/// Both db_dir_path and table_path must be converted to absolute paths (in particular, path cannot contain '..').
void checkCreationIsAllowed(ContextPtr context_global, const std::string & db_dir_path, const std::string & table_path)
{
    if (context_global->getApplicationType() != Context::ApplicationType::SERVER)
        return;

    /// "/dev/null" is allowed for perf testing
    if (!fileOrSymlinkPathStartsWith(table_path, db_dir_path) && table_path != "/dev/null")
        throw Exception(ErrorCodes::DATABASE_ACCESS_DENIED, "File `{}` is not inside `{}`", table_path, db_dir_path);

    if (fs::exists(table_path) && fs::is_directory(table_path))
        throw Exception("File must not be a directory", ErrorCodes::INCORRECT_FILE_NAME);
}

std::unique_ptr<ReadBuffer> createReadBuffer(
    const String & current_path,
    bool use_table_fd,
    const String & storage_name,
    int table_fd,
    const String & compression_method,
    ContextPtr context)
{
    std::unique_ptr<ReadBuffer> nested_buffer;
    CompressionMethod method;

    struct stat file_stat{};

    if (use_table_fd)
    {
        /// Check if file descriptor allows random reads (and reading it twice).
        if (0 != fstat(table_fd, &file_stat))
            throwFromErrno("Cannot stat table file descriptor, inside " + storage_name, ErrorCodes::CANNOT_STAT);

        if (S_ISREG(file_stat.st_mode))
            nested_buffer = std::make_unique<ReadBufferFromFileDescriptorPRead>(table_fd);
        else
            nested_buffer = std::make_unique<ReadBufferFromFileDescriptor>(table_fd);

        method = chooseCompressionMethod("", compression_method);
    }
    else
    {
        /// Check if file descriptor allows random reads (and reading it twice).
        if (0 != stat(current_path.c_str(), &file_stat))
            throwFromErrno("Cannot stat file " + current_path, ErrorCodes::CANNOT_STAT);

        if (S_ISREG(file_stat.st_mode))
            nested_buffer = std::make_unique<ReadBufferFromFilePRead>(current_path, context->getSettingsRef().max_read_buffer_size);
        else
            nested_buffer = std::make_unique<ReadBufferFromFile>(current_path, context->getSettingsRef().max_read_buffer_size);

        method = chooseCompressionMethod(current_path, compression_method);
    }

    /// For clickhouse-local add progress callback to display progress bar.
    if (context->getApplicationType() == Context::ApplicationType::LOCAL)
    {
        auto & in = static_cast<ReadBufferFromFileDescriptor &>(*nested_buffer);
        in.setProgressCallback(context);
    }

    return wrapReadBufferWithCompressionMethod(std::move(nested_buffer), method);
}

}

Strings StorageFile::getPathsList(const String & table_path, const String & user_files_path, ContextPtr context, size_t & total_bytes_to_read)
{
    fs::path user_files_absolute_path = fs::weakly_canonical(user_files_path);
    fs::path fs_table_path(table_path);
    if (fs_table_path.is_relative())
        fs_table_path = user_files_absolute_path / fs_table_path;

    Strings paths;
<<<<<<< HEAD
    /// Do not use fs::canonical or fs::weakly_canonical.
    /// Otherwise it will not allow to work with symlinks in `user_files_path` directory.
    String path = fs::absolute(fs_table_path);
    path = fs::path(path).lexically_normal(); /// Normalize path.
    if (path.find_first_of("*?{") == std::string::npos)
=======

    /// Do not use fs::canonical or fs::weakly_canonical.
    /// Otherwise it will not allow to work with symlinks in `user_files_path` directory.
    String path = fs::absolute(fs_table_path).lexically_normal(); /// Normalize path.

    if (path.find(PartitionedSink::PARTITION_ID_WILDCARD) != std::string::npos)
    {
        paths.push_back(path);
    }
    else if (path.find_first_of("*?{") == std::string::npos)
>>>>>>> df57f8e3
    {
        std::error_code error;
        if (fs::exists(path))
            total_bytes_to_read += fs::file_size(path, error);

        paths.push_back(path);
    }
    else
    {
        paths = listFilesWithRegexpMatching("/", path, total_bytes_to_read);
    }

    for (const auto & cur_path : paths)
        checkCreationIsAllowed(context, user_files_absolute_path, cur_path);

    return paths;
}

ColumnsDescription StorageFile::getTableStructureFromFileDescriptor(ContextPtr context)
{
    /// If we want to read schema from file descriptor we should create
    /// a read buffer from fd, create a checkpoint, read some data required
    /// for schema inference, rollback to checkpoint and then use the created
    /// peekable read buffer on the first read from storage. It's needed because
    /// in case of file descriptor we have a stream of data and we cannot
    /// start reading data from the beginning after reading some data for
    /// schema inference.
    auto read_buffer_creator = [&]()
    {
        /// We will use PeekableReadBuffer to create a checkpoint, so we need a place
        /// where we can store the original read buffer.
        read_buffer_from_fd = createReadBuffer("", true, getName(), table_fd, compression_method, context);
        auto read_buf = std::make_unique<PeekableReadBuffer>(*read_buffer_from_fd);
        read_buf->setCheckpoint();
        return read_buf;
    };

    auto columns = readSchemaFromFormat(format_name, format_settings, read_buffer_creator, context, peekable_read_buffer_from_fd);
    if (peekable_read_buffer_from_fd)
    {
        /// If we have created read buffer in readSchemaFromFormat we should rollback to checkpoint.
        assert_cast<PeekableReadBuffer *>(peekable_read_buffer_from_fd.get())->rollbackToCheckpoint();
        has_peekable_read_buffer_from_fd = true;
    }
    return columns;
}

ColumnsDescription StorageFile::getTableStructureFromFile(
    const String & format,
    const std::vector<String> & paths,
    const String & compression_method,
    const std::optional<FormatSettings> & format_settings,
    ContextPtr context)
{
    if (format == "Distributed")
    {
        if (paths.empty())
            throw Exception(
                "Cannot get table structure from file, because no files match specified name", ErrorCodes::INCORRECT_FILE_NAME);

        auto source = StorageDistributedDirectoryMonitor::createSourceFromFile(paths[0]);
        return ColumnsDescription(source->getOutputs().front().getHeader().getNamesAndTypesList());
    }

    std::string exception_messages;
    bool read_buffer_creator_was_used = false;
    for (const auto & path : paths)
    {
        auto read_buffer_creator = [&]()
        {
            read_buffer_creator_was_used = true;

            if (!std::filesystem::exists(path))
                throw Exception(
                    ErrorCodes::CANNOT_EXTRACT_TABLE_STRUCTURE,
                    "Cannot extract table structure from {} format file, because there are no files with provided path. You must specify "
                    "table structure manually",
                    format);

            return createReadBuffer(path, false, "File", -1, compression_method, context);
        };

        try
        {
            return readSchemaFromFormat(format, format_settings, read_buffer_creator, context);
        }
        catch (...)
        {
            if (paths.size() == 1 || !read_buffer_creator_was_used)
                throw;

            exception_messages += getCurrentExceptionMessage(false) + "\n";
        }
    }

    throw Exception(ErrorCodes::CANNOT_EXTRACT_TABLE_STRUCTURE, "All attempts to extract table structure from files failed. Errors:\n{}", exception_messages);
}

bool StorageFile::isColumnOriented() const
{
    return format_name != "Distributed" && FormatFactory::instance().checkIfFormatIsColumnOriented(format_name);
}

StorageFile::StorageFile(int table_fd_, CommonArguments args)
    : StorageFile(args)
{
    struct stat buf;
    int res = fstat(table_fd_, &buf);
    if (-1 == res)
        throwFromErrno("Cannot execute fstat", res, ErrorCodes::CANNOT_FSTAT);
    total_bytes_to_read = buf.st_size;

    if (args.getContext()->getApplicationType() == Context::ApplicationType::SERVER)
        throw Exception("Using file descriptor as source of storage isn't allowed for server daemons", ErrorCodes::DATABASE_ACCESS_DENIED);
    if (args.format_name == "Distributed")
        throw Exception("Distributed format is allowed only with explicit file path", ErrorCodes::INCORRECT_FILE_NAME);

    is_db_table = false;
    use_table_fd = true;
    table_fd = table_fd_;
    setStorageMetadata(args);
}

StorageFile::StorageFile(const std::string & table_path_, const std::string & user_files_path, CommonArguments args)
    : StorageFile(args)
{
    is_db_table = false;
    paths = getPathsList(table_path_, user_files_path, args.getContext(), total_bytes_to_read);
    is_path_with_globs = paths.size() > 1;
    if (!paths.empty())
        path_for_partitioned_write = paths.front();
    else
        path_for_partitioned_write = table_path_;

    setStorageMetadata(args);
}

StorageFile::StorageFile(const std::string & relative_table_dir_path, CommonArguments args)
    : StorageFile(args)
{
    if (relative_table_dir_path.empty())
        throw Exception("Storage " + getName() + " requires data path", ErrorCodes::INCORRECT_FILE_NAME);
    if (args.format_name == "Distributed")
        throw Exception("Distributed format is allowed only with explicit file path", ErrorCodes::INCORRECT_FILE_NAME);

    String table_dir_path = fs::path(base_path) / relative_table_dir_path / "";
    fs::create_directories(table_dir_path);
    paths = {getTablePath(table_dir_path, format_name)};
    if (fs::exists(paths[0]))
        total_bytes_to_read = fs::file_size(paths[0]);

    setStorageMetadata(args);
}

StorageFile::StorageFile(CommonArguments args)
    : IStorage(args.table_id)
    , format_name(args.format_name)
    , format_settings(args.format_settings)
    , compression_method(args.compression_method)
    , base_path(args.getContext()->getPath())
{
}

void StorageFile::setStorageMetadata(CommonArguments args)
{
    StorageInMemoryMetadata storage_metadata;

    if (args.format_name == "Distributed" || args.columns.empty())
    {
        ColumnsDescription columns;
        if (use_table_fd)
            columns = getTableStructureFromFileDescriptor(args.getContext());
        else
        {
            columns = getTableStructureFromFile(format_name, paths, compression_method, format_settings, args.getContext());
            if (!args.columns.empty() && args.columns != columns)
                throw Exception("Table structure and file structure are different", ErrorCodes::INCOMPATIBLE_COLUMNS);
        }
        storage_metadata.setColumns(columns);
    }
    else
        storage_metadata.setColumns(args.columns);

    storage_metadata.setConstraints(args.constraints);
    storage_metadata.setComment(args.comment);
    setInMemoryMetadata(storage_metadata);
}


static std::chrono::seconds getLockTimeout(ContextPtr context)
{
    const Settings & settings = context->getSettingsRef();
    Int64 lock_timeout = settings.lock_acquire_timeout.totalSeconds();
    if (settings.max_execution_time.totalSeconds() != 0 && settings.max_execution_time.totalSeconds() < lock_timeout)
        lock_timeout = settings.max_execution_time.totalSeconds();
    return std::chrono::seconds{lock_timeout};
}

using StorageFilePtr = std::shared_ptr<StorageFile>;


class StorageFileSource : public SourceWithProgress
{
public:
    struct FilesInfo
    {
        std::vector<std::string> files;

        std::atomic<size_t> next_file_to_read = 0;

        bool need_path_column = false;
        bool need_file_column = false;
    };

    using FilesInfoPtr = std::shared_ptr<FilesInfo>;

    static Block getHeader(const StorageMetadataPtr & metadata_snapshot, bool need_path_column, bool need_file_column)
    {
        auto header = metadata_snapshot->getSampleBlock();

        /// Note: AddingDefaultsBlockInputStream doesn't change header.

        if (need_path_column)
            header.insert(
                {DataTypeLowCardinality{std::make_shared<DataTypeString>()}.createColumn(),
                 std::make_shared<DataTypeLowCardinality>(std::make_shared<DataTypeString>()),
                 "_path"});
        if (need_file_column)
            header.insert(
                {DataTypeLowCardinality{std::make_shared<DataTypeString>()}.createColumn(),
                 std::make_shared<DataTypeLowCardinality>(std::make_shared<DataTypeString>()),
                 "_file"});

        return header;
    }

    static Block getBlockForSource(
        const StorageFilePtr & storage,
        const StorageSnapshotPtr & storage_snapshot,
        const ColumnsDescription & columns_description,
        const FilesInfoPtr & files_info)
    {
        if (storage->isColumnOriented())
            return storage_snapshot->getSampleBlockForColumns(columns_description.getNamesOfPhysical());
        else
            return getHeader(storage_snapshot->metadata, files_info->need_path_column, files_info->need_file_column);
    }

    StorageFileSource(
        std::shared_ptr<StorageFile> storage_,
        const StorageSnapshotPtr & storage_snapshot_,
        ContextPtr context_,
        UInt64 max_block_size_,
        FilesInfoPtr files_info_,
        ColumnsDescription columns_description_,
        std::unique_ptr<ReadBuffer> read_buf_)
        : SourceWithProgress(getBlockForSource(storage_, storage_snapshot_, columns_description_, files_info_))
        , storage(std::move(storage_))
        , storage_snapshot(storage_snapshot_)
        , files_info(std::move(files_info_))
        , read_buf(std::move(read_buf_))
        , columns_description(std::move(columns_description_))
        , context(context_)
        , max_block_size(max_block_size_)
    {
        if (!storage->use_table_fd)
        {
            shared_lock = std::shared_lock(storage->rwlock, getLockTimeout(context));
            if (!shared_lock)
                throw Exception("Lock timeout exceeded", ErrorCodes::TIMEOUT_EXCEEDED);
        }
    }

    String getName() const override
    {
        return storage->getName();
    }

    Chunk generate() override
    {
        while (!finished_generate)
        {
            /// Open file lazily on first read. This is needed to avoid too many open files from different streams.
            if (!reader)
            {
                if (!storage->use_table_fd)
                {
                    auto current_file = files_info->next_file_to_read.fetch_add(1);
                    if (current_file >= files_info->files.size())
                        return {};

                    current_path = files_info->files[current_file];

                    /// Special case for distributed format. Defaults are not needed here.
                    if (storage->format_name == "Distributed")
                    {
                        pipeline = std::make_unique<QueryPipeline>(StorageDistributedDirectoryMonitor::createSourceFromFile(current_path));
                        reader = std::make_unique<PullingPipelineExecutor>(*pipeline);
                        continue;
                    }
                }

                if (!read_buf)
                    read_buf = createReadBuffer(current_path, storage->use_table_fd, storage->getName(), storage->table_fd, storage->compression_method, context);

                auto get_block_for_format = [&]() -> Block
                {
                    if (storage->isColumnOriented())
                        return storage_snapshot->getSampleBlockForColumns(columns_description.getNamesOfPhysical());
                    return storage_snapshot->metadata->getSampleBlock();
                };

                auto format = context->getInputFormat(
                    storage->format_name, *read_buf, get_block_for_format(), max_block_size, storage->format_settings);

                QueryPipelineBuilder builder;
                builder.init(Pipe(format));

                if (columns_description.hasDefaults())
                {
                    builder.addSimpleTransform([&](const Block & header)
                    {
                        return std::make_shared<AddingDefaultsTransform>(header, columns_description, *format, context);
                    });
                }

                pipeline = std::make_unique<QueryPipeline>(QueryPipelineBuilder::getPipeline(std::move(builder)));

                reader = std::make_unique<PullingPipelineExecutor>(*pipeline);
            }

            Chunk chunk;
            if (reader->pull(chunk))
            {
                //Columns columns = res.getColumns();
                UInt64 num_rows = chunk.getNumRows();

                /// Enrich with virtual columns.
                if (files_info->need_path_column)
                {
                    auto column = DataTypeLowCardinality{std::make_shared<DataTypeString>()}.createColumnConst(num_rows, current_path);
                    chunk.addColumn(column->convertToFullColumnIfConst());
                }

                if (files_info->need_file_column)
                {
                    size_t last_slash_pos = current_path.find_last_of('/');
                    auto file_name = current_path.substr(last_slash_pos + 1);

                    auto column = DataTypeLowCardinality{std::make_shared<DataTypeString>()}.createColumnConst(num_rows, std::move(file_name));
                    chunk.addColumn(column->convertToFullColumnIfConst());
                }

                return chunk;
            }

            /// Read only once for file descriptor.
            if (storage->use_table_fd)
                finished_generate = true;

            /// Close file prematurely if stream was ended.
            reader.reset();
            pipeline.reset();
            read_buf.reset();
        }

        return {};
    }


private:
    std::shared_ptr<StorageFile> storage;
    StorageSnapshotPtr storage_snapshot;
    FilesInfoPtr files_info;
    String current_path;
    Block sample_block;
    std::unique_ptr<ReadBuffer> read_buf;
    std::unique_ptr<QueryPipeline> pipeline;
    std::unique_ptr<PullingPipelineExecutor> reader;

    ColumnsDescription columns_description;

    ContextPtr context;    /// TODO Untangle potential issues with context lifetime.
    UInt64 max_block_size;

    bool finished_generate = false;

    std::shared_lock<std::shared_timed_mutex> shared_lock;
};


Pipe StorageFile::read(
    const Names & column_names,
    const StorageSnapshotPtr & storage_snapshot,
    SelectQueryInfo & /*query_info*/,
    ContextPtr context,
    QueryProcessingStage::Enum /*processed_stage*/,
    size_t max_block_size,
    unsigned num_streams)
{
    if (use_table_fd)   /// need to call ctr BlockInputStream
        paths = {""};   /// when use fd, paths are empty
    else
    {
        if (paths.size() == 1 && !fs::exists(paths[0]))
        {
            if (context->getSettingsRef().engine_file_empty_if_not_exists)
                return Pipe(std::make_shared<NullSource>(storage_snapshot->getSampleBlockForColumns(column_names)));
            else
                throw Exception("File " + paths[0] + " doesn't exist", ErrorCodes::FILE_DOESNT_EXIST);
        }
    }

    auto files_info = std::make_shared<StorageFileSource::FilesInfo>();
    files_info->files = paths;

    for (const auto & column : column_names)
    {
        if (column == "_path")
            files_info->need_path_column = true;
        if (column == "_file")
            files_info->need_file_column = true;
    }

    auto this_ptr = std::static_pointer_cast<StorageFile>(shared_from_this());

    if (num_streams > paths.size())
        num_streams = paths.size();

    Pipes pipes;
    pipes.reserve(num_streams);

    /// Set total number of bytes to process. For progress bar.
    auto progress_callback = context->getFileProgressCallback();
    if (context->getApplicationType() == Context::ApplicationType::LOCAL && progress_callback)
        progress_callback(FileProgress(0, total_bytes_to_read));

    for (size_t i = 0; i < num_streams; ++i)
    {
        const auto get_columns_for_format = [&]() -> ColumnsDescription
        {
            if (isColumnOriented())
                return ColumnsDescription{
                    storage_snapshot->getSampleBlockForColumns(column_names).getNamesAndTypesList()};
            else
                return storage_snapshot->metadata->getColumns();
        };

        /// In case of reading from fd we have to check whether we have already created
        /// the read buffer from it in Storage constructor (for schema inference) or not.
        /// If yes, then we should use it in StorageFileSource. Atomic bool flag is needed
        /// to prevent data race in case of parallel reads.
        std::unique_ptr<ReadBuffer> read_buffer;
        if (has_peekable_read_buffer_from_fd.exchange(false))
            read_buffer = std::move(peekable_read_buffer_from_fd);

        pipes.emplace_back(std::make_shared<StorageFileSource>(
            this_ptr, storage_snapshot, context, max_block_size, files_info, get_columns_for_format(), std::move(read_buffer)));
    }

    return Pipe::unitePipes(std::move(pipes));
}


class StorageFileSink final : public SinkToStorage
{
public:
    StorageFileSink(
        const StorageMetadataPtr & metadata_snapshot_,
        const String & table_name_for_log_,
        int table_fd_,
        bool use_table_fd_,
        std::string base_path_,
        std::string path_,
        const CompressionMethod compression_method_,
        const std::optional<FormatSettings> & format_settings_,
        const String format_name_,
        ContextPtr context_,
        int flags_)
        : SinkToStorage(metadata_snapshot_->getSampleBlock())
        , metadata_snapshot(metadata_snapshot_)
        , table_name_for_log(table_name_for_log_)
        , table_fd(table_fd_)
        , use_table_fd(use_table_fd_)
        , base_path(base_path_)
        , path(path_)
        , compression_method(compression_method_)
        , format_name(format_name_)
        , format_settings(format_settings_)
        , context(context_)
        , flags(flags_)
    {
        initialize();
    }

    StorageFileSink(
        const StorageMetadataPtr & metadata_snapshot_,
        const String & table_name_for_log_,
        std::unique_lock<std::shared_timed_mutex> && lock_,
        int table_fd_,
        bool use_table_fd_,
        std::string base_path_,
        const std::string & path_,
        const CompressionMethod compression_method_,
        const std::optional<FormatSettings> & format_settings_,
        const String format_name_,
        ContextPtr context_,
        int flags_)
        : SinkToStorage(metadata_snapshot_->getSampleBlock())
        , metadata_snapshot(metadata_snapshot_)
        , table_name_for_log(table_name_for_log_)
        , table_fd(table_fd_)
        , use_table_fd(use_table_fd_)
        , base_path(base_path_)
        , path(path_)
        , compression_method(compression_method_)
        , format_name(format_name_)
        , format_settings(format_settings_)
        , context(context_)
        , flags(flags_)
        , lock(std::move(lock_))
    {
        if (!lock)
            throw Exception("Lock timeout exceeded", ErrorCodes::TIMEOUT_EXCEEDED);
        initialize();
    }

    void initialize()
    {
        std::unique_ptr<WriteBufferFromFileDescriptor> naked_buffer = nullptr;
        if (use_table_fd)
        {
            naked_buffer = std::make_unique<WriteBufferFromFileDescriptor>(table_fd, DBMS_DEFAULT_BUFFER_SIZE);
        }
        else
        {
            flags |= O_WRONLY | O_APPEND | O_CREAT;
            naked_buffer = std::make_unique<WriteBufferFromFile>(path, DBMS_DEFAULT_BUFFER_SIZE, flags);
        }

        /// In case of formats with prefixes if file is not empty we have already written prefix.
        bool do_not_write_prefix = naked_buffer->size();

        write_buf = wrapWriteBufferWithCompressionMethod(std::move(naked_buffer), compression_method, 3);

        writer = FormatFactory::instance().getOutputFormatParallelIfPossible(format_name,
            *write_buf, metadata_snapshot->getSampleBlock(), context,
            {}, format_settings);

        if (do_not_write_prefix)
            writer->doNotWritePrefix();
    }

    String getName() const override { return "StorageFileSink"; }

    void consume(Chunk chunk) override
    {
        writer->write(getHeader().cloneWithColumns(chunk.detachColumns()));
    }

    void onFinish() override
    {
        writer->finalize();
        writer->flush();
        write_buf->finalize();
    }

private:
    StorageMetadataPtr metadata_snapshot;
    String table_name_for_log;

    std::unique_ptr<WriteBuffer> write_buf;
    OutputFormatPtr writer;

    int table_fd;
    bool use_table_fd;
    std::string base_path;
    std::string path;
    CompressionMethod compression_method;
    std::string format_name;
    std::optional<FormatSettings> format_settings;

    ContextPtr context;
    int flags;
    std::unique_lock<std::shared_timed_mutex> lock;
};

class PartitionedStorageFileSink : public PartitionedSink
{
public:
    PartitionedStorageFileSink(
        const ASTPtr & partition_by,
        const StorageMetadataPtr & metadata_snapshot_,
        const String & table_name_for_log_,
        std::unique_lock<std::shared_timed_mutex> && lock_,
        String base_path_,
        String path_,
        const CompressionMethod compression_method_,
        const std::optional<FormatSettings> & format_settings_,
        const String format_name_,
        ContextPtr context_,
        int flags_)
        : PartitionedSink(partition_by, context_, metadata_snapshot_->getSampleBlock())
        , path(path_)
        , metadata_snapshot(metadata_snapshot_)
        , table_name_for_log(table_name_for_log_)
        , base_path(base_path_)
        , compression_method(compression_method_)
        , format_name(format_name_)
        , format_settings(format_settings_)
        , context(context_)
        , flags(flags_)
        , lock(std::move(lock_))
    {
    }

    SinkPtr createSinkForPartition(const String & partition_id) override
    {
        auto partition_path = PartitionedSink::replaceWildcards(path, partition_id);
        PartitionedSink::validatePartitionKey(partition_path, true);
        checkCreationIsAllowed(context, context->getUserFilesPath(), partition_path);
        return std::make_shared<StorageFileSink>(
            metadata_snapshot,
            table_name_for_log,
            -1,
            /* use_table_fd */false,
            base_path,
            partition_path,
            compression_method,
            format_settings,
            format_name,
            context,
            flags);
    }

private:
    const String path;
    StorageMetadataPtr metadata_snapshot;
    String table_name_for_log;

    std::string base_path;
    CompressionMethod compression_method;
    std::string format_name;
    std::optional<FormatSettings> format_settings;

    ContextPtr context;
    int flags;
    std::unique_lock<std::shared_timed_mutex> lock;
};


SinkToStoragePtr StorageFile::write(
    const ASTPtr & query,
    const StorageMetadataPtr & metadata_snapshot,
    ContextPtr context)
{
    if (format_name == "Distributed")
        throw Exception("Method write is not implemented for Distributed format", ErrorCodes::NOT_IMPLEMENTED);

    int flags = 0;

    if (context->getSettingsRef().engine_file_truncate_on_insert)
        flags |= O_TRUNC;

    bool has_wildcards = path_for_partitioned_write.find(PartitionedSink::PARTITION_ID_WILDCARD) != String::npos;
    const auto * insert_query = dynamic_cast<const ASTInsertQuery *>(query.get());
    bool is_partitioned_implementation = insert_query && insert_query->partition_by && has_wildcards;

    if (is_partitioned_implementation)
    {
        if (path_for_partitioned_write.empty())
            throw Exception(ErrorCodes::LOGICAL_ERROR, "Empty path for partitioned write");

        fs::create_directories(fs::path(path_for_partitioned_write).parent_path());

        return std::make_shared<PartitionedStorageFileSink>(
            insert_query->partition_by,
            metadata_snapshot,
            getStorageID().getNameForLogs(),
            std::unique_lock{rwlock, getLockTimeout(context)},
            base_path,
            path_for_partitioned_write,
            chooseCompressionMethod(path_for_partitioned_write, compression_method),
            format_settings,
            format_name,
            context,
            flags);
    }
    else
    {
        String path;
        if (!paths.empty())
        {
            if (is_path_with_globs)
                throw Exception("Table '" + getStorageID().getNameForLogs() + "' is in readonly mode because of globs in filepath", ErrorCodes::DATABASE_ACCESS_DENIED);

            path = paths.back();
            fs::create_directories(fs::path(path).parent_path());

            std::error_code error_code;
            if (!context->getSettingsRef().engine_file_truncate_on_insert && !is_path_with_globs
                && !FormatFactory::instance().checkIfFormatSupportAppend(format_name, context, format_settings) && fs::exists(paths.back())
                && fs::file_size(paths.back(), error_code) != 0 && !error_code)
            {
                if (context->getSettingsRef().engine_file_allow_create_multiple_files)
                {
                    auto pos = paths[0].find_first_of('.', paths[0].find_last_of('/'));
                    size_t index = paths.size();
                    String new_path;
                    do
                    {
                        new_path = paths[0].substr(0, pos) + "." + std::to_string(index) + (pos == std::string::npos ? "" : paths[0].substr(pos));
                        ++index;
                    }
                    while (fs::exists(new_path));
                    paths.push_back(new_path);
                    path = new_path;
                }
                else
                    throw Exception(
                        ErrorCodes::CANNOT_APPEND_TO_FILE,
                        "Cannot append data in format {} to file, because this format doesn't support appends."
                        " You can allow to create a new file "
                        "on each insert by enabling setting engine_file_allow_create_multiple_files",
                        format_name);
            }
        }

        return std::make_shared<StorageFileSink>(
            metadata_snapshot,
            getStorageID().getNameForLogs(),
            std::unique_lock{rwlock, getLockTimeout(context)},
            table_fd,
            use_table_fd,
            base_path,
            path,
            chooseCompressionMethod(path, compression_method),
            format_settings,
            format_name,
            context,
            flags);
    }
}

bool StorageFile::storesDataOnDisk() const
{
    return is_db_table;
}

Strings StorageFile::getDataPaths() const
{
    if (paths.empty())
        throw Exception("Table '" + getStorageID().getNameForLogs() + "' is in readonly mode", ErrorCodes::DATABASE_ACCESS_DENIED);
    return paths;
}

void StorageFile::rename(const String & new_path_to_table_data, const StorageID & new_table_id)
{
    if (!is_db_table)
        throw Exception("Can't rename table " + getStorageID().getNameForLogs() + " bounded to user-defined file (or FD)", ErrorCodes::DATABASE_ACCESS_DENIED);

    if (paths.size() != 1)
        throw Exception("Can't rename table " + getStorageID().getNameForLogs() + " in readonly mode", ErrorCodes::DATABASE_ACCESS_DENIED);

    std::string path_new = getTablePath(base_path + new_path_to_table_data, format_name);
    if (path_new == paths[0])
        return;

    fs::create_directories(fs::path(path_new).parent_path());
    fs::rename(paths[0], path_new);

    paths[0] = std::move(path_new);
    renameInMemory(new_table_id);
}

void StorageFile::truncate(
    const ASTPtr & /*query*/,
    const StorageMetadataPtr & /* metadata_snapshot */,
    ContextPtr /* context */,
    TableExclusiveLockHolder &)
{
    if (is_path_with_globs)
        throw Exception("Can't truncate table '" + getStorageID().getNameForLogs() + "' in readonly mode", ErrorCodes::DATABASE_ACCESS_DENIED);

    if (use_table_fd)
    {
        if (0 != ::ftruncate(table_fd, 0))
            throwFromErrno("Cannot truncate file at fd " + toString(table_fd), ErrorCodes::CANNOT_TRUNCATE_FILE);
    }
    else
    {
        for (const auto & path : paths)
        {
            if (!fs::exists(path))
                continue;

            if (0 != ::truncate(path.c_str(), 0))
                throwFromErrnoWithPath("Cannot truncate file " + path, path, ErrorCodes::CANNOT_TRUNCATE_FILE);
        }
    }
}


void registerStorageFile(StorageFactory & factory)
{
    StorageFactory::StorageFeatures storage_features{
        .supports_settings = true,
        .supports_schema_inference = true,
        .source_access_type = AccessType::FILE,
    };

    factory.registerStorage(
        "File",
        [](const StorageFactory::Arguments & factory_args)
        {
            StorageFile::CommonArguments storage_args
            {
                WithContext(factory_args.getContext()),
                factory_args.table_id,
                {},
                {},
                {},
                factory_args.columns,
                factory_args.constraints,
                factory_args.comment,
            };

            ASTs & engine_args_ast = factory_args.engine_args;

            if (!(engine_args_ast.size() >= 1 && engine_args_ast.size() <= 3)) // NOLINT
                throw Exception(
                    "Storage File requires from 1 to 3 arguments: name of used format, source and compression_method.",
                    ErrorCodes::NUMBER_OF_ARGUMENTS_DOESNT_MATCH);

            engine_args_ast[0] = evaluateConstantExpressionOrIdentifierAsLiteral(engine_args_ast[0], factory_args.getLocalContext());
            storage_args.format_name = engine_args_ast[0]->as<ASTLiteral &>().value.safeGet<String>();

            // Use format settings from global server context + settings from
            // the SETTINGS clause of the create query. Settings from current
            // session and user are ignored.
            if (factory_args.storage_def->settings)
            {
                FormatFactorySettings user_format_settings;

                // Apply changed settings from global context, but ignore the
                // unknown ones, because we only have the format settings here.
                const auto & changes = factory_args.getContext()->getSettingsRef().changes();
                for (const auto & change : changes)
                {
                    if (user_format_settings.has(change.name))
                    {
                        user_format_settings.set(change.name, change.value);
                    }
                }

                // Apply changes from SETTINGS clause, with validation.
                user_format_settings.applyChanges(
                    factory_args.storage_def->settings->changes);

                storage_args.format_settings = getFormatSettings(
                    factory_args.getContext(), user_format_settings);
            }
            else
            {
                storage_args.format_settings = getFormatSettings(
                    factory_args.getContext());
            }

            if (engine_args_ast.size() == 1) /// Table in database
                return StorageFile::create(factory_args.relative_data_path, storage_args);

            /// Will use FD if engine_args[1] is int literal or identifier with std* name
            int source_fd = -1;
            String source_path;

            if (auto opt_name = tryGetIdentifierName(engine_args_ast[1]))
            {
                if (*opt_name == "stdin")
                    source_fd = STDIN_FILENO;
                else if (*opt_name == "stdout")
                    source_fd = STDOUT_FILENO;
                else if (*opt_name == "stderr")
                    source_fd = STDERR_FILENO;
                else
                    throw Exception(
                        "Unknown identifier '" + *opt_name + "' in second arg of File storage constructor", ErrorCodes::UNKNOWN_IDENTIFIER);
            }
            else if (const auto * literal = engine_args_ast[1]->as<ASTLiteral>())
            {
                auto type = literal->value.getType();
                if (type == Field::Types::Int64)
                    source_fd = static_cast<int>(literal->value.get<Int64>());
                else if (type == Field::Types::UInt64)
                    source_fd = static_cast<int>(literal->value.get<UInt64>());
                else if (type == Field::Types::String)
                    source_path = literal->value.get<String>();
                else
                    throw Exception("Second argument must be path or file descriptor", ErrorCodes::BAD_ARGUMENTS);
            }

            if (engine_args_ast.size() == 3)
            {
                engine_args_ast[2] = evaluateConstantExpressionOrIdentifierAsLiteral(engine_args_ast[2], factory_args.getLocalContext());
                storage_args.compression_method = engine_args_ast[2]->as<ASTLiteral &>().value.safeGet<String>();
            }
            else
                storage_args.compression_method = "auto";

            if (0 <= source_fd) /// File descriptor
                return StorageFile::create(source_fd, storage_args);
            else /// User's file
                return StorageFile::create(source_path, factory_args.getContext()->getUserFilesPath(), storage_args);
        },
        storage_features);
}


NamesAndTypesList StorageFile::getVirtuals() const
{
    return NamesAndTypesList{
        {"_path", std::make_shared<DataTypeLowCardinality>(std::make_shared<DataTypeString>())},
        {"_file", std::make_shared<DataTypeLowCardinality>(std::make_shared<DataTypeString>())}};
}
}<|MERGE_RESOLUTION|>--- conflicted
+++ resolved
@@ -199,13 +199,6 @@
         fs_table_path = user_files_absolute_path / fs_table_path;
 
     Strings paths;
-<<<<<<< HEAD
-    /// Do not use fs::canonical or fs::weakly_canonical.
-    /// Otherwise it will not allow to work with symlinks in `user_files_path` directory.
-    String path = fs::absolute(fs_table_path);
-    path = fs::path(path).lexically_normal(); /// Normalize path.
-    if (path.find_first_of("*?{") == std::string::npos)
-=======
 
     /// Do not use fs::canonical or fs::weakly_canonical.
     /// Otherwise it will not allow to work with symlinks in `user_files_path` directory.
@@ -216,7 +209,6 @@
         paths.push_back(path);
     }
     else if (path.find_first_of("*?{") == std::string::npos)
->>>>>>> df57f8e3
     {
         std::error_code error;
         if (fs::exists(path))
