#pragma once

#include <Core/BackgroundSchedulePool.h>
#include <DataTypes/DataTypeInterval.h>
#include <Interpreters/InterpreterSelectQuery.h>
#include <Storages/IStorage.h>
#include <Poco/Logger.h>

#include <mutex>

namespace DB
{
class IAST;
class WindowViewSource;
using ASTPtr = std::shared_ptr<IAST>;

/**
 * StorageWindowView.
 *
 * CREATE WINDOW VIEW [IF NOT EXISTS] [db.]name [TO [db.]name]
 * [INNER ENGINE engine] [ENGINE engine]
 * [WATERMARK strategy] [ALLOWED_LATENESS interval_function]
 * [POPULATE]
 * AS SELECT ...
 * GROUP BY [tumble/hop(...)]
 *
 * - only stores data that has not been triggered yet;
 * - fire_task checks if there is a window ready to be fired
 *   (each window result is fired in one output at the end of tumble/hop window interval);
 * - intermediate data is stored in inner table with
 *   AggregatingMergeTree engine by default, but any other -MergeTree
 *   engine might be used as inner table engine;
 * - WATCH query is supported (WATCH [db.]name [LIMIT n]);
 *
 *   Here function in GROUP BY clause results in a "window_id"
 *   represented as Tuple(DateTime, DateTime) - lower and upper bounds of the window.
 *   Function might be one of the following:
 *     1. tumble(time_attr, interval [, timezone])
 *        - non-overlapping, continuous windows with a fixed duration (interval);
 *        - example:
 *            SELECT tumble(toDateTime('2021-01-01 00:01:45'), INTERVAL 10 SECOND)
 *            results in ('2021-01-01 00:01:40','2021-01-01 00:01:50')
 *     2. hop(time_attr, hop_interval, window_interval [, timezone])
 *        - sliding window;
 *        - has a fixed duration (window_interval parameter) and hops by a
 *          specified hop interval (hop_interval parameter);
 *          If the hop_interval is smaller than the window_interval, hopping windows
 *          are overlapping. Thus, records can be assigned to multiple windows.
 *        - example:
 *            SELECT hop(toDateTime('2021-01-01 00:00:45'), INTERVAL 3 SECOND, INTERVAL 10 SECOND)
 *            results in ('2021-01-01 00:00:38','2021-01-01 00:00:48')
 *
 *   DateTime value can be used with the following functions to find out start/end of the window:
 *     - tumbleStart(time_attr, interval [, timezone]), tumbleEnd(time_attr, interval [, timezone])
 *     - hopStart(time_attr, hop_interval, window_interval [, timezone]), hopEnd(time_attr, hop_interval, window_interval [, timezone])
 *
 *
 * Time processing options.
 *
 *   1. (default) processing time
 *      - produces results based on the time of the local machine;
 *      - example:
 *          CREATE WINDOW VIEW test.wv TO test.dst
 *          AS SELECT count(number), tumbleStart(w_id) as w_start FROM test.mt
 *          GROUP BY tumble(now(), INTERVAL '5' SECOND) as w_id
 *
 *   2. event time
 *      - produces results based on the time that is contained in every record;
 *      - event time processing is implemented by using WATERMARK:
 *         a. STRICTLY_ASCENDING
 *            - emits a watermark of the maximum observed timestamp so far;
 *            - rows that have a timestamp < max timestamp are not late.
 *         b. ASCENDING
 *            - rows that have a timestamp <= max timestamp are not late.
 *         c. BOUNDED (WATERMARK = INTERVAL)
 *            - emits watermarks, which are the maximum observed timestamp minus
 *              the specified delay.
 *      - example:
 *          CREATE WINDOW VIEW test.wv TO test.dst
 *          WATERMARK=STRICTLY_ASCENDING
 *          AS SELECT count(number) FROM test.mt
 *          GROUP BY tumble(timestamp, INTERVAL '5' SECOND);
 *        (where `timestamp` is a DateTime column in test.mt)
 *
 *
 * Lateness.
 *   - By default, the allowed lateness is set to off, that is, elements that arrive
 *     behind the watermark will be dropped.
 *
 *   - Can be enabled by using ALLOWED_LATENESS=INTERVAL, like this:
 *       CREATE WINDOW VIEW test.wv TO test.dst
 *       WATERMARK=ASCENDING ALLOWED_LATENESS=INTERVAL '2' SECOND
 *       AS SELECT count(a) AS count, tumbleEnd(wid) AS w_end FROM test.mt
 *       GROUP BY tumble(timestamp, INTERVAL '5' SECOND) AS wid;
 *
 *   - Instead of firing at the end of windows, WINDOW VIEW will fire
 *     immediately when encountering late events;
 *     Thus, it will result in multiple outputs for the same window.
 *     Users need to take these duplicated results into account.
 */

class StorageWindowView final : public IStorage, WithContext
{
    friend class WindowViewSource;
    friend class WatermarkTransform;

public:
    StorageWindowView(
        const StorageID & table_id_,
        ContextPtr context_,
        const ASTCreateQuery & query,
        const ColumnsDescription & columns_,
        bool attach_);

    String getName() const override { return "WindowView"; }

    bool isView() const override { return true; }
    bool supportsSampling() const override { return true; }
    bool supportsFinal() const override { return true; }

    void checkTableCanBeDropped() const override;

<<<<<<< HEAD
    SinkToStoragePtr write(const ASTPtr & query, const StorageMetadataPtr & metadata_snapshot, ContextPtr context) override;

    void dropInnerTableIfAny(bool no_delay, ContextPtr context) override;
=======
    void dropInnerTableIfAny(bool sync, ContextPtr context) override;
>>>>>>> 4a320ef4

    void drop() override;

    void truncate(const ASTPtr &, const StorageMetadataPtr &, ContextPtr, TableExclusiveLockHolder &) override;

    bool optimize(
        const ASTPtr & query,
        const StorageMetadataPtr & metadata_snapshot,
        const ASTPtr & partition,
        bool final,
        bool deduplicate,
        const Names & deduplicate_by_columns,
        ContextPtr context) override;

    void alter(const AlterCommands & params, ContextPtr context, AlterLockHolder & table_lock_holder) override;

    void checkAlterIsPossible(const AlterCommands & commands, ContextPtr context) const override;

    void startup() override;
    void shutdown() override;

    void read(
        QueryPlan & query_plan,
        const Names & column_names,
        const StorageSnapshotPtr & storage_snapshot,
        SelectQueryInfo & query_info,
        ContextPtr context,
        QueryProcessingStage::Enum processed_stage,
        size_t max_block_size,
        unsigned num_streams) override;

    Pipe watch(
        const Names & column_names,
        const SelectQueryInfo & query_info,
        ContextPtr context,
        QueryProcessingStage::Enum & processed_stage,
        size_t max_block_size,
        unsigned num_streams) override;

    std::pair<BlocksPtr, Block> getNewBlocks(UInt32 watermark);

    BlockIO populate();

    static void writeIntoWindowView(StorageWindowView & window_view, const Block & block, ContextPtr context);

    ASTPtr getFinalQuery() const { return final_query->clone(); }

    ASTPtr getSourceTableSelectQuery();

    StoragePtr getTargetTable() const;

    const Block & getOutputHeader();

    String getBlocksTableName() const
    {
        return getStorageID().table_name + "_blocks";
    }

private:
    Poco::Logger * log;

    /// Used to generate the mergeable state of select_query, e.g. SELECT * FROM * GROUP BY windowID(____timestamp, *)
    ASTPtr mergeable_query;
    /// Used to fetch the mergeable state and generate the final result. e.g. SELECT * FROM * GROUP BY tumble(____timestamp, *)
    ASTPtr final_query;
    /// Used to fetch the data from inner storage.
    ASTPtr inner_fetch_query;

    bool is_proctime;
    bool is_time_column_func_now;
    bool is_tumble; // false if is hop
    std::atomic<bool> shutdown_called{false};
    std::atomic<bool> modifying_query{false};
    bool has_inner_table{true};
    bool has_inner_target_table{false};
    mutable Block output_header;
    UInt64 fire_signal_timeout_s;
    UInt64 clean_interval_usec;
    UInt64 last_clean_timestamp_usec = 0;
    const DateLUTImpl * time_zone = nullptr;
    UInt32 max_timestamp = 0;
    UInt32 max_watermark = 0; // next watermark to fire
    UInt32 max_fired_watermark = 0;
    bool is_watermark_strictly_ascending;
    bool is_watermark_ascending;
    bool is_watermark_bounded;
    bool allowed_lateness;
    UInt32 next_fire_signal;
    std::deque<UInt32> fire_signal;
    std::list<std::weak_ptr<WindowViewSource>> watch_streams;
    std::condition_variable_any fire_signal_condition;
    std::condition_variable fire_condition;

    /// Mutex for the blocks and ready condition
    std::mutex mutex;
    std::shared_mutex fire_signal_mutex;
    mutable std::mutex output_header_lock; /// Mutex to protect access to output header block

    IntervalKind::Kind window_kind;
    IntervalKind::Kind hop_kind;
    IntervalKind::Kind watermark_kind;
    IntervalKind::Kind lateness_kind;
    IntervalKind::Kind slide_kind;
    Int64 window_num_units;
    Int64 hop_num_units;
    Int64 slice_num_units;
    Int64 watermark_num_units;
    Int64 lateness_num_units;
    Int64 slide_num_units;
    String window_id_name;
    String window_id_alias;
    String window_column_name;
    String timestamp_column_name;

    StorageID target_table_id = StorageID::createEmpty();
    StorageID inner_table_id = StorageID::createEmpty();

    ASTPtr inner_table_engine;

    BackgroundSchedulePool::TaskHolder clean_cache_task;
    BackgroundSchedulePool::TaskHolder fire_task;

    String window_view_timezone;
    String function_now_timezone;

    void eventTimeParser(const ASTCreateQuery & query);
    void innerQueryParser(const ASTSelectQuery & query, ContextPtr context);

    UInt32 getCleanupBound();
    ASTPtr getCleanupQuery();

    UInt32 getWindowLowerBound(UInt32 time_sec);
    UInt32 getWindowUpperBound(UInt32 time_sec);

    void fire(UInt32 watermark);
    void cleanup();
    void threadFuncCleanup();
    void threadFuncFireProc();
    void threadFuncFireEvent();
    void addFireSignal(std::set<UInt32> & signals);
    void updateMaxWatermark(UInt32 watermark);
    void updateMaxTimestamp(UInt32 timestamp);

    ASTPtr getInnerTableCreateQuery(const StorageID & inner_table_id);

    StoragePtr getInnerTable() const;
};
}<|MERGE_RESOLUTION|>--- conflicted
+++ resolved
@@ -120,13 +120,9 @@
 
     void checkTableCanBeDropped() const override;
 
-<<<<<<< HEAD
     SinkToStoragePtr write(const ASTPtr & query, const StorageMetadataPtr & metadata_snapshot, ContextPtr context) override;
 
-    void dropInnerTableIfAny(bool no_delay, ContextPtr context) override;
-=======
     void dropInnerTableIfAny(bool sync, ContextPtr context) override;
->>>>>>> 4a320ef4
 
     void drop() override;
 
