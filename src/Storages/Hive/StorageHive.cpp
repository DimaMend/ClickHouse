#include <Storages/Hive/StorageHive.h>

#if USE_HIVE

#include <boost/algorithm/string/join.hpp>
#include <boost/algorithm/string/case_conv.hpp>
#include <fmt/core.h>
#include <Poco/URI.h>
#include <Common/logger_useful.h>

#include <Columns/IColumn.h>
#include <Core/Block.h>
#include <Core/Field.h>
#include <Core/NamesAndTypes.h>
#include <DataTypes/DataTypeString.h>
#include <Formats/FormatFactory.h>
#include <Interpreters/evaluateConstantExpression.h>
#include <Interpreters/ExpressionActions.h>
#include <Interpreters/ExpressionAnalyzer.h>
#include <Interpreters/TreeRewriter.h>
#include <IO/ReadBufferFromString.h>
#include <Disks/IO/ThreadPoolRemoteFSReader.h>
#include <Storages/Cache/ExternalDataSourceCache.h>
#include <Parsers/ASTExpressionList.h>
#include <Parsers/ASTCreateQuery.h>
#include <Parsers/ASTFunction.h>
#include <Parsers/ASTLiteral.h>
#include <QueryPipeline/Pipe.h>
#include <QueryPipeline/QueryPipeline.h>
#include <Processors/ISource.h>
#include <Processors/Formats/IInputFormat.h>
#include <Processors/Executors/PullingPipelineExecutor.h>
#include <Processors/Transforms/AddingDefaultsTransform.h>
#include <Storages/HDFS/ReadBufferFromHDFS.h>
#include <Storages/HDFS/AsynchronousReadBufferFromHDFS.h>
#include <Storages/Hive/HiveSettings.h>
#include <Storages/Hive/StorageHiveMetadata.h>
#include <Storages/MergeTree/KeyCondition.h>
#include <Storages/StorageFactory.h>
#include <Storages/Hive/LocalHiveSourceTask.h>

namespace DB
{
namespace ErrorCodes
{
    extern const int NUMBER_OF_ARGUMENTS_DOESNT_MATCH;
    extern const int NOT_IMPLEMENTED;
    extern const int BAD_ARGUMENTS;
    extern const int CANNOT_OPEN_FILE;
    extern const int LOGICAL_ERROR;
    extern const int TOO_MANY_PARTITIONS;
    extern const int THERE_IS_NO_COLUMN;
}

<<<<<<< HEAD
class StorageHiveSource : public SourceWithProgress, WithContext
=======

static std::string getBaseName(const String & path)
{
    size_t basename_start = path.rfind('/');
    return path.substr(basename_start + 1);
}

class StorageHiveSource : public ISource, WithContext
>>>>>>> 1a67740c
{
public:
    using FileFormat = StorageHive::FileFormat;
    struct SourcesInfo
    {
        HiveMetastoreClientPtr hive_metastore_client;
        std::string database_name;
        std::string table_name;
        HiveFiles hive_files;
        NamesAndTypesList partition_name_types;

        std::atomic<size_t> next_uri_to_read = 0;

        bool need_path_column = false;
        bool need_file_column = false;
    };

    using SourcesInfoPtr = std::shared_ptr<SourcesInfo>;

    static Block getHeader(Block header, const SourcesInfoPtr & source_info)
    {
        if (source_info->need_path_column)
            header.insert(
                {DataTypeLowCardinality{std::make_shared<DataTypeString>()}.createColumn(),
                 std::make_shared<DataTypeLowCardinality>(std::make_shared<DataTypeString>()),
                 "_path"});
        if (source_info->need_file_column)
            header.insert(
                {DataTypeLowCardinality{std::make_shared<DataTypeString>()}.createColumn(),
                 std::make_shared<DataTypeLowCardinality>(std::make_shared<DataTypeString>()),
                 "_file"});

        return header;
    }

    static ColumnsDescription getColumnsDescription(Block header, const SourcesInfoPtr & source_info)
    {
        ColumnsDescription columns_description{header.getNamesAndTypesList()};
        if (source_info->need_path_column)
            columns_description.add({"_path", std::make_shared<DataTypeLowCardinality>(std::make_shared<DataTypeString>())});
        if (source_info->need_file_column)
            columns_description.add({"_file", std::make_shared<DataTypeLowCardinality>(std::make_shared<DataTypeString>())});
        return columns_description;
    }

    StorageHiveSource(
        SourcesInfoPtr source_info_,
        String hdfs_namenode_url_,
        String format_,
        String compression_method_,
        Block sample_block_,
        ContextPtr context_,
        UInt64 max_block_size_,
        const StorageHive & storage_,
        const Names & text_input_field_names_ = {})
        : ISource(getHeader(sample_block_, source_info_))
        , WithContext(context_)
        , source_info(std::move(source_info_))
        , hdfs_namenode_url(std::move(hdfs_namenode_url_))
        , format(std::move(format_))
        , compression_method(std::move(compression_method_))
        , max_block_size(max_block_size_)
        , sample_block(std::move(sample_block_))
        , columns_description(getColumnsDescription(sample_block, source_info))
        , storage(storage_)
        , text_input_field_names(text_input_field_names_)
        , format_settings(getFormatSettings(getContext()))
        , read_settings(getContext()->getReadSettings())
    {
        to_read_block = sample_block;

        /// Initialize to_read_block, which is used to read data from HDFS.
        for (const auto & name_type : source_info->partition_name_types)
        {
            if (to_read_block.has(name_type.name))
                to_read_block.erase(name_type.name);
        }

        /// Apply read buffer prefetch for HiveText format, because it is read sequentially
        if (read_settings.remote_fs_prefetch)
            read_settings.remote_fs_prefetch = format == "HiveText";

        /// Decide if we could generate blocks from partition values
        /// Only for ORC or Parquet format file, we could get number of rows from metadata without scanning the whole file
        generate_chunk_from_metadata = (format == "ORC" || format == "Parquet") && !to_read_block.columns();

        /// Make sure to_read_block is not empty. Otherwise input format would always return empty chunk.
        /// See issue: https://github.com/ClickHouse/ClickHouse/issues/37671
        if (!generate_chunk_from_metadata && !to_read_block.columns())
        {
            const auto & metadata = storage.getInMemoryMetadataPtr();
            for (const auto & column : metadata->getColumns().getAllPhysical())
            {
                bool is_partition_column = false;
                for (const auto & partition_column : source_info->partition_name_types)
                {
                    if (partition_column.name == column.name)
                    {
                        is_partition_column = true;
                        break;
                    }
                }

                if (!is_partition_column)
                    to_read_block.insert(ColumnWithTypeAndName(column.type, column.name));
            }
        }
    }

    FormatSettings updateFormatSettings(const HiveFilePtr & hive_file)
    {
        auto updated = format_settings;
        if (format == "HiveText")
            updated.hive_text.input_field_names = text_input_field_names;
        else if (format == "ORC")
            updated.orc.skip_stripes = hive_file->getSkipSplits();
        else if (format == "Parquet")
            updated.parquet.skip_row_groups = hive_file->getSkipSplits();
        return updated;
    }

    String getName() const override { return "Hive"; }

    Chunk generate() override
    {
        while (true)
        {
            bool need_next_file
                = (!generate_chunk_from_metadata && !reader) || (generate_chunk_from_metadata && !current_file_remained_rows);
            if (need_next_file)
            {
                current_idx = source_info->next_uri_to_read.fetch_add(1);
                if (current_idx >= source_info->hive_files.size())
                    return {};

                current_file = source_info->hive_files[current_idx];
                current_path = current_file->getPath();

                /// This is the case that all columns to read are partition keys. We can construct const columns
                /// directly without reading from hive files.
                if (generate_chunk_from_metadata && current_file->getRows())
                {
                    current_file_remained_rows = *(current_file->getRows());
                    return generateChunkFromMetadata();
                }

                String uri_with_path = hdfs_namenode_url + current_path;
                auto compression = chooseCompressionMethod(current_path, compression_method);
                std::unique_ptr<ReadBuffer> raw_read_buf;
                try
                {
                    auto get_raw_read_buf = [&]() -> std::unique_ptr<ReadBuffer>
                    {
                        auto buf = std::make_unique<ReadBufferFromHDFS>(
                            hdfs_namenode_url, current_path, getContext()->getGlobalContext()->getConfigRef());

                        bool thread_pool_read = read_settings.remote_fs_method == RemoteFSReadMethod::threadpool;
                        if (thread_pool_read)
                        {
                            return std::make_unique<AsynchronousReadBufferFromHDFS>(
                                IObjectStorage::getThreadPoolReader(), read_settings, std::move(buf));
                        }
                        else
                        {
                            return buf;
                        }
                    };

                    raw_read_buf = get_raw_read_buf();
                    if (read_settings.remote_fs_prefetch)
                        raw_read_buf->prefetch();
                }
                catch (Exception & e)
                {
                    if (e.code() == ErrorCodes::CANNOT_OPEN_FILE)
                        source_info->hive_metastore_client->clearTableMetadata(source_info->database_name, source_info->table_name);
                    throw;
                }

                /// Use local cache for remote storage if enabled.
                std::unique_ptr<ReadBuffer> remote_read_buf;
                if (ExternalDataSourceCache::instance().isInitialized()
                    && getContext()->getSettingsRef().use_local_cache_for_remote_storage)
                {
                    size_t buff_size = raw_read_buf->internalBuffer().size();
                    if (buff_size == 0)
                        buff_size = DBMS_DEFAULT_BUFFER_SIZE;
                    remote_read_buf = RemoteReadBuffer::create(
                        getContext(),
                        std::make_shared<StorageHiveMetadata>(
                            "Hive", getNameNodeCluster(hdfs_namenode_url), uri_with_path, current_file->getSize(), current_file->getLastModifiedTimestamp()),
                        std::move(raw_read_buf),
                        buff_size,
                        format == "Parquet" || format == "ORC");
                }
                else
                    remote_read_buf = std::move(raw_read_buf);

                if (current_file->getFormat() == FileFormat::TEXT)
                    read_buf = wrapReadBufferWithCompressionMethod(std::move(remote_read_buf), compression);
                else
                    read_buf = std::move(remote_read_buf);

                auto input_format = FormatFactory::instance().getInputFormat(
                    format, *read_buf, to_read_block, getContext(), max_block_size, updateFormatSettings(current_file));

                Pipe pipe(input_format);
                if (columns_description.hasDefaults())
                {
                    pipe.addSimpleTransform([&](const Block & header)
                    {
                        return std::make_shared<AddingDefaultsTransform>(header, columns_description, *input_format, getContext());
                    });
                }
                pipeline = std::make_unique<QueryPipeline>(std::move(pipe));
                reader = std::make_unique<PullingPipelineExecutor>(*pipeline);
            }

            if (generate_chunk_from_metadata)
                return generateChunkFromMetadata();

            Block source_block;
            if (reader->pull(source_block))
            {
                auto num_rows = source_block.rows();
                return getResultChunk(source_block, num_rows);
            }

            reader.reset();
            pipeline.reset();
            read_buf.reset();
        }
    }

    Chunk generateChunkFromMetadata()
    {
        size_t num_rows = std::min(current_file_remained_rows, UInt64(getContext()->getSettings().max_block_size));
        current_file_remained_rows -= num_rows;

        Block source_block;
        return getResultChunk(source_block, num_rows);
    }

    Chunk getResultChunk(const Block & source_block, UInt64 num_rows) const
    {
        Columns source_columns = source_block.getColumns();

        const auto & result_header = getPort().getHeader();
        Columns result_columns;
        result_columns.reserve(result_header.columns());
        for (const auto & column : result_header)
        {
            if (source_block.has(column.name))
            {
                result_columns.emplace_back(std::move(source_columns[source_block.getPositionByName(column.name)]));
                continue;
            }

            // Enrich virtual column _path
            if (column.name == "_path")
            {
                auto path_column = DataTypeLowCardinality{std::make_shared<DataTypeString>()}.createColumnConst(num_rows, current_path);
                result_columns.emplace_back(path_column->convertToFullColumnIfConst());
                continue;
            }

            /// Enrich virtual column _file
            if (column.name == "_file")
            {
                size_t last_slash_pos = current_path.find_last_of('/');
                auto file_name = current_path.substr(last_slash_pos + 1);

                auto file_column
                    = DataTypeLowCardinality{std::make_shared<DataTypeString>()}.createColumnConst(num_rows, std::move(file_name));
                result_columns.emplace_back(file_column->convertToFullColumnIfConst());
                continue;
            }

            /// Enrich partition columns
            const auto names = source_info->partition_name_types.getNames();
            size_t pos = names.size();
            for (size_t i = 0; i < names.size(); ++i)
            {
                if (column.name == names[i])
                {
                    pos = i;
                    break;
                }
            }
            if (pos != names.size())
            {
                const auto types = source_info->partition_name_types.getTypes();
                const auto & fields = current_file->getPartitionValues();
                auto partition_column = types[pos]->createColumnConst(num_rows, fields[pos]);
                result_columns.emplace_back(partition_column->convertToFullColumnIfConst());
                continue;
            }

            throw Exception{ErrorCodes::THERE_IS_NO_COLUMN, "Column '{}' is not presented in input data.", column.name};
        }
        return Chunk(std::move(result_columns), num_rows);
    }

private:
    std::unique_ptr<ReadBuffer> read_buf;
    std::unique_ptr<QueryPipeline> pipeline;
    std::unique_ptr<PullingPipelineExecutor> reader;
    SourcesInfoPtr source_info;
    String hdfs_namenode_url;
    String format;
    String compression_method;
    UInt64 max_block_size;
    Block sample_block;
    Block to_read_block;
    ColumnsDescription columns_description;
    const StorageHive & storage;
    const Names & text_input_field_names;
    FormatSettings format_settings;
    ReadSettings read_settings;

    HiveFilePtr current_file;
    String current_path;
    size_t current_idx = 0;

    bool generate_chunk_from_metadata{false};
    UInt64 current_file_remained_rows = 0;

    Poco::Logger * log = &Poco::Logger::get("StorageHive");
};


StorageHive::StorageHive(
    const String & hive_metastore_url_,
    const String & hive_database_,
    const String & hive_table_,
    const StorageID & table_id_,
    const ColumnsDescription & columns_,
    const ConstraintsDescription & constraints_,
    const String & comment_,
    const ASTPtr & partition_by_ast_,
    std::unique_ptr<HiveSettings> storage_settings_,
    ContextPtr context_,
    std::shared_ptr<HiveSourceFilesCollectorBuilder> hive_task_files_collector_builder_,
    bool is_distributed_mode_)
    : IStorage(table_id_)
    , WithContext(context_)
    , hive_metastore_url(hive_metastore_url_)
    , hive_database(hive_database_)
    , hive_table(hive_table_)
    , partition_by_ast(partition_by_ast_)
    , storage_settings(std::move(storage_settings_))
    , hive_task_files_collector_builder(hive_task_files_collector_builder_)
    , is_distributed_mode(is_distributed_mode_)
{
    /// Check hive metastore url.
    getContext()->getRemoteHostFilter().checkURL(Poco::URI(hive_metastore_url));

    StorageInMemoryMetadata storage_metadata;
    storage_metadata.setColumns(columns_);
    storage_metadata.setConstraints(constraints_);
    storage_metadata.setComment(comment_);
    storage_metadata.partition_key = KeyDescription::getKeyFromAST(partition_by_ast, storage_metadata.columns, getContext());

    setInMemoryMetadata(storage_metadata);
}

ASTPtr StorageHive::extractKeyExpressionList(const ASTPtr & node)
{
    if (!node)
        return std::make_shared<ASTExpressionList>();

    const auto * expr_func = node->as<ASTFunction>();
    if (expr_func && expr_func->name == "tuple")
    {
        /// Primary key is specified in tuple, extract its arguments.
        return expr_func->arguments->clone();
    }
    /// Primary key consists of one column.
    auto res = std::make_shared<ASTExpressionList>();
    res->children.push_back(node);
    return res;
}

void StorageHive::lazyInitialize()
{
    std::lock_guard lock{init_mutex};
    if (has_initialized)
        return;

    auto hive_metastore_client = HiveMetastoreClientFactory::instance().getOrCreate(hive_metastore_url);
    auto hive_table_metadata = hive_metastore_client->getHiveTable(hive_database, hive_table);

    hdfs_namenode_url = getNameNodeUrl(hive_table_metadata->sd.location);
    /// Check HDFS namenode url.
    getContext()->getRemoteHostFilter().checkURL(Poco::URI(hdfs_namenode_url));

    table_schema = hive_table_metadata->sd.cols;

    format_name = IHiveFile::toCHFormat(hive_table_metadata->sd.inputFormat);
    /// Need to specify text_input_fields_names from table_schema for TextInputFormated Hive table
    if (format_name == "HiveText")
    {
        size_t i = 0;
        text_input_field_names.resize(table_schema.size());
        for (const auto & field : table_schema)
        {
            String name{field.name};
            boost::to_lower(name);
            text_input_field_names[i++] = std::move(name);
        }
    }

    ASTPtr partition_key_expr_list = extractKeyExpressionList(partition_by_ast);
    NamesAndTypesList all_name_and_types = getInMemoryMetadata().getColumns().getAllPhysical();
    if (!partition_key_expr_list->children.empty())
    {
        auto syntax_result = TreeRewriter(getContext()).analyze(partition_key_expr_list, all_name_and_types);
        auto partition_key_expr = ExpressionAnalyzer(partition_key_expr_list, syntax_result, getContext()).getActions(false);
        partition_name_types = partition_key_expr->getRequiredColumnsWithTypes();
    }

    has_initialized = true;
}

bool StorageHive::supportsSubsetOfColumns() const
{
    return format_name == "Parquet" || format_name == "ORC";
}

Pipe StorageHive::read(
    const Names & column_names,
    const StorageSnapshotPtr & storage_snapshot,
    SelectQueryInfo & query_info,
    ContextPtr context_,
    QueryProcessingStage::Enum /* processed_stage */,
    size_t max_block_size,
    unsigned num_streams)
{
    lazyInitialize();

    auto hive_metastore_client = HiveMetastoreClientFactory::instance().getOrCreate(hive_metastore_url);
<<<<<<< HEAD
    auto hive_files_collector = getHiveFilesCollector(query_info);
    auto hive_files = hive_files_collector->collect(PruneLevel::Max);
=======
    auto hive_table_metadata = hive_metastore_client->getTableMetadata(hive_database, hive_table);

    /// Collect Hive files to read
    HiveFiles hive_files = collectHiveFiles(num_streams, query_info, hive_table_metadata, fs, context_);
    LOG_INFO(log, "Collect {} hive files to read", hive_files.size());

>>>>>>> 1a67740c
    if (hive_files.empty())
        return {};

    auto sources_info = std::make_shared<StorageHiveSource::SourcesInfo>();
    sources_info->hive_files = std::move(hive_files);
    sources_info->database_name = hive_database;
    sources_info->table_name = hive_table;
    sources_info->hive_metastore_client = hive_metastore_client;
    sources_info->partition_name_types = partition_name_types;

    Block sample_block;
    const auto header_block = storage_snapshot->metadata->getSampleBlock();
    for (const auto & column : column_names)
    {
        if (header_block.has(column))
        {
            sample_block.insert(header_block.getByName(column));
            continue;
        }

        if (column == "_path")
            sources_info->need_path_column = true;
        if (column == "_file")
            sources_info->need_file_column = true;
    }

    if (num_streams > sources_info->hive_files.size())
        num_streams = sources_info->hive_files.size();

    Pipes pipes;
    for (size_t i = 0; i < num_streams; ++i)
    {
        pipes.emplace_back(std::make_shared<StorageHiveSource>(
            sources_info,
            hdfs_namenode_url,
            format_name,
            compression_method,
            sample_block,
            context_,
            max_block_size,
            *this,
            text_input_field_names));
    }
    return Pipe::unitePipes(std::move(pipes));
}

SinkToStoragePtr StorageHive::write(const ASTPtr & /*query*/, const StorageMetadataPtr & /* metadata_snapshot*/, ContextPtr /*context*/)
{
    throw Exception("Method write is not implemented for StorageHive", ErrorCodes::NOT_IMPLEMENTED);
}

NamesAndTypesList StorageHive::getVirtuals() const
{
    return NamesAndTypesList{
        {"_path", std::make_shared<DataTypeLowCardinality>(std::make_shared<DataTypeString>())},
        {"_file", std::make_shared<DataTypeLowCardinality>(std::make_shared<DataTypeString>())}};
}

std::optional<UInt64> StorageHive::totalRows(const Settings & /*settings*/) const
{
    // In hive cluster query, this cannot work
    if (is_distributed_mode)
        return {};
    /// query_info is not used when prune_level == PruneLevel::None
    SelectQueryInfo query_info;
    return totalRowsImpl(query_info, PruneLevel::None);
}

std::optional<UInt64> StorageHive::totalRowsByPartitionPredicate(const SelectQueryInfo & query_info, ContextPtr /*context_*/) const
{
    return totalRowsImpl(query_info, PruneLevel::Partition);
}

std::optional<UInt64>
StorageHive::totalRowsImpl(const SelectQueryInfo & query_info, PruneLevel prune_level) const
{
    /// Row-based format like Text doesn't support totalRowsByPartitionPredicate
    if (!supportsSubsetOfColumns())
        return {};

    auto hive_files_collector = getHiveFilesCollector(query_info);
    auto hive_files = hive_files_collector->collect(prune_level);

    UInt64 total_rows = 0;
    for (const auto & hive_file : hive_files)
    {
        auto file_rows = hive_file->getRows();
        if (!file_rows)
            throw Exception(
                ErrorCodes::LOGICAL_ERROR, "Rows of hive file:{} with format:{} not initialized", hive_file->getPath(), format_name);
        total_rows += *file_rows;
    }
    return total_rows;
}

<<<<<<< HEAD
std::shared_ptr<IHiveSourceFilesCollector> StorageHive::getHiveFilesCollector(const SelectQueryInfo & query_info) const
{
    std::shared_ptr<IHiveSourceFilesCollector> hive_task_files_collector;
    /**
     * Hdfs files collection action is wrapped into IHiveSourceFilesCollector.
     * On Hive() engine, hive_task_files_collector_builder is nullptr.
     * LocalHiveSourceFilesCollector will collect all files.
     *
     */
    if (!hive_task_files_collector_builder)
    {
        hive_task_files_collector = std::make_shared<LocalHiveSourceFilesCollector>();
        IHiveSourceFilesCollector::Arguments args
            = {.context = getContext(),
               .query_info = &query_info,
               .hive_metastore_url = hive_metastore_url,
               .hive_database = hive_database,
               .hive_table = hive_table,
               .storage_settings = storage_settings,
               .columns = getInMemoryMetadata().getColumns(),
               .num_streams = getContext()->getSettingsRef().max_threads,
               .partition_by_ast = partition_by_ast};
        hive_task_files_collector->initialize(args);
    }
    else
        hive_task_files_collector = (*hive_task_files_collector_builder)();
    return hive_task_files_collector;
}


=======
>>>>>>> 1a67740c
void registerStorageHive(StorageFactory & factory)
{
    factory.registerStorage(
        "Hive",
        [](const StorageFactory::Arguments & args)
        {
            bool have_settings = args.storage_def->settings;
            std::unique_ptr<HiveSettings> hive_settings = std::make_unique<HiveSettings>();
            if (have_settings)
                hive_settings->loadFromQuery(*args.storage_def);

            ASTs & engine_args = args.engine_args;
            if (engine_args.size() != 3)
                throw Exception(
                    "Storage Hive requires 3 arguments: hive metastore address, hive database and hive table",
                    ErrorCodes::NUMBER_OF_ARGUMENTS_DOESNT_MATCH);

            auto * partition_by = args.storage_def->partition_by;
            if (!partition_by)
                throw Exception("Storage Hive requires partition by clause", ErrorCodes::BAD_ARGUMENTS);

            for (auto & engine_arg : engine_args)
                engine_arg = evaluateConstantExpressionOrIdentifierAsLiteral(engine_arg, args.getLocalContext());

            const String & hive_metastore_url = engine_args[0]->as<ASTLiteral &>().value.safeGet<String>();
            const String & hive_database = engine_args[1]->as<ASTLiteral &>().value.safeGet<String>();
            const String & hive_table = engine_args[2]->as<ASTLiteral &>().value.safeGet<String>();
            return std::make_shared<StorageHive>(
                hive_metastore_url,
                hive_database,
                hive_table,
                args.table_id,
                args.columns,
                args.constraints,
                args.comment,
                partition_by->ptr(),
                std::move(hive_settings),
                args.getContext());
        },
        StorageFactory::StorageFeatures{
            .supports_settings = true,
            .supports_sort_order = true,
            .source_access_type = AccessType::HIVE,
        });
}

}
#endif<|MERGE_RESOLUTION|>--- conflicted
+++ resolved
@@ -52,18 +52,9 @@
     extern const int THERE_IS_NO_COLUMN;
 }
 
-<<<<<<< HEAD
-class StorageHiveSource : public SourceWithProgress, WithContext
-=======
-
-static std::string getBaseName(const String & path)
-{
-    size_t basename_start = path.rfind('/');
-    return path.substr(basename_start + 1);
 }
 
 class StorageHiveSource : public ISource, WithContext
->>>>>>> 1a67740c
 {
 public:
     using FileFormat = StorageHive::FileFormat;
@@ -505,17 +496,8 @@
     lazyInitialize();
 
     auto hive_metastore_client = HiveMetastoreClientFactory::instance().getOrCreate(hive_metastore_url);
-<<<<<<< HEAD
     auto hive_files_collector = getHiveFilesCollector(query_info);
     auto hive_files = hive_files_collector->collect(PruneLevel::Max);
-=======
-    auto hive_table_metadata = hive_metastore_client->getTableMetadata(hive_database, hive_table);
-
-    /// Collect Hive files to read
-    HiveFiles hive_files = collectHiveFiles(num_streams, query_info, hive_table_metadata, fs, context_);
-    LOG_INFO(log, "Collect {} hive files to read", hive_files.size());
-
->>>>>>> 1a67740c
     if (hive_files.empty())
         return {};
 
@@ -611,7 +593,6 @@
     return total_rows;
 }
 
-<<<<<<< HEAD
 std::shared_ptr<IHiveSourceFilesCollector> StorageHive::getHiveFilesCollector(const SelectQueryInfo & query_info) const
 {
     std::shared_ptr<IHiveSourceFilesCollector> hive_task_files_collector;
@@ -641,9 +622,6 @@
     return hive_task_files_collector;
 }
 
-
-=======
->>>>>>> 1a67740c
 void registerStorageHive(StorageFactory & factory)
 {
     factory.registerStorage(
