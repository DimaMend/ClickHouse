--- conflicted
+++ resolved
@@ -457,12 +457,8 @@
     const ContextPtr & context_,
     PruneLevel prune_level) const
 {
-<<<<<<< HEAD
-    LOG_DEBUG(log, "Collect hive files from partition {}", boost::join(partition.values, ","));
-=======
     LOG_DEBUG(
         log, "Collect hive files from partition {}, prune_level:{}", boost::join(partition.values, ","), pruneLevelToString(prune_level));
->>>>>>> 303ecc6f
 
     /// Skip partition "__HIVE_DEFAULT_PARTITION__"
     bool has_default_partition = false;
@@ -509,12 +505,6 @@
     for (size_t i = 0; i < partition_names.size(); ++i)
         block.getByPosition(i).column->get(0, fields[i]);
 
-<<<<<<< HEAD
-    const KeyCondition partition_key_condition(query_info, getContext(), partition_names, partition_minmax_idx_expr);
-    if (!partition_key_condition.checkInHyperrectangle(ranges, partition_types).can_be_true)
-        return {};
-    analysis_result->partitions_after_prune.fetch_add(1, std::memory_order_relaxed);
-=======
     if (prune_level >= PruneLevel::Partition)
     {
         std::vector<Range> ranges;
@@ -525,8 +515,8 @@
         const KeyCondition partition_key_condition(query_info, getContext(), partition_names, partition_minmax_idx_expr);
         if (!partition_key_condition.checkInHyperrectangle(ranges, partition_types).can_be_true)
             return {};
-    }
->>>>>>> 303ecc6f
+        analysis_result->partitions_after_prune.fetch_add(1, std::memory_order_relaxed);
+    }
 
     HiveFiles hive_files;
     auto file_infos = listDirectory(partition.sd.location, hive_table_metadata, fs);
@@ -536,12 +526,6 @@
         auto hive_file = getHiveFileIfNeeded(file_info, fields, query_info, hive_table_metadata, context_, prune_level);
         if (hive_file)
         {
-<<<<<<< HEAD
-            hive_files.push_back(hive_file);
-            analysis_result->files_after_prune.fetch_add(1, std::memory_order_relaxed);
-        }
-        analysis_result->files_before_prune.fetch_add(1, std::memory_order_relaxed);
-=======
             LOG_TRACE(
                 log,
                 "Append hive file {} from partition {}, prune_level:{}",
@@ -549,8 +533,8 @@
                 boost::join(partition.values, ","),
                 pruneLevelToString(prune_level));
             hive_files.push_back(hive_file);
-        }
->>>>>>> 303ecc6f
+            analysis_result->files_before_prune.fetch_add(1, std::memory_order_relaxed);
+        }
     }
     return hive_files;
 }
@@ -674,7 +658,6 @@
     }
 }
 
-<<<<<<< HEAD
 void StorageHive::read(
     QueryPlan & query_plan,
     const Names & column_names,
@@ -698,8 +681,6 @@
     }
 }
 
-=======
->>>>>>> 303ecc6f
 Pipe StorageHive::read(
     const Names & column_names,
     const StorageSnapshotPtr & storage_snapshot,
@@ -716,54 +697,9 @@
     auto hive_metastore_client = HiveMetastoreClientFactory::instance().getOrCreate(hive_metastore_url);
     auto hive_table_metadata = hive_metastore_client->getTableMetadata(hive_database, hive_table);
 
-<<<<<<< HEAD
-    std::vector<Apache::Hadoop::Hive::Partition> partitions = hive_table_metadata->getPartitions();
-    /// Hive files to read
-    HiveFiles hive_files;
-    /// Mutext to protect hive_files, which maybe appended in multiple threads
-    std::mutex hive_files_mutex;
-
-    query_info.hive_select_result_ptr = std::make_shared<HiveSelectAnalysisResult>();
-    ThreadPool pool{num_streams};
-    if (!partitions.empty())
-    {
-        for (const auto & partition : partitions)
-        {
-            pool.scheduleOrThrowOnError([&]()
-            {
-                auto hive_files_in_partition = collectHiveFilesFromPartition(partition, query_info, hive_table_metadata, fs, context_);
-                if (!hive_files_in_partition.empty())
-                {
-                    std::lock_guard<std::mutex> lock(hive_files_mutex);
-                    hive_files.insert(std::end(hive_files), std::begin(hive_files_in_partition), std::end(hive_files_in_partition));
-                }
-            });
-        }
-        pool.wait();
-    }
-    else if (partition_name_types.empty()) /// Partition keys is empty
-    {
-        auto file_infos = listDirectory(hive_table_metadata->getTable()->sd.location, hive_table_metadata, fs);
-        for (const auto & file_info : file_infos)
-        {
-            pool.scheduleOrThrowOnError([&]
-            {
-                auto hive_file = createHiveFileIfNeeded(file_info, {}, query_info, context_);
-                if (hive_file)
-                {
-                    std::lock_guard<std::mutex> lock(hive_files_mutex);
-                    hive_files.push_back(hive_file);
-                }
-            });
-        }
-        pool.wait();
-    }
-    else /// Partition keys is not empty but partitions is empty
-=======
     /// Collect Hive files to read
     HiveFiles hive_files = collectHiveFiles(num_streams, query_info, hive_table_metadata, fs, context_);
     if (hive_files.empty())
->>>>>>> 303ecc6f
         return {};
 
     auto sources_info = std::make_shared<StorageHiveSource::SourcesInfo>();
