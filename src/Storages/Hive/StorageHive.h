#pragma once

#include <Common/config.h>

#if USE_HIVE

#include <Poco/URI.h>
#include <ThriftHiveMetastore.h>

#include <Common/logger_useful.h>
#include <Interpreters/Context.h>
#include <Storages/IStorage.h>
#include <Storages/HDFS/HDFSCommon.h>
#include <Storages/Hive/HiveCommon.h>
#include <Storages/Hive/HiveFile.h>
#include <Storages/Hive/HiveQueryTask.h>

namespace DB
{

class HiveSettings;
/**
 * This class represents table engine for external hdfs files.
 * Read method is supported for now.
 */
class StorageHive final : public IStorage, WithContext
{
public:
    friend class StorageHiveSource;

    StorageHive(
        const String & hive_metastore_url_,
        const String & hive_database_,
        const String & hive_table_,
        const StorageID & table_id_,
        const ColumnsDescription & columns_,
        const ConstraintsDescription & constraints_,
        const String & comment_,
        const ASTPtr & partition_by_ast_,
        std::unique_ptr<HiveSettings> storage_settings_,
        ContextPtr context_);

    String getName() const override { return "Hive"; }

    bool supportsIndexForIn() const override { return true; }
    bool mayBenefitFromIndexForIn(
        const ASTPtr & /* left_in_operand */,
        ContextPtr /* query_context */,
        const StorageMetadataPtr & /* metadata_snapshot */) const override
    {
        return true;
    }

    Pipe read(
        const Names & column_names,
        const StorageSnapshotPtr & storage_snapshot,
        SelectQueryInfo & query_info,
        ContextPtr context,
        QueryProcessingStage::Enum processed_stage,
        size_t max_block_size,
        unsigned num_streams) override;

    SinkToStoragePtr write(const ASTPtr & /*query*/, const StorageMetadataPtr & metadata_snapshot, ContextPtr /*context*/) override;

    NamesAndTypesList getVirtuals() const override;

    bool isColumnOriented() const override;

    std::optional<UInt64> totalRows(const Settings & settings) const override;
    std::optional<UInt64> totalRowsByPartitionPredicate(const SelectQueryInfo & query_info, ContextPtr context_) const override;

<<<<<<< HEAD
protected:
    friend class StorageHiveSource;
    StorageHive(
        const String & hive_metastore_url_,
        const String & hive_database_,
        const String & hive_table_,
        const StorageID & table_id_,
        const ColumnsDescription & columns_,
        const ConstraintsDescription & constraints_,
        const String & comment_,
        const ASTPtr & partition_by_ast_,
        std::unique_ptr<HiveSettings> storage_settings_,
        ContextPtr context_,
        std::shared_ptr<HiveQueryTaskFilesCollectorBuilder> hive_task_files_collector_builder_ = nullptr,
        bool is_distributed_mode_ = false);

=======
>>>>>>> 5c725fe7
private:
    using FileFormat = IHiveFile::FileFormat;
    using FileInfo = HiveMetastoreClient::FileInfo;
    using HiveTableMetadataPtr = HiveMetastoreClient::HiveTableMetadataPtr;
    using PruneLevel = IHiveQueryTaskFilesCollector::PruneLevel;

    void getActualColumnsToRead(Block & sample_block, const Block & header_block, const NameSet & partition_columns) const;

    static ASTPtr extractKeyExpressionList(const ASTPtr & node);
    void lazyInitialize();

    std::optional<UInt64>
    totalRowsImpl(const SelectQueryInfo & query_info, PruneLevel prune_level) const;

    std::shared_ptr<IHiveQueryTaskFilesCollector> getHiveFilesCollector(const SelectQueryInfo & query_info) const;

    String hive_metastore_url;

    /// Hive database and table
    String hive_database;
    String hive_table;

    mutable std::mutex init_mutex;
    bool has_initialized = false;

    /// Hive table meta
    std::vector<Apache::Hadoop::Hive::FieldSchema> table_schema;
    Names text_input_field_names; /// Defines schema of hive file, only used when text input format is TEXT

    String hdfs_namenode_url;

    String format_name;
    String compression_method;

    const ASTPtr partition_by_ast;
    NamesAndTypesList partition_name_types;

    std::shared_ptr<HiveSettings> storage_settings;

    Poco::Logger * log = &Poco::Logger::get("StorageHive");

    std::shared_ptr<HiveQueryTaskFilesCollectorBuilder> hive_task_files_collector_builder;
    bool is_distributed_mode;
};

}

#endif<|MERGE_RESOLUTION|>--- conflicted
+++ resolved
@@ -38,7 +38,9 @@
         const String & comment_,
         const ASTPtr & partition_by_ast_,
         std::unique_ptr<HiveSettings> storage_settings_,
-        ContextPtr context_);
+        ContextPtr context_,
+        std::shared_ptr<HiveQueryTaskFilesCollectorBuilder> hive_task_files_collector_builder_ = nullptr,
+        bool is_distributed_mode_ = false);
 
     String getName() const override { return "Hive"; }
 
@@ -69,25 +71,6 @@
     std::optional<UInt64> totalRows(const Settings & settings) const override;
     std::optional<UInt64> totalRowsByPartitionPredicate(const SelectQueryInfo & query_info, ContextPtr context_) const override;
 
-<<<<<<< HEAD
-protected:
-    friend class StorageHiveSource;
-    StorageHive(
-        const String & hive_metastore_url_,
-        const String & hive_database_,
-        const String & hive_table_,
-        const StorageID & table_id_,
-        const ColumnsDescription & columns_,
-        const ConstraintsDescription & constraints_,
-        const String & comment_,
-        const ASTPtr & partition_by_ast_,
-        std::unique_ptr<HiveSettings> storage_settings_,
-        ContextPtr context_,
-        std::shared_ptr<HiveQueryTaskFilesCollectorBuilder> hive_task_files_collector_builder_ = nullptr,
-        bool is_distributed_mode_ = false);
-
-=======
->>>>>>> 5c725fe7
 private:
     using FileFormat = IHiveFile::FileFormat;
     using FileInfo = HiveMetastoreClient::FileInfo;
