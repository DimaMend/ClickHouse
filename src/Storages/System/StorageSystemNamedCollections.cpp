--- conflicted
+++ resolved
@@ -31,10 +31,6 @@
 
 void StorageSystemNamedCollections::fillData(MutableColumns & res_columns, ContextPtr context, const SelectQueryInfo &) const
 {
-<<<<<<< HEAD
-=======
-    context->checkAccess(AccessType::SHOW_NAMED_COLLECTIONS);
->>>>>>> 2e7755d0
     const auto & access = context->getAccess();
 
     NamedCollectionUtils::loadIfNot();
