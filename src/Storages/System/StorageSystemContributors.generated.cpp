// autogenerated by tests/ci/version_helper.py
const char * auto_contributors[] {
    "0xflotus",
    "13DaGGeR",
    "20018712",
    "243f6a88 85a308d3",
    "243f6a8885a308d313198a2e037",
    "3ldar-nasyrov",
    "7",
    "821008736@qq.com",
    "ANDREI STAROVEROV",
    "Aaron Katz",
    "Adri Fernandez",
    "Ahmed Dardery",
    "Aimiyoo",
    "Akazz",
    "Alain BERRIER",
    "Albert Kidrachev",
    "Alberto",
    "Aleksandr Karo",
    "Aleksandr Shalimov",
    "Aleksandra (Ася)",
    "Aleksandrov Vladimir",
    "Aleksei Levushkin",
    "Aleksei Semiglazov",
    "Aleksey",
    "Aleksey Akulovich",
    "Alex",
    "Alex Bocharov",
    "Alex Cao",
    "Alex Karo",
    "Alex Krash",
    "Alex Ryndin",
    "Alex Zatelepin",
    "Alexander Avdonkin",
    "Alexander Bezpiatov",
    "Alexander Burmak",
    "Alexander Chashnikov",
    "Alexander Ermolaev",
    "Alexander GQ Gerasiov",
    "Alexander Gololobov",
    "Alexander Kazakov",
    "Alexander Kozhikhov",
    "Alexander Krasheninnikov",
    "Alexander Kuranoff",
    "Alexander Kuzmenkov",
    "Alexander Lodin",
    "Alexander Lukin",
    "Alexander Makarov",
    "Alexander Marshalov",
    "Alexander Mezhov",
    "Alexander Millin",
    "Alexander Mochalin",
    "Alexander Prudaev",
    "Alexander Rodin",
    "Alexander Sapin",
    "Alexander Tokmakov",
    "Alexander Tretiakov",
<<<<<<< HEAD
    "Alexandra",
    "Alexandra Latysheva",
    "Alexandre Snarskii",
=======
>>>>>>> df57f8e3
    "Alexandr Kondratev",
    "Alexandr Krasheninnikov",
    "Alexandr Orlov",
    "Alexandra",
    "Alexandra Latysheva",
    "Alexandre Snarskii",
    "Alexei Averchenko",
    "Alexey",
    "Alexey Arno",
    "Alexey Boykov",
    "Alexey Dushechkin",
    "Alexey Elymanov",
    "Alexey Gusev",
    "Alexey Ilyukhov",
    "Alexey Milovidov",
    "Alexey Tronov",
    "Alexey Vasiliev",
    "Alexey Zatelepin",
    "Alexsey Shestakov",
    "Ali Demirci",
    "Aliaksandr Pliutau",
    "Aliaksandr Shylau",
    "Alina Terekhova",
    "Amesaru",
    "Amir Vaza",
    "Amos Bird",
    "Amr Alaa",
    "Amy Krishnevsky",
    "AnaUvarova",
    "Anastasiya Rodigina",
    "Anastasiya Tsarkova",
    "Anatoly Pugachev",
<<<<<<< HEAD
    "ana-uvarova",
    "AnaUvarova",
    "Andr0901",
=======
    "Andr0901",
    "Andre Marianiello",
>>>>>>> df57f8e3
    "Andreas Hunkeler",
    "AndreevDm",
    "Andrei Bodrov",
    "Andrei Ch",
    "Andrei Chulkov",
    "Andrei Nekrashevich",
    "Andrew",
    "Andrew Grigorev",
    "Andrew Onyshchuk",
    "Andrey",
    "Andrey Chulkov",
    "Andrey Dudin",
    "Andrey Kadochnikov",
    "Andrey Konchagin",
    "Andrey Konyaev",
    "Andrey M",
    "Andrey Mironov",
    "Andrey Skobtsov",
    "Andrey Torsunov",
    "Andrey Urusov",
    "Andrey Z",
<<<<<<< HEAD
=======
    "Andrii Buriachevskyi",
>>>>>>> df57f8e3
    "Andy Liang",
    "Andy Yang",
    "Anmol Arora",
    "Anna",
    "Anna Shakhova",
<<<<<<< HEAD
    "anneji-dev",
    "annvsh",
    "anrodigina",
=======
    "Anselmo D. Adams",
>>>>>>> df57f8e3
    "Anthony N. Simon",
    "Anton Ivashkin",
    "Anton Kobzev",
    "Anton Kvasha",
    "Anton Okhitin",
    "Anton Okulov",
    "Anton Patsev",
    "Anton Popov",
    "Anton Tihonov",
    "Anton Tikhonov",
    "Anton Yuzhaninov",
    "Anton Zhabolenko",
    "Antonio Andelic",
    "Ariel Robaldo",
    "Arsen Hakobyan",
    "Arslan G",
    "ArtCorp",
    "Artem Andreenko",
    "Artem Gavrilov",
    "Artem Hnilov",
    "Artem Konovalov",
    "Artem Streltsov",
    "Artem Zuikov",
    "Artemeey",
    "Artemkin Pavel",
    "Arthur Petukhovsky",
    "Arthur Tokarchuk",
    "Arthur Wong",
    "Artur",
    "Artur Beglaryan",
    "Artur Filatenkov",
    "AsiaKorushkina",
    "Atri Sharma",
    "Avogar",
    "Azat Khuzhin",
    "BSD_Conqueror",
    "Babacar Diassé",
    "Bakhtiyor Ruziev",
    "BanyRule",
    "Baudouin Giard",
    "BayoNet",
    "Ben",
    "Benjamin Naecker",
    "Bertrand Junqua",
    "Bharat Nallan",
    "Big Elephant",
    "Bill",
    "BiteTheDDDDt",
    "BlahGeek",
    "Bogdan",
    "Bogdan Voronin",
    "BohuTANG",
    "Bolinov",
    "BoloniniD",
    "Boris Granveaud",
    "Boris Kuschel",
    "Bowen Masco",
<<<<<<< HEAD
    "bo zeng",
=======
>>>>>>> df57f8e3
    "Braulio Valdivielso",
    "Brett Hoerner",
    "Bulat Gaifullin",
    "Carbyn",
<<<<<<< HEAD
    "caspian",
    "Caspian",
    "cekc",
    "centos7",
    "champtar",
    "chang.chen",
    "changvvb",
=======
    "Caspian",
>>>>>>> df57f8e3
    "Chao Ma",
    "Chao Wang",
    "Chen Yufei",
    "Chienlung Cheung",
    "Christian",
    "Christoph Wurm",
    "Chun-Sheng, Li",
    "Ciprian Hacman",
    "Clement Rodriguez",
    "ClickHouse Admin",
    "Clément Rodriguez",
    "Cody Baker",
    "Colum",
    "Constantin S. Pan",
    "Constantine Peresypkin",
    "CoolT2",
    "CurtizJ",
    "DF5HSE",
    "DIAOZHAFENG",
    "Daniel Bershatsky",
    "Daniel Dao",
    "Daniel Qin",
    "Danila Kutenin",
    "Dao",
    "Dao Minh Thuc",
    "Daria Mozhaeva",
    "Dario",
    "DarkWanderer",
    "Darío",
    "Denis Burlaka",
    "Denis Glazachev",
    "Denis Krivak",
    "Denis Zhuravlev",
    "Denny Crane",
    "Derek Perkins",
    "DimaAmega",
    "Ding Xiang Fei",
    "Dmitriev Mikhail",
    "Dmitrii Kovalkov",
    "Dmitrii Mokhnatkin",
    "Dmitrii Raev",
    "Dmitriy",
<<<<<<< HEAD
=======
    "Dmitriy Dorofeev",
>>>>>>> df57f8e3
    "Dmitriy Lushnikov",
    "Dmitry",
    "Dmitry Belyavtsev",
    "Dmitry Bilunov",
    "Dmitry Galuza",
    "Dmitry Krylov",
    "Dmitry Luhtionov",
    "Dmitry Moskowski",
    "Dmitry Muzyka",
    "Dmitry Novik",
    "Dmitry Petukhov",
    "Dmitry Rubashkin",
    "Dmitry S..ky  / skype: dvska-at-skype",
    "Dmitry Ukolov",
    "Doge",
    "Dongdong Yang",
    "DoomzD",
    "Dr. Strange Looker",
    "DuckSoft",
    "Egor O'Sten",
    "Egor Savin",
    "Ekaterina",
    "Eldar Zaitov",
    "Elena Baskakova",
    "Elghazal Ahmed",
    "Elizaveta Mironyuk",
    "Elykov Alexandr",
    "Emmanuel Donin de Rosière",
    "Eric",
    "Eric Daniel",
    "Erixonich",
    "Ernest Poletaev",
    "Eugene Klimov",
    "Eugene Konkov",
    "Evgenia Sudarikova",
    "Evgenii Pravda",
    "Evgeniia Sudarikova",
    "Evgeniy Gatov",
    "Evgeniy Udodov",
    "Evgeny",
    "Evgeny Konkov",
    "Evgeny Markov",
    "Ewout",
    "FArthur-cmd",
    "Fabian Stäber",
    "Fabiano Francesconi",
    "Fadi Hadzh",
    "Fan()",
    "FawnD2",
    "Federico Ceratto",
    "Federico Rodriguez",
    "FeehanG",
<<<<<<< HEAD
    "feihengye",
    "felixoid",
    "felixxdu",
    "feng lv",
    "fenglv",
    "fessmage",
    "FgoDt",
    "fibersel",
    "Filatenkov Artur",
    "filimonov",
    "filipe",
=======
    "FgoDt",
    "Filatenkov Artur",
>>>>>>> df57f8e3
    "Filipe Caixeta",
    "Filippov Denis",
    "Flowyi",
    "Francisco Barón",
    "Frank Chen",
    "Frank Zhao",
    "Fruit of Eden",
    "Fu Zhe",
    "Fullstop000",
    "Fuwang Hu",
    "Gagan Arneja",
    "Gao Qiang",
    "Gary Dotzler",
    "Gaurav Kumar",
    "Geoff Genz",
    "George",
    "George G",
<<<<<<< HEAD
=======
    "George3d6",
>>>>>>> df57f8e3
    "Georgy Ginzburg",
    "Gervasio Varela",
    "Gleb Kanterov",
    "Gleb Novikov",
    "Gleb-Tretyakov",
    "Gregory",
    "Grigory",
    "Grigory Buteyko",
    "Grigory Pervakov",
    "Guillaume Tassery",
    "Guo Wei (William)",
    "Haavard Kvaalen",
    "Habibullah Oladepo",
    "Hamoon",
    "Harry-Lee",
    "HarryLeeIBM",
    "Hasitha Kanchana",
    "Hasnat",
<<<<<<< HEAD
    "hchen9",
    "hcz",
    "heng zhao",
    "hermano",
    "hexiaoting",
    "Hiroaki Nakamura",
    "hotid",
    "huangzhaowei",
    "HuFuwang",
    "Hui Wang",
    "hustnn",
    "huzhichengdd",
    "ice1x",
    "idfer",
    "igomac",
    "igor",
=======
    "Heena Bansal",
    "HeenaBansal2009",
    "Hiroaki Nakamura",
    "HuFuwang",
    "Hui Wang",
    "ILya Limarenko",
>>>>>>> df57f8e3
    "Igor",
    "Igor Hatarist",
    "Igor Mineev",
    "Igor Nikonov",
    "Igor Strykhar",
    "Igr",
    "Igr Mineev",
<<<<<<< HEAD
    "ikarishinjieva",
    "Ikko Ashimine",
    "ikopylov",
=======
    "Ikko Ashimine",
>>>>>>> df57f8e3
    "Ildar Musin",
    "Ildus Kurbangaliev",
    "Ilya",
    "Ilya Breev",
    "Ilya Golshtein",
    "Ilya Khomutov",
    "Ilya Korol",
    "Ilya Korolev",
    "Ilya Kovalenko",
    "Ilya Mazaev",
    "Ilya Shipitsin",
    "Ilya Skrypitsa",
    "Ilya Yatsishin",
    "IlyaTsoi",
    "ImgBotApp",
    "Islam Israfilov",
    "Islam Israfilov (Islam93)",
    "Ivan",
    "Ivan A. Torgashov",
    "Ivan Babrou",
    "Ivan Blinkov",
    "Ivan He",
    "Ivan Kush",
    "Ivan Kushnarenko",
    "Ivan Lezhankin",
    "Ivan Milov",
    "Ivan Remen",
    "Ivan Starkov",
    "Ivan Zhukov",
    "ivoleg",
    "Jack Song",
    "JackyWoo",
    "Jacob Hayes",
    "Jake Liu",
    "Jakub Kuklis",
    "JaosnHsieh",
    "jasine",
    "Jason",
    "Jason Keirstead",
    "Javi Santana",
    "Javi santana bot",
    "JaySon-Huang",
    "Jean Baptiste Favre",
    "Jeffrey Dang",
<<<<<<< HEAD
    "jennyma",
    "jetgm",
=======
>>>>>>> df57f8e3
    "Jiading Guo",
    "Jiang Tao",
    "Jochen Schalanda",
    "John",
    "John Hummel",
    "John Skopis",
    "Jonatas Freitas",
    "João Figueiredo",
    "Julian Zhou",
    "Justin Hilliard",
    "Kang Liu",
    "Karl Pietrzak",
    "Keiji Yoshida",
    "Ken Chen",
    "Ken MacInnis",
    "Kevin Chiang",
    "Kevin Michel",
<<<<<<< HEAD
    "kevin wan",
    "Kiran",
    "Kirill Danshin",
    "Kirill Ershov",
    "kirillikoff",
=======
    "Kiran",
    "Kirill Danshin",
    "Kirill Ershov",
>>>>>>> df57f8e3
    "Kirill Malev",
    "Kirill Shvakov",
    "Koblikov Mihail",
    "KochetovNicolai",
    "kolsys",
    "Konstantin Grabar",
    "Konstantin Ilchenko",
    "Konstantin Lebedev",
    "Konstantin Malanchev",
    "Konstantin Podshumok",
    "Konstantin Rudenskii",
    "Korenevskiy Denis",
    "Korviakov Andrey",
    "Kostiantyn Storozhuk",
    "Kozlov Ivan",
    "Kruglov Pavel",
    "Kseniia Sumarokova",
<<<<<<< HEAD
    "kshvakov",
    "kssenii",
    "Ky Li",
    "l",
    "l1tsolaiki",
    "lalex",
=======
    "Ky Li",
    "LB",
>>>>>>> df57f8e3
    "Latysheva Alexandra",
    "Lemore",
    "Leonardo Cecchi",
    "Leonid Krylov",
    "Leopold Schabel",
    "Lev Borodin",
<<<<<<< HEAD
    "levie",
    "levushkin aleksej",
    "levysh",
=======
>>>>>>> df57f8e3
    "Lewinma",
    "Liu Cong",
    "LiuCong",
    "LiuYangkuan",
    "Lopatin Konstantin",
    "Loud_Scream",
    "Lucid Dreams",
    "Luis Bosque",
    "Lv Feng",
    "Léo Ercolanelli",
    "M0r64n",
    "MagiaGroz",
    "Maks Skorokhod",
    "Maksim",
    "Maksim Fedotov",
    "Maksim Kita",
<<<<<<< HEAD
    "Maks Skorokhod",
    "malkfilipp",
    "Malte",
    "manmitya",
    "maqroll",
=======
    "Malte",
>>>>>>> df57f8e3
    "Marat IDRISOV",
    "Marek Vavrusa",
    "Marek Vavruša",
    "Marek Vavruša",
    "Mariano Benítez Mulet",
    "Mark Andreev",
    "Mark Frost",
    "Mark Papadakis",
    "Maroun Maroun",
    "Marquitos",
    "Marsel Arduanov",
    "Marti Raudsepp",
    "Martijn Bakker",
    "Marvin Taschenberger",
    "Masha",
    "Matthew Peveler",
    "Matwey V. Kornilov",
    "Max",
    "Max Akhmedov",
    "Max Bruce",
    "Max Vetrov",
    "MaxTheHuman",
    "MaxWk",
    "Maxim Akhmedov",
    "Maxim Babenko",
    "Maxim Fedotov",
    "Maxim Fridental",
    "Maxim Khrisanfov",
    "Maxim Kuznetsov",
    "Maxim Nikulin",
    "Maxim Sabyanin",
    "Maxim Serebryakov",
    "Maxim Smirnov",
    "Maxim Ulanovskiy",
    "MaximAL",
    "Mc.Spring",
    "Meena-Renganathan",
    "MeiK",
    "Memo",
    "Metehan Çetinkaya",
    "Metikov Vadim",
    "Michael Furmur",
    "Michael Kolupaev",
    "Michael Monashev",
    "Michael Razuvaev",
    "Michael Smitasin",
    "Michail Safronov",
    "Michal Lisowski",
    "MicrochipQ",
    "Miguel Fernández",
<<<<<<< HEAD
    "miha-g",
=======
>>>>>>> df57f8e3
    "Mihail Fandyushin",
    "Mikahil Nacharov",
    "Mike",
    "Mike F",
    "Mike Kot",
    "Mikhail",
    "Mikhail Andreev",
    "Mikhail Cheshkov",
    "Mikhail Fandyushin",
    "Mikhail Filimonov",
    "Mikhail Fursov",
    "Mikhail Gaidamaka",
    "Mikhail Korotov",
    "Mikhail Malafeev",
    "Mikhail Nacharov",
    "Mikhail Salosin",
    "Mikhail Surin",
    "Mikhail f. Shiryaev",
    "MikuSugar",
    "Milad Arabi",
<<<<<<< HEAD
    "millb",
    "Misko Lee",
    "mnkonkova",
    "Mohammad Hossein Sekhavat",
    "morty",
    "moscas",
=======
    "Misko Lee",
    "Mohamad Fadhil",
    "Mohammad Hossein Sekhavat",
    "Mojtaba Yaghoobzadeh",
>>>>>>> df57f8e3
    "Mostafa Dahab",
    "MovElb",
    "Mr.General",
    "Murat Kabilov",
    "MyroTk",
    "Mátyás Jani",
    "N. Kolotov",
    "NIKITA MIKHAILOV",
    "Narek Galstyan",
    "Natasha Murashkina",
    "NeZeD [Mac Pro]",
    "Neeke Gao",
    "neng.liu",
    "Neng Liu",
    "NengLiu",
<<<<<<< HEAD
    "never lee",
    "NeZeD [Mac Pro]",
    "nicelulu",
=======
>>>>>>> df57f8e3
    "Nickita",
    "Nickita Taranov",
    "Nickolay Yastrebov",
    "Nico Mandery",
    "Nico Piderman",
    "Nicolae Vartolomei",
    "Niek",
    "Nik",
    "Nikhil Nadig",
    "Nikhil Raman",
    "Nikita",
    "Nikita Lapkov",
    "Nikita Mikhailov",
    "Nikita Mikhalev",
    "Nikita Mikhaylov",
    "Nikita Orlov",
    "Nikita Tikhomirov",
    "Nikita Vasilev",
    "Nikolai Kochetov",
    "Nikolai Sorokin",
    "Nikolay",
    "Nikolay Degterinsky",
    "Nikolay Kirsh",
    "Nikolay Semyachkin",
    "Nikolay Shcheglov",
    "Nikolay Vasiliev",
    "Nikolay Volosatov",
    "Niu Zhaojie",
    "Odin Hultgren Van Der Horst",
    "Okada Haruki",
    "Oleg Ershov",
    "Oleg Favstov",
    "Oleg Komarov",
    "Oleg Matrokhin",
    "Oleg Obleukhov",
    "Oleg Strokachuk",
    "Olga Khvostikova",
    "Olga Revyakina",
    "OmarBazaraa",
<<<<<<< HEAD
    "Onehr7",
    "orantius",
=======
    "OnePiece",
    "Onehr7",
>>>>>>> df57f8e3
    "Orivej Desh",
    "Orkhan Zeynalli",
    "Oskar Wojciski",
    "OuO",
    "PHO",
    "Paramtamtam",
    "Patrick Zippenfenig",
    "Pavel",
    "Pavel Cheremushkin",
    "Pavel Kartaviy",
    "Pavel Kartavyy",
    "Pavel Kovalenko",
    "Pavel Kruglov",
    "Pavel Litvinenko",
    "Pavel Medvedev",
    "Pavel Patrin",
    "Pavel Yakunin",
    "Pavlo Bashynskiy",
    "Pawel Rog",
<<<<<<< HEAD
    "pdv-ru",
=======
    "Peignon Melvyn",
>>>>>>> df57f8e3
    "Peng Jian",
    "Persiyanov Dmitriy Andreevich",
    "Pervakov Grigorii",
    "Pervakov Grigory",
    "Philippe Ombredanne",
    "Potya",
    "Pradeep Chhetri",
    "Pysaoke",
    "Quid37",
    "Rafael David Tinoco",
    "Rajkumar",
    "Ramazan Polat",
    "Ravengg",
    "Raúl Marín",
    "Realist007",
    "RedClusive",
    "RegulusZ",
    "Reilee",
    "Reto Kromer",
    "Ri",
    "Rich Raposa",
    "Robert Hodges",
    "RogerYK",
    "Rohit Agarwal",
    "Romain Neutron",
    "Roman",
    "Roman Bug",
    "Roman Chyrva",
    "Roman Lipovsky",
    "Roman Nikolaev",
    "Roman Nozdrin",
    "Roman Peshkurov",
    "Roman Tsisyk",
    "Roman Zhukov",
    "Ruslan",
    "Ruslan Savchenko",
    "Russ Frank",
    "Ruzal Ibragimov",
<<<<<<< HEAD
    "ryzuo",
=======
    "Ryad ZENINE",
    "S.M.A. Djawadi",
    "Saad Ur Rahman",
>>>>>>> df57f8e3
    "Sabyanin Maxim",
    "Safronov Michail",
    "SaltTan",
    "Sami Kerola",
    "Samuel Chou",
    "Saulius Valatka",
<<<<<<< HEAD
    "sdk2",
    "Sean Haynes",
    "Sébastien Launay",
    "serebrserg",
=======
    "Sean Haynes",
    "Serg Kulakov",
    "Serge Rider",
>>>>>>> df57f8e3
    "Sergei Bocharov",
    "Sergei Semin",
    "Sergei Shtykov",
    "Sergei Trifonov",
    "Sergei Tsetlin (rekub)",
    "Sergey Demurin",
    "Sergey Elantsev",
    "Sergey Fedorov",
    "Sergey Kononenko",
    "Sergey Lazarev",
    "Sergey Magidovich",
    "Sergey Mirvoda",
    "Sergey Ryzhkov",
    "Sergey Shtykov",
    "Sergey V. Galtsev",
    "Sergey Zaikin",
    "Sergi Almacellas Abellana",
    "Sergi Vladykin",
    "SevaCode",
    "Seyed Mehrshad Hosseini",
    "Sherry Wang",
    "Shoh Jahon",
    "Silviu Caragea",
    "Simeon Emanuilov",
    "Simon Liu",
    "Simon Podlipsky",
    "Sina",
    "Sjoerd Mulder",
    "Slach",
    "Snow",
    "Sofia Antipushina",
    "Stanislav Pavlovichev",
    "Stas Kelvich",
    "Stas Pavlovichev",
    "Stefan Thies",
    "Stepan",
    "Stepan Herold",
    "Steve-金勇",
    "Stig Bakken",
    "Storozhuk Kostiantyn",
    "Stupnikov Andrey",
    "SuperBot",
    "SuperDJY",
    "Suzy Wang",
    "Sébastien",
    "Sébastien Launay",
    "TABLUM.IO",
    "TAC",
    "TCeason",
    "Tagir Kuskarov",
    "Tai White",
    "Taleh Zaliyev",
    "Tangaev",
    "Tatiana",
    "Tatiana Kirillova",
    "Teja",
    "Teja Srivastasa",
    "Tema Novikov",
<<<<<<< HEAD
    "templarzq",
    "terrylin",
=======
    "Tentoshka",
>>>>>>> df57f8e3
    "The-Alchemist",
    "Thom O'Connor",
    "Thomas Berdy",
    "Tiaonmmn",
    "Tigran Khudaverdyan",
    "Timur Magomedov",
    "TiunovNN",
    "Tobias Adamson",
    "Tobias Lins",
    "Tom Bombadil",
    "Tom Risse",
    "Tomáš Hromada",
    "Tsarkova Anastasia",
    "TszkitLo40",
    "Ubuntu",
    "Ubus",
    "UnamedRus",
    "V",
    "VDimir",
    "Vadim",
    "Vadim Plakhtinskiy",
    "Vadim Skipin",
    "Vadim Volodin",
<<<<<<< HEAD
=======
    "VadimPE",
>>>>>>> df57f8e3
    "Val",
    "Valera Ryaboshapko",
    "Vasily Kozhukhovskiy",
    "Vasily Morozov",
    "Vasily Nemkov",
    "Vasily Okunev",
    "Vasily Vasilkov",
    "Vasilyev Nikita",
    "Veloman Yunkan",
    "Veniamin Gvozdikov",
    "Veselkov Konstantin",
<<<<<<< HEAD
    "vgocoder",
    "vic",
    "vicdashkov",
=======
    "Viachaslau Boben",
>>>>>>> df57f8e3
    "Victor",
    "Victor Tarnavsky",
    "Viktor Taranenko",
    "Vitalii S",
    "Vitaliy Fedorchenko",
    "Vitaliy Karnienko",
    "Vitaliy Kozlovskiy",
    "Vitaliy Lyudvichenko",
    "Vitaliy Zakaznikov",
    "Vitaly",
    "Vitaly Artemyev",
    "Vitaly Baranov",
    "Vitaly Orlov",
    "Vitaly Samigullin",
    "Vitaly Stoyan",
<<<<<<< HEAD
    "vitstn",
    "vivarum",
=======
>>>>>>> df57f8e3
    "Vivien Maisonneuve",
    "Vlad Arkhipov",
    "Vladimir",
    "Vladimir Bunchuk",
    "Vladimir C",
    "Vladimir Ch",
    "Vladimir Chebotarev",
    "Vladimir Golovchenko",
    "Vladimir Goncharov",
    "Vladimir Klimontovich",
    "Vladimir Kolobaev",
    "Vladimir Kopysov",
    "Vladimir Kozbin",
    "Vladimir Smirnov",
    "Vladislav Rassokhin",
    "Vladislav Smirnov",
    "Vojtech Splichal",
    "Volodymyr Kuznetsov",
    "Vsevolod Orlov",
    "Vxider",
    "Vyacheslav Alipov",
    "W",
    "Wang Fenjin",
    "WangZengrui",
    "Weiqing Xu",
    "William Shallum",
    "Winter Zhang",
    "Xianda Ke",
    "Xiang Zhou",
<<<<<<< HEAD
    "xiedeyantu",
    "xPoSx",
    "Yağızcan Değirmenci",
    "yang",
=======
    "Xin Wang",
    "Y Lu",
>>>>>>> df57f8e3
    "Yangkuan Liu",
    "Yatian Xu",
    "Yatsishin Ilya",
    "Yağızcan Değirmenci",
    "Yegor Andreenko",
    "Yegor Levankov",
    "Yingchun Lai",
    "Yingfan Chen",
    "Yiğit Konur",
    "Yohann Jardin",
    "Youenn Lebras",
    "Yuntao Wu",
    "Yuri Dyachenko",
    "Yurii Vlasenko",
    "Yuriy",
    "Yuriy Baranov",
    "Yuriy Chernyshov",
    "Yuriy Korzhenevskiy",
    "Yury Karpovich",
    "Yury Stankevich",
    "ZhiYong Wang",
    "Zhichang Yu",
    "Zhichun Wu",
    "Zhipeng",
    "Zijie Lu",
    "Zoran Pandovski",
    "a.palagashvili",
    "abdrakhmanov",
    "abel-wang",
    "abyss7",
    "achimbab",
    "achulkov2",
    "adevyatova",
    "ageraab",
    "akazz",
    "akonyaev",
    "akuzm",
    "alekseik1",
    "alesapin",
    "alex-zaitsev",
    "alex.lvxin",
    "alexander kozhikhov",
    "alexey-milovidov",
    "alexeypavlenko",
    "alfredlu",
    "amesaru",
    "amoschen",
    "amudong",
    "ana-uvarova",
    "andrc1901",
    "andrei-karpliuk",
    "andrewsg",
    "anneji",
    "anneji-dev",
    "annvsh",
    "anrodigina",
    "antikvist",
    "anton",
    "ap11",
    "aprudaev",
    "artpaul",
    "asiana21",
    "atereh",
    "avasiliev",
    "avogar",
    "avsharapov",
    "awesomeleo",
    "bbkas",
    "benamazing",
    "benbiti",
    "bgranvea",
    "bharatnc",
    "blazerer",
    "bluebirddm",
    "bo zeng",
    "bobrovskij artemij",
    "booknouse",
    "bseng",
    "caspian",
    "cekc",
    "centos7",
    "cfcz48",
    "cgp",
    "champtar",
    "chang.chen",
    "changvvb",
    "chasingegg",
    "chengy8934",
    "chenjian",
    "chenqi",
    "chenxing-xc",
    "chenxing.xc",
    "chertus",
    "chou.fan",
    "christophe.kalenzaga",
    "cms",
    "cmsxbc",
    "cn-ds",
    "cnmade",
    "comunodi",
    "congbaoyangrou",
    "coraxster",
    "d.v.semenov",
    "dalei2019",
    "damozhaeva",
    "dankondr",
    "daoready",
    "dasmfm",
    "davydovska",
    "decaseal",
    "dependabot-preview[bot]",
    "dependabot[bot]",
    "detailyang",
    "dfenelonov",
    "dgrr",
    "dimarub2000",
    "dinosaur",
    "divanorama",
    "dkxiaohei",
    "dmi-feo",
    "dmitrii",
    "dmitriiut",
    "dmitry kuzmin",
    "dongyifeng",
    "eaxdev",
    "eejoin",
    "egatov",
    "elBroom",
    "elenaspb2019",
    "elevankoff",
    "emakarov",
    "emhlbmc",
    "emironyuk",
    "ermaotech",
    "evtan",
    "exprmntr",
    "ezhaka",
    "f1yegor",
    "fancno",
    "fanzhou",
    "fastio",
    "favstovol",
    "feihengye",
    "felixoid",
    "felixxdu",
    "feng lv",
    "fenglv",
    "fessmage",
    "fibersel",
    "filimonov",
    "filipe",
    "flow",
    "flynn",
    "foxxmary",
    "frank",
    "frank chen",
    "franklee",
    "fredchenbj",
    "freedomDR",
    "fuqi",
    "fuwhu",
    "fuzhe1989",
    "fuzzERot",
    "g-arslan",
    "ggerogery",
    "giordyb",
    "glockbender",
    "glushkovds",
    "grantovsky",
    "gulige",
    "guoleiyi",
    "gyuton",
    "hanqf-git",
    "hao.he",
    "hchen9",
    "hcz",
    "heng zhao",
    "hermano",
    "hexiaoting",
    "hhell",
    "hotid",
    "huangzhaowei",
    "hustnn",
    "huzhichengdd",
    "ianton-ru",
    "ice1x",
    "idfer",
    "igomac",
    "igor",
    "igor.lapko",
    "ikarishinjieva",
    "ikopylov",
    "imgbot[bot]",
    "ip",
    "it1804",
    "ivan-kush",
    "ivanzhukov",
    "ivoleg",
    "jakalletti",
    "jasine",
    "jasperzhu",
    "javartisan",
    "javi",
    "javi santana",
    "jennyma",
    "jetgm",
    "jianmei zhang",
    "jkuklis",
    "jus1096",
    "jyz0309",
    "karnevil13",
    "keenwolf",
    "kevin wan",
    "khamadiev",
    "kirillikoff",
    "kmeaw",
    "kolsys",
    "koshachy",
    "kreuzerkrieg",
    "ks1322",
    "kshvakov",
    "kssenii",
    "l",
    "l1tsolaiki",
    "lalex",
    "laurieliyang",
    "lehasm",
    "leosunli",
    "leozhang",
    "levie",
    "levushkin aleksej",
    "levysh",
    "lgbo",
    "lgbo-ustc",
    "lhuang0928",
    "lhuang09287750",
    "liang.huang",
    "liangqian",
    "libenwang",
    "lichengxiang",
    "linceyou",
    "listar",
    "litao91",
    "liu-bov",
    "liuneng1994",
    "liuyangkuan",
    "liuyimin",
    "liyang",
    "liyang830",
    "lomberts",
    "loneylee",
    "long2ice",
    "lthaooo",
    "ltybc-coder",
    "luc1ph3r",
    "lulichao",
    "m-ves",
    "madianjun",
    "maiha",
    "malkfilipp",
    "manmitya",
    "maqroll",
    "mastertheknife",
    "maxim",
    "maxim-babenko",
    "maxkuzn",
    "maxulan",
    "mehanizm",
    "melin",
    "memo",
    "meo",
    "meoww-bot",
    "mergify[bot]",
    "mf5137",
    "mfridental",
    "michael1589",
    "michon470",
    "miha-g",
    "mikael",
    "mikepop7",
    "millb",
    "minhthucdao",
    "mlkui",
    "mnkonkova",
    "mo-avatar",
    "morty",
    "moscas",
    "mreddy017",
    "msaf1980",
    "msirm",
    "muzzlerator",
    "mwish",
    "myrrc",
    "nagorny",
    "nauta",
    "nautaa",
    "neng.liu",
    "never lee",
    "nicelulu",
    "nickzhwang",
    "nikitamikhaylov",
    "nonexistence",
    "ns-vasilev",
    "nvartolomei",
    "oandrew",
    "objatie_groba",
    "ocadaruma",
    "ogorbacheva",
    "olegkv",
    "olevino",
    "olgarev",
    "orantius",
    "p0ny",
    "palasonicq",
    "pawelsz-rb",
    "pdv-ru",
    "peshkurov",
    "peter279k",
    "philip.han",
    "pingyu",
    "potya",
    "presto53",
    "proller",
    "pufit",
    "pyos",
    "qianlixiang",
    "qianmoQ",
    "qieqieplus",
    "quid",
    "quoctan132",
    "r1j1k",
    "rainbowsysu",
    "redclusive",
    "ritaank",
    "robert",
    "robot-clickhouse",
    "robot-metrika-test",
    "rodrigargar",
    "roman",
    "romanzhukov",
    "root",
    "roverxu",
    "ruct",
    "ryzuo",
    "s-kat",
    "santaux",
    "satanson",
    "save-my-heart",
    "sdk2",
    "serebrserg",
    "sev7e0",
    "sevirov",
    "sfod",
    "shangshujie",
    "shedx",
    "simon-says",
    "songenjie",
    "spff",
    "spongedc",
    "spume",
    "spyros87",
    "stavrolia",
    "stepenhu",
    "su-houzhen",
    "sundy",
    "sundy-li",
    "sundyli",
    "sunlisheng",
    "svladykin",
    "tai",
    "taichong",
    "taiyang-li",
    "tao jiang",
    "tavplubix",
    "tekeri",
    "templarzq",
    "terrylin",
    "tesw yew isal",
    "tianzhou",
    "tiger.yan",
    "tison",
    "topvisor",
    "turbo jason",
    "tyrionhuang",
    "ubuntu",
    "unegare",
    "unknown",
    "urgordeadbeef",
    "usurai",
    "vahid-sohrabloo",
    "vdimir",
    "velom",
    "vesslanjin",
    "vgocoder",
    "vic",
    "vicdashkov",
    "vicgao",
    "vinity",
    "vitstn",
    "vivarum",
    "vladimir golovchenko",
    "vxider",
    "vzakaznikov",
    "wangchao",
    "weeds085490",
    "wzl",
    "xPoSx",
    "xiedeyantu",
    "yandd",
    "yang",
    "yangshuai",
    "yeer",
    "ygrek",
    "yhgcn",
    "yiguolei",
    "yingjinghan",
    "ylchou",
    "yonesko",
    "yuchuansun",
    "yuefoo",
    "yulu86",
    "yuluxu",
    "ywill3",
    "zamulla",
    "zhang2014",
    "zhanghuajie",
    "zhanglistar",
    "zhangshengyu",
    "zhangxiao018",
    "zhangxiao871",
    "zhen ni",
    "zhifeng",
    "zhongyuankai",
    "zhoubintao",
    "zhukai",
    "zkun",
    "zlx19950903",
    "zvonand",
    "zvrr",
    "zvvr",
    "zxc111",
    "zzsmdfj",
    "Šimon Podlipský",
    "Артем Стрельцов",
    "Владислав Тихонов",
    "Георгий Кондратьев",
    "Дмитрий Канатников",
    "Иванов Евгений",
    "Илья Исаев",
    "Павел Литвиненко",
    "Смитюх Вячеслав",
    "Сундуков Алексей",
    "万康",
    "凌涛",
    "吴健",
    "小路",
    "张中南",
    "张健",
    "张风啸",
    "徐炘",
    "曲正鹏",
    "木木夕120",
    "未来星___费",
    "李扬",
    "极客青年",
<<<<<<< HEAD
=======
    "枢木",
>>>>>>> df57f8e3
    "董海镔",
    "谢磊",
    "贾顺名(Jarvis)",
    "陈小玉",
    "靳阳",
    "黄朝晖",
    "黄璞",
    "박동철",
    "박현우",
    nullptr};<|MERGE_RESOLUTION|>--- conflicted
+++ resolved
@@ -56,12 +56,6 @@
     "Alexander Sapin",
     "Alexander Tokmakov",
     "Alexander Tretiakov",
-<<<<<<< HEAD
-    "Alexandra",
-    "Alexandra Latysheva",
-    "Alexandre Snarskii",
-=======
->>>>>>> df57f8e3
     "Alexandr Kondratev",
     "Alexandr Krasheninnikov",
     "Alexandr Orlov",
@@ -94,14 +88,8 @@
     "Anastasiya Rodigina",
     "Anastasiya Tsarkova",
     "Anatoly Pugachev",
-<<<<<<< HEAD
-    "ana-uvarova",
-    "AnaUvarova",
-    "Andr0901",
-=======
     "Andr0901",
     "Andre Marianiello",
->>>>>>> df57f8e3
     "Andreas Hunkeler",
     "AndreevDm",
     "Andrei Bodrov",
@@ -123,22 +111,13 @@
     "Andrey Torsunov",
     "Andrey Urusov",
     "Andrey Z",
-<<<<<<< HEAD
-=======
     "Andrii Buriachevskyi",
->>>>>>> df57f8e3
     "Andy Liang",
     "Andy Yang",
     "Anmol Arora",
     "Anna",
     "Anna Shakhova",
-<<<<<<< HEAD
-    "anneji-dev",
-    "annvsh",
-    "anrodigina",
-=======
     "Anselmo D. Adams",
->>>>>>> df57f8e3
     "Anthony N. Simon",
     "Anton Ivashkin",
     "Anton Kobzev",
@@ -196,25 +175,11 @@
     "Boris Granveaud",
     "Boris Kuschel",
     "Bowen Masco",
-<<<<<<< HEAD
-    "bo zeng",
-=======
->>>>>>> df57f8e3
     "Braulio Valdivielso",
     "Brett Hoerner",
     "Bulat Gaifullin",
     "Carbyn",
-<<<<<<< HEAD
-    "caspian",
     "Caspian",
-    "cekc",
-    "centos7",
-    "champtar",
-    "chang.chen",
-    "changvvb",
-=======
-    "Caspian",
->>>>>>> df57f8e3
     "Chao Ma",
     "Chao Wang",
     "Chen Yufei",
@@ -257,10 +222,7 @@
     "Dmitrii Mokhnatkin",
     "Dmitrii Raev",
     "Dmitriy",
-<<<<<<< HEAD
-=======
     "Dmitriy Dorofeev",
->>>>>>> df57f8e3
     "Dmitriy Lushnikov",
     "Dmitry",
     "Dmitry Belyavtsev",
@@ -313,22 +275,8 @@
     "Federico Ceratto",
     "Federico Rodriguez",
     "FeehanG",
-<<<<<<< HEAD
-    "feihengye",
-    "felixoid",
-    "felixxdu",
-    "feng lv",
-    "fenglv",
-    "fessmage",
-    "FgoDt",
-    "fibersel",
-    "Filatenkov Artur",
-    "filimonov",
-    "filipe",
-=======
     "FgoDt",
     "Filatenkov Artur",
->>>>>>> df57f8e3
     "Filipe Caixeta",
     "Filippov Denis",
     "Flowyi",
@@ -346,10 +294,7 @@
     "Geoff Genz",
     "George",
     "George G",
-<<<<<<< HEAD
-=======
     "George3d6",
->>>>>>> df57f8e3
     "Georgy Ginzburg",
     "Gervasio Varela",
     "Gleb Kanterov",
@@ -368,31 +313,12 @@
     "HarryLeeIBM",
     "Hasitha Kanchana",
     "Hasnat",
-<<<<<<< HEAD
-    "hchen9",
-    "hcz",
-    "heng zhao",
-    "hermano",
-    "hexiaoting",
-    "Hiroaki Nakamura",
-    "hotid",
-    "huangzhaowei",
-    "HuFuwang",
-    "Hui Wang",
-    "hustnn",
-    "huzhichengdd",
-    "ice1x",
-    "idfer",
-    "igomac",
-    "igor",
-=======
     "Heena Bansal",
     "HeenaBansal2009",
     "Hiroaki Nakamura",
     "HuFuwang",
     "Hui Wang",
     "ILya Limarenko",
->>>>>>> df57f8e3
     "Igor",
     "Igor Hatarist",
     "Igor Mineev",
@@ -400,13 +326,7 @@
     "Igor Strykhar",
     "Igr",
     "Igr Mineev",
-<<<<<<< HEAD
-    "ikarishinjieva",
     "Ikko Ashimine",
-    "ikopylov",
-=======
-    "Ikko Ashimine",
->>>>>>> df57f8e3
     "Ildar Musin",
     "Ildus Kurbangaliev",
     "Ilya",
@@ -436,14 +356,12 @@
     "Ivan Remen",
     "Ivan Starkov",
     "Ivan Zhukov",
-    "ivoleg",
     "Jack Song",
     "JackyWoo",
     "Jacob Hayes",
     "Jake Liu",
     "Jakub Kuklis",
     "JaosnHsieh",
-    "jasine",
     "Jason",
     "Jason Keirstead",
     "Javi Santana",
@@ -451,11 +369,6 @@
     "JaySon-Huang",
     "Jean Baptiste Favre",
     "Jeffrey Dang",
-<<<<<<< HEAD
-    "jennyma",
-    "jetgm",
-=======
->>>>>>> df57f8e3
     "Jiading Guo",
     "Jiang Tao",
     "Jochen Schalanda",
@@ -473,22 +386,13 @@
     "Ken MacInnis",
     "Kevin Chiang",
     "Kevin Michel",
-<<<<<<< HEAD
-    "kevin wan",
     "Kiran",
     "Kirill Danshin",
     "Kirill Ershov",
-    "kirillikoff",
-=======
-    "Kiran",
-    "Kirill Danshin",
-    "Kirill Ershov",
->>>>>>> df57f8e3
     "Kirill Malev",
     "Kirill Shvakov",
     "Koblikov Mihail",
     "KochetovNicolai",
-    "kolsys",
     "Konstantin Grabar",
     "Konstantin Ilchenko",
     "Konstantin Lebedev",
@@ -501,29 +405,14 @@
     "Kozlov Ivan",
     "Kruglov Pavel",
     "Kseniia Sumarokova",
-<<<<<<< HEAD
-    "kshvakov",
-    "kssenii",
-    "Ky Li",
-    "l",
-    "l1tsolaiki",
-    "lalex",
-=======
     "Ky Li",
     "LB",
->>>>>>> df57f8e3
     "Latysheva Alexandra",
     "Lemore",
     "Leonardo Cecchi",
     "Leonid Krylov",
     "Leopold Schabel",
     "Lev Borodin",
-<<<<<<< HEAD
-    "levie",
-    "levushkin aleksej",
-    "levysh",
-=======
->>>>>>> df57f8e3
     "Lewinma",
     "Liu Cong",
     "LiuCong",
@@ -540,15 +429,7 @@
     "Maksim",
     "Maksim Fedotov",
     "Maksim Kita",
-<<<<<<< HEAD
-    "Maks Skorokhod",
-    "malkfilipp",
     "Malte",
-    "manmitya",
-    "maqroll",
-=======
-    "Malte",
->>>>>>> df57f8e3
     "Marat IDRISOV",
     "Marek Vavrusa",
     "Marek Vavruša",
@@ -599,10 +480,6 @@
     "Michal Lisowski",
     "MicrochipQ",
     "Miguel Fernández",
-<<<<<<< HEAD
-    "miha-g",
-=======
->>>>>>> df57f8e3
     "Mihail Fandyushin",
     "Mikahil Nacharov",
     "Mike",
@@ -623,19 +500,10 @@
     "Mikhail f. Shiryaev",
     "MikuSugar",
     "Milad Arabi",
-<<<<<<< HEAD
-    "millb",
-    "Misko Lee",
-    "mnkonkova",
-    "Mohammad Hossein Sekhavat",
-    "morty",
-    "moscas",
-=======
     "Misko Lee",
     "Mohamad Fadhil",
     "Mohammad Hossein Sekhavat",
     "Mojtaba Yaghoobzadeh",
->>>>>>> df57f8e3
     "Mostafa Dahab",
     "MovElb",
     "Mr.General",
@@ -648,15 +516,8 @@
     "Natasha Murashkina",
     "NeZeD [Mac Pro]",
     "Neeke Gao",
-    "neng.liu",
     "Neng Liu",
     "NengLiu",
-<<<<<<< HEAD
-    "never lee",
-    "NeZeD [Mac Pro]",
-    "nicelulu",
-=======
->>>>>>> df57f8e3
     "Nickita",
     "Nickita Taranov",
     "Nickolay Yastrebov",
@@ -696,13 +557,8 @@
     "Olga Khvostikova",
     "Olga Revyakina",
     "OmarBazaraa",
-<<<<<<< HEAD
-    "Onehr7",
-    "orantius",
-=======
     "OnePiece",
     "Onehr7",
->>>>>>> df57f8e3
     "Orivej Desh",
     "Orkhan Zeynalli",
     "Oskar Wojciski",
@@ -722,11 +578,7 @@
     "Pavel Yakunin",
     "Pavlo Bashynskiy",
     "Pawel Rog",
-<<<<<<< HEAD
-    "pdv-ru",
-=======
     "Peignon Melvyn",
->>>>>>> df57f8e3
     "Peng Jian",
     "Persiyanov Dmitriy Andreevich",
     "Pervakov Grigorii",
@@ -765,29 +617,18 @@
     "Ruslan Savchenko",
     "Russ Frank",
     "Ruzal Ibragimov",
-<<<<<<< HEAD
-    "ryzuo",
-=======
     "Ryad ZENINE",
     "S.M.A. Djawadi",
     "Saad Ur Rahman",
->>>>>>> df57f8e3
     "Sabyanin Maxim",
     "Safronov Michail",
     "SaltTan",
     "Sami Kerola",
     "Samuel Chou",
     "Saulius Valatka",
-<<<<<<< HEAD
-    "sdk2",
-    "Sean Haynes",
-    "Sébastien Launay",
-    "serebrserg",
-=======
     "Sean Haynes",
     "Serg Kulakov",
     "Serge Rider",
->>>>>>> df57f8e3
     "Sergei Bocharov",
     "Sergei Semin",
     "Sergei Shtykov",
@@ -846,12 +687,7 @@
     "Teja",
     "Teja Srivastasa",
     "Tema Novikov",
-<<<<<<< HEAD
-    "templarzq",
-    "terrylin",
-=======
     "Tentoshka",
->>>>>>> df57f8e3
     "The-Alchemist",
     "Thom O'Connor",
     "Thomas Berdy",
@@ -875,10 +711,7 @@
     "Vadim Plakhtinskiy",
     "Vadim Skipin",
     "Vadim Volodin",
-<<<<<<< HEAD
-=======
     "VadimPE",
->>>>>>> df57f8e3
     "Val",
     "Valera Ryaboshapko",
     "Vasily Kozhukhovskiy",
@@ -890,13 +723,7 @@
     "Veloman Yunkan",
     "Veniamin Gvozdikov",
     "Veselkov Konstantin",
-<<<<<<< HEAD
-    "vgocoder",
-    "vic",
-    "vicdashkov",
-=======
     "Viachaslau Boben",
->>>>>>> df57f8e3
     "Victor",
     "Victor Tarnavsky",
     "Viktor Taranenko",
@@ -912,11 +739,6 @@
     "Vitaly Orlov",
     "Vitaly Samigullin",
     "Vitaly Stoyan",
-<<<<<<< HEAD
-    "vitstn",
-    "vivarum",
-=======
->>>>>>> df57f8e3
     "Vivien Maisonneuve",
     "Vlad Arkhipov",
     "Vladimir",
@@ -946,15 +768,8 @@
     "Winter Zhang",
     "Xianda Ke",
     "Xiang Zhou",
-<<<<<<< HEAD
-    "xiedeyantu",
-    "xPoSx",
-    "Yağızcan Değirmenci",
-    "yang",
-=======
     "Xin Wang",
     "Y Lu",
->>>>>>> df57f8e3
     "Yangkuan Liu",
     "Yatian Xu",
     "Yatsishin Ilya",
@@ -1420,10 +1235,7 @@
     "未来星___费",
     "李扬",
     "极客青年",
-<<<<<<< HEAD
-=======
     "枢木",
->>>>>>> df57f8e3
     "董海镔",
     "谢磊",
     "贾顺名(Jarvis)",
