#include <Storages/System/StorageSystemTables.h>

#include <Access/ContextAccess.h>
#include <Columns/ColumnString.h>
#include <Core/Settings.h>
#include <DataTypes/DataTypeArray.h>
#include <DataTypes/DataTypeDateTime.h>
#include <DataTypes/DataTypeNullable.h>
#include <DataTypes/DataTypeString.h>
#include <DataTypes/DataTypeUUID.h>
#include <DataTypes/DataTypesNumber.h>
#include <Disks/IStoragePolicy.h>
#include <Interpreters/Context.h>
#include <Interpreters/DatabaseCatalog.h>
#include <Interpreters/formatWithPossiblyHidingSecrets.h>
#include <Parsers/ASTCreateQuery.h>
#include <Parsers/ASTSelectWithUnionQuery.h>
#include <Processors/ISource.h>
#include <Processors/QueryPlan/QueryPlan.h>
#include <Processors/QueryPlan/SourceStepWithFilter.h>
#include <QueryPipeline/Pipe.h>
#include <QueryPipeline/QueryPipelineBuilder.h>
#include <Storages/MergeTree/MergeTreeData.h>
#include <Storages/SelectQueryInfo.h>
#include <Storages/System/getQueriedColumnsMaskAndHeader.h>
#include <Storages/VirtualColumnUtils.h>
#include <Common/StringUtils.h>
#include <Common/typeid_cast.h>

#include <boost/range/adaptor/map.hpp>


namespace DB
{
namespace Setting
{
    extern const SettingsSeconds lock_acquire_timeout;
    extern const SettingsUInt64 select_sequential_consistency;
    extern const SettingsBool show_table_uuid_in_table_create_query_if_not_nil;
}

namespace
{

/// Avoid heavy operation on tables if we only queried columns that we can get without table object.
/// Otherwise it will require table initialization for Lazy database.
bool needTable(const DatabasePtr & database, const Block & header)
{
    if (database->getEngineName() != "Lazy")
        return true;

    static const std::set<std::string> columns_without_table = {"database", "name", "uuid", "metadata_modification_time"};
    for (const auto & column : header.getColumnsWithTypeAndName())
    {
        if (columns_without_table.find(column.name) == columns_without_table.end())
            return true;
    }
    return false;
}

}


namespace detail
{
ColumnPtr getFilteredDatabases(const ActionsDAG::Node * predicate, ContextPtr context)
{
    MutableColumnPtr column = ColumnString::create();

    const auto databases = DatabaseCatalog::instance().getDatabases();
    for (const auto & database_name : databases | boost::adaptors::map_keys)
    {
        if (database_name == DatabaseCatalog::TEMPORARY_DATABASE)
            continue; /// We don't want to show the internal database for temporary tables in system.tables

        column->insert(database_name);
    }

    Block block{ColumnWithTypeAndName(std::move(column), std::make_shared<DataTypeString>(), "database")};
    VirtualColumnUtils::filterBlockWithPredicate(predicate, block, context);
    return block.getByPosition(0).column;
}

ColumnPtr getFilteredTables(
    const ActionsDAG::Node * predicate, const ColumnPtr & filtered_databases_column, ContextPtr context, const bool is_detached)
{
    Block sample{
        ColumnWithTypeAndName(nullptr, std::make_shared<DataTypeString>(), "name"),
        ColumnWithTypeAndName(nullptr, std::make_shared<DataTypeString>(), "engine")};

    MutableColumnPtr database_column = ColumnString::create();
    MutableColumnPtr engine_column;

    auto dag = VirtualColumnUtils::splitFilterDagForAllowedInputs(predicate, &sample);
    if (dag)
    {
        bool filter_by_engine = false;
        for (const auto * input : dag->getInputs())
            if (input->result_name == "engine")
                filter_by_engine = true;

        if (filter_by_engine)
            engine_column = ColumnString::create();
    }

    for (size_t database_idx = 0; database_idx < filtered_databases_column->size(); ++database_idx)
    {
        const auto & database_name = filtered_databases_column->getDataAt(database_idx).toString();
        DatabasePtr database = DatabaseCatalog::instance().tryGetDatabase(database_name);
        if (!database)
            continue;

        if (is_detached)
        {
            auto table_it = database->getDetachedTablesIterator(context, {}, false);
            for (; table_it->isValid(); table_it->next())
            {
                database_column->insert(table_it->table());
            }
        }
        else
        {
            for (auto table_it = database->getLightweightTablesIterator(context); table_it->isValid(); table_it->next())
            {
                database_column->insert(table_it->name());
                if (engine_column)
                    engine_column->insert(table_it->table()->getName());
            }
        }
    }

    Block block{ColumnWithTypeAndName(std::move(database_column), std::make_shared<DataTypeString>(), "name")};
    if (engine_column)
        block.insert(ColumnWithTypeAndName(std::move(engine_column), std::make_shared<DataTypeString>(), "engine"));

    if (dag)
        VirtualColumnUtils::filterBlockWithExpression(VirtualColumnUtils::buildFilterExpression(std::move(*dag), context), block);

    return block.getByPosition(0).column;
}

}

StorageSystemTables::StorageSystemTables(const StorageID & table_id_)
    : IStorage(table_id_)
{
    StorageInMemoryMetadata storage_metadata;

    auto description = ColumnsDescription{
        {"database", std::make_shared<DataTypeString>(), "The name of the database the table is in."},
        {"name", std::make_shared<DataTypeString>(), "Table name."},
        {"uuid", std::make_shared<DataTypeUUID>(), "Table uuid (Atomic database)."},
        {"engine", std::make_shared<DataTypeString>(), "Table engine name (without parameters)."},
        {"is_temporary", std::make_shared<DataTypeUInt8>(), "Flag that indicates whether the table is temporary."},
        {"data_paths", std::make_shared<DataTypeArray>(std::make_shared<DataTypeString>()), "Paths to the table data in the file systems."},
        {"metadata_path", std::make_shared<DataTypeString>(), "Path to the table metadata in the file system."},
        {"metadata_modification_time", std::make_shared<DataTypeDateTime>(), "Time of latest modification of the table metadata."},
        {"metadata_version", std::make_shared<DataTypeInt32>(), "Metadata version for ReplicatedMergeTree table, 0 for non ReplicatedMergeTree table."},
        {"dependencies_database", std::make_shared<DataTypeArray>(std::make_shared<DataTypeString>()), "Database dependencies."},
        {"dependencies_table", std::make_shared<DataTypeArray>(std::make_shared<DataTypeString>()), "Table dependencies (materialized views the current table)."},
        {"create_table_query", std::make_shared<DataTypeString>(), "The query that was used to create the table."},
        {"engine_full", std::make_shared<DataTypeString>(), "Parameters of the table engine."},
        {"as_select", std::make_shared<DataTypeString>(), "SELECT query for view."},
        {"partition_key", std::make_shared<DataTypeString>(), "The partition key expression specified in the table."},
        {"sorting_key", std::make_shared<DataTypeString>(), "The sorting key expression specified in the table."},
        {"primary_key", std::make_shared<DataTypeString>(), "The primary key expression specified in the table."},
        {"sampling_key", std::make_shared<DataTypeString>(), "The sampling key expression specified in the table."},
        {"storage_policy", std::make_shared<DataTypeString>(), "The storage policy."},
        {"total_rows", std::make_shared<DataTypeNullable>(std::make_shared<DataTypeUInt64>()),
            "Total number of rows, if it is possible to quickly determine exact number of rows in the table, otherwise NULL (including underlying Buffer table)."
        },
        {"total_bytes", std::make_shared<DataTypeNullable>(std::make_shared<DataTypeUInt64>()),
            "Total number of bytes, if it is possible to quickly determine exact number "
            "of bytes for the table on storage, otherwise NULL (does not includes any underlying storage). "
            "If the table stores data on disk, returns used space on disk (i.e. compressed). "
            "If the table stores data in memory, returns approximated number of used bytes in memory."
        },
        {"total_bytes_uncompressed", std::make_shared<DataTypeNullable>(std::make_shared<DataTypeUInt64>()),
            "Total number of uncompressed bytes, if it's possible to quickly determine the exact number "
            "of bytes from the part checksums for the table on storage, otherwise NULL (does not take underlying storage (if any) into account)."
        },
        {"parts", std::make_shared<DataTypeNullable>(std::make_shared<DataTypeUInt64>()), "The total number of parts in this table."},
        {"active_parts", std::make_shared<DataTypeNullable>(std::make_shared<DataTypeUInt64>()), "The number of active parts in this table."},
        {"total_marks", std::make_shared<DataTypeNullable>(std::make_shared<DataTypeUInt64>()), "The total number of marks in all parts in this table."},
        {"active_on_fly_data_mutations", std::make_shared<DataTypeUInt64>(), "Total number of active data mutations (UPDATEs and DELETEs) suitable for applying on the fly."},
        {"active_on_fly_metadata_mutations", std::make_shared<DataTypeUInt64>(), "Total number of active metadata mutations (RENAMEs) suitable for applying on the fly."},
        {"lifetime_rows", std::make_shared<DataTypeNullable>(std::make_shared<DataTypeUInt64>()),
            "Total number of rows INSERTed since server start (only for Buffer tables)."
        },
        {"lifetime_bytes", std::make_shared<DataTypeNullable>(std::make_shared<DataTypeUInt64>()),
            "Total number of bytes INSERTed since server start (only for Buffer tables)."
        },
        {"comment", std::make_shared<DataTypeString>(), "The comment for the table."},
        {"has_own_data", std::make_shared<DataTypeUInt8>(),
            "Flag that indicates whether the table itself stores some data on disk or only accesses some other source."
        },
        {"loading_dependencies_database", std::make_shared<DataTypeArray>(std::make_shared<DataTypeString>()),
            "Database loading dependencies (list of objects which should be loaded before the current object)."
        },
        {"loading_dependencies_table", std::make_shared<DataTypeArray>(std::make_shared<DataTypeString>()),
            "Table loading dependencies (list of objects which should be loaded before the current object)."
        },
        {"loading_dependent_database", std::make_shared<DataTypeArray>(std::make_shared<DataTypeString>()),
            "Dependent loading database."
        },
        {"loading_dependent_table", std::make_shared<DataTypeArray>(std::make_shared<DataTypeString>()),
            "Dependent loading table."
        },
    };

    description.setAliases({
        {"table", std::make_shared<DataTypeString>(), "name"}
    });

    storage_metadata.setColumns(std::move(description));
    setInMemoryMetadata(storage_metadata);
}

class TablesBlockSource : public ISource
{
public:
    TablesBlockSource(
        std::vector<UInt8> columns_mask_,
        Block header,
        UInt64 max_block_size_,
        ColumnPtr databases_,
        ColumnPtr tables_,
        ContextPtr context_)
        : ISource(std::move(header))
        , columns_mask(std::move(columns_mask_))
        , max_block_size(max_block_size_)
        , databases(std::move(databases_))
        , context(Context::createCopy(context_))
    {
        size_t size = tables_->size();
        tables.reserve(size);
        for (size_t idx = 0; idx < size; ++idx)
            tables.insert(tables_->getDataAt(idx).toString());
    }

    String getName() const override { return "Tables"; }

protected:
    Chunk generate() override
    {
        if (done)
            return {};

        MutableColumns res_columns = getPort().getHeader().cloneEmptyColumns();

        const auto access = context->getAccess();
        const bool need_to_check_access_for_databases = !access->isGranted(AccessType::SHOW_TABLES);

        size_t rows_count = 0;
        while (rows_count < max_block_size)
        {
            if (tables_it && !tables_it->isValid())
                ++database_idx;

            while (database_idx < databases->size() && (!tables_it || !tables_it->isValid()))
            {
                database_name = databases->getDataAt(database_idx).toString();
                database = DatabaseCatalog::instance().tryGetDatabase(database_name);

                if (!database)
                {
                    /// Database was deleted just now or the user has no access.
                    ++database_idx;
                    continue;
                }

                break;
            }

            /// This is for temporary tables. They are output in single block regardless to max_block_size.
            if (database_idx >= databases->size())
            {
                if (context->hasSessionContext())
                {
                    Tables external_tables = context->getSessionContext()->getExternalTables();

                    for (auto & table : external_tables)
                    {
                        size_t src_index = 0;
                        size_t res_index = 0;

                        // database
                        if (columns_mask[src_index++])
                            res_columns[res_index++]->insertDefault();

                        // name
                        if (columns_mask[src_index++])
                            res_columns[res_index++]->insert(table.first);

                        // uuid
                        if (columns_mask[src_index++])
                            res_columns[res_index++]->insert(table.second->getStorageID().uuid);

                        // engine
                        if (columns_mask[src_index++])
                            res_columns[res_index++]->insert(table.second->getName());

                        // is_temporary
                        if (columns_mask[src_index++])
                            res_columns[res_index++]->insert(1u);

                        // data_paths
                        if (columns_mask[src_index++])
                            res_columns[res_index++]->insertDefault();

                        // metadata_path
                        if (columns_mask[src_index++])
                            res_columns[res_index++]->insertDefault();

                        // metadata_modification_time
                        if (columns_mask[src_index++])
                            res_columns[res_index++]->insertDefault();

                        // metadata_version
                        // Temporary tables does not support replication
                        if (columns_mask[src_index++])
                            res_columns[res_index++]->insertDefault();

                        // dependencies_database
                        if (columns_mask[src_index++])
                            res_columns[res_index++]->insertDefault();

                        // dependencies_table
                        if (columns_mask[src_index++])
                            res_columns[res_index++]->insertDefault();

                        // create_table_query
                        if (columns_mask[src_index++])
                        {
                            auto temp_db = DatabaseCatalog::instance().getDatabaseForTemporaryTables();
                            ASTPtr ast = temp_db ? temp_db->tryGetCreateTableQuery(table.second->getStorageID().getTableName(), context) : nullptr;
                            res_columns[res_index++]->insert(ast ? format({context, *ast}) : "");
                        }

                        // engine_full
                        if (columns_mask[src_index++])
                            res_columns[res_index++]->insert(table.second->getName());

                        const auto & settings = context->getSettingsRef();
                        while (src_index < columns_mask.size())
                        {
                            // total_rows
                            if (src_index == 19 && columns_mask[src_index])
                            {
                                try
                                {
<<<<<<< HEAD
                                    if (auto total_rows = table.second->totalRows(context))
                                        res_columns[res_index]->insert(*total_rows);
=======
                                    if (auto total_rows = table.second->totalRows(settings))
                                        res_columns[res_index++]->insert(*total_rows);
>>>>>>> f90d2711
                                    else
                                        res_columns[res_index]->insertDefault();
                                }
                                catch (const Exception &)
                                {
                                    /// Even if the method throws, it should not prevent querying system.tables.
                                    tryLogCurrentException("StorageSystemTables");
                                    res_columns[res_index]->insertDefault();
                                }
                                ++res_index;
                            }
                            // total_bytes
                            else if (src_index == 20 && columns_mask[src_index])
                            {
                                try
                                {
<<<<<<< HEAD
                                    if (auto total_bytes = table.second->totalBytes(context))
                                        res_columns[res_index]->insert(*total_bytes);
=======
                                    if (auto total_bytes = table.second->totalBytes(settings))
                                        res_columns[res_index++]->insert(*total_bytes);
>>>>>>> f90d2711
                                    else
                                        res_columns[res_index]->insertDefault();
                                }
                                catch (const Exception &)
                                {
                                    /// Even if the method throws, it should not prevent querying system.tables.
                                    tryLogCurrentException("StorageSystemTables");
                                    res_columns[res_index++]->insertDefault();
                                }
                                ++res_index;
                            }
                            /// Fill the rest columns with defaults
                            else if (columns_mask[src_index])
                                res_columns[res_index++]->insertDefault();
                            src_index++;
                        }
                    }
                }

                UInt64 num_rows = res_columns.at(0)->size();
                done = true;
                return Chunk(std::move(res_columns), num_rows);
            }

            const bool need_to_check_access_for_tables = need_to_check_access_for_databases && !access->isGranted(AccessType::SHOW_TABLES, database_name);

            if (!tables_it || !tables_it->isValid())
                tables_it = database->getLightweightTablesIterator(context);

            const bool need_table = needTable(database, getPort().getHeader());

            for (; rows_count < max_block_size && tables_it->isValid(); tables_it->next())
            {
                auto table_name = tables_it->name();
                if (!tables.contains(table_name))
                    continue;

                if (need_to_check_access_for_tables && !access->isGranted(AccessType::SHOW_TABLES, database_name, table_name))
                    continue;

                StoragePtr table = nullptr;
                TableLockHolder lock;
                if (need_table)
                {
                    table = tables_it->table();
                    if (!table)
                        // Table might have just been removed or detached for Lazy engine (see DatabaseLazy::tryGetTable())
                        continue;

                    /// The only column that requires us to hold a shared lock is data_paths as rename might alter them (on ordinary tables)
                    /// and it's not protected internally by other mutexes
                    static const size_t DATA_PATHS_INDEX = 5;
                    if (columns_mask[DATA_PATHS_INDEX])
                    {
                        lock = table->tryLockForShare(context->getCurrentQueryId(), context->getSettingsRef()[Setting::lock_acquire_timeout]);
                        if (!lock)
                            // Table was dropped while acquiring the lock, skipping table
                            continue;
                    }
                }
                ++rows_count;

                size_t src_index = 0;
                size_t res_index = 0;

                if (columns_mask[src_index++])
                    res_columns[res_index++]->insert(database_name);

                if (columns_mask[src_index++])
                    res_columns[res_index++]->insert(table_name);

                if (columns_mask[src_index++])
                    res_columns[res_index++]->insert(tables_it->uuid());

                if (columns_mask[src_index++])
                {
                    chassert(table != nullptr);
                    res_columns[res_index++]->insert(table->getName());
                }

                if (columns_mask[src_index++])
                    res_columns[res_index++]->insert(0u);  // is_temporary

                if (columns_mask[src_index++])
                {
                    chassert(lock != nullptr);
                    Array table_paths_array;
                    auto paths = table->getDataPaths();
                    table_paths_array.reserve(paths.size());
                    for (const String & path : paths)
                        table_paths_array.push_back(path);
                    res_columns[res_index++]->insert(table_paths_array);
                    /// We don't need the lock anymore
                    lock = nullptr;
                }

                if (columns_mask[src_index++])
                    res_columns[res_index++]->insert(database->getObjectMetadataPath(table_name));

                if (columns_mask[src_index++])
                    res_columns[res_index++]->insert(static_cast<UInt64>(database->getObjectMetadataModificationTime(table_name)));

                StorageMetadataPtr metadata_snapshot;
                if (table)
                    metadata_snapshot = table->getInMemoryMetadataPtr();

                if (columns_mask[src_index++])
                {
                    if (metadata_snapshot && table->supportsReplication())
                        res_columns[res_index++]->insert(metadata_snapshot->metadata_version);
                    else
                        res_columns[res_index++]->insertDefault();
                }

                {
                    Array views_table_name_array;
                    Array views_database_name_array;
                    if (columns_mask[src_index] || columns_mask[src_index + 1])
                    {
                        const auto view_ids = DatabaseCatalog::instance().getDependentViews(StorageID(database_name, table_name));

                        views_table_name_array.reserve(view_ids.size());
                        views_database_name_array.reserve(view_ids.size());
                        for (const auto & view_id : view_ids)
                        {
                            views_table_name_array.push_back(view_id.table_name);
                            views_database_name_array.push_back(view_id.database_name);
                        }
                    }

                    if (columns_mask[src_index++])
                        res_columns[res_index++]->insert(views_database_name_array);

                    if (columns_mask[src_index++])
                        res_columns[res_index++]->insert(views_table_name_array);
                }

                if (columns_mask[src_index] || columns_mask[src_index + 1] || columns_mask[src_index + 2])
                {
                    ASTPtr ast = database->tryGetCreateTableQuery(table_name, context);
                    auto * ast_create = ast ? ast->as<ASTCreateQuery>() : nullptr;

                    if (ast_create && !context->getSettingsRef()[Setting::show_table_uuid_in_table_create_query_if_not_nil])
                    {
                        ast_create->uuid = UUIDHelpers::Nil;
                        if (ast_create->targets)
                            ast_create->targets->resetInnerUUIDs();
                    }

                    if (columns_mask[src_index++])
                        res_columns[res_index++]->insert(ast ? format({context, *ast}) : "");

                    if (columns_mask[src_index++])
                    {
                        String engine_full;

                        if (ast_create && ast_create->storage)
                        {
                            engine_full = format({context, *ast_create->storage});

                            static const char * const extra_head = " ENGINE = ";
                            if (startsWith(engine_full, extra_head))
                                engine_full = engine_full.substr(strlen(extra_head));
                        }

                        res_columns[res_index++]->insert(engine_full);
                    }

                    if (columns_mask[src_index++])
                    {
                        String as_select;
                        if (ast_create && ast_create->select)
                            as_select = format({context, *ast_create->select});
                        res_columns[res_index++]->insert(as_select);
                    }
                }
                else
                    src_index += 3;

                ASTPtr expression_ptr;
                if (columns_mask[src_index++])
                {
                    if (metadata_snapshot && (expression_ptr = metadata_snapshot->getPartitionKeyAST()))
                        res_columns[res_index++]->insert(format({context, *expression_ptr}));
                    else
                        res_columns[res_index++]->insertDefault();
                }

                if (columns_mask[src_index++])
                {
                    if (metadata_snapshot && (expression_ptr = metadata_snapshot->getSortingKey().expression_list_ast))
                        res_columns[res_index++]->insert(format({context, *expression_ptr}));
                    else
                        res_columns[res_index++]->insertDefault();
                }

                if (columns_mask[src_index++])
                {
                    if (metadata_snapshot && (expression_ptr = metadata_snapshot->getPrimaryKey().expression_list_ast))
                        res_columns[res_index++]->insert(format({context, *expression_ptr}));
                    else
                        res_columns[res_index++]->insertDefault();
                }

                if (columns_mask[src_index++])
                {
                    if (metadata_snapshot && (expression_ptr = metadata_snapshot->getSamplingKeyAST()))
                        res_columns[res_index++]->insert(format({context, *expression_ptr}));
                    else
                        res_columns[res_index++]->insertDefault();
                }

                if (columns_mask[src_index++])
                {
                    auto policy = table ? table->getStoragePolicy() : nullptr;
                    if (policy)
                        res_columns[res_index++]->insert(policy->getName());
                    else
                        res_columns[res_index++]->insertDefault();
                }

                auto settings = context->getSettingsRef();
                settings[Setting::select_sequential_consistency] = 0;
                if (columns_mask[src_index++])
                {
                    try
                    {
                        auto total_rows = table ? table->totalRows(settings) : std::nullopt;
                        if (total_rows)
                            res_columns[res_index]->insert(*total_rows);
                        else
                            res_columns[res_index]->insertDefault();
                    }
                    catch (const Exception &)
                    {
                        /// Even if the method throws, it should not prevent querying system.tables.
                        tryLogCurrentException("StorageSystemTables");
                        res_columns[res_index]->insertDefault();
                    }
                    ++res_index;
                }

                if (columns_mask[src_index++])
                {
                    try
                    {
                        auto total_bytes = table->totalBytes(settings);
                        if (total_bytes)
                            res_columns[res_index]->insert(*total_bytes);
                        else
                            res_columns[res_index]->insertDefault();
                    }
                    catch (const Exception &)
                    {
                        /// Even if the method throws, it should not prevent querying system.tables.
                        tryLogCurrentException("StorageSystemTables");
                        res_columns[res_index]->insertDefault();
                    }
                    ++res_index;
                }

                if (columns_mask[src_index++])
                {
                    try
                    {
                        auto total_bytes_uncompressed = table->totalBytesUncompressed(settings);
                        if (total_bytes_uncompressed)
                            res_columns[res_index]->insert(*total_bytes_uncompressed);
                        else
                            res_columns[res_index]->insertDefault();
                    }
                    catch (const Exception &)
                    {
                        /// Even if the method throws, it should not prevent querying system.tables.
                        tryLogCurrentException("StorageSystemTables");
                        res_columns[res_index]->insertDefault();
                    }
                    ++res_index;
                }

                auto table_merge_tree = std::dynamic_pointer_cast<MergeTreeData>(table);
                if (columns_mask[src_index++])
                {
                    if (table_merge_tree)
                        res_columns[res_index++]->insert(table_merge_tree->getAllPartsCount());
                    else
                        res_columns[res_index++]->insertDefault();
                }

                if (columns_mask[src_index++])
                {
                    if (table_merge_tree)
                        res_columns[res_index++]->insert(table_merge_tree->getActivePartsCount());
                    else
                        res_columns[res_index++]->insertDefault();
                }

                if (columns_mask[src_index++])
                {
                    if (table_merge_tree)
                        res_columns[res_index++]->insert(table_merge_tree->getTotalMarksCount());
                    else
                        res_columns[res_index++]->insertDefault();
                }

                if (columns_mask[src_index++])
                {
                    if (table_merge_tree)
                        res_columns[res_index++]->insert(table_merge_tree->getNumberOnFlyDataMutations());
                    else
                        res_columns[res_index++]->insertDefault();
                }

                if (columns_mask[src_index++])
                {
                    if (table_merge_tree)
                        res_columns[res_index++]->insert(table_merge_tree->getNumberOnFlyMetadataMutations());
                    else
                        res_columns[res_index++]->insertDefault();
                }

                if (columns_mask[src_index++])
                {
                    auto lifetime_rows = table ? table->lifetimeRows() : std::nullopt;
                    if (lifetime_rows)
                        res_columns[res_index++]->insert(*lifetime_rows);
                    else
                        res_columns[res_index++]->insertDefault();
                }

                if (columns_mask[src_index++])
                {
                    auto lifetime_bytes = table ? table->lifetimeBytes() : std::nullopt;
                    if (lifetime_bytes)
                        res_columns[res_index++]->insert(*lifetime_bytes);
                    else
                        res_columns[res_index++]->insertDefault();
                }

                if (columns_mask[src_index++])
                {
                    if (metadata_snapshot)
                        res_columns[res_index++]->insert(metadata_snapshot->comment);
                    else
                        res_columns[res_index++]->insertDefault();
                }

                if (columns_mask[src_index++])
                {
                    if (table)
                        res_columns[res_index++]->insert(table->storesDataOnDisk());
                    else
                        res_columns[res_index++]->insertDefault();
                }

                if (columns_mask[src_index] || columns_mask[src_index + 1] || columns_mask[src_index + 2] || columns_mask[src_index + 3])
                {
                    auto dependencies = DatabaseCatalog::instance().getLoadingDependencies(StorageID{database_name, table_name});
                    auto dependents = DatabaseCatalog::instance().getLoadingDependents(StorageID{database_name, table_name});

                    Array dependencies_databases;
                    Array dependencies_tables;
                    dependencies_databases.reserve(dependencies.size());
                    dependencies_tables.reserve(dependencies.size());
                    for (const auto & dependency : dependencies)
                    {
                        dependencies_databases.push_back(dependency.database_name);
                        dependencies_tables.push_back(dependency.table_name);
                    }

                    Array dependents_databases;
                    Array dependents_tables;
                    dependents_databases.reserve(dependents.size());
                    dependents_tables.reserve(dependents.size());
                    for (const auto & dependent : dependents)
                    {
                        dependents_databases.push_back(dependent.database_name);
                        dependents_tables.push_back(dependent.table_name);
                    }

                    if (columns_mask[src_index++])
                        res_columns[res_index++]->insert(dependencies_databases);
                    if (columns_mask[src_index++])
                        res_columns[res_index++]->insert(dependencies_tables);

                    if (columns_mask[src_index++])
                        res_columns[res_index++]->insert(dependents_databases);
                    if (columns_mask[src_index++])
                        res_columns[res_index++]->insert(dependents_tables);

                }
            }
        }

        UInt64 num_rows = res_columns.at(0)->size();
        return Chunk(std::move(res_columns), num_rows);
    }
private:
    std::vector<UInt8> columns_mask;
    UInt64 max_block_size;
    ColumnPtr databases;
    NameSet tables;
    size_t database_idx = 0;
    DatabaseTablesIteratorPtr tables_it;
    ContextPtr context;
    bool done = false;
    DatabasePtr database;
    std::string database_name;
};

class ReadFromSystemTables : public SourceStepWithFilter
{
public:
    std::string getName() const override { return "ReadFromSystemTables"; }
    void initializePipeline(QueryPipelineBuilder & pipeline, const BuildQueryPipelineSettings &) override;

    ReadFromSystemTables(
        const Names & column_names_,
        const SelectQueryInfo & query_info_,
        const StorageSnapshotPtr & storage_snapshot_,
        const ContextPtr & context_,
        Block sample_block,
        std::vector<UInt8> columns_mask_,
        size_t max_block_size_)
        : SourceStepWithFilter(
            std::move(sample_block),
            column_names_,
            query_info_,
            storage_snapshot_,
            context_)
        , columns_mask(std::move(columns_mask_))
        , max_block_size(max_block_size_)
    {
    }

    void applyFilters(ActionDAGNodes added_filter_nodes) override;

private:
    std::vector<UInt8> columns_mask;
    size_t max_block_size;

    ColumnPtr filtered_databases_column;
    ColumnPtr filtered_tables_column;
};

void StorageSystemTables::read(
    QueryPlan & query_plan,
    const Names & column_names,
    const StorageSnapshotPtr & storage_snapshot,
    SelectQueryInfo & query_info,
    ContextPtr context,
    QueryProcessingStage::Enum /*processed_stage*/,
    const size_t max_block_size,
    const size_t /*num_streams*/)
{
    storage_snapshot->check(column_names);
    Block sample_block = storage_snapshot->metadata->getSampleBlock();

    auto [columns_mask, res_block] = getQueriedColumnsMaskAndHeader(sample_block, column_names);

    auto reading = std::make_unique<ReadFromSystemTables>(
        column_names, query_info, storage_snapshot, context, std::move(res_block), std::move(columns_mask), max_block_size);

    query_plan.addStep(std::move(reading));
}

void ReadFromSystemTables::applyFilters(ActionDAGNodes added_filter_nodes)
{
    SourceStepWithFilter::applyFilters(std::move(added_filter_nodes));

    const ActionsDAG::Node * predicate = nullptr;
    if (filter_actions_dag)
        predicate = filter_actions_dag->getOutputs().at(0);

    filtered_databases_column = detail::getFilteredDatabases(predicate, context);
    filtered_tables_column = detail::getFilteredTables(predicate, filtered_databases_column, context, false);
}

void ReadFromSystemTables::initializePipeline(QueryPipelineBuilder & pipeline, const BuildQueryPipelineSettings &)
{
    Pipe pipe(std::make_shared<TablesBlockSource>(
        std::move(columns_mask), getOutputHeader(), max_block_size, std::move(filtered_databases_column), std::move(filtered_tables_column), context));
    pipeline.init(std::move(pipe));
}

}<|MERGE_RESOLUTION|>--- conflicted
+++ resolved
@@ -349,13 +349,8 @@
                             {
                                 try
                                 {
-<<<<<<< HEAD
-                                    if (auto total_rows = table.second->totalRows(context))
+                                    if (auto total_rows = table.second->totalRows(settings))
                                         res_columns[res_index]->insert(*total_rows);
-=======
-                                    if (auto total_rows = table.second->totalRows(settings))
-                                        res_columns[res_index++]->insert(*total_rows);
->>>>>>> f90d2711
                                     else
                                         res_columns[res_index]->insertDefault();
                                 }
@@ -372,13 +367,8 @@
                             {
                                 try
                                 {
-<<<<<<< HEAD
-                                    if (auto total_bytes = table.second->totalBytes(context))
+                                    if (auto total_bytes = table.second->totalBytes(settings))
                                         res_columns[res_index]->insert(*total_bytes);
-=======
-                                    if (auto total_bytes = table.second->totalBytes(settings))
-                                        res_columns[res_index++]->insert(*total_bytes);
->>>>>>> f90d2711
                                     else
                                         res_columns[res_index]->insertDefault();
                                 }
