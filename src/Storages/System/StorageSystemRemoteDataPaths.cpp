--- conflicted
+++ resolved
@@ -14,144 +14,6 @@
 
 namespace DB
 {
-<<<<<<< HEAD
-namespace Setting
-{
-    extern const SettingsBool traverse_shadow_remote_data_paths;
-}
-
-namespace ErrorCodes
-{
-    extern const int FILE_DOESNT_EXIST;
-    extern const int ATTEMPT_TO_READ_AFTER_EOF;
-    extern const int CANNOT_READ_ALL_DATA;
-    extern const int DIRECTORY_DOESNT_EXIST;
-}
-
-
-class SystemRemoteDataPathsSource : public ISource
-{
-public:
-    SystemRemoteDataPathsSource(
-        const DisksMap & disks_,
-        Block header_,
-        UInt64 max_block_size_,
-        ContextPtr context_)
-        : ISource(header_)
-        , max_block_size(max_block_size_)
-        , context(std::move(context_))
-    {
-        for (const auto & disk : disks_)
-        {
-            if (disk.second->isRemote())
-                disks.push_back(disk);
-        }
-
-        /// Position at the first disk
-        nextDisk();
-    }
-
-    String getName() const override { return "SystemRemoteDataPaths"; }
-
-protected:
-    Chunk generate() override;
-
-private:
-    /// Moves to the next file or disk in DFS order, if no more files or disks returns false
-    bool nextFile();
-    /// Moves to the next disk in the list, if no more disks returns false
-    bool nextDisk();
-
-    /// Check if the path is a table path like "store/364/3643ff83-0996-4a4a-a90b-a96e66a10c74"
-    static bool isTablePath(const fs::path & path);
-
-    /// Returns full local path of the current file
-    fs::path getCurrentPath() const
-    {
-        fs::path path;
-        for (const auto & dir : paths_stack)
-            path /= dir.names[dir.position].name;
-        return path;
-    }
-
-    /// Returns the skip predicate for the current path
-    const auto & getCurrentSkipPredicate() const
-    {
-        chassert(!paths_stack.empty());
-        chassert(paths_stack.back().position < static_cast<ssize_t>(paths_stack.back().names.size()));
-        return paths_stack.back().names[paths_stack.back().position].skip_predicate;
-    }
-
-    static bool skipPredicateForShadowDir(const String & local_path)
-    {
-        // `shadow/{backup_name}/revision.txt` is not an object metadata file
-        // `shadow/../{part_name}/frozen_metadata.txt` is not an object metadata file
-        const auto path = fs::path(local_path);
-        return (path.filename() == "revision.txt" &&
-                path.parent_path().has_parent_path() &&
-                path.parent_path().parent_path().filename() == "shadow") ||
-                path.filename() == "frozen_metadata.txt";
-    }
-
-    const UInt64 max_block_size;
-    std::vector<std::pair<std::string, DiskPtr>> disks;
-    ContextPtr context;
-
-    /// Directory entry with optional predicate to skip some files
-    struct NameAndFilter
-    {
-        std::string name;
-        std::function<bool(const String &)> skip_predicate; /// Skip files that match the predicate in the subtree
-    };
-
-    /// Directory contents
-    struct DirListingAndPosition
-    {
-        std::vector<NameAndFilter> names;
-        ssize_t position = -1;  /// Index of the name we a currently pointing at, -1 means not started yet
-    };
-
-    ssize_t current_disk = -1;  /// Start from -1 to move to the first disk on the first call to nextDisk()
-    std::vector<DirListingAndPosition> paths_stack; /// Represents the current path for DFS order traversal
-};
-
-class ReadFromSystemRemoteDataPaths final : public SourceStepWithFilter
-{
-public:
-    ReadFromSystemRemoteDataPaths(
-        DisksMap && disks_,
-        const Names & column_names_,
-        const SelectQueryInfo & query_info_,
-        const StorageSnapshotPtr & storage_snapshot_,
-        const ContextPtr & context_,
-        const Block & header,
-        UInt64 max_block_size_)
-        : SourceStepWithFilter(
-            header,
-            column_names_,
-            query_info_,
-            storage_snapshot_,
-            context_)
-        , storage_limits(query_info.storage_limits)
-        , max_block_size(max_block_size_)
-        , disks(std::move(disks_))
-    {
-    }
-
-    String getName() const override { return "ReadFromSystemRemoteDataPaths"; }
-
-    void initializePipeline(QueryPipelineBuilder & pipeline, const BuildQueryPipelineSettings & settings) override;
-
-    /// TODO: void applyFilters(ActionDAGNodes added_filter_nodes) can be implemented to filter out disk names
-
-private:
-    std::shared_ptr<const StorageLimitsList> storage_limits;
-    const UInt64 max_block_size;
-    DisksMap disks;
-};
-
-=======
->>>>>>> eee2e122
 
 StorageSystemRemoteDataPaths::StorageSystemRemoteDataPaths(const StorageID & table_id_)
     : IStorage(table_id_)
@@ -207,9 +69,10 @@
                     {
                         // `shadow/{backup_name}/revision.txt` is not an object metadata file
                         const auto path = fs::path(local_path);
-                        return path.filename() == "revision.txt" &&
+                        return (path.filename() == "revision.txt" &&
                                path.parent_path().has_parent_path() &&
-                               path.parent_path().parent_path().filename() == "shadow";
+                               path.parent_path().parent_path().filename() == "shadow") ||
+                               path.filename() == "frozen_metadata.txt";
                     });
 
             FileCachePtr cache;
