--- conflicted
+++ resolved
@@ -135,11 +135,7 @@
 
     check(state, 1,
           "SELECT column FROM test.table WHERE (1,1) IN ((1,1))",
-<<<<<<< HEAD
-          R"(SELECT "column" FROM "test"."table" WHERE 1)");
-=======
           R"(SELECT "column" FROM "test"."table" WHERE 1 = 1)");
->>>>>>> df57f8e3
     check(state, 1,
           "SELECT field, value FROM test.table WHERE (field, value) IN (('foo', 'bar'))",
           R"(SELECT "field", "value" FROM "test"."table" WHERE ("field", "value") IN (('foo', 'bar')))");
