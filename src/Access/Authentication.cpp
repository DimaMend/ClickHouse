#include <Access/Authentication.h>
#include <Access/User.h>
#include <Access/Credentials.h>
#include <Access/ExternalAuthenticators.h>
<<<<<<< HEAD
#include <Access/LDAPClient.h>
#include <Access/GSSAcceptor.h>
=======
>>>>>>> ccd86154
#include <Common/Exception.h>
#include <Poco/SHA1Engine.h>


namespace DB
{
namespace ErrorCodes
{
    extern const int NOT_IMPLEMENTED;
    extern const int LOGICAL_ERROR;
}


Authentication::Digest Authentication::getPasswordDoubleSHA1() const
{
    switch (type)
    {
        case NO_PASSWORD:
        {
            Poco::SHA1Engine engine;
            return engine.digest();
        }

        case PLAINTEXT_PASSWORD:
        {
            Poco::SHA1Engine engine;
            engine.update(getPassword());
            const Digest & first_sha1 = engine.digest();
            engine.update(first_sha1.data(), first_sha1.size());
            return engine.digest();
        }

<<<<<<< HEAD
        case DOUBLE_SHA1_PASSWORD:
            return password_hash;

        case SHA256_PASSWORD:
        case LDAP:
        case KERBEROS:
            throw Exception("Cannot get password double SHA1 hash for authentication type " + toString(type), ErrorCodes::LOGICAL_ERROR);
=======
        case SHA256_PASSWORD:
            throw Exception("Cannot get password double SHA1 for user with 'SHA256_PASSWORD' authentication", ErrorCodes::BAD_ARGUMENTS);

        case DOUBLE_SHA1_PASSWORD:
            return password_hash;

        case LDAP_SERVER:
            throw Exception("Cannot get password double SHA1 for user with 'LDAP_SERVER' authentication", ErrorCodes::BAD_ARGUMENTS);
>>>>>>> ccd86154

        case MAX_TYPE:
            break;
    }
    throw Exception("getPasswordDoubleSHA1(): authentication type " + toString(type) + " not supported", ErrorCodes::NOT_IMPLEMENTED);
}


<<<<<<< HEAD
bool Authentication::areCredentialsValid(const User & user, const Credentials & credentials, const ExternalAuthenticators & external_authenticators) const
=======
bool Authentication::isCorrectPassword(const String & user_, const String & password_, const ExternalAuthenticators & external_authenticators) const
>>>>>>> ccd86154
{
    if (!credentials.isReady())
        return false;

    if (credentials.getUserName() != user.getName())
        return false;

    if (const auto * gss_acceptor_context = dynamic_cast<const GSSAcceptorContext *>(&credentials))
    {
        switch (type)
        {
            case NO_PASSWORD:
            case PLAINTEXT_PASSWORD:
            case SHA256_PASSWORD:
            case DOUBLE_SHA1_PASSWORD:
            case LDAP:
                throw Require<BasicCredentials>("ClickHouse Basic Authentication");

            case KERBEROS:
            {
                if (gss_acceptor_context->isFailed())
                    return false;

                if (!kerberos_realm.empty() && kerberos_realm != gss_acceptor_context->getRealm())
                    return false;

                return true; // The name and readiness was verified earlier.
            }

            case MAX_TYPE:
                break;
        }
    }

<<<<<<< HEAD
    if (const auto * basic_credentials = dynamic_cast<const BasicCredentials *>(&credentials))
    {
        switch (type)
        {
            case NO_PASSWORD:
                return true; // N.B. even if the password is not empty!

            case PLAINTEXT_PASSWORD:
            {
                if (basic_credentials->getPassword() == std::string_view{reinterpret_cast<const char *>(password_hash.data()), password_hash.size()})
                    return true;

                // For compatibility with MySQL clients which support only native authentication plugin, SHA1 can be passed instead of password.
                const auto password_sha1 = encodeSHA1(password_hash);
                return basic_credentials->getPassword() == std::string_view{reinterpret_cast<const char *>(password_sha1.data()), password_sha1.size()};
            }

            case SHA256_PASSWORD:
            {
                return encodeSHA256(basic_credentials->getPassword()) == password_hash;
            }

            case DOUBLE_SHA1_PASSWORD:
            {
                const auto first_sha1 = encodeSHA1(basic_credentials->getPassword());

                /// If it was MySQL compatibility server, then first_sha1 already contains double SHA1.
                if (first_sha1 == password_hash)
                    return true;

                return encodeSHA1(first_sha1) == password_hash;
            }

            case LDAP:
            {
                auto ldap_client_params = external_authenticators.getLDAPClientParamsBlueprint(ldap_server_name);
                ldap_client_params.user = credentials.getUserName();
                ldap_client_params.password = basic_credentials->getPassword();

                LDAPSimpleAuthClient ldap_client(ldap_client_params);
                return ldap_client.check();
            }

            case KERBEROS:
                throw Require<GSSAcceptorContext>(kerberos_realm);

            case MAX_TYPE:
                break;
        }
=======
        case LDAP_SERVER:
            return external_authenticators.checkLDAPCredentials(server_name, user_, password_);

        case MAX_TYPE:
            break;
>>>>>>> ccd86154
    }

    if ([[maybe_unused]] const auto * always_allow_credentials = dynamic_cast<const AlwaysAllowCredentials *>(&credentials))
        return true;

    throw Exception("makeAuthenticator(): authentication type " + toString(type) + " not supported", ErrorCodes::NOT_IMPLEMENTED);
}

}<|MERGE_RESOLUTION|>--- conflicted
+++ resolved
@@ -2,11 +2,8 @@
 #include <Access/User.h>
 #include <Access/Credentials.h>
 #include <Access/ExternalAuthenticators.h>
-<<<<<<< HEAD
 #include <Access/LDAPClient.h>
 #include <Access/GSSAcceptor.h>
-=======
->>>>>>> ccd86154
 #include <Common/Exception.h>
 #include <Poco/SHA1Engine.h>
 
@@ -39,7 +36,6 @@
             return engine.digest();
         }
 
-<<<<<<< HEAD
         case DOUBLE_SHA1_PASSWORD:
             return password_hash;
 
@@ -47,16 +43,6 @@
         case LDAP:
         case KERBEROS:
             throw Exception("Cannot get password double SHA1 hash for authentication type " + toString(type), ErrorCodes::LOGICAL_ERROR);
-=======
-        case SHA256_PASSWORD:
-            throw Exception("Cannot get password double SHA1 for user with 'SHA256_PASSWORD' authentication", ErrorCodes::BAD_ARGUMENTS);
-
-        case DOUBLE_SHA1_PASSWORD:
-            return password_hash;
-
-        case LDAP_SERVER:
-            throw Exception("Cannot get password double SHA1 for user with 'LDAP_SERVER' authentication", ErrorCodes::BAD_ARGUMENTS);
->>>>>>> ccd86154
 
         case MAX_TYPE:
             break;
@@ -65,18 +51,8 @@
 }
 
 
-<<<<<<< HEAD
-bool Authentication::areCredentialsValid(const User & user, const Credentials & credentials, const ExternalAuthenticators & external_authenticators) const
-=======
-bool Authentication::isCorrectPassword(const String & user_, const String & password_, const ExternalAuthenticators & external_authenticators) const
->>>>>>> ccd86154
+bool Authentication::areCredentialsValid(const Credentials & credentials, const ExternalAuthenticators & external_authenticators) const
 {
-    if (!credentials.isReady())
-        return false;
-
-    if (credentials.getUserName() != user.getName())
-        return false;
-
     if (const auto * gss_acceptor_context = dynamic_cast<const GSSAcceptorContext *>(&credentials))
     {
         switch (type)
@@ -89,22 +65,13 @@
                 throw Require<BasicCredentials>("ClickHouse Basic Authentication");
 
             case KERBEROS:
-            {
-                if (gss_acceptor_context->isFailed())
-                    return false;
-
-                if (!kerberos_realm.empty() && kerberos_realm != gss_acceptor_context->getRealm())
-                    return false;
-
-                return true; // The name and readiness was verified earlier.
-            }
+                return external_authenticators.checkKerberosCredentials(kerberos_realm, *gss_acceptor_context);
 
             case MAX_TYPE:
                 break;
         }
     }
 
-<<<<<<< HEAD
     if (const auto * basic_credentials = dynamic_cast<const BasicCredentials *>(&credentials))
     {
         switch (type)
@@ -123,9 +90,7 @@
             }
 
             case SHA256_PASSWORD:
-            {
                 return encodeSHA256(basic_credentials->getPassword()) == password_hash;
-            }
 
             case DOUBLE_SHA1_PASSWORD:
             {
@@ -139,14 +104,7 @@
             }
 
             case LDAP:
-            {
-                auto ldap_client_params = external_authenticators.getLDAPClientParamsBlueprint(ldap_server_name);
-                ldap_client_params.user = credentials.getUserName();
-                ldap_client_params.password = basic_credentials->getPassword();
-
-                LDAPSimpleAuthClient ldap_client(ldap_client_params);
-                return ldap_client.check();
-            }
+                return external_authenticators.checkLDAPCredentials(ldap_server_name, *basic_credentials);
 
             case KERBEROS:
                 throw Require<GSSAcceptorContext>(kerberos_realm);
@@ -154,19 +112,12 @@
             case MAX_TYPE:
                 break;
         }
-=======
-        case LDAP_SERVER:
-            return external_authenticators.checkLDAPCredentials(server_name, user_, password_);
-
-        case MAX_TYPE:
-            break;
->>>>>>> ccd86154
     }
 
     if ([[maybe_unused]] const auto * always_allow_credentials = dynamic_cast<const AlwaysAllowCredentials *>(&credentials))
         return true;
 
-    throw Exception("makeAuthenticator(): authentication type " + toString(type) + " not supported", ErrorCodes::NOT_IMPLEMENTED);
+    throw Exception("areCredentialsValid(): authentication type " + toString(type) + " not supported", ErrorCodes::NOT_IMPLEMENTED);
 }
 
 }