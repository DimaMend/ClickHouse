--- conflicted
+++ resolved
@@ -163,39 +163,22 @@
         const SSLCertificateCredentials * ssl_certificate_credentials,
         const AuthenticationData & authentication_method)
     {
-<<<<<<< HEAD
-        return AuthenticationType::SSL_CERTIFICATE == authentication_method.getType()
-            && authentication_method.getSSLCertificateCommonNames().contains(ssl_certificate_credentials->getCommonName());
-    }
-=======
-        switch (auth_data.getType())
-        {
-            case AuthenticationType::NO_PASSWORD:
-            case AuthenticationType::PLAINTEXT_PASSWORD:
-            case AuthenticationType::SHA256_PASSWORD:
-            case AuthenticationType::DOUBLE_SHA1_PASSWORD:
-            case AuthenticationType::BCRYPT_PASSWORD:
-            case AuthenticationType::LDAP:
-            case AuthenticationType::HTTP:
-                throw Authentication::Require<BasicCredentials>("ClickHouse Basic Authentication");
-
-            case AuthenticationType::JWT:
-                throw Exception(ErrorCodes::SUPPORT_IS_DISABLED, "JWT is available only in ClickHouse Cloud");
-
-            case AuthenticationType::KERBEROS:
-                throw Authentication::Require<GSSAcceptorContext>(auth_data.getKerberosRealm());
-
-            case AuthenticationType::SSL_CERTIFICATE:
-                for (SSLCertificateSubjects::Type type : {SSLCertificateSubjects::Type::CN, SSLCertificateSubjects::Type::SAN})
-                {
-                    for (const auto & subject : auth_data.getSSLCertificateSubjects().at(type))
-                    {
-                        if (ssl_certificate_credentials->getSSLCertificateSubjects().at(type).contains(subject))
-                            return true;
-                    }
-                }
-                return false;
->>>>>>> 0d7ea528
+        if (AuthenticationType::SSL_CERTIFICATE != authentication_method.getType())
+        {
+            return false;
+        }
+
+        for (SSLCertificateSubjects::Type type : {SSLCertificateSubjects::Type::CN, SSLCertificateSubjects::Type::SAN})
+        {
+            for (const auto & subject : authentication_method.getSSLCertificateSubjects().at(type))
+            {
+                if (ssl_certificate_credentials->getSSLCertificateSubjects().at(type).contains(subject))
+                    return true;
+            }
+        }
+
+        return false;
+    }
 
 #if USE_SSH
     bool checkSshAuthentication(
