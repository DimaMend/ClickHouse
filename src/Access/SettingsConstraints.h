#pragma once

#include <Access/SettingsProfileElement.h>
#include <Common/SettingsChanges.h>
#include <unordered_map>

namespace Poco::Util
{
    class AbstractConfiguration;
}

namespace DB
{
struct Settings;
<<<<<<< HEAD
class SettingChange;
=======
struct MergeTreeSettings;
struct SettingChange;
>>>>>>> e610d8e3
class SettingsChanges;
class AccessControl;


/** Checks if specified changes of settings are allowed or not.
  * If the changes are not allowed (i.e. violates some constraints) this class throws an exception.
  * The constraints are set by editing the `users.xml` file.
  *
  * For examples, the following lines in `users.xml` will set that `max_memory_usage` cannot be greater than 20000000000,
  * and `force_index_by_date` should be always equal to 0:
  *
  * <profiles>
  *   <user_profile>
  *       <max_memory_usage>10000000000</max_memory_usage>
  *       <force_index_by_date>0</force_index_by_date>
  *       ...
  *       <constraints>
  *           <max_memory_usage>
  *               <min>200000</min>
  *               <max>20000000000</max>
  *           </max_memory_usage>
  *           <force_index_by_date>
  *               <const/>
  *           </force_index_by_date>
  *           <max_threads>
  *               <changable_in_readonly/>
  *           </max_threads>
  *       </constraints>
  *   </user_profile>
  * </profiles>
  *
  * This class also checks that we are not in the read-only mode.
  * If a setting cannot be change due to the read-only mode this class throws an exception.
  * The value of `readonly` is understood as follows:
  * 0 - not read-only mode, no additional checks.
  * 1 - only read queries, as well as changing settings with <changable_in_readonly/> flag.
  * 2 - only read queries and you can change the settings, except for the `readonly` setting.
  *
  */
class SettingsConstraints
{
public:
    explicit SettingsConstraints(const AccessControl & access_control_);
    SettingsConstraints(const SettingsConstraints & src);
    SettingsConstraints & operator=(const SettingsConstraints & src);
    SettingsConstraints(SettingsConstraints && src) noexcept;
    SettingsConstraints & operator=(SettingsConstraints && src) noexcept;
    ~SettingsConstraints();

    void clear();
    bool empty() const { return constraints.empty(); }

    void set(const String & full_name, const Field & min_value, const Field & max_value, SettingConstraintWritability writability);
    void get(const Settings & current_settings, std::string_view short_name, Field & min_value, Field & max_value, SettingConstraintWritability & writability) const;
    void get(const MergeTreeSettings & current_settings, std::string_view short_name, Field & min_value, Field & max_value, SettingConstraintWritability & writability) const;

    void merge(const SettingsConstraints & other);

    /// Checks whether `change` violates these constraints and throws an exception if so.
    void check(const Settings & current_settings, const SettingChange & change) const;
    void check(const Settings & current_settings, const SettingsChanges & changes) const;
    void check(const Settings & current_settings, SettingsChanges & changes) const;

    /// Checks whether `change` violates these constraints and throws an exception if so. (setting short name is expected inside `changes`)
    void check(const MergeTreeSettings & current_settings, const SettingChange & change) const;
    void check(const MergeTreeSettings & current_settings, const SettingsChanges & changes) const;

    /// Checks whether `change` violates these and clamps the `change` if so.
    void clamp(const Settings & current_settings, SettingsChanges & changes) const;

    friend bool operator ==(const SettingsConstraints & left, const SettingsConstraints & right);
    friend bool operator !=(const SettingsConstraints & left, const SettingsConstraints & right) { return !(left == right); }

private:
    enum ReactionOnViolation
    {
        THROW_ON_VIOLATION,
        CLAMP_ON_VIOLATION,
    };

    struct Constraint
    {
        SettingConstraintWritability writability = SettingConstraintWritability::WRITABLE;
        Field min_value;
        Field max_value;

        bool operator ==(const Constraint & other) const;
        bool operator !=(const Constraint & other) const { return !(*this == other); }
    };

    struct Checker
    {
        Constraint constraint;
        String explain;
        int code = 0;

        // Allows everything
        Checker() = default;

        // Forbidden with explanation
        Checker(const String & explain_, int code_)
            : constraint{.writability = SettingConstraintWritability::CONST}
            , explain(explain_)
            , code(code_)
        {}

        // Allow or forbid depending on range defined by constraint, also used to return stored constraint
        explicit Checker(const Constraint & constraint_)
            : constraint(constraint_)
        {}

        // Perform checking
        bool check(SettingChange & change, const Field & new_value, ReactionOnViolation reaction) const;
    };

    struct StringHash
    {
        using is_transparent = void;
        size_t operator()(std::string_view txt) const
        {
            return std::hash<std::string_view>{}(txt);
        }
        size_t operator()(const String & txt) const
        {
            return std::hash<String>{}(txt);
        }
    };

    bool checkImpl(const Settings & current_settings, SettingChange & change, ReactionOnViolation reaction) const;
    bool checkImpl(const MergeTreeSettings & current_settings, SettingChange & change, ReactionOnViolation reaction) const;

    Checker getChecker(const Settings & current_settings, std::string_view setting_name) const;
    Checker getMergeTreeChecker(std::string_view short_name) const;

    // Special container for heterogeneous lookups: to avoid `String` construction during `find(std::string_view)`
    using Constraints = std::unordered_map<String, Constraint, StringHash, std::equal_to<>>;
    Constraints constraints;

    const AccessControl * access_control;
};

}<|MERGE_RESOLUTION|>--- conflicted
+++ resolved
@@ -12,12 +12,8 @@
 namespace DB
 {
 struct Settings;
-<<<<<<< HEAD
 class SettingChange;
-=======
 struct MergeTreeSettings;
-struct SettingChange;
->>>>>>> e610d8e3
 class SettingsChanges;
 class AccessControl;
 
