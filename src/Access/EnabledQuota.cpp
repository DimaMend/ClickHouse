--- conflicted
+++ resolved
@@ -37,55 +37,6 @@
     }
 
 
-<<<<<<< HEAD
-    /// Returns the end of the current interval. If the passed `current_time` is greater than that end,
-    /// the function automatically recalculates the interval's end by adding the interval's duration
-    /// one or more times until the interval's end is greater than `current_time`.
-    /// If that recalculation occurs the function also resets amounts of resources used and sets the variable
-    /// `counters_were_reset`.
-    static std::chrono::system_clock::time_point getEndOfInterval(
-        const Interval & interval, std::chrono::system_clock::time_point current_time, bool & counters_were_reset)
-    {
-        auto & end_of_interval = interval.end_of_interval;
-        auto end_loaded = end_of_interval.load();
-        auto end = std::chrono::system_clock::time_point{end_loaded};
-        if (current_time < end)
-        {
-            counters_were_reset = false;
-            return end;
-        }
-
-        bool need_reset_counters = false;
-
-        do
-        {
-            /// Calculate the end of the next interval:
-            ///  |                     X                                 |
-            /// end               current_time                next_end = end + duration * n
-            /// where n is an integer number, n >= 1.
-            const auto duration = interval.duration;
-            UInt64 n = static_cast<UInt64>((current_time - end + duration) / duration);
-            end = end + duration * n;
-            if (end_of_interval.compare_exchange_strong(end_loaded, end.time_since_epoch()))
-            {
-                need_reset_counters = true;
-                break;
-            }
-            end = std::chrono::system_clock::time_point{end_loaded};
-        }
-        while (current_time >= end);
-
-        if (need_reset_counters)
-        {
-            boost::range::fill(interval.used, 0);
-            counters_were_reset = true;
-        }
-        return end;
-    }
-
-
-=======
->>>>>>> df57f8e3
     static void used(
         const String & user_name,
         const Intervals & intervals,
@@ -97,20 +48,8 @@
         auto quota_type_i = static_cast<size_t>(quota_type);
         for (const auto & interval : intervals.intervals)
         {
-<<<<<<< HEAD
-            if (!interval.end_of_interval.load().count())
-            {
-                /// We need to calculate end of the interval if it hasn't been calculated before.
-                bool dummy;
-                getEndOfInterval(interval, current_time, dummy);
-            }
-            
-            ResourceAmount used = (interval.used[resource_type] += amount);
-            ResourceAmount max = interval.max[resource_type];
-=======
             QuotaValue used = (interval.used[quota_type_i] += value);
             QuotaValue max = interval.max[quota_type_i];
->>>>>>> df57f8e3
             if (!max)
                 continue;
 
@@ -136,20 +75,8 @@
         auto quota_type_i = static_cast<size_t>(quota_type);
         for (const auto & interval : intervals.intervals)
         {
-<<<<<<< HEAD
-            if (!interval.end_of_interval.load().count())
-            {
-                /// We need to calculate end of the interval if it hasn't been calculated before.
-                bool dummy;
-                getEndOfInterval(interval, current_time, dummy);
-            }
-
-            ResourceAmount used = interval.used[resource_type];
-            ResourceAmount max = interval.max[resource_type];
-=======
             QuotaValue used = interval.used[quota_type_i];
             QuotaValue max = interval.max[quota_type_i];
->>>>>>> df57f8e3
             if (!max)
                 continue;
 
