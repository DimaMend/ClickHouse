#include <Access/IAccessStorage.h>
#include <Access/User.h>
#include <Access/Credentials.h>
#include <Common/Exception.h>
#include <Common/quoteString.h>
#include <IO/WriteHelpers.h>
#include <Poco/UUIDGenerator.h>
#include <Poco/Logger.h>


namespace DB
{
namespace ErrorCodes
{
    extern const int ACCESS_ENTITY_ALREADY_EXISTS;
    extern const int ACCESS_ENTITY_NOT_FOUND;
    extern const int ACCESS_STORAGE_READONLY;
    extern const int WRONG_PASSWORD;
    extern const int IP_ADDRESS_NOT_ALLOWED;
    extern const int AUTHENTICATION_FAILED;
    extern const int LOGICAL_ERROR;
}


namespace
{
    using EntityType = IAccessStorage::EntityType;
    using EntityTypeInfo = IAccessStorage::EntityTypeInfo;


    String outputID(const UUID & id)
    {
        return "ID(" + toString(id) + ")";
    }

    String outputTypeAndNameOrID(const IAccessStorage & storage, const UUID & id)
    {
        auto entity = storage.tryRead(id);
        if (entity)
            return entity->outputTypeAndName();
        return outputID(id);
    }


    template <typename Func>
    bool tryCall(const Func & function)
    {
        try
        {
            function();
            return true;
        }
        catch (...)
        {
            return false;
        }
    }


    class ErrorsTracker
    {
    public:
        explicit ErrorsTracker(size_t count_) { succeed.reserve(count_); }

        template <typename Func>
        bool tryCall(const Func & func)
        {
            try
            {
                func();
            }
            catch (Exception & e)
            {
                if (!exception)
                    exception.emplace(e);
                succeed.push_back(false);
                return false;
            }
            catch (Poco::Exception & e)
            {
                if (!exception)
                    exception.emplace(Exception::CreateFromPocoTag{}, e);
                succeed.push_back(false);
                return false;
            }
            catch (std::exception & e)
            {
                if (!exception)
                    exception.emplace(Exception::CreateFromSTDTag{}, e);
                succeed.push_back(false);
                return false;
            }
            succeed.push_back(true);
            return true;
        }

        bool errors() const { return exception.has_value(); }

        void showErrors(const char * format, const std::function<String(size_t)> & get_name_function)
        {
            if (!exception)
                return;

            Strings succeeded_names_list;
            Strings failed_names_list;
            for (size_t i = 0; i != succeed.size(); ++i)
            {
                String name = get_name_function(i);
                if (succeed[i])
                    succeeded_names_list.emplace_back(name);
                else
                    failed_names_list.emplace_back(name);
            }
            String succeeded_names = boost::algorithm::join(succeeded_names_list, ", ");
            String failed_names = boost::algorithm::join(failed_names_list, ", ");
            if (succeeded_names.empty())
                succeeded_names = "none";

            String error_message = format;
            boost::replace_all(error_message, "{succeeded_names}", succeeded_names);
            boost::replace_all(error_message, "{failed_names}", failed_names);
            exception->addMessage(error_message);
            exception->rethrow();
        }

    private:
        std::vector<bool> succeed;
        std::optional<Exception> exception;
    };
}


std::vector<UUID> IAccessStorage::findAll(EntityType type) const
{
    return findAllImpl(type);
}


std::optional<UUID> IAccessStorage::find(EntityType type, const String & name) const
{
    return findImpl(type, name);
}


std::vector<UUID> IAccessStorage::find(EntityType type, const Strings & names) const
{
    std::vector<UUID> ids;
    ids.reserve(names.size());
    for (const String & name : names)
    {
        auto id = findImpl(type, name);
        if (id)
            ids.push_back(*id);
    }
    return ids;
}


UUID IAccessStorage::getID(EntityType type, const String & name) const
{
    auto id = findImpl(type, name);
    if (id)
        return *id;
    throwNotFound(type, name);
}


std::vector<UUID> IAccessStorage::getIDs(EntityType type, const Strings & names) const
{
    std::vector<UUID> ids;
    ids.reserve(names.size());
    for (const String & name : names)
        ids.push_back(getID(type, name));
    return ids;
}


bool IAccessStorage::exists(const UUID & id) const
{
    return existsImpl(id);
}


AccessEntityPtr IAccessStorage::tryReadBase(const UUID & id) const
{
    AccessEntityPtr entity;
    auto func = [&] { entity = readImpl(id); };
    if (!tryCall(func))
        return nullptr;
    return entity;
}


String IAccessStorage::readName(const UUID & id) const
{
    return readNameImpl(id);
}


std::optional<String> IAccessStorage::tryReadName(const UUID & id) const
{
    String name;
    auto func = [&] { name = readNameImpl(id); };
    if (!tryCall(func))
        return {};
    return name;
}


UUID IAccessStorage::insert(const AccessEntityPtr & entity)
{
    return insertImpl(entity, false);
}


std::vector<UUID> IAccessStorage::insert(const std::vector<AccessEntityPtr> & multiple_entities)
{
    ErrorsTracker tracker(multiple_entities.size());

    std::vector<UUID> ids;
    for (const auto & entity : multiple_entities)
    {
        UUID id;
        auto func = [&] { id = insertImpl(entity, /* replace_if_exists = */ false); };
        if (tracker.tryCall(func))
            ids.push_back(id);
    }

    if (tracker.errors())
    {
        auto get_name_function = [&](size_t i) { return multiple_entities[i]->outputTypeAndName(); };
        tracker.showErrors("Couldn't insert {failed_names}. Successfully inserted: {succeeded_names}", get_name_function);
    }

    return ids;
}


std::optional<UUID> IAccessStorage::tryInsert(const AccessEntityPtr & entity)
{
    UUID id;
    auto func = [&] { id = insertImpl(entity, /* replace_if_exists = */ false); };
    if (!tryCall(func))
        return {};
    return id;
}


std::vector<UUID> IAccessStorage::tryInsert(const std::vector<AccessEntityPtr> & multiple_entities)
{
    std::vector<UUID> ids;
    for (const auto & entity : multiple_entities)
    {
        UUID id;
        auto func = [&] { id = insertImpl(entity, /* replace_if_exists = */ false); };
        if (tryCall(func))
            ids.push_back(id);
    }
    return ids;
}


UUID IAccessStorage::insertOrReplace(const AccessEntityPtr & entity)
{
    return insertImpl(entity, /* replace_if_exists = */ true);
}


std::vector<UUID> IAccessStorage::insertOrReplace(const std::vector<AccessEntityPtr> & multiple_entities)
{
    ErrorsTracker tracker(multiple_entities.size());

    std::vector<UUID> ids;
    for (const auto & entity : multiple_entities)
    {
        UUID id;
        auto func = [&] { id = insertImpl(entity, /* replace_if_exists = */ true); };
        if (tracker.tryCall(func))
            ids.push_back(id);
    }

    if (tracker.errors())
    {
        auto get_name_function = [&](size_t i) { return multiple_entities[i]->outputTypeAndName(); };
        tracker.showErrors("Couldn't insert {failed_names}. Successfully inserted: {succeeded_names}", get_name_function);
    }

    return ids;
}


void IAccessStorage::remove(const UUID & id)
{
    removeImpl(id);
}


void IAccessStorage::remove(const std::vector<UUID> & ids)
{
    ErrorsTracker tracker(ids.size());

    for (const auto & id : ids)
    {
        auto func = [&] { removeImpl(id); };
        tracker.tryCall(func);
    }

    if (tracker.errors())
    {
        auto get_name_function = [&](size_t i) { return outputTypeAndNameOrID(*this, ids[i]); };
        tracker.showErrors("Couldn't remove {failed_names}. Successfully removed: {succeeded_names}", get_name_function);
    }
}


bool IAccessStorage::tryRemove(const UUID & id)
{
    auto func = [&] { removeImpl(id); };
    return tryCall(func);
}


std::vector<UUID> IAccessStorage::tryRemove(const std::vector<UUID> & ids)
{
    std::vector<UUID> removed_ids;
    for (const auto & id : ids)
    {
        auto func = [&] { removeImpl(id); };
        if (tryCall(func))
            removed_ids.push_back(id);
    }
    return removed_ids;
}


void IAccessStorage::update(const UUID & id, const UpdateFunc & update_func)
{
    updateImpl(id, update_func);
}


void IAccessStorage::update(const std::vector<UUID> & ids, const UpdateFunc & update_func)
{
    ErrorsTracker tracker(ids.size());

    for (const auto & id : ids)
    {
        auto func = [&] { updateImpl(id, update_func); };
        tracker.tryCall(func);
    }

    if (tracker.errors())
    {
        auto get_name_function = [&](size_t i) { return outputTypeAndNameOrID(*this, ids[i]); };
        tracker.showErrors("Couldn't update {failed_names}. Successfully updated: {succeeded_names}", get_name_function);
    }
}


bool IAccessStorage::tryUpdate(const UUID & id, const UpdateFunc & update_func)
{
    auto func = [&] { updateImpl(id, update_func); };
    return tryCall(func);
}


std::vector<UUID> IAccessStorage::tryUpdate(const std::vector<UUID> & ids, const UpdateFunc & update_func)
{
    std::vector<UUID> updated_ids;
    for (const auto & id : ids)
    {
        auto func = [&] { updateImpl(id, update_func); };
        if (tryCall(func))
            updated_ids.push_back(id);
    }
    return updated_ids;
}


ext::scope_guard IAccessStorage::subscribeForChanges(EntityType type, const OnChangedHandler & handler) const
{
    return subscribeForChangesImpl(type, handler);
}


ext::scope_guard IAccessStorage::subscribeForChanges(const UUID & id, const OnChangedHandler & handler) const
{
    return subscribeForChangesImpl(id, handler);
}


ext::scope_guard IAccessStorage::subscribeForChanges(const std::vector<UUID> & ids, const OnChangedHandler & handler) const
{
    ext::scope_guard subscriptions;
    for (const auto & id : ids)
        subscriptions.join(subscribeForChangesImpl(id, handler));
    return subscriptions;
}


bool IAccessStorage::hasSubscription(EntityType type) const
{
    return hasSubscriptionImpl(type);
}


bool IAccessStorage::hasSubscription(const UUID & id) const
{
    return hasSubscriptionImpl(id);
}


void IAccessStorage::notify(const Notifications & notifications)
{
    for (const auto & [fn, id, new_entity] : notifications)
        fn(id, new_entity);
}


UUID IAccessStorage::login(
    const Credentials & credentials,
    const Poco::Net::IPAddress & address,
    const ExternalAuthenticators & external_authenticators,
    bool replace_exception_with_cannot_authenticate) const
{
<<<<<<< HEAD
    return loginImpl(credentials, address, external_authenticators);
=======
    try
    {
        return loginImpl(user_name, password, address, external_authenticators);
    }
    catch (...)
    {
        if (!replace_exception_with_cannot_authenticate)
            throw;

        tryLogCurrentException(getLogger(), user_name + ": Authentication failed");
        throwCannotAuthenticate(user_name);
    }
>>>>>>> 235a493a
}


UUID IAccessStorage::loginImpl(
    const Credentials & credentials,
    const Poco::Net::IPAddress & address,
    const ExternalAuthenticators & external_authenticators) const
{
    if (auto id = find<User>(credentials.getUserName()))
    {
        if (auto user = tryRead<User>(*id))
        {
<<<<<<< HEAD
            if (areCredentialsValidImpl(*user, credentials, external_authenticators) && isAddressAllowedImpl(*user, address))
                return *id;
        }
    }
    throwCannotAuthenticate(credentials.getUserName());
=======
            if (!isPasswordCorrectImpl(*user, password, external_authenticators))
                throwInvalidPassword();

            if (!isAddressAllowedImpl(*user, address))
                throwAddressNotAllowed(address);

            return *id;
        }
    }
    throwNotFound(EntityType::USER, user_name);
>>>>>>> 235a493a
}


bool IAccessStorage::areCredentialsValidImpl(
    const User & user,
    const Credentials & credentials,
    const ExternalAuthenticators & external_authenticators) const
{
    return user.authentication.areCredentialsValid(user, credentials, external_authenticators);
}


bool IAccessStorage::isAddressAllowedImpl(const User & user, const Poco::Net::IPAddress & address) const
{
    return user.allowed_client_hosts.contains(address);
}


UUID IAccessStorage::generateRandomID()
{
    static Poco::UUIDGenerator generator;
    UUID id;
    generator.createRandom().copyTo(reinterpret_cast<char *>(&id));
    return id;
}


Poco::Logger * IAccessStorage::getLogger() const
{
    Poco::Logger * ptr = log.load();
    if (!ptr)
        log.store(ptr = &Poco::Logger::get("Access(" + storage_name + ")"), std::memory_order_relaxed);
    return ptr;
}


void IAccessStorage::throwNotFound(const UUID & id) const
{
    throw Exception(outputID(id) + " not found in " + getStorageName(), ErrorCodes::ACCESS_ENTITY_NOT_FOUND);
}


void IAccessStorage::throwNotFound(EntityType type, const String & name) const
{
    int error_code = EntityTypeInfo::get(type).not_found_error_code;
    throw Exception("There is no " + outputEntityTypeAndName(type, name) + " in " + getStorageName(), error_code);
}


void IAccessStorage::throwBadCast(const UUID & id, EntityType type, const String & name, EntityType required_type)
{
    throw Exception(
        outputID(id) + ": " + outputEntityTypeAndName(type, name) + " expected to be of type " + toString(required_type),
        ErrorCodes::LOGICAL_ERROR);
}


void IAccessStorage::throwIDCollisionCannotInsert(const UUID & id, EntityType type, const String & name, EntityType existing_type, const String & existing_name) const
{
    throw Exception(
        outputEntityTypeAndName(type, name) + ": cannot insert because the " + outputID(id) + " is already used by "
            + outputEntityTypeAndName(existing_type, existing_name) + " in " + getStorageName(),
        ErrorCodes::ACCESS_ENTITY_ALREADY_EXISTS);
}


void IAccessStorage::throwNameCollisionCannotInsert(EntityType type, const String & name) const
{
    throw Exception(
        outputEntityTypeAndName(type, name) + ": cannot insert because " + outputEntityTypeAndName(type, name) + " already exists in "
            + getStorageName(),
        ErrorCodes::ACCESS_ENTITY_ALREADY_EXISTS);
}


void IAccessStorage::throwNameCollisionCannotRename(EntityType type, const String & old_name, const String & new_name) const
{
    throw Exception(
        outputEntityTypeAndName(type, old_name) + ": cannot rename to " + backQuote(new_name) + " because "
            + outputEntityTypeAndName(type, new_name) + " already exists in " + getStorageName(),
        ErrorCodes::ACCESS_ENTITY_ALREADY_EXISTS);
}


void IAccessStorage::throwReadonlyCannotInsert(EntityType type, const String & name) const
{
    throw Exception(
        "Cannot insert " + outputEntityTypeAndName(type, name) + " to " + getStorageName() + " because this storage is readonly",
        ErrorCodes::ACCESS_STORAGE_READONLY);
}


void IAccessStorage::throwReadonlyCannotUpdate(EntityType type, const String & name) const
{
    throw Exception(
        "Cannot update " + outputEntityTypeAndName(type, name) + " in " + getStorageName() + " because this storage is readonly",
        ErrorCodes::ACCESS_STORAGE_READONLY);
}


void IAccessStorage::throwReadonlyCannotRemove(EntityType type, const String & name) const
{
    throw Exception(
        "Cannot remove " + outputEntityTypeAndName(type, name) + " from " + getStorageName() + " because this storage is readonly",
        ErrorCodes::ACCESS_STORAGE_READONLY);
}

void IAccessStorage::throwAddressNotAllowed(const Poco::Net::IPAddress & address)
{
    throw Exception("Connections from " + address.toString() + " are not allowed", ErrorCodes::IP_ADDRESS_NOT_ALLOWED);
}

void IAccessStorage::throwInvalidPassword()
{
    throw Exception("Invalid password", ErrorCodes::WRONG_PASSWORD);
}

void IAccessStorage::throwCannotAuthenticate(const String & user_name)
{
    /// We use the same message for all authentification failures because we don't want to give away any unnecessary information for security reasons,
    /// only the log will show the exact reason.
    throw Exception(user_name + ": Authentication failed: password is incorrect or there is no user with such name", ErrorCodes::AUTHENTICATION_FAILED);
}

}<|MERGE_RESOLUTION|>--- conflicted
+++ resolved
@@ -423,22 +423,18 @@
     const ExternalAuthenticators & external_authenticators,
     bool replace_exception_with_cannot_authenticate) const
 {
-<<<<<<< HEAD
-    return loginImpl(credentials, address, external_authenticators);
-=======
     try
     {
-        return loginImpl(user_name, password, address, external_authenticators);
+        return loginImpl(credentials, address, external_authenticators);
     }
     catch (...)
     {
         if (!replace_exception_with_cannot_authenticate)
             throw;
 
-        tryLogCurrentException(getLogger(), user_name + ": Authentication failed");
-        throwCannotAuthenticate(user_name);
-    }
->>>>>>> 235a493a
+        tryLogCurrentException(getLogger(), credentials.getUserName() + ": Authentication failed");
+        throwCannotAuthenticate(credentials.getUserName());
+    }
 }
 
 
@@ -451,15 +447,8 @@
     {
         if (auto user = tryRead<User>(*id))
         {
-<<<<<<< HEAD
-            if (areCredentialsValidImpl(*user, credentials, external_authenticators) && isAddressAllowedImpl(*user, address))
-                return *id;
-        }
-    }
-    throwCannotAuthenticate(credentials.getUserName());
-=======
-            if (!isPasswordCorrectImpl(*user, password, external_authenticators))
-                throwInvalidPassword();
+            if (!areCredentialsValidImpl(*user, credentials, external_authenticators))
+                throwInvalidCredentials();
 
             if (!isAddressAllowedImpl(*user, address))
                 throwAddressNotAllowed(address);
@@ -467,8 +456,7 @@
             return *id;
         }
     }
-    throwNotFound(EntityType::USER, user_name);
->>>>>>> 235a493a
+    throwNotFound(EntityType::USER, credentials.getUserName());
 }
 
 
@@ -487,6 +475,18 @@
 }
 
 
+UUID IAccessStorage::getIDOfLoggedUser(const String & user_name) const
+{
+    return getIDOfLoggedUserImpl(user_name);
+}
+
+
+UUID IAccessStorage::getIDOfLoggedUserImpl(const String & user_name) const
+{
+    return getID<User>(user_name);
+}
+
+
 UUID IAccessStorage::generateRandomID()
 {
     static Poco::UUIDGenerator generator;
@@ -581,9 +581,9 @@
     throw Exception("Connections from " + address.toString() + " are not allowed", ErrorCodes::IP_ADDRESS_NOT_ALLOWED);
 }
 
-void IAccessStorage::throwInvalidPassword()
-{
-    throw Exception("Invalid password", ErrorCodes::WRONG_PASSWORD);
+void IAccessStorage::throwInvalidCredentials()
+{
+    throw Exception("Invalid credentials", ErrorCodes::WRONG_PASSWORD);
 }
 
 void IAccessStorage::throwCannotAuthenticate(const String & user_name)
