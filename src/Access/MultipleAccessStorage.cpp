#include <Access/MultipleAccessStorage.h>
#include <Access/Credentials.h>
#include <Common/Exception.h>
#include <ext/range.h>
#include <boost/range/adaptor/map.hpp>
#include <boost/range/adaptor/reversed.hpp>
#include <boost/range/algorithm/copy.hpp>
#include <boost/range/algorithm/find.hpp>


namespace DB
{
namespace ErrorCodes
{
    extern const int ACCESS_STORAGE_FOR_INSERTION_NOT_FOUND;
    extern const int ACCESS_ENTITY_ALREADY_EXISTS;
}

using Storage = IAccessStorage;
using StoragePtr = std::shared_ptr<Storage>;
using ConstStoragePtr = std::shared_ptr<const Storage>;
using Storages = std::vector<StoragePtr>;


MultipleAccessStorage::MultipleAccessStorage(const String & storage_name_)
    : IAccessStorage(storage_name_)
    , nested_storages(std::make_shared<Storages>())
    , ids_cache(512 /* cache size */)
{
}

MultipleAccessStorage::~MultipleAccessStorage()
{
    /// It's better to remove the storages in the reverse order because they could depend on each other somehow.
    const auto storages = getStoragesPtr();
    for (const auto & storage : *storages | boost::adaptors::reversed)
    {
        removeStorage(storage);
    }
}

void MultipleAccessStorage::setStorages(const std::vector<StoragePtr> & storages)
{
    std::unique_lock lock{mutex};
    nested_storages = std::make_shared<const Storages>(storages);
    ids_cache.reset();
    updateSubscriptionsToNestedStorages(lock);
}

void MultipleAccessStorage::addStorage(const StoragePtr & new_storage)
{
    std::unique_lock lock{mutex};
    if (boost::range::find(*nested_storages, new_storage) != nested_storages->end())
        return;
    auto new_storages = std::make_shared<Storages>(*nested_storages);
    new_storages->push_back(new_storage);
    nested_storages = new_storages;
    updateSubscriptionsToNestedStorages(lock);
}

void MultipleAccessStorage::removeStorage(const StoragePtr & storage_to_remove)
{
    std::unique_lock lock{mutex};
    auto it = boost::range::find(*nested_storages, storage_to_remove);
    if (it == nested_storages->end())
        return;
    size_t index = it - nested_storages->begin();
    auto new_storages = std::make_shared<Storages>(*nested_storages);
    new_storages->erase(new_storages->begin() + index);
    nested_storages = new_storages;
    ids_cache.reset();
    updateSubscriptionsToNestedStorages(lock);
}

std::vector<StoragePtr> MultipleAccessStorage::getStorages()
{
    return *getStoragesPtr();
}

std::vector<ConstStoragePtr> MultipleAccessStorage::getStorages() const
{
    auto storages = getStoragesInternal();
    std::vector<ConstStoragePtr> res;
    res.reserve(storages->size());
    boost::range::copy(*storages, std::back_inserter(res));
    return res;
}

std::shared_ptr<const Storages> MultipleAccessStorage::getStoragesPtr()
{
    return getStoragesInternal();
}

std::shared_ptr<const Storages> MultipleAccessStorage::getStoragesInternal() const
{
    std::lock_guard lock{mutex};
    return nested_storages;
}


std::optional<UUID> MultipleAccessStorage::findImpl(EntityType type, const String & name) const
{
    auto storages = getStoragesInternal();
    for (const auto & storage : *storages)
    {
        auto id = storage->find(type, name);
        if (id)
        {
            std::lock_guard lock{mutex};
            ids_cache.set(*id, storage);
            return id;
        }
    }
    return {};
}


std::vector<UUID> MultipleAccessStorage::findAllImpl(EntityType type) const
{
    std::vector<UUID> all_ids;
    auto storages = getStoragesInternal();
    for (const auto & storage : *storages)
    {
        auto ids = storage->findAll(type);
        all_ids.insert(all_ids.end(), std::make_move_iterator(ids.begin()), std::make_move_iterator(ids.end()));
    }
    return all_ids;
}


bool MultipleAccessStorage::existsImpl(const UUID & id) const
{
    return findStorage(id) != nullptr;
}


StoragePtr MultipleAccessStorage::findStorage(const UUID & id)
{
    StoragePtr from_cache;
    {
        std::lock_guard lock{mutex};
        from_cache = ids_cache.get(id);
    }
    if (from_cache && from_cache->exists(id))
        return from_cache;

    auto storages = getStoragesInternal();
    for (const auto & storage : *storages)
    {
        if (storage->exists(id))
        {
            std::lock_guard lock{mutex};
            ids_cache.set(id, storage);
            return storage;
        }
    }

    return nullptr;
}


ConstStoragePtr MultipleAccessStorage::findStorage(const UUID & id) const
{
    return const_cast<MultipleAccessStorage *>(this)->findStorage(id);
}


StoragePtr MultipleAccessStorage::getStorage(const UUID & id)
{
    auto storage = findStorage(id);
    if (storage)
        return storage;
    throwNotFound(id);
}


ConstStoragePtr MultipleAccessStorage::getStorage(const UUID & id) const
{
    return const_cast<MultipleAccessStorage *>(this)->getStorage(id);
}

AccessEntityPtr MultipleAccessStorage::readImpl(const UUID & id) const
{
    return getStorage(id)->read(id);
}


String MultipleAccessStorage::readNameImpl(const UUID & id) const
{
    return getStorage(id)->readName(id);
}


bool MultipleAccessStorage::canInsertImpl(const AccessEntityPtr & entity) const
{
    auto storages = getStoragesInternal();
    for (const auto & storage : *storages)
    {
        if (storage->canInsert(entity))
            return true;
    }
    return false;
}


UUID MultipleAccessStorage::insertImpl(const AccessEntityPtr & entity, bool replace_if_exists)
{
    auto storages = getStoragesInternal();

    std::shared_ptr<IAccessStorage> storage_for_insertion;
    for (const auto & storage : *storages)
    {
        if (storage->canInsert(entity) ||
            storage->find(entity->getType(), entity->getName()))
        {
            storage_for_insertion = storage;
            break;
        }
    }

    if (!storage_for_insertion)
        throw Exception("Not found a storage to insert " + entity->outputTypeAndName(), ErrorCodes::ACCESS_STORAGE_FOR_INSERTION_NOT_FOUND);

    auto id = replace_if_exists ? storage_for_insertion->insertOrReplace(entity) : storage_for_insertion->insert(entity);
    std::lock_guard lock{mutex};
    ids_cache.set(id, storage_for_insertion);
    return id;
}


void MultipleAccessStorage::removeImpl(const UUID & id)
{
    getStorage(id)->remove(id);
}


void MultipleAccessStorage::updateImpl(const UUID & id, const UpdateFunc & update_func)
{
    auto storage_for_updating = getStorage(id);

    /// If the updating involves renaming check that the renamed entity will be accessible by name.
    auto storages = getStoragesInternal();
    if ((storages->size() > 1) && (storages->front() != storage_for_updating))
    {
        auto old_entity = storage_for_updating->read(id);
        auto new_entity = update_func(old_entity);
        if (new_entity->getName() != old_entity->getName())
        {
            for (const auto & storage : *storages)
            {
                if (storage == storage_for_updating)
                    break;
                if (storage->find(new_entity->getType(), new_entity->getName()))
                {
                    throw Exception(
                        old_entity->outputTypeAndName() + ": cannot rename to " + backQuote(new_entity->getName()) + " because "
                            + new_entity->outputTypeAndName() + " already exists in " + storage->getStorageName(),
                        ErrorCodes::ACCESS_ENTITY_ALREADY_EXISTS);
                }
            }
        }
    }

    storage_for_updating->update(id, update_func);
}


ext::scope_guard MultipleAccessStorage::subscribeForChangesImpl(const UUID & id, const OnChangedHandler & handler) const
{
    auto storage = findStorage(id);
    if (!storage)
        return {};
    return storage->subscribeForChanges(id, handler);
}


bool MultipleAccessStorage::hasSubscriptionImpl(const UUID & id) const
{
    auto storages = getStoragesInternal();
    for (const auto & storage : *storages)
    {
        if (storage->hasSubscription(id))
            return true;
    }
    return false;
}


ext::scope_guard MultipleAccessStorage::subscribeForChangesImpl(EntityType type, const OnChangedHandler & handler) const
{
    std::unique_lock lock{mutex};
    auto & handlers = handlers_by_type[static_cast<size_t>(type)];
    handlers.push_back(handler);
    auto handler_it = std::prev(handlers.end());
    if (handlers.size() == 1)
        updateSubscriptionsToNestedStorages(lock);

    return [this, type, handler_it]
    {
        std::unique_lock lock2{mutex};
        auto & handlers2 = handlers_by_type[static_cast<size_t>(type)];
        handlers2.erase(handler_it);
        if (handlers2.empty())
            updateSubscriptionsToNestedStorages(lock2);
    };
}


bool MultipleAccessStorage::hasSubscriptionImpl(EntityType type) const
{
    std::lock_guard lock{mutex};
    const auto & handlers = handlers_by_type[static_cast<size_t>(type)];
    return !handlers.empty();
}


/// Updates subscriptions to nested storages.
/// We need the subscriptions to the nested storages if someone has subscribed to us.
/// If any of the nested storages is changed we call our subscribers.
void MultipleAccessStorage::updateSubscriptionsToNestedStorages(std::unique_lock<std::mutex> & lock) const
{
    /// lock is already locked.

    std::vector<std::pair<StoragePtr, ext::scope_guard>> added_subscriptions[static_cast<size_t>(EntityType::MAX)];
    std::vector<ext::scope_guard> removed_subscriptions;

    for (auto type : ext::range(EntityType::MAX))
    {
        auto & handlers = handlers_by_type[static_cast<size_t>(type)];
        auto & subscriptions = subscriptions_to_nested_storages[static_cast<size_t>(type)];
        if (handlers.empty())
        {
            /// None has subscribed to us, we need no subscriptions to the nested storages.
            for (auto & subscription : subscriptions | boost::adaptors::map_values)
                removed_subscriptions.push_back(std::move(subscription));
            subscriptions.clear();
        }
        else
        {
            /// Someone has subscribed to us, now we need to have a subscription to each nested storage.
            for (auto it = subscriptions.begin(); it != subscriptions.end();)
            {
                const auto & storage = it->first;
                auto & subscription = it->second;
                if (boost::range::find(*nested_storages, storage) == nested_storages->end())
                {
                    removed_subscriptions.push_back(std::move(subscription));
                    it = subscriptions.erase(it);
                }
                else
                    ++it;
            }

            for (const auto & storage : *nested_storages)
            {
                if (!subscriptions.count(storage))
                    added_subscriptions[static_cast<size_t>(type)].push_back({storage, nullptr});
            }
        }
    }

    /// Unlock the mutex temporarily because it's much better to subscribe to the nested storages
    /// with the mutex unlocked.
    lock.unlock();
    removed_subscriptions.clear();

    for (auto type : ext::range(EntityType::MAX))
    {
        if (!added_subscriptions[static_cast<size_t>(type)].empty())
        {
            auto on_changed = [this, type](const UUID & id, const AccessEntityPtr & entity)
            {
                Notifications notifications;
                SCOPE_EXIT({ notify(notifications); });
                std::lock_guard lock2{mutex};
                for (const auto & handler : handlers_by_type[static_cast<size_t>(type)])
                    notifications.push_back({handler, id, entity});
            };
            for (auto & [storage, subscription] : added_subscriptions[static_cast<size_t>(type)])
                subscription = storage->subscribeForChanges(type, on_changed);
        }
    }

    /// Lock the mutex again to store added subscriptions to the nested storages.
    lock.lock();
    for (auto type : ext::range(EntityType::MAX))
    {
        if (!added_subscriptions[static_cast<size_t>(type)].empty())
        {
            auto & subscriptions = subscriptions_to_nested_storages[static_cast<size_t>(type)];
            for (auto & [storage, subscription] : added_subscriptions[static_cast<size_t>(type)])
            {
                if (!subscriptions.count(storage) && (boost::range::find(*nested_storages, storage) != nested_storages->end())
                    && !handlers_by_type[static_cast<size_t>(type)].empty())
                {
                    subscriptions.emplace(std::move(storage), std::move(subscription));
                }
            }
        }
    }

    lock.unlock();
    added_subscriptions->clear();
}


UUID MultipleAccessStorage::loginImpl(const Credentials & credentials, const Poco::Net::IPAddress & address, const ExternalAuthenticators & external_authenticators) const
{
    auto storages = getStoragesInternal();
    for (const auto & storage : *storages)
    {
        try
        {
<<<<<<< HEAD
            auto id = storage->login(credentials, address, external_authenticators);
=======
            auto id = storage->login(user_name, password, address, external_authenticators, /* replace_exception_with_cannot_authenticate = */ false);
>>>>>>> 235a493a
            std::lock_guard lock{mutex};
            ids_cache.set(id, storage);
            return id;
        }
        catch (...)
        {
            if (!storage->find(EntityType::USER, credentials.getUserName()))
            {
                /// The authentication failed because there no users with such name in the `storage`
                /// thus we can try to search in other nested storages.
                continue;
            }
            throw;
        }
    }
<<<<<<< HEAD
    throwCannotAuthenticate(credentials.getUserName());
=======
    throwNotFound(EntityType::USER, user_name);
}


UUID MultipleAccessStorage::getIDOfLoggedUserImpl(const String & user_name) const
{
    auto storages = getStoragesInternal();
    for (const auto & storage : *storages)
    {
        try
        {
            auto id = storage->getIDOfLoggedUser(user_name);
            std::lock_guard lock{mutex};
            ids_cache.set(id, storage);
            return id;
        }
        catch (...)
        {
            if (!storage->find(EntityType::USER, user_name))
            {
                /// The authentication failed because there no users with such name in the `storage`
                /// thus we can try to search in other nested storages.
                continue;
            }
            throw;
        }
    }
    throwNotFound(EntityType::USER, user_name);
>>>>>>> 235a493a
}

}<|MERGE_RESOLUTION|>--- conflicted
+++ resolved
@@ -411,11 +411,7 @@
     {
         try
         {
-<<<<<<< HEAD
-            auto id = storage->login(credentials, address, external_authenticators);
-=======
-            auto id = storage->login(user_name, password, address, external_authenticators, /* replace_exception_with_cannot_authenticate = */ false);
->>>>>>> 235a493a
+            auto id = storage->login(credentials, address, external_authenticators, /* replace_exception_with_cannot_authenticate = */ false);
             std::lock_guard lock{mutex};
             ids_cache.set(id, storage);
             return id;
@@ -431,10 +427,7 @@
             throw;
         }
     }
-<<<<<<< HEAD
-    throwCannotAuthenticate(credentials.getUserName());
-=======
-    throwNotFound(EntityType::USER, user_name);
+    throwNotFound(EntityType::USER, credentials.getUserName());
 }
 
 
@@ -462,7 +455,6 @@
         }
     }
     throwNotFound(EntityType::USER, user_name);
->>>>>>> 235a493a
 }
 
 }