--- conflicted
+++ resolved
@@ -504,16 +504,10 @@
             auth_data.setPasswordHashBinary(AuthenticationData::Util::stringToDigest(value), validate);
             return auth_data;
         }
-<<<<<<< HEAD
-
-        auth_data.setPasswordHashHex(value, validate);
-
-=======
         else
         {
-            auth_data.setPasswordHashHex(value);
-        }
->>>>>>> 1e8582aa
+            auth_data.setPasswordHashHex(value, validate);
+        }
 
         if (query.type == AuthenticationType::SHA256_PASSWORD && args_size == 2)
         {
