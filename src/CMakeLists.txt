if (USE_INCLUDE_WHAT_YOU_USE)
    set (CMAKE_CXX_INCLUDE_WHAT_YOU_USE ${IWYU_PATH})
endif ()

if (USE_CLANG_TIDY)
    set (CMAKE_CXX_CLANG_TIDY "${CLANG_TIDY_PATH}")
endif ()

if(COMPILER_PIPE)
    set(MAX_COMPILER_MEMORY 2500)
else()
    set(MAX_COMPILER_MEMORY 1500)
endif()
if(MAKE_STATIC_LIBRARIES)
    set(MAX_LINKER_MEMORY 3500)
else()
    set(MAX_LINKER_MEMORY 2500)
endif()
include(../cmake/limit_jobs.cmake)

set (CONFIG_VERSION "${CMAKE_CURRENT_BINARY_DIR}/Common/config_version.h")
set (CONFIG_COMMON "${CMAKE_CURRENT_BINARY_DIR}/Common/config.h")

include (../cmake/version.cmake)
message (STATUS "Will build ${VERSION_FULL} revision ${VERSION_REVISION} ${VERSION_OFFICIAL}")
configure_file (Common/config.h.in ${CONFIG_COMMON})
configure_file (Common/config_version.h.in ${CONFIG_VERSION})
configure_file (Core/config_core.h.in "${CMAKE_CURRENT_BINARY_DIR}/Core/include/config_core.h")

if (USE_DEBUG_HELPERS)
    set (INCLUDE_DEBUG_HELPERS "-I\"${ClickHouse_SOURCE_DIR}/base\" -include \"${ClickHouse_SOURCE_DIR}/src/Core/iostream_debug_helpers.h\"")
    set (CMAKE_CXX_FLAGS "${CMAKE_CXX_FLAGS} ${INCLUDE_DEBUG_HELPERS}")
endif ()

if (COMPILER_GCC)
    # If we leave this optimization enabled, gcc-7 replaces a pair of SSE intrinsics (16 byte load, store) with a call to memcpy.
    # It leads to slow code. This is compiler bug. It looks like this:
    #
    # (gdb) bt
    #0  memcpy (destination=0x7faa6e9f1638, source=0x7faa81d9e9a8, size=16) at ../libs/libmemcpy/memcpy.h:11
    #1  0x0000000005341c5f in _mm_storeu_si128 (__B=..., __P=<optimized out>) at /usr/lib/gcc/x86_64-linux-gnu/7/include/emmintrin.h:720
    #2  memcpySmallAllowReadWriteOverflow15Impl (n=<optimized out>, src=<optimized out>, dst=<optimized out>) at ../src/Common/memcpySmall.h:37

    add_definitions ("-fno-tree-loop-distribute-patterns")
endif ()

add_subdirectory (Access)
add_subdirectory (Columns)
add_subdirectory (Common)
add_subdirectory (Core)
add_subdirectory (DataStreams)
add_subdirectory (DataTypes)
add_subdirectory (Dictionaries)
add_subdirectory (Disks)
add_subdirectory (Storages)
add_subdirectory (Parsers)
add_subdirectory (Parsers/New)
add_subdirectory (IO)
add_subdirectory (Functions)
add_subdirectory (Interpreters)
add_subdirectory (AggregateFunctions)
add_subdirectory (Client)
add_subdirectory (TableFunctions)
add_subdirectory (Processors)
add_subdirectory (Formats)
add_subdirectory (Compression)
add_subdirectory (Server)
add_subdirectory (Coordination)


set(dbms_headers)
set(dbms_sources)

add_headers_and_sources(clickhouse_common_io Common)
add_headers_and_sources(clickhouse_common_io Common/HashTable)
add_headers_and_sources(clickhouse_common_io IO)
add_headers_and_sources(clickhouse_common_io IO/S3)
list (REMOVE_ITEM clickhouse_common_io_sources Common/malloc.cpp Common/new_delete.cpp)

if(USE_RDKAFKA)
    add_headers_and_sources(dbms Storages/Kafka)
endif()

if (USE_AMQPCPP)
    add_headers_and_sources(dbms Storages/RabbitMQ)
endif()

if (USE_LIBPQXX)
    add_headers_and_sources(dbms Databases/PostgreSQL)
    add_headers_and_sources(dbms Storages/PostgreSQL)
endif()

if (USE_ROCKSDB)
    add_headers_and_sources(dbms Storages/RocksDB)
endif()

if (USE_AWS_S3)
    add_headers_and_sources(dbms Common/S3)
    add_headers_and_sources(dbms Disks/S3)
endif()

if (USE_HDFS)
    add_headers_and_sources(dbms Storages/HDFS)
    add_headers_and_sources(dbms Disks/HDFS)
endif()

list (APPEND clickhouse_common_io_sources ${CONFIG_BUILD})
list (APPEND clickhouse_common_io_headers ${CONFIG_VERSION} ${CONFIG_COMMON})

list (APPEND dbms_sources Functions/IFunction.cpp Functions/FunctionFactory.cpp Functions/FunctionHelpers.cpp Functions/extractTimeZoneFromFunctionArguments.cpp Functions/replicate.cpp Functions/FunctionsLogical.cpp)
list (APPEND dbms_headers Functions/IFunction.h Functions/FunctionFactory.h Functions/FunctionHelpers.h Functions/extractTimeZoneFromFunctionArguments.h Functions/replicate.h Functions/FunctionsLogical.h)

list (APPEND dbms_sources
    AggregateFunctions/IAggregateFunction.cpp
    AggregateFunctions/AggregateFunctionFactory.cpp
    AggregateFunctions/AggregateFunctionCombinatorFactory.cpp
    AggregateFunctions/AggregateFunctionState.cpp
    AggregateFunctions/AggregateFunctionCount.cpp
    AggregateFunctions/parseAggregateFunctionParameters.cpp)

list (APPEND dbms_headers
    AggregateFunctions/IAggregateFunction.h
    AggregateFunctions/IAggregateFunctionCombinator.h
    AggregateFunctions/AggregateFunctionFactory.h
    AggregateFunctions/AggregateFunctionCombinatorFactory.h
    AggregateFunctions/AggregateFunctionState.h
    AggregateFunctions/AggregateFunctionCount.cpp
    AggregateFunctions/FactoryHelpers.h
    AggregateFunctions/parseAggregateFunctionParameters.h)

list (APPEND dbms_sources TableFunctions/ITableFunction.cpp TableFunctions/TableFunctionFactory.cpp)
list (APPEND dbms_headers TableFunctions/ITableFunction.h   TableFunctions/TableFunctionFactory.h)
list (APPEND dbms_sources Dictionaries/DictionaryFactory.cpp Dictionaries/DictionarySourceFactory.cpp Dictionaries/DictionaryStructure.cpp  Dictionaries/getDictionaryConfigurationFromAST.cpp)
list (APPEND dbms_headers Dictionaries/DictionaryFactory.h   Dictionaries/DictionarySourceFactory.h   Dictionaries/DictionaryStructure.h Dictionaries/getDictionaryConfigurationFromAST.h)

if (NOT ENABLE_SSL)
    list (REMOVE_ITEM clickhouse_common_io_sources Common/OpenSSLHelpers.cpp)
    list (REMOVE_ITEM clickhouse_common_io_headers Common/OpenSSLHelpers.h)
endif ()

add_library(clickhouse_common_io ${clickhouse_common_io_headers} ${clickhouse_common_io_sources})

if (SPLIT_SHARED_LIBRARIES)
    target_compile_definitions(clickhouse_common_io PRIVATE SPLIT_SHARED_LIBRARIES)
endif ()

add_library (clickhouse_malloc OBJECT Common/malloc.cpp)
set_source_files_properties(Common/malloc.cpp PROPERTIES COMPILE_FLAGS "-fno-builtin")

if (((SANITIZE STREQUAL "thread") OR (SANITIZE STREQUAL "address")) AND COMPILER_GCC)
    message(WARNING "Memory tracking is disabled, due to gcc sanitizers")
else()
    add_library (clickhouse_new_delete STATIC Common/new_delete.cpp)
    target_link_libraries (clickhouse_new_delete PRIVATE clickhouse_common_io jemalloc)
endif()

add_subdirectory(Common/ZooKeeper)
add_subdirectory(Common/Config)

set (all_modules)
macro(add_object_library name common_path)
    if (MAKE_STATIC_LIBRARIES OR NOT SPLIT_SHARED_LIBRARIES)
        add_headers_and_sources(dbms ${common_path})
    else ()
        list (APPEND all_modules ${name})
        add_headers_and_sources(${name} ${common_path})
        add_library(${name} SHARED ${${name}_sources} ${${name}_headers})
        if (OS_DARWIN)
            target_link_libraries (${name} PRIVATE -Wl,-undefined,dynamic_lookup)
        else()
            target_link_libraries (${name} PRIVATE -Wl,--unresolved-symbols=ignore-all)
        endif()
    endif ()
endmacro()

add_object_library(clickhouse_access Access)
add_object_library(clickhouse_core Core)
add_object_library(clickhouse_core_mysql Core/MySQL)
add_object_library(clickhouse_compression Compression)
add_object_library(clickhouse_datastreams DataStreams)
add_object_library(clickhouse_datatypes DataTypes)
add_object_library(clickhouse_datatypes_serializations DataTypes/Serializations)
add_object_library(clickhouse_databases Databases)
add_object_library(clickhouse_databases_mysql Databases/MySQL)
add_object_library(clickhouse_disks Disks)
add_object_library(clickhouse_interpreters Interpreters)
add_object_library(clickhouse_interpreters_mysql Interpreters/MySQL)
add_object_library(clickhouse_interpreters_clusterproxy Interpreters/ClusterProxy)
add_object_library(clickhouse_interpreters_jit Interpreters/JIT)
add_object_library(clickhouse_columns Columns)
add_object_library(clickhouse_storages Storages)
add_object_library(clickhouse_storages_mysql Storages/MySQL)
add_object_library(clickhouse_storages_distributed Storages/Distributed)
add_object_library(clickhouse_storages_mergetree Storages/MergeTree)
add_object_library(clickhouse_storages_liveview Storages/LiveView)
add_object_library(clickhouse_client Client)
add_object_library(clickhouse_bridge Bridge)
add_object_library(clickhouse_server Server)
add_object_library(clickhouse_server_http Server/HTTP)
add_object_library(clickhouse_formats Formats)
add_object_library(clickhouse_processors Processors)
add_object_library(clickhouse_processors_executors Processors/Executors)
add_object_library(clickhouse_processors_formats Processors/Formats)
add_object_library(clickhouse_processors_formats_impl Processors/Formats/Impl)
add_object_library(clickhouse_processors_transforms Processors/Transforms)
add_object_library(clickhouse_processors_sources Processors/Sources)
add_object_library(clickhouse_processors_merges Processors/Merges)
add_object_library(clickhouse_processors_merges_algorithms Processors/Merges/Algorithms)
add_object_library(clickhouse_processors_queryplan Processors/QueryPlan)
add_object_library(clickhouse_processors_queryplan_optimizations Processors/QueryPlan/Optimizations)

if (USE_NURAFT)
    add_object_library(clickhouse_coordination Coordination)
endif()

set (DBMS_COMMON_LIBRARIES)
# libgcc_s does not provide an implementation of an atomics library. Instead,
# GCC’s libatomic library can be used to supply these when using libgcc_s.
if ((NOT USE_LIBCXX) AND COMPILER_CLANG AND OS_LINUX)
    list (APPEND DBMS_COMMON_LIBRARIES atomic)
endif()

if (MAKE_STATIC_LIBRARIES OR NOT SPLIT_SHARED_LIBRARIES)
    add_library (dbms STATIC ${dbms_headers} ${dbms_sources})
    target_link_libraries (dbms PRIVATE clickhouse_parsers_new jemalloc libdivide ${DBMS_COMMON_LIBRARIES})
    set (all_modules dbms)
else()
    add_library (dbms SHARED ${dbms_headers} ${dbms_sources})
    target_link_libraries (dbms PUBLIC ${all_modules} ${DBMS_COMMON_LIBRARIES})
    target_link_libraries (clickhouse_interpreters PRIVATE clickhouse_parsers_new jemalloc libdivide)
    list (APPEND all_modules dbms)
    # force all split libs to be linked
    if (OS_DARWIN)
        set (CMAKE_SHARED_LINKER_FLAGS "${CMAKE_SHARED_LINKER_FLAGS} -Wl,-undefined,error")
    else()
        set (CMAKE_SHARED_LINKER_FLAGS "${CMAKE_SHARED_LINKER_FLAGS} -Wl,--no-as-needed")
    endif()
endif ()

macro (dbms_target_include_directories)
    foreach (module ${all_modules})
        target_include_directories (${module} ${ARGN})
    endforeach ()
endmacro ()

macro (dbms_target_link_libraries)
    foreach (module ${all_modules})
        target_link_libraries (${module} ${ARGN})
    endforeach ()
endmacro ()

dbms_target_include_directories (PUBLIC "${ClickHouse_SOURCE_DIR}/src" "${ClickHouse_BINARY_DIR}/src")
target_include_directories (clickhouse_common_io PUBLIC "${ClickHouse_SOURCE_DIR}/src" "${ClickHouse_BINARY_DIR}/src")

if (USE_EMBEDDED_COMPILER)
    dbms_target_link_libraries (PRIVATE ${REQUIRED_LLVM_LIBRARIES})
    dbms_target_include_directories (SYSTEM BEFORE PUBLIC ${LLVM_INCLUDE_DIRS})
endif ()

<<<<<<< HEAD
if (CMAKE_BUILD_TYPE_UC STREQUAL "RELEASE" OR CMAKE_BUILD_TYPE_UC STREQUAL "RELWITHDEBINFO" OR CMAKE_BUILD_TYPE_UC STREQUAL "MINSIZEREL")
    # Won't generate debug info for files with heavy template instantiation to achieve faster linking and lower size.
    set_source_files_properties(
        Dictionaries/FlatDictionary.cpp
        Dictionaries/HashedDictionary.cpp
        Dictionaries/CacheDictionary.cpp
        Dictionaries/IPAddressDictionary.cpp
        Dictionaries/RangeHashedDictionary.cpp
        Dictionaries/ComplexKeyHashedDictionary.cpp
        Dictionaries/ComplexKeyCacheDictionary.cpp
        Dictionaries/ComplexKeyCacheDictionary_generate1.cpp
        Dictionaries/ComplexKeyCacheDictionary_generate2.cpp
        Dictionaries/ComplexKeyCacheDictionary_generate3.cpp
        Dictionaries/ODBCBlockInputStream.cpp
        Dictionaries/HTTPDictionarySource.cpp
        Dictionaries/LibraryDictionarySource.cpp
        Dictionaries/ExecutableDictionarySource.cpp
        Dictionaries/ClickHouseDictionarySource.cpp
        PROPERTIES COMPILE_FLAGS -g0)
endif ()

# coverage for everything in src/
foreach (module ${all_modules})
    set_target_properties(${module} PROPERTIES COMPILE_FLAGS "${WITH_COVERAGE_FLAGS}")
endforeach ()

if (WITH_COVERAGE)
    set_source_files_properties(
        Common/Coverage.cpp
        Common/ThreadPool.cpp # Otherwise tests run about x2 slower.

        # Otherwise it will slow down stack traces printing too much.
=======
# Otherwise it will slow down stack traces printing too much.
set_source_files_properties(
>>>>>>> b1263c18
        Common/Elf.cpp
        Common/Dwarf.cpp
        Common/SymbolIndex.cpp

        Functions/URL/tldLookup.generated.cpp

        PROPERTIES COMPILE_FLAGS "${WITHOUT_COVERAGE}")
endif()

target_link_libraries (clickhouse_common_io
        PRIVATE
            string_utils
            widechar_width
            ${LINK_LIBRARIES_ONLY_ON_X86_64}
        PUBLIC
            common
            ${DOUBLE_CONVERSION_LIBRARIES}
            dragonbox_to_chars
)

if(RE2_LIBRARY)
    target_link_libraries(clickhouse_common_io PUBLIC ${RE2_LIBRARY})
endif()
if(RE2_ST_LIBRARY)
    target_link_libraries(clickhouse_common_io PUBLIC ${RE2_ST_LIBRARY})
endif()

target_link_libraries(clickhouse_common_io
        PRIVATE
            ${EXECINFO_LIBRARIES}
            cpuid
        PUBLIC
            boost::program_options
            boost::system
            ${CITYHASH_LIBRARIES}
            ${ZLIB_LIBRARIES}
            pcg_random
            Poco::Foundation
            roaring
)



if (USE_RDKAFKA)
    dbms_target_link_libraries(PRIVATE ${CPPKAFKA_LIBRARY} ${RDKAFKA_LIBRARY})
    if(NOT USE_INTERNAL_RDKAFKA_LIBRARY)
        dbms_target_include_directories(SYSTEM BEFORE PRIVATE ${RDKAFKA_INCLUDE_DIR})
    endif()
endif()

if (USE_CYRUS_SASL)
    dbms_target_link_libraries(PRIVATE ${CYRUS_SASL_LIBRARY})
endif()

if (USE_KRB5)
    dbms_target_include_directories(SYSTEM BEFORE PRIVATE ${KRB5_INCLUDE_DIR})
    dbms_target_link_libraries(PRIVATE ${KRB5_LIBRARY})
endif()

if (USE_NURAFT)
    dbms_target_link_libraries(PUBLIC ${NURAFT_LIBRARY})
endif()

if(RE2_INCLUDE_DIR)
    target_include_directories(clickhouse_common_io SYSTEM BEFORE PUBLIC ${RE2_INCLUDE_DIR})
endif()

dbms_target_link_libraries (
    PRIVATE
        boost::filesystem
        boost::program_options
        clickhouse_common_config
        clickhouse_common_zookeeper
        clickhouse_dictionaries_embedded
        clickhouse_parsers
        lz4
        Poco::JSON
        Poco::MongoDB
        string_utils
    PUBLIC
        ${MYSQLXX_LIBRARY}
        boost::system
        clickhouse_common_io
)

target_include_directories(clickhouse_common_io PUBLIC "${CMAKE_CURRENT_BINARY_DIR}/Core/include") # uses some includes from core
dbms_target_include_directories(PUBLIC "${CMAKE_CURRENT_BINARY_DIR}/Core/include")

dbms_target_include_directories(SYSTEM BEFORE PUBLIC ${PDQSORT_INCLUDE_DIR})
dbms_target_include_directories(SYSTEM BEFORE PUBLIC ${MINISELECT_INCLUDE_DIR})

if (ZSTD_LIBRARY)
    dbms_target_link_libraries(PRIVATE ${ZSTD_LIBRARY})
    target_link_libraries (clickhouse_common_io PUBLIC ${ZSTD_LIBRARY})
    target_include_directories (clickhouse_common_io SYSTEM BEFORE PUBLIC ${ZSTD_INCLUDE_DIR})
    if (NOT USE_INTERNAL_ZSTD_LIBRARY AND ZSTD_INCLUDE_DIR)
        dbms_target_include_directories(SYSTEM BEFORE PRIVATE ${ZSTD_INCLUDE_DIR})
    endif ()
endif()

if (XZ_LIBRARY)
    target_link_libraries (clickhouse_common_io PUBLIC ${XZ_LIBRARY})
    target_include_directories (clickhouse_common_io SYSTEM BEFORE PUBLIC ${XZ_INCLUDE_DIR})
endif()

if (USE_ICU)
    dbms_target_link_libraries (PRIVATE ${ICU_LIBRARIES})
    dbms_target_include_directories (SYSTEM PRIVATE ${ICU_INCLUDE_DIRS})
endif ()

if (USE_CAPNP)
    dbms_target_link_libraries (PRIVATE ${CAPNP_LIBRARIES})
endif ()

if (USE_PARQUET)
    dbms_target_link_libraries(PRIVATE ${PARQUET_LIBRARY})
    if (NOT USE_INTERNAL_PARQUET_LIBRARY)
        dbms_target_include_directories (SYSTEM BEFORE PRIVATE ${PARQUET_INCLUDE_DIR} ${ARROW_INCLUDE_DIR})
        if (USE_STATIC_LIBRARIES)
            dbms_target_link_libraries(PRIVATE ${ARROW_LIBRARY})
        endif()
    endif ()
endif ()

if (USE_AVRO)
    dbms_target_link_libraries(PRIVATE ${AVROCPP_LIBRARY})
    dbms_target_include_directories (SYSTEM BEFORE PRIVATE ${AVROCPP_INCLUDE_DIR})
endif ()

if (OPENSSL_CRYPTO_LIBRARY)
    dbms_target_link_libraries (PRIVATE ${OPENSSL_CRYPTO_LIBRARY})
    target_link_libraries (clickhouse_common_io PRIVATE ${OPENSSL_CRYPTO_LIBRARY})
endif ()

if (USE_LDAP)
    dbms_target_include_directories (SYSTEM BEFORE PRIVATE ${OPENLDAP_INCLUDE_DIRS})
    dbms_target_link_libraries (PRIVATE ${OPENLDAP_LIBRARIES})
endif ()
dbms_target_include_directories (SYSTEM BEFORE PRIVATE ${SPARSEHASH_INCLUDE_DIR})

if (USE_PROTOBUF)
    dbms_target_link_libraries (PRIVATE ${Protobuf_LIBRARY})
    dbms_target_include_directories (SYSTEM BEFORE PRIVATE ${Protobuf_INCLUDE_DIR})
endif ()

if (USE_GRPC)
    dbms_target_link_libraries (PUBLIC clickhouse_grpc_protos)
endif()

if (USE_HDFS)
    dbms_target_link_libraries(PRIVATE ${HDFS3_LIBRARY})
    dbms_target_include_directories (SYSTEM BEFORE PUBLIC ${HDFS3_INCLUDE_DIR})
endif()

if (USE_AWS_S3)
    target_link_libraries (clickhouse_common_io PUBLIC ${AWS_S3_LIBRARY})
    target_include_directories (clickhouse_common_io SYSTEM BEFORE PUBLIC ${AWS_S3_CORE_INCLUDE_DIR})
    target_include_directories (clickhouse_common_io SYSTEM BEFORE PUBLIC ${AWS_S3_INCLUDE_DIR})
endif()

if (USE_BROTLI)
    target_link_libraries (clickhouse_common_io PRIVATE ${BROTLI_LIBRARY})
    target_include_directories (clickhouse_common_io SYSTEM BEFORE PRIVATE ${BROTLI_INCLUDE_DIR})
endif()

if (USE_AMQPCPP)
    dbms_target_link_libraries(PUBLIC ${AMQPCPP_LIBRARY})
    dbms_target_include_directories (SYSTEM BEFORE PUBLIC ${AMQPCPP_INCLUDE_DIR})
endif()

if (USE_CASSANDRA)
    dbms_target_link_libraries(PUBLIC ${CASSANDRA_LIBRARY})
    dbms_target_include_directories (SYSTEM BEFORE PUBLIC ${CASS_INCLUDE_DIR})
endif()

target_include_directories (clickhouse_common_io SYSTEM BEFORE PUBLIC ${DOUBLE_CONVERSION_INCLUDE_DIR})

if (USE_MSGPACK)
    target_include_directories (clickhouse_common_io SYSTEM BEFORE PUBLIC ${MSGPACK_INCLUDE_DIR})
endif()

target_link_libraries (clickhouse_common_io PUBLIC ${FAST_FLOAT_LIBRARY})
target_include_directories (clickhouse_common_io SYSTEM BEFORE PUBLIC ${FAST_FLOAT_INCLUDE_DIR})

if (USE_ORC)
    dbms_target_link_libraries(PUBLIC ${ORC_LIBRARIES})
    dbms_target_include_directories(SYSTEM BEFORE PUBLIC ${ORC_INCLUDE_DIR} "${CMAKE_BINARY_DIR}/contrib/orc/c++/include")
endif ()

if (USE_ROCKSDB)
    dbms_target_link_libraries(PUBLIC ${ROCKSDB_LIBRARY})
    dbms_target_include_directories(SYSTEM BEFORE PUBLIC ${ROCKSDB_INCLUDE_DIR})
endif()

if (USE_LIBPQXX)
    dbms_target_link_libraries(PUBLIC ${LIBPQXX_LIBRARY})
    dbms_target_include_directories(SYSTEM BEFORE PUBLIC ${LIBPQXX_INCLUDE_DIR})
endif()

if (USE_DATASKETCHES)
    target_include_directories (clickhouse_aggregate_functions SYSTEM BEFORE PRIVATE ${DATASKETCHES_INCLUDE_DIR})
endif ()

dbms_target_link_libraries(PRIVATE _boost_context)

include ("${ClickHouse_SOURCE_DIR}/cmake/add_check.cmake")

if (ENABLE_TESTS AND USE_GTEST)
    macro (grep_gtest_sources BASE_DIR DST_VAR)
        # Cold match files that are not in tests/ directories
        file(GLOB_RECURSE "${DST_VAR}" RELATIVE "${BASE_DIR}" "gtest*.cpp")
    endmacro()

    # attach all dbms gtest sources
    grep_gtest_sources("${ClickHouse_SOURCE_DIR}/src" dbms_gtest_sources)
    add_executable(unit_tests_dbms ${dbms_gtest_sources})

    # gtest framework has substandard code
    target_compile_options(unit_tests_dbms PRIVATE
        -Wno-zero-as-null-pointer-constant
        -Wno-covered-switch-default
        -Wno-undef
        -Wno-sign-compare
        -Wno-used-but-marked-unused
        -Wno-missing-noreturn
        -Wno-gnu-zero-variadic-macro-arguments
    )

    target_link_libraries(unit_tests_dbms PRIVATE
        ${GTEST_BOTH_LIBRARIES}
        clickhouse_functions
        clickhouse_aggregate_functions
        clickhouse_parsers
        clickhouse_storages_system
        dbms
        clickhouse_common_zookeeper
        string_utils)

    # For __udivmodti4 referenced in Core/tests/gtest_DecimalFunctions.cpp
    if (OS_DARWIN AND COMPILER_GCC)
        target_link_libraries(unit_tests_dbms PRIVATE gcc)
    endif ()

    add_check(unit_tests_dbms)
endif ()<|MERGE_RESOLUTION|>--- conflicted
+++ resolved
@@ -257,28 +257,6 @@
     dbms_target_include_directories (SYSTEM BEFORE PUBLIC ${LLVM_INCLUDE_DIRS})
 endif ()
 
-<<<<<<< HEAD
-if (CMAKE_BUILD_TYPE_UC STREQUAL "RELEASE" OR CMAKE_BUILD_TYPE_UC STREQUAL "RELWITHDEBINFO" OR CMAKE_BUILD_TYPE_UC STREQUAL "MINSIZEREL")
-    # Won't generate debug info for files with heavy template instantiation to achieve faster linking and lower size.
-    set_source_files_properties(
-        Dictionaries/FlatDictionary.cpp
-        Dictionaries/HashedDictionary.cpp
-        Dictionaries/CacheDictionary.cpp
-        Dictionaries/IPAddressDictionary.cpp
-        Dictionaries/RangeHashedDictionary.cpp
-        Dictionaries/ComplexKeyHashedDictionary.cpp
-        Dictionaries/ComplexKeyCacheDictionary.cpp
-        Dictionaries/ComplexKeyCacheDictionary_generate1.cpp
-        Dictionaries/ComplexKeyCacheDictionary_generate2.cpp
-        Dictionaries/ComplexKeyCacheDictionary_generate3.cpp
-        Dictionaries/ODBCBlockInputStream.cpp
-        Dictionaries/HTTPDictionarySource.cpp
-        Dictionaries/LibraryDictionarySource.cpp
-        Dictionaries/ExecutableDictionarySource.cpp
-        Dictionaries/ClickHouseDictionarySource.cpp
-        PROPERTIES COMPILE_FLAGS -g0)
-endif ()
-
 # coverage for everything in src/
 foreach (module ${all_modules})
     set_target_properties(${module} PROPERTIES COMPILE_FLAGS "${WITH_COVERAGE_FLAGS}")
@@ -290,10 +268,6 @@
         Common/ThreadPool.cpp # Otherwise tests run about x2 slower.
 
         # Otherwise it will slow down stack traces printing too much.
-=======
-# Otherwise it will slow down stack traces printing too much.
-set_source_files_properties(
->>>>>>> b1263c18
         Common/Elf.cpp
         Common/Dwarf.cpp
         Common/SymbolIndex.cpp
