--- conflicted
+++ resolved
@@ -354,14 +354,13 @@
             Poco::Foundation
 )
 
-<<<<<<< HEAD
 if (TARGET ch_contrib::udt)
     target_link_libraries(clickhouse_common_io PUBLIC ch_contrib::udt)
     target_link_libraries(dbms PUBLIC ch_contrib::udt)
-=======
+endif()
+
 if (TARGET ch_contrib::fiu)
     target_link_libraries(clickhouse_common_io PUBLIC ch_contrib::fiu)
->>>>>>> f98c337d
 endif()
 
 if (TARGET ch_contrib::cpuid)
