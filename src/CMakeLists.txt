--- conflicted
+++ resolved
@@ -171,21 +171,12 @@
 
 if (MAKE_STATIC_LIBRARIES OR NOT SPLIT_SHARED_LIBRARIES)
     add_library (dbms STATIC ${dbms_headers} ${dbms_sources})
-<<<<<<< HEAD
-    target_link_libraries (dbms PRIVATE clickhouse_parsers_new jemalloc libdivide)
-    set (all_modules dbms)
-else()
-    add_library (dbms SHARED ${dbms_headers} ${dbms_sources})
-    target_link_libraries (dbms PUBLIC ${all_modules})
-    target_link_libraries (clickhouse_interpreters PRIVATE clickhouse_parsers_new jemalloc libdivide)
-=======
-    target_link_libraries (dbms PRIVATE jemalloc libdivide ${DBMS_COMMON_LIBRARIES})
+    target_link_libraries (dbms PRIVATE clickhouse_parsers_new jemalloc libdivide ${DBMS_COMMON_LIBRARIES})
     set (all_modules dbms)
 else()
     add_library (dbms SHARED ${dbms_headers} ${dbms_sources})
     target_link_libraries (dbms PUBLIC ${all_modules} ${DBMS_COMMON_LIBRARIES})
-    target_link_libraries (clickhouse_interpreters PRIVATE jemalloc libdivide)
->>>>>>> 42836c86
+    target_link_libraries (clickhouse_interpreters PRIVATE clickhouse_parsers_new jemalloc libdivide)
     list (APPEND all_modules dbms)
     # force all split libs to be linked
     set (CMAKE_SHARED_LINKER_FLAGS "${CMAKE_SHARED_LINKER_FLAGS} -Wl,--no-as-needed")
