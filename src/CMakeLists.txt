--- conflicted
+++ resolved
@@ -26,168 +26,6 @@
 configure_file (Common/config.h.in ${CONFIG_COMMON})
 configure_file (Common/config_version.h.in ${CONFIG_VERSION})
 configure_file (Core/config_core.h.in ${CMAKE_CURRENT_BINARY_DIR}/Core/include/config_core.h)
-
-if (NOT MSVC)
-    set (CMAKE_CXX_FLAGS "${CMAKE_CXX_FLAGS} -Wextra")
-endif ()
-
-if (USE_DEBUG_HELPERS)
-    set (INCLUDE_DEBUG_HELPERS "-I${ClickHouse_SOURCE_DIR}/base -include ${ClickHouse_SOURCE_DIR}/src/Core/iostream_debug_helpers.h")
-    set (CMAKE_CXX_FLAGS "${CMAKE_CXX_FLAGS} ${INCLUDE_DEBUG_HELPERS}")
-endif ()
-
-# Add some warnings that are not available even with -Wall -Wextra -Wpedantic.
-
-option (WEVERYTHING "Enables -Weverything option with some exceptions. This is intended for exploration of new compiler warnings that may be found to be useful. Only makes sense for clang." ON)
-
-if (COMPILER_CLANG)
-    add_warning(pedantic)
-    no_warning(gnu-anonymous-struct)
-    no_warning(nested-anon-types)
-    no_warning(vla-extension)
-    no_warning(zero-length-array)
-
-    add_warning(comma)
-    add_warning(conditional-uninitialized)
-    add_warning(covered-switch-default)
-    add_warning(deprecated)
-    add_warning(embedded-directive)
-    add_warning(empty-init-stmt) # linux-only
-    add_warning(extra-semi-stmt) # linux-only
-    add_warning(extra-semi)
-    add_warning(gnu-case-range)
-    add_warning(inconsistent-missing-destructor-override)
-    add_warning(newline-eof)
-    add_warning(old-style-cast)
-    add_warning(range-loop-analysis)
-    add_warning(redundant-parens)
-    add_warning(reserved-id-macro)
-    add_warning(shadow-field) # clang 8+
-    add_warning(shadow-uncaptured-local)
-    add_warning(shadow)
-    add_warning(string-plus-int) # clang 8+
-    add_warning(undef)
-    add_warning(unreachable-code-return)
-    add_warning(unreachable-code)
-    add_warning(unused-exception-parameter)
-    add_warning(unused-macros)
-    add_warning(unused-member-function)
-    add_warning(zero-as-null-pointer-constant)
-
-    if (WEVERYTHING)
-        add_warning(everything)
-        no_warning(c++98-compat-pedantic)
-        no_warning(c++98-compat)
-        no_warning(c99-extensions)
-        no_warning(conversion)
-        no_warning(ctad-maybe-unsupported) # clang 9+, linux-only
-        no_warning(deprecated-dynamic-exception-spec)
-        no_warning(disabled-macro-expansion)
-        no_warning(documentation-unknown-command)
-        no_warning(double-promotion)
-        no_warning(exit-time-destructors)
-        no_warning(float-equal)
-        no_warning(global-constructors)
-        no_warning(gnu-anonymous-struct)
-        no_warning(missing-prototypes)
-        no_warning(missing-variable-declarations)
-        no_warning(nested-anon-types)
-        no_warning(packed)
-        no_warning(padded)
-        no_warning(return-std-move-in-c++11) # clang 7+
-        no_warning(shift-sign-overflow)
-        no_warning(sign-conversion)
-        no_warning(switch-enum)
-        no_warning(undefined-func-template)
-        no_warning(unused-template)
-        no_warning(vla-extension)
-        no_warning(vla)
-        no_warning(weak-template-vtables)
-        no_warning(weak-vtables)
-        no_warning(zero-length-array)
-
-        # TODO Enable conversion, sign-conversion, double-promotion warnings.
-    endif ()
-elseif (COMPILER_GCC)
-    # Add compiler options only to c++ compiler
-    function(add_cxx_compile_options option)
-        add_compile_options("$<$<STREQUAL:$<TARGET_PROPERTY:LINKER_LANGUAGE>,CXX>:${option}>")
-    endfunction()
-    # Warn about boolean expression compared with an integer value different from true/false
-    add_cxx_compile_options(-Wbool-compare)
-    # Warn whenever a pointer is cast such that the required alignment of the target is increased.
-    add_cxx_compile_options(-Wcast-align)
-    # Warn whenever a pointer is cast so as to remove a type qualifier from the target type.
-    add_cxx_compile_options(-Wcast-qual)
-    # Warn when deleting a pointer to incomplete type, which may cause undefined behavior at runtime
-    add_cxx_compile_options(-Wdelete-incomplete)
-    # Warn if a requested optimization pass is disabled. Code is too big or too complex
-    add_cxx_compile_options(-Wdisabled-optimization)
-    # Warn about duplicated conditions in an if-else-if chain
-    add_cxx_compile_options(-Wduplicated-cond)
-    # Warn about a comparison between values of different enumerated types
-    add_cxx_compile_options(-Wenum-compare)
-    # Warn about uninitialized variables that are initialized with themselves
-    add_cxx_compile_options(-Winit-self)
-    # Warn about logical not used on the left hand side operand of a comparison
-    add_cxx_compile_options(-Wlogical-not-parentheses)
-    # Warn about suspicious uses of logical operators in expressions
-    add_cxx_compile_options(-Wlogical-op)
-    # Warn if there exists a path from the function entry to a use of the variable that is uninitialized.
-    add_cxx_compile_options(-Wmaybe-uninitialized)
-    # Warn when the indentation of the code does not reflect the block structure
-    add_cxx_compile_options(-Wmisleading-indentation)
-    # Warn if a global function is defined without a previous declaration - disabled because of build times
-    # add_cxx_compile_options(-Wmissing-declarations)
-    # Warn if a user-supplied include directory does not exist
-    add_cxx_compile_options(-Wmissing-include-dirs)
-    # Obvious
-    add_cxx_compile_options(-Wnon-virtual-dtor)
-    # Obvious
-    add_cxx_compile_options(-Wno-return-local-addr)
-    # This warning is disabled due to false positives if compiled with libc++: https://gcc.gnu.org/bugzilla/show_bug.cgi?id=90037
-    #add_cxx_compile_options(-Wnull-dereference)
-    # Obvious
-    add_cxx_compile_options(-Wodr)
-    # Obvious
-    add_cxx_compile_options(-Wold-style-cast)
-    # Warn when a function declaration hides virtual functions from a base class
-    # add_cxx_compile_options(-Woverloaded-virtual)
-    # Warn about placement new expressions with undefined behavior
-    add_cxx_compile_options(-Wplacement-new=2)
-    # Warn about anything that depends on the “size of” a function type or of void
-    add_cxx_compile_options(-Wpointer-arith)
-    # Warn if anything is declared more than once in the same scope
-    add_cxx_compile_options(-Wredundant-decls)
-    # Member initialization reordering
-    add_cxx_compile_options(-Wreorder)
-    # Obvious
-    add_cxx_compile_options(-Wshadow)
-    # Warn if left shifting a negative value
-    add_cxx_compile_options(-Wshift-negative-value)
-    # Warn about a definition of an unsized deallocation function
-    add_cxx_compile_options(-Wsized-deallocation)
-    # Warn when the sizeof operator is applied to a parameter that is declared as an array in a function definition
-    add_cxx_compile_options(-Wsizeof-array-argument)
-    # Warn for suspicious length parameters to certain string and memory built-in functions if the argument uses sizeof
-    add_cxx_compile_options(-Wsizeof-pointer-memaccess)
-
-    if (CMAKE_CXX_COMPILER_VERSION VERSION_GREATER_EQUAL 9)
-        # Warn about overriding virtual functions that are not marked with the override keyword
-        add_cxx_compile_options(-Wsuggest-override)
-    endif ()
-
-    # Warn whenever a switch statement has an index of boolean type and the case values are outside the range of a boolean type
-    add_cxx_compile_options(-Wswitch-bool)
-    # Warn if a self-comparison always evaluates to true or false
-    add_cxx_compile_options(-Wtautological-compare)
-    # Warn about trampolines generated for pointers to nested functions
-    add_cxx_compile_options(-Wtrampolines)
-    # Obvious
-    add_cxx_compile_options(-Wunused)
-    # Warn if vector operation is not implemented via SIMD capabilities of the architecture
-    add_cxx_compile_options(-Wvector-operation-performance)
-endif ()
 
 if (COMPILER_GCC)
     # If we leave this optimization enabled, gcc-7 replaces a pair of SSE intrinsics (16 byte load, store) with a call to memcpy.
@@ -235,13 +73,10 @@
     add_headers_and_sources(dbms Storages/Kafka)
 endif()
 
-<<<<<<< HEAD
-=======
 if (USE_AWS_S3)
     add_headers_and_sources(dbms Common/S3)
     add_headers_and_sources(dbms Disks/S3)
 endif()
->>>>>>> 811d124a
 
 list (APPEND clickhouse_common_io_sources ${CONFIG_BUILD})
 list (APPEND clickhouse_common_io_headers ${CONFIG_VERSION} ${CONFIG_COMMON})
@@ -389,20 +224,14 @@
         PROPERTIES COMPILE_FLAGS "-O3 ${WITHOUT_COVERAGE}")
 
 target_link_libraries (clickhouse_common_io
+        PRIVATE
+            string_utils
+            widechar_width
+            ${LINK_LIBRARIES_ONLY_ON_X86_64}
         PUBLIC
-    common
-        PRIVATE
-    string_utils
-    widechar_width
-    ${LINK_LIBRARIES_ONLY_ON_X86_64}
-        PUBLIC
-    ${DOUBLE_CONVERSION_LIBRARIES}
-    ryu
-        PUBLIC
-    ${Poco_Net_LIBRARY}
-    ${Poco_Util_LIBRARY}
-    ${Poco_Foundation_LIBRARY}
-    ${Poco_XML_LIBRARY}
+            common
+            ${DOUBLE_CONVERSION_LIBRARIES}
+            ryu
 )
 
 if(RE2_LIBRARY)
@@ -413,20 +242,10 @@
 endif()
 
 target_link_libraries(clickhouse_common_io
+        PRIVATE
+            ${EXECINFO_LIBRARIES}
+            cpuid
         PUBLIC
-    ${CITYHASH_LIBRARIES}
-    pcg_random
-        PRIVATE
-    ${Poco_XML_LIBRARY}
-    ${ZLIB_LIBRARIES}
-    ${EXECINFO_LIBRARIES}
-        PUBLIC
-<<<<<<< HEAD
-    ${Boost_SYSTEM_LIBRARY}
-    ${Boost_PROGRAM_OPTIONS_LIBRARY}
-        PUBLIC
-    roaring
-=======
             boost::program_options
             boost::system
             ${CITYHASH_LIBRARIES}
@@ -434,7 +253,6 @@
             pcg_random
             Poco::Foundation
             roaring
->>>>>>> 811d124a
 )
 
 if (USE_RDKAFKA)
@@ -449,35 +267,7 @@
     target_include_directories(clickhouse_common_io SYSTEM BEFORE PUBLIC ${RE2_INCLUDE_DIR})
 endif()
 
-if(CPUID_LIBRARY)
-    target_link_libraries(clickhouse_common_io PRIVATE ${CPUID_LIBRARY})
-endif()
-
-if(CPUINFO_LIBRARY)
-    target_link_libraries(clickhouse_common_io PRIVATE ${CPUINFO_LIBRARY})
-endif()
-
 dbms_target_link_libraries (
-<<<<<<< HEAD
-        PRIVATE
-    clickhouse_parsers
-    clickhouse_common_config
-    clickhouse_common_zookeeper
-    string_utils # FIXME: not sure if it's private
-        PUBLIC
-    clickhouse_common_io
-        PRIVATE
-    clickhouse_dictionaries_embedded
-    ${LZ4_LIBRARY}
-        PUBLIC
-    ${MYSQLXX_LIBRARY}
-        PRIVATE
-    ${BTRIE_LIBRARIES}
-    ${Boost_PROGRAM_OPTIONS_LIBRARY}
-    ${Boost_FILESYSTEM_LIBRARY}
-        PUBLIC
-    ${Boost_SYSTEM_LIBRARY}
-=======
     PRIVATE
         ${BTRIE_LIBRARIES}
         boost::filesystem
@@ -494,7 +284,6 @@
         ${MYSQLXX_LIBRARY}
         boost::system
         clickhouse_common_io
->>>>>>> 811d124a
 )
 
 target_include_directories(clickhouse_common_io PUBLIC ${CMAKE_CURRENT_BINARY_DIR}/Core/include) # uses some includes from core
@@ -509,59 +298,6 @@
     endif ()
 endif()
 
-<<<<<<< HEAD
-if (NOT USE_INTERNAL_BOOST_LIBRARY)
-    target_include_directories (clickhouse_common_io SYSTEM BEFORE PUBLIC ${Boost_INCLUDE_DIRS})
-endif ()
-
-if (Poco_SQL_FOUND AND NOT USE_INTERNAL_POCO_LIBRARY)
-    target_include_directories (clickhouse_common_io SYSTEM PRIVATE ${Poco_SQL_INCLUDE_DIR})
-    dbms_target_include_directories (SYSTEM PRIVATE ${Poco_SQL_INCLUDE_DIR})
-endif()
-
-if (USE_POCO_SQLODBC)
-    target_link_libraries (clickhouse_common_io PRIVATE ${Poco_SQL_LIBRARY})
-    dbms_target_link_libraries (PRIVATE ${Poco_SQLODBC_LIBRARY} ${Poco_SQL_LIBRARY})
-    if (NOT USE_INTERNAL_POCO_LIBRARY)
-        target_include_directories (clickhouse_common_io SYSTEM PRIVATE ${ODBC_INCLUDE_DIRS} ${Poco_SQL_INCLUDE_DIR})
-        dbms_target_include_directories (SYSTEM PRIVATE ${ODBC_INCLUDE_DIRS} ${Poco_SQLODBC_INCLUDE_DIR} SYSTEM PUBLIC ${Poco_SQL_INCLUDE_DIR})
-    endif()
-endif()
-
-if (Poco_Data_FOUND)
-    target_include_directories (clickhouse_common_io SYSTEM PRIVATE ${Poco_Data_INCLUDE_DIR})
-    dbms_target_include_directories (SYSTEM PRIVATE ${Poco_Data_INCLUDE_DIR})
-endif()
-
-if (USE_POCO_DATAODBC)
-    target_link_libraries (clickhouse_common_io PRIVATE ${Poco_Data_LIBRARY})
-    dbms_target_link_libraries (PRIVATE ${Poco_DataODBC_LIBRARY})
-    if (NOT USE_INTERNAL_POCO_LIBRARY)
-        dbms_target_include_directories (SYSTEM PRIVATE ${ODBC_INCLUDE_DIRS} ${Poco_DataODBC_INCLUDE_DIR})
-    endif()
-endif()
-
-if (USE_POCO_MONGODB)
-    dbms_target_link_libraries (PRIVATE ${Poco_MongoDB_LIBRARY})
-endif()
-
-if (USE_POCO_REDIS)
-    dbms_target_link_libraries (PRIVATE ${Poco_Redis_LIBRARY})
-endif()
-
-if (USE_POCO_NETSSL)
-    target_link_libraries (clickhouse_common_io PRIVATE ${Poco_NetSSL_LIBRARY} ${Poco_Crypto_LIBRARY})
-    dbms_target_link_libraries (PRIVATE ${Poco_NetSSL_LIBRARY} ${Poco_Crypto_LIBRARY})
-endif()
-
-if (USE_POCO_JSON)
-    dbms_target_link_libraries (PRIVATE ${Poco_JSON_LIBRARY})
-endif()
-
-dbms_target_link_libraries (PRIVATE ${Poco_Foundation_LIBRARY})
-
-=======
->>>>>>> 811d124a
 if (USE_ICU)
     dbms_target_link_libraries (PRIVATE ${ICU_LIBRARIES})
     dbms_target_include_directories (SYSTEM PRIVATE ${ICU_INCLUDE_DIRS})
