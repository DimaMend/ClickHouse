if (USE_INCLUDE_WHAT_YOU_USE)
    set (CMAKE_CXX_INCLUDE_WHAT_YOU_USE ${IWYU_PATH})
endif ()

if (USE_CLANG_TIDY)
    set (CMAKE_CXX_CLANG_TIDY "${CLANG_TIDY_PATH}")
endif ()

if(COMPILER_PIPE)
    set(MAX_COMPILER_MEMORY 2500)
else()
    set(MAX_COMPILER_MEMORY 1500)
endif()
if(MAKE_STATIC_LIBRARIES)
    set(MAX_LINKER_MEMORY 3500)
else()
    set(MAX_LINKER_MEMORY 2500)
endif()
include(../cmake/limit_jobs.cmake)

set (CONFIG_VERSION ${CMAKE_CURRENT_BINARY_DIR}/Common/config_version.h)
set (CONFIG_COMMON ${CMAKE_CURRENT_BINARY_DIR}/Common/config.h)

include (../cmake/version.cmake)
message (STATUS "Will build ${VERSION_FULL} revision ${VERSION_REVISION} ${VERSION_OFFICIAL}")
configure_file (Common/config.h.in ${CONFIG_COMMON})
configure_file (Common/config_version.h.in ${CONFIG_VERSION})
configure_file (Core/config_core.h.in ${CMAKE_CURRENT_BINARY_DIR}/Core/include/config_core.h)

if (NOT MSVC)
    set (CMAKE_CXX_FLAGS "${CMAKE_CXX_FLAGS} -Wextra")
endif ()

if (USE_DEBUG_HELPERS)
    set (INCLUDE_DEBUG_HELPERS "-I${ClickHouse_SOURCE_DIR}/base -include ${ClickHouse_SOURCE_DIR}/src/Core/iostream_debug_helpers.h")
    set (CMAKE_CXX_FLAGS "${CMAKE_CXX_FLAGS} ${INCLUDE_DEBUG_HELPERS}")
endif ()

# Add some warnings that are not available even with -Wall -Wextra -Wpedantic.

option (WEVERYTHING "Enables -Weverything option with some exceptions. This is intended for exploration of new compiler warnings that may be found to be useful. Only makes sense for clang." ON)

if (COMPILER_CLANG)
    add_warning(pedantic)
    no_warning(gnu-anonymous-struct)
    no_warning(nested-anon-types)
    no_warning(vla-extension)
    no_warning(zero-length-array)

    add_warning(comma)
    add_warning(conditional-uninitialized)
    add_warning(covered-switch-default)
    add_warning(deprecated)
    add_warning(embedded-directive)
    add_warning(empty-init-stmt) # linux-only
    add_warning(extra-semi-stmt) # linux-only
    add_warning(extra-semi)
    add_warning(gnu-case-range)
    add_warning(inconsistent-missing-destructor-override)
    add_warning(newline-eof)
    add_warning(old-style-cast)
    add_warning(range-loop-analysis)
    add_warning(redundant-parens)
    add_warning(reserved-id-macro)
    add_warning(shadow-field) # clang 8+
    add_warning(shadow-uncaptured-local)
    add_warning(shadow)
    add_warning(string-plus-int) # clang 8+
    add_warning(undef)
    add_warning(unreachable-code-return)
    add_warning(unreachable-code)
    add_warning(unused-exception-parameter)
    add_warning(unused-macros)
    add_warning(unused-member-function)
    add_warning(zero-as-null-pointer-constant)

    if (WEVERYTHING)
        add_warning(everything)
        no_warning(c++98-compat-pedantic)
        no_warning(c++98-compat)
        no_warning(c99-extensions)
        no_warning(conversion)
        no_warning(ctad-maybe-unsupported) # clang 9+, linux-only
        no_warning(deprecated-dynamic-exception-spec)
        no_warning(disabled-macro-expansion)
        no_warning(documentation-unknown-command)
        no_warning(double-promotion)
        no_warning(exit-time-destructors)
        no_warning(float-equal)
        no_warning(global-constructors)
        no_warning(gnu-anonymous-struct)
        no_warning(missing-prototypes)
        no_warning(missing-variable-declarations)
        no_warning(nested-anon-types)
        no_warning(packed)
        no_warning(padded)
        no_warning(return-std-move-in-c++11) # clang 7+
        no_warning(shift-sign-overflow)
        no_warning(sign-conversion)
        no_warning(switch-enum)
        no_warning(undefined-func-template)
        no_warning(unused-template)
        no_warning(vla-extension)
        no_warning(vla)
        no_warning(weak-template-vtables)
        no_warning(weak-vtables)
        no_warning(zero-length-array)

        # TODO Enable conversion, sign-conversion, double-promotion warnings.
    endif ()
elseif (COMPILER_GCC)
    # Add compiler options only to c++ compiler
    function(add_cxx_compile_options option)
        add_compile_options("$<$<STREQUAL:$<TARGET_PROPERTY:LINKER_LANGUAGE>,CXX>:${option}>")
    endfunction()
    # Warn about boolean expression compared with an integer value different from true/false
    add_cxx_compile_options(-Wbool-compare)
    # Warn whenever a pointer is cast such that the required alignment of the target is increased.
    add_cxx_compile_options(-Wcast-align)
    # Warn whenever a pointer is cast so as to remove a type qualifier from the target type.
    add_cxx_compile_options(-Wcast-qual)
    # Warn when deleting a pointer to incomplete type, which may cause undefined behavior at runtime
    add_cxx_compile_options(-Wdelete-incomplete)
    # Warn if a requested optimization pass is disabled. Code is too big or too complex
    add_cxx_compile_options(-Wdisabled-optimization)
    # Warn about duplicated conditions in an if-else-if chain
    add_cxx_compile_options(-Wduplicated-cond)
    # Warn about a comparison between values of different enumerated types
    add_cxx_compile_options(-Wenum-compare)
    # Warn about uninitialized variables that are initialized with themselves
    add_cxx_compile_options(-Winit-self)
    # Warn about logical not used on the left hand side operand of a comparison
    add_cxx_compile_options(-Wlogical-not-parentheses)
    # Warn about suspicious uses of logical operators in expressions
    add_cxx_compile_options(-Wlogical-op)
    # Warn if there exists a path from the function entry to a use of the variable that is uninitialized.
    add_cxx_compile_options(-Wmaybe-uninitialized)
    # Warn when the indentation of the code does not reflect the block structure
    add_cxx_compile_options(-Wmisleading-indentation)
    # Warn if a global function is defined without a previous declaration - disabled because of build times
    # add_cxx_compile_options(-Wmissing-declarations)
    # Warn if a user-supplied include directory does not exist
    add_cxx_compile_options(-Wmissing-include-dirs)
    # Obvious
    add_cxx_compile_options(-Wnon-virtual-dtor)
    # Obvious
    add_cxx_compile_options(-Wno-return-local-addr)
    # This warning is disabled due to false positives if compiled with libc++: https://gcc.gnu.org/bugzilla/show_bug.cgi?id=90037
    #add_cxx_compile_options(-Wnull-dereference)
    # Obvious
    add_cxx_compile_options(-Wodr)
    # Obvious
    add_cxx_compile_options(-Wold-style-cast)
    # Warn when a function declaration hides virtual functions from a base class
    # add_cxx_compile_options(-Woverloaded-virtual)
    # Warn about placement new expressions with undefined behavior
    add_cxx_compile_options(-Wplacement-new=2)
    # Warn about anything that depends on the “size of” a function type or of void
    add_cxx_compile_options(-Wpointer-arith)
    # Warn if anything is declared more than once in the same scope
    add_cxx_compile_options(-Wredundant-decls)
    # Member initialization reordering
    add_cxx_compile_options(-Wreorder)
    # Obvious
    add_cxx_compile_options(-Wshadow)
    # Warn if left shifting a negative value
    add_cxx_compile_options(-Wshift-negative-value)
    # Warn about a definition of an unsized deallocation function
    add_cxx_compile_options(-Wsized-deallocation)
    # Warn when the sizeof operator is applied to a parameter that is declared as an array in a function definition
    add_cxx_compile_options(-Wsizeof-array-argument)
    # Warn for suspicious length parameters to certain string and memory built-in functions if the argument uses sizeof
    add_cxx_compile_options(-Wsizeof-pointer-memaccess)

    if (CMAKE_CXX_COMPILER_VERSION VERSION_GREATER_EQUAL 9)
        # Warn about overriding virtual functions that are not marked with the override keyword
        add_cxx_compile_options(-Wsuggest-override)
    endif ()

    # Warn whenever a switch statement has an index of boolean type and the case values are outside the range of a boolean type
    add_cxx_compile_options(-Wswitch-bool)
    # Warn if a self-comparison always evaluates to true or false
    add_cxx_compile_options(-Wtautological-compare)
    # Warn about trampolines generated for pointers to nested functions
    add_cxx_compile_options(-Wtrampolines)
    # Obvious
    add_cxx_compile_options(-Wunused)
    # Warn if vector operation is not implemented via SIMD capabilities of the architecture
    add_cxx_compile_options(-Wvector-operation-performance)
endif ()

if (COMPILER_GCC)
    # If we leave this optimization enabled, gcc-7 replaces a pair of SSE intrinsics (16 byte load, store) with a call to memcpy.
    # It leads to slow code. This is compiler bug. It looks like this:
    #
    # (gdb) bt
    #0  memcpy (destination=0x7faa6e9f1638, source=0x7faa81d9e9a8, size=16) at ../libs/libmemcpy/memcpy.h:11
    #1  0x0000000005341c5f in _mm_storeu_si128 (__B=..., __P=<optimized out>) at /usr/lib/gcc/x86_64-linux-gnu/7/include/emmintrin.h:720
    #2  memcpySmallAllowReadWriteOverflow15Impl (n=<optimized out>, src=<optimized out>, dst=<optimized out>) at ../src/Common/memcpySmall.h:37

    add_definitions ("-fno-tree-loop-distribute-patterns")
endif ()

add_subdirectory (Access)
add_subdirectory (Columns)
add_subdirectory (Common)
add_subdirectory (Core)
add_subdirectory (DataStreams)
add_subdirectory (DataTypes)
add_subdirectory (Dictionaries)
add_subdirectory (Disks)
add_subdirectory (Storages)
add_subdirectory (Parsers)
add_subdirectory (IO)
add_subdirectory (Functions)
add_subdirectory (Interpreters)
add_subdirectory (AggregateFunctions)
add_subdirectory (Client)
add_subdirectory (TableFunctions)
add_subdirectory (Processors)
add_subdirectory (Formats)
add_subdirectory (Compression)


set(dbms_headers)
set(dbms_sources)

add_headers_and_sources(clickhouse_common_io Common)
add_headers_and_sources(clickhouse_common_io Common/HashTable)
add_headers_and_sources(clickhouse_common_io IO)
list (REMOVE_ITEM clickhouse_common_io_sources Common/malloc.cpp Common/new_delete.cpp)

if(USE_RDKAFKA)
    add_headers_and_sources(dbms Storages/Kafka)
endif()

<<<<<<< HEAD
if (USE_AMQPCPP)
    add_headers_and_sources(dbms Storages/RabbitMQ)
=======
if (USE_AWS_S3)
    add_headers_and_sources(dbms Disks/S3)
>>>>>>> eda06404
endif()

list (APPEND clickhouse_common_io_sources ${CONFIG_BUILD})
list (APPEND clickhouse_common_io_headers ${CONFIG_VERSION} ${CONFIG_COMMON})

list (APPEND dbms_sources Functions/IFunction.cpp Functions/FunctionFactory.cpp Functions/FunctionHelpers.cpp Functions/extractTimeZoneFromFunctionArguments.cpp)
list (APPEND dbms_headers Functions/IFunctionImpl.h Functions/FunctionFactory.h Functions/FunctionHelpers.h Functions/extractTimeZoneFromFunctionArguments.h)

list (APPEND dbms_sources
    AggregateFunctions/AggregateFunctionFactory.cpp
    AggregateFunctions/AggregateFunctionCombinatorFactory.cpp
    AggregateFunctions/AggregateFunctionState.cpp
    AggregateFunctions/parseAggregateFunctionParameters.cpp)

list (APPEND dbms_headers
    AggregateFunctions/IAggregateFunction.h
    AggregateFunctions/IAggregateFunctionCombinator.h
    AggregateFunctions/AggregateFunctionFactory.h
    AggregateFunctions/AggregateFunctionCombinatorFactory.h
    AggregateFunctions/AggregateFunctionState.h
    AggregateFunctions/FactoryHelpers.h
    AggregateFunctions/parseAggregateFunctionParameters.h)

list (APPEND dbms_sources TableFunctions/ITableFunction.cpp TableFunctions/TableFunctionFactory.cpp)
list (APPEND dbms_headers TableFunctions/ITableFunction.h   TableFunctions/TableFunctionFactory.h)
list (APPEND dbms_sources Dictionaries/DictionaryFactory.cpp Dictionaries/DictionarySourceFactory.cpp Dictionaries/DictionaryStructure.cpp  Dictionaries/getDictionaryConfigurationFromAST.cpp)
list (APPEND dbms_headers Dictionaries/DictionaryFactory.h   Dictionaries/DictionarySourceFactory.h   Dictionaries/DictionaryStructure.h Dictionaries/getDictionaryConfigurationFromAST.h)

if (NOT ENABLE_SSL)
    list (REMOVE_ITEM clickhouse_common_io_sources Common/OpenSSLHelpers.cpp)
    list (REMOVE_ITEM clickhouse_common_io_headers Common/OpenSSLHelpers.h)
endif ()

add_library(clickhouse_common_io ${clickhouse_common_io_headers} ${clickhouse_common_io_sources})

# Exception unwinding doesn't work in clang release build without this option
# TODO investigate that
set_source_files_properties(Interpreters/InterpreterSelectQuery.cpp PROPERTIES COMPILE_FLAGS "-fno-omit-frame-pointer")
set_source_files_properties(Interpreters/executeQuery.cpp PROPERTIES COMPILE_FLAGS "-fno-omit-frame-pointer")

add_library (clickhouse_malloc OBJECT Common/malloc.cpp)
set_source_files_properties(Common/malloc.cpp PROPERTIES COMPILE_FLAGS "-fno-builtin")

add_library (clickhouse_new_delete STATIC Common/new_delete.cpp)
target_link_libraries (clickhouse_new_delete PRIVATE clickhouse_common_io jemalloc)

add_subdirectory(Common/ZooKeeper)
add_subdirectory(Common/Config)

set (all_modules)
macro(add_object_library name common_path)
    if (MAKE_STATIC_LIBRARIES OR NOT SPLIT_SHARED_LIBRARIES)
        add_headers_and_sources(dbms ${common_path})
    else ()
        list (APPEND all_modules ${name})
        add_headers_and_sources(${name} ${common_path})
        add_library(${name} SHARED ${${name}_sources} ${${name}_headers})
        target_link_libraries (${name} PRIVATE -Wl,--unresolved-symbols=ignore-all)
    endif ()
endmacro()

add_object_library(clickhouse_access Access)
add_object_library(clickhouse_core Core)
add_object_library(clickhouse_compression Compression)
add_object_library(clickhouse_datastreams DataStreams)
add_object_library(clickhouse_datatypes DataTypes)
add_object_library(clickhouse_databases Databases)
add_object_library(clickhouse_disks Disks)
add_object_library(clickhouse_interpreters Interpreters)
add_object_library(clickhouse_interpreters_clusterproxy Interpreters/ClusterProxy)
add_object_library(clickhouse_columns Columns)
add_object_library(clickhouse_storages Storages)
add_object_library(clickhouse_storages_distributed Storages/Distributed)
add_object_library(clickhouse_storages_mergetree Storages/MergeTree)
add_object_library(clickhouse_storages_liveview Storages/LiveView)
add_object_library(clickhouse_client Client)
add_object_library(clickhouse_formats Formats)
add_object_library(clickhouse_processors Processors)
add_object_library(clickhouse_processors_executors Processors/Executors)
add_object_library(clickhouse_processors_formats Processors/Formats)
add_object_library(clickhouse_processors_formats_impl Processors/Formats/Impl)
add_object_library(clickhouse_processors_transforms Processors/Transforms)
add_object_library(clickhouse_processors_sources Processors/Sources)
add_object_library(clickhouse_processors_merges Processors/Merges)
add_object_library(clickhouse_processors_merges_algorithms Processors/Merges/Algorithms)


if (MAKE_STATIC_LIBRARIES OR NOT SPLIT_SHARED_LIBRARIES)
    add_library (dbms STATIC ${dbms_headers} ${dbms_sources})
    target_link_libraries (dbms PRIVATE jemalloc)
    set (all_modules dbms)
else()
    add_library (dbms SHARED ${dbms_headers} ${dbms_sources})
    target_link_libraries (dbms PUBLIC ${all_modules})
    target_link_libraries (clickhouse_interpreters PRIVATE jemalloc)
    list (APPEND all_modules dbms)
    # force all split libs to be linked
    set (CMAKE_SHARED_LINKER_FLAGS "${CMAKE_SHARED_LINKER_FLAGS} -Wl,--no-as-needed")
endif ()

macro (dbms_target_include_directories)
    foreach (module ${all_modules})
        target_include_directories (${module} ${ARGN})
    endforeach ()
endmacro ()

macro (dbms_target_link_libraries)
    foreach (module ${all_modules})
        target_link_libraries (${module} ${ARGN})
    endforeach ()
endmacro ()

if (USE_EMBEDDED_COMPILER)
    dbms_target_link_libraries (PRIVATE ${REQUIRED_LLVM_LIBRARIES})
    dbms_target_include_directories (SYSTEM BEFORE PUBLIC ${LLVM_INCLUDE_DIRS})
endif ()

if (CMAKE_BUILD_TYPE_UC STREQUAL "RELEASE" OR CMAKE_BUILD_TYPE_UC STREQUAL "RELWITHDEBINFO" OR CMAKE_BUILD_TYPE_UC STREQUAL "MINSIZEREL")
    # Won't generate debug info for files with heavy template instantiation to achieve faster linking and lower size.
    set_source_files_properties(
        Dictionaries/FlatDictionary.cpp
        Dictionaries/HashedDictionary.cpp
        Dictionaries/CacheDictionary.cpp
        Dictionaries/TrieDictionary.cpp
        Dictionaries/RangeHashedDictionary.cpp
        Dictionaries/ComplexKeyHashedDictionary.cpp
        Dictionaries/ComplexKeyCacheDictionary.cpp
        Dictionaries/ComplexKeyCacheDictionary_generate1.cpp
        Dictionaries/ComplexKeyCacheDictionary_generate2.cpp
        Dictionaries/ComplexKeyCacheDictionary_generate3.cpp
        Dictionaries/ODBCBlockInputStream.cpp
        Dictionaries/HTTPDictionarySource.cpp
        Dictionaries/LibraryDictionarySource.cpp
        Dictionaries/ExecutableDictionarySource.cpp
        Dictionaries/ClickHouseDictionarySource.cpp
        PROPERTIES COMPILE_FLAGS -g0)
endif ()

# Otherwise it will slow down stack traces printing too much.
set_source_files_properties(
        Common/Elf.cpp
        Common/Dwarf.cpp
        Common/SymbolIndex.cpp
        PROPERTIES COMPILE_FLAGS "-O3 ${WITHOUT_COVERAGE}")

target_link_libraries (clickhouse_common_io
        PUBLIC
    common
        PRIVATE
    string_utils
    widechar_width
    ${LINK_LIBRARIES_ONLY_ON_X86_64}
        PUBLIC
    ${DOUBLE_CONVERSION_LIBRARIES}
    ryu
        PUBLIC
    ${Poco_Net_LIBRARY}
    ${Poco_Util_LIBRARY}
    ${Poco_Foundation_LIBRARY}
    ${Poco_XML_LIBRARY}
)

if(RE2_LIBRARY)
    target_link_libraries(clickhouse_common_io PUBLIC ${RE2_LIBRARY})
endif()
if(RE2_ST_LIBRARY)
    target_link_libraries(clickhouse_common_io PUBLIC ${RE2_ST_LIBRARY})
endif()

target_link_libraries(clickhouse_common_io
        PUBLIC
    ${CITYHASH_LIBRARIES}
    pcg_random
        PRIVATE
    ${Poco_XML_LIBRARY}
    ${ZLIB_LIBRARIES}
    ${EXECINFO_LIBRARIES}
        PUBLIC
    ${Boost_SYSTEM_LIBRARY}
    ${Boost_PROGRAM_OPTIONS_LIBRARY}
        PUBLIC
    roaring
)

if (USE_RDKAFKA)
    dbms_target_link_libraries(PRIVATE ${CPPKAFKA_LIBRARY} ${RDKAFKA_LIBRARY})
    if(NOT USE_INTERNAL_RDKAFKA_LIBRARY)
        dbms_target_include_directories(SYSTEM BEFORE PRIVATE ${RDKAFKA_INCLUDE_DIR})
    endif()
endif()

if (USE_AMQPCPP)
    dbms_target_link_libraries(PUBLIC amqp-cpp)
endif()

if(RE2_INCLUDE_DIR)
    target_include_directories(clickhouse_common_io SYSTEM BEFORE PUBLIC ${RE2_INCLUDE_DIR})
endif()

if(CPUID_LIBRARY)
    target_link_libraries(clickhouse_common_io PRIVATE ${CPUID_LIBRARY})
endif()

if(CPUINFO_LIBRARY)
    target_link_libraries(clickhouse_common_io PRIVATE ${CPUINFO_LIBRARY})
endif()

dbms_target_link_libraries (
        PRIVATE
    clickhouse_parsers
    clickhouse_common_config
    clickhouse_common_zookeeper
    string_utils # FIXME: not sure if it's private
        PUBLIC
    clickhouse_common_io
        PRIVATE
    clickhouse_dictionaries_embedded
    ${LZ4_LIBRARY}
        PUBLIC
    ${MYSQLXX_LIBRARY}
        PRIVATE
    ${BTRIE_LIBRARIES}
    ${Boost_PROGRAM_OPTIONS_LIBRARY}
    ${Boost_FILESYSTEM_LIBRARY}
        PUBLIC
    ${Boost_SYSTEM_LIBRARY}
)

target_include_directories(clickhouse_common_io PUBLIC ${CMAKE_CURRENT_BINARY_DIR}/Core/include) # uses some includes from core
dbms_target_include_directories(PUBLIC ${CMAKE_CURRENT_BINARY_DIR}/Core/include)

dbms_target_include_directories(SYSTEM BEFORE PUBLIC ${PDQSORT_INCLUDE_DIR})

if (NOT USE_INTERNAL_LZ4_LIBRARY AND LZ4_INCLUDE_DIR)
    dbms_target_include_directories(SYSTEM BEFORE PRIVATE ${LZ4_INCLUDE_DIR})
endif ()

if (ZSTD_LIBRARY)
    dbms_target_link_libraries(PRIVATE ${ZSTD_LIBRARY})
    if (NOT USE_INTERNAL_ZSTD_LIBRARY AND ZSTD_INCLUDE_DIR)
        dbms_target_include_directories(SYSTEM BEFORE PRIVATE ${ZSTD_INCLUDE_DIR})
    endif ()
endif()

if (NOT USE_INTERNAL_BOOST_LIBRARY)
    target_include_directories (clickhouse_common_io SYSTEM BEFORE PUBLIC ${Boost_INCLUDE_DIRS})
endif ()

if (Poco_SQL_FOUND AND NOT USE_INTERNAL_POCO_LIBRARY)
    target_include_directories (clickhouse_common_io SYSTEM PRIVATE ${Poco_SQL_INCLUDE_DIR})
    dbms_target_include_directories (SYSTEM PRIVATE ${Poco_SQL_INCLUDE_DIR})
endif()

if (USE_POCO_SQLODBC)
    target_link_libraries (clickhouse_common_io PRIVATE ${Poco_SQL_LIBRARY})
    dbms_target_link_libraries (PRIVATE ${Poco_SQLODBC_LIBRARY} ${Poco_SQL_LIBRARY})
    if (NOT USE_INTERNAL_POCO_LIBRARY)
        target_include_directories (clickhouse_common_io SYSTEM PRIVATE ${ODBC_INCLUDE_DIRS} ${Poco_SQL_INCLUDE_DIR})
        dbms_target_include_directories (SYSTEM PRIVATE ${ODBC_INCLUDE_DIRS} ${Poco_SQLODBC_INCLUDE_DIR} SYSTEM PUBLIC ${Poco_SQL_INCLUDE_DIR})
    endif()
endif()

if (Poco_Data_FOUND)
    target_include_directories (clickhouse_common_io SYSTEM PRIVATE ${Poco_Data_INCLUDE_DIR})
    dbms_target_include_directories (SYSTEM PRIVATE ${Poco_Data_INCLUDE_DIR})
endif()

if (USE_POCO_DATAODBC)
    target_link_libraries (clickhouse_common_io PRIVATE ${Poco_Data_LIBRARY})
    dbms_target_link_libraries (PRIVATE ${Poco_DataODBC_LIBRARY})
    if (NOT USE_INTERNAL_POCO_LIBRARY)
        dbms_target_include_directories (SYSTEM PRIVATE ${ODBC_INCLUDE_DIRS} ${Poco_DataODBC_INCLUDE_DIR})
    endif()
endif()

if (USE_POCO_MONGODB)
    dbms_target_link_libraries (PRIVATE ${Poco_MongoDB_LIBRARY})
endif()

if (USE_POCO_REDIS)
    dbms_target_link_libraries (PRIVATE ${Poco_Redis_LIBRARY})
endif()

if (USE_POCO_NETSSL)
    target_link_libraries (clickhouse_common_io PRIVATE ${Poco_NetSSL_LIBRARY} ${Poco_Crypto_LIBRARY})
    dbms_target_link_libraries (PRIVATE ${Poco_NetSSL_LIBRARY} ${Poco_Crypto_LIBRARY})
endif()

if (USE_POCO_JSON)
    dbms_target_link_libraries (PRIVATE ${Poco_JSON_LIBRARY})
endif()

dbms_target_link_libraries (PRIVATE ${Poco_Foundation_LIBRARY})

if (USE_ICU)
    dbms_target_link_libraries (PRIVATE ${ICU_LIBRARIES})
    dbms_target_include_directories (SYSTEM PRIVATE ${ICU_INCLUDE_DIRS})
endif ()

if (USE_CAPNP)
    dbms_target_link_libraries (PRIVATE ${CAPNP_LIBRARIES})
endif ()

if (USE_PARQUET)
    dbms_target_link_libraries(PRIVATE ${PARQUET_LIBRARY})
    if (NOT USE_INTERNAL_PARQUET_LIBRARY OR USE_INTERNAL_PARQUET_LIBRARY_NATIVE_CMAKE)
        dbms_target_include_directories (SYSTEM BEFORE PRIVATE ${PARQUET_INCLUDE_DIR} ${ARROW_INCLUDE_DIR})
    endif ()
endif ()

if (USE_AVRO)
    dbms_target_link_libraries(PRIVATE ${AVROCPP_LIBRARY})
    dbms_target_include_directories (SYSTEM BEFORE PRIVATE ${AVROCPP_INCLUDE_DIR})
endif ()

if (OPENSSL_CRYPTO_LIBRARY)
    dbms_target_link_libraries (PRIVATE ${OPENSSL_CRYPTO_LIBRARY})
    target_link_libraries (clickhouse_common_io PRIVATE ${OPENSSL_CRYPTO_LIBRARY})
endif ()

dbms_target_include_directories (SYSTEM BEFORE PRIVATE ${DIVIDE_INCLUDE_DIR})
dbms_target_include_directories (SYSTEM BEFORE PRIVATE ${SPARSEHASH_INCLUDE_DIR})

if (USE_PROTOBUF)
    dbms_target_link_libraries (PRIVATE ${Protobuf_LIBRARY})
    dbms_target_include_directories (SYSTEM BEFORE PRIVATE ${Protobuf_INCLUDE_DIR})
endif ()

if (USE_HDFS)
    target_link_libraries (clickhouse_common_io PUBLIC ${HDFS3_LIBRARY})
    target_include_directories (clickhouse_common_io SYSTEM BEFORE PUBLIC ${HDFS3_INCLUDE_DIR})
endif()

if (USE_AWS_S3)
    target_link_libraries (clickhouse_common_io PUBLIC ${AWS_S3_LIBRARY})
    target_include_directories (clickhouse_common_io SYSTEM BEFORE PUBLIC ${AWS_S3_CORE_INCLUDE_DIR})
    target_include_directories (clickhouse_common_io SYSTEM BEFORE PUBLIC ${AWS_S3_INCLUDE_DIR})
endif()

if (USE_BROTLI)
    target_link_libraries (clickhouse_common_io PRIVATE ${BROTLI_LIBRARY})
    target_include_directories (clickhouse_common_io SYSTEM BEFORE PRIVATE ${BROTLI_INCLUDE_DIR})
endif()

dbms_target_include_directories (PUBLIC ${DBMS_INCLUDE_DIR})
target_include_directories (clickhouse_common_io PUBLIC ${DBMS_INCLUDE_DIR})

target_include_directories (clickhouse_common_io SYSTEM BEFORE PUBLIC ${DOUBLE_CONVERSION_INCLUDE_DIR})

target_include_directories (clickhouse_common_io SYSTEM BEFORE PUBLIC ${MSGPACK_INCLUDE_DIR})

if (ENABLE_TESTS AND USE_GTEST)
    macro (grep_gtest_sources BASE_DIR DST_VAR)
        # Cold match files that are not in tests/ directories
        file(GLOB_RECURSE "${DST_VAR}" RELATIVE "${BASE_DIR}" "gtest*.cpp")
    endmacro()

    # attach all dbms gtest sources
    grep_gtest_sources(${ClickHouse_SOURCE_DIR}/dbms dbms_gtest_sources)
    add_executable(unit_tests_dbms ${dbms_gtest_sources})

    # gtest framework has substandard code
    target_compile_options(unit_tests_dbms PRIVATE
        -Wno-zero-as-null-pointer-constant
        -Wno-undef
        -Wno-sign-compare
        -Wno-used-but-marked-unused
        -Wno-missing-noreturn
        -Wno-gnu-zero-variadic-macro-arguments
    )

    target_link_libraries(unit_tests_dbms PRIVATE ${GTEST_BOTH_LIBRARIES} clickhouse_functions clickhouse_parsers dbms clickhouse_common_zookeeper string_utils)
    add_check(unit_tests_dbms)
endif ()<|MERGE_RESOLUTION|>--- conflicted
+++ resolved
@@ -234,13 +234,11 @@
     add_headers_and_sources(dbms Storages/Kafka)
 endif()
 
-<<<<<<< HEAD
 if (USE_AMQPCPP)
     add_headers_and_sources(dbms Storages/RabbitMQ)
-=======
+endif()
 if (USE_AWS_S3)
     add_headers_and_sources(dbms Disks/S3)
->>>>>>> eda06404
 endif()
 
 list (APPEND clickhouse_common_io_sources ${CONFIG_BUILD})
