--- conflicted
+++ resolved
@@ -651,13 +651,8 @@
     if (TARGET ch_contrib::parquet)
         target_link_libraries(unit_tests_dbms PRIVATE ch_contrib::parquet)
     endif()
-<<<<<<< HEAD
 
     if (TARGET ch_contrib::fdb_c)
         target_link_libraries(unit_tests_dbms PRIVATE ch_contrib::fdb_c)
     endif()
-
-    add_check(unit_tests_dbms)
-=======
->>>>>>> a69e87d0
 endif ()