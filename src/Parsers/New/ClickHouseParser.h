--- conflicted
+++ resolved
@@ -35,7 +35,6 @@
     NAN_SQL = 110, NO = 111, NOT = 112, NULL_SQL = 113, NULLS = 114, OFFSET = 115, 
     ON = 116, OPTIMIZE = 117, OR = 118, ORDER = 119, OUTER = 120, OUTFILE = 121, 
     PARTITION = 122, POPULATE = 123, PREWHERE = 124, PRIMARY = 125, PROJECTION = 126, 
-<<<<<<< HEAD
     QUARTER = 127, QUERY = 128, QUEUES = 129, RANGE = 130, RELOAD = 131, 
     REMOVE = 132, RENAME = 133, REPLACE = 134, REPLICA = 135, REPLICATED = 136, 
     REPLICATION = 137, RIGHT = 138, ROLLUP = 139, SAMPLE = 140, SECOND = 141, 
@@ -56,27 +55,6 @@
     RBRACE = 217, RBRACKET = 218, RPAREN = 219, SEMICOLON = 220, SLASH = 221, 
     UNDERSCORE = 222, MULTI_LINE_COMMENT = 223, SINGLE_LINE_COMMENT = 224, 
     WHITESPACE = 225
-=======
-    QUARTER = 127, RANGE = 128, RELOAD = 129, REMOVE = 130, RENAME = 131, 
-    REPLACE = 132, REPLICA = 133, REPLICATED = 134, RIGHT = 135, ROLLUP = 136, 
-    SAMPLE = 137, SECOND = 138, SELECT = 139, SEMI = 140, SENDS = 141, SET = 142, 
-    SETTINGS = 143, SHOW = 144, SOURCE = 145, START = 146, STOP = 147, SUBSTRING = 148, 
-    SYNC = 149, SYNTAX = 150, SYSTEM = 151, TABLE = 152, TABLES = 153, TEMPORARY = 154, 
-    TEST = 155, THEN = 156, TIES = 157, TIMEOUT = 158, TIMESTAMP = 159, 
-    TO = 160, TOP = 161, TOTALS = 162, TRAILING = 163, TRIM = 164, TRUNCATE = 165, 
-    TTL = 166, TYPE = 167, UNION = 168, UPDATE = 169, USE = 170, USING = 171, 
-    UUID = 172, VALUES = 173, VIEW = 174, VOLUME = 175, WATCH = 176, WEEK = 177, 
-    WHEN = 178, WHERE = 179, WITH = 180, YEAR = 181, JSON_FALSE = 182, JSON_TRUE = 183, 
-    IDENTIFIER = 184, FLOATING_LITERAL = 185, OCTAL_LITERAL = 186, DECIMAL_LITERAL = 187, 
-    HEXADECIMAL_LITERAL = 188, STRING_LITERAL = 189, ARROW = 190, ASTERISK = 191, 
-    BACKQUOTE = 192, BACKSLASH = 193, COLON = 194, COMMA = 195, CONCAT = 196, 
-    DASH = 197, DOT = 198, EQ_DOUBLE = 199, EQ_SINGLE = 200, GE = 201, GT = 202, 
-    LBRACE = 203, LBRACKET = 204, LE = 205, LPAREN = 206, LT = 207, NOT_EQ = 208, 
-    PERCENT = 209, PLUS = 210, QUERY = 211, QUOTE_DOUBLE = 212, QUOTE_SINGLE = 213, 
-    RBRACE = 214, RBRACKET = 215, RPAREN = 216, SEMICOLON = 217, SLASH = 218, 
-    UNDERSCORE = 219, MULTI_LINE_COMMENT = 220, SINGLE_LINE_COMMENT = 221, 
-    WHITESPACE = 222
->>>>>>> e35dc90c
   };
 
   enum {
@@ -1658,12 +1636,7 @@
   public:
     DataClauseFormatContext(DataClauseContext *ctx);
 
-<<<<<<< HEAD
     FormatClauseContext *formatClause();
-=======
-    antlr4::tree::TerminalNode *FORMAT();
-    IdentifierContext *identifier();
->>>>>>> e35dc90c
     virtual antlrcpp::Any accept(antlr4::tree::ParseTreeVisitor *visitor) override;
   };
 
@@ -1876,11 +1849,8 @@
     antlr4::tree::TerminalNode *DECIMAL_LITERAL();
     antlr4::tree::TerminalNode *WITH();
     antlr4::tree::TerminalNode *TIES();
-<<<<<<< HEAD
     antlr4::tree::TerminalNode *LPAREN();
     antlr4::tree::TerminalNode *RPAREN();
-=======
->>>>>>> e35dc90c
 
     virtual antlrcpp::Any accept(antlr4::tree::ParseTreeVisitor *visitor) override;
    
