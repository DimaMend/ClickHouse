--- conflicted
+++ resolved
@@ -131,15 +131,9 @@
         case QueryType::RELOAD_DICTIONARY:
             query->type = ASTSystemQuery::Type::RELOAD_DICTIONARY;
             {
-<<<<<<< HEAD
-                auto table_id = getTableIdentifier(get(TABLE)->convertToOld());
-                query->database = table_id.database_name;
-                query->table = table_id.table_name;
-=======
                 auto table = std::static_pointer_cast<ASTTableIdentifier>(get(TABLE)->convertToOld());
                 query->database = table->getDatabaseName();
                 query->target_dictionary = table->shortName();
->>>>>>> 031a12ec
             }
             break;
         case QueryType::REPLICATED_SENDS:
