--- conflicted
+++ resolved
@@ -20,13 +20,8 @@
 public:
     UUID uuid = UUIDHelpers::Nil;
 
-<<<<<<< HEAD
-    explicit ASTIdentifier(const String & name_, std::vector<String> && name_parts_ = {});
-    explicit ASTIdentifier(std::vector<String> && name_parts_);
-=======
     explicit ASTIdentifier(const String & short_name);
     explicit ASTIdentifier(std::vector<String> && name_parts, bool special = false);
->>>>>>> 42836c86
 
     /** Get the text that identifies this element. */
     String getID(char delim) const override { return "Identifier" + (delim + name()); }
@@ -35,14 +30,9 @@
 
     void collectIdentifierNames(IdentifierNameSet & set) const override { set.insert(name()); }
 
-<<<<<<< HEAD
-    bool compound() const { return !name_parts.empty() && name_parts.size() > 1; }
-    bool isShort() const { return name_parts.empty() || name == name_parts.back(); }
-=======
     bool compound() const { return name_parts.size() > 1; }
     bool isShort() const { return name_parts.size() == 1; }
     bool supposedToBeCompound() const;  // TODO(ilezhankin): get rid of this
->>>>>>> 42836c86
 
     void setShortName(const String & new_name);
 
