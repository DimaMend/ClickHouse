--- conflicted
+++ resolved
@@ -83,13 +83,10 @@
         START_REPLICATED_SENDS,
         STOP_REPLICATION_QUEUES,
         START_REPLICATION_QUEUES,
-<<<<<<< HEAD
         STOP_RELOAD_DICTIONARIES,
         START_RELOAD_DICTIONARIES,
-=======
         STOP_REPLICATED_DDL_QUERIES,
         START_REPLICATED_DDL_QUERIES,
->>>>>>> c01a3fec
         FLUSH_LOGS,
         FLUSH_DISTRIBUTED,
         FLUSH_ASYNC_INSERT_QUEUE,
