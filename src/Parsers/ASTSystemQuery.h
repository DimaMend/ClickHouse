--- conflicted
+++ resolved
@@ -29,11 +29,8 @@
         DROP_COMPILED_EXPRESSION_CACHE,
 #endif
         DROP_FILESYSTEM_CACHE,
-<<<<<<< HEAD
         DROP_QUERY_CACHE,
-=======
         DROP_SCHEMA_CACHE,
->>>>>>> dc17dc84
         STOP_LISTEN_QUERIES,
         START_LISTEN_QUERIES,
         RESTART_REPLICAS,
