#include <string_view>
#include <unordered_map>

#include <Parsers/ExpressionListParsers.h>
#include <Parsers/ParserSetQuery.h>

#include <Parsers/ASTAsterisk.h>
#include <Parsers/ASTColumnsMatcher.h>
#include <Parsers/ASTExpressionList.h>
#include <Parsers/ASTFunction.h>
#include <Parsers/ASTFunctionWithKeyValueArguments.h>
#include <Parsers/ASTIdentifier.h>
#include <Parsers/ASTLiteral.h>
#include <Parsers/ASTSelectQuery.h>
#include <Parsers/ASTSetQuery.h>
#include <Parsers/ASTSelectWithUnionQuery.h>
#include <Parsers/ASTSubquery.h>
#include <Parsers/ASTTablesInSelectQuery.h>
#include <Parsers/ParserCreateQuery.h>
#include <Parsers/ParserUnionQueryElement.h>
#include <Parsers/parseIntervalKind.h>
#include <Common/assert_cast.h>
#include <Common/StringUtils/StringUtils.h>

#include <Parsers/ParserSelectWithUnionQuery.h>

#include <Common/logger_useful.h>
#include <Parsers/queryToString.h>
#include <Parsers/CommonParsers.h>
#include <Parsers/Kusto/ParserKQLStatement.h>

#include <AggregateFunctions/AggregateFunctionFactory.h>

using namespace std::literals;


namespace DB
{

namespace ErrorCodes
{
    extern const int SYNTAX_ERROR;
}


bool ParserList::parseImpl(Pos & pos, ASTPtr & node, Expected & expected)
{
    ASTs elements;

    auto parse_element = [&]
    {
        ASTPtr element;
        if (!elem_parser->parse(pos, element, expected))
            return false;

        elements.push_back(std::move(element));
        return true;
    };

    if (!parseUtil(pos, expected, parse_element, *separator_parser, allow_empty))
        return false;

    node = std::make_shared<ASTExpressionList>(result_separator);
    node->children = std::move(elements);

    return true;
}

bool ParserUnionList::parseImpl(Pos & pos, ASTPtr & node, Expected & expected)
{
    ParserUnionQueryElement elem_parser;
    ParserKeyword s_union_parser(Keyword::UNION);
    ParserKeyword s_all_parser(Keyword::ALL);
    ParserKeyword s_distinct_parser(Keyword::DISTINCT);
    ParserKeyword s_except_parser(Keyword::EXCEPT);
    ParserKeyword s_intersect_parser(Keyword::INTERSECT);
    ASTs elements;

    auto parse_element = [&]
    {
        ASTPtr element;
        if (!elem_parser.parse(pos, element, expected))
            return false;

        elements.push_back(std::move(element));
        return true;
    };

    /// Parse UNION / INTERSECT / EXCEPT mode
    /// The mode can be DEFAULT (unspecified) / DISTINCT / ALL
    auto parse_separator = [&]
    {
        if (s_union_parser.ignore(pos, expected))
        {
            if (s_all_parser.check(pos, expected))
                union_modes.push_back(SelectUnionMode::UNION_ALL);
            else if (s_distinct_parser.check(pos, expected))
                union_modes.push_back(SelectUnionMode::UNION_DISTINCT);
            else
                union_modes.push_back(SelectUnionMode::UNION_DEFAULT);
            return true;
        }
        else if (s_except_parser.check(pos, expected))
        {
            if (s_all_parser.check(pos, expected))
                union_modes.push_back(SelectUnionMode::EXCEPT_ALL);
            else if (s_distinct_parser.check(pos, expected))
                union_modes.push_back(SelectUnionMode::EXCEPT_DISTINCT);
            else
                union_modes.push_back(SelectUnionMode::EXCEPT_DEFAULT);
            return true;
        }
        else if (s_intersect_parser.check(pos, expected))
        {
            if (s_all_parser.check(pos, expected))
                union_modes.push_back(SelectUnionMode::INTERSECT_ALL);
            else if (s_distinct_parser.check(pos, expected))
                union_modes.push_back(SelectUnionMode::INTERSECT_DISTINCT);
            else
                union_modes.push_back(SelectUnionMode::INTERSECT_DEFAULT);
            return true;
        }
        return false;
    };

    if (!parseUtil(pos, parse_element, parse_separator))
        return false;

    node = std::make_shared<ASTExpressionList>();
    node->children = std::move(elements);
    return true;
}

static bool parseOperator(IParser::Pos & pos, std::string_view op, Expected & expected)
{
    if (!op.empty() && isWordCharASCII(op.front()))
    {
        return ParserKeyword(op).ignore(pos, expected);
    }
    else if (op.length() == pos->size() && 0 == memcmp(op.data(), pos->begin, pos->size()))
    {
        ++pos;
        return true;
    }

    return false;
}

enum class SubqueryFunctionType
{
    NONE,
    ANY,
    ALL
};

static bool modifyAST(ASTPtr ast, SubqueryFunctionType type)
{
    /* Rewrite in AST:
     *  = ANY --> IN
     * != ALL --> NOT IN
     *  = ALL --> IN (SELECT singleValueOrNull(*) FROM subquery)
     * != ANY --> NOT IN (SELECT singleValueOrNull(*) FROM subquery)
    **/

    auto * function = assert_cast<ASTFunction *>(ast.get());
    String operator_name = function->name;

    auto function_equals = operator_name == "equals";
    auto function_not_equals = operator_name == "notEquals";

    String aggregate_function_name;
    if (function_equals || function_not_equals)
    {
        if (operator_name == "notEquals")
            function->name = "notIn";
        else
            function->name = "in";

        if ((type == SubqueryFunctionType::ANY && function_equals)
            || (type == SubqueryFunctionType::ALL && function_not_equals))
        {
            return true;
        }

        aggregate_function_name = "singleValueOrNull";
    }
    else if (operator_name == "greaterOrEquals" || operator_name == "greater")
    {
        aggregate_function_name = (type == SubqueryFunctionType::ANY ? "min" : "max");
    }
    else if (operator_name == "lessOrEquals" || operator_name == "less")
    {
        aggregate_function_name = (type == SubqueryFunctionType::ANY ? "max" : "min");
    }
    else
        return false;

    /// subquery --> (SELECT aggregate_function(*) FROM subquery)
    auto aggregate_function = makeASTFunction(aggregate_function_name, std::make_shared<ASTAsterisk>());
    auto subquery_node = function->children[0]->children[1];

    auto table_expression = std::make_shared<ASTTableExpression>();
    table_expression->subquery = std::move(subquery_node);
    table_expression->children.push_back(table_expression->subquery);

    auto tables_in_select_element = std::make_shared<ASTTablesInSelectQueryElement>();
    tables_in_select_element->table_expression = std::move(table_expression);
    tables_in_select_element->children.push_back(tables_in_select_element->table_expression);

    auto tables_in_select = std::make_shared<ASTTablesInSelectQuery>();
    tables_in_select->children.push_back(std::move(tables_in_select_element));

    auto select_exp_list = std::make_shared<ASTExpressionList>();
    select_exp_list->children.push_back(aggregate_function);

    auto select_query = std::make_shared<ASTSelectQuery>();
    select_query->children.push_back(select_exp_list);
    select_query->children.push_back(tables_in_select);

    select_query->setExpression(ASTSelectQuery::Expression::SELECT, select_exp_list);
    select_query->setExpression(ASTSelectQuery::Expression::TABLES, tables_in_select);

    auto select_with_union_query = std::make_shared<ASTSelectWithUnionQuery>();
    select_with_union_query->list_of_selects = std::make_shared<ASTExpressionList>();
    select_with_union_query->list_of_selects->children.push_back(std::move(select_query));
    select_with_union_query->children.push_back(select_with_union_query->list_of_selects);

    auto new_subquery = std::make_shared<ASTSubquery>(std::move(select_with_union_query));
    ast->children[0]->children.back() = std::move(new_subquery);

    return true;
}

bool ParserLeftAssociativeBinaryOperatorList::parseImpl(Pos & pos, ASTPtr & node, Expected & expected)
{
    bool first = true;

    auto current_depth = pos.depth;
    while (true)
    {
        if (first)
        {
            ASTPtr elem;
            if (!elem_parser->parse(pos, elem, expected))
                return false;

            node = std::move(elem);
            first = false;
        }
        else
        {
            /// try to find any of the valid operators
            const char ** it;
            for (it = operators; *it; it += 2)
                if (parseOperator(pos, *it, expected))
                    break;

            if (!*it)
                break;

            ASTPtr elem;

            if (!elem_parser->parse(pos, elem, expected))
                return false;

            /// the first argument of the function is the previous element, the second is the next one
            auto function = makeASTFunction(it[1], node, elem);

            /** special exception for the access operator to the element of the array `x[y]`, which
              * contains the infix part '[' and the suffix ''] '(specified as' [')
              */
            if (it[0] == "["sv)
            {
                if (pos->type != TokenType::ClosingSquareBracket)
                    return false;
                ++pos;
            }

            /// Left associative operator chain is parsed as a tree: ((((1 + 1) + 1) + 1) + 1)...
            /// We must account it's depth - otherwise we may end up with stack overflow later - on destruction of AST.
            pos.increaseDepth();
            node = function;
        }
    }

    pos.depth = current_depth;
    return true;
}


ASTPtr makeBetweenOperator(bool negative, ASTs arguments)
{
    // SUBJECT = arguments[0], LEFT = arguments[1], RIGHT = arguments[2]

    if (negative)
    {
        auto f_left_expr = makeASTFunction("less", arguments[0], arguments[1]);
        auto f_right_expr = makeASTFunction("greater", arguments[0], arguments[2]);
        return makeASTFunction("or", f_left_expr, f_right_expr);
    }
    else
    {
        auto f_left_expr = makeASTFunction("greaterOrEquals", arguments[0], arguments[1]);
        auto f_right_expr = makeASTFunction("lessOrEquals", arguments[0], arguments[2]);
        return makeASTFunction("and", f_left_expr, f_right_expr);
    }
}

ParserExpressionWithOptionalAlias::ParserExpressionWithOptionalAlias(bool allow_alias_without_as_keyword, bool is_table_function, bool allow_trailing_commas)
    : impl(std::make_unique<ParserWithOptionalAlias>(
        is_table_function ? ParserPtr(std::make_unique<ParserTableFunctionExpression>()) : ParserPtr(std::make_unique<ParserExpression>(allow_trailing_commas)),
        allow_alias_without_as_keyword))
{
}


bool ParserExpressionList::parseImpl(Pos & pos, ASTPtr & node, Expected & expected)
{
    return ParserList(
        std::make_unique<ParserExpressionWithOptionalAlias>(allow_alias_without_as_keyword, is_table_function, allow_trailing_commas),
        std::make_unique<ParserToken>(TokenType::Comma))
        .parse(pos, node, expected);
}

bool ParserNotEmptyExpressionList::parseImpl(Pos & pos, ASTPtr & node, Expected & expected)
{
    return nested_parser.parse(pos, node, expected) && !node->children.empty();
}

bool ParserOrderByExpressionList::parseImpl(Pos & pos, ASTPtr & node, Expected & expected)
{
    return ParserList(std::make_unique<ParserOrderByElement>(), std::make_unique<ParserToken>(TokenType::Comma), false)
        .parse(pos, node, expected);
}

bool ParserGroupingSetsExpressionListElements::parseImpl(Pos & pos, ASTPtr & node, Expected & expected)
{
    auto command_list = std::make_shared<ASTExpressionList>();
    node = command_list;

    ParserToken s_comma(TokenType::Comma);
    ParserToken s_open(TokenType::OpeningRoundBracket);
    ParserToken s_close(TokenType::ClosingRoundBracket);
    ParserExpressionWithOptionalAlias p_expression(false);
    ParserList p_command(std::make_unique<ParserExpressionWithOptionalAlias>(false),
                          std::make_unique<ParserToken>(TokenType::Comma), true);

    do
    {
        Pos begin = pos;
        ASTPtr command;
        if (!s_open.ignore(pos, expected))
        {
            pos = begin;
            if (!p_expression.parse(pos, command, expected))
            {
                return false;
            }
            auto list = std::make_shared<ASTExpressionList>(',');
            list->children.push_back(command);
            command = std::move(list);
        }
        else
        {
            if (!p_command.parse(pos, command, expected))
                return false;

            if (!s_close.ignore(pos, expected))
                break;
        }

        command_list->children.push_back(command);
    }
    while (s_comma.ignore(pos, expected));

    return true;
}

bool ParserGroupingSetsExpressionList::parseImpl(Pos & pos, ASTPtr & node, Expected & expected)
{
    ParserGroupingSetsExpressionListElements grouping_sets_elements;
    return grouping_sets_elements.parse(pos, node, expected);

}

bool ParserInterpolateExpressionList::parseImpl(Pos & pos, ASTPtr & node, Expected & expected)
{
    return ParserList(std::make_unique<ParserInterpolateElement>(), std::make_unique<ParserToken>(TokenType::Comma), true)
        .parse(pos, node, expected);
}


bool ParserTTLExpressionList::parseImpl(Pos & pos, ASTPtr & node, Expected & expected)
{
    return ParserList(std::make_unique<ParserTTLElement>(), std::make_unique<ParserToken>(TokenType::Comma), false)
        .parse(pos, node, expected);
}


bool ParserKeyValuePair::parseImpl(Pos & pos, ASTPtr & node, Expected & expected)
{
    ParserIdentifier id_parser;
    ParserLiteral literal_parser;
    ParserFunction func_parser;

    ASTPtr identifier;
    ASTPtr value;
    bool with_brackets = false;
    if (!id_parser.parse(pos, identifier, expected))
        return false;

    /// If it's neither literal, nor identifier, nor function, than it's possible list of pairs
    if (!func_parser.parse(pos, value, expected) && !literal_parser.parse(pos, value, expected) && !id_parser.parse(pos, value, expected))
    {
        ParserKeyValuePairsList kv_pairs_list;
        ParserToken open(TokenType::OpeningRoundBracket);
        ParserToken close(TokenType::ClosingRoundBracket);

        if (!open.ignore(pos))
            return false;

        if (!kv_pairs_list.parse(pos, value, expected))
            return false;

        if (!close.ignore(pos))
            return false;

        with_brackets = true;
    }

    auto pair = std::make_shared<ASTPair>(with_brackets);
    pair->first = Poco::toLower(identifier->as<ASTIdentifier>()->name());
    pair->set(pair->second, value);
    node = pair;
    return true;
}

bool ParserKeyValuePairsList::parseImpl(Pos & pos, ASTPtr & node, Expected & expected)
{
    ParserList parser(std::make_unique<ParserKeyValuePair>(), std::make_unique<ParserNothing>(), true, 0);
    return parser.parse(pos, node, expected);
}


enum class Action
{
    NONE,
    OPERAND,
    OPERATOR
};

/** Operator types are needed for special handling of certain operators.
  * Operators can be grouped into some type if they have similar behaviour.
  * Certain operators are unique in terms of their behaviour, so they are assigned a separate type.
  */
enum class OperatorType
{
    None,
    Comparison,
    Mergeable,
    ArrayElement,
    TupleElement,
    IsNull,
    StartBetween,
    StartNotBetween,
    FinishBetween,
    StartIf,
    FinishIf,
    Cast,
    Lambda,
    Not
};

/** Operator struct stores parameters of the operator:
  *  - function_name  name of the function that operator will create
  *  - priority       priority of the operator relative to the other operators
  *  - arity          the amount of arguments that operator will consume
  *  - type           type of the operator that defines its behaviour
  */
struct Operator
{
    Operator() = default;

    Operator(const std::string & function_name_,
             int priority_,
             int arity_,
             OperatorType type_ = OperatorType::None)
        : type(type_), priority(priority_), arity(arity_), function_name(function_name_) {}

    OperatorType type;
    int priority;
    int arity;
    std::string function_name;
};

template <typename... Args>
static std::shared_ptr<ASTFunction> makeASTFunction(Operator & op, Args &&... args)
{
    auto ast_function = makeASTFunction(op.function_name, std::forward<Args>(args)...);

    if (op.type == OperatorType::Lambda)
    {
        ast_function->is_lambda_function = true;
        ast_function->kind = ASTFunction::Kind::LAMBDA_FUNCTION;
    }
    return ast_function;
}

enum class Checkpoint
{
    None,
    Interval,
    Case
};

/** Layer is a class that represents context for parsing certain element,
  *  that consists of other elements e.g. f(x1, x2, x3)
  *
  *  - Manages operands and operators for the future elements (arguments)
  *  - Combines operands and operator into one element
  *  - Parsers separators and endings
  *  - Combines resulting elements into a function
  */

class Layer
{
public:
    explicit Layer(bool allow_alias_ = true, bool allow_alias_without_as_keyword_ = false) :
        allow_alias(allow_alias_), allow_alias_without_as_keyword(allow_alias_without_as_keyword_) {}

    virtual ~Layer() = default;

    bool popOperator(Operator & op)
    {
        if (operators.empty())
            return false;

        op = std::move(operators.back());
        operators.pop_back();

        return true;
    }

    void pushOperator(Operator op)
    {
        operators.push_back(std::move(op));
    }

    bool popOperand(ASTPtr & op)
    {
        if (operands.empty())
            return false;

        op = std::move(operands.back());
        operands.pop_back();

        return true;
    }

    void pushOperand(ASTPtr op)
    {
        operands.push_back(std::move(op));
    }

    void pushResult(ASTPtr op)
    {
        elements.push_back(std::move(op));
    }

    virtual bool getResult(ASTPtr & node)
    {
        if (!finished)
            return false;

        return getResultImpl(node);
    }

    virtual bool parse(IParser::Pos & /*pos*/, Expected & /*expected*/, Action & /*action*/) = 0;

    bool isFinished() const
    {
        return finished;
    }

    int previousPriority() const
    {
        if (operators.empty())
            return 0;

        return operators.back().priority;
    }

    OperatorType previousType() const
    {
        if (operators.empty())
            return OperatorType::None;

        return operators.back().type;
    }

    int isCurrentElementEmpty() const
    {
        return operators.empty() && operands.empty();
    }

    bool popLastNOperands(ASTs & asts, size_t n)
    {
        if (n > operands.size())
            return false;

        asts.reserve(asts.size() + n);

        auto * start = operands.begin() + operands.size() - n;
        asts.insert(asts.end(), std::make_move_iterator(start), std::make_move_iterator(operands.end()));
        operands.erase(start, operands.end());

        return true;
    }

    /// Merge operators and operands into a single element (column), then push it to 'elements' vector.
    ///  Operators are previously sorted in ascending order of priority
    ///  (operator with priority 1 has higher priority than operator with priority 2),
    ///  so we can just merge them with operands starting from the end.
    ///
    /// If we fail here it means that the query was incorrect and we should return an error.
    ///
    bool mergeElement(bool push_to_elements = true)
    {
        parsed_alias = false;

        Operator cur_op;
        while (popOperator(cur_op))
        {
            ASTPtr function;

            // We should not meet the starting part of the operator while finishing an element
            if (cur_op.type == OperatorType::StartIf ||
                cur_op.type == OperatorType::StartBetween ||
                cur_op.type == OperatorType::StartNotBetween)
                return false;

            if (cur_op.type == OperatorType::FinishIf)
            {
                Operator tmp;
                if (!popOperator(tmp) || tmp.type != OperatorType::StartIf)
                    return false;
            }

            if (cur_op.type == OperatorType::FinishBetween)
            {
                Operator tmp_op;
                if (!popOperator(tmp_op))
                    return false;

                if (tmp_op.type != OperatorType::StartBetween && tmp_op.type != OperatorType::StartNotBetween)
                    return false;

                bool negative = tmp_op.type == OperatorType::StartNotBetween;

                ASTs arguments;
                if (!popLastNOperands(arguments, 3))
                    return false;

                function = makeBetweenOperator(negative, arguments);
            }
            else
            {
                /// enable using subscript operator for kql_array_sort
                if (cur_op.function_name == "arrayElement" && !operands.empty())
                {
                    auto* first_arg_as_node = operands.front()->as<ASTFunction>();
                    if (first_arg_as_node)
                    {
                        if (first_arg_as_node->name == "kql_array_sort_asc" || first_arg_as_node->name == "kql_array_sort_desc")
                        {
                            cur_op.function_name = "tupleElement";
                            cur_op.type = OperatorType::TupleElement;
                        }
                        else if (first_arg_as_node->name == "arrayElement" && !first_arg_as_node->arguments->children.empty())
                        {
                            auto *arg_inside = first_arg_as_node->arguments->children[0]->as<ASTFunction>();
                            if (arg_inside && (arg_inside->name == "kql_array_sort_asc" || arg_inside->name == "kql_array_sort_desc"))
                                first_arg_as_node->name = "tupleElement";
                        }
                    }
                }

                function = makeASTFunction(cur_op);

                if (!popLastNOperands(function->children[0]->children, cur_op.arity))
                    return false;
            }

            pushOperand(function);
        }

        ASTPtr node;
        if (!popOperand(node))
            return false;

        bool res = isCurrentElementEmpty();

        if (push_to_elements)
            pushResult(node);
        else
            pushOperand(node);

        return res;
    }

    bool parseLambda()
    {
        // 1. If empty - create function tuple with 0 args
        if (isCurrentElementEmpty())
        {
            auto function = makeASTFunction("tuple");
            pushOperand(function);
            return true;
        }

        if (operands.size() != 1 || !operators.empty() || !mergeElement())
            return false;

        /// 2. If there is already tuple do nothing
        if (tryGetFunctionName(elements.back()) == "tuple")
        {
            pushOperand(std::move(elements.back()));
            elements.pop_back();
        }
        /// 3. Put all elements in a single tuple
        else
        {
            auto function = makeASTFunction("tuple", std::move(elements));
            elements.clear();
            pushOperand(function);
        }

        /// We must check that tuple arguments are identifiers
        auto * func_ptr = operands.back()->as<ASTFunction>();
        auto * args_ptr = func_ptr->arguments->as<ASTExpressionList>();

        for (const auto & child : args_ptr->children)
        {
            if (typeid_cast<ASTIdentifier *>(child.get()))
                continue;

            return false;
        }

        return true;
    }

    /// Put 'node' identifier into the last operand as its alias
    bool insertAlias(ASTPtr node)
    {
        if (!mergeElement(false))
            return false;

        if (operands.empty())
            return false;

        if (auto * ast_with_alias = dynamic_cast<ASTWithAlias *>(operands.back().get()))
        {
            tryGetIdentifierNameInto(node, ast_with_alias->alias);
            return true;
        }

        return false;
    }

    bool is_table_function = false;

    /// 'AND' in operator '... BETWEEN ... AND ...'  mirrors logical operator 'AND'.
    ///  In order to distinguish them we keep a counter of BETWEENs without matching ANDs.
    int between_counter = 0;

    /// Flag we set when we parsed alias to avoid parsing next element as alias
    bool parsed_alias = false;

    bool allow_alias = true;
    bool allow_alias_without_as_keyword = true;

    std::optional<std::pair<IParser::Pos, Checkpoint>> saved_checkpoint;
    Checkpoint current_checkpoint = Checkpoint::None;

protected:
    virtual bool getResultImpl(ASTPtr & node)
    {
        if (elements.size() == 1)
        {
            node = std::move(elements[0]);
            return true;
        }

        return false;
    }

    std::vector<Operator> operators;
    ASTs operands;
    ASTs elements;
    bool finished = false;
    int state = 0;
};

struct ParserExpressionImpl
{
    static const std::vector<std::pair<std::string_view, Operator>> operators_table;
    static const std::vector<std::pair<std::string_view, Operator>> unary_operators_table;

    static const Operator finish_between_operator;

    ParserCompoundIdentifier identifier_parser{false, true};
    ParserNumber number_parser;
    ParserAsterisk asterisk_parser;
    ParserLiteral literal_parser;
    ParserTupleOfLiterals tuple_literal_parser;
    ParserArrayOfLiterals array_literal_parser;
    ParserSubstitution substitution_parser;
    ParserMySQLGlobalVariable mysql_global_variable_parser;

    ParserKeyword any_parser{Keyword::ANY};
    ParserKeyword all_parser{Keyword::ALL};

    // Recursion
    ParserQualifiedAsterisk qualified_asterisk_parser;
    ParserColumnsMatcher columns_matcher_parser;
    ParserQualifiedColumnsMatcher qualified_columns_matcher_parser;
    ParserSubquery subquery_parser;

    bool parse(std::unique_ptr<Layer> start, IParser::Pos & pos, ASTPtr & node, Expected & expected);

    using Layers = std::vector<std::unique_ptr<Layer>>;

    Action tryParseOperand(Layers & layers, IParser::Pos & pos, Expected & expected);
    Action tryParseOperator(Layers & layers, IParser::Pos & pos, Expected & expected);
};

class ExpressionLayer : public Layer
{
public:

    explicit ExpressionLayer(bool is_table_function_, bool allow_trailing_commas_ = false)
        : Layer(false, false)
    {
        is_table_function = is_table_function_;
        allow_trailing_commas = allow_trailing_commas_;
    }

    bool getResult(ASTPtr & node) override
    {
        /// We can exit the main cycle outside the parse() function,
        ///  so we need to merge the element here.
        /// Because of this 'finished' flag can also not be set.
        if (!mergeElement())
            return false;

        return Layer::getResultImpl(node);
    }

    bool parse(IParser::Pos & pos, Expected & /*expected*/, Action & /*action*/) override
    {
        if (pos->type == TokenType::Comma)
        {
            finished = true;

            if (!allow_trailing_commas)
                return true;

            /// We support trailing commas at the end of the column declaration:
            ///  - SELECT a, b, c, FROM table
            ///  - SELECT 1,

            /// For this purpose we need to eliminate the following cases:
            ///  1. WITH 1 AS from SELECT 2, from
            ///  2. SELECT to, from FROM table
            ///  3. SELECT to, from AS alias FROM table
            ///  4. SELECT to, from + to, from IN [1,2,3], FROM table

            Expected test_expected;
            auto test_pos = pos;
            ++test_pos;

            /// End of query
            if (test_pos.isValid() && test_pos->type != TokenType::Semicolon)
            {
                /// If we can't parse FROM then return
                if (!ParserKeyword(Keyword::FROM).ignore(test_pos, test_expected))
                    return true;

                // If there is a comma after 'from' then the first one was a name of a column
                if (test_pos->type == TokenType::Comma)
                    return true;

                /// If we parse a second FROM then the first one was a name of a column
                if (ParserKeyword(Keyword::FROM).ignore(test_pos, test_expected))
                    return true;

                /// If we parse an explicit alias to FROM, then it was a name of a column
                if (ParserAlias(false).ignore(test_pos, test_expected))
                    return true;

                /// If we parse an operator after FROM then it was a name of a column
                auto cur_op = ParserExpressionImpl::operators_table.begin();
                for (; cur_op != ParserExpressionImpl::operators_table.end(); ++cur_op)
                {
                    if (parseOperator(test_pos, cur_op->first, test_expected))
                        break;
                }

                if (cur_op != ParserExpressionImpl::operators_table.end())
                    return true;
            }

            ++pos;
            return true;
        }

        return true;
    }

private:
    bool allow_trailing_commas;
};

/// Basic layer for a function with certain separator and end tokens:
///  1. If we parse a separator we should merge current operands and operators
///     into one element and push in to 'elements' vector.
///  2. If we parse an ending token, we should merge everything as in (1) and
///     also set 'finished' flag.
template <TokenType separator, TokenType end>
class LayerWithSeparator : public Layer
{
public:
    explicit LayerWithSeparator(bool allow_alias_ = true, bool allow_alias_without_as_keyword_ = false) :
        Layer(allow_alias_, allow_alias_without_as_keyword_) {}

    bool parse(IParser::Pos & pos, Expected & expected, Action & action) override
    {
        if (ParserToken(separator).ignore(pos, expected))
        {
            action = Action::OPERAND;
            return mergeElement();
        }

        if (ParserToken(end).ignore(pos, expected))
        {
            action = Action::OPERATOR;

            if (!isCurrentElementEmpty() || !elements.empty())
                if (!mergeElement())
                    return false;

            finished = true;
        }

        return true;
    }
};

/// Layer for regular and aggregate functions without syntax sugar
class FunctionLayer : public Layer
{
public:
    explicit FunctionLayer(String function_name_, bool allow_function_parameters_ = true, bool is_compound_name_ = false)
        : function_name(function_name_), allow_function_parameters(allow_function_parameters_), is_compound_name(is_compound_name_){}

    bool parse(IParser::Pos & pos, Expected & expected, Action & action) override
    {
        ///   | 0 |      1      |     2    |
        ///  f(ALL ...)(ALL ...) FILTER ...
        ///
        /// 0. Parse ALL and DISTINCT qualifiers (-> 1)
        /// 1. Parse all the arguments and ending token (-> 2), possibly with parameters list (-> 1)
        /// 2. Create function, possibly parse FILTER and OVER window definitions (finished)

        if (state == 0)
        {
            state = 1;

            auto pos_after_bracket = pos;
            auto old_expected = expected;

            ParserKeyword all(Keyword::ALL);
            ParserKeyword distinct(Keyword::DISTINCT);

            if (all.ignore(pos, expected))
                has_all = true;

            if (distinct.ignore(pos, expected))
                has_distinct = true;

            if (!has_all && all.ignore(pos, expected))
                has_all = true;

            if (has_all && has_distinct)
                return false;

            if (has_all || has_distinct)
            {
                /// case f(ALL), f(ALL, x), f(DISTINCT), f(DISTINCT, x), ALL and DISTINCT should be treat as identifier
                if (pos->type == TokenType::Comma || pos->type == TokenType::ClosingRoundBracket)
                {
                    pos = pos_after_bracket;
                    expected = old_expected;
                    has_all = false;
                    has_distinct = false;
                }
            }

            contents_begin = pos->begin;
        }

        if (state == 1)
        {
            if (ParserToken(TokenType::Comma).ignore(pos, expected))
            {
                action = Action::OPERAND;
                return mergeElement();
            }

            if (ParserToken(TokenType::ClosingRoundBracket).ignore(pos, expected))
            {
                action = Action::OPERATOR;

                if (!isCurrentElementEmpty() || !elements.empty())
                    if (!mergeElement())
                        return false;

                contents_end = pos->begin;

                /** Check for a common error case - often due to the complexity of quoting command-line arguments,
                 *  an expression of the form toDate(2014-01-01) appears in the query instead of toDate('2014-01-01').
                 * If you do not report that the first option is an error, then the argument will be interpreted as 2014 - 01 - 01 - some number,
                 *  and the query silently returns an unexpected elements.
                 */
                if (function_name == "toDate"
                    && contents_end - contents_begin == strlen("2014-01-01")
                    && contents_begin[0] >= '2' && contents_begin[0] <= '3'
                    && contents_begin[1] >= '0' && contents_begin[1] <= '9'
                    && contents_begin[2] >= '0' && contents_begin[2] <= '9'
                    && contents_begin[3] >= '0' && contents_begin[3] <= '9'
                    && contents_begin[4] == '-'
                    && contents_begin[5] >= '0' && contents_begin[5] <= '9'
                    && contents_begin[6] >= '0' && contents_begin[6] <= '9'
                    && contents_begin[7] == '-'
                    && contents_begin[8] >= '0' && contents_begin[8] <= '9'
                    && contents_begin[9] >= '0' && contents_begin[9] <= '9')
                {
                    std::string contents_str(contents_begin, contents_end - contents_begin);
                    throw Exception(ErrorCodes::SYNTAX_ERROR, "Argument of function toDate is unquoted: "
                        "toDate({}), must be: toDate('{}')" , contents_str, contents_str);
                }

                if (allow_function_parameters && !parameters && ParserToken(TokenType::OpeningRoundBracket).ignore(pos, expected))
                {
                    parameters = std::make_shared<ASTExpressionList>();
                    std::swap(parameters->children, elements);
                    action = Action::OPERAND;

                    /// Parametric aggregate functions cannot have DISTINCT in parameters list.
                    if (has_distinct)
                        return false;

                    auto pos_after_bracket = pos;
                    auto old_expected = expected;

                    ParserKeyword all(Keyword::ALL);
                    ParserKeyword distinct(Keyword::DISTINCT);

                    if (all.ignore(pos, expected))
                        has_all = true;

                    if (distinct.ignore(pos, expected))
                        has_distinct = true;

                    if (!has_all && all.ignore(pos, expected))
                        has_all = true;

                    if (has_all && has_distinct)
                        return false;

                    if (has_all || has_distinct)
                    {
                        /// case f(ALL), f(ALL, x), f(DISTINCT), f(DISTINCT, x), ALL and DISTINCT should be treat as identifier
                        if (pos->type == TokenType::Comma || pos->type == TokenType::ClosingRoundBracket)
                        {
                            pos = pos_after_bracket;
                            expected = old_expected;
                            has_distinct = false;
                        }
                    }
                }
                else
                {
                    state = 2;
                }
            }
        }

        if (state == 2)
        {
            if (has_distinct)
                function_name += "Distinct";

            auto function_node = makeASTFunction(function_name, std::move(elements));
            function_node->is_compound_name = is_compound_name;

            if (parameters)
            {
                function_node->parameters = std::move(parameters);
                function_node->children.push_back(function_node->parameters);
            }

            ParserKeyword filter(Keyword::FILTER);
            ParserKeyword over(Keyword::OVER);
            ParserKeyword respect_nulls(Keyword::RESPECT_NULLS);
            ParserKeyword ignore_nulls(Keyword::IGNORE_NULLS);

            if (filter.ignore(pos, expected))
            {
                // We are slightly breaking the parser interface by parsing the window
                // definition into an existing ASTFunction. Normally it would take a
                // reference to ASTPtr and assign it the new node. We only have a pointer
                // of a different type, hence this workaround with a temporary pointer.
                ASTPtr function_node_as_iast = function_node;

                // Recursion
                ParserFilterClause filter_parser;
                if (!filter_parser.parse(pos, function_node_as_iast, expected))
                    return false;
            }

            if (respect_nulls.ignore(pos, expected))
                function_node->nulls_action = NullsAction::RESPECT_NULLS;
            else if (ignore_nulls.ignore(pos, expected))
                function_node->nulls_action = NullsAction::IGNORE_NULLS;

            if (over.ignore(pos, expected))
            {
                function_node->is_window_function = true;
                function_node->kind = ASTFunction::Kind::WINDOW_FUNCTION;

                ASTPtr function_node_as_iast = function_node;

                // Recursion
                ParserWindowReference window_reference;
                if (!window_reference.parse(pos, function_node_as_iast, expected))
                    return false;
            }

            elements = {std::move(function_node)};
            finished = true;
        }

        return true;
    }

private:
    bool has_all = false;
    bool has_distinct = false;

    const char * contents_begin;
    const char * contents_end;

    String function_name;
    ASTPtr parameters;

    bool allow_function_parameters;
    bool is_compound_name;
};

/// Layer for priority brackets and tuple function
class RoundBracketsLayer : public Layer
{
public:
    bool parse(IParser::Pos & pos, Expected & expected, Action & action) override
    {
        if (ParserToken(TokenType::Comma).ignore(pos, expected))
        {
            action = Action::OPERAND;
            is_tuple = true;
            if (!mergeElement())
                return false;
        }

        if (ParserToken(TokenType::ClosingRoundBracket).ignore(pos, expected))
        {
            action = Action::OPERATOR;

            if (!isCurrentElementEmpty())
                if (!mergeElement())
                    return false;

            if (!is_tuple && elements.size() == 1)
            {
                // Special case for (('a', 'b')) = tuple(('a', 'b'))
                if (auto * literal = elements[0]->as<ASTLiteral>())
                    if (literal->value.getType() == Field::Types::Tuple)
                        is_tuple = true;

                // Special case for f(x, (y) -> z) = f(x, tuple(y) -> z)
                if (pos->type == TokenType::Arrow)
                    is_tuple = true;
            }

            finished = true;
        }

        return true;
    }

protected:
    bool getResultImpl(ASTPtr & node) override
    {
        // Round brackets can mean priority operator as well as function tuple()
        if (!is_tuple && elements.size() == 1)
            node = std::move(elements[0]);
        else
            node = makeASTFunction("tuple", std::move(elements));

        return true;
    }

private:
    bool is_tuple = false;
};

/// Layer for array square brackets operator
class ArrayLayer : public LayerWithSeparator<TokenType::Comma, TokenType::ClosingSquareBracket>
{
public:
    bool parse(IParser::Pos & pos, Expected & expected, Action & action) override
    {
        return LayerWithSeparator::parse(pos, expected, action);
    }

protected:
    bool getResultImpl(ASTPtr & node) override
    {
        node = makeASTFunction("array", std::move(elements));
        return true;
    }
};

/// Layer for arrayElement square brackets operator
///  This layer does not create a function, it is only needed to parse closing token
///  and return only one element.
class ArrayElementLayer : public LayerWithSeparator<TokenType::Comma, TokenType::ClosingSquareBracket>
{
public:
    bool parse(IParser::Pos & pos, Expected & expected, Action & action) override
    {
        return LayerWithSeparator::parse(pos, expected, action);
    }
};

class CastLayer : public Layer
{
public:
    CastLayer() : Layer(/*allow_alias*/ true, /*allow_alias_without_as_keyword*/ true) {}

    bool parse(IParser::Pos & pos, Expected & expected, Action & action) override
    {
        /// CAST(x [AS alias1], T [AS alias2]) or CAST(x [AS alias1] AS T)
        ///
        /// 0. Parse all the cases (-> 1)
        /// 1. Parse closing token (finished)

        ParserKeyword as_keyword_parser(Keyword::AS);
        ASTPtr alias;

        /// expr AS type
        if (state == 0)
        {
            ASTPtr type_node;

            if (as_keyword_parser.ignore(pos, expected))
            {
                auto old_pos = pos;

                if (ParserIdentifier().parse(pos, alias, expected) &&
                    as_keyword_parser.ignore(pos, expected) &&
                    ParserDataType().parse(pos, type_node, expected) &&
                    ParserToken(TokenType::ClosingRoundBracket).ignore(pos, expected))
                {
                    if (!insertAlias(alias))
                        return false;

                    if (!mergeElement())
                        return false;

                    elements = {createFunctionCast(elements[0], type_node)};
                    finished = true;
                    return true;
                }

                pos = old_pos;

                if (ParserIdentifier().parse(pos, alias, expected) &&
                    ParserToken(TokenType::Comma).ignore(pos, expected))
                {
                    action = Action::OPERAND;
                    if (!insertAlias(alias))
                        return false;

                    if (!mergeElement())
                        return false;

                    state = 1;
                    return true;
                }

                pos = old_pos;

                if (ParserDataType().parse(pos, type_node, expected) &&
                    ParserToken(TokenType::ClosingRoundBracket).ignore(pos, expected))
                {
                    if (!mergeElement())
                        return false;

                    elements = {createFunctionCast(elements[0], type_node)};
                    finished = true;
                    return true;
                }

                return false;
            }

            if (ParserToken(TokenType::Comma).ignore(pos, expected))
            {
                action = Action::OPERAND;

                if (!mergeElement())
                    return false;

                state = 1;
                return true;
            }
        }
        if (state == 1)
        {
            if (ParserToken(TokenType::ClosingRoundBracket).ignore(pos, expected))
            {
                if (!mergeElement())
                    return false;

                if (elements.size() != 2)
                    return false;

                elements = {makeASTFunction(toString(toStringRef(Keyword::CAST)), elements[0], elements[1])};
                finished = true;
                return true;
            }
        }

        return true;
    }
};

class ExtractLayer : public LayerWithSeparator<TokenType::Comma, TokenType::ClosingRoundBracket>
{
public:
    ExtractLayer() : LayerWithSeparator(/*allow_alias*/ true, /*allow_alias_without_as_keyword*/ true) {}

    bool parse(IParser::Pos & pos, Expected & expected, Action & action) override
    {
        /// extract(haystack, pattern) or EXTRACT(DAY FROM Date)
        ///
        /// 0. If we parse interval_kind and 'FROM' keyword (-> 2), otherwise (-> 1)
        /// 1. Basic parser
        /// 2. Parse closing bracket (finished)

        if (state == 0)
        {
            IParser::Pos begin = pos;
            ParserKeyword s_from(Keyword::FROM);

            if (parseIntervalKind(pos, expected, interval_kind) && s_from.ignore(pos, expected))
            {
                state = 2;
                return true;
            }
            else
            {
                state = 1;
                pos = begin;
            }
        }

        if (state == 1)
        {
            return LayerWithSeparator::parse(pos, expected, action);
        }

        if (state == 2)
        {
            if (ParserToken(TokenType::ClosingRoundBracket).ignore(pos, expected))
            {
                if (!mergeElement())
                    return false;

                finished = true;
                return true;
            }
        }

        return true;
    }

protected:
    bool getResultImpl(ASTPtr & node) override
    {
        if (state == 2)
        {
            if (elements.empty())
                return false;

            node = makeASTFunction(interval_kind.toNameOfFunctionExtractTimePart(), elements[0]);
        }
        else
        {
            node = makeASTFunction("extract", std::move(elements));
        }

        return true;
    }


private:
    IntervalKind interval_kind;
};

class SubstringLayer : public Layer
{
public:
    SubstringLayer() : Layer(/*allow_alias*/ true, /*allow_alias_without_as_keyword*/ true) {}

    bool parse(IParser::Pos & pos, Expected & expected, Action & action) override
    {
        /// Either SUBSTRING(expr FROM start [FOR length]) or SUBSTRING(expr, start, length)
        ///
        /// 0: Parse first separator: FROM or comma (-> 1)
        /// 1: Parse second separator: FOR or comma (-> 2)
        /// 1 or 2: Parse closing bracket (finished)

        if (state == 0)
        {
            if (ParserToken(TokenType::Comma).ignore(pos, expected) ||
                ParserKeyword(Keyword::FROM).ignore(pos, expected))
            {
                action = Action::OPERAND;

                if (!mergeElement())
                    return false;

                state = 1;
            }
        }

        if (state == 1)
        {
            if (ParserToken(TokenType::Comma).ignore(pos, expected) ||
                ParserKeyword(Keyword::FOR).ignore(pos, expected))
            {
                action = Action::OPERAND;

                if (!mergeElement())
                    return false;

                state = 2;
            }
        }

        if (state == 1 || state == 2)
        {
            if (ParserToken(TokenType::ClosingRoundBracket).ignore(pos, expected))
            {
                if (!mergeElement())
                    return false;

                finished = true;
            }
        }

        return true;
    }

protected:
    bool getResultImpl(ASTPtr & node) override
    {
        node = makeASTFunction("substring", std::move(elements));
        return true;
    }
};

class PositionLayer : public Layer
{
public:
    PositionLayer() : Layer(/*allow_alias*/ true, /*allow_alias_without_as_keyword*/ true) {}

    bool parse(IParser::Pos & pos, Expected & expected, Action & action) override
    {
        /// position(haystack, needle[, start_pos]) or position(needle IN haystack)
        ///
        /// 0: Parse separator: comma (-> 1) or IN (-> 2)
        /// 1: Parse second separator: comma
        /// 1 or 2: Parse closing bracket (finished)

        if (state == 0)
        {
            if (ParserToken(TokenType::Comma).ignore(pos, expected))
            {
                action = Action::OPERAND;

                if (!mergeElement())
                    return false;

                state = 1;
            }
            if (ParserKeyword(Keyword::IN).ignore(pos, expected))
            {
                action = Action::OPERAND;

                if (!mergeElement())
                    return false;

                state = 2;
            }
        }

        if (state == 1)
        {
            if (ParserToken(TokenType::Comma).ignore(pos, expected))
            {
                action = Action::OPERAND;

                if (!mergeElement())
                    return false;
            }
        }

        if (state == 1 || state == 2)
        {
            if (ParserToken(TokenType::ClosingRoundBracket).ignore(pos, expected))
            {
                if (!mergeElement())
                    return false;

                finished = true;
            }
        }

        return true;
    }

protected:
    bool getResultImpl(ASTPtr & node) override
    {
        if (state == 2 && elements.size() == 2)
            std::swap(elements[1], elements[0]);

        node = makeASTFunction("position", std::move(elements));
        return true;
    }
};

class ExistsLayer : public Layer
{
public:
    ExistsLayer() : Layer(/*allow_alias*/ true, /*allow_alias_without_as_keyword*/ true) {}

    bool parse(IParser::Pos & pos, Expected & expected, Action & /*action*/) override
    {
        ASTPtr node;

        // Recursion
        if (!ParserSelectWithUnionQuery().parse(pos, node, expected))
            return false;

        if (!ParserToken(TokenType::ClosingRoundBracket).ignore(pos, expected))
            return false;

        auto subquery = std::make_shared<ASTSubquery>(std::move(node));
        elements = {makeASTFunction("exists", subquery)};

        finished = true;

        return true;
    }
};

class TrimLayer : public Layer
{
public:
    TrimLayer(bool trim_left_, bool trim_right_)
        : Layer(/*allow_alias*/ true, /*allow_alias_without_as_keyword*/ true), trim_left(trim_left_), trim_right(trim_right_) {}

    bool parse(IParser::Pos & pos, Expected & expected, Action & action) override
    {
        /// Handles all possible TRIM/LTRIM/RTRIM call variants
        ///
        /// 0: If flags 'trim_left' and 'trim_right' are set (-> 2).
        ///    If not, try to parse 'BOTH', 'LEADING', 'TRAILING' keywords,
        ///    then if char_override (-> 1), else (-> 2)
        /// 1. Parse 'FROM' keyword (-> 2)
        /// 2. Parse closing token, choose name, add arguments (finished)

        if (state == 0)
        {
            if (!trim_left && !trim_right)
            {
                if (ParserKeyword(Keyword::BOTH).ignore(pos, expected))
                {
                    trim_left = true;
                    trim_right = true;
                    char_override = true;
                }
                else if (ParserKeyword(Keyword::LEADING).ignore(pos, expected))
                {
                    trim_left = true;
                    char_override = true;
                }
                else if (ParserKeyword(Keyword::TRAILING).ignore(pos, expected))
                {
                    trim_right = true;
                    char_override = true;
                }
                else
                {
                    trim_left = true;
                    trim_right = true;
                }

                if (char_override)
                    state = 1;
                else
                    state = 2;
            }
            else
            {
                state = 2;
            }
        }

        if (state == 1)
        {
            if (ParserKeyword(Keyword::FROM).ignore(pos, expected))
            {
                action = Action::OPERAND;

                if (!mergeElement())
                    return false;

                to_remove = makeASTFunction("regexpQuoteMeta", elements[0]);
                elements.clear();
                state = 2;
            }
        }

        if (state == 2)
        {
            if (ParserToken(TokenType::ClosingRoundBracket).ignore(pos, expected))
            {
                if (!mergeElement())
                    return false;

                ASTPtr pattern_node;

                if (char_override)
                {
                    auto pattern_func_node = std::make_shared<ASTFunction>();
                    auto pattern_list_args = std::make_shared<ASTExpressionList>();
                    if (trim_left && trim_right)
                    {
                        pattern_list_args->children = {
                            std::make_shared<ASTLiteral>("^["),
                            to_remove,
                            std::make_shared<ASTLiteral>("]+|["),
                            to_remove,
                            std::make_shared<ASTLiteral>("]+$")
                        };
                        function_name = "replaceRegexpAll";
                    }
                    else
                    {
                        if (trim_left)
                        {
                            pattern_list_args->children = {
                                std::make_shared<ASTLiteral>("^["),
                                to_remove,
                                std::make_shared<ASTLiteral>("]+")
                            };
                        }
                        else
                        {
                            /// trim_right == false not possible
                            pattern_list_args->children = {
                                std::make_shared<ASTLiteral>("["),
                                to_remove,
                                std::make_shared<ASTLiteral>("]+$")
                            };
                        }
                        function_name = "replaceRegexpOne";
                    }

                    pattern_func_node->name = "concat";
                    pattern_func_node->arguments = std::move(pattern_list_args);
                    pattern_func_node->children.push_back(pattern_func_node->arguments);

                    pattern_node = std::move(pattern_func_node);
                }
                else
                {
                    if (trim_left && trim_right)
                    {
                        function_name = "trimBoth";
                    }
                    else
                    {
                        if (trim_left)
                            function_name = "trimLeft";
                        else
                            function_name = "trimRight";
                    }
                }

                if (char_override)
                {
                    elements.push_back(pattern_node);
                    elements.push_back(std::make_shared<ASTLiteral>(""));
                }

                finished = true;
            }
        }

        return true;
    }

protected:
    bool getResultImpl(ASTPtr & node) override
    {
        node = makeASTFunction(function_name, std::move(elements));
        return true;
    }

private:
    bool trim_left;
    bool trim_right;
    bool char_override = false;

    ASTPtr to_remove;
    String function_name;
};

class DateAddLayer : public LayerWithSeparator<TokenType::Comma, TokenType::ClosingRoundBracket>
{
public:
    explicit DateAddLayer(const char * function_name_)
        : LayerWithSeparator(/*allow_alias*/ true, /*allow_alias_without_as_keyword*/ true), function_name(function_name_) {}

    bool parse(IParser::Pos & pos, Expected & expected, Action & action) override
    {
        /// DATEADD(YEAR, 1, date) or DATEADD(INTERVAL 1 YEAR, date);
        ///
        /// 0. Try to parse interval_kind (-> 1)
        /// 1. Basic parser

        if (state == 0)
        {
            if (parseIntervalKind(pos, expected, interval_kind))
            {
                if (!ParserToken(TokenType::Comma).ignore(pos, expected))
                    return false;

                action = Action::OPERAND;
                parsed_interval_kind = true;
            }

            state = 1;
        }

        if (state == 1)
        {
            return LayerWithSeparator::parse(pos, expected, action);
        }

        return true;
    }

protected:
    bool getResultImpl(ASTPtr & node) override
    {
        if (parsed_interval_kind)
        {
            if (elements.size() < 2)
                return false;

            elements[0] = makeASTFunction(interval_kind.toNameOfFunctionToIntervalDataType(), elements[0]);
            node = makeASTFunction(function_name, elements[1], elements[0]);
        }
        else
            node = makeASTFunction(function_name, std::move(elements));

        return true;
    }

private:
    IntervalKind interval_kind;
    const char * function_name;
    bool parsed_interval_kind = false;
};

class DateDiffLayer : public LayerWithSeparator<TokenType::Comma, TokenType::ClosingRoundBracket>
{
public:
    DateDiffLayer() : LayerWithSeparator(/*allow_alias*/ true, /*allow_alias_without_as_keyword*/ true) {}

    bool parse(IParser::Pos & pos, Expected & expected, Action & action) override
    {
        /// 0. Try to parse interval_kind (-> 1)
        /// 1. Basic parser

        if (state == 0)
        {
            if (parseIntervalKind(pos, expected, interval_kind))
            {
                parsed_interval_kind = true;

                if (!ParserToken(TokenType::Comma).ignore(pos, expected))
                    return false;
            }

            state = 1;
        }

        if (state == 1)
        {
            return LayerWithSeparator::parse(pos, expected, action);
        }

        return true;
    }

protected:
    bool getResultImpl(ASTPtr & node) override
    {
        if (parsed_interval_kind)
        {
            if (elements.size() == 2)
                node = makeASTFunction("dateDiff", std::make_shared<ASTLiteral>(interval_kind.toDateDiffUnit()), elements[0], elements[1]);
            else if (elements.size() == 3)
                node = makeASTFunction("dateDiff", std::make_shared<ASTLiteral>(interval_kind.toDateDiffUnit()), elements[0], elements[1], elements[2]);
            else
                return false;
        }
        else
        {
            node = makeASTFunction("dateDiff", std::move(elements));
        }
        return true;
    }

private:
    IntervalKind interval_kind;
    bool parsed_interval_kind = false;
};

class TupleLayer : public LayerWithSeparator<TokenType::Comma, TokenType::ClosingRoundBracket>
{
public:
    bool parse(IParser::Pos & pos, Expected & expected, Action & action) override
    {
        bool result = LayerWithSeparator::parse(pos, expected, action);

        /// Check that after the tuple() function there is no lambdas operator
        if (finished && pos->type == TokenType::Arrow)
            return false;

        return result;
    }

protected:
    bool getResultImpl(ASTPtr & node) override
    {
        node = makeASTFunction("tuple", std::move(elements));
        return true;
    }
};


class IntervalLayer : public Layer
{
public:
    IntervalLayer() : Layer(/*allow_alias*/ true, /*allow_alias_without_as_keyword*/ true) {}

    bool parse(IParser::Pos & pos, Expected & expected, Action & action) override
    {
        /// INTERVAL 1 HOUR or INTERVAL expr HOUR
        ///
        /// 0. Try to parse interval_kind (-> 1)
        /// 1. Basic parser

        if (state == 0)
        {
            state = 1;

            auto begin = pos;
            auto init_expected = expected;
            ASTPtr string_literal;
            String literal;

            //// A String literal followed INTERVAL keyword,
            /// the literal can be a part of an expression or
            /// include Number and INTERVAL TYPE at the same time
            if (ParserStringLiteral{}.parse(pos, string_literal, expected)
                && string_literal->as<ASTLiteral &>().value.tryGet(literal))
            {
                Tokens tokens(literal.data(), literal.data() + literal.size());
                IParser::Pos token_pos(tokens, 0);
                Expected token_expected;
                ASTPtr expr;

                if (!ParserNumber{}.parse(token_pos, expr, token_expected))
                    return false;

                /// case: INTERVAL '1' HOUR
                /// back to begin
                if (!token_pos.isValid())
                {
                    pos = begin;
                    expected = init_expected;
                    return true;
                }

                /// case: INTERVAL '1 HOUR'
                if (!parseIntervalKind(token_pos, token_expected, interval_kind))
                    return false;

                pushResult(makeASTFunction(interval_kind.toNameOfFunctionToIntervalDataType(), expr));

                /// case: INTERVAL '1 HOUR 1 SECOND ...'
                while (token_pos.isValid())
                {
                    if (!ParserNumber{}.parse(token_pos, expr, token_expected) ||
                        !parseIntervalKind(token_pos, token_expected, interval_kind))
                        return false;

                    pushResult(makeASTFunction(interval_kind.toNameOfFunctionToIntervalDataType(), expr));
                }

                finished = true;
            }
            return true;
        }

        if (state == 1)
        {
            if (action == Action::OPERATOR && parseIntervalKind(pos, expected, interval_kind))
            {
                if (!mergeElement())
                    return false;

                elements = {makeASTFunction(interval_kind.toNameOfFunctionToIntervalDataType(), elements)};
                finished = true;
            }
        }

        return true;
    }

protected:
    bool getResultImpl(ASTPtr & node) override
    {
        if (elements.size() == 1)
            node = elements[0];
        else
            node = makeASTFunction("tuple", std::move(elements));

        return true;
    }

private:
    IntervalKind interval_kind;
};

class CaseLayer : public Layer
{
public:
    CaseLayer() : Layer(/*allow_alias*/ true, /*allow_alias_without_as_keyword*/ true) {}

    bool parse(IParser::Pos & pos, Expected & expected, Action & action) override
    {
        /// CASE [x] WHEN expr THEN expr [WHEN expr THEN expr [...]] [ELSE expr] END
        ///
        /// 0. Check if we have case expression [x] (-> 1)
        /// 1. Parse keywords: WHEN (-> 2), ELSE (-> 3), END (finished)
        /// 2. Parse THEN keyword (-> 1)
        /// 3. Parse END keyword (finished)

        if (state == 0)
        {
            auto old_pos = pos;
            has_case_expr = !ParserKeyword(Keyword::WHEN).ignore(pos, expected);
            pos = old_pos;

            state = 1;
        }

        if (state == 1)
        {
            if (ParserKeyword(Keyword::WHEN).ignore(pos, expected))
            {
                if ((has_case_expr || !elements.empty()) && !mergeElement())
                    return false;

                action = Action::OPERAND;
                state = 2;
            }
            else if (ParserKeyword(Keyword::ELSE).ignore(pos, expected))
            {
                if (!mergeElement())
                    return false;

                action = Action::OPERAND;
                state = 3;
            }
            else if (ParserKeyword(Keyword::END).ignore(pos, expected))
            {
                if (!mergeElement())
                    return false;

                Field field_with_null;
                ASTLiteral null_literal(field_with_null);
                elements.push_back(std::make_shared<ASTLiteral>(null_literal));

                if (has_case_expr)
                    elements = {makeASTFunction("caseWithExpression", elements)};
                else
                    elements = {makeASTFunction("multiIf", elements)};
                finished = true;
            }
        }

        if (state == 2)
        {
            if (ParserKeyword(Keyword::THEN).ignore(pos, expected))
            {
                if (!mergeElement())
                    return false;

                action = Action::OPERAND;
                state = 1;
            }
        }

        if (state == 3)
        {
            if (ParserKeyword(Keyword::END).ignore(pos, expected))
            {
                if (!mergeElement())
                    return false;

                if (has_case_expr)
                    elements = {makeASTFunction("caseWithExpression", elements)};
                else
                    elements = {makeASTFunction("multiIf", elements)};

                finished = true;
            }
        }

        return true;
    }

private:
    bool has_case_expr;
};

/// Layer for table function 'view' and 'viewIfPermitted'
class ViewLayer : public Layer
{
public:
    explicit ViewLayer(bool if_permitted_) : if_permitted(if_permitted_) {}

    bool parse(IParser::Pos & pos, Expected & expected, Action & /*action*/) override
    {
        /// view(SELECT ...)
        /// viewIfPermitted(SELECT ... ELSE func(...))
        ///
        /// 0. Parse the SELECT query and if 'if_permitted' parse 'ELSE' keyword (-> 1) else (finished)
        /// 1. Parse closing token

        if (state == 0)
        {
            ASTPtr query;

            bool maybe_an_subquery = pos->type == TokenType::OpeningRoundBracket;

            if (!ParserSelectWithUnionQuery().parse(pos, query, expected))
                return false;

            auto & select_ast = query->as<ASTSelectWithUnionQuery &>();
            if (select_ast.list_of_selects->children.size() == 1 && maybe_an_subquery)
            {
                // It's an subquery. Bail out.
                return false;
            }

            pushResult(query);

            if (!if_permitted)
            {
                if (!ParserToken(TokenType::ClosingRoundBracket).ignore(pos, expected))
                    return false;

                finished = true;
                return true;
            }

            if (!ParserKeyword{Keyword::ELSE}.ignore(pos, expected))
                return false;

            state = 1;
            return true;
        }

        if (state == 1)
        {
            if (ParserToken(TokenType::ClosingRoundBracket).ignore(pos, expected))
            {
                if (!mergeElement())
                    return false;

                finished = true;
            }
        }

        return true;
    }

protected:
    bool getResultImpl(ASTPtr & node) override
    {
        if (if_permitted)
            node = makeASTFunction("viewIfPermitted", std::move(elements));
        else
            node = makeASTFunction("view", std::move(elements));

        return true;
    }

private:
    bool if_permitted;
};

/// Layer for table function 'kql'
class KustoLayer : public Layer
{
public:

    KustoLayer() : Layer(/*allow_alias*/ true, /*allow_alias_without_as_keyword*/ true) {}

    bool parse(IParser::Pos & pos, Expected & expected, Action & /*action*/) override
    {
        /// kql(table|project ...)
        /// 0. Parse the kql query
        /// 1. Parse closing token
        if (state == 0)
        {
            ASTPtr query;
            --pos;
            if (!ParserKQLTableFunction().parse(pos, query, expected))
                return false;
            --pos;
            pushResult(query);

            if (!ParserToken(TokenType::ClosingRoundBracket).ignore(pos, expected))
                return false;

            finished = true;
            state = 1;
            return true;
        }

        if (state == 1)
        {
            if (ParserToken(TokenType::ClosingRoundBracket).ignore(pos, expected))
            {
                if (!mergeElement())
                    return false;

                finished = true;
            }
        }

        return true;
    }

protected:
    bool getResultImpl(ASTPtr & node) override
    {
        node = makeASTFunction("view", std::move(elements)); // reuse view function for kql
        return true;
    }
};

std::unique_ptr<Layer> getFunctionLayer(ASTPtr identifier, bool is_table_function, bool allow_function_parameters_ = true)
{
    /// Special cases for expressions that look like functions but contain some syntax sugar:

    /// CAST, EXTRACT, POSITION, EXISTS
    /// DATE_ADD, DATEADD, TIMESTAMPADD, DATE_SUB, DATESUB, TIMESTAMPSUB,
    /// DATE_DIFF, DATEDIFF, TIMESTAMPDIFF, TIMESTAMP_DIFF,
    /// SUBSTRING, TRIM, LTRIM, RTRIM, POSITION

    /// Can be parsed as a composition of functions, but the contents must be unwrapped:
    /// POSITION(x IN y) -> POSITION(in(x, y)) -> POSITION(y, x)

    /// Can be parsed as a function, but not always:
    /// CAST(x AS type) - alias has to be unwrapped
    /// CAST(x AS type(params))

    /// Can be parsed as a function, but some identifier arguments have special meanings.
    /// DATE_ADD(MINUTE, x, y) -> addMinutes(x, y)
    /// DATE_DIFF(MINUTE, x, y)

    /// Have keywords that have to processed explicitly:
    /// EXTRACT(x FROM y)
    /// TRIM(BOTH|LEADING|TRAILING x FROM y)
    /// SUBSTRING(x FROM a)
    /// SUBSTRING(x FROM a FOR b)

    String function_name = getIdentifierName(identifier);
    String function_name_lowercase = Poco::toLower(function_name);

    if (is_table_function)
    {
        if (function_name_lowercase == "view")
            return std::make_unique<ViewLayer>(false);
        else if (function_name_lowercase == "viewifpermitted")
            return std::make_unique<ViewLayer>(true);
        else if (function_name_lowercase == "kql")
            return std::make_unique<KustoLayer>();
    }

    if (function_name == "tuple")
        return std::make_unique<TupleLayer>();

    if (function_name_lowercase == "cast")
        return std::make_unique<CastLayer>();
    else if (function_name_lowercase == "extract")
        return std::make_unique<ExtractLayer>();
    else if (function_name_lowercase == "substring")
        return std::make_unique<SubstringLayer>();
    else if (function_name_lowercase == "position")
        return std::make_unique<PositionLayer>();
    else if (function_name_lowercase == "exists")
        return std::make_unique<ExistsLayer>();
    else if (function_name_lowercase == "trim")
        return std::make_unique<TrimLayer>(false, false);
    else if (function_name_lowercase == "ltrim")
        return std::make_unique<TrimLayer>(true, false);
    else if (function_name_lowercase == "rtrim")
        return std::make_unique<TrimLayer>(false, true);
    else if (function_name_lowercase == "dateadd" || function_name_lowercase == "date_add"
        || function_name_lowercase == "timestampadd" || function_name_lowercase == "timestamp_add")
        return std::make_unique<DateAddLayer>("plus");
    else if (function_name_lowercase == "datesub" || function_name_lowercase == "date_sub"
        || function_name_lowercase == "timestampsub" || function_name_lowercase == "timestamp_sub")
        return std::make_unique<DateAddLayer>("minus");
    else if (function_name_lowercase == "datediff" || function_name_lowercase == "date_diff"
        || function_name_lowercase == "timestampdiff" || function_name_lowercase == "timestamp_diff")
        return std::make_unique<DateDiffLayer>();
    else if (function_name_lowercase == "grouping")
        return std::make_unique<FunctionLayer>(function_name_lowercase, allow_function_parameters_);
    else
        return std::make_unique<FunctionLayer>(function_name, allow_function_parameters_, identifier->as<ASTIdentifier>()->compound());
}


bool ParseCastExpression(IParser::Pos & pos, ASTPtr & node, Expected & expected)
{
    IParser::Pos begin = pos;

    if (ParserCastOperator().parse(pos, node, expected))
        return true;

    pos = begin;

    /// As an exception, negative numbers should be parsed as literals, and not as an application of the operator.
    if (pos->type == TokenType::Minus)
    {
        if (ParserLiteral().parse(pos, node, expected))
            return true;
    }
    return false;
}

bool ParseDateOperatorExpression(IParser::Pos & pos, ASTPtr & node, Expected & expected)
{
    auto begin = pos;

    /// If no DATE keyword, go to the nested parser.
    if (!ParserKeyword(Keyword::DATE).ignore(pos, expected))
        return false;

    ASTPtr expr;
    if (!ParserStringLiteral().parse(pos, expr, expected))
    {
        pos = begin;
        return false;
    }

    node = makeASTFunction("toDate", expr);
    return true;
}

bool ParseTimestampOperatorExpression(IParser::Pos & pos, ASTPtr & node, Expected & expected)
{
    auto begin = pos;

    /// If no TIMESTAMP keyword, go to the nested parser.
    if (!ParserKeyword(Keyword::TIMESTAMP).ignore(pos, expected))
        return false;

    ASTPtr expr;
    if (!ParserStringLiteral().parse(pos, expr, expected))
    {
        pos = begin;
        return false;
    }

    node = makeASTFunction("toDateTime", expr);

    return true;
}

bool ParserExpression::parseImpl(Pos & pos, ASTPtr & node, Expected & expected)
{
    auto start = std::make_unique<ExpressionLayer>(false, allow_trailing_commas);
    return ParserExpressionImpl().parse(std::move(start), pos, node, expected);
}

bool ParserTableFunctionExpression::parseImpl(Pos & pos, ASTPtr & node, Expected & expected)
{
    auto start = std::make_unique<ExpressionLayer>(true);
    return ParserExpressionImpl().parse(std::move(start), pos, node, expected);
}

bool ParserArray::parseImpl(Pos & pos, ASTPtr & node, Expected & expected)
{
    auto start = std::make_unique<ArrayLayer>();
    return ParserToken(TokenType::OpeningSquareBracket).ignore(pos, expected)
        && ParserExpressionImpl().parse(std::move(start), pos, node, expected);
}

bool ParserFunction::parseImpl(Pos & pos, ASTPtr & node, Expected & expected)
{
    ASTPtr identifier;

    if (ParserCompoundIdentifier(false,true).parse(pos, identifier, expected)
        && ParserToken(TokenType::OpeningRoundBracket).ignore(pos, expected))
    {
        auto start = getFunctionLayer(identifier, is_table_function, allow_function_parameters);
        start->is_table_function = is_table_function;
        return ParserExpressionImpl().parse(std::move(start), pos, node, expected);
    }
    else
    {
        return false;
    }
}

const std::vector<std::pair<std::string_view, Operator>> ParserExpressionImpl::operators_table
{
    {"->",            Operator("lambda",          1,  2, OperatorType::Lambda)},
    {"?",             Operator("",                2,  0, OperatorType::StartIf)},
    {":",             Operator("if",              3,  3, OperatorType::FinishIf)},
<<<<<<< HEAD
    {toStringRef(Keyword::OR),            Operator("or",              3,  2, OperatorType::Mergeable)},
    {toStringRef(Keyword::AND),           Operator("and",             4,  2, OperatorType::Mergeable)},
    {toStringRef(Keyword::IS_NULL),       Operator("isNull",          6,  1, OperatorType::IsNull)},
    {toStringRef(Keyword::IS_NOT_NULL),   Operator("isNotNull",       6,  1, OperatorType::IsNull)},
    {toStringRef(Keyword::BETWEEN),       Operator("",                7,  0, OperatorType::StartBetween)},
    {toStringRef(Keyword::NOT_BETWEEN),   Operator("",                7,  0, OperatorType::StartNotBetween)},
=======
    {"OR",            Operator("or",              3,  2, OperatorType::Mergeable)},
    {"AND",           Operator("and",             4,  2, OperatorType::Mergeable)},
    {"IS NOT DISTINCT FROM", Operator("isNotDistinctFrom", 6, 2)},
    {"IS NULL",       Operator("isNull",          6,  1, OperatorType::IsNull)},
    {"IS NOT NULL",   Operator("isNotNull",       6,  1, OperatorType::IsNull)},
    {"BETWEEN",       Operator("",                7,  0, OperatorType::StartBetween)},
    {"NOT BETWEEN",   Operator("",                7,  0, OperatorType::StartNotBetween)},
>>>>>>> 0b97f3ac
    {"==",            Operator("equals",          9,  2, OperatorType::Comparison)},
    {"!=",            Operator("notEquals",       9,  2, OperatorType::Comparison)},
    {"<=>",           Operator("isNotDistinctFrom", 9, 2, OperatorType::Comparison)},
    {"<>",            Operator("notEquals",       9,  2, OperatorType::Comparison)},
    {"<=",            Operator("lessOrEquals",    9,  2, OperatorType::Comparison)},
    {">=",            Operator("greaterOrEquals", 9,  2, OperatorType::Comparison)},
    {"<",             Operator("less",            9,  2, OperatorType::Comparison)},
    {">",             Operator("greater",         9,  2, OperatorType::Comparison)},
    {"=",             Operator("equals",          9,  2, OperatorType::Comparison)},
    {toStringRef(Keyword::LIKE),          Operator("like",            9,  2)},
    {toStringRef(Keyword::ILIKE),         Operator("ilike",           9,  2)},
    {toStringRef(Keyword::NOT_LIKE),      Operator("notLike",         9,  2)},
    {toStringRef(Keyword::NOT_ILIKE),     Operator("notILike",        9,  2)},
    {toStringRef(Keyword::REGEXP),        Operator("match",           9,  2)},
    {toStringRef(Keyword::IN),            Operator("in",              9,  2)},
    {toStringRef(Keyword::NOT_IN),        Operator("notIn",           9,  2)},
    {toStringRef(Keyword::GLOBAL_IN),     Operator("globalIn",        9,  2)},
    {toStringRef(Keyword::GLOBAL_NOT_IN), Operator("globalNotIn",     9,  2)},
    {"||",            Operator("concat",          10, 2, OperatorType::Mergeable)},
    {"+",             Operator("plus",            11, 2)},
    {"-",             Operator("minus",           11, 2)},
    {"−",             Operator("minus",           11, 2)},
    {"*",             Operator("multiply",        12, 2)},
    {"/",             Operator("divide",          12, 2)},
    {"%",             Operator("modulo",          12, 2)},
    {toStringRef(Keyword::MOD),           Operator("modulo",          12, 2)},
    {toStringRef(Keyword::DIV),           Operator("intDiv",          12, 2)},
    {".",             Operator("tupleElement",    14, 2, OperatorType::TupleElement)},
    {"[",             Operator("arrayElement",    14, 2, OperatorType::ArrayElement)},
    {"::",            Operator(toString(toStringRef(Keyword::CAST)),            14, 2, OperatorType::Cast)},
};

const std::vector<std::pair<std::string_view, Operator>> ParserExpressionImpl::unary_operators_table
{
<<<<<<< HEAD
    {toStringRef(Keyword::NOT), Operator("not", 5, 1)},
    {"-", Operator("negate", 13, 1)}
=======
    {"NOT",           Operator("not",             5,  1, OperatorType::Not)},
    {"-",             Operator("negate",          13, 1)},
    {"−",             Operator("negate",          13, 1)}
>>>>>>> 0b97f3ac
};

const Operator ParserExpressionImpl::finish_between_operator("", 8, 0, OperatorType::FinishBetween);


bool ParserExpressionImpl::parse(std::unique_ptr<Layer> start, IParser::Pos & pos, ASTPtr & node, Expected & expected)
{
    Action next = Action::OPERAND;

    Layers layers;
    layers.push_back(std::move(start));

    while (true)
    {
        while (pos.isValid())
        {
            if (!layers.back()->parse(pos, expected, next))
                break;

            if (layers.back()->isFinished())
            {
                if (layers.size() == 1)
                    break;

                next = Action::OPERATOR;

                ASTPtr res;
                if (!layers.back()->getResult(res))
                    break;

                layers.pop_back();
                layers.back()->pushOperand(res);
                continue;
            }

            if (next == Action::OPERAND)
                next = tryParseOperand(layers, pos, expected);
            else
                next = tryParseOperator(layers, pos, expected);

            if (next == Action::NONE)
                break;
        }

        /// When we exit the loop we should be on the 1st level
        if (layers.size() == 1 && layers.back()->getResult(node))
            return true;

        layers.pop_back();

        /// We try to check whether there was a checkpoint
        while (!layers.empty() && !layers.back()->saved_checkpoint)
            layers.pop_back();

        if (layers.empty())
            return false;

        /// Currently all checkpoints are located in operand section
        next = Action::OPERAND;

        auto saved_checkpoint = layers.back()->saved_checkpoint.value();
        layers.back()->saved_checkpoint.reset();

        pos = saved_checkpoint.first;
        layers.back()->current_checkpoint = saved_checkpoint.second;
    }
}

Action ParserExpressionImpl::tryParseOperand(Layers & layers, IParser::Pos & pos, Expected & expected)
{
    ASTPtr tmp;

    if (layers.front()->is_table_function)
    {
        if (typeid_cast<ViewLayer *>(layers.back().get()) || typeid_cast<KustoLayer *>(layers.back().get()))
        {
            if (identifier_parser.parse(pos, tmp, expected)
                && ParserToken(TokenType::OpeningRoundBracket).ignore(pos, expected))
            {
                layers.push_back(getFunctionLayer(tmp, layers.front()->is_table_function));
                return Action::OPERAND;
            }
            return Action::NONE;
        }

        /// Current element should be empty (there should be no other operands or operators)
        /// to parse SETTINGS in table function
        if (layers.back()->isCurrentElementEmpty())
        {
            auto old_pos = pos;
            ParserKeyword s_settings(Keyword::SETTINGS);
            if (s_settings.ignore(pos, expected))
            {
                ParserSetQuery parser_settings(true);
                if (parser_settings.parse(pos, tmp, expected))
                {
                    layers.back()->pushOperand(tmp);
                    return Action::OPERAND;
                }
                else
                {
                    pos = old_pos;
                }
            }
        }
    }

    /// Special case for cast expression
    if (layers.back()->previousType() != OperatorType::TupleElement &&
        ParseCastExpression(pos, tmp, expected))
    {
        layers.back()->pushOperand(std::move(tmp));
        return Action::OPERATOR;
    }

    if (layers.back()->previousType() == OperatorType::Comparison)
    {
        auto old_pos = pos;
        SubqueryFunctionType subquery_function_type = SubqueryFunctionType::NONE;

        if (any_parser.ignore(pos, expected) && subquery_parser.parse(pos, tmp, expected))
            subquery_function_type = SubqueryFunctionType::ANY;
        else if (all_parser.ignore(pos, expected) && subquery_parser.parse(pos, tmp, expected))
            subquery_function_type = SubqueryFunctionType::ALL;

        if (subquery_function_type != SubqueryFunctionType::NONE)
        {
            Operator prev_op;
            ASTPtr function, argument;

            if (!layers.back()->popOperator(prev_op))
                return Action::NONE;
            if (!layers.back()->popOperand(argument))
                return Action::NONE;

            function = makeASTFunction(prev_op, argument, tmp);

            if (!modifyAST(function, subquery_function_type))
                return Action::NONE;

            layers.back()->pushOperand(std::move(function));
            return Action::OPERATOR;
        }
        else
        {
            pos = old_pos;
        }
    }

    /// ignore all leading plus
    while (pos->type == TokenType::Plus)
    {
        ++pos;
    }

    /// Try to find any unary operators
    auto cur_op = unary_operators_table.begin();
    for (; cur_op != unary_operators_table.end(); ++cur_op)
    {
        if (parseOperator(pos, cur_op->first, expected))
            break;
    }

    if (cur_op != unary_operators_table.end())
    {
        if (cur_op->second.type == OperatorType::Not && pos->type == TokenType::OpeningRoundBracket)
        {
            ++pos;
            auto identifier = std::make_shared<ASTIdentifier>(cur_op->second.function_name);
            layers.push_back(getFunctionLayer(identifier, layers.front()->is_table_function));
        }
        else
        {
            layers.back()->pushOperator(cur_op->second);
        }
        return Action::OPERAND;
    }

    auto old_pos = pos;
    auto current_checkpoint = layers.back()->current_checkpoint;
    layers.back()->current_checkpoint = Checkpoint::None;

    if (current_checkpoint != Checkpoint::Interval && parseOperator(pos, toStringRef(Keyword::INTERVAL), expected))
    {
        layers.back()->saved_checkpoint = {old_pos, Checkpoint::Interval};
        layers.push_back(std::make_unique<IntervalLayer>());
        return Action::OPERAND;
    }
    else if (current_checkpoint != Checkpoint::Case && parseOperator(pos, toStringRef(Keyword::CASE), expected))
    {
        layers.back()->saved_checkpoint = {old_pos, Checkpoint::Case};
        layers.push_back(std::make_unique<CaseLayer>());
        return Action::OPERAND;
    }

    if (ParseDateOperatorExpression(pos, tmp, expected) ||
        ParseTimestampOperatorExpression(pos, tmp, expected) ||
        tuple_literal_parser.parse(pos, tmp, expected) ||
        array_literal_parser.parse(pos, tmp, expected) ||
        number_parser.parse(pos, tmp, expected) ||
        literal_parser.parse(pos, tmp, expected) ||
        asterisk_parser.parse(pos, tmp, expected) ||
        qualified_asterisk_parser.parse(pos, tmp, expected) ||
        columns_matcher_parser.parse(pos, tmp, expected) ||
        qualified_columns_matcher_parser.parse(pos, tmp, expected))
    {
        layers.back()->pushOperand(std::move(tmp));
    }
    else if (identifier_parser.parse(pos, tmp, expected))
    {
        if (pos->type == TokenType::OpeningRoundBracket)
        {
            ++pos;
            layers.push_back(getFunctionLayer(tmp, layers.front()->is_table_function));
            return Action::OPERAND;
        }
        else
        {
            layers.back()->pushOperand(std::move(tmp));
        }
    }
    else if (substitution_parser.parse(pos, tmp, expected))
    {
        layers.back()->pushOperand(std::move(tmp));
    }
    else if (pos->type == TokenType::OpeningRoundBracket)
    {

        if (subquery_parser.parse(pos, tmp, expected))
        {
            layers.back()->pushOperand(std::move(tmp));
            return Action::OPERATOR;
        }

        ++pos;
        layers.push_back(std::make_unique<RoundBracketsLayer>());
        return Action::OPERAND;
    }
    else if (pos->type == TokenType::OpeningSquareBracket)
    {
        ++pos;
        layers.push_back(std::make_unique<ArrayLayer>());
        return Action::OPERAND;
    }
    else if (mysql_global_variable_parser.parse(pos, tmp, expected))
    {
        layers.back()->pushOperand(std::move(tmp));
    }
    else
    {
        return Action::NONE;
    }

    return Action::OPERATOR;
}

Action ParserExpressionImpl::tryParseOperator(Layers & layers, IParser::Pos & pos, Expected & expected)
{
    /// ParserExpression can be called in this part of the query:
    ///  ALTER TABLE partition_all2 CLEAR INDEX [ p ] IN PARTITION ALL
    ///
    /// 'IN PARTITION' here is not an 'IN' operator, so we should stop parsing immediately
    Expected stub;
    if (ParserKeyword(Keyword::IN_PARTITION).checkWithoutMoving(pos, stub))
        return Action::NONE;

    /// Try to find operators from 'operators_table'
    auto cur_op = operators_table.begin();
    for (; cur_op != operators_table.end(); ++cur_op)
    {
        if (parseOperator(pos, cur_op->first, expected))
            break;
    }

    if (cur_op == operators_table.end())
    {
        if (!layers.back()->allow_alias || layers.back()->parsed_alias)
            return Action::NONE;

        ASTPtr alias;
        ParserAlias alias_parser(layers.back()->allow_alias_without_as_keyword);

        if (!alias_parser.parse(pos, alias, expected) || !layers.back()->insertAlias(alias))
            return Action::NONE;

        layers.back()->parsed_alias = true;
        return Action::OPERATOR;
    }

    auto op = cur_op->second;

    if (op.type == OperatorType::Lambda)
    {
        if (!layers.back()->parseLambda())
            return Action::NONE;

        layers.back()->pushOperator(op);
        return Action::OPERAND;
    }

    /// 'AND' can be both boolean function and part of the '... BETWEEN ... AND ...' operator
    if (op.function_name == "and" && layers.back()->between_counter)
    {
        layers.back()->between_counter--;
        op = finish_between_operator;
    }

    while (layers.back()->previousPriority() >= op.priority)
    {
        ASTPtr function;
        Operator prev_op;
        layers.back()->popOperator(prev_op);

        /// Mergeable operators are operators that are merged into one function:
        /// For example: 'a OR b OR c' -> 'or(a, b, c)' and not 'or(or(a,b), c)'
        if (prev_op.type == OperatorType::Mergeable && op.function_name == prev_op.function_name)
        {
            op.arity += prev_op.arity - 1;
            break;
        }

        if (prev_op.type == OperatorType::FinishBetween)
        {
            Operator tmp_op;
            if (!layers.back()->popOperator(tmp_op))
                return Action::NONE;

            if (tmp_op.type != OperatorType::StartBetween && tmp_op.type != OperatorType::StartNotBetween)
                return Action::NONE;

            bool negative = tmp_op.type == OperatorType::StartNotBetween;

            ASTs arguments;
            if (!layers.back()->popLastNOperands(arguments, 3))
                return Action::NONE;

            function = makeBetweenOperator(negative, arguments);
        }
        else
        {
            function = makeASTFunction(prev_op);

            if (!layers.back()->popLastNOperands(function->children[0]->children, prev_op.arity))
                return Action::NONE;
        }

        layers.back()->pushOperand(function);
    }

    /// Dot (TupleElement operator) can be a beginning of a .* or .COLUMNS expressions
    if (op.type == OperatorType::TupleElement)
    {
        ASTPtr tmp;
        if (asterisk_parser.parse(pos, tmp, expected) ||
            columns_matcher_parser.parse(pos, tmp, expected))
        {
            if (auto * asterisk = tmp->as<ASTAsterisk>())
            {
                if (!layers.back()->popOperand(asterisk->expression))
                    return Action::NONE;
            }
            else if (auto * columns_list_matcher = tmp->as<ASTColumnsListMatcher>())
            {
                if (!layers.back()->popOperand(columns_list_matcher->expression))
                    return Action::NONE;
            }
            else if (auto * columns_regexp_matcher = tmp->as<ASTColumnsRegexpMatcher>())
            {
                if (!layers.back()->popOperand(columns_regexp_matcher->expression))
                    return Action::NONE;
            }

            layers.back()->pushOperand(std::move(tmp));
            return Action::OPERATOR;
        }
    }

    /// isNull & isNotNull are postfix unary operators
    if (op.type == OperatorType::IsNull)
    {
        ASTPtr function = makeASTFunction(op);

        if (!layers.back()->popLastNOperands(function->children[0]->children, 1))
            return Action::NONE;

        layers.back()->pushOperand(std::move(function));
        return Action::OPERATOR;
    }

    layers.back()->pushOperator(op);

    if (op.type == OperatorType::Cast)
    {
        ASTPtr type_ast;
        if (!ParserDataType().parse(pos, type_ast, expected))
            return Action::NONE;

        layers.back()->pushOperand(std::make_shared<ASTLiteral>(queryToString(type_ast)));
        return Action::OPERATOR;
    }

    if (op.type == OperatorType::ArrayElement)
        layers.push_back(std::make_unique<ArrayElementLayer>());

    if (op.type == OperatorType::StartBetween || op.type == OperatorType::StartNotBetween)
        layers.back()->between_counter++;

    return Action::OPERAND;
}

}<|MERGE_RESOLUTION|>--- conflicted
+++ resolved
@@ -2377,22 +2377,13 @@
     {"->",            Operator("lambda",          1,  2, OperatorType::Lambda)},
     {"?",             Operator("",                2,  0, OperatorType::StartIf)},
     {":",             Operator("if",              3,  3, OperatorType::FinishIf)},
-<<<<<<< HEAD
     {toStringRef(Keyword::OR),            Operator("or",              3,  2, OperatorType::Mergeable)},
     {toStringRef(Keyword::AND),           Operator("and",             4,  2, OperatorType::Mergeable)},
+    {toStringRef(Keyword::IS_NOT_DISTINCT_FROM), Operator("isNotDistinctFrom", 6, 2)},
     {toStringRef(Keyword::IS_NULL),       Operator("isNull",          6,  1, OperatorType::IsNull)},
     {toStringRef(Keyword::IS_NOT_NULL),   Operator("isNotNull",       6,  1, OperatorType::IsNull)},
     {toStringRef(Keyword::BETWEEN),       Operator("",                7,  0, OperatorType::StartBetween)},
     {toStringRef(Keyword::NOT_BETWEEN),   Operator("",                7,  0, OperatorType::StartNotBetween)},
-=======
-    {"OR",            Operator("or",              3,  2, OperatorType::Mergeable)},
-    {"AND",           Operator("and",             4,  2, OperatorType::Mergeable)},
-    {"IS NOT DISTINCT FROM", Operator("isNotDistinctFrom", 6, 2)},
-    {"IS NULL",       Operator("isNull",          6,  1, OperatorType::IsNull)},
-    {"IS NOT NULL",   Operator("isNotNull",       6,  1, OperatorType::IsNull)},
-    {"BETWEEN",       Operator("",                7,  0, OperatorType::StartBetween)},
-    {"NOT BETWEEN",   Operator("",                7,  0, OperatorType::StartNotBetween)},
->>>>>>> 0b97f3ac
     {"==",            Operator("equals",          9,  2, OperatorType::Comparison)},
     {"!=",            Operator("notEquals",       9,  2, OperatorType::Comparison)},
     {"<=>",           Operator("isNotDistinctFrom", 9, 2, OperatorType::Comparison)},
@@ -2427,14 +2418,9 @@
 
 const std::vector<std::pair<std::string_view, Operator>> ParserExpressionImpl::unary_operators_table
 {
-<<<<<<< HEAD
-    {toStringRef(Keyword::NOT), Operator("not", 5, 1)},
-    {"-", Operator("negate", 13, 1)}
-=======
-    {"NOT",           Operator("not",             5,  1, OperatorType::Not)},
-    {"-",             Operator("negate",          13, 1)},
-    {"−",             Operator("negate",          13, 1)}
->>>>>>> 0b97f3ac
+    {toStringRef(Keyword::NOT), Operator("not", 5, 1, OperatorType::Not)},
+    {"-", Operator("negate", 13, 1)},
+    {"−", Operator("negate", 13, 1)},
 };
 
 const Operator ParserExpressionImpl::finish_between_operator("", 8, 0, OperatorType::FinishBetween);
