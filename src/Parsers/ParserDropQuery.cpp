#include <Parsers/ASTDropQuery.h>

#include <Parsers/CommonParsers.h>
#include <Parsers/ParserDropQuery.h>


namespace DB
{

namespace
{

bool parseDropQuery(IParser::Pos & pos, ASTPtr & node, Expected & expected, const ASTDropQuery::Kind kind)
{
    ParserKeyword s_temporary(Keyword::TEMPORARY);
    ParserKeyword s_table(Keyword::TABLE);
    ParserKeyword s_dictionary(Keyword::DICTIONARY);
    ParserKeyword s_view(Keyword::VIEW);
    ParserKeyword s_database(Keyword::DATABASE);
    ParserToken s_dot(TokenType::Dot);
<<<<<<< HEAD
    ParserKeyword s_if_exists(Keyword::IF_EXISTS);
=======
    ParserKeyword s_if_exists("IF EXISTS");
    ParserKeyword s_if_empty("IF EMPTY");
>>>>>>> 0b97f3ac
    ParserIdentifier name_p(true);
    ParserKeyword s_permanently(Keyword::PERMANENTLY);
    ParserKeyword s_no_delay(Keyword::NO_DELAY);
    ParserKeyword s_sync(Keyword::SYNC);

    ASTPtr database;
    ASTPtr table;
    String cluster_str;
    bool if_exists = false;
    bool if_empty = false;
    bool temporary = false;
    bool is_dictionary = false;
    bool is_view = false;
    bool sync = false;
    bool permanently = false;

    if (s_database.ignore(pos, expected))
    {
        if (s_if_exists.ignore(pos, expected))
            if_exists = true;

        if (s_if_empty.ignore(pos, expected))
            if_empty = true;

        if (!name_p.parse(pos, database, expected))
            return false;
    }
    else
    {
        if (s_view.ignore(pos, expected))
            is_view = true;
        else if (s_dictionary.ignore(pos, expected))
            is_dictionary = true;
        else if (s_temporary.ignore(pos, expected))
            temporary = true;

        /// for TRUNCATE queries TABLE keyword is assumed as default and can be skipped
        if (!is_view && !is_dictionary && (!s_table.ignore(pos, expected) && kind != ASTDropQuery::Kind::Truncate))
        {
            return false;
        }

        if (s_if_exists.ignore(pos, expected))
            if_exists = true;

        if (s_if_empty.ignore(pos, expected))
            if_empty = true;

        if (!name_p.parse(pos, table, expected))
            return false;

        if (s_dot.ignore(pos, expected))
        {
            database = table;
            if (!name_p.parse(pos, table, expected))
                return false;
        }
    }

    /// common for tables / dictionaries / databases
    if (ParserKeyword{Keyword::ON}.ignore(pos, expected))
    {
        if (!ASTQueryWithOnCluster::parse(pos, cluster_str, expected))
            return false;
    }

    if (kind == ASTDropQuery::Kind::Detach && s_permanently.ignore(pos, expected))
        permanently = true;

    /// actually for TRUNCATE NO DELAY / SYNC means nothing
    if (s_no_delay.ignore(pos, expected) || s_sync.ignore(pos, expected))
        sync = true;

    auto query = std::make_shared<ASTDropQuery>();
    node = query;

    query->kind = kind;
    query->if_exists = if_exists;
    query->if_empty = if_empty;
    query->temporary = temporary;
    query->is_dictionary = is_dictionary;
    query->is_view = is_view;
    query->sync = sync;
    query->permanently = permanently;
    query->database = database;
    query->table = table;

    if (database)
        query->children.push_back(database);

    if (table)
        query->children.push_back(table);

    query->cluster = cluster_str;

    return true;
}

}

bool ParserDropQuery::parseImpl(Pos & pos, ASTPtr & node, Expected & expected)
{
    ParserKeyword s_drop(Keyword::DROP);
    ParserKeyword s_detach(Keyword::DETACH);
    ParserKeyword s_truncate(Keyword::TRUNCATE);

    if (s_drop.ignore(pos, expected))
        return parseDropQuery(pos, node, expected, ASTDropQuery::Kind::Drop);
    else if (s_detach.ignore(pos, expected))
        return parseDropQuery(pos, node, expected, ASTDropQuery::Kind::Detach);
    else if (s_truncate.ignore(pos, expected))
        return parseDropQuery(pos, node, expected, ASTDropQuery::Kind::Truncate);
    else
        return false;
}

}<|MERGE_RESOLUTION|>--- conflicted
+++ resolved
@@ -18,12 +18,8 @@
     ParserKeyword s_view(Keyword::VIEW);
     ParserKeyword s_database(Keyword::DATABASE);
     ParserToken s_dot(TokenType::Dot);
-<<<<<<< HEAD
     ParserKeyword s_if_exists(Keyword::IF_EXISTS);
-=======
-    ParserKeyword s_if_exists("IF EXISTS");
-    ParserKeyword s_if_empty("IF EMPTY");
->>>>>>> 0b97f3ac
+    ParserKeyword s_if_empty(Keyword::IF_EMPTY);
     ParserIdentifier name_p(true);
     ParserKeyword s_permanently(Keyword::PERMANENTLY);
     ParserKeyword s_no_delay(Keyword::NO_DELAY);
