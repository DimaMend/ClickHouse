--- conflicted
+++ resolved
@@ -26,17 +26,13 @@
     bool is_standalone = true;
     String getID(char) const override { return "TableOverride " + table_name; }
     ASTPtr clone() const override;
-<<<<<<< HEAD
     void formatImpl(const FormattingBuffer & out_) const override;
-=======
-    void formatImpl(const FormatSettings & settings, FormatState & state, FormatStateStacked frame) const override;
 
     void forEachPointerToChild(std::function<void(void**)> f) override
     {
         f(reinterpret_cast<void **>(&columns));
         f(reinterpret_cast<void **>(&storage));
     }
->>>>>>> 739c8988
 };
 
 /// List of table overrides, for example:
