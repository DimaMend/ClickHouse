#include <cerrno>
#include <cstdlib>
#include <Poco/String.h>

#include <IO/ReadBufferFromMemory.h>
#include <IO/ReadHelpers.h>

#include <Common/BinStringDecodeHelper.h>
#include <Common/PODArray.h>
#include <Common/StringUtils.h>
#include <Common/quoteString.h>
#include <Common/typeid_cast.h>

#include <Parsers/CommonParsers.h>
#include <Parsers/DumpASTNode.h>
#include <Parsers/ASTAsterisk.h>
#include <Parsers/ASTCollation.h>
#include <Parsers/ASTColumnsTransformers.h>
#include <Parsers/ASTExpressionList.h>
#include <Parsers/ASTFunction.h>
#include <Parsers/ASTFunctionWithKeyValueArguments.h>
#include <Parsers/ASTIdentifier.h>
#include <Parsers/ASTLiteral.h>
#include <Parsers/ASTOrderByElement.h>
#include <Parsers/ASTInterpolateElement.h>
#include <Parsers/ASTQualifiedAsterisk.h>
#include <Parsers/ASTQueryParameter.h>
#include <Parsers/ASTSelectWithUnionQuery.h>
#include <Parsers/ASTSubquery.h>
#include <Parsers/ASTTTLElement.h>
#include <Parsers/ASTWindowDefinition.h>
#include <Parsers/ASTAssignment.h>
#include <Parsers/ASTColumnsMatcher.h>
#include <Parsers/ASTExplainQuery.h>
#include <Parsers/ASTSetQuery.h>
#include <Parsers/ASTSelectQuery.h>
#include <Parsers/ASTTablesInSelectQuery.h>
#include <Parsers/ExpressionListParsers.h>
#include <Parsers/IAST_fwd.h>
#include <Parsers/ParserSelectWithUnionQuery.h>
#include <Parsers/ExpressionElementParsers.h>
#include <Parsers/ParserCreateQuery.h>
#include <Parsers/ParserExplainQuery.h>
#include <Parsers/queryToString.h>

#include <Interpreters/StorageID.h>


namespace DB
{

namespace ErrorCodes
{
    extern const int BAD_ARGUMENTS;
    extern const int SYNTAX_ERROR;
    extern const int LOGICAL_ERROR;
}

/*
 * Build an AST with the following structure:
 *
 * ```
 * SelectWithUnionQuery (children 1)
 *  ExpressionList (children 1)
 *   SelectQuery (children 2)
 *    ExpressionList (children 1)
 *     Asterisk
 *    TablesInSelectQuery (children 1)
 *     TablesInSelectQueryElement (children 1)
 *      TableExpression (children 1)
 *       Function <...>
 * ```
 */
static ASTPtr buildSelectFromTableFunction(const std::shared_ptr<ASTFunction> & ast_function)
{
    auto result_select_query = std::make_shared<ASTSelectWithUnionQuery>();

    {
        auto select_ast = std::make_shared<ASTSelectQuery>();
        select_ast->setExpression(ASTSelectQuery::Expression::SELECT, std::make_shared<ASTExpressionList>());
        select_ast->select()->children.push_back(std::make_shared<ASTAsterisk>());

        auto list_of_selects = std::make_shared<ASTExpressionList>();
        list_of_selects->children.push_back(select_ast);

        result_select_query->children.push_back(std::move(list_of_selects));
        result_select_query->list_of_selects = result_select_query->children.back();

        {
            auto tables = std::make_shared<ASTTablesInSelectQuery>();
            select_ast->setExpression(ASTSelectQuery::Expression::TABLES, tables);
            auto tables_elem = std::make_shared<ASTTablesInSelectQueryElement>();
            auto table_expr = std::make_shared<ASTTableExpression>();
            tables->children.push_back(tables_elem);
            tables_elem->table_expression = table_expr;
            tables_elem->children.push_back(table_expr);

            table_expr->table_function = ast_function;
            table_expr->children.push_back(table_expr->table_function);
        }
    }

    return result_select_query;
}

bool ParserSubquery::parseImpl(Pos & pos, ASTPtr & node, Expected & expected)
{
    ParserSelectWithUnionQuery select;
    ParserExplainQuery explain;

    if (pos->type != TokenType::OpeningRoundBracket)
        return false;
    ++pos;

    ASTPtr result_node = nullptr;

    if (ASTPtr select_node; select.parse(pos, select_node, expected))
    {
        result_node = std::move(select_node);
    }
    else if (ASTPtr explain_node; explain.parse(pos, explain_node, expected))
    {
        const auto & explain_query = explain_node->as<const ASTExplainQuery &>();

        if (explain_query.getTableFunction() || explain_query.getTableOverride())
            throw Exception(ErrorCodes::BAD_ARGUMENTS, "EXPLAIN in a subquery cannot have a table function or table override");

        /// Replace subquery `(EXPLAIN <kind> <explain_settings> SELECT ...)`
        /// with `(SELECT * FROM viewExplain('<kind>', '<explain_settings>', (SELECT ...)))`

        String kind_str = ASTExplainQuery::toString(explain_query.getKind());

        String settings_str;
        if (ASTPtr settings_ast = explain_query.getSettings())
        {
            if (!settings_ast->as<ASTSetQuery>())
                throw Exception(ErrorCodes::BAD_ARGUMENTS, "EXPLAIN settings must be a SET query");
            settings_str = queryToString(settings_ast);
        }

        const ASTPtr & explained_ast = explain_query.getExplainedQuery();
        if (explained_ast)
        {
            if (!explained_ast->as<ASTSelectWithUnionQuery>())
                throw Exception(ErrorCodes::BAD_ARGUMENTS, "EXPLAIN inside subquery supports only SELECT queries");

            auto view_explain = makeASTFunction("viewExplain",
                std::make_shared<ASTLiteral>(kind_str),
                std::make_shared<ASTLiteral>(settings_str),
                std::make_shared<ASTSubquery>(explained_ast));
            result_node = buildSelectFromTableFunction(view_explain);
        }
        else
        {
            auto view_explain = makeASTFunction("viewExplain",
                std::make_shared<ASTLiteral>(kind_str),
                std::make_shared<ASTLiteral>(settings_str));
            result_node = buildSelectFromTableFunction(view_explain);
        }
    }
    else
    {
        return false;
    }

    if (pos->type != TokenType::ClosingRoundBracket)
        return false;
    ++pos;

    node = std::make_shared<ASTSubquery>(std::move(result_node));
    return true;
}


bool ParserIdentifier::parseImpl(Pos & pos, ASTPtr & node, Expected & expected)
{
    /// Identifier in backquotes or in double quotes or in English-style Unicode double quotes
    if (pos->type == TokenType::QuotedIdentifier)
    {
        /// The case of Unicode quotes. No escaping is supported. Assuming UTF-8.
        if (*pos->begin == '\xE2' && pos->size() > 6) /// Empty identifiers are not allowed.
        {
            node = std::make_shared<ASTIdentifier>(String(pos->begin + 3, pos->end - 3));
            ++pos;
            return true;
        }

        ReadBufferFromMemory buf(pos->begin, pos->size());
        String s;

        if (*pos->begin == '`')
            readBackQuotedStringWithSQLStyle(s, buf);
        else
            readDoubleQuotedStringWithSQLStyle(s, buf);

        if (s.empty())    /// Identifiers "empty string" are not allowed.
            return false;

        node = std::make_shared<ASTIdentifier>(s);
        ++pos;
        return true;
    }
    if (pos->type == TokenType::BareWord)
    {
        node = std::make_shared<ASTIdentifier>(String(pos->begin, pos->end));
        ++pos;
        return true;
    }
    if (allow_query_parameter && pos->type == TokenType::OpeningCurlyBrace)
    {
        ++pos;
        if (pos->type != TokenType::BareWord)
        {
            expected.add(pos, "substitution name (identifier)");
            return false;
        }

        String name(pos->begin, pos->end);
        ++pos;

        if (pos->type != TokenType::Colon)
        {
            expected.add(pos, "colon between name and type");
            return false;
        }

        ++pos;

        if (pos->type != TokenType::BareWord)
        {
            expected.add(pos, "substitution type (identifier)");
            return false;
        }

        String type(pos->begin, pos->end);
        ++pos;

        if (type != "Identifier")
        {
            expected.add(pos, "substitution type (identifier)");
            return false;
        }

        if (pos->type != TokenType::ClosingCurlyBrace)
        {
            expected.add(pos, "closing curly brace");
            return false;
        }
        ++pos;

        node = std::make_shared<ASTIdentifier>("", std::make_shared<ASTQueryParameter>(name, type));
        return true;
    }
    return false;
}


bool ParserTableAsStringLiteralIdentifier::parseImpl(Pos & pos, ASTPtr & node, Expected & expected)
{
    if (pos->type != TokenType::StringLiteral)
        return false;

    ReadBufferFromMemory in(pos->begin, pos->size());
    String s;

    if (!tryReadQuotedString(s, in))
    {
        expected.add(pos, "string literal");
        return false;
    }

    if (in.count() != pos->size())
    {
        expected.add(pos, "string literal");
        return false;
    }

    if (s.empty())
    {
        expected.add(pos, "non-empty string literal");
        return false;
    }

    node = std::make_shared<ASTTableIdentifier>(s);
    ++pos;
    return true;
}

namespace
{

/// Parser of syntax sugar for reading JSON subcolumns of type Array(JSON):
/// json.a.b[][].c -> json.a.b.:Array(Array(JSON)).c
class ParserArrayOfJSONIdentifierAddition : public IParserBase
{
public:
    String getLastArrayOfJSONSubcolumnIdentifier() const
    {
        String subcolumn = ":`";
        for (size_t i = 0; i != last_array_level; ++i)
            subcolumn += "Array(";
        subcolumn += "JSON";
        for (size_t i = 0; i != last_array_level; ++i)
            subcolumn += ")";
        return subcolumn + "`";
    }

protected:
    const char * getName() const override { return "ParserArrayOfJSONIdentifierDelimiter"; }

    bool parseImpl(Pos & pos, ASTPtr & /*node*/, Expected & expected) override
    {
        last_array_level = 0;
        ParserTokenSequence brackets_parser(std::vector<TokenType>{TokenType::OpeningSquareBracket, TokenType::ClosingSquareBracket});
        if (!brackets_parser.check(pos, expected))
            return false;
        ++last_array_level;
        while (brackets_parser.check(pos, expected))
            ++last_array_level;
        return true;
    }

private:
    size_t last_array_level;
};

}

bool ParserCompoundIdentifier::parseImpl(Pos & pos, ASTPtr & node, Expected & expected)
{
    auto element_parser = std::make_unique<ParserIdentifier>(allow_query_parameter, highlight_type);
    std::vector<std::pair<ParserPtr, SpecialDelimiter>> delimiter_parsers;
    delimiter_parsers.emplace_back(std::make_unique<ParserTokenSequence>(std::vector<TokenType>{TokenType::Dot, TokenType::Colon}), SpecialDelimiter::JSON_PATH_DYNAMIC_TYPE);
    delimiter_parsers.emplace_back(std::make_unique<ParserTokenSequence>(std::vector<TokenType>{TokenType::Dot, TokenType::Caret}), SpecialDelimiter::JSON_PATH_PREFIX);
    delimiter_parsers.emplace_back(std::make_unique<ParserToken>(TokenType::Dot), SpecialDelimiter::NONE);
    ParserArrayOfJSONIdentifierAddition array_of_json_identifier_addition;

    std::vector<String> parts;
    SpecialDelimiter last_special_delimiter = SpecialDelimiter::NONE;
    ASTs params;

    bool is_first = true;
    Pos begin = pos;
    while (true)
    {
        ASTPtr element;
        if (!element_parser->parse(pos, element, expected))
        {
            if (is_first)
                return false;
            pos = begin;
            break;
        }

        if (last_special_delimiter != SpecialDelimiter::NONE)
        {
            parts.push_back(static_cast<char>(last_special_delimiter) + backQuote(getIdentifierName(element)));
        }
        else
        {
            parts.push_back(getIdentifierName(element));
            /// Check if we have Array of JSON subcolumn additioon after identifier
            /// and replace it with corresponding type subcolumn.
            if (!is_first && array_of_json_identifier_addition.check(pos, expected))
                parts.push_back(array_of_json_identifier_addition.getLastArrayOfJSONSubcolumnIdentifier());
        }

        if (parts.back().empty())
            params.push_back(element->as<ASTIdentifier>()->getParam());

        is_first = false;
        begin = pos;
        bool parsed_delimiter = false;
        for (const auto & [parser, special_delimiter] : delimiter_parsers)
        {
            if (parser->check(pos, expected))
            {
                parsed_delimiter = true;
                last_special_delimiter = special_delimiter;
                break;
            }
        }

        if (!parsed_delimiter)
        {
            pos = begin;
            break;
        }
    }

    ParserKeyword s_uuid(Keyword::UUID);
    UUID uuid = UUIDHelpers::Nil;

    if (table_name_with_optional_uuid)
    {
        if (parts.size() > 2)
            return false;

        if (s_uuid.ignore(pos, expected))
        {
            ParserStringLiteral uuid_p;
            ASTPtr ast_uuid;
            if (!uuid_p.parse(pos, ast_uuid, expected))
                return false;
            uuid = parseFromString<UUID>(ast_uuid->as<ASTLiteral>()->value.safeGet<String>());
        }

        if (parts.size() == 1) node = std::make_shared<ASTTableIdentifier>(parts[0], std::move(params));
        else node = std::make_shared<ASTTableIdentifier>(parts[0], parts[1], std::move(params));
        node->as<ASTTableIdentifier>()->uuid = uuid;
    }
    else
        node = std::make_shared<ASTIdentifier>(std::move(parts), false, std::move(params));

    return true;
}


ASTPtr createFunctionCast(const ASTPtr & expr_ast, const ASTPtr & type_ast)
{
    /// Convert to canonical representation in functional form: CAST(expr, 'type')
    auto type_literal = std::make_shared<ASTLiteral>(queryToString(type_ast));
    return makeASTFunction("CAST", expr_ast, std::move(type_literal));
}


bool ParserFilterClause::parseImpl(Pos & pos, ASTPtr & node, Expected & expected)
{
    assert(node);
    ASTFunction & function = dynamic_cast<ASTFunction &>(*node);

    ParserToken parser_opening_bracket(TokenType::OpeningRoundBracket);
    if (!parser_opening_bracket.ignore(pos, expected))
    {
        return false;
    }

    ParserKeyword parser_where(Keyword::WHERE);
    if (!parser_where.ignore(pos, expected))
    {
        return false;
    }
    ParserExpressionList parser_condition(false);
    ASTPtr condition;
    if (!parser_condition.parse(pos, condition, expected) || condition->children.size() != 1)
    {
        return false;
    }

    ParserToken parser_closing_bracket(TokenType::ClosingRoundBracket);
    if (!parser_closing_bracket.ignore(pos, expected))
    {
        return false;
    }

    if (function.name == "count")
    {
        /// Remove child from function.arguments if it's '*' because countIf(*) is not supported.
        /// See https://github.com/ClickHouse/ClickHouse/issues/61004
        std::erase_if(function.arguments->children, [] (const ASTPtr & child)
        {
            return typeid_cast<const ASTAsterisk *>(child.get()) || typeid_cast<const ASTQualifiedAsterisk *>(child.get());
        });
    }

    function.name += "If";
    function.arguments->children.push_back(condition->children[0]);
    return true;
}

bool ParserWindowReference::parseImpl(Pos & pos, ASTPtr & node, Expected & expected)
{
    assert(node);
    ASTFunction & function = dynamic_cast<ASTFunction &>(*node);

    // Variant 1:
    // function_name ( * ) OVER window_name
    if (pos->type != TokenType::OpeningRoundBracket)
    {
        ASTPtr window_name_ast;
        ParserIdentifier window_name_parser;
        if (window_name_parser.parse(pos, window_name_ast, expected))
        {
            function.window_name = getIdentifierName(window_name_ast);
            return true;
        }

        return false;
    }

    // Variant 2:
    // function_name ( * ) OVER ( window_definition )
    ParserWindowDefinition parser_definition;
    return parser_definition.parse(pos, function.window_definition, expected);
}

static bool tryParseFrameDefinition(ASTWindowDefinition * node, IParser::Pos & pos,
    Expected & expected)
{
<<<<<<< HEAD
    ParserKeyword keyword_rows("ROWS");
    ParserKeyword keyword_groups("GROUPS");
    ParserKeyword keyword_range("RANGE");
    ParserKeyword keyword_session("SESSION");
=======
    ParserKeyword keyword_rows(Keyword::ROWS);
    ParserKeyword keyword_groups(Keyword::GROUPS);
    ParserKeyword keyword_range(Keyword::RANGE);
>>>>>>> 2ff7bf00

    node->frame_is_default = false;
    if (keyword_rows.ignore(pos, expected))
    {
        node->frame_type = WindowFrame::FrameType::ROWS;
    }
    else if (keyword_groups.ignore(pos, expected))
    {
        node->frame_type = WindowFrame::FrameType::GROUPS;
    }
    else if (keyword_range.ignore(pos, expected))
    {
        node->frame_type = WindowFrame::FrameType::RANGE;
    }
    else if (keyword_session.ignore(pos, expected))
    {
        node->frame_type = WindowFrame::FrameType::SESSION;
        ParserExpression parser_expression;
        return parser_expression.parse(pos, node->session_window_threshold, expected);
    }
    else
    {
        /* No frame clause. */
        node->frame_is_default = true;
        return true;
    }

    ParserKeyword keyword_between(Keyword::BETWEEN);
    ParserKeyword keyword_unbounded(Keyword::UNBOUNDED);
    ParserKeyword keyword_preceding(Keyword::PRECEDING);
    ParserKeyword keyword_following(Keyword::FOLLOWING);
    ParserKeyword keyword_and(Keyword::AND);
    ParserKeyword keyword_current_row(Keyword::CURRENT_ROW);

    // There are two variants of grammar for the frame:
    // 1) ROWS BETWEEN UNBOUNDED PRECEDING AND CURRENT ROW
    // 2) ROWS UNBOUNDED PRECEDING
    // When the frame end is not specified (2), it defaults to CURRENT ROW.
    const bool has_frame_end = keyword_between.ignore(pos, expected);

    if (keyword_current_row.ignore(pos, expected))
    {
        node->frame_begin_type = WindowFrame::BoundaryType::Current;
    }
    else
    {
        ParserExpression parser_expression;
        if (keyword_unbounded.ignore(pos, expected))
        {
            node->frame_begin_type = WindowFrame::BoundaryType::Unbounded;
        }
        else if (parser_expression.parse(pos, node->frame_begin_offset, expected))
        {
            // We will evaluate the expression for offset expression later.
            node->frame_begin_type = WindowFrame::BoundaryType::Offset;
        }
        else
        {
            return false;
        }

        if (keyword_preceding.ignore(pos, expected))
        {
            node->frame_begin_preceding = true;
        }
        else if (keyword_following.ignore(pos, expected))
        {
            node->frame_begin_preceding = false;
            if (node->frame_begin_type == WindowFrame::BoundaryType::Unbounded)
            {
                throw Exception(ErrorCodes::BAD_ARGUMENTS,
                    "Frame start cannot be UNBOUNDED FOLLOWING");
            }
        }
        else
        {
            return false;
        }
    }

    if (has_frame_end)
    {
        if (!keyword_and.ignore(pos, expected))
        {
            return false;
        }

        if (keyword_current_row.ignore(pos, expected))
        {
            node->frame_end_type = WindowFrame::BoundaryType::Current;
        }
        else
        {
            ParserExpression parser_expression;
            if (keyword_unbounded.ignore(pos, expected))
            {
                node->frame_end_type = WindowFrame::BoundaryType::Unbounded;
            }
            else if (parser_expression.parse(pos, node->frame_end_offset, expected))
            {
                // We will evaluate the expression for offset expression later.
                node->frame_end_type = WindowFrame::BoundaryType::Offset;
            }
            else
            {
                return false;
            }

            if (keyword_preceding.ignore(pos, expected))
            {
                node->frame_end_preceding = true;
                if (node->frame_end_type == WindowFrame::BoundaryType::Unbounded)
                {
                    throw Exception(ErrorCodes::BAD_ARGUMENTS,
                        "Frame end cannot be UNBOUNDED PRECEDING");
                }
            }
            else if (keyword_following.ignore(pos, expected))
            {
                // Positive offset or UNBOUNDED FOLLOWING.
                node->frame_end_preceding = false;
            }
            else
            {
                return false;
            }
        }
    }

    return true;
}

// All except parent window name.
static bool parseWindowDefinitionParts(IParser::Pos & pos,
    ASTWindowDefinition & node, Expected & expected)
{
    ParserKeyword keyword_partition_by(Keyword::PARTITION_BY);
    ParserNotEmptyExpressionList columns_partition_by(
        false /* we don't allow declaring aliases here*/);
    ParserKeyword keyword_order_by(Keyword::ORDER_BY);
    ParserOrderByExpressionList columns_order_by;

    if (keyword_partition_by.ignore(pos, expected))
    {
        ASTPtr partition_by_ast;
        if (columns_partition_by.parse(pos, partition_by_ast, expected))
        {
            node.children.push_back(partition_by_ast);
            node.partition_by = partition_by_ast;
        }
        else
        {
            return false;
        }
    }

    if (keyword_order_by.ignore(pos, expected))
    {
        ASTPtr order_by_ast;
        if (columns_order_by.parse(pos, order_by_ast, expected))
        {
            node.children.push_back(order_by_ast);
            node.order_by = order_by_ast;
        }
        else
        {
            return false;
        }
    }

    return tryParseFrameDefinition(&node, pos, expected);
}

bool ParserWindowDefinition::parseImpl(Pos & pos, ASTPtr & node, Expected & expected)
{
    auto result = std::make_shared<ASTWindowDefinition>();

    ParserToken parser_openging_bracket(TokenType::OpeningRoundBracket);
    if (!parser_openging_bracket.ignore(pos, expected))
    {
        return false;
    }

    // We can have a parent window name specified before all other things. No
    // easy way to distinguish identifier from keywords, so just try to parse it
    // both ways.
    if (parseWindowDefinitionParts(pos, *result, expected))
    {
        // Successfully parsed without parent window specifier. It can be empty,
        // so check that it is followed by the closing bracket.
        ParserToken parser_closing_bracket(TokenType::ClosingRoundBracket);
        if (parser_closing_bracket.ignore(pos, expected))
        {
            node = result;
            return true;
        }
    }

    // Try to parse with parent window specifier.
    ParserIdentifier parser_parent_window;
    ASTPtr window_name_identifier;
    if (!parser_parent_window.parse(pos, window_name_identifier, expected))
    {
        return false;
    }
    result->parent_window_name = window_name_identifier->as<const ASTIdentifier &>().name();

    if (!parseWindowDefinitionParts(pos, *result, expected))
    {
        return false;
    }

    ParserToken parser_closing_bracket(TokenType::ClosingRoundBracket);
    if (!parser_closing_bracket.ignore(pos, expected))
    {
        return false;
    }

    node = result;
    return true;
}

bool ParserWindowList::parseImpl(Pos & pos, ASTPtr & node, Expected & expected)
{
    auto result = std::make_shared<ASTExpressionList>();

    for (;;)
    {
        auto elem = std::make_shared<ASTWindowListElement>();

        ParserIdentifier parser_window_name;
        ASTPtr window_name_identifier;
        if (!parser_window_name.parse(pos, window_name_identifier, expected))
        {
            return false;
        }
        elem->name = getIdentifierName(window_name_identifier);

        ParserKeyword keyword_as(Keyword::AS);
        if (!keyword_as.ignore(pos, expected))
        {
            return false;
        }

        ParserWindowDefinition parser_window_definition;
        if (!parser_window_definition.parse(pos, elem->definition, expected))
        {
            return false;
        }

        result->children.push_back(elem);

        // If the list countinues, there should be a comma.
        ParserToken parser_comma(TokenType::Comma);
        if (!parser_comma.ignore(pos))
        {
            break;
        }
    }

    node = result;
    return true;
}

bool ParserCodecDeclarationList::parseImpl(Pos & pos, ASTPtr & node, Expected & expected)
{
    return ParserList(std::make_unique<ParserIdentifierWithOptionalParameters>(),
        std::make_unique<ParserToken>(TokenType::Comma), false).parse(pos, node, expected);
}

bool ParserCodec::parseImpl(Pos & pos, ASTPtr & node, Expected & expected)
{
    ParserCodecDeclarationList codecs;
    ASTPtr expr_list_args;

    if (pos->type != TokenType::OpeningRoundBracket)
        return false;

    ++pos;
    if (!codecs.parse(pos, expr_list_args, expected))
        return false;

    if (pos->type != TokenType::ClosingRoundBracket)
        return false;
    ++pos;

    auto function_node = std::make_shared<ASTFunction>();
    function_node->name = "CODEC";
    function_node->kind = ASTFunction::Kind::CODEC;
    function_node->arguments = expr_list_args;
    function_node->children.push_back(function_node->arguments);

    node = function_node;
    return true;
}

bool ParserStatisticsType::parseImpl(Pos & pos, ASTPtr & node, Expected & expected)
{
    ParserList stat_type_parser(std::make_unique<ParserIdentifierWithOptionalParameters>(),
        std::make_unique<ParserToken>(TokenType::Comma), false);

    if (pos->type != TokenType::OpeningRoundBracket)
        return false;
    ASTPtr stat_type;

    ++pos;

    if (!stat_type_parser.parse(pos, stat_type, expected))
        return false;

    if (pos->type != TokenType::ClosingRoundBracket)
        return false;
    ++pos;

    auto function_node = std::make_shared<ASTFunction>();
    function_node->name = "STATISTICS";
    function_node->kind = ASTFunction::Kind::STATISTICS;
    function_node->arguments = stat_type;
    function_node->children.push_back(function_node->arguments);
    node = function_node;
    return true;
}

bool ParserCollation::parseImpl(Pos & pos, ASTPtr & node, Expected & expected)
{
    ASTPtr collation;

    if (!ParserIdentifier(true).parse(pos, collation, expected))
        return false;

    // check the collation name is valid
    const String name = getIdentifierName(collation);

    bool valid_collation = name == "binary" ||
                           endsWith(name, "_bin") ||
                           endsWith(name, "_ci") ||
                           endsWith(name, "_cs") ||
                           endsWith(name, "_ks");

    if (!valid_collation)
        return false;

    auto collation_node = std::make_shared<ASTCollation>();
    collation_node->collation = collation;
    node = collation_node;
    return true;
}


template <TokenType ...tokens>
static bool isOneOf(TokenType token)
{
    return ((token == tokens) || ...);
}

bool ParserCastOperator::parseImpl(Pos & pos, ASTPtr & node, Expected & expected)
{
    using enum TokenType;

    /// Parse numbers (including decimals), strings, arrays and tuples of them.

    Pos begin = pos;
    const char * data_begin = pos->begin;
    const char * data_end = pos->end;
    ASTPtr string_literal;

    if (pos->type == Minus)
    {
        ++pos;
        if (pos->type != Number)
            return false;

        data_end = pos->end;
        ++pos;
    }
    else if (pos->type == Number)
    {
        ++pos;
    }
    else if (pos->type == StringLiteral)
    {
        if (!ParserStringLiteral().parse(begin, string_literal, expected))
            return false;
    }
    else if (isOneOf<OpeningSquareBracket, OpeningRoundBracket>(pos->type))
    {
        TokenType last_token = OpeningSquareBracket;
        std::vector<TokenType> stack;
        while (pos.isValid())
        {
            if (isOneOf<OpeningSquareBracket, OpeningRoundBracket>(pos->type))
            {
                stack.push_back(pos->type);
                if (!isOneOf<OpeningSquareBracket, OpeningRoundBracket, Comma>(last_token))
                    return false;
            }
            else if (pos->type == ClosingSquareBracket)
            {
                if (isOneOf<Comma, OpeningRoundBracket, Minus>(last_token))
                    return false;
                if (stack.empty() || stack.back() != OpeningSquareBracket)
                    return false;
                stack.pop_back();
            }
            else if (pos->type == ClosingRoundBracket)
            {
                if (isOneOf<Comma, OpeningSquareBracket, Minus>(last_token))
                    return false;
                if (stack.empty() || stack.back() != OpeningRoundBracket)
                    return false;
                stack.pop_back();
            }
            else if (pos->type == Comma)
            {
                if (isOneOf<OpeningSquareBracket, OpeningRoundBracket, Comma, Minus>(last_token))
                    return false;
                if (stack.empty())
                    break;
            }
            else if (pos->type == Number)
            {
                if (!isOneOf<OpeningSquareBracket, OpeningRoundBracket, Comma, Minus>(last_token))
                    return false;
            }
            else if (isOneOf<StringLiteral, Minus>(pos->type))
            {
                if (!isOneOf<OpeningSquareBracket, OpeningRoundBracket, Comma>(last_token))
                    return false;
            }
            else
            {
                break;
            }

            /// Update data_end on every iteration to avoid appearances of extra trailing
            /// whitespaces into data. Whitespaces are skipped at operator '++' of Pos.
            data_end = pos->end;
            last_token = pos->type;
            ++pos;
        }

        if (!stack.empty())
            return false;
    }
    else
        return false;

    ASTPtr type_ast;
    if (ParserToken(DoubleColon).ignore(pos, expected)
        && ParserDataType().parse(pos, type_ast, expected))
    {
        size_t data_size = data_end - data_begin;
        if (string_literal)
        {
            node = createFunctionCast(string_literal, type_ast);
            return true;
        }

        auto literal = std::make_shared<ASTLiteral>(String(data_begin, data_size));
        node = createFunctionCast(literal, type_ast);
        return true;
    }

    return false;
}


bool ParserNull::parseImpl(Pos & pos, ASTPtr & node, Expected & expected)
{
    ParserKeyword nested_parser(Keyword::NULL_KEYWORD);
    if (nested_parser.parse(pos, node, expected))
    {
        node = std::make_shared<ASTLiteral>(Null());
        return true;
    }
    return false;
}


bool ParserBool::parseImpl(Pos & pos, ASTPtr & node, Expected & expected)
{
    if (ParserKeyword(Keyword::TRUE_KEYWORD).parse(pos, node, expected))
    {
        node = std::make_shared<ASTLiteral>(true);
        return true;
    }
    if (ParserKeyword(Keyword::FALSE_KEYWORD).parse(pos, node, expected))
    {
        node = std::make_shared<ASTLiteral>(false);
        return true;
    }
    return false;
}

static bool parseNumber(char * buffer, size_t size, bool negative, int base, Field & res)
{
    errno = 0;    /// Functions strto* don't clear errno.

    char * pos_integer = buffer;
    UInt64 uint_value = std::strtoull(buffer, &pos_integer, base);

    if (pos_integer == buffer + size && errno != ERANGE && (!negative || uint_value <= (1ULL << 63)))
    {
        /// -0 should be still parsed as UInt instead of Int,
        /// because otherwise it is not preserved during formatting-parsing roundtrip
        /// (the signedness is lost during formatting)

        if (negative && uint_value != 0)
            res = static_cast<Int64>(-uint_value);
        else
            res = uint_value;

        return true;
    }

    return false;
}

bool ParserNumber::parseImpl(Pos & pos, ASTPtr & node, Expected & expected)
{
    Pos literal_begin = pos;
    bool negative = false;

    if (pos->type == TokenType::Minus)
    {
        ++pos;
        negative = true;
    }
    else if (pos->type == TokenType::Plus)  /// Leading plus is simply ignored.
        ++pos;

    Field res;

    if (!pos.isValid())
        return false;

    auto try_read_float = [&](const char * it, const char * end)
    {
        std::string buf(it, end); /// Copying is needed to ensure the string is 0-terminated.
        char * str_end;
        errno = 0;    /// Functions strto* don't clear errno.
        /// The usage of strtod is needed, because we parse hex floating point literals as well.
        Float64 float_value = std::strtod(buf.c_str(), &str_end);
        if (str_end == buf.c_str() + buf.size() && errno != ERANGE)
        {
            if (float_value < 0)
                throw Exception(ErrorCodes::LOGICAL_ERROR,
                                "Token number cannot begin with minus, "
                                "but parsed float number is less than zero.");

            if (negative)
                float_value = -float_value;

            res = float_value;

            auto literal = std::make_shared<ASTLiteral>(res);
            literal->begin = literal_begin;
            literal->end = ++pos;
            node = literal;

            return true;
        }

        expected.add(pos, "number");
        return false;
    };

    /// NaN and Inf
    if (pos->type == TokenType::BareWord)
    {
        return try_read_float(pos->begin, pos->end);
    }

    if (pos->type != TokenType::Number)
    {
        expected.add(pos, "number");
        return false;
    }

    /** Maximum length of number. 319 symbols is enough to write maximum double in decimal form.
      * Copy is needed to use strto* functions, which require 0-terminated string.
      */
    static constexpr size_t MAX_LENGTH_OF_NUMBER = 319;

    char buf[MAX_LENGTH_OF_NUMBER + 1];

    size_t buf_size = 0;
    for (const auto * it = pos->begin; it != pos->end; ++it)
    {
        if (*it != '_')
        {
            buf[buf_size] = *it;
            ++buf_size;
        }
        if (unlikely(buf_size > MAX_LENGTH_OF_NUMBER))
        {
            expected.add(pos, "number");
            return false;
        }
    }

    size_t size = buf_size;
    buf[size] = 0;
    char * start_pos = buf;

    if (*start_pos == '0')
    {
        ++start_pos;
        --size;

        /// binary
        if (*start_pos == 'b')
        {
            ++start_pos;
            --size;
            if (parseNumber(start_pos, size, negative, 2, res))
            {
                auto literal = std::make_shared<ASTLiteral>(res);
                literal->begin = literal_begin;
                literal->end = ++pos;
                node = literal;

                return true;
            }
            return false;
        }

        /// hexadecimal
        if (*start_pos == 'x' || *start_pos == 'X')
        {
            ++start_pos;
            --size;
            if (parseNumber(start_pos, size, negative, 16, res))
            {
                auto literal = std::make_shared<ASTLiteral>(res);
                literal->begin = literal_begin;
                literal->end = ++pos;
                node = literal;

                return true;
            }
        }
        else
        {
            /// possible leading zeroes in integer
            while (*start_pos == '0')
            {
                ++start_pos;
                --size;
            }
            if (parseNumber(start_pos, size, negative, 10, res))
            {
                auto literal = std::make_shared<ASTLiteral>(res);
                literal->begin = literal_begin;
                literal->end = ++pos;
                node = literal;

                return true;
            }
        }
    }
    else if (parseNumber(start_pos, size, negative, 10, res))
    {
        auto literal = std::make_shared<ASTLiteral>(res);
        literal->begin = literal_begin;
        literal->end = ++pos;
        node = literal;

        return true;
    }

    return try_read_float(buf, buf + buf_size);
}


bool ParserUnsignedInteger::parseImpl(Pos & pos, ASTPtr & node, Expected & expected)
{
    Field res;

    if (!pos.isValid())
        return false;

    UInt64 x = 0;
    ReadBufferFromMemory in(pos->begin, pos->size());
    if (!tryReadIntText(x, in) || in.count() != pos->size())
    {
        expected.add(pos, "unsigned integer");
        return false;
    }

    res = x;
    auto literal = std::make_shared<ASTLiteral>(res);
    literal->begin = pos;
    literal->end = ++pos;
    node = literal;
    return true;
}

inline static bool makeStringLiteral(IParser::Pos & pos, ASTPtr & node, String str)
{
    auto literal = std::make_shared<ASTLiteral>(str);
    literal->begin = pos;
    literal->end = ++pos;
    node = literal;
    return true;
}

inline static bool makeHexOrBinStringLiteral(IParser::Pos & pos, ASTPtr & node, bool hex, size_t word_size)
{
    const char * str_begin = pos->begin + 2;
    const char * str_end = pos->end - 1;
    if (str_begin == str_end)
        return makeStringLiteral(pos, node, "");

    PODArray<UInt8> res;
    res.resize((pos->size() + word_size) / word_size + 1);
    char * res_begin = reinterpret_cast<char *>(res.data());
    char * res_pos = res_begin;

    if (hex)
    {
        hexStringDecode(str_begin, str_end, res_pos, word_size);
    }
    else
    {
        binStringDecode(str_begin, str_end, res_pos, word_size);
    }

    return makeStringLiteral(pos, node, String(reinterpret_cast<char *>(res.data()), (res_pos - res_begin - 1)));
}

bool ParserStringLiteral::parseImpl(Pos & pos, ASTPtr & node, Expected & expected)
{
    if (pos->type != TokenType::StringLiteral && pos->type != TokenType::HereDoc)
        return false;

    String s;

    if (pos->type == TokenType::StringLiteral)
    {
        char first_char = *pos->begin;

        if (first_char == 'x' || first_char == 'X')
        {
            constexpr size_t word_size = 2;
            return makeHexOrBinStringLiteral(pos, node, true, word_size);
        }

        if (first_char == 'b' || first_char == 'B')
        {
            constexpr size_t word_size = 8;
            return makeHexOrBinStringLiteral(pos, node, false, word_size);
        }

        /// The case of Unicode quotes. No escaping is supported. Assuming UTF-8.
        if (first_char == '\xE2' && pos->size() >= 6)
        {
            return makeStringLiteral(pos, node, String(pos->begin + 3, pos->end - 3));
        }

        ReadBufferFromMemory in(pos->begin, pos->size());

        try
        {
            readQuotedStringWithSQLStyle(s, in);
        }
        catch (const Exception &)
        {
            expected.add(pos, "string literal");
            return false;
        }

        if (in.count() != pos->size())
        {
            expected.add(pos, "string literal");
            return false;
        }
    }
    else if (pos->type == TokenType::HereDoc)
    {
        std::string_view here_doc(pos->begin, pos->size());
        size_t heredoc_size = here_doc.find('$', 1) + 1;
        assert(heredoc_size != std::string_view::npos);
        s = String(pos->begin + heredoc_size, pos->size() - heredoc_size * 2);
    }

    return makeStringLiteral(pos, node, s);
}

template <typename Collection>
struct CollectionOfLiteralsLayer
{
    explicit CollectionOfLiteralsLayer(IParser::Pos & pos) : literal_begin(pos)
    {
        ++pos;
    }

    IParser::Pos literal_begin;
    Collection arr;
};

template <typename Collection>
bool ParserCollectionOfLiterals<Collection>::parseImpl(Pos & pos, ASTPtr & node, Expected & expected)
{
    if (pos->type != opening_bracket)
        return false;

    std::vector<CollectionOfLiteralsLayer<Collection>> layers;
    layers.emplace_back(pos);
    pos.increaseDepth();

    ParserLiteral literal_p;

    while (pos.isValid())
    {
        if (!layers.back().arr.empty())
        {
            if (pos->type == closing_bracket)
            {
                /// Parse one-element tuples (e.g. (1)) later as single values for backward compatibility.
                if (std::is_same_v<Collection, Tuple> && layers.back().arr.size() == 1)
                    return false;

                std::shared_ptr<ASTLiteral> literal = std::make_shared<ASTLiteral>(std::move(layers.back().arr));
                literal->begin = layers.back().literal_begin;
                literal->end = ++pos;

                layers.pop_back();
                pos.decreaseDepth();

                if (layers.empty())
                {
                    node = literal;
                    return true;
                }

                layers.back().arr.push_back(literal->value);
                continue;
            }
            if (pos->type == TokenType::Comma)
            {
                ++pos;
            }
            else if (pos->type == TokenType::Colon && std::is_same_v<Collection, Map> && layers.back().arr.size() % 2 == 1)
            {
                ++pos;
            }
            else
            {
                expected.add(pos, "comma or closing bracket");
                return false;
            }
        }

        ASTPtr literal_node;
        if (literal_p.parse(pos, literal_node, expected))
        {
            layers.back().arr.push_back(literal_node->as<ASTLiteral &>().value);
        }
        else if (pos->type == opening_bracket)
        {
            layers.emplace_back(pos);
            pos.increaseDepth();
        }
        else
            return false;
    }

    expected.add(pos, getTokenName(closing_bracket));
    return false;
}

template bool ParserCollectionOfLiterals<Array>::parseImpl(Pos & pos, ASTPtr & node, Expected & expected);
template bool ParserCollectionOfLiterals<Tuple>::parseImpl(Pos & pos, ASTPtr & node, Expected & expected);


namespace
{

class ICollection;
using Collections = std::vector<std::unique_ptr<ICollection>>;

class ICollection
{
public:
    virtual ~ICollection() = default;
    virtual bool parse(IParser::Pos & pos, Collections & collections, ASTPtr & node, Expected & expected, bool allow_map) = 0;
};

template <class Container, TokenType end_token>
class CommonCollection : public ICollection
{
public:
    explicit CommonCollection(const IParser::Pos & pos) : begin(pos) {}

    bool parse(IParser::Pos & pos, Collections & collections, ASTPtr & node, Expected & expected, bool allow_map) override;

private:
    Container container;
    IParser::Pos begin;
};

class MapCollection : public ICollection
{
public:
    explicit MapCollection(const IParser::Pos & pos) : begin(pos) {}

    bool parse(IParser::Pos & pos, Collections & collections, ASTPtr & node, Expected & expected, bool allow_map) override;

private:
    Map container;
    IParser::Pos begin;
};

bool parseAllCollectionsStart(IParser::Pos & pos, Collections & collections, Expected & /*expected*/, bool allow_map)
{
    if (allow_map && pos->type == TokenType::OpeningCurlyBrace)
        collections.push_back(std::make_unique<MapCollection>(pos));
    else if (pos->type == TokenType::OpeningRoundBracket)
        collections.push_back(std::make_unique<CommonCollection<Tuple, TokenType::ClosingRoundBracket>>(pos));
    else if (pos->type == TokenType::OpeningSquareBracket)
        collections.push_back(std::make_unique<CommonCollection<Array, TokenType::ClosingSquareBracket>>(pos));
    else
        return false;

    ++pos;
    return true;
}

template <class Container, TokenType end_token>
bool CommonCollection<Container, end_token>::parse(IParser::Pos & pos, Collections & collections, ASTPtr & node, Expected & expected, bool allow_map)
{
    if (node)
    {
        container.push_back(std::move(node->as<ASTLiteral &>().value));
        node.reset();
    }

    ASTPtr literal;
    ParserLiteral literal_p;
    ParserToken comma_p(TokenType::Comma);
    ParserToken end_p(end_token);

    while (true)
    {
        if (end_p.ignore(pos, expected))
        {
            auto result = std::make_shared<ASTLiteral>(std::move(container));
            result->begin = begin;
            result->end = pos;

            node = std::move(result);
            break;
        }

        if (!container.empty() && !comma_p.ignore(pos, expected))
            return false;

        if (literal_p.parse(pos, literal, expected))
            container.push_back(std::move(literal->as<ASTLiteral &>().value));
        else
            return parseAllCollectionsStart(pos, collections, expected, allow_map);
    }

    return true;
}

bool MapCollection::parse(IParser::Pos & pos, Collections & collections, ASTPtr & node, Expected & expected, bool allow_map)
{
    if (node)
    {
        container.push_back(std::move(node->as<ASTLiteral &>().value));
        node.reset();
    }

    ASTPtr literal;
    ParserLiteral literal_p;
    ParserToken comma_p(TokenType::Comma);
    ParserToken colon_p(TokenType::Colon);
    ParserToken end_p(TokenType::ClosingCurlyBrace);

    while (true)
    {
        if (end_p.ignore(pos, expected))
        {
            auto result = std::make_shared<ASTLiteral>(std::move(container));
            result->begin = begin;
            result->end = pos;

            node = std::move(result);
            break;
        }

        if (!container.empty() && !comma_p.ignore(pos, expected))
            return false;

        if (!literal_p.parse(pos, literal, expected))
            return false;

        if (!colon_p.parse(pos, literal, expected))
            return false;

        container.push_back(std::move(literal->as<ASTLiteral &>().value));

        if (literal_p.parse(pos, literal, expected))
            container.push_back(std::move(literal->as<ASTLiteral &>().value));
        else
            return parseAllCollectionsStart(pos, collections, expected, allow_map);
    }

    return true;
}

}


bool ParserAllCollectionsOfLiterals::parseImpl(Pos & pos, ASTPtr & node, Expected & expected)
{
    Collections collections;

    if (!parseAllCollectionsStart(pos, collections, expected, allow_map))
        return false;

    while (!collections.empty())
    {
        if (!collections.back()->parse(pos, collections, node, expected, allow_map))
            return false;

        if (node)
            collections.pop_back();
    }

    return true;
}


bool ParserLiteral::parseImpl(Pos & pos, ASTPtr & node, Expected & expected)
{
    ParserNull null_p;
    ParserNumber num_p;
    ParserBool bool_p;
    ParserStringLiteral str_p;

    if (null_p.parse(pos, node, expected))
        return true;

    if (num_p.parse(pos, node, expected))
        return true;

    if (bool_p.parse(pos, node, expected))
        return true;

    if (str_p.parse(pos, node, expected))
        return true;

    return false;
}


const char * ParserAlias::restricted_keywords[] =
{
    "ALL",
    "ANTI",
    "ANY",
    "ARRAY",
    "ASOF",
    "BETWEEN",
    "CROSS",
    "PASTE",
    "FINAL",
    "FORMAT",
    "FROM",
    "FULL",
    "GLOBAL",
    "GROUP",
    "HAVING",
    "ILIKE",
    "INNER",
    "INTO",
    "JOIN",
    "LEFT",
    "LIKE",
    "LIMIT",
    "NOT",
    "OFFSET",
    "ON",
    "ONLY", /// YQL's synonym for ANTI. Note: YQL is the name of one of proprietary languages, completely unrelated to ClickHouse.
    "ORDER",
    "PREWHERE",
    "RIGHT",
    "SAMPLE",
    "SEMI",
    "SETTINGS",
    "UNION",
    "USING",
    "WHERE",
    "WINDOW",
    "QUALIFY",
    "WITH",
    "INTERSECT",
    "EXCEPT",
    "ELSE",
    nullptr
};

bool ParserAlias::parseImpl(Pos & pos, ASTPtr & node, Expected & expected)
{
    ParserKeyword s_as(Keyword::AS);
    ParserIdentifier id_p{true, Highlight::alias};

    bool has_as_word = s_as.ignore(pos, expected);
    if (!allow_alias_without_as_keyword && !has_as_word)
        return false;

    bool is_quoted = pos->type == TokenType::QuotedIdentifier;

    if (!id_p.parse(pos, node, expected))
        return false;

    if (!has_as_word && !is_quoted)
    {
        /** In this case, the alias can not match the keyword -
          *  so that in the query "SELECT x FROM t", the word FROM was not considered an alias,
          *  and in the query "SELECT x FR FROM t", the word FR was considered an alias.
          */

        const String name = getIdentifierName(node);

        for (const char ** keyword = restricted_keywords; *keyword != nullptr; ++keyword)
            if (0 == strcasecmp(name.data(), *keyword))
                return false;
    }

    return true;
}

bool ParserColumnsTransformers::parseImpl(Pos & pos, ASTPtr & node, Expected & expected)
{
    ParserKeyword apply(Keyword::APPLY);
    ParserKeyword except(Keyword::EXCEPT);
    ParserKeyword replace(Keyword::REPLACE);
    ParserKeyword as(Keyword::AS);
    ParserKeyword strict(Keyword::STRICT);

    if (allowed_transformers.isSet(ColumnTransformer::APPLY) && apply.ignore(pos, expected))
    {
        bool with_open_round_bracket = false;

        if (pos->type == TokenType::OpeningRoundBracket)
        {
            ++pos;
            with_open_round_bracket = true;
        }

        ASTPtr lambda;
        String lambda_arg;
        ASTPtr func_name;
        ASTPtr expr_list_args;
        auto opos = pos;
        if (ParserExpression().parse(pos, lambda, expected))
        {
            if (auto * func = lambda->as<ASTFunction>(); func && func->name == "lambda")
            {
                if (!isASTLambdaFunction(*func))
                    throw Exception(ErrorCodes::SYNTAX_ERROR, "Lambda function definition expects two arguments, first argument must be a tuple of arguments");

                const auto * lambda_args_tuple = func->arguments->children.at(0)->as<ASTFunction>();
                if (!lambda_args_tuple || lambda_args_tuple->name != "tuple")
                    throw Exception(ErrorCodes::SYNTAX_ERROR, "First argument of lambda must be a tuple");

                const ASTs & lambda_arg_asts = lambda_args_tuple->arguments->children;
                if (lambda_arg_asts.size() != 1)
                    throw Exception(ErrorCodes::SYNTAX_ERROR, "APPLY column transformer can only accept lambda with one argument");

                if (auto opt_arg_name = tryGetIdentifierName(lambda_arg_asts[0]); opt_arg_name)
                    lambda_arg = *opt_arg_name;
                else
                    throw Exception(ErrorCodes::SYNTAX_ERROR, "lambda argument declarations must be identifiers");

                func->is_lambda_function = true;
            }
            else
            {
                lambda = nullptr;
                pos = opos;
            }
        }

        if (!lambda)
        {
            if (!ParserIdentifier().parse(pos, func_name, expected))
                return false;

            if (pos->type == TokenType::OpeningRoundBracket)
            {
                ++pos;
                if (!ParserExpressionList(false).parse(pos, expr_list_args, expected))
                    return false;

                if (pos->type != TokenType::ClosingRoundBracket)
                    return false;
                ++pos;
            }
        }

        String column_name_prefix;
        if (with_open_round_bracket && pos->type == TokenType::Comma)
        {
            ++pos;

            ParserStringLiteral parser_string_literal;
            ASTPtr ast_prefix_name;
            if (!parser_string_literal.parse(pos, ast_prefix_name, expected))
                return false;

            column_name_prefix = ast_prefix_name->as<ASTLiteral &>().value.safeGet<const String &>();
        }

        if (with_open_round_bracket)
        {
            if (pos->type != TokenType::ClosingRoundBracket)
                return false;
            ++pos;
        }

        auto res = std::make_shared<ASTColumnsApplyTransformer>();
        if (lambda)
        {
            res->lambda = lambda;
            res->lambda_arg = lambda_arg;
        }
        else
        {
            res->func_name = getIdentifierName(func_name);
            res->parameters = expr_list_args;
        }
        res->column_name_prefix = column_name_prefix;
        node = std::move(res);
        return true;
    }
    if (allowed_transformers.isSet(ColumnTransformer::EXCEPT) && except.ignore(pos, expected))
    {
        if (strict.ignore(pos, expected))
            is_strict = true;

        ASTs identifiers;
        ASTPtr regexp_node;
        ParserStringLiteral regex;
        auto parse_id = [&identifiers, &pos, &expected]
        {
            ASTPtr identifier;
            if (!ParserIdentifier(true).parse(pos, identifier, expected))
                return false;

            identifiers.emplace_back(std::move(identifier));
            return true;
        };

        if (pos->type == TokenType::OpeningRoundBracket)
        {
            // support one or more parameter
            ++pos;
            if (!ParserList::parseUtil(pos, expected, parse_id, false) && !regex.parse(pos, regexp_node, expected))
                return false;

            if (pos->type != TokenType::ClosingRoundBracket)
                return false;
            ++pos;
        }
        else
        {
            // only one parameter
            if (!parse_id() && !regex.parse(pos, regexp_node, expected))
                return false;
        }

        auto res = std::make_shared<ASTColumnsExceptTransformer>();
        if (regexp_node)
            res->setPattern(regexp_node->as<ASTLiteral &>().value.safeGet<String>());
        else
            res->children = std::move(identifiers);
        res->is_strict = is_strict;
        node = std::move(res);
        return true;
    }
    if (allowed_transformers.isSet(ColumnTransformer::REPLACE) && replace.ignore(pos, expected))
    {
        if (strict.ignore(pos, expected))
            is_strict = true;

        ASTs replacements;
        ParserExpression element_p;
        ParserIdentifier ident_p;
        auto parse_id = [&]
        {
            ASTPtr expr;

            if (!element_p.parse(pos, expr, expected))
                return false;
            if (!as.ignore(pos, expected))
                return false;

            ASTPtr ident;
            if (!ident_p.parse(pos, ident, expected))
                return false;

            auto replacement = std::make_shared<ASTColumnsReplaceTransformer::Replacement>();
            replacement->name = getIdentifierName(ident);
            replacement->children.push_back(std::move(expr));
            replacements.emplace_back(std::move(replacement));
            return true;
        };

        if (pos->type == TokenType::OpeningRoundBracket)
        {
            ++pos;

            if (!ParserList::parseUtil(pos, expected, parse_id, false))
                return false;

            if (pos->type != TokenType::ClosingRoundBracket)
                return false;
            ++pos;
        }
        else
        {
            // only one parameter
            if (!parse_id())
                return false;
        }

        auto res = std::make_shared<ASTColumnsReplaceTransformer>();
        res->children = std::move(replacements);
        res->is_strict = is_strict;
        node = std::move(res);
        return true;
    }

    return false;
}


bool ParserAsterisk::parseImpl(Pos & pos, ASTPtr & node, Expected & expected)
{
    if (pos->type == TokenType::Asterisk)
    {
        ++pos;
        auto asterisk = std::make_shared<ASTAsterisk>();
        auto transformers = std::make_shared<ASTColumnsTransformerList>();
        ParserColumnsTransformers transformers_p(allowed_transformers);
        ASTPtr transformer;
        while (transformers_p.parse(pos, transformer, expected))
        {
            transformers->children.push_back(transformer);
        }

        if (!transformers->children.empty())
        {
            asterisk->transformers = std::move(transformers);
            asterisk->children.push_back(asterisk->transformers);
        }

        node = std::move(asterisk);
        return true;
    }
    return false;
}


bool ParserQualifiedAsterisk::parseImpl(Pos & pos, ASTPtr & node, Expected & expected)
{
    if (!ParserCompoundIdentifier(false, true).parse(pos, node, expected))
        return false;

    if (pos->type != TokenType::Dot)
        return false;
    ++pos;

    if (pos->type != TokenType::Asterisk)
        return false;
    ++pos;

    auto res = std::make_shared<ASTQualifiedAsterisk>();
    auto transformers = std::make_shared<ASTColumnsTransformerList>();
    ParserColumnsTransformers transformers_p;
    ASTPtr transformer;
    while (transformers_p.parse(pos, transformer, expected))
    {
        transformers->children.push_back(transformer);
    }

    res->qualifier = std::move(node);
    res->children.push_back(res->qualifier);

    if (!transformers->children.empty())
    {
        res->transformers = std::move(transformers);
        res->children.push_back(res->transformers);
    }

    node = std::move(res);
    return true;
}

/// Parse (columns_list) or ('REGEXP').
static bool parseColumnsMatcherBody(IParser::Pos & pos, ASTPtr & node, Expected & expected, ParserColumnsTransformers::ColumnTransformers allowed_transformers)
{
    if (pos->type != TokenType::OpeningRoundBracket)
        return false;
    ++pos;

    ParserList columns_p(std::make_unique<ParserCompoundIdentifier>(false, true), std::make_unique<ParserToken>(TokenType::Comma), false);
    ParserStringLiteral regexp;

    ASTPtr column_list;
    ASTPtr regexp_node;
    if (!columns_p.parse(pos, column_list, expected) && !regexp.parse(pos, regexp_node, expected))
        return false;

    if (pos->type != TokenType::ClosingRoundBracket)
        return false;
    ++pos;

    auto transformers = std::make_shared<ASTColumnsTransformerList>();
    ParserColumnsTransformers transformers_p(allowed_transformers);
    ASTPtr transformer;
    while (transformers_p.parse(pos, transformer, expected))
    {
        transformers->children.push_back(transformer);
    }

    ASTPtr res;
    if (column_list)
    {
        auto list_matcher = std::make_shared<ASTColumnsListMatcher>();

        list_matcher->column_list = std::move(column_list);
        list_matcher->children.push_back(list_matcher->column_list);

        if (!transformers->children.empty())
        {
            list_matcher->transformers = std::move(transformers);
            list_matcher->children.push_back(list_matcher->transformers);
        }

        node = std::move(list_matcher);
    }
    else
    {
        auto regexp_matcher = std::make_shared<ASTColumnsRegexpMatcher>();
        regexp_matcher->setPattern(regexp_node->as<ASTLiteral &>().value.safeGet<String>());

        if (!transformers->children.empty())
        {
            regexp_matcher->transformers = std::move(transformers);
            regexp_matcher->children.push_back(regexp_matcher->transformers);
        }

        node = std::move(regexp_matcher);
    }

    return true;
}

bool ParserColumnsMatcher::parseImpl(Pos & pos, ASTPtr & node, Expected & expected)
{
    ParserKeyword columns(Keyword::COLUMNS);

    if (!columns.ignore(pos, expected))
        return false;

    return parseColumnsMatcherBody(pos, node, expected, allowed_transformers);
}

bool ParserQualifiedColumnsMatcher::parseImpl(Pos & pos, ASTPtr & node, Expected & expected)
{
    if (!ParserCompoundIdentifier(false, true).parse(pos, node, expected))
        return false;

    auto identifier_node = node;
    auto & identifier_node_typed = identifier_node->as<ASTIdentifier &>();
    auto & name_parts = identifier_node_typed.name_parts;

    /// ParserCompoundIdentifier parse identifier.COLUMNS
    if (name_parts.size() == 1 || name_parts.back() != "COLUMNS")
        return false;

    name_parts.pop_back();
    identifier_node = std::make_shared<ASTIdentifier>(std::move(name_parts), false, std::move(node->children));

    if (!parseColumnsMatcherBody(pos, node, expected, allowed_transformers))
        return false;

    if (auto * columns_list_matcher = node->as<ASTColumnsListMatcher>())
    {
        auto result = std::make_shared<ASTQualifiedColumnsListMatcher>();
        result->qualifier = std::move(identifier_node);
        result->column_list = std::move(columns_list_matcher->column_list);

        result->children.push_back(result->qualifier);
        result->children.push_back(result->column_list);

        if (columns_list_matcher->transformers)
        {
            result->transformers = std::move(columns_list_matcher->transformers);
            result->children.push_back(result->transformers);
        }

        node = std::move(result);
    }
    else if (auto * column_regexp_matcher = node->as<ASTColumnsRegexpMatcher>())
    {
        auto result = std::make_shared<ASTQualifiedColumnsRegexpMatcher>();
        result->setPattern(column_regexp_matcher->getPattern());

        result->qualifier = std::move(identifier_node);
        result->children.push_back(result->qualifier);

        if (column_regexp_matcher->transformers)
        {
            result->transformers = std::move(column_regexp_matcher->transformers);
            result->children.push_back(result->transformers);
        }

        node = std::move(result);
    }
    else
    {
        throw Exception(ErrorCodes::LOGICAL_ERROR, "Qualified COLUMNS matcher expected to be list or regexp");
    }

    return true;
}

bool ParserSubstitution::parseImpl(Pos & pos, ASTPtr & node, Expected & expected)
{
    if (pos->type != TokenType::OpeningCurlyBrace)
        return false;

    ++pos;

    if (pos->type != TokenType::BareWord)
    {
        expected.add(pos, "substitution name (identifier)");
        return false;
    }

    String name(pos->begin, pos->end);
    ++pos;

    if (pos->type != TokenType::Colon)
    {
        expected.add(pos, "colon between name and type");
        return false;
    }

    ++pos;

    auto old_pos = pos;
    ParserDataType type_parser;
    if (!type_parser.ignore(pos, expected))
    {
        expected.add(pos, "substitution type");
        return false;
    }

    String type(old_pos->begin, pos->begin);

    if (pos->type != TokenType::ClosingCurlyBrace)
    {
        expected.add(pos, "closing curly brace");
        return false;
    }

    ++pos;
    node = std::make_shared<ASTQueryParameter>(name, type);
    return true;
}


bool ParserMySQLGlobalVariable::parseImpl(Pos & pos, ASTPtr & node, Expected & expected)
{
    if (pos->type != TokenType::DoubleAt)
        return false;

    ++pos;

    if (pos->type != TokenType::BareWord)
    {
        expected.add(pos, "variable name");
        return false;
    }

    String name(pos->begin, pos->end);
    ++pos;

    /// SELECT @@session|global.variable style
    if (pos->type == TokenType::Dot)
    {
        ++pos;

        if (pos->type != TokenType::BareWord)
        {
            expected.add(pos, "variable name");
            return false;
        }
        name = String(pos->begin, pos->end);
        ++pos;
    }

    auto name_literal = std::make_shared<ASTLiteral>(name);
    node = makeASTFunction("globalVariable", name_literal);
    node->setAlias("@@" + name);

    return true;
}


bool ParserWithOptionalAlias::parseImpl(Pos & pos, ASTPtr & node, Expected & expected)
{
    if (!elem_parser->parse(pos, node, expected))
        return false;

    /** Little hack.
      *
      * In the SELECT section, we allow parsing aliases without specifying the AS keyword.
      * These aliases can not be the same as the query keywords.
      * And the expression itself can be an identifier that matches the keyword.
      * For example, a column may be called where. And in the query it can be written `SELECT where AS x FROM table` or even `SELECT where x FROM table`.
      * Even can be written `SELECT where AS from FROM table`, but it can not be written `SELECT where from FROM table`.
      * See the ParserAlias implementation for details.
      *
      * But there is a small problem - an inconvenient error message if there is an extra comma in the SELECT section at the end.
      * Although this error is very common. Example: `SELECT x, y, z, FROM tbl`
      * If you do nothing, it's parsed as a column with the name FROM and alias tbl.
      * To avoid this situation, we do not allow the parsing of the alias without the AS keyword for the identifier with the name FROM.
      *
      * Note: this also filters the case when the identifier is quoted.
      * Example: SELECT x, y, z, `FROM` tbl. But such a case could be solved.
      *
      * In the future it would be easier to disallow unquoted identifiers that match the keywords.
      */
    bool allow_alias_without_as_keyword_now = allow_alias_without_as_keyword;
    if (allow_alias_without_as_keyword)
        if (auto opt_id = tryGetIdentifierName(node))
            if (0 == strcasecmp(opt_id->data(), "FROM"))
                allow_alias_without_as_keyword_now = false;

    ASTPtr alias_node;
    if (ParserAlias(allow_alias_without_as_keyword_now).parse(pos, alias_node, expected))
    {
        /// FIXME: try to prettify this cast using `as<>()`
        if (auto * ast_with_alias = dynamic_cast<ASTWithAlias *>(node.get()))
        {
            tryGetIdentifierNameInto(alias_node, ast_with_alias->alias);

            // the alias is parametrised and will be resolved later when the query context is known
            if (!alias_node->children.empty() && alias_node->children.front()->as<ASTQueryParameter>())
                ast_with_alias->parametrised_alias = std::dynamic_pointer_cast<ASTQueryParameter>(alias_node->children.front());
        }
        else
        {
            expected.add(pos, "alias cannot be here");
            return false;
        }
    }

    return true;
}


bool ParserOrderByElement::parseImpl(Pos & pos, ASTPtr & node, Expected & expected)
{
    ParserExpressionWithOptionalAlias elem_p(false);
    ParserKeyword ascending(Keyword::ASCENDING);
    ParserKeyword descending(Keyword::DESCENDING);
    ParserKeyword asc(Keyword::ASC);
    ParserKeyword desc(Keyword::DESC);
    ParserKeyword nulls(Keyword::NULLS);
    ParserKeyword first(Keyword::FIRST);
    ParserKeyword last(Keyword::LAST);
    ParserKeyword collate(Keyword::COLLATE);
    ParserKeyword with_fill(Keyword::WITH_FILL);
    ParserKeyword from(Keyword::FROM);
    ParserKeyword to(Keyword::TO);
    ParserKeyword step(Keyword::STEP);
    ParserKeyword staleness(Keyword::STALENESS);
    ParserStringLiteral collate_locale_parser;
    ParserExpressionWithOptionalAlias exp_parser(false);

    ASTPtr expr_elem;
    if (!elem_p.parse(pos, expr_elem, expected))
        return false;

    int direction = 1;

    if (descending.ignore(pos, expected) || desc.ignore(pos, expected))
        direction = -1;
    else
        ascending.ignore(pos, expected) || asc.ignore(pos, expected);

    int nulls_direction = direction;
    bool nulls_direction_was_explicitly_specified = false;

    if (nulls.ignore(pos, expected))
    {
        nulls_direction_was_explicitly_specified = true;

        if (first.ignore(pos, expected))
            nulls_direction = -direction;
        else if (last.ignore(pos, expected))
            ;
        else
            return false;
    }

    ASTPtr locale_node;
    if (collate.ignore(pos, expected))
    {
        if (!collate_locale_parser.parse(pos, locale_node, expected))
            return false;
    }

    /// WITH FILL [FROM x] [TO y] [STEP z]
    bool has_with_fill = false;
    ASTPtr fill_from;
    ASTPtr fill_to;
    ASTPtr fill_step;
    ASTPtr fill_staleness;
    if (with_fill.ignore(pos, expected))
    {
        has_with_fill = true;
        if (from.ignore(pos, expected) && !exp_parser.parse(pos, fill_from, expected))
            return false;

        if (to.ignore(pos, expected) && !exp_parser.parse(pos, fill_to, expected))
            return false;

        if (step.ignore(pos, expected) && !exp_parser.parse(pos, fill_step, expected))
            return false;

        if (staleness.ignore(pos, expected) && !exp_parser.parse(pos, fill_staleness, expected))
            return false;
    }

    auto elem = std::make_shared<ASTOrderByElement>();

    elem->children.push_back(expr_elem);

    elem->direction = direction;
    elem->nulls_direction = nulls_direction;
    elem->nulls_direction_was_explicitly_specified = nulls_direction_was_explicitly_specified;
    elem->setCollation(locale_node);
    elem->with_fill = has_with_fill;
    elem->setFillFrom(fill_from);
    elem->setFillTo(fill_to);
    elem->setFillStep(fill_step);
    elem->setFillStaleness(fill_staleness);

    node = elem;

    return true;
}

bool ParserInterpolateElement::parseImpl(Pos & pos, ASTPtr & node, Expected & expected)
{
    ParserKeyword as(Keyword::AS);
    ParserExpression element_p;
    ParserIdentifier ident_p;

    ASTPtr ident;
    if (!ident_p.parse(pos, ident, expected))
        return false;

    ASTPtr expr;
    if (as.ignore(pos, expected))
    {
        if (!element_p.parse(pos, expr, expected))
            return false;
    }
    else
        expr = ident;

    auto elem = std::make_shared<ASTInterpolateElement>();
    elem->column = ident->getColumnName();
    elem->expr = expr;
    elem->children.push_back(expr);

    node = elem;

    return true;
}

bool ParserFunctionWithKeyValueArguments::parseImpl(Pos & pos, ASTPtr & node, Expected & expected)
{
    ParserIdentifier id_parser;
    ParserKeyValuePairsList pairs_list_parser;

    ASTPtr identifier;
    ASTPtr expr_list_args;
    if (!id_parser.parse(pos, identifier, expected))
        return false;


    bool left_bracket_found = false;
    if (pos.get().type != TokenType::OpeningRoundBracket)
    {
        if (!brackets_can_be_omitted)
             return false;
    }
    else
    {
        ++pos;
        left_bracket_found = true;
    }

    if (!pairs_list_parser.parse(pos, expr_list_args, expected))
        return false;

    if (left_bracket_found)
    {
        if (pos.get().type != TokenType::ClosingRoundBracket)
            return false;
        ++pos;
    }

    auto function = std::make_shared<ASTFunctionWithKeyValueArguments>(left_bracket_found);
    function->name = Poco::toLower(identifier->as<ASTIdentifier>()->name());
    function->elements = expr_list_args;
    function->children.push_back(function->elements);
    node = function;

    return true;
}

bool ParserTTLElement::parseImpl(Pos & pos, ASTPtr & node, Expected & expected)
{
    ParserKeyword s_to_disk(Keyword::TO_DISK);
    ParserKeyword s_to_volume(Keyword::TO_VOLUME);
    ParserKeyword s_if_exists(Keyword::IF_EXISTS);
    ParserKeyword s_delete(Keyword::DELETE);
    ParserKeyword s_where(Keyword::WHERE);
    ParserKeyword s_group_by(Keyword::GROUP_BY);
    ParserKeyword s_set(Keyword::SET);
    ParserKeyword s_recompress(Keyword::RECOMPRESS);
    ParserKeyword s_codec(Keyword::CODEC);
    ParserKeyword s_materialize(Keyword::MATERIALIZE);
    ParserKeyword s_remove(Keyword::REMOVE);
    ParserKeyword s_modify(Keyword::MODIFY);

    ParserIdentifier parser_identifier;
    ParserStringLiteral parser_string_literal;
    ParserExpression parser_exp;
    ParserExpressionList parser_keys_list(false);
    ParserCodec parser_codec;

    if (s_materialize.checkWithoutMoving(pos, expected) ||
        s_remove.checkWithoutMoving(pos, expected) ||
        s_modify.checkWithoutMoving(pos, expected))

        return false;

    ASTPtr ttl_expr;
    if (!parser_exp.parse(pos, ttl_expr, expected))
        return false;

    TTLMode mode;
    DataDestinationType destination_type = DataDestinationType::DELETE;
    String destination_name;

    if (s_to_disk.ignore(pos, expected))
    {
        mode = TTLMode::MOVE;
        destination_type = DataDestinationType::DISK;
    }
    else if (s_to_volume.ignore(pos, expected))
    {
        mode = TTLMode::MOVE;
        destination_type = DataDestinationType::VOLUME;
    }
    else if (s_group_by.ignore(pos, expected))
    {
        mode = TTLMode::GROUP_BY;
    }
    else if (s_recompress.ignore(pos, expected))
    {
        mode = TTLMode::RECOMPRESS;
    }
    else
    {
        s_delete.ignore(pos, expected);
        mode = TTLMode::DELETE;
    }

    ASTPtr where_expr;
    ASTPtr group_by_key;
    ASTPtr recompression_codec;
    ASTPtr group_by_assignments;
    bool if_exists = false;

    if (mode == TTLMode::MOVE)
    {
        if (s_if_exists.ignore(pos, expected))
            if_exists = true;

        ASTPtr ast_space_name;
        if (!parser_string_literal.parse(pos, ast_space_name, expected))
            return false;

        destination_name = ast_space_name->as<ASTLiteral &>().value.safeGet<const String &>();
    }
    else if (mode == TTLMode::GROUP_BY)
    {
        if (!parser_keys_list.parse(pos, group_by_key, expected))
            return false;

        if (s_set.ignore(pos, expected))
        {
            ParserList parser_assignment_list(
                std::make_unique<ParserAssignment>(), std::make_unique<ParserToken>(TokenType::Comma));

            if (!parser_assignment_list.parse(pos, group_by_assignments, expected))
                return false;
        }
    }
    else if (mode == TTLMode::DELETE && s_where.ignore(pos, expected))
    {
        if (!parser_exp.parse(pos, where_expr, expected))
            return false;
    }
    else if (mode == TTLMode::RECOMPRESS)
    {
        if (!s_codec.ignore(pos, expected))
            return false;

        if (!parser_codec.parse(pos, recompression_codec, expected))
            return false;
    }

    auto ttl_element = std::make_shared<ASTTTLElement>(mode, destination_type, destination_name, if_exists);
    ttl_element->setTTL(std::move(ttl_expr));
    if (where_expr)
        ttl_element->setWhere(std::move(where_expr));

    if (mode == TTLMode::GROUP_BY)
    {
        ttl_element->group_by_key = std::move(group_by_key->children);
        if (group_by_assignments)
            ttl_element->group_by_assignments = std::move(group_by_assignments->children);
    }

    if (mode == TTLMode::RECOMPRESS)
        ttl_element->recompression_codec = recompression_codec;

    node = ttl_element;
    return true;
}

bool ParserIdentifierWithOptionalParameters::parseImpl(Pos & pos, ASTPtr & node, Expected & expected)
{
    ParserIdentifier non_parametric;
    ParserIdentifierWithParameters parametric;

    if (parametric.parse(pos, node, expected))
    {
        auto * func = node->as<ASTFunction>();
        func->no_empty_args = true;
        return true;
    }

    ASTPtr ident;
    if (non_parametric.parse(pos, ident, expected))
    {
        auto func = std::make_shared<ASTFunction>();
        tryGetIdentifierNameInto(ident, func->name);
        func->no_empty_args = true;
        node = func;
        return true;
    }

    return false;
}

bool ParserAssignment::parseImpl(Pos & pos, ASTPtr & node, Expected & expected)
{
    auto assignment = std::make_shared<ASTAssignment>();
    node = assignment;

    ParserIdentifier p_identifier;
    ParserToken s_equals(TokenType::Equals);
    ParserExpression p_expression;

    ASTPtr column;
    if (!p_identifier.parse(pos, column, expected))
        return false;

    if (!s_equals.ignore(pos, expected))
        return false;

    ASTPtr expression;
    if (!p_expression.parse(pos, expression, expected))
        return false;

    tryGetIdentifierNameInto(column, assignment->column_name);
    if (expression)
        assignment->children.push_back(expression);

    return true;
}

}<|MERGE_RESOLUTION|>--- conflicted
+++ resolved
@@ -497,16 +497,11 @@
 static bool tryParseFrameDefinition(ASTWindowDefinition * node, IParser::Pos & pos,
     Expected & expected)
 {
-<<<<<<< HEAD
-    ParserKeyword keyword_rows("ROWS");
-    ParserKeyword keyword_groups("GROUPS");
-    ParserKeyword keyword_range("RANGE");
-    ParserKeyword keyword_session("SESSION");
-=======
     ParserKeyword keyword_rows(Keyword::ROWS);
     ParserKeyword keyword_groups(Keyword::GROUPS);
     ParserKeyword keyword_range(Keyword::RANGE);
->>>>>>> 2ff7bf00
+    ParserKeyword keyword_session(Keyword::SESSION);
+
 
     node->frame_is_default = false;
     if (keyword_rows.ignore(pos, expected))
