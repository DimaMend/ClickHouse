#include <IO/ReadHelpers.h>
#include <Parsers/Access/ParserUserNameWithHost.h>
#include <Parsers/ASTConstraintDeclaration.h>
#include <Parsers/ASTCreateQuery.h>
#include <Parsers/ASTExpressionList.h>
#include <Parsers/ASTForeignKeyDeclaration.h>
#include <Parsers/ASTFunction.h>
#include <Parsers/ASTIdentifier.h>
#include <Parsers/ASTIndexDeclaration.h>
#include <Parsers/ASTStatisticsDeclaration.h>
#include <Parsers/ASTLiteral.h>
#include <Parsers/ASTProjectionDeclaration.h>
#include <Parsers/ASTSelectWithUnionQuery.h>
#include <Parsers/ASTSetQuery.h>
#include <Parsers/ASTCreateNamedCollectionQuery.h>
#include <Parsers/ASTTableOverrides.h>
#include <Parsers/ExpressionListParsers.h>
#include <Parsers/ParserCreateQuery.h>
#include <Parsers/ParserDictionary.h>
#include <Parsers/ParserDictionaryAttributeDeclaration.h>
#include <Parsers/ParserProjectionSelectQuery.h>
#include <Parsers/ParserSelectWithUnionQuery.h>
#include <Parsers/ParserSetQuery.h>
#include <Parsers/ParserRefreshStrategy.h>
#include <Parsers/ParserViewTargets.h>
#include <Common/typeid_cast.h>
#include <Parsers/ASTColumnDeclaration.h>


namespace DB
{

namespace ErrorCodes
{
    extern const int BAD_ARGUMENTS;
    extern const int SYNTAX_ERROR;
}

namespace
{

ASTPtr parseComment(IParser::Pos & pos, Expected & expected)
{
    ParserKeyword s_comment(Keyword::COMMENT);
    ParserStringLiteral string_literal_parser;
    ASTPtr comment;

    s_comment.ignore(pos, expected) && string_literal_parser.parse(pos, comment, expected);

    return comment;
}

}


bool ParserNestedTable::parseImpl(Pos & pos, ASTPtr & node, Expected & expected)
{
    ParserToken open(TokenType::OpeningRoundBracket);
    ParserToken close(TokenType::ClosingRoundBracket);
    ParserIdentifier name_p;
    ParserNameTypePairList columns_p;

    ASTPtr name;
    ASTPtr columns;

    /// For now `name == 'Nested'`, probably alternative nested data structures will appear
    if (!name_p.parse(pos, name, expected))
        return false;

    if (!open.ignore(pos, expected))
        return false;

    if (!columns_p.parse(pos, columns, expected))
        return false;

    if (!close.ignore(pos, expected))
        return false;

    auto func = std::make_shared<ASTFunction>();
    tryGetIdentifierNameInto(name, func->name);
    // FIXME(ilezhankin): func->no_empty_args = true; ?
    func->arguments = columns;
    func->children.push_back(columns);
    node = func;

    return true;
}

bool ParserSQLSecurity::parseImpl(Pos & pos, ASTPtr & node, Expected & expected)
{
    ParserToken s_eq(TokenType::Equals);
    ParserKeyword s_definer(Keyword::DEFINER);
    ParserKeyword s_current_user{Keyword::CURRENT_USER};
    ParserKeyword s_sql_security{Keyword::SQL_SECURITY};
    ParserKeyword s_invoker{Keyword::INVOKER};
    ParserKeyword s_none{Keyword::NONE};

    bool is_definer_current_user = false;
    ASTPtr definer;
    std::optional<SQLSecurityType> type;

    while (true)
    {
        if (!definer && s_definer.ignore(pos, expected))
        {
            s_eq.ignore(pos, expected);
            if (s_current_user.ignore(pos, expected))
                is_definer_current_user = true;
            else if (!ParserUserNameWithHost{}.parse(pos, definer, expected))
                return false;

            continue;
        }

        if (!type && s_sql_security.ignore(pos, expected))
        {
            if (s_definer.ignore(pos, expected))
                type = SQLSecurityType::DEFINER;
            else if (s_invoker.ignore(pos, expected))
                type = SQLSecurityType::INVOKER;
            else if (s_none.ignore(pos, expected))
                type = SQLSecurityType::NONE;
            else
                return false;

            continue;
        }

        break;
    }

    if (!type)
    {
        if (is_definer_current_user || definer)
            type = SQLSecurityType::DEFINER;
        else
            return false;
    }
    else if (type == SQLSecurityType::DEFINER && !definer)
        is_definer_current_user = true;

    auto result = std::make_shared<ASTSQLSecurity>();
    result->is_definer_current_user = is_definer_current_user;
    result->type = type;
    if (definer)
        result->definer = typeid_cast<std::shared_ptr<ASTUserNameWithHost>>(definer);

    node = std::move(result);
    return true;
}


bool ParserIdentifierWithParameters::parseImpl(Pos & pos, ASTPtr & node, Expected & expected)
{
    return ParserFunction().parse(pos, node, expected);
}

bool ParserNameTypePairList::parseImpl(Pos & pos, ASTPtr & node, Expected & expected)
{
    return ParserList(std::make_unique<ParserNameTypePair>(), std::make_unique<ParserToken>(TokenType::Comma), false)
        .parse(pos, node, expected);
}

bool ParserColumnDeclarationList::parseImpl(Pos & pos, ASTPtr & node, Expected & expected)
{
    return ParserList(std::make_unique<ParserColumnDeclaration>(require_type, allow_null_modifiers, check_keywords_after_name), std::make_unique<ParserToken>(TokenType::Comma), false)
        .parse(pos, node, expected);
}

bool ParserNameList::parseImpl(Pos & pos, ASTPtr & node, Expected & expected)
{
    return ParserList(std::make_unique<ParserCompoundIdentifier>(true, true), std::make_unique<ParserToken>(TokenType::Comma), false)
        .parse(pos, node, expected);
}

bool ParserIndexDeclaration::parseImpl(Pos & pos, ASTPtr & node, Expected & expected)
{
    ParserKeyword s_type(Keyword::TYPE);
    ParserKeyword s_granularity(Keyword::GRANULARITY);

    ParserIdentifier name_p;
    ParserDataType data_type_p;
    ParserExpression expression_p;
    ParserUnsignedInteger granularity_p;

    ASTPtr name;
    ASTPtr expr;
    ASTPtr type;
    ASTPtr granularity;

    if (!name_p.parse(pos, name, expected))
        return false;

    if (!expression_p.parse(pos, expr, expected))
        return false;

    if (!s_type.ignore(pos, expected))
        return false;

    if (!data_type_p.parse(pos, type, expected))
        return false;

    if (s_granularity.ignore(pos, expected))
    {
        if (!granularity_p.parse(pos, granularity, expected))
            return false;
    }

    auto index = std::make_shared<ASTIndexDeclaration>(expr, type, name->as<ASTIdentifier &>().name());

    if (granularity)
        index->granularity = granularity->as<ASTLiteral &>().value.safeGet<UInt64>();
    else
    {
        auto index_type = index->getType();
        if (index_type->name == "annoy")
            index->granularity = ASTIndexDeclaration::DEFAULT_ANNOY_INDEX_GRANULARITY;
        else if (index_type->name == "usearch")
            index->granularity = ASTIndexDeclaration::DEFAULT_USEARCH_INDEX_GRANULARITY;
        else
            index->granularity = ASTIndexDeclaration::DEFAULT_INDEX_GRANULARITY;
    }

    node = index;

    return true;
}

bool ParserStatisticsDeclaration::parseImpl(Pos & pos, ASTPtr & node, Expected & expected)
{
    ParserKeyword s_type(Keyword::TYPE);

    ParserList columns_p(std::make_unique<ParserIdentifier>(), std::make_unique<ParserToken>(TokenType::Comma), false);
    ParserList types_p(std::make_unique<ParserDataType>(), std::make_unique<ParserToken>(TokenType::Comma), false);

    ASTPtr columns;
    ASTPtr types;

    if (!columns_p.parse(pos, columns, expected))
        return false;

    if (!s_type.ignore(pos, expected))
        return false;

    if (!types_p.parse(pos, types, expected))
        return false;

    auto stat = std::make_shared<ASTStatisticsDeclaration>();
    stat->set(stat->columns, columns);
    stat->set(stat->types, types);
    node = stat;

    return true;
}

bool ParserStatisticsDeclarationWithoutTypes::parseImpl(Pos & pos, ASTPtr & node, Expected & expected)
{

    ParserList columns_p(std::make_unique<ParserIdentifier>(), std::make_unique<ParserToken>(TokenType::Comma), false);

    ASTPtr columns;

    if (!columns_p.parse(pos, columns, expected))
        return false;

    auto stat = std::make_shared<ASTStatisticsDeclaration>();
    stat->set(stat->columns, columns);
    node = stat;

    return true;
}

bool ParserConstraintDeclaration::parseImpl(Pos & pos, ASTPtr & node, Expected & expected)
{
    ParserKeyword s_check(Keyword::CHECK);
    ParserKeyword s_assume(Keyword::ASSUME);

    ParserIdentifier name_p;
    ParserExpression expression_p;

    ASTPtr name;
    ASTPtr expr;
    ASTConstraintDeclaration::Type type = ASTConstraintDeclaration::Type::CHECK;

    if (!name_p.parse(pos, name, expected))
        return false;

    if (!s_check.ignore(pos, expected))
    {
        if (s_assume.ignore(pos, expected))
            type = ASTConstraintDeclaration::Type::ASSUME;
        else
            return false;
    }

    if (!expression_p.parse(pos, expr, expected))
        return false;

    auto constraint = std::make_shared<ASTConstraintDeclaration>();
    constraint->name = name->as<ASTIdentifier &>().name();
    constraint->type = type;
    constraint->set(constraint->expr, expr);
    node = constraint;

    return true;
}


bool ParserProjectionDeclaration::parseImpl(Pos & pos, ASTPtr & node, Expected & expected)
{
    ParserIdentifier name_p;
    ParserProjectionSelectQuery query_p;
    ParserToken s_lparen(TokenType::OpeningRoundBracket);
    ParserToken s_rparen(TokenType::ClosingRoundBracket);
    ASTPtr name;
    ASTPtr query;

    if (!name_p.parse(pos, name, expected))
        return false;

    if (!s_lparen.ignore(pos, expected))
        return false;

    if (!query_p.parse(pos, query, expected))
        return false;

    if (!s_rparen.ignore(pos, expected))
        return false;

    auto projection = std::make_shared<ASTProjectionDeclaration>();
    projection->name = name->as<ASTIdentifier &>().name();
    projection->set(projection->query, query);
    node = projection;

    return true;
}

bool ParserForeignKeyDeclaration::parseImpl(Pos & pos, ASTPtr & node, Expected & expected)
{
    ParserKeyword s_references(Keyword::REFERENCES);
    ParserCompoundIdentifier table_name_p(true, true);
    ParserExpression expression_p;

    ASTPtr name;
    ASTPtr expr;

    if (!expression_p.parse(pos, expr, expected))
        return false;

    if (!s_references.ignore(pos, expected))
        return false;

    if (!table_name_p.parse(pos, name, expected))
        return false;

    if (!expression_p.parse(pos, expr, expected))
        return false;

    ParserKeyword s_on(Keyword::ON);
    while (s_on.ignore(pos, expected))
    {
        ParserKeyword s_delete(Keyword::DELETE);
        ParserKeyword s_update(Keyword::UPDATE);

        if (!s_delete.ignore(pos, expected) && !s_update.ignore(pos, expected))
            return false;

        ParserKeyword s_restrict(Keyword::RESTRICT);
        ParserKeyword s_cascade(Keyword::CASCADE);
        ParserKeyword s_set_null(Keyword::SET_NULL);
        ParserKeyword s_no_action(Keyword::NO_ACTION);
        ParserKeyword s_set_default(Keyword::SET_DEFAULT);

        if (!s_restrict.ignore(pos, expected) && !s_cascade.ignore(pos, expected) &&
            !s_set_null.ignore(pos, expected) && !s_no_action.ignore(pos, expected) &&
            !s_set_default.ignore(pos, expected))
        {
            return false;
        }
    }

    auto foreign_key = std::make_shared<ASTForeignKeyDeclaration>();
    foreign_key->name = "Foreign Key";
    node = foreign_key;

    return true;
}

bool ParserTablePropertyDeclaration::parseImpl(Pos & pos, ASTPtr & node, Expected & expected)
{
    ParserKeyword s_index(Keyword::INDEX);
    ParserKeyword s_constraint(Keyword::CONSTRAINT);
    ParserKeyword s_projection(Keyword::PROJECTION);
    ParserKeyword s_foreign_key(Keyword::FOREIGN_KEY);
    ParserKeyword s_primary_key(Keyword::PRIMARY_KEY);

    ParserIndexDeclaration index_p;
    ParserConstraintDeclaration constraint_p;
    ParserProjectionDeclaration projection_p;
    ParserForeignKeyDeclaration foreign_key_p;
    ParserColumnDeclaration column_p{true, true};
    ParserExpression primary_key_p;

    ASTPtr new_node = nullptr;

    if (s_index.ignore(pos, expected))
    {
        if (!index_p.parse(pos, new_node, expected))
            return false;
    }
    else if (s_constraint.ignore(pos, expected))
    {
        if (!constraint_p.parse(pos, new_node, expected))
            return false;
    }
    else if (s_projection.ignore(pos, expected))
    {
        if (!projection_p.parse(pos, new_node, expected))
            return false;
    }
    else if (s_primary_key.ignore(pos, expected))
    {
        if (!primary_key_p.parse(pos, new_node, expected))
            return false;
    }
    else if (s_foreign_key.ignore(pos, expected))
    {
        if (!foreign_key_p.parse(pos, new_node, expected))
            return false;
    }
    else
    {
        if (!column_p.parse(pos, new_node, expected))
            return false;
    }

    node = new_node;
    return true;
}

bool ParserIndexDeclarationList::parseImpl(Pos & pos, ASTPtr & node, Expected & expected)
{
    return ParserList(std::make_unique<ParserIndexDeclaration>(), std::make_unique<ParserToken>(TokenType::Comma), false)
            .parse(pos, node, expected);
}

bool ParserConstraintDeclarationList::parseImpl(Pos & pos, ASTPtr & node, Expected & expected)
{
    return ParserList(std::make_unique<ParserConstraintDeclaration>(), std::make_unique<ParserToken>(TokenType::Comma), false)
            .parse(pos, node, expected);
}

bool ParserProjectionDeclarationList::parseImpl(Pos & pos, ASTPtr & node, Expected & expected)
{
    return ParserList(std::make_unique<ParserProjectionDeclaration>(), std::make_unique<ParserToken>(TokenType::Comma), false)
            .parse(pos, node, expected);
}

bool ParserTablePropertiesDeclarationList::parseImpl(Pos & pos, ASTPtr & node, Expected & expected)
{
    ASTPtr list;
    if (!ParserList(
            std::make_unique<ParserTablePropertyDeclaration>(),
                    std::make_unique<ParserToken>(TokenType::Comma), false)
            .parse(pos, list, expected))
        return false;

    ASTPtr columns = std::make_shared<ASTExpressionList>();
    ASTPtr indices = std::make_shared<ASTExpressionList>();
    ASTPtr constraints = std::make_shared<ASTExpressionList>();
    ASTPtr projections = std::make_shared<ASTExpressionList>();
    ASTPtr primary_key;
    ASTPtr primary_key_from_columns;

    for (const auto & elem : list->children)
    {
        if (auto * cd = elem->as<ASTColumnDeclaration>())
        {
            if (cd->primary_key_specifier)
            {
                if (!primary_key_from_columns)
                    primary_key_from_columns = makeASTFunction("tuple");
                auto column_identifier = std::make_shared<ASTIdentifier>(cd->name);
                primary_key_from_columns->children[0]->as<ASTExpressionList>()->children.push_back(column_identifier);
            }
            columns->children.push_back(elem);
        }
        else if (elem->as<ASTIndexDeclaration>())
            indices->children.push_back(elem);
        else if (elem->as<ASTConstraintDeclaration>())
            constraints->children.push_back(elem);
        else if (elem->as<ASTProjectionDeclaration>())
            projections->children.push_back(elem);
        else if (elem->as<ASTForeignKeyDeclaration>())
        {
            /// Ignore the foreign key node
            continue;
        }
        else if (elem->as<ASTIdentifier>() || elem->as<ASTFunction>())
        {
            if (primary_key)
            {
                /// Multiple primary keys are not allowed.
                return false;
            }
            primary_key = elem;
        }
        else
            return false;
    }

    auto res = std::make_shared<ASTColumns>();

    if (!columns->children.empty())
        res->set(res->columns, columns);
    if (!indices->children.empty())
        res->set(res->indices, indices);
    if (!constraints->children.empty())
        res->set(res->constraints, constraints);
    if (!projections->children.empty())
        res->set(res->projections, projections);
    if (primary_key)
        res->set(res->primary_key, primary_key);
    if (primary_key_from_columns)
        res->set(res->primary_key_from_columns, primary_key_from_columns);

    node = res;

    return true;
}


bool ParserStorage::parseImpl(Pos & pos, ASTPtr & node, Expected & expected)
{
    ParserKeyword s_engine(Keyword::ENGINE);
    ParserToken s_eq(TokenType::Equals);
    ParserKeyword s_partition_by(Keyword::PARTITION_BY);
    ParserKeyword s_primary_key(Keyword::PRIMARY_KEY);
    ParserKeyword s_order_by(Keyword::ORDER_BY);
    ParserKeyword s_sample_by(Keyword::SAMPLE_BY);
    ParserKeyword s_ttl(Keyword::TTL);
    ParserKeyword s_settings(Keyword::SETTINGS);

    ParserIdentifierWithOptionalParameters ident_with_optional_params_p;
    ParserExpression expression_p;
    ParserSetQuery settings_p(/* parse_only_internals_ = */ true);
    ParserTTLExpressionList parser_ttl_list;
    ParserStringLiteral string_literal_parser;

    ASTPtr engine;
    ASTPtr partition_by;
    ASTPtr primary_key;
    ASTPtr order_by;
    ASTPtr sample_by;
    ASTPtr ttl_table;
    ASTPtr settings;

    bool storage_like = false;
    bool parsed_engine_keyword = s_engine.ignore(pos, expected);

    if (parsed_engine_keyword)
    {
        s_eq.ignore(pos, expected);

        if (!ident_with_optional_params_p.parse(pos, engine, expected))
            return false;
        storage_like = true;
    }

    while (true)
    {
        if (!partition_by && s_partition_by.ignore(pos, expected))
        {
            if (expression_p.parse(pos, partition_by, expected))
            {
                storage_like = true;
                continue;
            }
            else
                return false;
        }

        if (!primary_key && s_primary_key.ignore(pos, expected))
        {
            if (expression_p.parse(pos, primary_key, expected))
            {
                storage_like = true;
                continue;
            }
            else
                return false;
        }

        if (!order_by && s_order_by.ignore(pos, expected))
        {
            if (expression_p.parse(pos, order_by, expected))
            {
                storage_like = true;
                continue;
            }
            else
                return false;
        }

        if (!sample_by && s_sample_by.ignore(pos, expected))
        {
            if (expression_p.parse(pos, sample_by, expected))
            {
                storage_like = true;
                continue;
            }
            else
                return false;
        }

        if (!ttl_table && s_ttl.ignore(pos, expected))
        {
            if (parser_ttl_list.parse(pos, ttl_table, expected))
            {
                storage_like = true;
                continue;
            }
            else
                return false;
        }

        /// Do not allow SETTINGS clause without ENGINE,
        /// because we cannot distinguish engine settings from query settings in this case.
        /// And because settings for each engine are different.
        if (parsed_engine_keyword && s_settings.ignore(pos, expected))
        {
            if (!settings_p.parse(pos, settings, expected))
                return false;
            storage_like = true;
        }

        break;
    }

    // If any part of storage definition is found create storage node
    if (!storage_like)
        return false;

    if (engine)
    {
        switch (engine_kind)
        {
            case EngineKind::TABLE_ENGINE:
                engine->as<ASTFunction &>().kind = ASTFunction::Kind::TABLE_ENGINE;
                break;

            case EngineKind::DATABASE_ENGINE:
                engine->as<ASTFunction &>().kind = ASTFunction::Kind::DATABASE_ENGINE;
                break;
        }
    }

    auto storage = std::make_shared<ASTStorage>();
    storage->set(storage->engine, engine);
    storage->set(storage->partition_by, partition_by);
    storage->set(storage->primary_key, primary_key);
    storage->set(storage->order_by, order_by);
    storage->set(storage->sample_by, sample_by);
    storage->set(storage->ttl_table, ttl_table);
    storage->set(storage->settings, settings);

    node = storage;
    return true;
}


bool ParserCreateTableQuery::parseImpl(Pos & pos, ASTPtr & node, Expected & expected)
{
    ParserKeyword s_create(Keyword::CREATE);
    ParserKeyword s_attach(Keyword::ATTACH);
    ParserKeyword s_replace(Keyword::REPLACE);
    ParserKeyword s_or_replace(Keyword::OR_REPLACE);
    ParserKeyword s_temporary(Keyword::TEMPORARY);
    ParserKeyword s_table(Keyword::TABLE);
    ParserKeyword s_if_not_exists(Keyword::IF_NOT_EXISTS);
    ParserCompoundIdentifier table_name_p(/*table_name_with_optional_uuid*/ true, /*allow_query_parameter*/ true);
    ParserKeyword s_from(Keyword::FROM);
    ParserKeyword s_on(Keyword::ON);
    ParserToken s_dot(TokenType::Dot);
    ParserToken s_comma(TokenType::Comma);
    ParserToken s_lparen(TokenType::OpeningRoundBracket);
    ParserToken s_rparen(TokenType::ClosingRoundBracket);
    ParserStorage storage_p{ParserStorage::TABLE_ENGINE};
    ParserIdentifier name_p;
    ParserTablePropertiesDeclarationList table_properties_p;
    ParserSelectWithUnionQuery select_p;
    ParserFunction table_function_p;
    ParserNameList names_p;

    ASTPtr table;
    ASTPtr columns_list;
    std::shared_ptr<ASTStorage> storage;
    ASTPtr targets;
    ASTPtr as_database;
    ASTPtr as_table;
    ASTPtr as_table_function;
    ASTPtr select;
    ASTPtr from_path;

    String cluster_str;
    bool attach = false;
    bool replace = false;
    bool or_replace = false;
    bool if_not_exists = false;
    bool is_temporary = false;
    bool is_create_empty = false;

    if (s_create.ignore(pos, expected))
    {
        if (s_or_replace.ignore(pos, expected))
            replace = or_replace = true;
    }
    else if (s_attach.ignore(pos, expected))
        attach = true;
    else if (s_replace.ignore(pos, expected))
        replace = true;
    else
        return false;


    if (!replace && !or_replace && s_temporary.ignore(pos, expected))
    {
        is_temporary = true;
    }
    if (!s_table.ignore(pos, expected))
        return false;

    if (!replace && !or_replace && s_if_not_exists.ignore(pos, expected))
        if_not_exists = true;

    if (!table_name_p.parse(pos, table, expected))
        return false;

    if (attach && s_from.ignore(pos, expected))
    {
        ParserStringLiteral from_path_p;
        if (!from_path_p.parse(pos, from_path, expected))
            return false;
    }

    if (s_on.ignore(pos, expected))
    {
        if (!ASTQueryWithOnCluster::parse(pos, cluster_str, expected))
            return false;
    }

    auto * table_id = table->as<ASTTableIdentifier>();

    // Shortcut for ATTACH a previously detached table
    bool short_attach = attach && !from_path;
    if (short_attach && (!pos.isValid() || pos.get().type == TokenType::Semicolon))
    {
        auto query = std::make_shared<ASTCreateQuery>();
        node = query;

        query->attach = attach;
        query->if_not_exists = if_not_exists;
        query->cluster = cluster_str;

        query->database = table_id->getDatabase();
        query->table = table_id->getTable();
        query->uuid = table_id->uuid;
        query->has_uuid = table_id->uuid != UUIDHelpers::Nil;

        if (query->database)
            query->children.push_back(query->database);
        if (query->table)
            query->children.push_back(query->table);

        return true;
    }

    auto parse_storage = [&]
    {
        chassert(!storage);
        ASTPtr ast;
        if (!storage_p.parse(pos, ast, expected))
            return false;

        storage = typeid_cast<std::shared_ptr<ASTStorage>>(ast);
        return true;
    };

    auto need_parse_as_select = [&is_create_empty, &pos, &expected]()
    {
        if (ParserKeyword{Keyword::EMPTY_AS}.ignore(pos, expected))
        {
            is_create_empty = true;
            return true;
        }

        return ParserKeyword{Keyword::AS}.ignore(pos, expected);
    };

    /// List of columns.
    if (s_lparen.ignore(pos, expected))
    {
        /// Columns and all table properties (indices, constraints, projections, primary_key)
        if (!table_properties_p.parse(pos, columns_list, expected))
            return false;

        /// We allow a trailing comma in the columns list for user convenience.
        /// Although it diverges from the SQL standard slightly.
        s_comma.ignore(pos, expected);

        if (!s_rparen.ignore(pos, expected))
            return false;

        auto storage_parse_result = parse_storage();

        if ((storage_parse_result || is_temporary) && need_parse_as_select())
        {
            if (!select_p.parse(pos, select, expected))
                return false;
        }

        if (!storage_parse_result && !is_temporary)
        {
            if (need_parse_as_select() && !table_function_p.parse(pos, as_table_function, expected))
                return false;
        }

        /// Will set default table engine if Storage clause was not parsed
    }
    /** Create queries without list of columns:
      *  - CREATE|ATTACH TABLE ... AS ...
      *  - CREATE|ATTACH TABLE ... ENGINE = engine
      */
    else
    {
        parse_storage();

        /// CREATE|ATTACH TABLE ... AS ...
        if (need_parse_as_select())
        {
            if (!select_p.parse(pos, select, expected)) /// AS SELECT ...
            {
                /// ENGINE can not be specified for table functions.
                if (storage || !table_function_p.parse(pos, as_table_function, expected))
                {
                    /// AS [db.]table
                    if (!name_p.parse(pos, as_table, expected))
                        return false;

                    if (s_dot.ignore(pos, expected))
                    {
                        as_database = as_table;
                        if (!name_p.parse(pos, as_table, expected))
                            return false;
                    }

                    /// Optional - ENGINE can be specified.
                    if (!storage)
                        parse_storage();
                }
            }
        }
    }

    auto comment = parseComment(pos, expected);

    auto query = std::make_shared<ASTCreateQuery>();
    node = query;

    query->attach = attach;
    query->replace_table = replace;
    query->create_or_replace = or_replace;
    query->if_not_exists = if_not_exists;
    query->temporary = is_temporary;

    query->database = table_id->getDatabase();
    query->table = table_id->getTable();
    query->uuid = table_id->uuid;
    query->has_uuid = table_id->uuid != UUIDHelpers::Nil;
    query->cluster = cluster_str;

    if (query->database)
        query->children.push_back(query->database);
    if (query->table)
        query->children.push_back(query->table);

    query->set(query->columns_list, columns_list);
    query->set(query->storage, storage);
    query->set(query->as_table_function, as_table_function);

    if (comment)
        query->set(query->comment, comment);

    if (query->columns_list && query->columns_list->primary_key)
    {
        /// If engine is not set will use default one
        if (!query->storage)
            query->set(query->storage, std::make_shared<ASTStorage>());
        else if (query->storage->primary_key)
            throw Exception(ErrorCodes::BAD_ARGUMENTS, "Multiple primary keys are not allowed.");

        query->storage->primary_key = query->columns_list->primary_key;

    }

    if (query->columns_list && (query->columns_list->primary_key_from_columns))
    {
        /// If engine is not set will use default one
        if (!query->storage)
            query->set(query->storage, std::make_shared<ASTStorage>());
        else if (query->storage->primary_key)
            throw Exception(ErrorCodes::BAD_ARGUMENTS, "Multiple primary keys are not allowed.");

        query->storage->primary_key = query->columns_list->primary_key_from_columns;
    }

    tryGetIdentifierNameInto(as_database, query->as_database);
    tryGetIdentifierNameInto(as_table, query->as_table);
    query->set(query->select, select);
    query->set(query->targets, targets);
    query->is_create_empty = is_create_empty;

    if (from_path)
        query->attach_from_path = from_path->as<ASTLiteral &>().value.get<String>();

    return true;
}

bool ParserCreateLiveViewQuery::parseImpl(Pos & pos, ASTPtr & node, Expected & expected)
{
    ParserKeyword s_create(Keyword::CREATE);
    ParserKeyword s_attach(Keyword::ATTACH);
    ParserKeyword s_if_not_exists(Keyword::IF_NOT_EXISTS);
    ParserCompoundIdentifier table_name_p(/*table_name_with_optional_uuid*/ true, /*allow_query_parameter*/ true);
    ParserKeyword s_as(Keyword::AS);
    ParserKeyword s_view(Keyword::VIEW);
    ParserKeyword s_live(Keyword::LIVE);
    ParserToken s_dot(TokenType::Dot);
    ParserToken s_lparen(TokenType::OpeningRoundBracket);
    ParserToken s_rparen(TokenType::ClosingRoundBracket);
    ParserStorage storage_p{ParserStorage::TABLE_ENGINE};
    ParserStorage storage_inner{ParserStorage::TABLE_ENGINE};
    ParserTablePropertiesDeclarationList table_properties_p;
    ParserSelectWithUnionQuery select_p;
    ParserSQLSecurity sql_security_p;

    ASTPtr table;
    ASTPtr to_table;
    ASTPtr columns_list;
    ASTPtr as_database;
    ASTPtr as_table;
    ASTPtr select;
    ASTPtr sql_security;

    String cluster_str;
    bool attach = false;
    bool if_not_exists = false;

    if (!s_create.ignore(pos, expected))
    {
        if (s_attach.ignore(pos, expected))
            attach = true;
        else
            return false;
    }

    sql_security_p.parse(pos, sql_security, expected);

    if (!s_live.ignore(pos, expected))
        return false;

    if (!s_view.ignore(pos, expected))
       return false;

    if (s_if_not_exists.ignore(pos, expected))
       if_not_exists = true;

    if (!table_name_p.parse(pos, table, expected))
        return false;

    if (ParserKeyword{Keyword::ON}.ignore(pos, expected))
    {
        if (!ASTQueryWithOnCluster::parse(pos, cluster_str, expected))
            return false;
    }

    // TO [db.]table
    if (ParserKeyword{Keyword::TO}.ignore(pos, expected))
    {
        if (!table_name_p.parse(pos, to_table, expected))
            return false;
    }

    std::shared_ptr<ASTViewTargets> targets;
    if (to_table)
    {
        targets = std::make_shared<ASTViewTargets>();
        targets->setTableID(ViewTarget::To, to_table->as<ASTTableIdentifier>()->getTableId());
    }

    /// Optional - a list of columns can be specified. It must fully comply with SELECT.
    if (s_lparen.ignore(pos, expected))
    {
        if (!table_properties_p.parse(pos, columns_list, expected))
            return false;

        if (!s_rparen.ignore(pos, expected))
            return false;
    }

    if (!sql_security && !sql_security_p.parse(pos, sql_security, expected))
        sql_security = std::make_shared<ASTSQLSecurity>();

    /// AS SELECT ...
    if (!s_as.ignore(pos, expected))
        return false;

    if (!select_p.parse(pos, select, expected))
        return false;

    auto comment = parseComment(pos, expected);

    auto query = std::make_shared<ASTCreateQuery>();
    node = query;

    query->attach = attach;
    query->if_not_exists = if_not_exists;
    query->is_live_view = true;

    auto * table_id = table->as<ASTTableIdentifier>();
    query->database = table_id->getDatabase();
    query->table = table_id->getTable();
    query->uuid = table_id->uuid;
    query->cluster = cluster_str;

    if (query->database)
        query->children.push_back(query->database);
    if (query->table)
        query->children.push_back(query->table);

    query->set(query->columns_list, columns_list);

    tryGetIdentifierNameInto(as_database, query->as_database);
    tryGetIdentifierNameInto(as_table, query->as_table);
    query->set(query->select, select);
    query->set(query->targets, targets);

    if (comment)
        query->set(query->comment, comment);

    if (sql_security)
        query->sql_security = typeid_cast<std::shared_ptr<ASTSQLSecurity>>(sql_security);

    return true;
}

bool ParserCreateWindowViewQuery::parseImpl(Pos & pos, ASTPtr & node, Expected & expected)
{
    ParserKeyword s_create(Keyword::CREATE);
    ParserKeyword s_temporary(Keyword::TEMPORARY);
    ParserKeyword s_attach(Keyword::ATTACH);
    ParserKeyword s_if_not_exists(Keyword::IF_NOT_EXISTS);
    ParserCompoundIdentifier table_name_p(/*table_name_with_optional_uuid*/ true, /*allow_query_parameter*/ true);
    ParserKeyword s_as(Keyword::AS);
    ParserKeyword s_view(Keyword::VIEW);
    ParserKeyword s_window(Keyword::WINDOW);
    ParserKeyword s_populate(Keyword::POPULATE);
    ParserKeyword s_on(Keyword::ON);
    ParserKeyword s_to(Keyword::TO);
    ParserKeyword s_inner(Keyword::INNER);
    ParserKeyword s_watermark(Keyword::WATERMARK);
    ParserKeyword s_allowed_lateness(Keyword::ALLOWED_LATENESS);
    ParserKeyword s_empty(Keyword::EMPTY);
    ParserToken s_dot(TokenType::Dot);
    ParserToken s_eq(TokenType::Equals);
    ParserToken s_lparen(TokenType::OpeningRoundBracket);
    ParserToken s_rparen(TokenType::ClosingRoundBracket);
    ParserStorage storage_p{ParserStorage::TABLE_ENGINE};
    ParserStorage storage_inner{ParserStorage::TABLE_ENGINE};
    ParserTablePropertiesDeclarationList table_properties_p;
    ParserExpression watermark_p;
    ParserExpression lateness_p;
    ParserSelectWithUnionQuery select_p;

    ASTPtr table;
    ASTPtr to_table;
    ASTPtr columns_list;
    ASTPtr storage;
    ASTPtr inner_storage;
    ASTPtr watermark;
    ASTPtr lateness;
    ASTPtr as_database;
    ASTPtr as_table;
    ASTPtr select;

    String cluster_str;
    bool attach = false;
    bool is_watermark_strictly_ascending = false;
    bool is_watermark_ascending = false;
    bool is_watermark_bounded = false;
    bool allowed_lateness = false;
    bool if_not_exists = false;
    bool is_populate = false;
    bool is_create_empty = false;

    if (!s_create.ignore(pos, expected))
    {
        if (s_attach.ignore(pos, expected))
            attach = true;
        else
            return false;
    }

    if (!s_window.ignore(pos, expected))
        return false;

    if (!s_view.ignore(pos, expected))
       return false;

    if (s_if_not_exists.ignore(pos, expected))
       if_not_exists = true;

    if (!table_name_p.parse(pos, table, expected))
        return false;

    if (s_on.ignore(pos, expected))
    {
        if (!ASTQueryWithOnCluster::parse(pos, cluster_str, expected))
            return false;
    }

    // TO [db.]table
    if (s_to.ignore(pos, expected))
    {
        if (!table_name_p.parse(pos, to_table, expected))
            return false;
    }

    /// Optional - a list of columns can be specified. It must fully comply with SELECT.
    if (s_lparen.ignore(pos, expected))
    {
        if (!table_properties_p.parse(pos, columns_list, expected))
            return false;

        if (!s_rparen.ignore(pos, expected))
            return false;
    }

    if (s_inner.ignore(pos, expected))
    {
        /// Inner table ENGINE for WINDOW VIEW
        storage_inner.parse(pos, inner_storage, expected);
    }

    if (!to_table)
    {
        /// Target table ENGINE for WINDOW VIEW
        storage_p.parse(pos, storage, expected);
    }

    std::shared_ptr<ASTViewTargets> targets;
    if (to_table || storage || inner_storage)
    {
        targets = std::make_shared<ASTViewTargets>();
        if (to_table)
            targets->setTableID(ViewTarget::To, to_table->as<ASTTableIdentifier>()->getTableId());
        if (storage)
            targets->setInnerEngine(ViewTarget::To, storage);
        if (inner_storage)
            targets->setInnerEngine(ViewTarget::Inner, inner_storage);
    }

    // WATERMARK
    if (s_watermark.ignore(pos, expected))
    {
        s_eq.ignore(pos, expected);

        if (ParserKeyword(Keyword::STRICTLY_ASCENDING).ignore(pos,expected))
            is_watermark_strictly_ascending = true;
        else if (ParserKeyword(Keyword::ASCENDING).ignore(pos,expected))
            is_watermark_ascending = true;
        else if (watermark_p.parse(pos, watermark, expected))
            is_watermark_bounded = true;
        else
            return false;
    }

    // ALLOWED LATENESS
    if (s_allowed_lateness.ignore(pos, expected))
    {
        s_eq.ignore(pos, expected);
        allowed_lateness = true;

        if (!lateness_p.parse(pos, lateness, expected))
            return false;
    }

    if (s_populate.ignore(pos, expected))
        is_populate = true;
    else if (s_empty.ignore(pos, expected))
        is_create_empty = true;

    /// AS SELECT ...
    if (!s_as.ignore(pos, expected))
        return false;

    if (!select_p.parse(pos, select, expected))
        return false;

    auto comment = parseComment(pos, expected);

    auto query = std::make_shared<ASTCreateQuery>();
    node = query;

    query->attach = attach;
    query->if_not_exists = if_not_exists;
    query->is_window_view = true;

    auto * table_id = table->as<ASTTableIdentifier>();
    query->database = table_id->getDatabase();
    query->table = table_id->getTable();
    query->uuid = table_id->uuid;
    query->cluster = cluster_str;

    if (query->database)
        query->children.push_back(query->database);
    if (query->table)
        query->children.push_back(query->table);
<<<<<<< HEAD

    if (to_table)
    {
        auto * ast_to_table_id = to_table->as<ASTTableIdentifier>();
        query->to_database = ast_to_table_id->getDatabase();
        query->to_table = ast_to_table_id->getTable();
        if (query->to_database)
            query->children.push_back(query->to_database);
        if (query->to_table)
            query->children.push_back(query->to_table);
        if (!ast_to_table_id->shortName().empty() || ast_to_table_id->uuid != UUIDHelpers::Nil)
            query->to_table_id = to_table->as<ASTTableIdentifier>()->getTableId();
    }
=======
    if (comment)
        query->set(query->comment, comment);
>>>>>>> 7b5a7f54

    query->set(query->columns_list, columns_list);

    query->is_watermark_strictly_ascending = is_watermark_strictly_ascending;
    query->is_watermark_ascending = is_watermark_ascending;
    query->is_watermark_bounded = is_watermark_bounded;
    query->watermark_function = watermark;
    query->allowed_lateness = allowed_lateness;
    query->lateness_function = lateness;
    query->is_populate = is_populate;
    query->is_create_empty = is_create_empty;

    tryGetIdentifierNameInto(as_database, query->as_database);
    tryGetIdentifierNameInto(as_table, query->as_table);
    query->set(query->select, select);
    query->set(query->targets, targets);

    return true;
}

bool ParserTableOverrideDeclaration::parseImpl(Pos & pos, ASTPtr & node, Expected & expected)
{
    ParserKeyword s_table_override(Keyword::TABLE_OVERRIDE);
    ParserIdentifier table_name_p;
    ParserToken lparen_p(TokenType::OpeningRoundBracket);
    ParserToken rparen_p(TokenType::ClosingRoundBracket);
    ParserTablePropertiesDeclarationList table_properties_p;
    ParserExpression expression_p;
    ParserTTLExpressionList parser_ttl_list;
    ParserKeyword s_columns(Keyword::COLUMNS);
    ParserKeyword s_partition_by(Keyword::PARTITION_BY);
    ParserKeyword s_primary_key(Keyword::PRIMARY_KEY);
    ParserKeyword s_order_by(Keyword::ORDER_BY);
    ParserKeyword s_sample_by(Keyword::SAMPLE_BY);
    ParserKeyword s_ttl(Keyword::TTL);
    ASTPtr table_name;
    ASTPtr columns;
    ASTPtr partition_by;
    ASTPtr primary_key;
    ASTPtr order_by;
    ASTPtr sample_by;
    ASTPtr ttl_table;

    if (is_standalone)
    {
        if (!s_table_override.ignore(pos, expected))
            return false;
        if (!table_name_p.parse(pos, table_name, expected))
            return false;
        if (!lparen_p.ignore(pos, expected))
            return false;
    }

    while (true)
    {
        if (!columns && s_columns.ignore(pos, expected))
        {
            if (!lparen_p.ignore(pos, expected))
                return false;
            if (!table_properties_p.parse(pos, columns, expected))
                return false;
            if (!rparen_p.ignore(pos, expected))
                return false;
        }


        if (!partition_by && s_partition_by.ignore(pos, expected))
        {
            if (expression_p.parse(pos, partition_by, expected))
                continue;
            else
                return false;
        }

        if (!primary_key && s_primary_key.ignore(pos, expected))
        {
            if (expression_p.parse(pos, primary_key, expected))
                continue;
            else
                return false;
        }

        if (!order_by && s_order_by.ignore(pos, expected))
        {
            if (expression_p.parse(pos, order_by, expected))
                continue;
            else
                return false;
        }

        if (!sample_by && s_sample_by.ignore(pos, expected))
        {
            if (expression_p.parse(pos, sample_by, expected))
                continue;
            else
                return false;
        }

        if (!ttl_table && s_ttl.ignore(pos, expected))
        {
            if (parser_ttl_list.parse(pos, ttl_table, expected))
                continue;
            else
                return false;
        }

        break;
    }

    if (is_standalone && !rparen_p.ignore(pos, expected))
        return false;

    auto storage = std::make_shared<ASTStorage>();
    storage->set(storage->partition_by, partition_by);
    storage->set(storage->primary_key, primary_key);
    storage->set(storage->order_by, order_by);
    storage->set(storage->sample_by, sample_by);
    storage->set(storage->ttl_table, ttl_table);

    auto res = std::make_shared<ASTTableOverride>();
    if (table_name)
        res->table_name = table_name->as<ASTIdentifier>()->name();
    res->is_standalone = is_standalone;
    res->set(res->storage, storage);
    if (columns)
        res->set(res->columns, columns);

    node = res;

    return true;
}

bool ParserTableOverridesDeclarationList::parseImpl(Pos & pos, ASTPtr & node, Expected & expected)
{
    ParserTableOverrideDeclaration table_override_p;
    ParserToken s_comma(TokenType::Comma);
    auto res = std::make_shared<ASTTableOverrideList>();
    auto parse_element = [&]
    {
        ASTPtr element;
        if (!table_override_p.parse(pos, element, expected))
            return false;
        auto * table_override = element->as<ASTTableOverride>();
        if (!table_override)
            return false;
        res->setTableOverride(table_override->table_name, element);
        return true;
    };

    if (!ParserList::parseUtil(pos, expected, parse_element, s_comma, true))
        return false;

    if (!res->children.empty())
        node = res;

    return true;
}

bool ParserCreateDatabaseQuery::parseImpl(Pos & pos, ASTPtr & node, Expected & expected)
{
    ParserKeyword s_create(Keyword::CREATE);
    ParserKeyword s_attach(Keyword::ATTACH);
    ParserKeyword s_database(Keyword::DATABASE);
    ParserKeyword s_if_not_exists(Keyword::IF_NOT_EXISTS);
    ParserKeyword s_on(Keyword::ON);
    ParserKeyword s_uuid(Keyword::UUID);
    ParserStorage storage_p{ParserStorage::DATABASE_ENGINE};
    ParserIdentifier name_p(true);
    ParserTableOverridesDeclarationList table_overrides_p;

    ASTPtr database;
    ASTPtr storage;
    ASTPtr table_overrides;
    UUID uuid = UUIDHelpers::Nil;

    String cluster_str;
    bool attach = false;
    bool if_not_exists = false;

    if (!s_create.ignore(pos, expected))
    {
        if (s_attach.ignore(pos, expected))
            attach = true;
        else
            return false;
    }

    if (!s_database.ignore(pos, expected))
        return false;

    if (s_if_not_exists.ignore(pos, expected))
        if_not_exists = true;

    if (!name_p.parse(pos, database, expected))
        return false;

    if (s_uuid.ignore(pos, expected))
    {
        ParserStringLiteral uuid_p;
        ASTPtr ast_uuid;
        if (!uuid_p.parse(pos, ast_uuid, expected))
            return false;
        uuid = parseFromString<UUID>(ast_uuid->as<ASTLiteral>()->value.get<String>());
    }

    if (s_on.ignore(pos, expected))
    {
        if (!ASTQueryWithOnCluster::parse(pos, cluster_str, expected))
            return false;
    }

    storage_p.parse(pos, storage, expected);
    auto comment = parseComment(pos, expected);

    if (!table_overrides_p.parse(pos, table_overrides, expected))
        return false;

    auto query = std::make_shared<ASTCreateQuery>();
    node = query;

    query->attach = attach;
    query->if_not_exists = if_not_exists;

    query->uuid = uuid;
    query->cluster = cluster_str;
    query->database = database;

    if (database)
        query->children.push_back(database);

    query->set(query->storage, storage);
    if (comment)
        query->set(query->comment, comment);
    if (table_overrides && !table_overrides->children.empty())
        query->set(query->table_overrides, table_overrides);

    return true;
}


bool ParserCreateViewQuery::parseImpl(Pos & pos, ASTPtr & node, Expected & expected)
{
    ParserKeyword s_create(Keyword::CREATE);
    ParserKeyword s_attach(Keyword::ATTACH);
    ParserKeyword s_if_not_exists(Keyword::IF_NOT_EXISTS);
    ParserCompoundIdentifier table_name_p(/*table_name_with_optional_uuid*/ true, /*allow_query_parameter*/ true);
    ParserCompoundIdentifier to_table_name_p(/*table_name_with_optional_uuid*/ true, /*allow_query_parameter*/ false);
    ParserKeyword s_as(Keyword::AS);
    ParserKeyword s_view(Keyword::VIEW);
    ParserKeyword s_materialized(Keyword::MATERIALIZED);
    ParserKeyword s_populate(Keyword::POPULATE);
    ParserKeyword s_empty(Keyword::EMPTY);
    ParserKeyword s_or_replace(Keyword::OR_REPLACE);
    ParserKeyword s_to{Keyword::TO};
    ParserToken s_dot(TokenType::Dot);
    ParserToken s_lparen(TokenType::OpeningRoundBracket);
    ParserToken s_rparen(TokenType::ClosingRoundBracket);
    ParserStorage storage_p{ParserStorage::TABLE_ENGINE};
    ParserIdentifier name_p;
    ParserTablePropertiesDeclarationList table_properties_p;
    ParserSelectWithUnionQuery select_p;
    ParserNameList names_p;
    ParserSQLSecurity sql_security_p;

    ASTPtr table;
    ASTPtr to_table;
    ASTPtr to_inner_uuid;
    ASTPtr columns_list;
    ASTPtr storage;
    ASTPtr as_database;
    ASTPtr as_table;
    ASTPtr select;
    ASTPtr sql_security;
    ASTPtr refresh_strategy;

    String cluster_str;
    bool attach = false;
    bool if_not_exists = false;
    bool is_ordinary_view = false;
    bool is_materialized_view = false;
    bool is_populate = false;
    bool is_create_empty = false;
    bool replace_view = false;

    if (!s_create.ignore(pos, expected))
    {
        if (s_attach.ignore(pos, expected))
            attach = true;
        else
            return false;
    }

    /// VIEW or MATERIALIZED VIEW
    if (s_or_replace.ignore(pos, expected))
    {
        replace_view = true;
    }

    sql_security_p.parse(pos, sql_security, expected);

    if (!replace_view && s_materialized.ignore(pos, expected))
    {
        is_materialized_view = true;
    }
    else
        is_ordinary_view = true;

    if (!s_view.ignore(pos, expected))
        return false;

    if (!replace_view && s_if_not_exists.ignore(pos, expected))
        if_not_exists = true;

    if (!table_name_p.parse(pos, table, expected))
        return false;

    if (ParserKeyword{Keyword::ON}.ignore(pos, expected))
    {
        if (!ASTQueryWithOnCluster::parse(pos, cluster_str, expected))
            return false;
    }

    if (ParserKeyword{Keyword::REFRESH}.ignore(pos, expected))
    {
        // REFRESH only with materialized views
        if (!is_materialized_view)
            return false;
        if (!ParserRefreshStrategy{}.parse(pos, refresh_strategy, expected))
            return false;
    }

    if (is_materialized_view && ParserKeyword{Keyword::TO_INNER_UUID}.ignore(pos, expected))
    {
        ParserStringLiteral literal_p;
        if (!literal_p.parse(pos, to_inner_uuid, expected))
            return false;
    }
    else if (is_materialized_view && ParserKeyword{Keyword::TO}.ignore(pos, expected))
    {
        // TO [db.]table
        if (!table_name_p.parse(pos, to_table, expected))
            return false;
    }

    /// Optional - a list of columns can be specified. It must fully comply with SELECT.
    if (s_lparen.ignore(pos, expected))
    {
        if (!table_properties_p.parse(pos, columns_list, expected))
            return false;

        if (!s_rparen.ignore(pos, expected))
            return false;
    }

    if (is_materialized_view)
    {
        if (!to_table)
        {
            /// Internal ENGINE for MATERIALIZED VIEW must be specified.
            /// Actually check it in Interpreter as default_table_engine can be set
            storage_p.parse(pos, storage, expected);

            if (s_populate.ignore(pos, expected))
                is_populate = true;
            else if (s_empty.ignore(pos, expected))
                is_create_empty = true;

            if (s_to.ignore(pos, expected))
                throw Exception(
                    ErrorCodes::SYNTAX_ERROR, "When creating a materialized view you can't declare both 'ENGINE' and 'TO [db].[table]'");
        }
        else
        {
            if (storage_p.ignore(pos, expected))
                throw Exception(
                    ErrorCodes::SYNTAX_ERROR, "When creating a materialized view you can't declare both 'TO [db].[table]' and 'ENGINE'");

            if (s_populate.ignore(pos, expected))
                throw Exception(
                    ErrorCodes::SYNTAX_ERROR, "When creating a materialized view you can't declare both 'TO [db].[table]' and 'POPULATE'");

            if (s_empty.ignore(pos, expected))
            {
                if (!refresh_strategy)
                    throw Exception(
                        ErrorCodes::SYNTAX_ERROR, "When creating a materialized view you can't declare both 'TO [db].[table]' and 'EMPTY'");

                is_create_empty = true;
            }
        }
    }

    if (!sql_security)
        sql_security_p.parse(pos, sql_security, expected);

    /// AS SELECT ...
    if (!s_as.ignore(pos, expected))
        return false;

    if (!select_p.parse(pos, select, expected))
        return false;

    auto comment = parseComment(pos, expected);

    auto query = std::make_shared<ASTCreateQuery>();
    node = query;

    query->attach = attach;
    query->if_not_exists = if_not_exists;
    query->is_ordinary_view = is_ordinary_view;
    query->is_materialized_view = is_materialized_view;
    query->is_populate = is_populate;
    query->is_create_empty = is_create_empty;
    query->replace_view = replace_view;

    auto * table_id = table->as<ASTTableIdentifier>();
    query->database = table_id->getDatabase();
    query->table = table_id->getTable();
    query->uuid = table_id->uuid;
    query->cluster = cluster_str;

    if (query->database)
        query->children.push_back(query->database);
    if (query->table)
        query->children.push_back(query->table);

<<<<<<< HEAD
    if (to_table)
    {
        auto * ast_to_table_id = to_table->as<ASTTableIdentifier>();
        query->to_database = ast_to_table_id->getDatabase();
        query->to_table = ast_to_table_id->getTable();
        if (query->to_database)
            query->children.push_back(query->to_database);
        if (query->to_table)
            query->children.push_back(query->to_table);
        if (!ast_to_table_id->shortName().empty() || ast_to_table_id->uuid != UUIDHelpers::Nil)
            query->to_table_id = to_table->as<ASTTableIdentifier>()->getTableId();
    }

    if (to_inner_uuid)
        query->to_inner_uuid = parseFromString<UUID>(to_inner_uuid->as<ASTLiteral>()->value.get<String>());

=======
>>>>>>> 7b5a7f54
    query->set(query->columns_list, columns_list);

    if (refresh_strategy)
        query->set(query->refresh_strategy, refresh_strategy);
    if (comment)
        query->set(query->comment, comment);
    if (sql_security)
        query->sql_security = typeid_cast<std::shared_ptr<ASTSQLSecurity>>(sql_security);

    if (query->columns_list && query->columns_list->primary_key)
    {
        /// If engine is not set will use default one
        if (!storage)
            storage = std::make_shared<ASTStorage>();
        auto & storage_ref = typeid_cast<ASTStorage &>(*storage);
        if (storage_ref.primary_key)
            throw Exception(ErrorCodes::BAD_ARGUMENTS, "Multiple primary keys are not allowed.");
        storage_ref.primary_key = query->columns_list->primary_key;
    }

    if (query->columns_list && (query->columns_list->primary_key_from_columns))
    {
        /// If engine is not set will use default one
        if (!storage)
            storage = std::make_shared<ASTStorage>();
        auto & storage_ref = typeid_cast<ASTStorage &>(*storage);
        if (storage_ref.primary_key)
            throw Exception(ErrorCodes::BAD_ARGUMENTS, "Multiple primary keys are not allowed.");
        storage_ref.primary_key = query->columns_list->primary_key_from_columns;
    }

    std::shared_ptr<ASTViewTargets> targets;
    if (to_table || to_inner_uuid || storage)
    {
        targets = std::make_shared<ASTViewTargets>();
        if (to_table)
            targets->setTableID(ViewTarget::To, to_table->as<ASTTableIdentifier>()->getTableId());
        if (to_inner_uuid)
            targets->setInnerUUID(ViewTarget::To, parseFromString<UUID>(to_inner_uuid->as<ASTLiteral>()->value.safeGet<String>()));
        if (storage)
            targets->setInnerEngine(ViewTarget::To, storage);
    }

    tryGetIdentifierNameInto(as_database, query->as_database);
    tryGetIdentifierNameInto(as_table, query->as_table);
    query->set(query->select, select);
    query->set(query->targets, targets);

    return true;
}

bool ParserCreateNamedCollectionQuery::parseImpl(Pos & pos, ASTPtr & node, Expected & expected)
{
    ParserKeyword s_create(Keyword::CREATE);
    ParserKeyword s_named_collection(Keyword::NAMED_COLLECTION);
    ParserKeyword s_if_not_exists(Keyword::IF_NOT_EXISTS);
    ParserKeyword s_on(Keyword::ON);
    ParserKeyword s_as(Keyword::AS);
    ParserKeyword s_not_overridable(Keyword::NOT_OVERRIDABLE);
    ParserKeyword s_overridable(Keyword::OVERRIDABLE);
    ParserIdentifier name_p;
    ParserToken s_comma(TokenType::Comma);

    String cluster_str;
    bool if_not_exists = false;

    ASTPtr collection_name;

    if (!s_create.ignore(pos, expected))
        return false;

    if (!s_named_collection.ignore(pos, expected))
        return false;

    if (s_if_not_exists.ignore(pos, expected))
        if_not_exists = true;

    if (!name_p.parse(pos, collection_name, expected))
        return false;


    if (s_on.ignore(pos, expected))
    {
        if (!ASTQueryWithOnCluster::parse(pos, cluster_str, expected))
            return false;
    }

    if (!s_as.ignore(pos, expected))
        return false;

    SettingsChanges changes;
    std::unordered_map<String, bool> overridability;

    while (true)
    {
        if (!changes.empty() && !s_comma.ignore(pos))
            break;

        changes.push_back(SettingChange{});

        if (!ParserSetQuery::parseNameValuePair(changes.back(), pos, expected))
            return false;
        if (s_not_overridable.ignore(pos, expected))
            overridability.emplace(changes.back().name, false);
        else if (s_overridable.ignore(pos, expected))
            overridability.emplace(changes.back().name, true);
    }

    auto query = std::make_shared<ASTCreateNamedCollectionQuery>();

    tryGetIdentifierNameInto(collection_name, query->collection_name);
    query->if_not_exists = if_not_exists;
    query->changes = changes;
    query->cluster = std::move(cluster_str);
    query->overridability = overridability;

    node = query;
    return true;
}

bool ParserCreateDictionaryQuery::parseImpl(IParser::Pos & pos, ASTPtr & node, Expected & expected)
{
    ParserKeyword s_create(Keyword::CREATE);
    ParserKeyword s_attach(Keyword::ATTACH);
    ParserKeyword s_replace(Keyword::REPLACE);
    ParserKeyword s_or_replace(Keyword::OR_REPLACE);
    ParserKeyword s_dictionary(Keyword::DICTIONARY);
    ParserKeyword s_if_not_exists(Keyword::IF_NOT_EXISTS);
    ParserKeyword s_on(Keyword::ON);
    ParserCompoundIdentifier dict_name_p(/*table_name_with_optional_uuid*/ true, /*allow_query_parameter*/ true);
    ParserToken s_left_paren(TokenType::OpeningRoundBracket);
    ParserToken s_right_paren(TokenType::ClosingRoundBracket);
    ParserToken s_dot(TokenType::Dot);
    ParserDictionaryAttributeDeclarationList attributes_p;
    ParserDictionary dictionary_p;

    bool if_not_exists = false;
    bool replace = false;
    bool or_replace = false;

    ASTPtr name;
    ASTPtr attributes;
    ASTPtr dictionary;
    String cluster_str;

    bool attach = false;

    if (s_create.ignore(pos, expected))
    {
        if (s_or_replace.ignore(pos, expected))
        {
            replace = true;
            or_replace = true;
        }
    }
    else if (s_attach.ignore(pos, expected))
        attach = true;
    else if (s_replace.ignore(pos, expected))
        replace = true;
    else
        return false;

    if (!s_dictionary.ignore(pos, expected))
        return false;

    if (s_if_not_exists.ignore(pos, expected))
        if_not_exists = true;

    if (!dict_name_p.parse(pos, name, expected))
        return false;

    if (s_on.ignore(pos, expected))
    {
        if (!ASTQueryWithOnCluster::parse(pos, cluster_str, expected))
            return false;
    }

    if (!attach)
    {
        if (!s_left_paren.ignore(pos, expected))
            return false;

        if (!attributes_p.parse(pos, attributes, expected))
            return false;

        if (!s_right_paren.ignore(pos, expected))
            return false;

        if (!dictionary_p.parse(pos, dictionary, expected))
            return false;
    }

    auto comment = parseComment(pos, expected);

    auto query = std::make_shared<ASTCreateQuery>();
    node = query;
    query->is_dictionary = true;
    query->attach = attach;
    query->create_or_replace = or_replace;
    query->replace_table = replace;

    auto * dict_id = name->as<ASTTableIdentifier>();
    query->database = dict_id->getDatabase();
    query->table = dict_id->getTable();
    query->uuid = dict_id->uuid;

    if (query->database)
        query->children.push_back(query->database);
    if (query->table)
        query->children.push_back(query->table);

    query->if_not_exists = if_not_exists;
    query->set(query->dictionary_attributes_list, attributes);
    query->set(query->dictionary, dictionary);
    query->cluster = cluster_str;

    if (comment)
        query->set(query->comment, comment);

    return true;
}


bool ParserCreateQuery::parseImpl(Pos & pos, ASTPtr & node, Expected & expected)
{
    ParserCreateTableQuery table_p;
    ParserCreateDatabaseQuery database_p;
    ParserCreateViewQuery view_p;
    ParserCreateDictionaryQuery dictionary_p;
    ParserCreateLiveViewQuery live_view_p;
    ParserCreateWindowViewQuery window_view_p;

    return table_p.parse(pos, node, expected)
        || database_p.parse(pos, node, expected)
        || view_p.parse(pos, node, expected)
        || dictionary_p.parse(pos, node, expected)
        || live_view_p.parse(pos, node, expected)
        || window_view_p.parse(pos, node, expected);
}

}<|MERGE_RESOLUTION|>--- conflicted
+++ resolved
@@ -1226,7 +1226,6 @@
         query->children.push_back(query->database);
     if (query->table)
         query->children.push_back(query->table);
-<<<<<<< HEAD
 
     if (to_table)
     {
@@ -1240,10 +1239,10 @@
         if (!ast_to_table_id->shortName().empty() || ast_to_table_id->uuid != UUIDHelpers::Nil)
             query->to_table_id = to_table->as<ASTTableIdentifier>()->getTableId();
     }
-=======
+
     if (comment)
         query->set(query->comment, comment);
->>>>>>> 7b5a7f54
+
 
     query->set(query->columns_list, columns_list);
 
@@ -1670,7 +1669,6 @@
     if (query->table)
         query->children.push_back(query->table);
 
-<<<<<<< HEAD
     if (to_table)
     {
         auto * ast_to_table_id = to_table->as<ASTTableIdentifier>();
@@ -1687,8 +1685,6 @@
     if (to_inner_uuid)
         query->to_inner_uuid = parseFromString<UUID>(to_inner_uuid->as<ASTLiteral>()->value.get<String>());
 
-=======
->>>>>>> 7b5a7f54
     query->set(query->columns_list, columns_list);
 
     if (refresh_strategy)
