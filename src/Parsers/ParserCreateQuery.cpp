--- conflicted
+++ resolved
@@ -368,18 +368,11 @@
 
 bool ParserTablePropertyDeclaration::parseImpl(Pos & pos, ASTPtr & node, Expected & expected)
 {
-<<<<<<< HEAD
     ParserKeyword s_index(Keyword::INDEX);
     ParserKeyword s_constraint(Keyword::CONSTRAINT);
     ParserKeyword s_projection(Keyword::PROJECTION);
+    ParserKeyword s_foreign_key(Keyword::FOREIGN_KEY);
     ParserKeyword s_primary_key(Keyword::PRIMARY_KEY);
-=======
-    ParserKeyword s_index("INDEX");
-    ParserKeyword s_constraint("CONSTRAINT");
-    ParserKeyword s_projection("PROJECTION");
-    ParserKeyword s_foreign_key("FOREIGN KEY");
-    ParserKeyword s_primary_key("PRIMARY KEY");
->>>>>>> 0b97f3ac
 
     ParserIndexDeclaration index_p;
     ParserConstraintDeclaration constraint_p;
@@ -952,28 +945,7 @@
     if (!table_name_p.parse(pos, table, expected))
         return false;
 
-<<<<<<< HEAD
-    if (ParserKeyword{Keyword::WITH}.ignore(pos, expected))
-    {
-        if (ParserKeyword{Keyword::REFRESH}.ignore(pos, expected) || ParserKeyword{Keyword::PERIODIC_REFRESH}.ignore(pos, expected))
-        {
-            if (!ParserNumber{}.parse(pos, live_view_periodic_refresh, expected))
-                live_view_periodic_refresh = std::make_shared<ASTLiteral>(static_cast<UInt64>(DEFAULT_PERIODIC_LIVE_VIEW_REFRESH_SEC));
-
-            with_periodic_refresh = true;
-        }
-
-        else if (with_and)
-            return false;
-
-        if (!with_timeout && !with_periodic_refresh)
-            return false;
-    }
-
     if (ParserKeyword{Keyword::ON}.ignore(pos, expected))
-=======
-    if (ParserKeyword{"ON"}.ignore(pos, expected))
->>>>>>> 0b97f3ac
     {
         if (!ASTQueryWithOnCluster::parse(pos, cluster_str, expected))
             return false;
@@ -1444,20 +1416,12 @@
     ParserKeyword s_if_not_exists(Keyword::IF_NOT_EXISTS);
     ParserCompoundIdentifier table_name_p(/*table_name_with_optional_uuid*/ true, /*allow_query_parameter*/ true);
     ParserCompoundIdentifier to_table_name_p(/*table_name_with_optional_uuid*/ true, /*allow_query_parameter*/ false);
-<<<<<<< HEAD
     ParserKeyword s_as(Keyword::AS);
     ParserKeyword s_view(Keyword::VIEW);
     ParserKeyword s_materialized(Keyword::MATERIALIZED);
     ParserKeyword s_populate(Keyword::POPULATE);
+    ParserKeyword s_empty(Keyword::EMPTY);
     ParserKeyword s_or_replace(Keyword::OR_REPLACE);
-=======
-    ParserKeyword s_as("AS");
-    ParserKeyword s_view("VIEW");
-    ParserKeyword s_materialized("MATERIALIZED");
-    ParserKeyword s_populate("POPULATE");
-    ParserKeyword s_empty("EMPTY");
-    ParserKeyword s_or_replace("OR REPLACE");
->>>>>>> 0b97f3ac
     ParserToken s_dot(TokenType::Dot);
     ParserToken s_lparen(TokenType::OpeningRoundBracket);
     ParserToken s_rparen(TokenType::ClosingRoundBracket);
@@ -1526,10 +1490,7 @@
             return false;
     }
 
-<<<<<<< HEAD
-    if (is_materialized_view && ParserKeyword{Keyword::TO_INNER_UUID}.ignore(pos, expected))
-=======
-    if (ParserKeyword{"REFRESH"}.ignore(pos, expected))
+    if (ParserKeyword{Keyword::REFRESH}.ignore(pos, expected))
     {
         // REFRESH only with materialized views
         if (!is_materialized_view)
@@ -1538,8 +1499,7 @@
             return false;
     }
 
-    if (is_materialized_view && ParserKeyword{"TO INNER UUID"}.ignore(pos, expected))
->>>>>>> 0b97f3ac
+    if (is_materialized_view && ParserKeyword{Keyword::TO_INNER_UUID}.ignore(pos, expected))
     {
         ParserStringLiteral literal_p;
         if (!literal_p.parse(pos, to_inner_uuid, expected))
@@ -1585,12 +1545,6 @@
                 throw Exception(
                     ErrorCodes::SYNTAX_ERROR, "When creating a materialized view you can't declare both 'TO [db].[table]' and 'ENGINE'");
 
-<<<<<<< HEAD
-        if (s_populate.ignore(pos, expected))
-            is_populate = true;
-        else if (ParserKeyword{Keyword::EMPTY}.ignore(pos, expected))
-            is_create_empty = true;
-=======
             if (s_populate.ignore(pos, expected))
                 throw Exception(
                     ErrorCodes::SYNTAX_ERROR, "When creating a materialized view you can't declare both 'TO [db].[table]' and 'POPULATE'");
@@ -1604,7 +1558,6 @@
                 is_create_empty = true;
             }
         }
->>>>>>> 0b97f3ac
     }
 
     if (!sql_security)
@@ -1664,21 +1617,13 @@
 
 bool ParserCreateNamedCollectionQuery::parseImpl(Pos & pos, ASTPtr & node, Expected & expected)
 {
-<<<<<<< HEAD
     ParserKeyword s_create(Keyword::CREATE);
     ParserKeyword s_named_collection(Keyword::NAMED_COLLECTION);
     ParserKeyword s_if_not_exists(Keyword::IF_NOT_EXISTS);
     ParserKeyword s_on(Keyword::ON);
     ParserKeyword s_as(Keyword::AS);
-=======
-    ParserKeyword s_create("CREATE");
-    ParserKeyword s_named_collection("NAMED COLLECTION");
-    ParserKeyword s_if_not_exists("IF NOT EXISTS");
-    ParserKeyword s_on("ON");
-    ParserKeyword s_as("AS");
-    ParserKeyword s_not_overridable("NOT OVERRIDABLE");
-    ParserKeyword s_overridable("OVERRIDABLE");
->>>>>>> 0b97f3ac
+    ParserKeyword s_not_overridable(Keyword::NOT_OVERRIDABLE);
+    ParserKeyword s_overridable(Keyword::OVERRIDABLE);
     ParserIdentifier name_p;
     ParserToken s_comma(TokenType::Comma);
 
