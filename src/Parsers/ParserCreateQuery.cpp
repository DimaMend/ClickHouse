--- conflicted
+++ resolved
@@ -1301,7 +1301,6 @@
             return false;
     }
 
-<<<<<<< HEAD
     if (ParserKeyword{"REFRESH"}.ignore(pos, expected))
     {
         // REFRESH only with materialized views
@@ -1311,10 +1310,7 @@
             return false;
     }
 
-    if (ParserKeyword{"TO INNER UUID"}.ignore(pos, expected))
-=======
     if (is_materialized_view && ParserKeyword{"TO INNER UUID"}.ignore(pos, expected))
->>>>>>> 839dfa8c
     {
         ParserStringLiteral literal_p;
         if (!literal_p.parse(pos, to_inner_uuid, expected))
