--- conflicted
+++ resolved
@@ -1,26 +1,11 @@
-#include <Parsers/parseQuery.h>
-
-#include <Interpreters/OpenTelemetrySpanLog.h>
-#include <Parsers/ParserQuery.h>
-#include <Parsers/ASTInsertQuery.h>
-#include <Parsers/ASTExplainQuery.h>
-<<<<<<< HEAD
 #include <Parsers/Kusto/KQLLexer.h>
 #include <Parsers/Kusto/KQLTokenIterator.h>
-#include <Common/StringUtils/StringUtils.h>
-=======
-#include <Parsers/Lexer.h>
-#include <Parsers/TokenIterator.h>
-#include <Common/StringUtils.h>
->>>>>>> 87910613
 #include <Common/typeid_cast.h>
 #include <Common/UTF8Helpers.h>
-#include <base/find_symbols.h>
 #include <IO/WriteHelpers.h>
 #include <IO/WriteBufferFromString.h>
 #include <IO/Operators.h>
 #include <Parsers/Kusto/ParserKQLStatement.h>
-#include <Parsers/Kusto/ParserKQLDateTypeTimespan.h>
 #include <Parsers/Kusto/parseKQLQuery.h>
 
 namespace DB
@@ -226,95 +211,6 @@
     return out.str();
 }
 
-<<<<<<< HEAD
-=======
-UnmatchedParentheses checkKQLUnmatchedParentheses(TokenIterator begin)
-{
-    std::unordered_set<String> valid_kql_negative_suffix(
-        {
-         "between",
-         "contains",
-         "contains_cs",
-         "endswith",
-         "endswith_cs",
-         "~",
-         "=",
-         "has",
-         "has_cs",
-         "hasprefix",
-         "hasprefix_cs",
-         "hassuffix",
-         "hassuffix_cs",
-         "in",
-         "startswith",
-         "startswith_cs"});
-    /// We have just two kind of parentheses: () and [].
-    UnmatchedParentheses stack;
-
-    /// We have to iterate through all tokens until the end to avoid false positive "Unmatched parentheses" error
-    /// when parser failed in the middle of the query.
-    for (TokenIterator it = begin; !it->isEnd(); ++it)
-    {
-        if (!it.isValid()) // allow kql negative operators
-        {
-            if (it->type == TokenType::ErrorSingleExclamationMark)
-            {
-                ++it;
-                if (!valid_kql_negative_suffix.contains(String(it.get().begin, it.get().end)))
-                    break;
-                --it;
-            }
-            else if (it->type == TokenType::ErrorWrongNumber)
-            {
-                if (!ParserKQLDateTypeTimespan().parseConstKQLTimespan(String(it.get().begin, it.get().end)))
-                    break;
-            }
-            else
-            {
-                if (String(it.get().begin, it.get().end) == "~")
-                {
-                    --it;
-                    if (const auto prev = String(it.get().begin, it.get().end); prev != "!" && prev != "=" && prev != "in")
-                        break;
-                    ++it;
-                }
-                else
-                    break;
-            }
-        }
-
-        if (it->type == TokenType::OpeningRoundBracket || it->type == TokenType::OpeningSquareBracket)
-        {
-            stack.push_back(*it);
-        }
-        else if (it->type == TokenType::ClosingRoundBracket || it->type == TokenType::ClosingSquareBracket)
-        {
-            if (stack.empty())
-            {
-                /// Excessive closing bracket.
-                stack.push_back(*it);
-                return stack;
-            }
-            if ((stack.back().type == TokenType::OpeningRoundBracket && it->type == TokenType::ClosingRoundBracket)
-                || (stack.back().type == TokenType::OpeningSquareBracket && it->type == TokenType::ClosingSquareBracket))
-            {
-                /// Valid match.
-                stack.pop_back();
-            }
-            else
-            {
-                /// Closing bracket type doesn't match opening bracket type.
-                stack.push_back(*it);
-                return stack;
-            }
-        }
-    }
-
-    /// If stack is not empty, we have unclosed brackets.
-    return stack;
-}
-
->>>>>>> 87910613
 }
 
 
@@ -358,31 +254,6 @@
     const auto last_token = token_iterator.max();
     _out_query_end = last_token.end;
 
-    ASTInsertQuery * insert = nullptr;
-    if (parse_res)
-    {
-        if (auto * explain = res->as<ASTExplainQuery>())
-        {
-            if (auto explained_query = explain->getExplainedQuery())
-            {
-                insert = explained_query->as<ASTInsertQuery>();
-            }
-        }
-        else
-        {
-            insert = res->as<ASTInsertQuery>();
-        }
-    }
-
-    // If parsed query ends at data for insertion. Data for insertion could be
-    // in any format and not necessary be lexical correct, so we can't perform
-    // most of the checks.
-    if (insert && insert->data)
-    {
-        return res;
-    }
-
-    // More granular checks for queries other than INSERT w/inline data.
     /// Lexical error
     if (last_token.isError())
     {
