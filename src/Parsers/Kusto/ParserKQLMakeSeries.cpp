--- conflicted
+++ resolved
@@ -176,11 +176,7 @@
 
     auto date_type_cast = [&](String & src)
     {
-<<<<<<< HEAD
         Tokens tokens(src.data(), src.data() + src.size());
-=======
-        Tokens tokens(src.data(), src.data() + src.size(), 0, true);
->>>>>>> 87910613
         IParser::Pos pos(tokens, max_depth, max_backtracks);
         String res;
         while (pos.isValid())
@@ -209,11 +205,7 @@
     auto get_group_expression_alias = [&]
     {
         std::vector<String> group_expression_tokens;
-<<<<<<< HEAD
         Tokens tokens(group_expression.data(), group_expression.data() + group_expression.size());
-=======
-        Tokens tokens(group_expression.data(), group_expression.data() + group_expression.size(), 0, true);
->>>>>>> 87910613
         IParser::Pos pos(tokens, max_depth, max_backtracks);
         while (pos.isValid())
         {
@@ -425,11 +417,7 @@
 
     makeSeries(kql_make_series, node, pos.max_depth, pos.max_backtracks);
 
-<<<<<<< HEAD
     Tokens token_main_query(kql_make_series.main_query.data(), kql_make_series.main_query.data() + kql_make_series.main_query.size());
-=======
-    Tokens token_main_query(kql_make_series.main_query.data(), kql_make_series.main_query.data() + kql_make_series.main_query.size(), 0, true);
->>>>>>> 87910613
     IParser::Pos pos_main_query(token_main_query, pos.max_depth, pos.max_backtracks);
 
     Expected sql_expected;
