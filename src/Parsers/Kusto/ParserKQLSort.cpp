--- conflicted
+++ resolved
@@ -1,8 +1,6 @@
-#include <Parsers/ASTLiteral.h>
 #include <Parsers/ASTOrderByElement.h>
 #include <Parsers/ExpressionListParsers.h>
 #include <Parsers/IParserBase.h>
-#include <Parsers/Kusto/ParserKQLQuery.h>
 #include <Parsers/Kusto/ParserKQLSort.h>
 #include <Parsers/Kusto/Utilities.h>
 
@@ -17,13 +15,8 @@
     ASTPtr order_expression_list;
 
     auto expr = getExprFromToken(pos);
-<<<<<<< HEAD
     Expected sql_expected;
     Tokens tokens(expr.data(), expr.data() + expr.size());
-=======
-
-    Tokens tokens(expr.data(), expr.data() + expr.size(), 0, true);
->>>>>>> 87910613
     IParser::Pos new_pos(tokens, pos.max_depth, pos.max_backtracks);
 
     auto pos_backup = new_pos;
