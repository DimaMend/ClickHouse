#include <Parsers/ASTIdentifier.h>
#include <Parsers/CommonParsers.h>
#include <Parsers/ExpressionElementParsers.h>
#include <Parsers/ParserDropNamedCollectionQuery.h>
#include <Parsers/ASTDropNamedCollectionQuery.h>

namespace DB
{

bool ParserDropNamedCollectionQuery::parseImpl(IParser::Pos & pos, ASTPtr & node, Expected & expected)
{
<<<<<<< HEAD
    ParserKeyword s_drop(Keyword::DROP);
    ParserKeyword s_collection(Keyword::NAMED_COLLECTION);
    ParserKeyword s_if_exists(Keyword::IF_EXISTS);
=======
    ParserKeyword s_drop("DROP");
    ParserKeyword s_collection("NAMED COLLECTION");
    ParserKeyword s_if_exists("IF EXISTS");
    ParserKeyword s_on("ON");
>>>>>>> 698ceee1
    ParserIdentifier name_p;

    String cluster_str;
    bool if_exists = false;

    ASTPtr collection_name;

    if (!s_drop.ignore(pos, expected))
        return false;

    if (!s_collection.ignore(pos, expected))
        return false;

    if (s_if_exists.ignore(pos, expected))
        if_exists = true;

    if (!name_p.parse(pos, collection_name, expected))
        return false;

<<<<<<< HEAD
    if (ParserKeyword{Keyword::ON}.ignore(pos, expected))
=======
    if (s_on.ignore(pos, expected))
>>>>>>> 698ceee1
    {
        if (!ASTQueryWithOnCluster::parse(pos, cluster_str, expected))
            return false;
    }

    auto query = std::make_shared<ASTDropNamedCollectionQuery>();

    tryGetIdentifierNameInto(collection_name, query->collection_name);
    query->if_exists = if_exists;
    query->cluster = std::move(cluster_str);

    node = query;
    return true;
}

}<|MERGE_RESOLUTION|>--- conflicted
+++ resolved
@@ -9,16 +9,10 @@
 
 bool ParserDropNamedCollectionQuery::parseImpl(IParser::Pos & pos, ASTPtr & node, Expected & expected)
 {
-<<<<<<< HEAD
     ParserKeyword s_drop(Keyword::DROP);
     ParserKeyword s_collection(Keyword::NAMED_COLLECTION);
     ParserKeyword s_if_exists(Keyword::IF_EXISTS);
-=======
-    ParserKeyword s_drop("DROP");
-    ParserKeyword s_collection("NAMED COLLECTION");
-    ParserKeyword s_if_exists("IF EXISTS");
-    ParserKeyword s_on("ON");
->>>>>>> 698ceee1
+    ParserKeyword s_on(Keyword::ON);
     ParserIdentifier name_p;
 
     String cluster_str;
@@ -38,11 +32,7 @@
     if (!name_p.parse(pos, collection_name, expected))
         return false;
 
-<<<<<<< HEAD
-    if (ParserKeyword{Keyword::ON}.ignore(pos, expected))
-=======
     if (s_on.ignore(pos, expected))
->>>>>>> 698ceee1
     {
         if (!ASTQueryWithOnCluster::parse(pos, cluster_str, expected))
             return false;
