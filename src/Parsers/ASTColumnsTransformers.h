#pragma once

#include <Parsers/IAST.h>

namespace re2
{
    class RE2;
}

namespace DB
{
class IASTColumnsTransformer : public IAST
{
public:
    virtual void transform(ASTs & nodes, std::vector<String> databases) const = 0;
    static void transform(const ASTPtr & transformer, ASTs & nodes, std::vector<String> databases);
};

class ASTColumnsApplyTransformer : public IASTColumnsTransformer
{
public:
    String getID(char) const override { return "ColumnsApplyTransformer"; }
    ASTPtr clone() const override
    {
        auto res = std::make_shared<ASTColumnsApplyTransformer>(*this);
        if (parameters)
            res->parameters = parameters->clone();
        return res;
    }
    void transform(ASTs & nodes, std::vector<String> /*databases*/) const override;
    String func_name;
    String column_name_prefix;
    ASTPtr parameters;

protected:
    void formatImpl(const FormatSettings & settings, FormatState &, FormatStateStacked) const override;
};

class ASTColumnsExceptTransformer : public IASTColumnsTransformer
{
public:
    bool is_strict = false;
    String getID(char) const override { return "ColumnsExceptTransformer"; }
    ASTPtr clone() const override
    {
        auto clone = std::make_shared<ASTColumnsExceptTransformer>(*this);
        clone->cloneChildren();
        return clone;
    }
<<<<<<< HEAD
    void transform(ASTs & nodes, std::vector<String> databases) const override;
=======
    void transform(ASTs & nodes) const override;
    void setPattern(String pattern);
    bool isColumnMatching(const String & column_name) const;
>>>>>>> 1444ccb8

protected:
    void formatImpl(const FormatSettings & settings, FormatState &, FormatStateStacked) const override;
    std::shared_ptr<re2::RE2> column_matcher;
    String original_pattern;
};

class ASTColumnsReplaceTransformer : public IASTColumnsTransformer
{
public:
    class Replacement : public IAST
    {
    public:
        String getID(char) const override { return "ColumnsReplaceTransformer::Replacement"; }
        ASTPtr clone() const override
        {
            auto replacement = std::make_shared<Replacement>(*this);
            replacement->children.clear();
            replacement->expr = expr->clone();
            replacement->children.push_back(replacement->expr);
            return replacement;
        }

        String name;
        ASTPtr expr;

    protected:
        void formatImpl(const FormatSettings & settings, FormatState &, FormatStateStacked) const override;
    };

    bool is_strict = false;
    String getID(char) const override { return "ColumnsReplaceTransformer"; }
    ASTPtr clone() const override
    {
        auto clone = std::make_shared<ASTColumnsReplaceTransformer>(*this);
        clone->cloneChildren();
        return clone;
    }
    void transform(ASTs & nodes, std::vector<String> databases) const override;

protected:
    void formatImpl(const FormatSettings & settings, FormatState &, FormatStateStacked) const override;

private:
    static void replaceChildren(ASTPtr & node, const ASTPtr & replacement, const String & name);
};

}<|MERGE_RESOLUTION|>--- conflicted
+++ resolved
@@ -47,13 +47,9 @@
         clone->cloneChildren();
         return clone;
     }
-<<<<<<< HEAD
     void transform(ASTs & nodes, std::vector<String> databases) const override;
-=======
-    void transform(ASTs & nodes) const override;
     void setPattern(String pattern);
     bool isColumnMatching(const String & column_name) const;
->>>>>>> 1444ccb8
 
 protected:
     void formatImpl(const FormatSettings & settings, FormatState &, FormatStateStacked) const override;
