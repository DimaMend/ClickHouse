#pragma once

#include <Core/Field.h>
#include <Parsers/ASTWithAlias.h>
#include <Parsers/TokenIterator.h>
#include <Common/FieldVisitors.h>

#include <optional>


namespace DB
{

/// Literal (atomic) - number, string, NULL
class ASTLiteral : public ASTWithAlias
{
public:
    explicit ASTLiteral(Field && value_) : value(value_) {}
    explicit ASTLiteral(const Field & value_) : value(value_) {}

    Field value;

    /// For ConstantExpressionTemplate
    std::optional<TokenIterator> begin;
    std::optional<TokenIterator> end;

    /*
     * The name of the column corresponding to this literal. Only used to
     * disambiguate the literal columns with the same display name that are
     * created at the expression analyzer stage. In the future, we might want to
     * have a full separation between display names and column identifiers. For
     * now, this field is effectively just some private EA data.
     */
    String unique_column_name;

    /** Get the text that identifies this element. */
    String getID(char delim) const override { return "Literal" + (delim + applyVisitor(FieldVisitorDump(), value)); }

    ASTPtr clone() const override { return std::make_shared<ASTLiteral>(*this); }

    void updateTreeHashImpl(SipHash & hash_state) const override;

<<<<<<< HEAD
private:
    void formatImplWithoutAlias(const FormatSettings & settings, FormatState &, FormatStateStacked) const override
    {
        settings.ostr << applyVisitor(FieldVisitorToString(), value);
    }
=======
protected:
    void formatImplWithoutAlias(const FormatSettings & settings, FormatState &, FormatStateStacked) const override;
>>>>>>> 6e621086

    void appendColumnNameImpl(WriteBuffer & ostr) const override;
};

}<|MERGE_RESOLUTION|>--- conflicted
+++ resolved
@@ -40,16 +40,8 @@
 
     void updateTreeHashImpl(SipHash & hash_state) const override;
 
-<<<<<<< HEAD
-private:
-    void formatImplWithoutAlias(const FormatSettings & settings, FormatState &, FormatStateStacked) const override
-    {
-        settings.ostr << applyVisitor(FieldVisitorToString(), value);
-    }
-=======
 protected:
     void formatImplWithoutAlias(const FormatSettings & settings, FormatState &, FormatStateStacked) const override;
->>>>>>> 6e621086
 
     void appendColumnNameImpl(WriteBuffer & ostr) const override;
 };
