--- conflicted
+++ resolved
@@ -24,100 +24,6 @@
     auto command = std::make_shared<ASTAlterCommand>();
     node = command;
 
-<<<<<<< HEAD
-    ParserKeyword s_add_column(Keyword::ADD_COLUMN);
-    ParserKeyword s_drop_column(Keyword::DROP_COLUMN);
-    ParserKeyword s_clear_column(Keyword::CLEAR_COLUMN);
-    ParserKeyword s_modify_column(Keyword::MODIFY_COLUMN);
-    ParserKeyword s_alter_column(Keyword::ALTER_COLUMN);
-    ParserKeyword s_rename_column(Keyword::RENAME_COLUMN);
-    ParserKeyword s_comment_column(Keyword::COMMENT_COLUMN);
-    ParserKeyword s_materialize_column(Keyword::MATERIALIZE_COLUMN);
-
-    ParserKeyword s_modify_order_by(Keyword::MODIFY_ORDER_BY);
-    ParserKeyword s_modify_sample_by(Keyword::MODIFY_SAMPLE_BY);
-    ParserKeyword s_modify_ttl(Keyword::MODIFY_TTL);
-    ParserKeyword s_materialize_ttl(Keyword::MATERIALIZE_TTL);
-    ParserKeyword s_modify_setting(Keyword::MODIFY_SETTING);
-    ParserKeyword s_reset_setting(Keyword::RESET_SETTING);
-    ParserKeyword s_modify_query(Keyword::MODIFY_QUERY);
-    ParserKeyword s_modify_sql_security(Keyword::MODIFY_SQL_SECURITY);
-    ParserKeyword s_modify_definer(Keyword::MODIFY_DEFINER);
-    ParserKeyword s_modify_refresh(Keyword::MODIFY_REFRESH);
-
-    ParserKeyword s_add_index(Keyword::ADD_INDEX);
-    ParserKeyword s_drop_index(Keyword::DROP_INDEX);
-    ParserKeyword s_clear_index(Keyword::CLEAR_INDEX);
-    ParserKeyword s_materialize_index(Keyword::MATERIALIZE_INDEX);
-
-    ParserKeyword s_add_statistic(Keyword::ADD_STATISTIC);
-    ParserKeyword s_drop_statistic(Keyword::DROP_STATISTIC);
-    ParserKeyword s_clear_statistic(Keyword::CLEAR_STATISTIC);
-    ParserKeyword s_materialize_statistic(Keyword::MATERIALIZE_STATISTIC);
-
-    ParserKeyword s_add_constraint(Keyword::ADD_CONSTRAINT);
-    ParserKeyword s_drop_constraint(Keyword::DROP_CONSTRAINT);
-
-    ParserKeyword s_add_projection(Keyword::ADD_PROJECTION);
-    ParserKeyword s_drop_projection(Keyword::DROP_PROJECTION);
-    ParserKeyword s_clear_projection(Keyword::CLEAR_PROJECTION);
-    ParserKeyword s_materialize_projection(Keyword::MATERIALIZE_PROJECTION);
-    ParserKeyword s_modify_comment(Keyword::MODIFY_COMMENT);
-
-    ParserKeyword s_add(Keyword::ADD);
-    ParserKeyword s_drop(Keyword::DROP);
-    ParserKeyword s_modify(Keyword::MODIFY);
-
-    ParserKeyword s_attach_partition(Keyword::ATTACH_PARTITION);
-    ParserKeyword s_attach_part(Keyword::ATTACH_PART);
-    ParserKeyword s_detach_partition(Keyword::DETACH_PARTITION);
-    ParserKeyword s_detach_part(Keyword::DETACH_PART);
-    ParserKeyword s_drop_partition(Keyword::DROP_PARTITION);
-    ParserKeyword s_drop_part(Keyword::DROP_PART);
-    ParserKeyword s_forget_partition(Keyword::FORGET_PARTITION);
-    ParserKeyword s_move_partition(Keyword::MOVE_PARTITION);
-    ParserKeyword s_move_part(Keyword::MOVE_PART);
-    ParserKeyword s_drop_detached_partition(Keyword::DROP_DETACHED_PARTITION);
-    ParserKeyword s_drop_detached_part(Keyword::DROP_DETACHED_PART);
-    ParserKeyword s_fetch_partition(Keyword::FETCH_PARTITION);
-    ParserKeyword s_fetch_part(Keyword::FETCH_PART);
-    ParserKeyword s_replace_partition(Keyword::REPLACE_PARTITION);
-    ParserKeyword s_freeze(Keyword::FREEZE);
-    ParserKeyword s_unfreeze(Keyword::UNFREEZE);
-    ParserKeyword s_partition(Keyword::PARTITION);
-
-    ParserKeyword s_first(Keyword::FIRST);
-    ParserKeyword s_after(Keyword::AFTER);
-    ParserKeyword s_if_not_exists(Keyword::IF_NOT_EXISTS);
-    ParserKeyword s_if_exists(Keyword::IF_EXISTS);
-    ParserKeyword s_from(Keyword::FROM);
-    ParserKeyword s_in_partition(Keyword::IN_PARTITION);
-    ParserKeyword s_with(Keyword::WITH);
-    ParserKeyword s_name(Keyword::NAME);
-
-    ParserKeyword s_to_disk(Keyword::TO_DISK);
-    ParserKeyword s_to_volume(Keyword::TO_VOLUME);
-    ParserKeyword s_to_table(Keyword::TO_TABLE);
-    ParserKeyword s_to_shard(Keyword::TO_SHARD);
-
-    ParserKeyword s_delete(Keyword::DELETE);
-    ParserKeyword s_update(Keyword::UPDATE);
-    ParserKeyword s_where(Keyword::WHERE);
-    ParserKeyword s_to(Keyword::TO);
-
-    ParserKeyword s_remove(Keyword::REMOVE);
-    ParserKeyword s_default(Keyword::DEFAULT);
-    ParserKeyword s_materialized(Keyword::MATERIALIZED);
-    ParserKeyword s_alias(Keyword::ALIAS);
-    ParserKeyword s_comment(Keyword::COMMENT);
-    ParserKeyword s_codec(Keyword::CODEC);
-    ParserKeyword s_ttl(Keyword::TTL);
-    ParserKeyword s_settings(Keyword::SETTINGS);
-
-    ParserKeyword s_remove_ttl(Keyword::REMOVE_TTL);
-    ParserKeyword s_remove_sample_by(Keyword::REMOVE_SAMPLE_BY);
-    ParserKeyword s_apply_deleted_mask(Keyword::APPLY_DELETED_MASK);
-=======
     ParserKeyword s_add_column("ADD COLUMN");
     ParserKeyword s_drop_column("DROP COLUMN");
     ParserKeyword s_clear_column("CLEAR COLUMN");
@@ -135,6 +41,7 @@
     ParserKeyword s_reset_setting("RESET SETTING");
     ParserKeyword s_modify_query("MODIFY QUERY");
     ParserKeyword s_modify_sql_security("MODIFY SQL SECURITY");
+    ParserKeyword s_modify_definer("MODIFY DEFINER");
     ParserKeyword s_modify_refresh("MODIFY REFRESH");
 
     ParserKeyword s_add_index("ADD INDEX");
@@ -209,7 +116,6 @@
     ParserKeyword s_remove_ttl("REMOVE TTL");
     ParserKeyword s_remove_sample_by("REMOVE SAMPLE BY");
     ParserKeyword s_apply_deleted_mask("APPLY DELETED MASK");
->>>>>>> 9eea1b87
 
     ParserToken parser_opening_round_bracket(TokenType::OpeningRoundBracket);
     ParserToken parser_closing_round_bracket(TokenType::ClosingRoundBracket);
@@ -961,7 +867,6 @@
             }
             else if (s_modify_sql_security.checkWithoutMoving(pos, expected))
             {
-<<<<<<< HEAD
                 s_modify.ignore(pos, expected);
                 if (!sql_security_p.parse(pos, command_sql_security, expected))
                     return false;
@@ -970,10 +875,6 @@
             else if (s_modify_definer.checkWithoutMoving(pos, expected))
             {
                 s_modify.ignore(pos, expected);
-=======
-                /// This is a hack so we can reuse parser from create and don't have to write `MODIFY SQL SECURITY SQL SECURITY INVOKER`
-                pos -= 2;
->>>>>>> 9eea1b87
                 if (!sql_security_p.parse(pos, command_sql_security, expected))
                     return false;
                 command->type = ASTAlterCommand::MODIFY_SQL_SECURITY;
