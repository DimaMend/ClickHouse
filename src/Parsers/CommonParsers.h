#pragma once

#include <Parsers/IParserBase.h>

namespace DB
{

/// Parse specified keyword such as SELECT or compound keyword such as ORDER BY.
/// All case insensitive. Requires word boundary.
/// For compound keywords, any whitespace characters and comments could be in the middle.
/// Example: ORDER/* HELLO */BY
class ParserKeyword : public IParserBase
{
private:
    std::string_view s;

public:
<<<<<<< HEAD
    constexpr ParserKeyword(std::string_view s_): s(s_) {} //NOLINT

protected:
    constexpr const char * getName() const final { return s.data(); }
=======
    //NOLINTNEXTLINE Want to be able to init ParserKeyword("literal")
    constexpr ParserKeyword(std::string_view s_): s(s_) { assert(!s.empty()); }

protected:
    constexpr const char * getName() const override { return s.data(); }
>>>>>>> d4823d41

    bool parseImpl(Pos & pos, ASTPtr & node, Expected & expected) final;
};

/// Parsers can use "WORD"_kw instead of ParserKeyword s_word("WORD");
constexpr ParserKeyword operator "" _kw(const char * keyword, size_t len) { return {{keyword, len}}; }

class ParserToken : public IParserBase
{
private:
    TokenType token_type;
public:
    ParserToken(TokenType token_type_) : token_type(token_type_) {}
protected:
    const char * getName() const override { return "token"; }

    bool parseImpl(Pos & pos, ASTPtr & /*node*/, Expected & expected) override
    {
        if (pos->type != token_type)
        {
            expected.add(pos, getTokenName(token_type));
            return false;
        }
        ++pos;
        return true;
    }
};


// Parser always returns true and do nothing.
class ParserNothing : public IParserBase
{
public:
    constexpr const char * getName() const final { return "nothing"; }

    bool parseImpl(Pos & /*pos*/, ASTPtr & /*node*/, Expected & /*expected*/) final { return true; }
};

}<|MERGE_RESOLUTION|>--- conflicted
+++ resolved
@@ -5,28 +5,22 @@
 namespace DB
 {
 
-/// Parse specified keyword such as SELECT or compound keyword such as ORDER BY.
-/// All case insensitive. Requires word boundary.
-/// For compound keywords, any whitespace characters and comments could be in the middle.
-/// Example: ORDER/* HELLO */BY
+/** Parse specified keyword such as SELECT or compound keyword such as ORDER BY.
+  * All case insensitive. Requires word boundary.
+  * For compound keywords, any whitespace characters and comments could be in the middle.
+  */
+/// Example: ORDER/* Hello */BY
 class ParserKeyword : public IParserBase
 {
 private:
     std::string_view s;
 
 public:
-<<<<<<< HEAD
-    constexpr ParserKeyword(std::string_view s_): s(s_) {} //NOLINT
-
-protected:
-    constexpr const char * getName() const final { return s.data(); }
-=======
     //NOLINTNEXTLINE Want to be able to init ParserKeyword("literal")
     constexpr ParserKeyword(std::string_view s_): s(s_) { assert(!s.empty()); }
 
 protected:
     constexpr const char * getName() const override { return s.data(); }
->>>>>>> d4823d41
 
     bool parseImpl(Pos & pos, ASTPtr & node, Expected & expected) final;
 };
