--- conflicted
+++ resolved
@@ -93,17 +93,10 @@
             if (elements.at(0).if_exists)
                 out.writeKeyword("IF EXISTS ");
 
-<<<<<<< HEAD
-            out.ostr << backQuoteIfNeed(elements.at(0).from.database);
+            out.ostr << backQuoteIfNeed(elements.at(0).from.getDatabase());
             out.writeKeyword(" TO ");
-            out.ostr << backQuoteIfNeed(elements.at(0).to.database);
+            out.ostr << backQuoteIfNeed(elements.at(0).to.getDatabase());
             formatOnCluster(out);
-=======
-            settings.ostr << backQuoteIfNeed(elements.at(0).from.getDatabase());
-            settings.ostr << (settings.hilite ? hilite_keyword : "") << " TO " << (settings.hilite ? hilite_none : "");
-            settings.ostr << backQuoteIfNeed(elements.at(0).to.getDatabase());
-            formatOnCluster(settings);
->>>>>>> 739c8988
             return;
         }
 
@@ -122,17 +115,10 @@
                 out.ostr << ", ";
 
             if (it->if_exists)
-<<<<<<< HEAD
                 out.writeKeyword("IF EXISTS ");
-            out.ostr << (!it->from.database.empty() ? backQuoteIfNeed(it->from.database) + "." : "") << backQuoteIfNeed(it->from.table);
+            out.ostr << (!it->from.database ? backQuoteIfNeed(it->from.getDatabase()) + "." : "") << backQuoteIfNeed(it->from.getTable());
             out.writeKeyword(exchange ? " AND " : " TO ");
-            out.ostr << (!it->to.database.empty() ? backQuoteIfNeed(it->to.database) + "." : "") << backQuoteIfNeed(it->to.table);
-=======
-                settings.ostr << (settings.hilite ? hilite_keyword : "") << "IF EXISTS " << (settings.hilite ? hilite_none : "");
-            settings.ostr << (it->from.database ? backQuoteIfNeed(it->from.getDatabase()) + "." : "") << backQuoteIfNeed(it->from.getTable())
-                << (settings.hilite ? hilite_keyword : "") << (exchange ? " AND " : " TO ") << (settings.hilite ? hilite_none : "")
-                << (it->to.database ? backQuoteIfNeed(it->to.getDatabase()) + "." : "") << backQuoteIfNeed(it->to.getTable());
->>>>>>> 739c8988
+            out.ostr << (!it->to.database ? backQuoteIfNeed(it->to.getDatabase()) + "." : "") << backQuoteIfNeed(it->to.getTable());
         }
 
         formatOnCluster(out);
