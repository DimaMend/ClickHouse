#include <Common/typeid_cast.h>
#include <Parsers/ASTLiteral.h>
#include <Parsers/ASTFunction.h>
#include <Parsers/ASTWithAlias.h>
#include <Parsers/ASTSubquery.h>
#include <IO/WriteHelpers.h>
#include <IO/WriteBufferFromString.h>
#include <Common/SipHash.h>
#include <IO/Operators.h>


namespace DB
{

void ASTFunction::appendColumnNameImpl(WriteBuffer & ostr) const
{
    writeString(name, ostr);

    if (parameters)
    {
        writeChar('(', ostr);
        for (auto it = parameters->children.begin(); it != parameters->children.end(); ++it)
        {
            if (it != parameters->children.begin())
                writeCString(", ", ostr);
            (*it)->appendColumnName(ostr);
        }
        writeChar(')', ostr);
    }

    writeChar('(', ostr);
    if (arguments)
        for (auto it = arguments->children.begin(); it != arguments->children.end(); ++it)
        {
            if (it != arguments->children.begin())
                writeCString(", ", ostr);
            (*it)->appendColumnName(ostr);
        }
    writeChar(')', ostr);
}

/** Get the text that identifies this element. */
String ASTFunction::getID(char delim) const
{
    return "Function" + (delim + name);
}

ASTPtr ASTFunction::clone() const
{
    auto res = std::make_shared<ASTFunction>(*this);
    res->children.clear();

    if (arguments) { res->arguments = arguments->clone(); res->children.push_back(res->arguments); }
    if (parameters) { res->parameters = parameters->clone(); res->children.push_back(res->parameters); }

    return res;
}


void ASTFunction::updateTreeHashImpl(SipHash & hash_state) const
{
    hash_state.update(name.size());
    hash_state.update(name);
    IAST::updateTreeHashImpl(hash_state);
}


ASTPtr ASTFunction::toLiteral() const
{
    if (!arguments) return {};

    if (name == "array")
    {
        Array array;

        for (const auto & arg : arguments->children)
        {
            if (auto * literal = arg->as<ASTLiteral>())
                array.push_back(literal->value);
            else if (auto * func = arg->as<ASTFunction>())
            {
                if (auto func_literal = func->toLiteral())
                    array.push_back(func_literal->as<ASTLiteral>()->value);
            }
            else
                /// Some of the Array arguments is not literal
                return {};
        }

        return std::make_shared<ASTLiteral>(array);
    }

    return {};
}


/** A special hack. If it's [I]LIKE or NOT [I]LIKE expression and the right hand side is a string literal,
  *  we will highlight unescaped metacharacters % and _ in string literal for convenience.
  * Motivation: most people are unaware that _ is a metacharacter and forgot to properly escape it with two backslashes.
  * With highlighting we make it clearly obvious.
  *
  * Another case is regexp match. Suppose the user types match(URL, 'www.yandex.ru'). It often means that the user is unaware that . is a metacharacter.
  */
static bool highlightStringLiteralWithMetacharacters(const ASTPtr & node, const IAST::FormatSettings & settings, const char * metacharacters)
{
    if (const auto * literal = node->as<ASTLiteral>())
    {
        if (literal->value.getType() == Field::Types::String)
        {
            auto string = applyVisitor(FieldVisitorToString(), literal->value);

            unsigned escaping = 0;
            for (auto c : string)
            {
                if (c == '\\')
                {
                    settings.ostr << c;
                    if (escaping == 2)
                        escaping = 0;
                    ++escaping;
                }
                else if (nullptr != strchr(metacharacters, c))
                {
                    if (escaping == 2)      /// Properly escaped metacharacter
                        settings.ostr << c;
                    else                    /// Unescaped metacharacter
                        settings.ostr << "\033[1;35m" << c << "\033[0m";
                    escaping = 0;
                }
                else
                {
                    settings.ostr << c;
                    escaping = 0;
                }
            }

            return true;
        }
    }

    return false;
}


ASTSelectWithUnionQuery * ASTFunction::tryGetQueryArgument() const
{
    if (arguments && arguments->children.size() == 1)
    {
        return arguments->children[0]->as<ASTSelectWithUnionQuery>();
    }
    return nullptr;
}


void ASTFunction::formatImplWithoutAlias(const FormatSettings & settings, FormatState & state, FormatStateStacked frame) const
{
    frame.expression_list_prepend_whitespace = false;
    FormatStateStacked nested_need_parens = frame;
    FormatStateStacked nested_dont_need_parens = frame;
    nested_need_parens.need_parens = true;
    nested_dont_need_parens.need_parens = false;

    if (auto * query = tryGetQueryArgument())
    {
        std::string nl_or_nothing = settings.one_line ? "" : "\n";
        std::string indent_str = settings.one_line ? "" : std::string(4u * frame.indent, ' ');
        settings.ostr << (settings.hilite ? hilite_function : "") << name << "(" << nl_or_nothing;
        FormatStateStacked frame_nested = frame;
        frame_nested.need_parens = false;
        ++frame_nested.indent;
        query->formatImpl(settings, state, frame_nested);
        settings.ostr << nl_or_nothing << indent_str << ")";
        return;
    }
    /// Should this function to be written as operator?
    bool written = false;
    if (arguments && !parameters)
    {
        if (arguments->children.size() == 1)
        {
            const char * operators[] =
            {
                "negate", "-",
                "not", "NOT ",
                nullptr
            };

            for (const char ** func = operators; *func; func += 2)
            {
                if (0 == strcmp(name.c_str(), func[0]))
                {
                    if (frame.need_parens)
                        settings.ostr << '(';

                    settings.ostr << (settings.hilite ? hilite_operator : "") << func[1] << (settings.hilite ? hilite_none : "");

                    /** A particularly stupid case. If we have a unary minus before a literal that is a negative number
                        * "-(-1)" or "- -1", this can not be formatted as `--1`, since this will be interpreted as a comment.
                        * Instead, add a space.
                        * PS. You can not just ask to add parentheses - see formatImpl for ASTLiteral.
                        */
                    if (name == "negate" && arguments->children[0]->as<ASTLiteral>())
                        settings.ostr << ' ';

                    arguments->formatImpl(settings, state, nested_need_parens);
                    written = true;

                    if (frame.need_parens)
                        settings.ostr << ')';
                }
            }
        }

        /** need_parens - do we need parentheses around the expression with the operator.
          * They are needed only if this expression is included in another expression with the operator.
          */

        if (!written && arguments->children.size() == 2)
        {
            const char * operators[] =
            {
                "multiply",        " * ",
                "divide",          " / ",
                "modulo",          " % ",
                "plus",            " + ",
                "minus",           " - ",
                "notEquals",       " != ",
                "lessOrEquals",    " <= ",
                "greaterOrEquals", " >= ",
                "less",            " < ",
                "greater",         " > ",
                "equals",          " = ",
                "like",            " LIKE ",
                "ilike",           " ILIKE ",
                "notLike",         " NOT LIKE ",
                "notILike",        " NOT ILIKE ",
                "in",              " IN ",
                "notIn",           " NOT IN ",
                "globalIn",        " GLOBAL IN ",
                "globalNotIn",     " GLOBAL NOT IN ",
                nullptr
            };

            for (const char ** func = operators; *func; func += 2)
            {
                if (0 == strcmp(name.c_str(), func[0]))
                {
                    if (frame.need_parens)
                        settings.ostr << '(';
                    arguments->children[0]->formatImpl(settings, state, nested_need_parens);
                    settings.ostr << (settings.hilite ? hilite_operator : "") << func[1] << (settings.hilite ? hilite_none : "");

                    bool special_hilite = settings.hilite
                        && (name == "like" || name == "notLike" || name == "ilike" || name == "notILike")
                        && highlightStringLiteralWithMetacharacters(arguments->children[1], settings, "%_");

                    /// Format x IN 1 as x IN (1): put parens around rhs even if there is a single element in set.
                    const auto * second_arg_func = arguments->children[1]->as<ASTFunction>();
                    const auto * second_arg_literal = arguments->children[1]->as<ASTLiteral>();
                    bool extra_parents_around_in_rhs = (name == "in" || name == "notIn" || name == "globalIn" || name == "globalNotIn")
                        && !second_arg_func
                        && !(second_arg_literal
                             && (second_arg_literal->value.getType() == Field::Types::Tuple
                                || second_arg_literal->value.getType() == Field::Types::Array))
                        && !arguments->children[1]->as<ASTSubquery>();

                    if (extra_parents_around_in_rhs)
                    {
                        settings.ostr << '(';
                        arguments->children[1]->formatImpl(settings, state, nested_dont_need_parens);
                        settings.ostr << ')';
                    }

                    if (!special_hilite && !extra_parents_around_in_rhs)
                        arguments->children[1]->formatImpl(settings, state, nested_need_parens);

                    if (frame.need_parens)
                        settings.ostr << ')';
                    written = true;
                }
            }

            if (!written && 0 == strcmp(name.c_str(), "arrayElement"))
            {
                if (frame.need_parens)
                    settings.ostr << '(';

                arguments->children[0]->formatImpl(settings, state, nested_need_parens);
                settings.ostr << (settings.hilite ? hilite_operator : "") << '[' << (settings.hilite ? hilite_none : "");
                arguments->children[1]->formatImpl(settings, state, nested_dont_need_parens);
                settings.ostr << (settings.hilite ? hilite_operator : "") << ']' << (settings.hilite ? hilite_none : "");
                written = true;

                if (frame.need_parens)
                    settings.ostr << ')';
            }

            if (!written && 0 == strcmp(name.c_str(), "tupleElement"))
            {
                /// It can be printed in a form of 'x.1' only if right hand side is unsigned integer literal.
                if (const auto * lit = arguments->children[1]->as<ASTLiteral>())
                {
                    if (lit->value.getType() == Field::Types::UInt64)
                    {
                        if (frame.need_parens)
                            settings.ostr << '(';

                        arguments->children[0]->formatImpl(settings, state, nested_need_parens);
                        settings.ostr << (settings.hilite ? hilite_operator : "") << "." << (settings.hilite ? hilite_none : "");
                        arguments->children[1]->formatImpl(settings, state, nested_dont_need_parens);
                        written = true;

                        if (frame.need_parens)
                            settings.ostr << ')';
                    }
                }
            }

            if (!written && 0 == strcmp(name.c_str(), "lambda"))
            {
                /// Special case: one-element tuple in lhs of lambda is printed as its element.

                if (frame.need_parens)
                    settings.ostr << '(';

                const auto * first_arg_func = arguments->children[0]->as<ASTFunction>();
                if (first_arg_func
                    && first_arg_func->name == "tuple"
                    && first_arg_func->arguments
                    && first_arg_func->arguments->children.size() == 1)
                {
                    first_arg_func->arguments->children[0]->formatImpl(settings, state, nested_need_parens);
                }
                else
                    arguments->children[0]->formatImpl(settings, state, nested_need_parens);

                settings.ostr << (settings.hilite ? hilite_operator : "") << " -> " << (settings.hilite ? hilite_none : "");
                arguments->children[1]->formatImpl(settings, state, nested_need_parens);
                if (frame.need_parens)
                    settings.ostr << ')';
                written = true;
            }
        }

        if (!written && arguments->children.size() >= 2)
        {
            const char * operators[] =
            {
                "and", " AND ",
                "or", " OR ",
                nullptr
            };

            for (const char ** func = operators; *func; func += 2)
            {
                if (0 == strcmp(name.c_str(), func[0]))
                {
                    if (frame.need_parens)
                        settings.ostr << '(';
                    for (size_t i = 0; i < arguments->children.size(); ++i)
                    {
                        if (i != 0)
                            settings.ostr << (settings.hilite ? hilite_operator : "") << func[1] << (settings.hilite ? hilite_none : "");
                        arguments->children[i]->formatImpl(settings, state, nested_need_parens);
                    }
                    if (frame.need_parens)
                        settings.ostr << ')';
                    written = true;
                }
            }
        }

        if (!written && 0 == strcmp(name.c_str(), "array"))
        {
            settings.ostr << (settings.hilite ? hilite_operator : "") << '[' << (settings.hilite ? hilite_none : "");
            for (size_t i = 0; i < arguments->children.size(); ++i)
            {
                if (i != 0)
                    settings.ostr << ", ";
                arguments->children[i]->formatImpl(settings, state, nested_dont_need_parens);
            }
            settings.ostr << (settings.hilite ? hilite_operator : "") << ']' << (settings.hilite ? hilite_none : "");
            written = true;
        }

        if (!written && arguments->children.size() >= 2 && 0 == strcmp(name.c_str(), "tuple"))
        {
            settings.ostr << (settings.hilite ? hilite_operator : "") << '(' << (settings.hilite ? hilite_none : "");
            for (size_t i = 0; i < arguments->children.size(); ++i)
            {
                if (i != 0)
                    settings.ostr << ", ";
                arguments->children[i]->formatImpl(settings, state, nested_dont_need_parens);
            }
            settings.ostr << (settings.hilite ? hilite_operator : "") << ')' << (settings.hilite ? hilite_none : "");
            written = true;
        }
    }

    if (!written)
    {
        settings.ostr << (settings.hilite ? hilite_function : "") << name;

        if (parameters)
        {
            settings.ostr << '(' << (settings.hilite ? hilite_none : "");
            parameters->formatImpl(settings, state, nested_dont_need_parens);
            settings.ostr << (settings.hilite ? hilite_function : "") << ')';
        }

<<<<<<< HEAD
        if ((arguments && !arguments->children.empty()) || !no_empty_args)
            settings.ostr << '(' << (settings.hilite ? hilite_none : "");
=======
        if (arguments)
        {
            if (!arguments->children.empty() || !no_empty_args)
                settings.ostr << '(' << (settings.hilite ? hilite_none : "");
>>>>>>> 53f0144e

        bool special_hilite_regexp = settings.hilite
            && (name == "match" || name == "extract" || name == "extractAll" || name == "replaceRegexpOne" || name == "replaceRegexpAll");

        if (arguments)
            for (size_t i = 0, size = arguments->children.size(); i < size; ++i)
            {
                if (i != 0)
                    settings.ostr << ", ";

                bool special_hilite = false;
                if (i == 1 && special_hilite_regexp)
                    special_hilite = highlightStringLiteralWithMetacharacters(arguments->children[i], settings, "|()^$.[]?*+{:-");

                if (!special_hilite)
                    arguments->children[i]->formatImpl(settings, state, nested_dont_need_parens);
            }

<<<<<<< HEAD
        if ((arguments && !arguments->children.empty()) || !no_empty_args)
            settings.ostr << (settings.hilite ? hilite_function : "") << ')';
=======
            if (!arguments->children.empty() || !no_empty_args)
                settings.ostr << (settings.hilite ? hilite_function : "") << ')';
        }
>>>>>>> 53f0144e

        settings.ostr << (settings.hilite ? hilite_none : "");
    }
}

}<|MERGE_RESOLUTION|>--- conflicted
+++ resolved
@@ -408,20 +408,14 @@
             settings.ostr << (settings.hilite ? hilite_function : "") << ')';
         }
 
-<<<<<<< HEAD
-        if ((arguments && !arguments->children.empty()) || !no_empty_args)
-            settings.ostr << '(' << (settings.hilite ? hilite_none : "");
-=======
         if (arguments)
         {
             if (!arguments->children.empty() || !no_empty_args)
                 settings.ostr << '(' << (settings.hilite ? hilite_none : "");
->>>>>>> 53f0144e
 
         bool special_hilite_regexp = settings.hilite
             && (name == "match" || name == "extract" || name == "extractAll" || name == "replaceRegexpOne" || name == "replaceRegexpAll");
 
-        if (arguments)
             for (size_t i = 0, size = arguments->children.size(); i < size; ++i)
             {
                 if (i != 0)
@@ -435,14 +429,9 @@
                     arguments->children[i]->formatImpl(settings, state, nested_dont_need_parens);
             }
 
-<<<<<<< HEAD
-        if ((arguments && !arguments->children.empty()) || !no_empty_args)
-            settings.ostr << (settings.hilite ? hilite_function : "") << ')';
-=======
             if (!arguments->children.empty() || !no_empty_args)
                 settings.ostr << (settings.hilite ? hilite_function : "") << ')';
         }
->>>>>>> 53f0144e
 
         settings.ostr << (settings.hilite ? hilite_none : "");
     }
