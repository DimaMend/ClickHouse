#pragma once

#include <Parsers/ASTExpressionList.h>
#include <Parsers/ASTQueryWithOnCluster.h>
#include <Parsers/ASTQueryWithTableAndOutput.h>
#include <Parsers/ASTTTLElement.h>
#include <Parsers/IAST.h>


namespace DB
{

/** ALTER query:
 *  ALTER TABLE [db.]name_type
 *      ADD COLUMN col_name type [AFTER col_after],
 *      DROP COLUMN col_drop [FROM PARTITION partition],
 *      MODIFY COLUMN col_name type,
 *      DROP PARTITION partition,
 *      COMMENT_COLUMN col_name 'comment',
 *  ALTER LIVE VIEW [db.]name_type
 *      REFRESH
 */

class ASTAlterCommand : public IAST
{
    friend class ASTAlterQuery;

public:
    enum Type
    {
        ADD_COLUMN,
        DROP_COLUMN,
        MODIFY_COLUMN,
        COMMENT_COLUMN,
        RENAME_COLUMN,
        MATERIALIZE_COLUMN,

        MODIFY_ORDER_BY,
        MODIFY_SAMPLE_BY,
        MODIFY_TTL,
        MATERIALIZE_TTL,
        MODIFY_SETTING,
        RESET_SETTING,
        MODIFY_QUERY,
        MODIFY_REFRESH,
        REMOVE_TTL,
        REMOVE_SAMPLE_BY,

        ADD_INDEX,
        DROP_INDEX,
        MATERIALIZE_INDEX,

        ADD_CONSTRAINT,
        DROP_CONSTRAINT,

        ADD_PROJECTION,
        DROP_PROJECTION,
        MATERIALIZE_PROJECTION,

        ADD_STATISTIC,
        DROP_STATISTIC,
        MATERIALIZE_STATISTIC,

        DROP_PARTITION,
        DROP_DETACHED_PARTITION,
        ATTACH_PARTITION,
        MOVE_PARTITION,
        REPLACE_PARTITION,
        FETCH_PARTITION,
        FREEZE_PARTITION,
        FREEZE_ALL,
        UNFREEZE_PARTITION,
        UNFREEZE_ALL,

        DELETE,
        UPDATE,
        APPLY_DELETED_MASK,

        NO_TYPE,

        LIVE_VIEW_REFRESH,

        MODIFY_DATABASE_SETTING,

        MODIFY_COMMENT,
        MODIFY_SQL_SECURITY,
    };

    Type type = NO_TYPE;

    /** The ADD COLUMN query stores the name and type of the column to add
     *  This field is not used in the DROP query
     *  In MODIFY query, the column name and the new type are stored here
     */
    IAST * col_decl = nullptr;

    /** The ADD COLUMN and MODIFY COLUMN query here optionally stores the name of the column following AFTER
     * The DROP query stores the column name for deletion here
     * Also used for RENAME COLUMN.
     */
    IAST * column = nullptr;

    /** For MODIFY ORDER BY
     */
    IAST * order_by = nullptr;

    /** For MODIFY SAMPLE BY
     */
    IAST * sample_by = nullptr;

    /** The ADD INDEX query stores the IndexDeclaration there.
     */
    IAST * index_decl = nullptr;

    /** The ADD INDEX query stores the name of the index following AFTER.
     *  The DROP INDEX query stores the name for deletion.
     *  The MATERIALIZE INDEX query stores the name of the index to materialize.
     *  The CLEAR INDEX query stores the name of the index to clear.
     */
    IAST * index = nullptr;

    /** The ADD CONSTRAINT query stores the ConstraintDeclaration there.
    */
    IAST * constraint_decl = nullptr;

    /** The DROP CONSTRAINT query stores the name for deletion.
    */
    IAST * constraint = nullptr;

    /** The ADD PROJECTION query stores the ProjectionDeclaration there.
     */
    IAST * projection_decl = nullptr;

    /** The ADD PROJECTION query stores the name of the projection following AFTER.
     *  The DROP PROJECTION query stores the name for deletion.
     *  The MATERIALIZE PROJECTION query stores the name of the projection to materialize.
     *  The CLEAR PROJECTION query stores the name of the projection to clear.
     */
    IAST * projection = nullptr;

    IAST * statistic_decl = nullptr;

    /** Used in DROP PARTITION, ATTACH PARTITION FROM, UPDATE, DELETE queries.
     *  The value or ID of the partition is stored here.
     */
    IAST * partition = nullptr;

    /// For DELETE/UPDATE WHERE: the predicate that filters the rows to delete/update.
    IAST * predicate = nullptr;

    /// A list of expressions of the form `column = expr` for the UPDATE command.
    IAST * update_assignments = nullptr;

    /// A column comment
    IAST * comment = nullptr;

    /// For MODIFY TTL query
    IAST * ttl = nullptr;

    /// FOR MODIFY_SETTING
    IAST * settings_changes = nullptr;

    /// FOR RESET_SETTING
    IAST * settings_resets = nullptr;

    /// For MODIFY_QUERY
    IAST * select = nullptr;

<<<<<<< HEAD
    /// For MODIFY_SQL_SECURITY
    ASTPtr sql_security;

    /** In ALTER CHANNEL, ADD, DROP, SUSPEND, RESUME, REFRESH, MODIFY queries, the list of live views is stored here
     */
    ASTPtr values;
=======
    /// In ALTER CHANNEL, ADD, DROP, SUSPEND, RESUME, REFRESH, MODIFY queries, the list of live views is stored here
    IAST * values = nullptr;

    /// Target column name
    IAST * rename_to = nullptr;
>>>>>>> 3fcfcd46

    /// For MODIFY REFRESH
    ASTPtr refresh;

    bool detach = false;        /// true for DETACH PARTITION

    bool part = false;          /// true for ATTACH PART, DROP DETACHED PART and MOVE

    bool clear_column = false;  /// for CLEAR COLUMN (do not drop column from metadata)

    bool clear_index = false;   /// for CLEAR INDEX (do not drop index from metadata)

    bool clear_statistic = false;   /// for CLEAR STATISTIC (do not drop statistic from metadata)

    bool clear_projection = false;   /// for CLEAR PROJECTION (do not drop projection from metadata)

    bool if_not_exists = false; /// option for ADD_COLUMN

    bool if_exists = false;     /// option for DROP_COLUMN, MODIFY_COLUMN, COMMENT_COLUMN

    bool first = false;         /// option for ADD_COLUMN, MODIFY_COLUMN

    DataDestinationType move_destination_type; /// option for MOVE PART/PARTITION

    String move_destination_name;             /// option for MOVE PART/PARTITION

    /** For FETCH PARTITION - the path in ZK to the shard, from which to download the partition.
     */
    String from;

    /**
     * For FREEZE PARTITION - place local backup to directory with specified name.
     * For UNFREEZE - delete local backup at directory with specified name.
     */
    String with_name;

    /// REPLACE(ATTACH) PARTITION partition FROM db.table
    String from_database;
    String from_table;
    /// To distinguish REPLACE and ATTACH PARTITION partition FROM db.table
    bool replace = true;
    /// MOVE PARTITION partition TO TABLE db.table
    String to_database;
    String to_table;

    /// Which property user want to remove
    String remove_property;

    String getID(char delim) const override;

    ASTPtr clone() const override;

protected:
    void formatImpl(const FormatSettings & settings, FormatState & state, FormatStateStacked frame) const override;

    void forEachPointerToChild(std::function<void(void**)> f) override;
};

class ASTAlterQuery : public ASTQueryWithTableAndOutput, public ASTQueryWithOnCluster
{
public:
    enum class AlterObjectType
    {
        TABLE,
        DATABASE,
        LIVE_VIEW,
        UNKNOWN,
    };

    AlterObjectType alter_object = AlterObjectType::UNKNOWN;

    ASTExpressionList * command_list = nullptr;

    bool isSettingsAlter() const;

    bool isFreezeAlter() const;

    bool isAttachAlter() const;

    bool isFetchAlter() const;

    bool isDropPartitionAlter() const;

    bool isMovePartitionToDiskOrVolumeAlter() const;

    bool isCommentAlter() const;

    String getID(char) const override;

    ASTPtr clone() const override;

    ASTPtr getRewrittenASTWithoutOnCluster(const WithoutOnClusterASTRewriteParams & params) const override
    {
        return removeOnCluster<ASTAlterQuery>(clone(), params.default_database);
    }

    QueryKind getQueryKind() const override { return QueryKind::Alter; }

protected:
    void formatQueryImpl(const FormatSettings & settings, FormatState & state, FormatStateStacked frame) const override;

    bool isOneCommandTypeOnly(const ASTAlterCommand::Type & type) const;

    void forEachPointerToChild(std::function<void(void**)> f) override;
};

}<|MERGE_RESOLUTION|>--- conflicted
+++ resolved
@@ -166,20 +166,14 @@
     /// For MODIFY_QUERY
     IAST * select = nullptr;
 
-<<<<<<< HEAD
     /// For MODIFY_SQL_SECURITY
-    ASTPtr sql_security;
-
-    /** In ALTER CHANNEL, ADD, DROP, SUSPEND, RESUME, REFRESH, MODIFY queries, the list of live views is stored here
-     */
-    ASTPtr values;
-=======
+    IAST * sql_security = nullptr;
+
     /// In ALTER CHANNEL, ADD, DROP, SUSPEND, RESUME, REFRESH, MODIFY queries, the list of live views is stored here
     IAST * values = nullptr;
 
     /// Target column name
     IAST * rename_to = nullptr;
->>>>>>> 3fcfcd46
 
     /// For MODIFY REFRESH
     ASTPtr refresh;
