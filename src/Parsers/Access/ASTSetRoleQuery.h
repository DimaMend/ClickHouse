--- conflicted
+++ resolved
@@ -26,12 +26,8 @@
 
     String getID(char) const override;
     ASTPtr clone() const override;
-<<<<<<< HEAD
     void formatImpl(const FormattingBuffer & out) const override;
-=======
-    void formatImpl(const FormatSettings & settings, FormatState &, FormatStateStacked) const override;
 
     QueryKind getQueryKind() const override { return QueryKind::Set; }
->>>>>>> 739c8988
 };
 }