--- conflicted
+++ resolved
@@ -192,16 +192,8 @@
         assert(is_dictionary);
         res->set(res->dictionary_attributes_list, dictionary_attributes_list->clone());
         res->set(res->dictionary, dictionary->clone());
-<<<<<<< HEAD
-    if (to_table_function)
-    {
-        res->to_table_function = to_table_function->clone();
-        res->children.push_back(res->to_table_function);
-    }
-=======
-    }
-
->>>>>>> 2a514eae
+    }
+
     cloneOutputOptions(*res);
 
     return res;
@@ -273,32 +265,12 @@
         formatOnCluster(settings);
     }
 
-<<<<<<< HEAD
-    if (as_table_function)
-    {
-        settings.ostr << (settings.hilite ? hilite_keyword : "") << " AS " << (settings.hilite ? hilite_none : "");
-        as_table_function->formatImpl(settings, state, frame);
-    }
-
-    if (to_table_id || to_table_function)
-=======
     if (to_table_id)
->>>>>>> 2a514eae
     {
         settings.ostr
-            << (settings.hilite ? hilite_keyword : "") << " TO " << (settings.hilite ? hilite_none : "");
-
-        if (to_table_function)
-        {
-            settings.ostr << (settings.hilite ? hilite_keyword : "") << "FUNCTION ";
-            to_table_function->formatImpl(settings, state, frame);
-        }
-        else
-        {
-            settings.ostr
-                << (!to_table_id.database_name.empty() ? backQuoteIfNeed(to_table_id.database_name) + "." : "")
-                << backQuoteIfNeed(to_table_id.table_name);
-        }
+            << (settings.hilite ? hilite_keyword : "") << " TO " << (settings.hilite ? hilite_none : "")
+            << (!to_table_id.database_name.empty() ? backQuoteIfNeed(to_table_id.database_name) + "." : "")
+            << backQuoteIfNeed(to_table_id.table_name);
     }
 
     if (!as_table.empty())
