--- conflicted
+++ resolved
@@ -98,16 +98,12 @@
 
     ASTPtr clone() const override;
 
-<<<<<<< HEAD
     void formatImpl(const FormattingBuffer & out) const override;
-=======
-    void formatImpl(const FormatSettings & s, FormatState & state, FormatStateStacked frame) const override;
 
     void forEachPointerToChild(std::function<void(void**)> f) override
     {
         f(reinterpret_cast<void **>(&elem));
     }
->>>>>>> 739c8988
 };
 
 ASTPtr ASTColumnsElement::clone() const
@@ -377,22 +373,13 @@
     {
         if (columns_list && !columns_list->empty())
         {
-<<<<<<< HEAD
             out.setExpressionListAlwaysStartsOnNewLine();
             out.nlOrWs();
             out.ostr << "(";
             columns_list->formatImpl(out.copy());
             out.nlOrNothing();
             out.ostr << ")";
-            out.setExpressionListAlwaysStartsOnNewLine(false); //-V519
-=======
-            frame.expression_list_always_start_on_new_line = true;
-            settings.ostr << (settings.one_line ? " (" : "\n(");
-            FormatStateStacked frame_nested = frame;
-            columns_list->formatImpl(settings, state, frame_nested);
-            settings.ostr << (settings.one_line ? ")" : "\n)");
-            frame.expression_list_always_start_on_new_line = false;
->>>>>>> 739c8988
+            out.setExpressionListAlwaysStartsOnNewLine(false);
         }
 
         out.writeKeyword(" AS ");
@@ -420,11 +407,7 @@
         out.ostr << ")";
     }
 
-<<<<<<< HEAD
-    out.setExpressionListAlwaysStartsOnNewLine(false); //-V519
-=======
-    frame.expression_list_always_start_on_new_line = false;
->>>>>>> 739c8988
+    out.setExpressionListAlwaysStartsOnNewLine(false);
 
     if (inner_storage)
     {
