--- conflicted
+++ resolved
@@ -480,13 +480,10 @@
         case Type::START_VIEWS:
         case Type::STOP_VIEWS:
         case Type::DROP_PAGE_CACHE:
-<<<<<<< HEAD
         case Type::STOP_RELOAD_DICTIONARIES:
         case Type::START_RELOAD_DICTIONARIES:
-=======
         case Type::STOP_REPLICATED_DDL_QUERIES:
         case Type::START_REPLICATED_DDL_QUERIES:
->>>>>>> c01a3fec
             break;
         case Type::UNKNOWN:
         case Type::END:
