--- conflicted
+++ resolved
@@ -263,6 +263,7 @@
             break;
         }
         case Type::DROP_REPLICA:
+        case Type::DROP_CLUSTER_REPLICA:
         case Type::DROP_DATABASE_REPLICA:
         {
             print_drop_replica();
@@ -274,32 +275,7 @@
             print_keyword(" SECOND");
             break;
         }
-<<<<<<< HEAD
-    }
-    else if (type == Type::SYNC_DATABASE_REPLICA)
-    {
-        settings.ostr << ' ';
-        print_identifier(database->as<ASTIdentifier>()->name());
-    }
-    else if (type == Type::DROP_REPLICA || type == Type::DROP_DATABASE_REPLICA)
-    {
-        print_drop_replica();
-    }
-    else if (type == Type::DROP_CLUSTER_REPLICA)
-    {
-        print_database_table();
-    }
-    else if (type == Type::SUSPEND)
-    {
-        print_keyword(" FOR ") << seconds;
-        print_keyword(" SECOND");
-    }
-    else if (type == Type::DROP_FORMAT_SCHEMA_CACHE)
-    {
-        if (!schema_cache_format.empty())
-=======
         case Type::DROP_FORMAT_SCHEMA_CACHE:
->>>>>>> 47b9eb2c
         {
             if (!schema_cache_format.empty())
             {
