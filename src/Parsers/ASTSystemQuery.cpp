#include <Parsers/ASTIdentifier.h>
#include <Parsers/IAST.h>
#include <Parsers/ASTSystemQuery.h>
#include <Common/quoteString.h>
#include <IO/Operators.h>

#include <magic_enum.hpp>

namespace DB
{

namespace
{
    std::vector<std::string> getTypeIndexToTypeName()
    {
        constexpr std::size_t types_size = magic_enum::enum_count<ASTSystemQuery::Type>();

        std::vector<std::string> type_index_to_type_name;
        type_index_to_type_name.resize(types_size);

        auto entries = magic_enum::enum_entries<ASTSystemQuery::Type>();
        for (const auto & [entry, str] : entries)
        {
            auto str_copy = String(str);
            std::replace(str_copy.begin(), str_copy.end(), '_', ' ');
            type_index_to_type_name[static_cast<UInt64>(entry)] = std::move(str_copy);
        }

        return type_index_to_type_name;
    }
}

const char * ASTSystemQuery::typeToString(Type type)
{
    /** During parsing if SystemQuery is not parsed properly it is added to Expected variants as description check IParser.h.
      * Description string must be statically allocated.
      */
    static std::vector<std::string> type_index_to_type_name = getTypeIndexToTypeName();
    const auto & type_name = type_index_to_type_name[static_cast<UInt64>(type)];
    return type_name.data();
}

String ASTSystemQuery::getDatabase() const
{
    String name;
    tryGetIdentifierNameInto(database, name);
    return name;
}

String ASTSystemQuery::getTable() const
{
    String name;
    tryGetIdentifierNameInto(table, name);
    return name;
}

void ASTSystemQuery::setDatabase(const String & name)
{
    if (database)
    {
        std::erase(children, database);
        database.reset();
    }

    if (!name.empty())
    {
        database = std::make_shared<ASTIdentifier>(name);
        children.push_back(database);
    }
}

void ASTSystemQuery::setTable(const String & name)
{
    if (table)
    {
        std::erase(children, table);
        table.reset();
    }

    if (!name.empty())
    {
        table = std::make_shared<ASTIdentifier>(name);
        children.push_back(table);
    }
}

void ASTSystemQuery::formatImpl(const FormatSettings & settings, FormatState &, FormatStateStacked) const
{
    settings.ostr << (settings.hilite ? hilite_keyword : "") << "SYSTEM ";
    settings.ostr << typeToString(type) << (settings.hilite ? hilite_none : "");

    auto print_database_table = [&]
    {
        settings.ostr << " ";
        if (database)
        {
            settings.ostr << (settings.hilite ? hilite_identifier : "") << backQuoteIfNeed(getDatabase())
                          << (settings.hilite ? hilite_none : "") << ".";
        }
        settings.ostr << (settings.hilite ? hilite_identifier : "") << backQuoteIfNeed(getTable())
                      << (settings.hilite ? hilite_none : "");
    };

    auto print_drop_replica = [&]
    {
        settings.ostr << " " << quoteString(replica);
        if (table)
        {
            settings.ostr << (settings.hilite ? hilite_keyword : "") << " FROM TABLE"
                          << (settings.hilite ? hilite_none : "");
            print_database_table();
        }
        else if (!replica_zk_path.empty())
        {
            settings.ostr << (settings.hilite ? hilite_keyword : "") << " FROM ZKPATH "
                          << (settings.hilite ? hilite_none : "") << quoteString(replica_zk_path);
        }
        else if (database)
        {
            settings.ostr << (settings.hilite ? hilite_keyword : "") << " FROM DATABASE "
                          << (settings.hilite ? hilite_none : "");
            settings.ostr << (settings.hilite ? hilite_identifier : "") << backQuoteIfNeed(getDatabase())
                          << (settings.hilite ? hilite_none : "");
        }
    };

    auto print_on_volume = [&]
    {
        settings.ostr << (settings.hilite ? hilite_keyword : "") << " ON VOLUME "
                      << (settings.hilite ? hilite_identifier : "") << backQuoteIfNeed(storage_policy)
                      << (settings.hilite ? hilite_none : "")
                      << "."
                      << (settings.hilite ? hilite_identifier : "") << backQuoteIfNeed(volume)
                      << (settings.hilite ? hilite_none : "");
    };

    auto print_identifier = [&](const String & identifier)
    {
        settings.ostr << " " << (settings.hilite ? hilite_identifier : "") << backQuoteIfNeed(identifier)
                      << (settings.hilite ? hilite_none : "");
    };

    if (!cluster.empty())
        formatOnCluster(settings);

    if (   type == Type::STOP_MERGES
        || type == Type::START_MERGES
        || type == Type::STOP_TTL_MERGES
        || type == Type::START_TTL_MERGES
        || type == Type::STOP_MOVES
        || type == Type::START_MOVES
        || type == Type::STOP_FETCHES
        || type == Type::START_FETCHES
        || type == Type::STOP_REPLICATED_SENDS
        || type == Type::START_REPLICATED_SENDS
        || type == Type::STOP_REPLICATION_QUEUES
        || type == Type::START_REPLICATION_QUEUES
        || type == Type::STOP_DISTRIBUTED_SENDS
        || type == Type::START_DISTRIBUTED_SENDS)
    {
        if (table)
            print_database_table();
        else if (!volume.empty())
            print_on_volume();
    }
    else if (  type == Type::RESTART_REPLICA
            || type == Type::RESTORE_REPLICA
            || type == Type::SYNC_REPLICA
            || type == Type::FLUSH_DISTRIBUTED
            || type == Type::RELOAD_DICTIONARY
<<<<<<< HEAD
            || type == Type::RELOAD_STATISTICS)
=======
            || type == Type::RELOAD_MODEL
            || type == Type::RELOAD_FUNCTION
            || type == Type::RESTART_DISK)
    {
        if (table)
            print_database_table();
        else if (!target_model.empty())
            print_identifier(target_model);
        else if (!target_function.empty())
            print_identifier(target_function);
        else if (!disk.empty())
            print_identifier(disk);
    }
    else if (type == Type::SYNC_DATABASE_REPLICA)
>>>>>>> 692c19b8
    {
        print_identifier(database->as<ASTIdentifier>()->name());
    }
    else if (type == Type::DROP_REPLICA)
    {
        print_drop_replica();
    }
    else if (type == Type::SUSPEND)
    {
         settings.ostr << (settings.hilite ? hilite_keyword : "") << " FOR "
            << (settings.hilite ? hilite_none : "") << seconds
            << (settings.hilite ? hilite_keyword : "") << " SECOND"
            << (settings.hilite ? hilite_none : "");
    }
    else if (type == Type::DROP_FILESYSTEM_CACHE)
    {
        if (!filesystem_cache_path.empty())
            settings.ostr << (settings.hilite ? hilite_none : "") << " " << filesystem_cache_path;
    }
}


}<|MERGE_RESOLUTION|>--- conflicted
+++ resolved
@@ -168,9 +168,7 @@
             || type == Type::SYNC_REPLICA
             || type == Type::FLUSH_DISTRIBUTED
             || type == Type::RELOAD_DICTIONARY
-<<<<<<< HEAD
-            || type == Type::RELOAD_STATISTICS)
-=======
+            || type == Type::RELOAD_STATISTICS
             || type == Type::RELOAD_MODEL
             || type == Type::RELOAD_FUNCTION
             || type == Type::RESTART_DISK)
@@ -185,7 +183,6 @@
             print_identifier(disk);
     }
     else if (type == Type::SYNC_DATABASE_REPLICA)
->>>>>>> 692c19b8
     {
         print_identifier(database->as<ASTIdentifier>()->name());
     }
