--- conflicted
+++ resolved
@@ -11,18 +11,12 @@
 
 bool ParserAlterNamedCollectionQuery::parseImpl(IParser::Pos & pos, ASTPtr & node, Expected & expected)
 {
-<<<<<<< HEAD
     ParserKeyword s_alter(Keyword::ALTER);
     ParserKeyword s_collection(Keyword::NAMED_COLLECTION);
+    ParserKeyword s_if_exists(Keyword::IF_EXISTS);
+    ParserKeyword s_on(Keyword::ON)
     ParserKeyword s_delete(Keyword::DELETE);
 
-=======
-    ParserKeyword s_alter("ALTER");
-    ParserKeyword s_collection("NAMED COLLECTION");
-    ParserKeyword s_if_exists("IF EXISTS");
-    ParserKeyword s_on("ON");
-    ParserKeyword s_delete("DELETE");
->>>>>>> 698ceee1
     ParserIdentifier name_p;
     ParserSetQuery set_p;
     ParserToken s_comma(TokenType::Comma);
@@ -46,11 +40,7 @@
     if (!name_p.parse(pos, collection_name, expected))
         return false;
 
-<<<<<<< HEAD
-    if (ParserKeyword(Keyword::ON).ignore(pos, expected))
-=======
     if (s_on.ignore(pos, expected))
->>>>>>> 698ceee1
     {
         if (!ASTQueryWithOnCluster::parse(pos, cluster_str, expected))
             return false;
