#include <IO/WriteBufferFromOStream.h>
#include <Interpreters/applyTableOverride.h>
#include <Parsers/ASTCreateQuery.h>
#include <Parsers/ASTFunction.h>
#include <Parsers/ASTIdentifier.h>
#include <Parsers/Access/ASTCreateUserQuery.h>
#include <Parsers/Access/ParserCreateUserQuery.h>
#include <Parsers/ParserAlterQuery.h>
#include <Parsers/ParserCreateQuery.h>
#include <Parsers/ParserOptimizeQuery.h>
#include <Parsers/ParserQueryWithOutput.h>
#include <Parsers/ParserAttachAccessEntity.h>
#include <Parsers/formatAST.h>
#include <Parsers/parseQuery.h>
#include <Parsers/Kusto/ParserKQLQuery.h>
#include <string_view>
#include <regex>
#include <gtest/gtest.h>

namespace
{
using namespace DB;
using namespace std::literals;
}


struct ParserTestCase
{
    const std::string_view input_text;
    const char * expected_ast = nullptr;
};

std::ostream & operator<<(std::ostream & ostr, const std::shared_ptr<IParser> parser)
{
    return ostr << "Parser: " << parser->getName();
}

std::ostream & operator<<(std::ostream & ostr, const ParserTestCase & test_case)
{
    return ostr << "ParserTestCase input: " << test_case.input_text;
}

class ParserTest : public ::testing::TestWithParam<std::tuple<std::shared_ptr<IParser>, ParserTestCase>>
{};

TEST_P(ParserTest, parseQuery)
{
    const auto & parser = std::get<0>(GetParam());
    const auto & [input_text, expected_ast] = std::get<1>(GetParam());

    ASSERT_NE(nullptr, parser);

    if (expected_ast)
    {
        if (std::string(expected_ast).starts_with("throws"))
        {
            EXPECT_THROW(parseQuery(*parser, input_text.begin(), input_text.end(), 0, 0), DB::Exception);
        }
        else
        {
            ASTPtr ast;
            ASSERT_NO_THROW(ast = parseQuery(*parser, input_text.begin(), input_text.end(), 0, 0));
            if (std::string("CREATE USER or ALTER USER query") != parser->getName()
                    && std::string("ATTACH access entity query") != parser->getName())
            {
                EXPECT_EQ(expected_ast, serializeAST(*ast->clone(), false));
            }
            else
            {
                if (input_text.starts_with("ATTACH"))
                {
                    auto salt = (dynamic_cast<const ASTCreateUserQuery *>(ast.get())->auth_data)->getSalt();
                    EXPECT_TRUE(std::regex_match(salt, std::regex(expected_ast)));
                }
                else
                {
                    EXPECT_TRUE(std::regex_match(serializeAST(*ast->clone(), false), std::regex(expected_ast)));
                }
            }
        }
    }
    else
    {
        ASSERT_THROW(parseQuery(*parser, input_text.begin(), input_text.end(), 0, 0), DB::Exception);
    }
}

INSTANTIATE_TEST_SUITE_P(ParserOptimizeQuery, ParserTest,
    ::testing::Combine(
        ::testing::Values(std::make_shared<ParserOptimizeQuery>()),
        ::testing::ValuesIn(std::initializer_list<ParserTestCase>
        {
            {
                "OPTIMIZE TABLE table_name DEDUPLICATE BY COLUMNS('a, b')",
                "OPTIMIZE TABLE table_name DEDUPLICATE BY COLUMNS('a, b')"
            },
            {
                "OPTIMIZE TABLE table_name DEDUPLICATE BY COLUMNS('[a]')",
                "OPTIMIZE TABLE table_name DEDUPLICATE BY COLUMNS('[a]')"
            },
            {
                "OPTIMIZE TABLE table_name DEDUPLICATE BY COLUMNS('[a]') EXCEPT b",
                "OPTIMIZE TABLE table_name DEDUPLICATE BY COLUMNS('[a]') EXCEPT b"
            },
            {
                "OPTIMIZE TABLE table_name DEDUPLICATE BY COLUMNS('[a]') EXCEPT (a, b)",
                "OPTIMIZE TABLE table_name DEDUPLICATE BY COLUMNS('[a]') EXCEPT (a, b)"
            },
            {
                "OPTIMIZE TABLE table_name DEDUPLICATE BY a, b, c",
                "OPTIMIZE TABLE table_name DEDUPLICATE BY a, b, c"
            },
            {
                "OPTIMIZE TABLE table_name DEDUPLICATE BY *",
                "OPTIMIZE TABLE table_name DEDUPLICATE BY *"
            },
            {
                "OPTIMIZE TABLE table_name DEDUPLICATE BY * EXCEPT a",
                "OPTIMIZE TABLE table_name DEDUPLICATE BY * EXCEPT a"
            },
            {
                "OPTIMIZE TABLE table_name DEDUPLICATE BY * EXCEPT (a, b)",
                "OPTIMIZE TABLE table_name DEDUPLICATE BY * EXCEPT (a, b)"
            }
        }
)));

INSTANTIATE_TEST_SUITE_P(ParserOptimizeQuery_FAIL, ParserTest,
    ::testing::Combine(
        ::testing::Values(std::make_shared<ParserAlterCommand>()),
        ::testing::ValuesIn(std::initializer_list<ParserTestCase>
        {
            {
                "OPTIMIZE TABLE table_name DEDUPLICATE BY",
            },
            {
                "OPTIMIZE TABLE table_name DEDUPLICATE BY COLUMNS('[a]') APPLY(x)",
            },
            {
                "OPTIMIZE TABLE table_name DEDUPLICATE BY COLUMNS('[a]') REPLACE(y)",
            },
            {
                "OPTIMIZE TABLE table_name DEDUPLICATE BY * APPLY(x)",
            },
            {
                "OPTIMIZE TABLE table_name DEDUPLICATE BY * REPLACE(y)",
            },
            {
                "OPTIMIZE TABLE table_name DEDUPLICATE BY db.a, db.b, db.c",
            }
        }
)));


INSTANTIATE_TEST_SUITE_P(ParserAlterCommand_MODIFY_COMMENT, ParserTest,
    ::testing::Combine(
        ::testing::Values(std::make_shared<ParserAlterCommand>()),
        ::testing::ValuesIn(std::initializer_list<ParserTestCase>
        {
            {
                // Empty comment value
                "MODIFY COMMENT ''",
                "MODIFY COMMENT ''",
            },
            {
                // Non-empty comment value
                "MODIFY COMMENT 'some comment value'",
                "MODIFY COMMENT 'some comment value'",
            }
        }
)));


INSTANTIATE_TEST_SUITE_P(ParserCreateQuery_DICTIONARY_WITH_COMMENT, ParserTest,
    ::testing::Combine(
        ::testing::Values(std::make_shared<ParserCreateQuery>()),
        ::testing::ValuesIn(std::initializer_list<ParserTestCase>{
        {
            R"sql(CREATE DICTIONARY 2024_dictionary_with_comment
(
    id UInt64,
    value String
)
PRIMARY KEY id
SOURCE(CLICKHOUSE(HOST 'localhost' PORT tcpPort() TABLE 'source_table'))
LAYOUT(FLAT())
LIFETIME(MIN 0 MAX 1000)
COMMENT 'Test dictionary with comment';
)sql",
        R"sql(CREATE DICTIONARY `2024_dictionary_with_comment`
(
    `id` UInt64,
    `value` String
)
PRIMARY KEY id
SOURCE(CLICKHOUSE(HOST 'localhost' PORT tcpPort() TABLE 'source_table'))
LIFETIME(MIN 0 MAX 1000)
LAYOUT(FLAT())
COMMENT 'Test dictionary with comment')sql"
    }}
)));

INSTANTIATE_TEST_SUITE_P(ParserCreateDatabaseQuery, ParserTest,
    ::testing::Combine(
        ::testing::Values(std::make_shared<ParserCreateQuery>()),
        ::testing::ValuesIn(std::initializer_list<ParserTestCase>{
        {
            "CREATE DATABASE db ENGINE=MaterializeMySQL('addr:port', 'db', 'user', 'pw')",
            "CREATE DATABASE db\nENGINE = MaterializeMySQL('addr:port', 'db', 'user', 'pw')"
        },
        {
            "CREATE DATABASE db ENGINE=MaterializeMySQL('addr:port', 'db', 'user', 'pw') TABLE OVERRIDE `tbl`\n(PARTITION BY toYYYYMM(created))",
            "CREATE DATABASE db\nENGINE = MaterializeMySQL('addr:port', 'db', 'user', 'pw')\nTABLE OVERRIDE `tbl`\n(\n    PARTITION BY toYYYYMM(`created`)\n)"
        },
        {
            "CREATE DATABASE db ENGINE=Foo TABLE OVERRIDE `tbl` (), TABLE OVERRIDE a (COLUMNS (_created DateTime MATERIALIZED now())), TABLE OVERRIDE b (PARTITION BY rand())",
            "CREATE DATABASE db\nENGINE = Foo\nTABLE OVERRIDE `tbl`,\nTABLE OVERRIDE `a`\n(\n    COLUMNS\n    (\n        `_created` DateTime MATERIALIZED now()\n    )\n),\nTABLE OVERRIDE `b`\n(\n    PARTITION BY rand()\n)"
        },
        {
            "CREATE DATABASE db ENGINE=MaterializeMySQL('addr:port', 'db', 'user', 'pw') TABLE OVERRIDE tbl (COLUMNS (id UUID) PARTITION BY toYYYYMM(created))",
            "CREATE DATABASE db\nENGINE = MaterializeMySQL('addr:port', 'db', 'user', 'pw')\nTABLE OVERRIDE `tbl`\n(\n    COLUMNS\n    (\n        `id` UUID\n    )\n    PARTITION BY toYYYYMM(`created`)\n)"
        },
        {
            "CREATE DATABASE db TABLE OVERRIDE tbl (COLUMNS (INDEX foo foo TYPE minmax GRANULARITY 1) PARTITION BY if(_staged = 1, 'staging', toYYYYMM(created)))",
            "CREATE DATABASE db\nTABLE OVERRIDE `tbl`\n(\n    COLUMNS\n    (\n        INDEX foo `foo` TYPE minmax GRANULARITY 1\n    )\n    PARTITION BY if(`_staged` = 1, 'staging', toYYYYMM(`created`))\n)"
        },
        {
            "CREATE DATABASE db TABLE OVERRIDE t1 (TTL inserted + INTERVAL 1 MONTH DELETE), TABLE OVERRIDE t2 (TTL `inserted` + INTERVAL 2 MONTH DELETE)",
            "CREATE DATABASE db\nTABLE OVERRIDE `t1`\n(\n    TTL `inserted` + toIntervalMonth(1)\n),\nTABLE OVERRIDE `t2`\n(\n    TTL `inserted` + toIntervalMonth(2)\n)"
        },
        {
            "CREATE DATABASE db ENGINE = MaterializeMySQL('127.0.0.1:3306', 'db', 'root', 'pw') SETTINGS allows_query_when_mysql_lost = 1 TABLE OVERRIDE tab3 (COLUMNS (_staged UInt8 MATERIALIZED 1) PARTITION BY (c3) TTL c3 + INTERVAL 10 minute), TABLE OVERRIDE tab5 (PARTITION BY (c3) TTL c3 + INTERVAL 10 minute)",
            "CREATE DATABASE db\nENGINE = MaterializeMySQL('127.0.0.1:3306', 'db', 'root', 'pw')\nSETTINGS allows_query_when_mysql_lost = 1\nTABLE OVERRIDE `tab3`\n(\n    COLUMNS\n    (\n        `_staged` UInt8 MATERIALIZED 1\n    )\n    PARTITION BY `c3`\n    TTL `c3` + toIntervalMinute(10)\n),\nTABLE OVERRIDE `tab5`\n(\n    PARTITION BY `c3`\n    TTL `c3` + toIntervalMinute(10)\n)"
        },
        {
            "CREATE DATABASE db TABLE OVERRIDE tbl (PARTITION BY toYYYYMM(created) COLUMNS (created DateTime CODEC(Delta)))",
            "CREATE DATABASE db\nTABLE OVERRIDE `tbl`\n(\n    COLUMNS\n    (\n        `created` DateTime CODEC(Delta)\n    )\n    PARTITION BY toYYYYMM(`created`)\n)"
        },
        {
            "CREATE DATABASE db ENGINE = Foo() SETTINGS a = 1",
            "CREATE DATABASE db\nENGINE = Foo\nSETTINGS a = 1"
        },
        {
            "CREATE DATABASE db ENGINE = Foo() SETTINGS a = 1, b = 2",
            "CREATE DATABASE db\nENGINE = Foo\nSETTINGS a = 1, b = 2"
        },
        {
            "CREATE DATABASE db ENGINE = Foo() SETTINGS a = 1, b = 2 TABLE OVERRIDE a (ORDER BY (id, version))",
            "CREATE DATABASE db\nENGINE = Foo\nSETTINGS a = 1, b = 2\nTABLE OVERRIDE `a`\n(\n    ORDER BY (`id`, `version`)\n)"
        },
        {
            "CREATE DATABASE db ENGINE = Foo() SETTINGS a = 1, b = 2 COMMENT 'db comment' TABLE OVERRIDE a (ORDER BY (id, version))",
            "CREATE DATABASE db\nENGINE = Foo\nSETTINGS a = 1, b = 2\nTABLE OVERRIDE `a`\n(\n    ORDER BY (`id`, `version`)\n)\nCOMMENT 'db comment'"
        }
})));

INSTANTIATE_TEST_SUITE_P(ParserCreateUserQuery, ParserTest,
    ::testing::Combine(
        ::testing::Values(std::make_shared<ParserCreateUserQuery>()),
        ::testing::ValuesIn(std::initializer_list<ParserTestCase>{
        {
            "CREATE USER user1 IDENTIFIED WITH sha256_password BY 'qwe123'",
            "CREATE USER user1 IDENTIFIED WITH sha256_hash BY '[A-Za-z0-9]{64}' SALT '[A-Za-z0-9]{64}'"
        },
        {
            "CREATE USER user1 IDENTIFIED WITH sha256_hash BY '7A37B85C8918EAC19A9089C0FA5A2AB4DCE3F90528DCDEEC108B23DDF3607B99' SALT 'salt'",
            "CREATE USER user1 IDENTIFIED WITH sha256_hash BY '7A37B85C8918EAC19A9089C0FA5A2AB4DCE3F90528DCDEEC108B23DDF3607B99' SALT 'salt'"
        },
        {
            "ALTER USER user1 IDENTIFIED WITH sha256_password BY 'qwe123'",
            "ALTER USER user1 IDENTIFIED WITH sha256_hash BY '[A-Za-z0-9]{64}' SALT '[A-Za-z0-9]{64}'"
        },
        {
            "ALTER USER user1 IDENTIFIED WITH sha256_hash BY '7A37B85C8918EAC19A9089C0FA5A2AB4DCE3F90528DCDEEC108B23DDF3607B99' SALT 'salt'",
            "ALTER USER user1 IDENTIFIED WITH sha256_hash BY '7A37B85C8918EAC19A9089C0FA5A2AB4DCE3F90528DCDEEC108B23DDF3607B99' SALT 'salt'"
        },
        {
            "CREATE USER user1 IDENTIFIED WITH sha256_password BY 'qwe123' SALT 'EFFD7F6B03B3EA68B8F86C1E91614DD50E42EB31EF7160524916444D58B5E264'",
            "throws Syntax error"
        }
})));

INSTANTIATE_TEST_SUITE_P(ParserAttachUserQuery, ParserTest,
    ::testing::Combine(
        ::testing::Values(std::make_shared<ParserAttachAccessEntity>()),
        ::testing::ValuesIn(std::initializer_list<ParserTestCase>{
        {
            "ATTACH USER user1 IDENTIFIED WITH sha256_hash BY '2CC4880302693485717D34E06046594CFDFE425E3F04AA5A094C4AABAB3CB0BF' SALT 'EFFD7F6B03B3EA68B8F86C1E91614DD50E42EB31EF7160524916444D58B5E264';",
            "^[A-Za-z0-9]{64}$"
        },
        {
            "ATTACH USER user1 IDENTIFIED WITH sha256_hash BY '2CC4880302693485717D34E06046594CFDFE425E3F04AA5A094C4AABAB3CB0BF'",  //for users created in older releases that sha256_password has no salt
            "^$"
        }
})));

INSTANTIATE_TEST_SUITE_P(ParserKQLQuery, ParserTest,
    ::testing::Combine(
        ::testing::Values(std::make_shared<ParserKQLQuery>()),
        ::testing::ValuesIn(std::initializer_list<ParserTestCase>{
        {
            "Customers",
            "SELECT *\nFROM Customers"
        },
        {
            "Customers | project FirstName,LastName,Occupation",
            "SELECT\n    FirstName,\n    LastName,\n    Occupation\nFROM Customers"
        },
        {
            "Customers | project FirstName,LastName,Occupation | take 3",
            "SELECT\n    FirstName,\n    LastName,\n    Occupation\nFROM Customers\nLIMIT 3"
        },
        {
            "Customers | project FirstName,LastName,Occupation | limit 3",
            "SELECT\n    FirstName,\n    LastName,\n    Occupation\nFROM Customers\nLIMIT 3"
        },
        {
            "Customers | project FirstName,LastName,Occupation | take 1 | take 3",
            "SELECT\n    FirstName,\n    LastName,\n    Occupation\nFROM Customers\nLIMIT 1"
        },
        {
            "Customers | project FirstName,LastName,Occupation | take 3 | take 1",
            "SELECT\n    FirstName,\n    LastName,\n    Occupation\nFROM Customers\nLIMIT 1"
        },
        {
            "Customers | project FirstName,LastName,Occupation | take 3 | project FirstName,LastName",
            "SELECT\n    FirstName,\n    LastName\nFROM Customers\nLIMIT 3"
        },
        {
<<<<<<< HEAD
            "Customers | project FirstName,LastName,Occupation | take 3 | project FirstName,LastName,Education",
            "throws Syntax error"
        },
        {
=======
>>>>>>> 61ba208a
            "Customers | sort by FirstName desc",
            "SELECT *\nFROM Customers\nORDER BY FirstName DESC"
        },
        {
            "Customers | take 3 | order by FirstName desc",
            "SELECT *\nFROM Customers\nORDER BY FirstName DESC\nLIMIT 3"
        },
        {
            "Customers | sort by FirstName asc",
            "SELECT *\nFROM Customers\nORDER BY FirstName ASC"
        },
        {
            "Customers | sort by FirstName",
            "SELECT *\nFROM Customers\nORDER BY FirstName DESC"
        },
        {
            "Customers | order by LastName",
            "SELECT *\nFROM Customers\nORDER BY LastName DESC"
        },
        {
            "Customers | order by Age desc , FirstName asc  ",
            "SELECT *\nFROM Customers\nORDER BY\n    Age DESC,\n    FirstName ASC"
        },
        {
            "Customers | order by Age asc , FirstName desc",
            "SELECT *\nFROM Customers\nORDER BY\n    Age ASC,\n    FirstName DESC"
        },
        {
            "Customers | sort by FirstName | order by Age ",
            "SELECT *\nFROM Customers\nORDER BY Age DESC"
        },
        {
            "Customers | sort by FirstName nulls first",
            "SELECT *\nFROM Customers\nORDER BY FirstName DESC NULLS FIRST"
        },
        {
            "Customers | sort by FirstName nulls last",
            "SELECT *\nFROM Customers\nORDER BY FirstName DESC NULLS LAST"
        },
        {
            "Customers | where Occupation == 'Skilled Manual'",
            "SELECT *\nFROM Customers\nWHERE Occupation = 'Skilled Manual'"
        },
        {
            "Customers | where Occupation != 'Skilled Manual'",
            "SELECT *\nFROM Customers\nWHERE Occupation != 'Skilled Manual'"
        },
        {
            "Customers |where Education in  ('Bachelors','High School')",
            "SELECT *\nFROM Customers\nWHERE Education IN ('Bachelors', 'High School')"
        },
        {
            "Customers |  where Education !in  ('Bachelors','High School')",
            "SELECT *\nFROM Customers\nWHERE Education NOT IN ('Bachelors', 'High School')"
        },
        {
            "Customers |where Education contains_cs  'Degree'",
            "SELECT *\nFROM Customers\nWHERE Education LIKE '%Degree%'"
        },
        {
            "Customers | where Occupation startswith_cs  'Skil'",
            "SELECT *\nFROM Customers\nWHERE startsWith(Occupation, 'Skil')"
        },
        {
            "Customers | where FirstName endswith_cs  'le'",
            "SELECT *\nFROM Customers\nWHERE endsWith(FirstName, 'le')"
        },
        {
            "Customers | where Age == 26",
            "SELECT *\nFROM Customers\nWHERE Age = 26"
        },
        {
            "Customers | where Age > 20 and Age < 30",
            "SELECT *\nFROM Customers\nWHERE (Age > 20) AND (Age < 30)"
        },
        {
            "Customers | where Age > 30 | where Education == 'Bachelors'",
            "SELECT *\nFROM Customers\nWHERE (Age > 30) AND (Education = 'Bachelors')"
        },
        {
            "Customers |summarize count() by Occupation",
            "SELECT\n    Occupation,\n    count()\nFROM Customers\nGROUP BY Occupation"
        },
        {
            "Customers|summarize sum(Age) by Occupation",
            "SELECT\n    Occupation,\n    sum(Age)\nFROM Customers\nGROUP BY Occupation"
        },
        {
            "Customers|summarize  avg(Age) by Occupation",
            "SELECT\n    Occupation,\n    avg(Age)\nFROM Customers\nGROUP BY Occupation"
        },
        {
            "Customers|summarize  min(Age) by Occupation",
            "SELECT\n    Occupation,\n    min(Age)\nFROM Customers\nGROUP BY Occupation"
        },
        {
            "Customers |summarize  max(Age) by Occupation",
            "SELECT\n    Occupation,\n    max(Age)\nFROM Customers\nGROUP BY Occupation"
        },
        {
            "Customers |summarize count() by bin(Age, 10)",
            "SELECT\n    toInt32(Age / 10) * 10 AS bin_int,\n    count()\nFROM Customers\nGROUP BY bin_int"
        },
        {
            "Customers | where FirstName contains 'pet'",
            "SELECT *\nFROM Customers\nWHERE FirstName ILIKE '%pet%'"
        },
        {
            "Customers | where FirstName !contains 'pet'",
            "SELECT *\nFROM Customers\nWHERE NOT (FirstName ILIKE '%pet%')"
        },
        {
            "Customers | where FirstName endswith 'er'",
            "SELECT *\nFROM Customers\nWHERE FirstName ILIKE '%er'"
        },
        {
            "Customers | where FirstName !endswith 'er'",
            "SELECT *\nFROM Customers\nWHERE NOT (FirstName ILIKE '%er')"
        },
        {
            "Customers | where Education has 'School'",
            "SELECT *\nFROM Customers\nWHERE hasTokenCaseInsensitive(Education, 'School')"
        },
        {
            "Customers | where Education !has 'School'",
            "SELECT *\nFROM Customers\nWHERE NOT hasTokenCaseInsensitive(Education, 'School')"
        },
        {
            "Customers | where Education has_cs 'School'",
            "SELECT *\nFROM Customers\nWHERE hasToken(Education, 'School')"
        },
        {
            "Customers | where Education !has_cs 'School'",
            "SELECT *\nFROM Customers\nWHERE NOT hasToken(Education, 'School')"
        },
        {
            "Customers | where FirstName matches regex 'P.*r'",
            "SELECT *\nFROM Customers\nWHERE match(FirstName, 'P.*r')"
        },
        {
            "Customers | where FirstName startswith 'pet'",
            "SELECT *\nFROM Customers\nWHERE FirstName ILIKE 'pet%'"
        },
        {
            "Customers | where FirstName !startswith 'pet'",
            "SELECT *\nFROM Customers\nWHERE NOT (FirstName ILIKE 'pet%')"
        }
})));<|MERGE_RESOLUTION|>--- conflicted
+++ resolved
@@ -327,13 +327,6 @@
             "SELECT\n    FirstName,\n    LastName\nFROM Customers\nLIMIT 3"
         },
         {
-<<<<<<< HEAD
-            "Customers | project FirstName,LastName,Occupation | take 3 | project FirstName,LastName,Education",
-            "throws Syntax error"
-        },
-        {
-=======
->>>>>>> 61ba208a
             "Customers | sort by FirstName desc",
             "SELECT *\nFROM Customers\nORDER BY FirstName DESC"
         },
