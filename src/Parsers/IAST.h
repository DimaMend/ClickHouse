#pragma once

#include <base/types.h>
#include <Parsers/IAST_fwd.h>
#include <Parsers/IdentifierQuotingStyle.h>
#include <Common/Exception.h>
#include <Common/TypePromotion.h>
#include <IO/WriteBufferFromString.h>

#include <algorithm>
#include <set>
#include <list>


class SipHash;


namespace DB
{

namespace ErrorCodes
{
    extern const int LOGICAL_ERROR;
}

using IdentifierNameSet = std::set<String>;

class WriteBuffer;
using Strings = std::vector<String>;

/** Element of the syntax tree (hereinafter - directed acyclic graph with elements of semantics)
  */
class IAST : public std::enable_shared_from_this<IAST>, public TypePromotion<IAST>
{
public:
    ASTs children;

    virtual ~IAST();
    IAST() = default;
    IAST(const IAST &) = default;
    IAST & operator=(const IAST &) = default;

    /** Get the canonical name of the column if the element is a column */
    String getColumnName() const;

    /** Same as the above but ensure no alias names are used. This is for index analysis */
    String getColumnNameWithoutAlias() const;

    virtual void appendColumnName(WriteBuffer &) const
    {
        throw Exception("Trying to get name of not a column: " + getID(), ErrorCodes::LOGICAL_ERROR);
    }

    virtual void appendColumnNameWithoutAlias(WriteBuffer &) const
    {
        throw Exception("Trying to get name of not a column: " + getID(), ErrorCodes::LOGICAL_ERROR);
    }

    /** Get the alias, if any, or the canonical name of the column, if it is not. */
    virtual String getAliasOrColumnName() const { return getColumnName(); }

    /** Get the alias, if any, or an empty string if it does not exist, or if the element does not support aliases. */
    virtual String tryGetAlias() const { return String(); }

    /** Set the alias. */
    virtual void setAlias(const String & /*to*/)
    {
        throw Exception("Can't set alias of " + getColumnName(), ErrorCodes::LOGICAL_ERROR);
    }

    /** Get the text that identifies this element. */
    virtual String getID(char delimiter = '_') const = 0; /// NOLINT

    ASTPtr ptr() { return shared_from_this(); }

    /** Get a deep copy of the tree. Cloned object must have the same range. */
    virtual ASTPtr clone() const = 0;

    /** Get hash code, identifying this element and its subtree.
      */
    using Hash = std::pair<UInt64, UInt64>;
    Hash getTreeHash() const;
    void updateTreeHash(SipHash & hash_state) const;
    virtual void updateTreeHashImpl(SipHash & hash_state) const;

    void dumpTree(WriteBuffer & ostr, size_t indent = 0) const;
    std::string dumpTree(size_t indent = 0) const;

    /** Check the depth of the tree.
      * If max_depth is specified and the depth is greater - throw an exception.
      * Returns the depth of the tree.
      */
    size_t checkDepth(size_t max_depth) const
    {
        return checkDepthImpl(max_depth, 0);
    }

    /** Get total number of tree elements
     */
    size_t size() const;

    /** Same for the total number of tree elements.
      */
    size_t checkSize(size_t max_size) const;

    /** Get `set` from the names of the identifiers
     */
    virtual void collectIdentifierNames(IdentifierNameSet & set) const
    {
        for (const auto & child : children)
            child->collectIdentifierNames(set);
    }

    template <typename T>
    void set(T * & field, const ASTPtr & child)
    {
        if (!child)
            return;

        T * casted = dynamic_cast<T *>(child.get());
        if (!casted)
            throw Exception("Could not cast AST subtree", ErrorCodes::LOGICAL_ERROR);

        children.push_back(child);
        field = casted;
    }

    template <typename T>
    void replace(T * & field, const ASTPtr & child)
    {
        if (!child)
            throw Exception("Trying to replace AST subtree with nullptr", ErrorCodes::LOGICAL_ERROR);

        T * casted = dynamic_cast<T *>(child.get());
        if (!casted)
            throw Exception("Could not cast AST subtree", ErrorCodes::LOGICAL_ERROR);

        for (ASTPtr & current_child : children)
        {
            if (current_child.get() == field)
            {
                current_child = child;
                field = casted;
                return;
            }
        }

        throw Exception("AST subtree not found in children", ErrorCodes::LOGICAL_ERROR);
    }

    template <typename T>
    void setOrReplace(T * & field, const ASTPtr & child)
    {
        if (field)
            replace(field, child);
        else
            set(field, child);
    }

    template <typename T>
    void reset(T * & field)
    {
        if (field == nullptr)
            return;

        const auto child = std::find_if(children.begin(), children.end(), [field](const auto & p)
        {
           return p.get() == field;
        });

        if (child == children.end())
            throw Exception("AST subtree not found in children", ErrorCodes::LOGICAL_ERROR);

        children.erase(child);
        field = nullptr;
    }

    /// After changing one of `children` elements, update the corresponding member pointer if needed.
    void updatePointerToChild(void * old_ptr, void * new_ptr)
    {
        forEachPointerToChild([old_ptr, new_ptr](void ** ptr) mutable
        {
            if (*ptr == old_ptr)
                *ptr = new_ptr;
        });
    }

    /// Convert to a string.

    /// Format settings.
    struct FormatSettings
    {
        WriteBuffer & ostr;
        bool hilite = false;
        bool one_line;
        bool always_quote_identifiers = false;
        IdentifierQuotingStyle identifier_quoting_style = IdentifierQuotingStyle::Backticks;

        // Newline or whitespace.
        char nl_or_ws;

        FormatSettings(WriteBuffer & ostr_, bool one_line_)
            : ostr(ostr_), one_line(one_line_)
        {
            nl_or_ws = one_line ? ' ' : '\n';
        }

        FormatSettings(WriteBuffer & ostr_, const FormatSettings & other)
            : ostr(ostr_), hilite(other.hilite), one_line(other.one_line),
            always_quote_identifiers(other.always_quote_identifiers), identifier_quoting_style(other.identifier_quoting_style)
        {
            nl_or_ws = one_line ? ' ' : '\n';
        }

        void writeIdentifier(const String & name) const;
    };

    /// State. For example, a set of nodes can be remembered, which we already walk through.
    struct FormatState
    {
        /** The SELECT query in which the alias was found; identifier of a node with such an alias.
          * It is necessary that when the node has met again, output only the alias.
          */
        std::set<std::tuple<
            const IAST * /* SELECT query node */,
            std::string /* alias */,
            Hash /* printed content */>> printed_asts_with_alias;
    };

    /// The state that is copied when each node is formatted. For example, nesting level.
    struct FormatStateStacked
    {
        UInt8 indent = 0;
        bool need_parens = false;
        bool expression_list_always_start_on_new_line = false;  /// Line feed and indent before expression list even if it's of single element.
        bool expression_list_prepend_whitespace = false; /// Prepend whitespace (if it is required)
        bool surround_each_list_element_with_parens = false;
        const IAST * current_select = nullptr;
    };

    void format(const FormatSettings & settings) const
    {
        FormatState state;
        formatImpl(settings, state, FormatStateStacked());
    }

    virtual void formatImpl(const FormatSettings & /*settings*/, FormatState & /*state*/, FormatStateStacked /*frame*/) const
    {
        throw Exception("Unknown element in AST: " + getID(), ErrorCodes::LOGICAL_ERROR);
    }

    // A simple way to add some user-readable context to an error message.
    std::string formatForErrorMessage() const;
    template <typename AstArray>
    static std::string formatForErrorMessage(const AstArray & array);

    void cloneChildren();

    enum class QueryKind : uint8_t
    {
        None = 0,
        Alter,
        Create,
        Drop,
        Grant,
        Insert,
        Rename,
        Revoke,
        SelectIntersectExcept,
        Select,
        System,
    };
    /// Return QueryKind of this AST query.
    virtual QueryKind getQueryKind() const { return QueryKind::None; }

    /// For syntax highlighting.
    static const char * hilite_keyword;
    static const char * hilite_identifier;
    static const char * hilite_function;
    static const char * hilite_operator;
    static const char * hilite_alias;
    static const char * hilite_substitution;
    static const char * hilite_none;

<<<<<<< HEAD
protected:
    bool childrenHaveSecretParts() const;

    /// Some AST classes have naked pointers to children elements as members.
    /// This method allows to iterate over them.
    virtual void forEachPointerToChild(std::function<void(void**)>) {}

=======
>>>>>>> f20bd15a
private:
    size_t checkDepthImpl(size_t max_depth, size_t level) const;

    /** Forward linked list of ASTPtr to delete.
      * Used in IAST destructor to avoid possible stack overflow.
      */
    ASTPtr next_to_delete = nullptr;
    ASTPtr * next_to_delete_list_head = nullptr;
};

template <typename AstArray>
std::string IAST::formatForErrorMessage(const AstArray & array)
{
    WriteBufferFromOwnString buf;
    for (size_t i = 0; i < array.size(); ++i)
    {
        if (i > 0)
        {
            const char * delim = ", ";
            buf.write(delim, strlen(delim));
        }
        array[i]->format(IAST::FormatSettings(buf, true /* one line */));
    }
    return buf.str();
}

}<|MERGE_RESOLUTION|>--- conflicted
+++ resolved
@@ -282,16 +282,10 @@
     static const char * hilite_substitution;
     static const char * hilite_none;
 
-<<<<<<< HEAD
-protected:
-    bool childrenHaveSecretParts() const;
-
     /// Some AST classes have naked pointers to children elements as members.
     /// This method allows to iterate over them.
     virtual void forEachPointerToChild(std::function<void(void**)>) {}
 
-=======
->>>>>>> f20bd15a
 private:
     size_t checkDepthImpl(size_t max_depth, size_t level) const;
 
