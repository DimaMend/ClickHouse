--- conflicted
+++ resolved
@@ -12,75 +12,11 @@
 class FunctionAST : public AbstractFunction
 {
 public:
-<<<<<<< HEAD
-    explicit FunctionSecretArgumentsFinderAST(const ASTFunction & function_) : function(function_)
-    {
-        if (!function.arguments)
-            return;
-
-        const auto * expr_list = function.arguments->as<ASTExpressionList>();
-        if (!expr_list)
-            return;
-
-        arguments = &expr_list->children;
-        switch (function.kind)
-        {
-            case ASTFunction::Kind::ORDINARY_FUNCTION: findOrdinaryFunctionSecretArguments(); break;
-            case ASTFunction::Kind::WINDOW_FUNCTION: break;
-            case ASTFunction::Kind::LAMBDA_FUNCTION: break;
-            case ASTFunction::Kind::CODEC: break;
-            case ASTFunction::Kind::STATISTICS: break;
-            case ASTFunction::Kind::TABLE_ENGINE: findTableEngineSecretArguments(); break;
-            case ASTFunction::Kind::DATABASE_ENGINE: findDatabaseEngineSecretArguments(); break;
-            case ASTFunction::Kind::BACKUP_NAME: findBackupNameSecretArguments(); break;
-        }
-    }
-
-    FunctionSecretArgumentsFinder::Result getResult() const { return result; }
-
-private:
-    const ASTFunction & function;
-    const ASTs * arguments = nullptr;
-    FunctionSecretArgumentsFinder::Result result;
-
-    void markSecretArgument(size_t index, bool argument_is_named = false, bool is_uri = false)
-    {
-        if (index >= arguments->size())
-            return;
-        if (!result.count)
-        {
-            result.start = index;
-            result.are_named = argument_is_named;
-            result.is_uri = is_uri;
-        }
-        chassert(index >= result.start); /// We always check arguments consecutively
-        result.count = index + 1 - result.start;
-        if (!argument_is_named)
-            result.are_named = false;
-    }
-
-    void findOrdinaryFunctionSecretArguments()
-    {
-        if ((function.name == "mysql") || (function.name == "postgresql"))
-        {
-            /// mysql('host:port', 'database', 'table', 'user', 'password', ...)
-            /// postgresql('host:port', 'database', 'table', 'user', 'password', ...)
-            /// mongodb('host:port', 'database', 'collection', 'user', 'password', ...)
-            findMySQLFunctionSecretArguments();
-        }
-        else if (function.name == "mongodb")
-        {
-            findMongoDBSecretArguments();
-        }
-        else if ((function.name == "s3") || (function.name == "cosn") || (function.name == "oss") ||
-                    (function.name == "deltaLake") || (function.name == "hudi") || (function.name == "iceberg"))
-=======
     class ArgumentAST : public Argument
     {
     public:
         explicit ArgumentAST(const IAST * argument_) : argument(argument_) {}
         std::unique_ptr<AbstractFunction> getFunction() const override
->>>>>>> 7fd22076
         {
             if (const auto * f = argument->as<ASTFunction>())
                 return std::make_unique<FunctionAST>(*f);
@@ -116,57 +52,10 @@
 
     class ArgumentsAST : public Arguments
     {
-<<<<<<< HEAD
-        if (arguments->empty())
-            return;
-
-        /// We replace all arguments after 'mode' with '[HIDDEN]':
-        /// encrypt('mode', 'plaintext', 'key' [, iv, aad]) -> encrypt('mode', '[HIDDEN]')
-        result.start = 1;
-        result.count = arguments->size() - 1;
-    }
-
-    void findTableEngineSecretArguments()
-    {
-        const String & engine_name = function.name;
-        if (engine_name == "ExternalDistributed")
-        {
-            /// ExternalDistributed('engine', 'host:port', 'database', 'table', 'user', 'password')
-            findExternalDistributedTableEngineSecretArguments();
-        }
-        else if ((engine_name == "MySQL") || (engine_name == "PostgreSQL") || (engine_name == "MaterializedPostgreSQL"))
-        {
-            /// MySQL('host:port', 'database', 'table', 'user', 'password', ...)
-            /// PostgreSQL('host:port', 'database', 'table', 'user', 'password', ...)
-            /// MaterializedPostgreSQL('host:port', 'database', 'table', 'user', 'password', ...)
-            /// MongoDB('host:port', 'database', 'collection', 'user', 'password', ...)
-            findMySQLFunctionSecretArguments();
-        }
-        else if (engine_name == "MongoDB")
-        {
-            findMongoDBSecretArguments();
-        }
-        else if ((engine_name == "S3") || (engine_name == "COSN") || (engine_name == "OSS") ||
-                    (engine_name == "DeltaLake") || (engine_name == "Hudi") || (engine_name == "Iceberg") || (engine_name == "S3Queue"))
-        {
-            /// S3('url', ['aws_access_key_id', 'aws_secret_access_key',] ...)
-            findS3TableEngineSecretArguments();
-        }
-        else if (engine_name == "URL")
-        {
-            findURLSecretArguments();
-        }
-    }
-
-    void findExternalDistributedTableEngineSecretArguments()
-    {
-        if (isNamedCollectionName(1))
-=======
     public:
         explicit ArgumentsAST(const ASTs * arguments_) : arguments(arguments_) {}
         size_t size() const override { return arguments ? arguments->size() : 0; }
         std::unique_ptr<Argument> at(size_t n) const override
->>>>>>> 7fd22076
         {
             return std::make_unique<ArgumentAST>(arguments->at(n).get());
         }
@@ -215,68 +104,7 @@
         }
     }
 
-<<<<<<< HEAD
-    /// Whether a specified argument can be the name of a named collection?
-    bool isNamedCollectionName(size_t arg_idx) const
-    {
-        if (arguments->size() <= arg_idx)
-            return false;
-
-        const auto * identifier = (*arguments)[arg_idx]->as<ASTIdentifier>();
-        return identifier != nullptr;
-    }
-
-    /// Looks for a secret argument with a specified name. This function looks for arguments in format `key=value` where the key is specified.
-    bool findSecretNamedArgument(const std::string_view & key, size_t start = 0, bool is_uri = false)
-    {
-        for (size_t i = start; i < arguments->size(); ++i)
-        {
-            const auto & argument = (*arguments)[i];
-            const auto * equals_func = argument->as<ASTFunction>();
-            if (!equals_func || (equals_func->name != "equals"))
-                continue;
-
-            const auto * expr_list = equals_func->arguments->as<ASTExpressionList>();
-            if (!expr_list)
-                continue;
-
-            const auto & equal_args = expr_list->children;
-            if (equal_args.size() != 2)
-                continue;
-
-            String found_key;
-            if (!tryGetStringFromArgument(*equal_args[0], &found_key))
-                continue;
-
-            if (found_key == key)
-            {
-                markSecretArgument(i, /* argument_is_named= */ true, is_uri);
-                return true;
-            }
-        }
-
-        return false;
-    }
-
-    void findMongoDBSecretArguments()
-    {
-        if (isNamedCollectionName(0))
-        {
-            /// MongoDB(named_collection, ..., password = 'password', ...)
-            if (!findSecretNamedArgument("password", 1, false))
-                /// MongoDB(named_collection, ..., uri = 'mongodb://username:password@127.0.0.1:27017', ...)
-                findSecretNamedArgument("uri", 1, true);
-        }
-        else if (arguments->size() == 2)
-            // MongoDB('mongodb://username:password@127.0.0.1:27017', 'collection')
-            markSecretArgument(0, false, true);
-        else
-            // MongoDB('127.0.0.1:27017', 'database', 'collection', 'user, 'password'...)
-            markSecretArgument(4, false, false);
-    }
-=======
     FunctionSecretArgumentsFinder::Result getResult() const { return result; }
->>>>>>> 7fd22076
 };
 
 
