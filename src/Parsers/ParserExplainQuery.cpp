#include <Parsers/ParserExplainQuery.h>

#include <Parsers/ASTExplainQuery.h>
#include <Parsers/CommonParsers.h>
#include <Parsers/ParserCreateQuery.h>
#include <Parsers/ParserSelectWithUnionQuery.h>
#include <Parsers/ParserInsertQuery.h>
#include <Parsers/ParserSetQuery.h>
#include <Parsers/ParserQuery.h>
#include <Parsers/ParserSystemQuery.h>

namespace DB
{

bool ParserExplainQuery::parseImpl(Pos & pos, ASTPtr & node, Expected & expected)
{
    ASTExplainQuery::ExplainKind kind;

    ParserKeyword s_ast("AST");
    ParserKeyword s_explain("EXPLAIN");
    ParserKeyword s_syntax("SYNTAX");
    ParserKeyword s_query_tree("QUERY TREE");
    ParserKeyword s_pipeline("PIPELINE");
    ParserKeyword s_plan("PLAN");
    ParserKeyword s_estimates("ESTIMATE");
    ParserKeyword s_table_override("TABLE OVERRIDE");
    ParserKeyword s_current_transaction("CURRENT TRANSACTION");

    if (s_explain.ignore(pos, expected))
    {
        kind = ASTExplainQuery::QueryPlan;

        if (s_ast.ignore(pos, expected))
            kind = ASTExplainQuery::ExplainKind::ParsedAST;
        else if (s_syntax.ignore(pos, expected))
            kind = ASTExplainQuery::ExplainKind::AnalyzedSyntax;
        else if (s_query_tree.ignore(pos, expected))
            kind = ASTExplainQuery::ExplainKind::QueryTree;
        else if (s_pipeline.ignore(pos, expected))
            kind = ASTExplainQuery::ExplainKind::QueryPipeline;
        else if (s_plan.ignore(pos, expected))
            kind = ASTExplainQuery::ExplainKind::QueryPlan;
        else if (s_estimates.ignore(pos, expected))
<<<<<<< HEAD
            kind = ASTExplainQuery::ExplainKind::QueryEstimate; //-V1048
=======
            kind = ASTExplainQuery::ExplainKind::QueryEstimates;
>>>>>>> 9a676167
        else if (s_table_override.ignore(pos, expected))
            kind = ASTExplainQuery::ExplainKind::TableOverride;
        else if (s_current_transaction.ignore(pos, expected))
            kind = ASTExplainQuery::ExplainKind::CurrentTransaction;
    }
    else
        return false;

    auto explain_query = std::make_shared<ASTExplainQuery>(kind);

    {
        ASTPtr settings;
        ParserSetQuery parser_settings(true);

        auto begin = pos;
        if (parser_settings.parse(pos, settings, expected))
            explain_query->setSettings(std::move(settings));
        else
            pos = begin;
    }

    ParserCreateTableQuery create_p;
    ParserSelectWithUnionQuery select_p;
    ParserInsertQuery insert_p(end, allow_settings_after_format_in_insert);
    ParserSystemQuery system_p;
    ASTPtr query;
    if (kind == ASTExplainQuery::ExplainKind::ParsedAST)
    {
        ParserQuery p(end, allow_settings_after_format_in_insert);
        if (p.parse(pos, query, expected))
            explain_query->setExplainedQuery(std::move(query));
        else
            return false;
    }
    else if (kind == ASTExplainQuery::ExplainKind::TableOverride)
    {
        ASTPtr table_function;
        if (!ParserFunction(true, true).parse(pos, table_function, expected))
            return false;
        ASTPtr table_override;
        if (!ParserTableOverrideDeclaration(false).parse(pos, table_override, expected))
            return false;
        explain_query->setTableFunction(table_function);
        explain_query->setTableOverride(table_override);
    }
    else if (kind == ASTExplainQuery::ExplainKind::QueryTree)
    {
        if (select_p.parse(pos, query, expected))
            explain_query->setExplainedQuery(std::move(query));
        else
            return false;
    }
    else if (kind == ASTExplainQuery::ExplainKind::CurrentTransaction)
    {
        /// Nothing to parse
    }
    else if (select_only)
    {
        if (select_p.parse(pos, query, expected))
            explain_query->setExplainedQuery(std::move(query));
        else
            return false;
    }
    else if (select_p.parse(pos, query, expected) ||
        create_p.parse(pos, query, expected) ||
        insert_p.parse(pos, query, expected) ||
        system_p.parse(pos, query, expected))
    {
        explain_query->setExplainedQuery(std::move(query));
    }
    else
    {
        return false;
    }

    node = std::move(explain_query);
    return true;
}

}<|MERGE_RESOLUTION|>--- conflicted
+++ resolved
@@ -41,11 +41,7 @@
         else if (s_plan.ignore(pos, expected))
             kind = ASTExplainQuery::ExplainKind::QueryPlan;
         else if (s_estimates.ignore(pos, expected))
-<<<<<<< HEAD
             kind = ASTExplainQuery::ExplainKind::QueryEstimate; //-V1048
-=======
-            kind = ASTExplainQuery::ExplainKind::QueryEstimates;
->>>>>>> 9a676167
         else if (s_table_override.ignore(pos, expected))
             kind = ASTExplainQuery::ExplainKind::TableOverride;
         else if (s_current_transaction.ignore(pos, expected))
