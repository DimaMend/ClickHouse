#include <Parsers/ASTDictionary.h>
#include <Poco/String.h>
#include <IO/Operators.h>
#include <Common/FieldVisitorToString.h>


namespace DB
{

ASTPtr ASTDictionaryRange::clone() const
{
    auto res = std::make_shared<ASTDictionaryRange>();
    res->min_attr_name = min_attr_name;
    res->max_attr_name = max_attr_name;
    return res;
}


void ASTDictionaryRange::formatImpl(FormattingBuffer out) const
{
    out.writeKeyword("RANGE");
    out.ostr << "(";
    out.writeKeyword("MIN ");
    out.ostr << min_attr_name << " ";
    out.writeKeyword("MAX ");
    out.ostr << max_attr_name << ")";
}


ASTPtr ASTDictionaryLifetime::clone() const
{
    auto res = std::make_shared<ASTDictionaryLifetime>();
    res->min_sec = min_sec;
    res->max_sec = max_sec;
    return res;
}


void ASTDictionaryLifetime::formatImpl(FormattingBuffer out) const
{
    out.writeKeyword("LIFETIME");
    out.ostr << "(";
    out.writeKeyword("MIN ");
    out.ostr << min_sec << " ";
    out.writeKeyword("MAX ");
    out.ostr << max_sec << ")";
}


ASTPtr ASTDictionaryLayout::clone() const
{
    auto res = std::make_shared<ASTDictionaryLayout>();
    res->layout_type = layout_type;
    if (parameters) res->set(res->parameters, parameters->clone());
    res->has_brackets = has_brackets;
    return res;
}


void ASTDictionaryLayout::formatImpl(FormattingBuffer out) const
{
    out.writeKeyword("LAYOUT");
    out.ostr << "(";
    out.writeKeyword(Poco::toUpper(layout_type));

    if (has_brackets)
        out.ostr << "(";

    if (parameters)
        parameters->formatImpl(out);

    if (has_brackets)
        out.ostr << ")";

    out.ostr << ")";
}

ASTPtr ASTDictionarySettings::clone() const
{
    auto res = std::make_shared<ASTDictionarySettings>();
    res->changes = changes;

    return res;
}

void ASTDictionarySettings::formatImpl(FormattingBuffer out) const
{
    out.writeKeyword("SETTINGS");
    out.ostr << "(";
    for (auto it = changes.begin(); it != changes.end(); ++it)
    {
        if (it != changes.begin())
            out.ostr << ", ";

        out.ostr << it->name << " = " << applyVisitor(FieldVisitorToString(), it->value);
    }
    out.ostr << ")";
}


ASTPtr ASTDictionary::clone() const
{
    auto res = std::make_shared<ASTDictionary>();

    if (primary_key)
        res->set(res->primary_key, primary_key->clone());

    if (source)
        res->set(res->source, source->clone());

    if (lifetime)
        res->set(res->lifetime, lifetime->clone());

    if (layout)
        res->set(res->layout, layout->clone());

    if (range)
        res->set(res->range, range->clone());

    if (dict_settings)
        res->set(res->dict_settings, dict_settings->clone());

    return res;
}


void ASTDictionary::formatImpl(FormattingBuffer out) const
{
    if (primary_key)
    {
        out.nlOrWs();
        out.writeKeyword("PRIMARY KEY ");
        primary_key->formatImpl(out);
    }

    if (source)
    {
<<<<<<< HEAD
        out.nlOrWs();
        out.writeKeyword("SOURCE(");
        source->formatImpl(out);
        out.writeKeyword(")");
=======
        settings.ostr << (settings.hilite ? hilite_keyword : "") << settings.nl_or_ws << "SOURCE"
            << (settings.hilite ? hilite_none : "");
        settings.ostr << "(";
        source->formatImpl(settings, state, frame);
        settings.ostr << ")";
>>>>>>> e428ed55
    }

    if (lifetime)
    {
        out.nlOrWs();
        lifetime->formatImpl(out);
    }

    if (layout)
    {
        out.nlOrWs();
        layout->formatImpl(out);
    }

    if (range)
    {
        out.nlOrWs();
        range->formatImpl(out);
    }

    if (dict_settings)
    {
        out.nlOrWs();
        dict_settings->formatImpl(out);
    }
}

}<|MERGE_RESOLUTION|>--- conflicted
+++ resolved
@@ -135,18 +135,11 @@
 
     if (source)
     {
-<<<<<<< HEAD
         out.nlOrWs();
-        out.writeKeyword("SOURCE(");
+        out.writeKeyword("SOURCE");
+        out.ostr << "(";
         source->formatImpl(out);
-        out.writeKeyword(")");
-=======
-        settings.ostr << (settings.hilite ? hilite_keyword : "") << settings.nl_or_ws << "SOURCE"
-            << (settings.hilite ? hilite_none : "");
-        settings.ostr << "(";
-        source->formatImpl(settings, state, frame);
-        settings.ostr << ")";
->>>>>>> e428ed55
+        out.ostr << ")";
     }
 
     if (lifetime)
