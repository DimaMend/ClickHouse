#include <Processors/Merges/Algorithms/SummingSortedAlgorithm.h>

#include <AggregateFunctions/AggregateFunctionFactory.h>
#include <Columns/ColumnAggregateFunction.h>
#include <Columns/ColumnTuple.h>
#include <Common/AlignedBuffer.h>
#include <Common/Arena.h>
#include <Common/FieldVisitorSum.h>
#include <Common/StringUtils/StringUtils.h>
#include <DataTypes/DataTypeArray.h>
#include <DataTypes/DataTypeCustomSimpleAggregateFunction.h>
#include <DataTypes/NestedUtils.h>
#include <DataTypes/DataTypeLowCardinality.h>
#include <IO/WriteHelpers.h>
#include <Storages/MergeTree/QueueModeColumns.h>
#include <Storages/MergeTree/MergeTreeVirtualColumns.h>


namespace DB
{

namespace ErrorCodes
{
    extern const int LOGICAL_ERROR;
    extern const int CORRUPTED_DATA;
}

/// Stores numbers of key-columns and value-columns.
struct SummingSortedAlgorithm::MapDescription
{
    std::vector<size_t> key_col_nums;
    std::vector<size_t> val_col_nums;
};

/// Stores aggregation function, state, and columns to be used as function arguments.
struct SummingSortedAlgorithm::AggregateDescription
{
    /// An aggregate function 'sumWithOverflow' or 'sumMapWithOverflow' for summing.
    AggregateFunctionPtr function;
    IAggregateFunction::AddFunc add_function = nullptr;
    std::vector<size_t> column_numbers;
    IColumn * merged_column = nullptr;
    AlignedBuffer state;
    bool created = false;

    /// Those types are used only for simple aggregate functions.
    /// For LowCardinality, convert to nested type. nested_type is nullptr if no conversion needed.
    DataTypePtr nested_type; /// Nested type for LowCardinality, if it is.
    DataTypePtr real_type; /// Type in header.

    /// In case when column has type AggregateFunction:
    /// use the aggregate function from itself instead of 'function' above.
    bool is_agg_func_type = false;
    bool is_simple_agg_func_type = false;

    void init(const char * function_name, const DataTypes & argument_types)
    {
        AggregateFunctionProperties properties;
        auto action = NullsAction::EMPTY;
        init(AggregateFunctionFactory::instance().get(function_name, action, argument_types, {}, properties));
    }

    void init(AggregateFunctionPtr function_, bool is_simple_agg_func_type_ = false)
    {
        function = std::move(function_);
        add_function = function->getAddressOfAddFunction();
        state.reset(function->sizeOfData(), function->alignOfData());
        is_simple_agg_func_type = is_simple_agg_func_type_;
    }

    void createState()
    {
        if (created)
            return;
        if (is_agg_func_type)
            merged_column->insertDefault();
        else
            function->create(state.data());
        created = true;
    }

    void destroyState()
    {
        if (!created)
            return;
        if (!is_agg_func_type)
            function->destroy(state.data());
        created = false;
    }

    /// Explicitly destroy aggregation state if the stream is terminated
    ~AggregateDescription()
    {
        destroyState();
    }

    AggregateDescription() = default;
    AggregateDescription(AggregateDescription &&) = default;
    AggregateDescription(const AggregateDescription &) = delete;
};


static bool isInPrimaryKey(const SortDescription & description, const std::string & name)
{
    for (const auto & desc : description)
        if (desc.column_name == name)
            return true;

    return false;
}

static bool isInPartitionKey(const std::string & column_name, const Names & partition_key_columns)
{
    auto is_in_partition_key = std::find(partition_key_columns.begin(), partition_key_columns.end(), column_name);
    return is_in_partition_key != partition_key_columns.end();
}


using Row = std::vector<Field>;

/// Returns true if merge result is not empty
static bool mergeMap(const SummingSortedAlgorithm::MapDescription & desc,
                     Row & row, const ColumnRawPtrs & raw_columns, size_t row_number)
{
    /// Strongly non-optimal.

    Row & left = row;
    Row right(left.size());

    for (size_t col_num : desc.key_col_nums)
        right[col_num] = (*raw_columns[col_num])[row_number].template get<Array>();

    for (size_t col_num : desc.val_col_nums)
        right[col_num] = (*raw_columns[col_num])[row_number].template get<Array>();

    auto at_ith_column_jth_row = [&](const Row & matrix, size_t i, size_t j) -> const Field &
    {
        return matrix[i].get<Array>()[j];
    };

    auto tuple_of_nth_columns_at_jth_row = [&](const Row & matrix, const ColumnNumbers & col_nums, size_t j) -> Array
    {
        size_t size = col_nums.size();
        Array res(size);
        for (size_t col_num_index = 0; col_num_index < size; ++col_num_index)
            res[col_num_index] = at_ith_column_jth_row(matrix, col_nums[col_num_index], j);
        return res;
    };

    std::map<Array, Array> merged;

    auto accumulate = [](Array & dst, const Array & src)
    {
        bool has_non_zero = false;
        size_t size = dst.size();
        for (size_t i = 0; i < size; ++i)
            if (applyVisitor(FieldVisitorSum(src[i]), dst[i]))
                has_non_zero = true;
        return has_non_zero;
    };

    auto merge = [&](const Row & matrix)
    {
        size_t rows = matrix[desc.key_col_nums[0]].get<Array>().size();

        for (size_t j = 0; j < rows; ++j)
        {
            Array key = tuple_of_nth_columns_at_jth_row(matrix, desc.key_col_nums, j);
            Array value = tuple_of_nth_columns_at_jth_row(matrix, desc.val_col_nums, j);

            auto it = merged.find(key);
            if (merged.end() == it)
                merged.emplace(std::move(key), std::move(value));
            else
            {
                if (!accumulate(it->second, value))
                    merged.erase(it);
            }
        }
    };

    merge(left);
    merge(right);

    for (size_t col_num : desc.key_col_nums)
        row[col_num] = Array(merged.size());
    for (size_t col_num : desc.val_col_nums)
        row[col_num] = Array(merged.size());

    size_t row_num = 0;
    for (const auto & key_value : merged)
    {
        for (size_t col_num_index = 0, size = desc.key_col_nums.size(); col_num_index < size; ++col_num_index)
            row[desc.key_col_nums[col_num_index]].get<Array>()[row_num] = key_value.first[col_num_index];

        for (size_t col_num_index = 0, size = desc.val_col_nums.size(); col_num_index < size; ++col_num_index)
            row[desc.val_col_nums[col_num_index]].get<Array>()[row_num] = key_value.second[col_num_index];

        ++row_num;
    }

    return row_num != 0;
}

static SummingSortedAlgorithm::ColumnsDefinition defineColumns(
    const Block & header,
    const SortDescription & description,
    const Names & column_names_to_sum,
    const Names & partition_key_columns)
{
    size_t num_columns = header.columns();
    SummingSortedAlgorithm::ColumnsDefinition def;
    def.column_names = header.getNames();

    /// name of nested structure -> the column numbers that refer to it.
    std::unordered_map<std::string, std::vector<size_t>> discovered_maps;

    /** Fill in the column numbers, which must be summed.
        * This can only be numeric columns that are not part of the sort key.
        * If a non-empty column_names_to_sum is specified, then we only take these columns.
        * Some columns from column_names_to_sum may not be found. This is ignored.
        */
    for (size_t i = 0; i < num_columns; ++i)
    {
        const ColumnWithTypeAndName & column = header.safeGetByPosition(i);

        const auto * simple = dynamic_cast<const DataTypeCustomSimpleAggregateFunction *>(column.type->getCustomName());
<<<<<<< HEAD
        if (column.name == BlockNumberColumn::name || isQueueModeColumn(column.name))
=======
        if (column.name == BlockNumberColumn::name || column.name == BlockOffsetColumn::name)
>>>>>>> 4e486f41
        {
            def.column_numbers_not_to_aggregate.push_back(i);
            continue;
        }

        /// Discover nested Maps and find columns for summation
        if (typeid_cast<const DataTypeArray *>(column.type.get()) && !simple)
        {
            const auto map_name = Nested::extractTableName(column.name);
            /// if nested table name ends with `Map` it is a possible candidate for special handling
            if (map_name == column.name || !endsWith(map_name, "Map"))
            {
                def.column_numbers_not_to_aggregate.push_back(i);
                continue;
            }

            discovered_maps[map_name].emplace_back(i);
        }
        else
        {
            bool is_agg_func = WhichDataType(column.type).isAggregateFunction();

            /// There are special const columns for example after prewhere sections.
            if ((!column.type->isSummable() && !is_agg_func && !simple) || isColumnConst(*column.column))
            {
                def.column_numbers_not_to_aggregate.push_back(i);
                continue;
            }

            /// Are they inside the primary key or partition key?
            if (isInPrimaryKey(description, column.name) || isInPartitionKey(column.name, partition_key_columns))
            {
                def.column_numbers_not_to_aggregate.push_back(i);
                continue;
            }

            if (column_names_to_sum.empty()
                || column_names_to_sum.end() !=
                   std::find(column_names_to_sum.begin(), column_names_to_sum.end(), column.name))
            {
                // Create aggregator to sum this column
                SummingSortedAlgorithm::AggregateDescription desc;
                desc.is_agg_func_type = is_agg_func;
                desc.column_numbers = {i};

                desc.real_type = column.type;
                desc.nested_type = recursiveRemoveLowCardinality(desc.real_type);
                if (desc.real_type.get() == desc.nested_type.get())
                    desc.nested_type = nullptr;

                if (simple)
                {
                    // simple aggregate function
                    desc.init(simple->getFunction(), true);
                    if (desc.function->allocatesMemoryInArena())
                        def.allocates_memory_in_arena = true;
                }
                else if (!is_agg_func)
                {
                    desc.init("sumWithOverflow", {column.type});
                }

                def.columns_to_aggregate.emplace_back(std::move(desc));
            }
            else
            {
                // Column is not going to be summed, use last value
                def.column_numbers_not_to_aggregate.push_back(i);
            }
        }
    }

    /// select actual nested Maps from list of candidates
    for (const auto & map : discovered_maps)
    {
        /// map should contain at least two elements (key -> value)
        if (map.second.size() < 2)
        {
            for (auto col : map.second)
                def.column_numbers_not_to_aggregate.push_back(col);
            continue;
        }

        /// no elements of map could be in primary key
        auto column_num_it = map.second.begin();
        for (; column_num_it != map.second.end(); ++column_num_it)
            if (isInPrimaryKey(description, header.safeGetByPosition(*column_num_it).name))
                break;
        if (column_num_it != map.second.end())
        {
            for (auto col : map.second)
                def.column_numbers_not_to_aggregate.push_back(col);
            continue;
        }

        DataTypes argument_types;
        SummingSortedAlgorithm::AggregateDescription desc;
        SummingSortedAlgorithm::MapDescription map_desc;

        column_num_it = map.second.begin();
        for (; column_num_it != map.second.end(); ++column_num_it)
        {
            const ColumnWithTypeAndName & key_col = header.safeGetByPosition(*column_num_it);
            const String & name = key_col.name;
            const IDataType & nested_type = *assert_cast<const DataTypeArray &>(*key_col.type).getNestedType();

            if (column_num_it == map.second.begin()
                || endsWith(name, "ID")
                || endsWith(name, "Key")
                || endsWith(name, "Type"))
            {
                if (!nested_type.isValueRepresentedByInteger() &&
                    !isStringOrFixedString(nested_type) &&
                    !typeid_cast<const DataTypeIPv6 *>(&nested_type) &&
                    !typeid_cast<const DataTypeUUID *>(&nested_type))
                        break;

                map_desc.key_col_nums.push_back(*column_num_it);
            }
            else
            {
                if (!nested_type.isSummable())
                    break;

                map_desc.val_col_nums.push_back(*column_num_it);
            }

            // Add column to function arguments
            desc.column_numbers.push_back(*column_num_it);
            argument_types.push_back(key_col.type);
        }

        if (column_num_it != map.second.end())
        {
            for (auto col : map.second)
                def.column_numbers_not_to_aggregate.push_back(col);
            continue;
        }

        if (map_desc.key_col_nums.size() == 1)
        {
            // Create summation for all value columns in the map
            desc.init("sumMapWithOverflow", argument_types);
            def.columns_to_aggregate.emplace_back(std::move(desc));
        }
        else
        {
            // Fall back to legacy mergeMaps for composite keys
            for (auto col : map.second)
                def.column_numbers_not_to_aggregate.push_back(col);
            def.maps_to_sum.emplace_back(std::move(map_desc));
        }
    }

    return def;
}

static MutableColumns getMergedDataColumns(
    const Block & header,
    const SummingSortedAlgorithm::ColumnsDefinition & def)
{
    MutableColumns columns;
    size_t num_columns = def.column_numbers_not_to_aggregate.size() + def.columns_to_aggregate.size();
    columns.reserve(num_columns);

    for (const auto & desc : def.columns_to_aggregate)
    {
        // Wrap aggregated columns in a tuple to match function signature
        if (!desc.is_agg_func_type && !desc.is_simple_agg_func_type && isTuple(desc.function->getResultType()))
        {
            size_t tuple_size = desc.column_numbers.size();
            MutableColumns tuple_columns(tuple_size);
            for (size_t i = 0; i < tuple_size; ++i)
                tuple_columns[i] = header.safeGetByPosition(desc.column_numbers[i]).column->cloneEmpty();

            columns.emplace_back(ColumnTuple::create(std::move(tuple_columns)));
        }
        else
        {
            const auto & type = desc.nested_type ? desc.nested_type : desc.real_type;
            columns.emplace_back(type->createColumn());
        }
    }

    for (const auto & column_number : def.column_numbers_not_to_aggregate)
        columns.emplace_back(header.safeGetByPosition(column_number).type->createColumn());

    return columns;
}

static void preprocessChunk(Chunk & chunk, const SummingSortedAlgorithm::ColumnsDefinition & def)
{
    auto num_rows = chunk.getNumRows();
    auto columns = chunk.detachColumns();

    for (auto & column : columns)
        column = column->convertToFullColumnIfConst();

    for (const auto & desc : def.columns_to_aggregate)
    {
        if (desc.nested_type)
        {
            auto & col = columns[desc.column_numbers[0]];
            col = recursiveRemoveLowCardinality(col);
        }
    }

    chunk.setColumns(std::move(columns), num_rows);
}

static void postprocessChunk(
    Chunk & chunk, size_t num_result_columns,
    const SummingSortedAlgorithm::ColumnsDefinition & def)
{
    size_t num_rows = chunk.getNumRows();
    auto columns = chunk.detachColumns();

    Columns res_columns(num_result_columns);
    size_t next_column = 0;

    for (const auto & desc : def.columns_to_aggregate)
    {
        auto column = std::move(columns[next_column]);
        ++next_column;

        if (!desc.is_agg_func_type && !desc.is_simple_agg_func_type && isTuple(desc.function->getResultType()))
        {
            /// Unpack tuple into block.
            size_t tuple_size = desc.column_numbers.size();
            for (size_t i = 0; i < tuple_size; ++i)
                res_columns[desc.column_numbers[i]] = assert_cast<const ColumnTuple &>(*column).getColumnPtr(i);
        }
        else if (desc.nested_type)
        {
            const auto & from_type = desc.nested_type;
            const auto & to_type = desc.real_type;
            res_columns[desc.column_numbers[0]] = recursiveLowCardinalityTypeConversion(column, from_type, to_type);
        }
        else
            res_columns[desc.column_numbers[0]] = std::move(column);
    }

    for (auto column_number : def.column_numbers_not_to_aggregate)
    {
        auto column = std::move(columns[next_column]);
        ++next_column;

        res_columns[column_number] = std::move(column);
    }

    chunk.setColumns(std::move(res_columns), num_rows);
}

static void setRow(Row & row, const ColumnRawPtrs & raw_columns, size_t row_num, const Names & column_names)
{
    size_t num_columns = row.size();
    for (size_t i = 0; i < num_columns; ++i)
    {
        try
        {
            raw_columns[i]->get(row_num, row[i]);
        }
        catch (...)
        {
            tryLogCurrentException(__PRETTY_FUNCTION__);

            /// Find out the name of the column and throw more informative exception.

            String column_name;
            if (i < column_names.size())
                column_name = column_names[i];

            throw Exception(ErrorCodes::CORRUPTED_DATA, "SummingSortedAlgorithm failed to read row {} of column {})",
                            toString(row_num), toString(i) + (column_name.empty() ? "" : " (" + column_name));
        }
    }
}


SummingSortedAlgorithm::SummingMergedData::SummingMergedData(
    MutableColumns columns_, UInt64 max_block_size_rows_, UInt64 max_block_size_bytes_, ColumnsDefinition & def_)
    : MergedData(std::move(columns_), false, max_block_size_rows_, max_block_size_bytes_)
    , def(def_)
{
    current_row.resize(def.column_names.size());
    initAggregateDescription();

    /// Just to make startGroup() simpler.
    if (def.allocates_memory_in_arena)
    {
        arena = std::make_unique<Arena>();
        arena_size = arena->allocatedBytes();
    }
}

void SummingSortedAlgorithm::SummingMergedData::startGroup(ColumnRawPtrs & raw_columns, size_t row)
{
    is_group_started = true;

    setRow(current_row, raw_columns, row, def.column_names);

    /// Reset aggregation states for next row
    for (auto & desc : def.columns_to_aggregate)
        desc.createState();

    if (def.allocates_memory_in_arena && arena->allocatedBytes() > arena_size)
    {
        arena = std::make_unique<Arena>();
        arena_size = arena->allocatedBytes();
    }

    if (def.maps_to_sum.empty())
    {
        /// We have only columns_to_aggregate. The status of current row will be determined
        /// in 'insertCurrentRowIfNeeded' method on the values of aggregate functions.
        current_row_is_zero = true; // NOLINT
    }
    else
    {
        /// We have complex maps that will be summed with 'mergeMap' method.
        /// The single row is considered non zero, and the status after merging with other rows
        /// will be determined in the branch below (when key_differs == false).
        current_row_is_zero = false; // NOLINT
    }

    addRowImpl(raw_columns, row);
}

void SummingSortedAlgorithm::SummingMergedData::finishGroup()
{
    is_group_started = false;

    /// We have nothing to aggregate. It means that it could be non-zero, because we have columns_not_to_aggregate.
    if (def.columns_to_aggregate.empty())
        current_row_is_zero = false;

    for (auto & desc : def.columns_to_aggregate)
    {
        // Do not insert if the aggregation state hasn't been created
        if (desc.created)
        {
            if (desc.is_agg_func_type)
            {
                current_row_is_zero = false;
            }
            else
            {
                try
                {
                    desc.function->insertResultInto(desc.state.data(), *desc.merged_column, arena.get());

                    /// Update zero status of current row
                    if (!desc.is_simple_agg_func_type && desc.column_numbers.size() == 1)
                    {
                        // Flag row as non-empty if at least one column number if non-zero
                        current_row_is_zero = current_row_is_zero
                                              && desc.merged_column->isDefaultAt(desc.merged_column->size() - 1);
                    }
                    else
                    {
                        /// It is sumMapWithOverflow aggregate function.
                        /// Assume that the row isn't empty in this case
                        ///   (just because it is compatible with previous version)
                        current_row_is_zero = false;
                    }
                }
                catch (...)
                {
                    desc.destroyState();
                    throw;
                }
            }
            desc.destroyState();
        }
        else
            desc.merged_column->insertDefault();
    }

    /// If it is "zero" row, then rollback the insertion
    /// (at this moment we need rollback only cols from columns_to_aggregate)
    if (current_row_is_zero)
    {
        for (auto & desc : def.columns_to_aggregate)
            desc.merged_column->popBack(1);

        return;
    }

    size_t next_column = columns.size() - def.column_numbers_not_to_aggregate.size();
    for (auto column_number : def.column_numbers_not_to_aggregate)
    {
        columns[next_column]->insert(current_row[column_number]);
        ++next_column;
    }

    ++total_merged_rows;
    ++merged_rows;
    /// TODO: sum_blocks_granularity += block_size;
}

void SummingSortedAlgorithm::SummingMergedData::addRow(ColumnRawPtrs & raw_columns, size_t row)
{
    // Merge maps only for same rows
    for (const auto & desc : def.maps_to_sum)
        if (mergeMap(desc, current_row, raw_columns, row))
            current_row_is_zero = false;

    addRowImpl(raw_columns, row);
}

void SummingSortedAlgorithm::SummingMergedData::addRowImpl(ColumnRawPtrs & raw_columns, size_t row)
{
    for (auto & desc : def.columns_to_aggregate)
    {
        if (!desc.created)
            throw Exception(ErrorCodes::LOGICAL_ERROR, "Logical error in SummingSortedAlgorithm, there are no description");

        if (desc.is_agg_func_type)
        {
            // desc.state is not used for AggregateFunction types
            auto & col = raw_columns[desc.column_numbers[0]];
            assert_cast<ColumnAggregateFunction &>(*desc.merged_column).insertMergeFrom(*col, row);
        }
        else
        {
            // Specialized case for unary functions
            if (desc.column_numbers.size() == 1)
            {
                auto & col = raw_columns[desc.column_numbers[0]];
                desc.add_function(desc.function.get(), desc.state.data(), &col, row, arena.get());
            }
            else
            {
                // Gather all source columns into a vector
                ColumnRawPtrs column_ptrs(desc.column_numbers.size());
                for (size_t i = 0; i < desc.column_numbers.size(); ++i)
                    column_ptrs[i] = raw_columns[desc.column_numbers[i]];

                desc.add_function(desc.function.get(), desc.state.data(), column_ptrs.data(), row, arena.get());
            }
        }
    }
}

void SummingSortedAlgorithm::SummingMergedData::initAggregateDescription()
{
    size_t num_columns = def.columns_to_aggregate.size();
    for (size_t column_number = 0; column_number < num_columns; ++column_number)
        def.columns_to_aggregate[column_number].merged_column = columns[column_number].get();
}


Chunk SummingSortedAlgorithm::SummingMergedData::pull()
{
    auto chunk = MergedData::pull();
    postprocessChunk(chunk, def.column_names.size(), def);

    initAggregateDescription();

    return chunk;
}


SummingSortedAlgorithm::SummingSortedAlgorithm(
    const Block & header_,
    size_t num_inputs,
    SortDescription description_,
    const Names & column_names_to_sum,
    const Names & partition_key_columns,
    size_t max_block_size_rows,
    size_t max_block_size_bytes)
    : IMergingAlgorithmWithDelayedChunk(header_, num_inputs, std::move(description_))
    , columns_definition(defineColumns(header_, description, column_names_to_sum, partition_key_columns))
    , merged_data(getMergedDataColumns(header_, columns_definition), max_block_size_rows, max_block_size_bytes, columns_definition)
{
}

void SummingSortedAlgorithm::initialize(Inputs inputs)
{
    for (auto & input : inputs)
        if (input.chunk)
            preprocessChunk(input.chunk, columns_definition);

    initializeQueue(std::move(inputs));
}

void SummingSortedAlgorithm::consume(Input & input, size_t source_num)
{
    preprocessChunk(input.chunk, columns_definition);
    updateCursor(input, source_num);
}

IMergingAlgorithm::Status SummingSortedAlgorithm::merge()
{
    /// Take the rows in needed order and put them in `merged_columns` until rows no more than `max_block_size`
    while (queue.isValid())
    {
        bool key_differs;

        SortCursor current = queue.current();

        if (current->isLast() && skipLastRowFor(current->order))
        {
            /// If we skip this row, it's not equals with any key we process.
            last_key.reset();
            /// Get the next block from the corresponding source, if there is one.
            queue.removeTop();
            return Status(current.impl->order);
        }

        {
            detail::RowRef current_key;
            setRowRef(current_key, current);

            key_differs = last_key.empty() || rowsHaveDifferentSortColumns(last_key, current_key);

            last_key = current_key;
            last_chunk_sort_columns.clear();
        }

        if (key_differs)
        {
            if (merged_data.isGroupStarted())
                /// Write the data for the previous group.
                merged_data.finishGroup();

            if (merged_data.hasEnoughRows())
            {
                /// The block is now full and the last row is calculated completely.
                last_key.reset();
                return Status(merged_data.pull());
            }

            merged_data.startGroup(current->all_columns, current->getRow());
        }
        else
            merged_data.addRow(current->all_columns, current->getRow());

        if (!current->isLast())
        {
            queue.next();
        }
        else
        {
            /// We get the next block from the corresponding source, if there is one.
            queue.removeTop();
            return Status(current.impl->order);
        }
    }

    /// We will write the data for the last group, if it is non-zero.
    if (merged_data.isGroupStarted())
        merged_data.finishGroup();

    last_chunk_sort_columns.clear();
    return Status(merged_data.pull(), true);
}

SummingSortedAlgorithm::ColumnsDefinition::ColumnsDefinition() = default;
SummingSortedAlgorithm::ColumnsDefinition::ColumnsDefinition(ColumnsDefinition &&) noexcept = default;
SummingSortedAlgorithm::ColumnsDefinition::~ColumnsDefinition() = default;

}<|MERGE_RESOLUTION|>--- conflicted
+++ resolved
@@ -225,11 +225,7 @@
         const ColumnWithTypeAndName & column = header.safeGetByPosition(i);
 
         const auto * simple = dynamic_cast<const DataTypeCustomSimpleAggregateFunction *>(column.type->getCustomName());
-<<<<<<< HEAD
-        if (column.name == BlockNumberColumn::name || isQueueModeColumn(column.name))
-=======
-        if (column.name == BlockNumberColumn::name || column.name == BlockOffsetColumn::name)
->>>>>>> 4e486f41
+        if (column.name == BlockNumberColumn::name || column.name == BlockOffsetColumn::name || isQueueModeColumn(column.name))
         {
             def.column_numbers_not_to_aggregate.push_back(i);
             continue;
