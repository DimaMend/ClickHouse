--- conflicted
+++ resolved
@@ -104,13 +104,7 @@
 
     static bool checkEquals(size_t size, const IColumn ** lhs, size_t lhs_row, const IColumn ** rhs, size_t rhs_row);
 
-<<<<<<< HEAD
-            if (!cur_column->equalsAt(lhs_row, rhs_row, *other_column))
-                return false;
-        }
-=======
     static size_t checkEqualsFirstNonEqual(size_t size, size_t offset, const IColumn ** lhs, size_t lhs_row, const IColumn ** rhs, size_t rhs_row);
->>>>>>> 705583df
 
     size_t firstNonEqualSortColumnsWith(size_t offset, const RowRef & other) const
     {
