--- conflicted
+++ resolved
@@ -187,11 +187,8 @@
     extern const SettingsUInt64 merge_tree_min_read_task_size;
     extern const SettingsBool read_in_order_use_virtual_row;
     extern const SettingsBool use_query_condition_cache;
-<<<<<<< HEAD
+    extern const SettingsBool query_condition_cache_store_conditions_as_plaintext;
     extern const SettingsDouble query_condition_cache_zero_ratio_threshold;
-=======
-    extern const SettingsBool query_condition_cache_store_conditions_as_plaintext;
->>>>>>> 33a39a9b
     extern const SettingsBool allow_experimental_analyzer;
     extern const SettingsBool merge_tree_use_deserialization_prefixes_cache;
     extern const SettingsBool merge_tree_use_prefixes_deserialization_thread_pool;
@@ -226,11 +223,8 @@
         .enable_multiple_prewhere_read_steps = settings[Setting::enable_multiple_prewhere_read_steps],
         .force_short_circuit_execution = settings[Setting::query_plan_merge_filters],
         .use_query_condition_cache = settings[Setting::use_query_condition_cache] && settings[Setting::allow_experimental_analyzer],
-<<<<<<< HEAD
+        .query_condition_cache_store_conditions_as_plaintext = settings[Setting::query_condition_cache_store_conditions_as_plaintext],
         .query_condition_cache_zero_ratio_threshold = settings[Setting::query_condition_cache_zero_ratio_threshold],
-=======
-        .query_condition_cache_store_conditions_as_plaintext = settings[Setting::query_condition_cache_store_conditions_as_plaintext],
->>>>>>> 33a39a9b
         .use_deserialization_prefixes_cache = settings[Setting::merge_tree_use_deserialization_prefixes_cache],
         .use_prefixes_deserialization_thread_pool = settings[Setting::merge_tree_use_prefixes_deserialization_thread_pool],
     };
