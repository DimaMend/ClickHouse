#include <Processors/QueryPlan/ReadFromStorageStep.h>

#include <Interpreters/Context.h>
#include <Processors/Sources/NullSource.h>
#include <Processors/Transforms/ExpressionTransform.h>
#include <Processors/Transforms/FilterTransform.h>
#include <Processors/Pipe.h>
#include <Processors/QueryPipeline.h>
#include <Storages/IStorage.h>

namespace DB
{

ReadFromStorageStep::ReadFromStorageStep(
<<<<<<< HEAD
    TableLockHolder table_lock,
    StorageMetadataPtr metadata_snapshot,
    StreamLocalLimits & limits,
    SizeLimits & leaf_limits,
    std::shared_ptr<const EnabledQuota> quota,
    StoragePtr storage,
    const Names & required_columns,
    const SelectQueryInfo & query_info,
    std::shared_ptr<Context> context,
    QueryProcessingStage::Enum processing_stage,
    size_t max_block_size,
    size_t max_streams)
=======
    TableLockHolder table_lock_,
    StorageMetadataPtr & metadata_snapshot_,
    SelectQueryOptions options_,
    StoragePtr storage_,
    const Names & required_columns_,
    const SelectQueryInfo & query_info_,
    std::shared_ptr<Context> context_,
    QueryProcessingStage::Enum processing_stage_,
    size_t max_block_size_,
    size_t max_streams_)
    : table_lock(std::move(table_lock_))
    , metadata_snapshot(metadata_snapshot_)
    , options(std::move(options_))
    , storage(std::move(storage_))
    , required_columns(required_columns_)
    , query_info(query_info_)
    , context(std::move(context_))
    , processing_stage(processing_stage_)
    , max_block_size(max_block_size_)
    , max_streams(max_streams_)
>>>>>>> 65d194ed
{
    /// Note: we read from storage in constructor of step because we don't know real header before reading.
    /// It will be fixed when storage return QueryPlanStep itself.

    Pipe pipe = storage->read(required_columns, metadata_snapshot, query_info, *context, processing_stage, max_block_size, max_streams);

    if (pipe.empty())
    {
        pipe = Pipe(std::make_shared<NullSource>(metadata_snapshot->getSampleBlockForColumns(required_columns, storage->getVirtuals(), storage->getStorageID())));

        if (query_info.prewhere_info)
        {
            if (query_info.prewhere_info->alias_actions)
            {
                pipe.addSimpleTransform([&](const Block & header)
                {
                    return std::make_shared<ExpressionTransform>(header, query_info.prewhere_info->alias_actions);
                });
            }

            pipe.addSimpleTransform([&](const Block & header)
            {
                return std::make_shared<FilterTransform>(
                    header,
                    query_info.prewhere_info->prewhere_actions,
                    query_info.prewhere_info->prewhere_column_name,
                    query_info.prewhere_info->remove_prewhere_column);
            });

            // To remove additional columns
            // In some cases, we did not read any marks so that the pipeline.streams is empty
            // Thus, some columns in prewhere are not removed as expected
            // This leads to mismatched header in distributed table
            if (query_info.prewhere_info->remove_columns_actions)
            {
                pipe.addSimpleTransform([&](const Block & header)
                {
                    return std::make_shared<ExpressionTransform>(
                            header, query_info.prewhere_info->remove_columns_actions);
                });
            }
        }
    }

    pipeline = std::make_unique<QueryPipeline>();
    QueryPipelineProcessorsCollector collector(*pipeline, this);

<<<<<<< HEAD
    pipe.setLimits(limits);
=======
    /// Table lock is stored inside pipeline here.
    pipeline->addTableLock(table_lock);

    /// Set the limits and quota for reading data, the speed and time of the query.
    {
        const Settings & settings = context->getSettingsRef();

        IBlockInputStream::LocalLimits limits;
        limits.mode = IBlockInputStream::LIMITS_TOTAL;
        limits.size_limits = SizeLimits(settings.max_rows_to_read, settings.max_bytes_to_read, settings.read_overflow_mode);
        limits.speed_limits.max_execution_time = settings.max_execution_time;
        limits.timeout_overflow_mode = settings.timeout_overflow_mode;

        /** Quota and minimal speed restrictions are checked on the initiating server of the request, and not on remote servers,
          *  because the initiating server has a summary of the execution of the request on all servers.
          *
          * But limits on data size to read and maximum execution time are reasonable to check both on initiator and
          *  additionally on each remote server, because these limits are checked per block of data processed,
          *  and remote servers may process way more blocks of data than are received by initiator.
          *
          * The limits to throttle maximum execution speed is also checked on all servers.
          */
        if (options.to_stage == QueryProcessingStage::Complete)
        {
            limits.speed_limits.min_execution_rps = settings.min_execution_speed;
            limits.speed_limits.min_execution_bps = settings.min_execution_speed_bytes;
        }
>>>>>>> 65d194ed

        limits.speed_limits.max_execution_rps = settings.max_execution_speed;
        limits.speed_limits.max_execution_bps = settings.max_execution_speed_bytes;
        limits.speed_limits.timeout_before_checking_execution_speed = settings.timeout_before_checking_execution_speed;

        auto quota = context->getQuota();

        if (!options.ignore_limits)
            pipe.setLimits(limits);

        if (!options.ignore_quota && (options.to_stage == QueryProcessingStage::Complete))
            pipe.setQuota(quota);
    }

    pipeline->init(std::move(pipe));

    /// Add resources to pipeline. The order is important.
    /// Add in reverse order of destruction. Pipeline will be destroyed at the end in case of exception.
    pipeline->addInterpreterContext(std::move(context));
    pipeline->addStorageHolder(std::move(storage));
    pipeline->addTableLock(std::move(table_lock));

    processors = collector.detachProcessors();

    output_stream = DataStream{.header = pipeline->getHeader(), .has_single_port = pipeline->getNumStreams() == 1};
}

ReadFromStorageStep::~ReadFromStorageStep() = default;

QueryPipelinePtr ReadFromStorageStep::updatePipeline(QueryPipelines)
{
    return std::move(pipeline);
}

void ReadFromStorageStep::describePipeline(FormatSettings & settings) const
{
    IQueryPlanStep::describePipeline(processors, settings);
}

}<|MERGE_RESOLUTION|>--- conflicted
+++ resolved
@@ -12,12 +12,9 @@
 {
 
 ReadFromStorageStep::ReadFromStorageStep(
-<<<<<<< HEAD
     TableLockHolder table_lock,
-    StorageMetadataPtr metadata_snapshot,
-    StreamLocalLimits & limits,
-    SizeLimits & leaf_limits,
-    std::shared_ptr<const EnabledQuota> quota,
+    StorageMetadataPtr & metadata_snapshot,
+    SelectQueryOptions options,
     StoragePtr storage,
     const Names & required_columns,
     const SelectQueryInfo & query_info,
@@ -25,28 +22,6 @@
     QueryProcessingStage::Enum processing_stage,
     size_t max_block_size,
     size_t max_streams)
-=======
-    TableLockHolder table_lock_,
-    StorageMetadataPtr & metadata_snapshot_,
-    SelectQueryOptions options_,
-    StoragePtr storage_,
-    const Names & required_columns_,
-    const SelectQueryInfo & query_info_,
-    std::shared_ptr<Context> context_,
-    QueryProcessingStage::Enum processing_stage_,
-    size_t max_block_size_,
-    size_t max_streams_)
-    : table_lock(std::move(table_lock_))
-    , metadata_snapshot(metadata_snapshot_)
-    , options(std::move(options_))
-    , storage(std::move(storage_))
-    , required_columns(required_columns_)
-    , query_info(query_info_)
-    , context(std::move(context_))
-    , processing_stage(processing_stage_)
-    , max_block_size(max_block_size_)
-    , max_streams(max_streams_)
->>>>>>> 65d194ed
 {
     /// Note: we read from storage in constructor of step because we don't know real header before reading.
     /// It will be fixed when storage return QueryPlanStep itself.
@@ -94,12 +69,6 @@
     pipeline = std::make_unique<QueryPipeline>();
     QueryPipelineProcessorsCollector collector(*pipeline, this);
 
-<<<<<<< HEAD
-    pipe.setLimits(limits);
-=======
-    /// Table lock is stored inside pipeline here.
-    pipeline->addTableLock(table_lock);
-
     /// Set the limits and quota for reading data, the speed and time of the query.
     {
         const Settings & settings = context->getSettingsRef();
@@ -124,7 +93,6 @@
             limits.speed_limits.min_execution_rps = settings.min_execution_speed;
             limits.speed_limits.min_execution_bps = settings.min_execution_speed_bytes;
         }
->>>>>>> 65d194ed
 
         limits.speed_limits.max_execution_rps = settings.max_execution_speed;
         limits.speed_limits.max_execution_bps = settings.max_execution_speed_bytes;
