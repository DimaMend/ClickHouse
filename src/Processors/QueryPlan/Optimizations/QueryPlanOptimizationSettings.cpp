--- conflicted
+++ resolved
@@ -76,12 +76,8 @@
 
     /// These settings comes from EXPLAIN settings not query settings and outside of the scope of this class
     keep_logical_steps = false;
-<<<<<<< HEAD
-
     use_query_condition_cache = from[Setting::use_query_condition_cache] && from[Setting::allow_experimental_analyzer];
-=======
     is_explain = false;
->>>>>>> 39fb0d57
 }
 
 QueryPlanOptimizationSettings::QueryPlanOptimizationSettings(ContextPtr from)
