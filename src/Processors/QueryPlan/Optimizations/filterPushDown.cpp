--- conflicted
+++ resolved
@@ -611,16 +611,6 @@
             return updated_steps;
     }
 
-<<<<<<< HEAD
-    if (typeid_cast<CustomMetricLogViewStep *>(child.get()))
-    {
-        Names allowed_inputs = {"event_date", "event_time", "hostname"};
-        if (auto updated_steps = tryAddNewFilterStep(parent_node, true, nodes, allowed_inputs, true))
-            return updated_steps;
-    }
-
-=======
->>>>>>> eaa6688a
     if (const auto * join_filter_set_step = typeid_cast<CreateSetAndFilterOnTheFlyStep *>(child.get()))
     {
         const auto & filter_column_name = assert_cast<const FilterStep *>(parent_node->step.get())->getFilterColumnName();
