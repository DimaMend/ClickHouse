--- conflicted
+++ resolved
@@ -216,7 +216,7 @@
     const QueryPlan::ExplainPlanOptions & options)
 {
     const IQueryPlanStep & step = *node.step;
-    
+
     std::string prefix(settings.offset, ' ');
     settings.out << prefix;
     settings.out << step.getName();
@@ -399,7 +399,6 @@
     return out.str();
 }
 
-<<<<<<< HEAD
 String QueryPlan::dumpPlan(ExplainPlanOptions options)
 {
     WriteBufferFromOwnString buffer;
@@ -407,10 +406,7 @@
     return buffer.str();
 }
 
-void QueryPlan::explainPlan(WriteBuffer & buffer, const ExplainPlanOptions & options)
-=======
 void QueryPlan::explainPlan(WriteBuffer & buffer, const ExplainPlanOptions & options, size_t indent)
->>>>>>> 9a99780d
 {
     checkInitialized();
 
@@ -438,13 +434,8 @@
 
         if (!frame.is_description_printed)
         {
-<<<<<<< HEAD
-            settings.offset = (stack.size() - 1) * settings.indent;
-            explainStep(*frame.node, settings, options);
-=======
             settings.offset = (indent + stack.size() - 1) * settings.indent;
-            explainStep(*frame.node->step, settings, options);
->>>>>>> 9a99780d
+            explainStep(*frame.node->node, settings, options);
             frame.is_description_printed = true;
         }
 
