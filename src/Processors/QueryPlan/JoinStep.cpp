--- conflicted
+++ resolved
@@ -127,15 +127,12 @@
     });
 }
 
-<<<<<<< HEAD
 void FilledJoinStep::updateOutputStream()
 {
     output_stream = createOutputStream(
         input_streams.front(), JoiningTransform::transformHeader(input_streams.front().header, join), getDataStreamTraits());
 }
 
-=======
->>>>>>> e238b68f
 ParallelJoinStep::ParallelJoinStep(DataStreams input_streams_, JoinPtr join_, size_t /*max_threads_*/)
     :  join(std::move(join_))
 //    , max_threads(max_threads_)
