#pragma once

#include <Processors/QueryPlan/IQueryPlanStep.h>
#include <Processors/QueryPlan/ITransformingStep.h>
#include <Interpreters/JoinInfo.h>
#include <Processors/QueryPlan/JoinStep.h>
#include <Processors/QueryPlan/SortingStep.h>
#include <Common/SipHash.h>

namespace DB
{

class StorageJoin;
class IKeyValueEntity;

struct PreparedJoinStorage
{
    std::unordered_map<String, String> column_mapping;

    /// None or one of these fields is set
    std::shared_ptr<StorageJoin> storage_join;
    std::shared_ptr<const IKeyValueEntity> storage_key_value;

    operator bool() const { return storage_join || storage_key_value; } /// NOLINT

    template <typename Visitor>
    void visit(Visitor && visitor)
    {
        if (storage_join)
            visitor(storage_join);
        else if (storage_key_value)
            visitor(storage_key_value);
    }
};

/** JoinStepLogical is a logical step for JOIN operation.
  * Doesn't contain any specific join algorithm or other execution details.
  * It's place holder for join operation with it's description that can be serialized.
  * Transformed to actual join step during plan optimization.
  */
class JoinStepLogical final : public IQueryPlanStep
{
public:
    JoinStepLogical(
        const Block & left_header_,
        const Block & right_header_,
        JoinInfo join_info_,
        JoinExpressionActions join_expression_actions_,
        Names required_output_columns_,
        ContextPtr query_context_);

    String getName() const override { return "JoinLogical"; }

    QueryPipelineBuilderPtr updatePipeline(QueryPipelineBuilders pipelines, const BuildQueryPipelineSettings &) override;

    void describePipeline(FormatSettings & settings) const override;

    void describeActions(JSONBuilder::JSONMap & map) const override;
    void describeActions(FormatSettings & settings) const override;

    bool hasPreparedJoinStorage() const;
    void setPreparedJoinStorage(PreparedJoinStorage storage);
    void setHashTableCacheKey(IQueryTreeNode::HashState hash_table_key_hash_);
    const SortingStep::Settings & getSortingSettings() const { return sorting_settings; }
    const JoinSettings & getJoinSettings() const { return join_settings; }
    const JoinInfo & getJoinInfo() const { return join_info; }
    JoinInfo & getJoinInfo() { return join_info; }

    std::optional<ActionsDAG> getFilterActions(JoinTableSide side, String & filter_column_name);

    void setSwapInputs() { swap_inputs = true; }
    bool areInputsSwapped() const { return swap_inputs; }

<<<<<<< HEAD
    JoinPtr convertToPhysical(
        JoinActionRef & left_filter,
        JoinActionRef & right_filter,
        JoinActionRef & post_filter,
        bool is_explain_logical,
        std::optional<UInt64> rhs_size_estimation);
=======
    JoinPtr convertToPhysical(JoinActionRef & post_filter, bool is_explain_logical);
>>>>>>> 39fb0d57

    JoinExpressionActions & getExpressionActions() { return expression_actions; }

    const JoinSettings & getSettings() const { return join_settings; }

protected:
    void updateOutputHeader() override;

    std::vector<std::pair<String, String>> describeJoinActions() const;

    JoinExpressionActions expression_actions;
    JoinInfo join_info;

    bool swap_inputs = false;
    Names required_output_columns;

    PreparedJoinStorage prepared_join_storage;
    IQueryTreeNode::HashState hash_table_key_hash;

    JoinSettings join_settings;
    SortingStep::Settings sorting_settings;
    ExpressionActionsSettings expression_actions_settings;

    VolumePtr tmp_volume;
    TemporaryDataOnDiskScopePtr tmp_data;

    /// Add some information from convertToPhysical to description in explain output.
    std::vector<std::pair<String, String>> runtime_info_description;

    ContextPtr query_context;
};

}<|MERGE_RESOLUTION|>--- conflicted
+++ resolved
@@ -71,16 +71,10 @@
     void setSwapInputs() { swap_inputs = true; }
     bool areInputsSwapped() const { return swap_inputs; }
 
-<<<<<<< HEAD
     JoinPtr convertToPhysical(
-        JoinActionRef & left_filter,
-        JoinActionRef & right_filter,
         JoinActionRef & post_filter,
         bool is_explain_logical,
         std::optional<UInt64> rhs_size_estimation);
-=======
-    JoinPtr convertToPhysical(JoinActionRef & post_filter, bool is_explain_logical);
->>>>>>> 39fb0d57
 
     JoinExpressionActions & getExpressionActions() { return expression_actions; }
 
