#include <Processors/QueryPlan/CreatingSetsStep.h>
#include <Processors/QueryPipeline.h>
#include <Processors/Transforms/CreatingSetsTransform.h>
#include <IO/Operators.h>
#include <Interpreters/ExpressionActions.h>

namespace DB
{

namespace ErrorCodes
{
    extern const int LOGICAL_ERROR;
}

static ITransformingStep::Traits getTraits()
{
    return ITransformingStep::Traits
    {
        {
            .preserves_distinct_columns = true,
            .returns_single_stream = false,
            .preserves_number_of_streams = true,
            .preserves_sorting = true,
        },
        {
            .preserves_number_of_rows = true,
        }
    };
}

CreatingSetStep::CreatingSetStep(
    const DataStream & input_stream_,
    String description_,
    SubqueryForSet subquery_for_set_,
    SizeLimits network_transfer_limits_,
<<<<<<< HEAD
    ContextPtr context_)
    : ITransformingStep(input_stream_, header, getTraits())
    , WithContext(context_)
=======
    const Context & context_)
    : ITransformingStep(input_stream_, Block{}, getTraits())
>>>>>>> 02641241
    , description(std::move(description_))
    , subquery_for_set(std::move(subquery_for_set_))
    , network_transfer_limits(std::move(network_transfer_limits_))
{
}

void CreatingSetStep::transformPipeline(QueryPipeline & pipeline, const BuildQueryPipelineSettings &)
{
    pipeline.addCreatingSetsTransform(getOutputStream().header, std::move(subquery_for_set), network_transfer_limits, getContext());
}

void CreatingSetStep::describeActions(FormatSettings & settings) const
{
    String prefix(settings.offset, ' ');

    settings.out << prefix;
    if (subquery_for_set.set)
        settings.out << "Set: ";
    else if (subquery_for_set.join)
        settings.out << "Join: ";

    settings.out << description << '\n';
}

CreatingSetsStep::CreatingSetsStep(DataStreams input_streams_)
{
    if (input_streams_.empty())
        throw Exception("CreatingSetsStep cannot be created with no inputs", ErrorCodes::LOGICAL_ERROR);

    input_streams = std::move(input_streams_);
    output_stream = input_streams.front();

    for (size_t i = 1; i < input_streams.size(); ++i)
        if (input_streams[i].header)
            throw Exception(ErrorCodes::LOGICAL_ERROR, "Creating set input must have empty header. Got: {}",
                            input_streams[i].header.dumpStructure());
}

QueryPipelinePtr CreatingSetsStep::updatePipeline(QueryPipelines pipelines, const BuildQueryPipelineSettings &)
{
    if (pipelines.empty())
        throw Exception("CreatingSetsStep cannot be created with no inputs", ErrorCodes::LOGICAL_ERROR);

    auto main_pipeline = std::move(pipelines.front());
    if (pipelines.size() == 1)
        return main_pipeline;

    pipelines.erase(pipelines.begin());

    QueryPipeline delayed_pipeline;
    if (pipelines.size() > 1)
    {
        QueryPipelineProcessorsCollector collector(delayed_pipeline, this);
        delayed_pipeline = QueryPipeline::unitePipelines(std::move(pipelines));
        processors = collector.detachProcessors();
    }
    else
        delayed_pipeline = std::move(*pipelines.front());

    QueryPipelineProcessorsCollector collector(*main_pipeline, this);
    main_pipeline->addPipelineBefore(std::move(delayed_pipeline));
    auto added_processors = collector.detachProcessors();
    processors.insert(processors.end(), added_processors.begin(), added_processors.end());

    return main_pipeline;
}

void CreatingSetsStep::describePipeline(FormatSettings & settings) const
{
    IQueryPlanStep::describePipeline(processors, settings);
}

void addCreatingSetsStep(
    QueryPlan & query_plan, SubqueriesForSets subqueries_for_sets, const SizeLimits & limits, ContextPtr context)
{
    DataStreams input_streams;
    input_streams.emplace_back(query_plan.getCurrentDataStream());

    std::vector<std::unique_ptr<QueryPlan>> plans;
    plans.emplace_back(std::make_unique<QueryPlan>(std::move(query_plan)));
    query_plan = QueryPlan();

    for (auto & [description, set] : subqueries_for_sets)
    {
        if (!set.source)
            continue;

        auto plan = std::move(set.source);
        std::string type = (set.join != nullptr) ? "JOIN"
                                                 : "subquery";

        auto creating_set = std::make_unique<CreatingSetStep>(
                plan->getCurrentDataStream(),
                std::move(description),
                std::move(set),
                limits,
                context);
        creating_set->setStepDescription("Create set for " + type);
        plan->addStep(std::move(creating_set));

        input_streams.emplace_back(plan->getCurrentDataStream());
        plans.emplace_back(std::move(plan));
    }

    if (plans.size() == 1)
    {
        query_plan = std::move(*plans.front());
        return;
    }

    auto creating_sets = std::make_unique<CreatingSetsStep>(std::move(input_streams));
    creating_sets->setStepDescription("Create sets before main query execution");
    query_plan.unitePlans(std::move(creating_sets), std::move(plans));
}

}<|MERGE_RESOLUTION|>--- conflicted
+++ resolved
@@ -33,14 +33,9 @@
     String description_,
     SubqueryForSet subquery_for_set_,
     SizeLimits network_transfer_limits_,
-<<<<<<< HEAD
     ContextPtr context_)
-    : ITransformingStep(input_stream_, header, getTraits())
+    : ITransformingStep(input_stream_, Block{}, getTraits())
     , WithContext(context_)
-=======
-    const Context & context_)
-    : ITransformingStep(input_stream_, Block{}, getTraits())
->>>>>>> 02641241
     , description(std::move(description_))
     , subquery_for_set(std::move(subquery_for_set_))
     , network_transfer_limits(std::move(network_transfer_limits_))
