--- conflicted
+++ resolved
@@ -2,11 +2,8 @@
 
 #include <Processors/QueryPlan/IQueryPlanStep.h>
 #include <Processors/QueryPlan/ITransformingStep.h>
-<<<<<<< HEAD
-#include "Processors/QueryPlan/ReadFromMergeTree.h"
-=======
 #include <Core/Joins.h>
->>>>>>> e3bb7a38
+#include <Processors/QueryPlan/ReadFromMergeTree.h>
 
 namespace DB
 {
@@ -46,16 +43,14 @@
     void setJoin(JoinPtr join_, bool swap_streams_ = false);
     bool allowPushDownToRight() const;
 
-<<<<<<< HEAD
     void setDynamicParts(
         DynamiclyFilteredPartsRangesPtr dynamic_parts_,
         ActionsDAG dynamic_filter_,
         ColumnSet * column_set_,
         ContextPtr context_,
         StorageMetadataPtr metdata_);
-=======
+
     JoinInnerTableSelectionMode inner_table_selection_mode = JoinInnerTableSelectionMode::Right;
->>>>>>> e3bb7a38
 
 private:
     void updateOutputHeader() override;
@@ -70,17 +65,14 @@
     const NameSet required_output;
     std::set<size_t> columns_to_remove;
     bool keep_left_read_in_order;
-<<<<<<< HEAD
+    bool use_new_analyzer = false;
+    bool swap_streams = false;
 
     DynamiclyFilteredPartsRangesPtr dynamic_parts;
     ActionsDAG dynamic_filter;
     ColumnSet * column_set;
     ContextPtr context;
     StorageMetadataPtr metdata;
-=======
-    bool use_new_analyzer = false;
-    bool swap_streams = false;
->>>>>>> e3bb7a38
 };
 
 /// Special step for the case when Join is already filled.
