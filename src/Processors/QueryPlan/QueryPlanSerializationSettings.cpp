#include <Core/BaseSettings.h>
#include <Core/BaseSettingsFwdMacrosImpl.h>
#include <Processors/QueryPlan/QueryPlanSerializationSettings.h>

namespace DB
{

// clang-format off

#define PLAN_SERIALIZATION_SETTINGS(DECLARE, ALIAS) \
    DECLARE(UInt64, max_block_size, DEFAULT_BLOCK_SIZE, "Maximum block size in rows for reading", 0) \
    \
    DECLARE(UInt64, max_rows_in_distinct, 0, "Maximum number of elements during execution of DISTINCT.", 0) \
    DECLARE(UInt64, max_bytes_in_distinct, 0, "Maximum total size of state (in uncompressed bytes) in memory for the execution of DISTINCT.", 0) \
    DECLARE(OverflowMode, distinct_overflow_mode, OverflowMode::THROW, "What to do when the limit is exceeded.", 0) \
    \
    DECLARE(UInt64, max_rows_to_sort, 0, "If more than the specified amount of records have to be processed for ORDER BY operation, the behavior will be determined by the 'sort_overflow_mode' which by default is - throw an exception", 0) \
    DECLARE(UInt64, max_bytes_to_sort, 0, "If more than the specified amount of (uncompressed) bytes have to be processed for ORDER BY operation, the behavior will be determined by the 'sort_overflow_mode' which by default is - throw an exception", 0) \
    DECLARE(OverflowMode, sort_overflow_mode, OverflowMode::THROW, "What to do when the limit is exceeded.", 0) \
    \
    DECLARE(UInt64, prefer_external_sort_block_bytes, DEFAULT_BLOCK_SIZE * 256, "Prefer maximum block bytes for external sort, reduce the memory usage during merging.", 0) \
    DECLARE(UInt64, max_bytes_before_external_sort, 0, "If memory usage during ORDER BY operation is exceeding this threshold in bytes, activate the 'external sorting' mode (spill data to disk). Recommended value is half of available system memory.", 0) \
<<<<<<< HEAD
    DECLARE(Double, max_bytes_ratio_before_external_sort, 0.5, "The ratio of available memory that is allowed for `ORDER BY`. Once reached, external sort is used.", 0) \
=======
>>>>>>> 1cf6fcb0
    DECLARE(UInt64, max_bytes_before_remerge_sort, 1000000000, "In case of ORDER BY with LIMIT, when memory usage is higher than specified threshold, perform additional steps of merging blocks before final merge to keep just top LIMIT rows.", 0) \
    DECLARE(Float, remerge_sort_lowered_memory_bytes_ratio, 2., "If memory usage after remerge does not reduced by this ratio, remerge will be disabled.", 0) \
    DECLARE(UInt64, min_free_disk_space_for_temporary_data, 0, "The minimum disk space to keep while writing temporary data used in external sorting and aggregation.", 0) \
    \
    DECLARE(UInt64, aggregation_in_order_max_block_bytes, 50000000, "Maximal size of block in bytes accumulated during aggregation in order of primary key. Lower block size allows to parallelize more final merge stage of aggregation.", 0) \
    DECLARE(Bool, aggregation_in_order_memory_bound_merging, true, "Enable memory bound merging strategy when in-order is applied.", 0) \
    DECLARE(Bool, aggregation_sort_result_by_bucket_number, true, "Send intermediate aggregation result in order of bucket number.", 0) \
    \
    DECLARE(UInt64, max_rows_to_group_by, 0, "If aggregation during GROUP BY is generating more than the specified number of rows (unique GROUP BY keys), the behavior will be determined by the 'group_by_overflow_mode' which by default is - throw an exception, but can be also switched to an approximate GROUP BY mode.", 0) \
    DECLARE(OverflowModeGroupBy, group_by_overflow_mode, OverflowMode::THROW, "What to do when the limit is exceeded.", 0) \
    DECLARE(UInt64, group_by_two_level_threshold, 100000, "From what number of keys, a two-level aggregation starts. 0 - the threshold is not set.", 0) \
    DECLARE(UInt64, group_by_two_level_threshold_bytes, 50000000, "From what size of the aggregation state in bytes, a two-level aggregation begins to be used. 0 - the threshold is not set. Two-level aggregation is used when at least one of the thresholds is triggered.", 0) \
    DECLARE(UInt64, max_bytes_before_external_group_by, 0, "If memory usage during GROUP BY operation is exceeding this threshold in bytes, activate the 'external aggregation' mode (spill data to disk). Recommended value is half of available system memory.", 0) \
    DECLARE(Bool, empty_result_for_aggregation_by_empty_set, false, "Return empty result when aggregating without keys on empty set.", 0) \
    DECLARE(Bool, compile_aggregate_expressions, true, "Compile aggregate functions to native code.", 0) \
    DECLARE(UInt64, min_count_to_compile_aggregate_expression, 3, "The number of identical aggregate expressions before they are JIT-compiled", 0) \
    DECLARE(Bool, enable_software_prefetch_in_aggregation, true, "Enable use of software prefetch in aggregation", 0) \
    DECLARE(Bool, optimize_group_by_constant_keys, true, "Optimize GROUP BY when all keys in block are constant", 0) \
    DECLARE(Float, min_hit_rate_to_use_consecutive_keys_optimization, 0.5, "Minimal hit rate of a cache which is used for consecutive keys optimization in aggregation to keep it enabled", 0) \
    DECLARE(Bool, collect_hash_table_stats_during_aggregation, true, "Enable collecting hash table statistics to optimize memory allocation", 0) \
    DECLARE(UInt64, max_entries_for_hash_table_stats, 10'000, "How many entries hash table statistics collected during aggregation is allowed to have", 0) \
    DECLARE(UInt64, max_size_to_preallocate_for_aggregation, 100'000'000, "For how many elements it is allowed to preallocate space in all hash tables in total before aggregation", 0) \
    \
    DECLARE(TotalsMode, totals_mode, TotalsMode::AFTER_HAVING_EXCLUSIVE, "How to calculate TOTALS when HAVING is present, as well as when max_rows_to_group_by and group_by_overflow_mode = 'any' are present.", IMPORTANT) \
    DECLARE(Float, totals_auto_threshold, 0.5, "The threshold for totals_mode = 'auto'.", 0) \
    \
    DECLARE(JoinAlgorithm, join_algorithm, "direct,parallel_hash,hash", "Specifies which JOIN algorithm is used.", 0) \
    \
    DECLARE(UInt64, max_rows_in_join, 0, "Maximum size of the hash table for JOIN (in number of rows).", 0) \
    DECLARE(UInt64, max_bytes_in_join, 0, "Maximum size of the hash table for JOIN (in number of bytes in memory).", 0) \
    DECLARE(UInt64, default_max_bytes_in_join, 1000000000, "Maximum size of right-side table if limit is required but max_bytes_in_join is not set.", 0) \
    DECLARE(UInt64, max_joined_block_size_rows, DEFAULT_BLOCK_SIZE, "Maximum block size for JOIN result (if join algorithm supports it). 0 means unlimited.", 0) \
    DECLARE(UInt64, min_joined_block_size_bytes, 524288, "Minimum block size for JOIN result (if join algorithm supports it). 0 means unlimited.", 0) \
    \
    DECLARE(OverflowMode, join_overflow_mode, OverflowMode::THROW, "What to do when the limit is exceeded.", 0) \
    DECLARE(Bool, join_any_take_last_row, false, "Changes the behaviour of join operations with `ANY` strictness.", 0) \
    \
    DECLARE(UInt64, cross_join_min_rows_to_compress, 10000000, "Minimal count of rows to compress block in CROSS JOIN. Zero value means - disable this threshold. This block is compressed when any of the two thresholds (by rows or by bytes) are reached.", 0) \
    DECLARE(UInt64, cross_join_min_bytes_to_compress, 1_GiB, "Minimal size of block to compress in CROSS JOIN. Zero value means - disable this threshold. This block is compressed when any of the two thresholds (by rows or by bytes) are reached.", 0) \
    \
    DECLARE(UInt64, partial_merge_join_left_table_buffer_bytes, 0, "If not 0 group left table blocks in bigger ones for left-side table in partial merge join. It uses up to 2x of specified memory per joining thread.", 0) \
    DECLARE(UInt64, partial_merge_join_rows_in_right_blocks, 65536, "Limits sizes of right-hand join data blocks in partial merge join algorithm for [JOIN](../../sql-reference/statements/select/join.md) queries.", 0) \
    DECLARE(UInt64, join_on_disk_max_files_to_merge, 64, "Limits the number of files allowed for parallel sorting in MergeJoin operations when they are executed on disk.", 0) \
    \
    DECLARE(NonZeroUInt64, grace_hash_join_initial_buckets, 1, "Initial number of grace hash join buckets", 0) \
    DECLARE(NonZeroUInt64, grace_hash_join_max_buckets, 1024, "Limit on the number of grace hash join buckets", 0) \
    \
    DECLARE(UInt64, max_rows_in_set_to_optimize_join, 0, "Maximal size of the set to filter joined tables by each other's row sets before joining.", 0) \
    DECLARE(String, temporary_files_codec, "LZ4", "Sets compression codec for temporary files used in sorting and joining operations on disk.", 0) \
    \
    DECLARE(Bool, collect_hash_table_stats_during_joins, true, "Enable collecting hash table statistics to optimize memory allocation", 0) \
    DECLARE(UInt64, max_size_to_preallocate_for_joins, 1'000'000'000'000, "For how many elements it is allowed to preallocate space in all hash tables in total before join", 0) \
    DECLARE(UInt64, parallel_hash_join_threshold, 100'000, "When hash-based join algorithm is applied, this threshold helps to decide between using `hash` and `parallel_hash` (only if estimation of the right table size is available). The former is used when we know that the right table size is below the threshold.", 0) \
    DECLARE(UInt64, join_output_by_rowlist_perkey_rows_threshold, 5, "The lower limit of per-key average rows in the right table to determine whether to output by row list in hash join.", 0) \
    DECLARE(Bool, allow_experimental_join_right_table_sorting, false, "If it is set to true, and the conditions of `join_to_sort_minimum_perkey_rows` and `join_to_sort_maximum_table_rows` are met, rerange the right table by key to improve the performance in left or inner hash join.", 0) \
    DECLARE(UInt64, join_to_sort_minimum_perkey_rows, 40, "The lower limit of per-key average rows in the right table to determine whether to rerange the right table by key in left or inner join. This setting ensures that the optimization is not applied for sparse table keys", 0) \
    DECLARE(UInt64, join_to_sort_maximum_table_rows, 10000, "The maximum number of rows in the right table to determine whether to rerange the right table by key in left or inner join.", 0)


// clang-format on

DECLARE_SETTINGS_TRAITS(QueryPlanSerializationSettingsTraits, PLAN_SERIALIZATION_SETTINGS)
IMPLEMENT_SETTINGS_TRAITS(QueryPlanSerializationSettingsTraits, PLAN_SERIALIZATION_SETTINGS)

struct QueryPlanSerializationSettingsImpl : public BaseSettings<QueryPlanSerializationSettingsTraits>
{
};


#define INITIALIZE_SETTING_EXTERN(TYPE, NAME, DEFAULT, DESCRIPTION, FLAGS) QueryPlanSerializationSettings##TYPE NAME = &QueryPlanSerializationSettingsImpl ::NAME;

namespace QueryPlanSerializationSetting
{
PLAN_SERIALIZATION_SETTINGS(INITIALIZE_SETTING_EXTERN, SKIP_ALIAS)
}

#undef INITIALIZE_SETTING_EXTERN


QueryPlanSerializationSettings::QueryPlanSerializationSettings() : impl(std::make_unique<QueryPlanSerializationSettingsImpl>())
{
}

QueryPlanSerializationSettings::QueryPlanSerializationSettings(const QueryPlanSerializationSettings & settings) : impl(std::make_unique<QueryPlanSerializationSettingsImpl>(*settings.impl))
{
}

QueryPlanSerializationSettings::~QueryPlanSerializationSettings() = default;

void QueryPlanSerializationSettings::writeChangedBinary(WriteBuffer & out) const
{
    impl->writeChangedBinary(out);
}
void QueryPlanSerializationSettings::readBinary(ReadBuffer & in)
{
    impl->readBinary(in);
}

QUERY_PLAN_SERIALIZATION_SETTINGS_SUPPORTED_TYPES(QueryPlanSerializationSettings, IMPLEMENT_SETTING_SUBSCRIPT_OPERATOR)

}<|MERGE_RESOLUTION|>--- conflicted
+++ resolved
@@ -20,10 +20,7 @@
     \
     DECLARE(UInt64, prefer_external_sort_block_bytes, DEFAULT_BLOCK_SIZE * 256, "Prefer maximum block bytes for external sort, reduce the memory usage during merging.", 0) \
     DECLARE(UInt64, max_bytes_before_external_sort, 0, "If memory usage during ORDER BY operation is exceeding this threshold in bytes, activate the 'external sorting' mode (spill data to disk). Recommended value is half of available system memory.", 0) \
-<<<<<<< HEAD
     DECLARE(Double, max_bytes_ratio_before_external_sort, 0.5, "The ratio of available memory that is allowed for `ORDER BY`. Once reached, external sort is used.", 0) \
-=======
->>>>>>> 1cf6fcb0
     DECLARE(UInt64, max_bytes_before_remerge_sort, 1000000000, "In case of ORDER BY with LIMIT, when memory usage is higher than specified threshold, perform additional steps of merging blocks before final merge to keep just top LIMIT rows.", 0) \
     DECLARE(Float, remerge_sort_lowered_memory_bytes_ratio, 2., "If memory usage after remerge does not reduced by this ratio, remerge will be disabled.", 0) \
     DECLARE(UInt64, min_free_disk_space_for_temporary_data, 0, "The minimum disk space to keep while writing temporary data used in external sorting and aggregation.", 0) \
