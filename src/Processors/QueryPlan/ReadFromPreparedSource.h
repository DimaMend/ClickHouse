--- conflicted
+++ resolved
@@ -16,13 +16,9 @@
 
     void initializePipeline(QueryPipelineBuilder & pipeline, const BuildQueryPipelineSettings &) override;
 
-<<<<<<< HEAD
     void updateEstimate(MutableColumns &) const override { }
 
-private:
-=======
 protected:
->>>>>>> 5faaf1b5
     Pipe pipe;
     ContextPtr context;
 };
@@ -33,14 +29,10 @@
     ReadFromStorageStep(Pipe pipe_, String storage_name, std::shared_ptr<const StorageLimitsList> storage_limits_)
         : ReadFromPreparedSource(std::move(pipe_)), storage_limits(std::move(storage_limits_))
     {
-<<<<<<< HEAD
         setStepDescription(std::move(storage_name));
-=======
-        setStepDescription(storage_name);
 
         for (const auto & processor : pipe.getProcessors())
             processor->setStorageLimits(storage_limits);
->>>>>>> 5faaf1b5
     }
 
     String getName() const override { return "ReadFromStorage"; }
