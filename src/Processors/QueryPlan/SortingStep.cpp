#include <stdexcept>
#include <IO/Operators.h>
#include <Processors/Merges/MergingSortedTransform.h>
#include <Processors/QueryPlan/SortingStep.h>
#include <Processors/Transforms/FinishSortingTransform.h>
#include <Processors/Transforms/LimitsCheckingTransform.h>
#include <Processors/Transforms/MergeSortingTransform.h>
#include <Processors/Transforms/PartialSortingTransform.h>
#include <QueryPipeline/QueryPipelineBuilder.h>
#include <Common/JSONBuilder.h>
#include <Columns/ColumnAggregateFunction.h>

namespace DB
{

static ITransformingStep::Traits getTraits(size_t limit)
{
    return ITransformingStep::Traits
    {
        {
            .preserves_distinct_columns = true,
            .returns_single_stream = true,
            .preserves_number_of_streams = false,
            .preserves_sorting = false,
        },
        {
            .preserves_number_of_rows = limit == 0,
        }
    };
}

SortingStep::SortingStep(
    const DataStream & input_stream,
    const SortDescription & description_,
    size_t max_block_size_,
    UInt64 limit_,
    SizeLimits size_limits_,
    size_t max_bytes_before_remerge_,
    double remerge_lowered_memory_bytes_ratio_,
    size_t max_bytes_before_external_sort_,
    VolumePtr tmp_volume_,
    size_t min_free_disk_space_,
    bool optimize_distributed_aggregation_)
    : ITransformingStep(input_stream, input_stream.header, getTraits(limit_))
    , type(Type::Full)
    , result_description(description_)
    , max_block_size(max_block_size_)
    , limit(limit_)
    , size_limits(size_limits_)
    , max_bytes_before_remerge(max_bytes_before_remerge_)
    , remerge_lowered_memory_bytes_ratio(remerge_lowered_memory_bytes_ratio_)
    , max_bytes_before_external_sort(max_bytes_before_external_sort_), tmp_volume(tmp_volume_)
    , min_free_disk_space(min_free_disk_space_)
{
    if (optimize_distributed_aggregation_) {
        for (auto & column: result_description) {
            if (typeid_cast<const ColumnAggregateFunction *>(input_stream.header.getByName(column.column_name).column.get())) {
                column.column_name += "_tmp_finalized";
            }
        }
    }
    /// TODO: check input_stream is partially sorted by the same description.
    output_stream->sort_description = description_;
    output_stream->sort_mode = DataStream::SortMode::Stream;
}

SortingStep::SortingStep(
    const DataStream & input_stream_,
    SortDescription prefix_description_,
    SortDescription result_description_,
    size_t max_block_size_,
    UInt64 limit_)
    : ITransformingStep(input_stream_, input_stream_.header, getTraits(limit_))
    , type(Type::FinishSorting)
    , prefix_description(std::move(prefix_description_))
    , result_description(std::move(result_description_))
    , max_block_size(max_block_size_)
    , limit(limit_)
{
    /// TODO: check input_stream is sorted by prefix_description.
    output_stream->sort_description = result_description;
    output_stream->sort_mode = DataStream::SortMode::Stream;
}

SortingStep::SortingStep(
    const DataStream & input_stream,
    SortDescription sort_description_,
    size_t max_block_size_,
    UInt64 limit_)
    : ITransformingStep(input_stream, input_stream.header, getTraits(limit_))
    , type(Type::MergingSorted)
    , result_description(std::move(sort_description_))
    , max_block_size(max_block_size_)
    , limit(limit_)
{
    /// TODO: check input_stream is partially sorted (each port) by the same description.
    output_stream->sort_description = result_description;
    output_stream->sort_mode = DataStream::SortMode::Stream;
}

void SortingStep::updateInputStream(DataStream input_stream)
{
    input_streams.clear();
    input_streams.emplace_back(std::move(input_stream));
}

void SortingStep::updateOutputStream(Block result_header)
{
    output_stream = createOutputStream(input_streams.at(0), std::move(result_header), getDataStreamTraits());
    output_stream->sort_description = result_description;
    output_stream->sort_mode = DataStream::SortMode::Stream;
    updateDistinctColumns(output_stream->header, output_stream->distinct_columns);
}

void SortingStep::updateLimit(size_t limit_)
{
    if (limit_ && (limit == 0 || limit_ < limit))
    {
        limit = limit_;
        transform_traits.preserves_number_of_rows = false;
    }
}

void SortingStep::transformPipeline(QueryPipelineBuilder & pipeline, const BuildQueryPipelineSettings &)
{
    if (type == Type::FinishSorting)
    {
        bool need_finish_sorting = (prefix_description.size() < result_description.size());
        if (pipeline.getNumStreams() > 1)
        {
            UInt64 limit_for_merging = (need_finish_sorting ? 0 : limit);
            auto transform = std::make_shared<MergingSortedTransform>(
                    pipeline.getHeader(),
                    pipeline.getNumStreams(),
                    prefix_description,
                    max_block_size,
                    limit_for_merging);

            pipeline.addTransform(std::move(transform));
        }

        if (need_finish_sorting)
        {
            pipeline.addSimpleTransform([&](const Block & header, QueryPipelineBuilder::StreamType stream_type) -> ProcessorPtr
            {
                if (stream_type != QueryPipelineBuilder::StreamType::Main)
                    return nullptr;

                return std::make_shared<PartialSortingTransform>(header, result_description, limit);
            });

            bool increase_sort_description_compile_attempts = true;

            /// NOTE limits are not applied to the size of temporary sets in FinishSortingTransform
            pipeline.addSimpleTransform([&, increase_sort_description_compile_attempts](const Block & header) mutable -> ProcessorPtr
            {
                /** For multiple FinishSortingTransform we need to count identical comparators only once per QueryPlan
                  * To property support min_count_to_compile_sort_description.
                  */
                bool increase_sort_description_compile_attempts_current = increase_sort_description_compile_attempts;

                if (increase_sort_description_compile_attempts)
                    increase_sort_description_compile_attempts = false;

                return std::make_shared<FinishSortingTransform>(
                    header, prefix_description, result_description, max_block_size, limit, increase_sort_description_compile_attempts_current);
            });
        }
    }
    else if (type == Type::Full)
    {
        // std::cerr << "mylog: type == Type::Full" << std::endl;
        pipeline.addSimpleTransform([&](const Block & header, QueryPipelineBuilder::StreamType stream_type) -> ProcessorPtr
        {
            if (stream_type != QueryPipelineBuilder::StreamType::Main)
                return nullptr;

            return std::make_shared<PartialSortingTransform>(header, result_description, limit);
        });

        StreamLocalLimits limits;
        limits.mode = LimitsMode::LIMITS_CURRENT; //-V1048
        limits.size_limits = size_limits;

        pipeline.addSimpleTransform([&](const Block & header, QueryPipelineBuilder::StreamType stream_type) -> ProcessorPtr
        {
            if (stream_type != QueryPipelineBuilder::StreamType::Main)
                return nullptr;

            auto transform = std::make_shared<LimitsCheckingTransform>(header, limits);
            return transform;
        });

        bool increase_sort_description_compile_attempts = true;

        pipeline.addSimpleTransform([&, increase_sort_description_compile_attempts](const Block & header, QueryPipelineBuilder::StreamType stream_type) mutable -> ProcessorPtr
        {
            if (stream_type == QueryPipelineBuilder::StreamType::Totals)
                return nullptr;

            /** For multiple FinishSortingTransform we need to count identical comparators only once per QueryPlan.
              * To property support min_count_to_compile_sort_description.
              */
            bool increase_sort_description_compile_attempts_current = increase_sort_description_compile_attempts;

            if (increase_sort_description_compile_attempts)
                increase_sort_description_compile_attempts = false;

            return std::make_shared<MergeSortingTransform>(
                    header, result_description, max_block_size, limit, increase_sort_description_compile_attempts_current,
                    max_bytes_before_remerge / pipeline.getNumStreams(),
                    remerge_lowered_memory_bytes_ratio,
                    max_bytes_before_external_sort,
                    tmp_volume,
                    min_free_disk_space);
        });

        /// If there are several streams, then we merge them into one
        if (pipeline.getNumStreams() > 1)
        {
<<<<<<< HEAD
            std::cerr << "several streams" << std::endl;
=======
>>>>>>> 3dfa30de
            auto transform = std::make_shared<MergingSortedTransform>(
                    pipeline.getHeader(),
                    pipeline.getNumStreams(),
                    result_description,
                    max_block_size,
                    limit);

            pipeline.addTransform(std::move(transform));
        }
    }
    else if (type == Type::MergingSorted)
    {        /// If there are several streams, then we merge them into one
        if (pipeline.getNumStreams() > 1)
        {
            auto transform = std::make_shared<MergingSortedTransform>(
                    pipeline.getHeader(),
                    pipeline.getNumStreams(),
                    result_description,
                    max_block_size,
                    limit);

            pipeline.addTransform(std::move(transform));
        }
    }
}

void SortingStep::describeActions(FormatSettings & settings) const
{
    String prefix(settings.offset, ' ');

    if (!prefix_description.empty())
    {
        settings.out << prefix << "Prefix sort description: ";
        dumpSortDescription(prefix_description, settings.out);
        settings.out << '\n';

        settings.out << prefix << "Result sort description: ";
        dumpSortDescription(result_description, settings.out);
        settings.out << '\n';
    }
    else
    {
        settings.out << prefix << "Sort description: ";
        dumpSortDescription(result_description, settings.out);
        settings.out << '\n';
    }

    if (limit)
        settings.out << prefix << "Limit " << limit << '\n';
}

void SortingStep::describeActions(JSONBuilder::JSONMap & map) const
{
    if (!prefix_description.empty())
    {
        map.add("Prefix Sort Description", explainSortDescription(prefix_description));
        map.add("Result Sort Description", explainSortDescription(result_description));
    }
    else
        map.add("Sort Description", explainSortDescription(result_description));

    if (limit)
        map.add("Limit", limit);
}

}<|MERGE_RESOLUTION|>--- conflicted
+++ resolved
@@ -218,10 +218,6 @@
         /// If there are several streams, then we merge them into one
         if (pipeline.getNumStreams() > 1)
         {
-<<<<<<< HEAD
-            std::cerr << "several streams" << std::endl;
-=======
->>>>>>> 3dfa30de
             auto transform = std::make_shared<MergingSortedTransform>(
                     pipeline.getHeader(),
                     pipeline.getNumStreams(),
