--- conflicted
+++ resolved
@@ -226,11 +226,9 @@
     size_t getNumStreams() const { return requested_num_streams; }
     bool isParallelReadingEnabled() const { return read_task_callback != std::nullopt; }
 
-<<<<<<< HEAD
     void applyFilters() override;
-=======
+
     ReadFromMergeTree::AnalysisResult getAnalysisResult() const;
->>>>>>> f42739e1
 
 private:
     static MergeTreeDataSelectAnalysisResultPtr selectRangesToReadImpl(
