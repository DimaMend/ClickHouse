#include <Processors/QueryPlan/FilterStep.h>
#include <Processors/Transforms/FilterTransform.h>
#include <QueryPipeline/QueryPipelineBuilder.h>
#include <Processors/Transforms/ExpressionTransform.h>
#include <Interpreters/ExpressionActions.h>
#include <IO/Operators.h>
#include <Common/JSONBuilder.h>

namespace DB
{

static ITransformingStep::Traits getTraits(const ActionsDAGPtr & expression, const Block & header, const SortDescription & sort_description, bool remove_filter_column, const String & filter_column_name)
{
    bool preserves_sorting = expression->isSortingPreserved(header, sort_description, remove_filter_column ? filter_column_name : "");
    if (remove_filter_column)
    {
        preserves_sorting &= std::find_if(
                                 begin(sort_description),
                                 end(sort_description),
                                 [&](const auto & column_desc) { return column_desc.column_name == filter_column_name; })
            == sort_description.end();
    }
    return ITransformingStep::Traits
    {
        {
            .returns_single_stream = false,
            .preserves_number_of_streams = true,
            .preserves_sorting = preserves_sorting,
        },
        {
            .preserves_number_of_rows = false,
        }
    };
}

FilterStep::FilterStep(
    const DataStream & input_stream_,
    const ActionsDAGPtr & actions_dag_,
    String filter_column_name_,
    bool remove_filter_column_)
    : ITransformingStep(
        input_stream_,
        FilterTransform::transformHeader(
            input_stream_.header,
            actions_dag_.get(),
            filter_column_name_,
            remove_filter_column_),
        getTraits(actions_dag_, input_stream_.header, input_stream_.sort_description, remove_filter_column_, filter_column_name_))
    , actions_dag(actions_dag_)
    , filter_column_name(std::move(filter_column_name_))
    , remove_filter_column(remove_filter_column_)
{
<<<<<<< HEAD
    actions_dag.removeAliasesForFilter(filter_column_name);
    /// Removing aliases may result in unneeded ALIAS node in DAG.
    /// This should not be an issue by itself,
    /// but it might trigger an issue with duplicated names in Block after plan optimizations.
    actions_dag.removeUnusedActions(false, false);
=======
    actions_dag = actions_dag->clone();
    actions_dag->removeAliasesForFilter(filter_column_name);
>>>>>>> c42d906f
}

void FilterStep::transformPipeline(QueryPipelineBuilder & pipeline, const BuildQueryPipelineSettings & settings)
{
    auto expression = std::make_shared<ExpressionActions>(actions_dag, settings.getActionsSettings());

    pipeline.addSimpleTransform([&](const Block & header, QueryPipelineBuilder::StreamType stream_type)
    {
        bool on_totals = stream_type == QueryPipelineBuilder::StreamType::Totals;
        return std::make_shared<FilterTransform>(header, expression, filter_column_name, remove_filter_column, on_totals);
    });

    if (!blocksHaveEqualStructure(pipeline.getHeader(), output_stream->header))
    {
        auto convert_actions_dag = ActionsDAG::makeConvertingActions(
                pipeline.getHeader().getColumnsWithTypeAndName(),
                output_stream->header.getColumnsWithTypeAndName(),
                ActionsDAG::MatchColumnsMode::Name);
        auto convert_actions = std::make_shared<ExpressionActions>(convert_actions_dag, settings.getActionsSettings());

        pipeline.addSimpleTransform([&](const Block & header)
        {
            return std::make_shared<ExpressionTransform>(header, convert_actions);
        });
    }
}

void FilterStep::describeActions(FormatSettings & settings) const
{
    String prefix(settings.offset, settings.indent_char);
    settings.out << prefix << "Filter column: " << filter_column_name;

    if (remove_filter_column)
        settings.out << " (removed)";
    settings.out << '\n';

    auto expression = std::make_shared<ExpressionActions>(actions_dag);
    expression->describeActions(settings.out, prefix);
}

void FilterStep::describeActions(JSONBuilder::JSONMap & map) const
{
    map.add("Filter Column", filter_column_name);
    map.add("Removes Filter", remove_filter_column);

    auto expression = std::make_shared<ExpressionActions>(actions_dag);
    map.add("Expression", expression->toTree());
}

void FilterStep::updateOutputStream()
{
    output_stream = createOutputStream(
        input_streams.front(),
        FilterTransform::transformHeader(input_streams.front().header, actions_dag.get(), filter_column_name, remove_filter_column),
        getDataStreamTraits());

    if (!getDataStreamTraits().preserves_sorting)
        return;

    FindAliasForInputName alias_finder(actions_dag);
    const auto & input_sort_description = getInputStreams().front().sort_description;
    for (size_t i = 0, s = input_sort_description.size(); i < s; ++i)
    {
        const auto & original_column = input_sort_description[i].column_name;
        const auto * alias_node = alias_finder.find(original_column);
        if (alias_node)
            output_stream->sort_description[i].column_name = alias_node->result_name;
    }
}

}<|MERGE_RESOLUTION|>--- conflicted
+++ resolved
@@ -50,16 +50,12 @@
     , filter_column_name(std::move(filter_column_name_))
     , remove_filter_column(remove_filter_column_)
 {
-<<<<<<< HEAD
-    actions_dag.removeAliasesForFilter(filter_column_name);
+    actions_dag = actions_dag->clone();
+    actions_dag->removeAliasesForFilter(filter_column_name);
     /// Removing aliases may result in unneeded ALIAS node in DAG.
     /// This should not be an issue by itself,
     /// but it might trigger an issue with duplicated names in Block after plan optimizations.
-    actions_dag.removeUnusedActions(false, false);
-=======
-    actions_dag = actions_dag->clone();
-    actions_dag->removeAliasesForFilter(filter_column_name);
->>>>>>> c42d906f
+    actions_dag->removeUnusedActions(false, false);
 }
 
 void FilterStep::transformPipeline(QueryPipelineBuilder & pipeline, const BuildQueryPipelineSettings & settings)
