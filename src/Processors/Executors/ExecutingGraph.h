--- conflicted
+++ resolved
@@ -153,12 +153,8 @@
     std::mutex processors_mutex;
 
     UpgradableMutex nodes_mutex;
-<<<<<<< HEAD
 
-    const bool profile_processors;
     bool cancelled = false;
-=======
->>>>>>> 53f61de8
 };
 
 }