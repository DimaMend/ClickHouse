--- conflicted
+++ resolved
@@ -1662,76 +1662,6 @@
     }
 };
 
-<<<<<<< HEAD
-=======
-struct WindowFunctionNthValue final : public WindowFunction
-{
-    WindowFunctionNthValue(const std::string & name_,
-    const DataTypes & argument_types_, const Array & parameters_)
-    : WindowFunction(name_, argument_types_, parameters_)
-    {
-        if (!parameters.empty())
-        {
-            throw Exception(ErrorCodes::BAD_ARGUMENTS,
-                "Function {} cannot be parameterized", name_);
-        }
-
-        if (argument_types.size() != 2)
-        {
-            throw Exception(ErrorCodes::BAD_ARGUMENTS,
-                "Function '{}' accepts 2 arguments, {} given",
-                name_, argument_types.size());
-        }
-    }
-
-    DataTypePtr getReturnType() const override
-    { return argument_types[0]; }
-
-    bool allocatesMemoryInArena() const override { return false; }
-
-    void windowInsertResultInto(const WindowTransform * transform,
-        size_t function_index) override
-    {
-        const auto & current_block = transform->blockAt(transform->current_row);
-        IColumn & to = *(current_block.output_columns[function_index]);
-        const auto & workspace = transform->workspaces[function_index];
-
-        int64_t offset = (*current_block.input_columns[
-                workspace.argument_column_indices[1]])[
-            transform->current_row.row].get<Int64>() - 1;
-
-        if (offset < 0)
-        {
-            throw Exception(ErrorCodes::BAD_ARGUMENTS,
-                "The offset for function {} must be non-negative, {} given",
-                getName(), offset);
-        }
-
-        if (offset > INT_MAX)
-        {
-            throw Exception(ErrorCodes::BAD_ARGUMENTS,
-                "The offset for function {} must be less than {}, {} given",
-                getName(), INT_MAX, offset);
-        }
-
-        const auto [target_row, offset_left] = transform->moveRowNumber(transform->frame_start, offset);
-        if (offset_left != 0
-            || target_row < transform->frame_start
-            || transform->frame_end <= target_row)
-        {
-            // Offset is outside the frame.
-            to.insertDefault();
-        }
-        else
-        {
-            // Offset is inside the frame.
-            to.insertFrom(*transform->blockAt(target_row).input_columns[
-                    workspace.argument_column_indices[0]],
-               target_row.row);
-        }
-    }
-};
->>>>>>> 20961222
 
 void registerWindowFunctions(AggregateFunctionFactory & factory)
 {
