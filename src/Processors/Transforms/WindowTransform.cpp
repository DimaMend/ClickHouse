#include <AggregateFunctions/AggregateFunctionFactory.h>
#include <Columns/ColumnAggregateFunction.h>
#include <Columns/ColumnConst.h>
#include <Columns/ColumnLowCardinality.h>
#include <Columns/ColumnNullable.h>
#include <DataTypes/DataTypeDateTime64.h>
#include <DataTypes/DataTypeInterval.h>
#include <DataTypes/DataTypeLowCardinality.h>
#include <DataTypes/DataTypesNumber.h>
#include <DataTypes/getLeastSupertype.h>
#include <Functions/FunctionHelpers.h>
#include <Interpreters/ExpressionActions.h>
#include <Interpreters/convertFieldToType.h>
#include <Processors/Transforms/WindowTransform.h>
#include <base/arithmeticOverflow.h>
#include <Common/Arena.h>
#include <Common/FieldVisitorConvertToNumber.h>
#include <Common/FieldVisitorsAccurateComparison.h>
#include <Functions/CastOverloadResolver.h>
#include <Functions/IFunction.h>
#include <DataTypes/DataTypeString.h>

#include <Poco/Logger.h>
#include <Common/logger_useful.h>

#include <algorithm>
#include <limits>


/// See https://fmt.dev/latest/api.html#formatting-user-defined-types
template <>
struct fmt::formatter<DB::RowNumber>
{
    static constexpr auto parse(format_parse_context & ctx)
    {
        const auto * it = ctx.begin();
        const auto * end = ctx.end();

        /// Only support {}.
        if (it != end && *it != '}')
            throw fmt::format_error("Invalid format");

        return it;
    }

    template <typename FormatContext>
    auto format(const DB::RowNumber & x, FormatContext & ctx) const
    {
        return fmt::format_to(ctx.out(), "{}:{}", x.block, x.row);
    }
};


namespace DB
{

struct Settings;

namespace ErrorCodes
{
    extern const int BAD_ARGUMENTS;
    extern const int NOT_IMPLEMENTED;
    extern const int NUMBER_OF_ARGUMENTS_DOESNT_MATCH;
    extern const int ILLEGAL_TYPE_OF_ARGUMENT;
    extern const int TOO_FEW_ARGUMENTS_FOR_FUNCTION;
    extern const int TOO_MANY_ARGUMENTS_FOR_FUNCTION;
}

// Compares ORDER BY column values at given rows to find the boundaries of frame:
// [compared] with [reference] +/- offset. Return value is -1/0/+1, like in
// sorting predicates -- -1 means [compared] is less than [reference] +/- offset.
template <typename ColumnType>
static int compareValuesWithOffset(const IColumn * _compared_column,
    size_t compared_row, const IColumn * _reference_column,
    size_t reference_row,
    const Field & _offset,
    bool offset_is_preceding)
{
    // Casting the columns to the known type here makes it faster, probably
    // because the getData call can be devirtualized.
    const auto * compared_column = assert_cast<const ColumnType *>(
        _compared_column);
    const auto * reference_column = assert_cast<const ColumnType *>(
        _reference_column);

    using ValueType = typename ColumnType::ValueType;
    // Note that the storage type of offset returned by get<> is different, so
    // we need to specify the type explicitly.
    const ValueType offset = static_cast<ValueType>(_offset.safeGet<ValueType>());
    assert(offset >= 0);

    const auto compared_value_data = compared_column->getDataAt(compared_row);
    assert(compared_value_data.size == sizeof(ValueType));
    auto compared_value = unalignedLoad<ValueType>(
        compared_value_data.data);

    const auto reference_value_data = reference_column->getDataAt(reference_row);
    assert(reference_value_data.size == sizeof(ValueType));
    auto reference_value = unalignedLoad<ValueType>(
        reference_value_data.data);

    bool is_overflow;
    if (offset_is_preceding)
        is_overflow = common::subOverflow(reference_value, offset, reference_value);
    else
        is_overflow = common::addOverflow(reference_value, offset, reference_value);

    if (is_overflow)
    {
        if (offset_is_preceding)
        {
            // Overflow to the negative, [compared] must be greater.
            // We know that because offset is >= 0.
            return 1;
        }
<<<<<<< HEAD
        else
        {
            // Overflow to the positive, [compared] must be less.
            return -1;
        }
    }
    else
    {
        // No overflow, compare normally.
        auto result = compared_value < reference_value ? -1
            : compared_value == reference_value ? 0 : 1;
        return result;
=======

        // Overflow to the positive, [compared] must be less.
        return -1;
>>>>>>> 2ff7bf00
    }

    // No overflow, compare normally.
    return compared_value < reference_value ? -1 : compared_value == reference_value ? 0 : 1;
}

// A specialization of compareValuesWithOffset for floats.
template <typename ColumnType>
static int compareValuesWithOffsetFloat(const IColumn * _compared_column,
    size_t compared_row, const IColumn * _reference_column,
    size_t reference_row,
    const Field & _offset,
    bool offset_is_preceding)
{
    // Casting the columns to the known type here makes it faster, probably
    // because the getData call can be devirtualized.
    const auto * compared_column = assert_cast<const ColumnType *>(
        _compared_column);
    const auto * reference_column = assert_cast<const ColumnType *>(
        _reference_column);
    const auto offset = _offset.safeGet<typename ColumnType::ValueType>();
    chassert(offset >= 0);

    const auto compared_value_data = compared_column->getDataAt(compared_row);
    assert(compared_value_data.size == sizeof(typename ColumnType::ValueType));
    auto compared_value = unalignedLoad<typename ColumnType::ValueType>(
        compared_value_data.data);

    const auto reference_value_data = reference_column->getDataAt(reference_row);
    assert(reference_value_data.size == sizeof(typename ColumnType::ValueType));
    auto reference_value = unalignedLoad<typename ColumnType::ValueType>(
        reference_value_data.data);

    /// Floats overflow to Inf and the comparison will work normally, so we don't have to do anything.
    if (offset_is_preceding)
        reference_value -= static_cast<typename ColumnType::ValueType>(offset);
    else
        reference_value += static_cast<typename ColumnType::ValueType>(offset);

    const auto result =  compared_value < reference_value ? -1
        : (compared_value == reference_value ? 0 : 1);

    return result;
}

// Helper macros to dispatch on type of the ORDER BY column
#define APPLY_FOR_ONE_NEST_TYPE(FUNCTION, TYPE) \
else if (typeid_cast<const TYPE *>(nest_compared_column.get())) \
{ \
    /* clang-tidy you're dumb, I can't put FUNCTION in braces here. */ \
    nest_compare_function = FUNCTION<TYPE>; /* NOLINT */ \
}

#define APPLY_FOR_NEST_TYPES(FUNCTION) \
if (false) /* NOLINT */ \
{ \
    /* Do nothing, a starter condition. */ \
} \
APPLY_FOR_ONE_NEST_TYPE(FUNCTION, ColumnVector<UInt8>) \
APPLY_FOR_ONE_NEST_TYPE(FUNCTION, ColumnVector<UInt16>) \
APPLY_FOR_ONE_NEST_TYPE(FUNCTION, ColumnVector<UInt32>) \
APPLY_FOR_ONE_NEST_TYPE(FUNCTION, ColumnVector<UInt64>) \
\
APPLY_FOR_ONE_NEST_TYPE(FUNCTION, ColumnVector<Int8>) \
APPLY_FOR_ONE_NEST_TYPE(FUNCTION, ColumnVector<Int16>) \
APPLY_FOR_ONE_NEST_TYPE(FUNCTION, ColumnVector<Int32>) \
APPLY_FOR_ONE_NEST_TYPE(FUNCTION, ColumnVector<Int64>) \
APPLY_FOR_ONE_NEST_TYPE(FUNCTION, ColumnVector<Int128>) \
\
APPLY_FOR_ONE_NEST_TYPE(FUNCTION##Float, ColumnVector<Float32>) \
APPLY_FOR_ONE_NEST_TYPE(FUNCTION##Float, ColumnVector<Float64>) \
\
else \
{ \
    throw Exception(ErrorCodes::NOT_IMPLEMENTED, \
        "The RANGE OFFSET frame for '{}' ORDER BY nest column is not implemented", \
        demangle(typeid(nest_compared_column).name())); \
}

// A specialization of compareValuesWithOffset for nullable.
template <typename ColumnType>
static int compareValuesWithOffsetNullable(const IColumn * _compared_column,
    size_t compared_row, const IColumn * _reference_column,
    size_t reference_row,
    const Field & _offset,
    bool offset_is_preceding)
{
    const auto * compared_column = assert_cast<const ColumnType *>(
        _compared_column);
    const auto * reference_column = assert_cast<const ColumnType *>(
        _reference_column);

    if (compared_column->isNullAt(compared_row) && !reference_column->isNullAt(reference_row))
    {
        return -1;
    }
    if (compared_column->isNullAt(compared_row) && reference_column->isNullAt(reference_row))
    {
        return 0;
    }
    if (!compared_column->isNullAt(compared_row) && reference_column->isNullAt(reference_row))
    {
        return 1;
    }

    ColumnPtr nest_compared_column = compared_column->getNestedColumnPtr();
    ColumnPtr nest_reference_column = reference_column->getNestedColumnPtr();

    std::function<int(
        const IColumn * compared_column, size_t compared_row,
        const IColumn * reference_column, size_t reference_row,
        const Field & offset,
        bool offset_is_preceding)> nest_compare_function;
    APPLY_FOR_NEST_TYPES(compareValuesWithOffset)
    return nest_compare_function(nest_compared_column.get(), compared_row,
        nest_reference_column.get(), reference_row, _offset, offset_is_preceding);
}

// Helper macros to dispatch on type of the ORDER BY column
#define APPLY_FOR_ONE_TYPE(FUNCTION, TYPE) \
else if (typeid_cast<const TYPE *>(column)) \
{ \
    /* clang-tidy you're dumb, I can't put FUNCTION in braces here. */ \
    compare_values_with_offset = FUNCTION<TYPE>; /* NOLINT */ \
}

#define APPLY_FOR_TYPES(FUNCTION) \
if (false) /* NOLINT */ \
{ \
    /* Do nothing, a starter condition. */ \
} \
APPLY_FOR_ONE_TYPE(FUNCTION, ColumnVector<UInt8>) \
APPLY_FOR_ONE_TYPE(FUNCTION, ColumnVector<UInt16>) \
APPLY_FOR_ONE_TYPE(FUNCTION, ColumnVector<UInt32>) \
APPLY_FOR_ONE_TYPE(FUNCTION, ColumnVector<UInt64>) \
\
APPLY_FOR_ONE_TYPE(FUNCTION, ColumnVector<Int8>) \
APPLY_FOR_ONE_TYPE(FUNCTION, ColumnVector<Int16>) \
APPLY_FOR_ONE_TYPE(FUNCTION, ColumnVector<Int32>) \
APPLY_FOR_ONE_TYPE(FUNCTION, ColumnVector<Int64>) \
APPLY_FOR_ONE_TYPE(FUNCTION, ColumnVector<Int128>) \
\
APPLY_FOR_ONE_TYPE(FUNCTION##Float, ColumnVector<Float32>) \
APPLY_FOR_ONE_TYPE(FUNCTION##Float, ColumnVector<Float64>) \
\
APPLY_FOR_ONE_TYPE(FUNCTION##Nullable, ColumnNullable) \
else \
{ \
    throw Exception(ErrorCodes::NOT_IMPLEMENTED, \
        "The offset-based frames for '{}' ORDER BY column are not implemented", \
        demangle(typeid(*column).name())); \
}

WindowTransform::WindowTransform(const Block & input_header_,
        const Block & output_header_,
        const WindowDescription & window_description_,
        const std::vector<WindowFunctionDescription> & functions)
    : IProcessor({input_header_}, {output_header_})
    , input(inputs.front())
    , output(outputs.front())
    , input_header(input_header_)
    , window_description(window_description_)
{
    // Materialize all columns in header, because we materialize all columns
    // in chunks and it's convenient if they match.
    auto input_columns = input_header.getColumns();
    for (auto & column : input_columns)
    {
        column = std::move(column)->convertToFullColumnIfConst();
    }
    input_header.setColumns(input_columns);

    // Initialize window function workspaces.
    workspaces.reserve(functions.size());
    for (const auto & f : functions)
    {
        WindowFunctionWorkspace workspace;
        workspace.aggregate_function = f.aggregate_function;
        const auto & aggregate_function = workspace.aggregate_function;
        if (!arena && aggregate_function->allocatesMemoryInArena())
        {
            arena = std::make_unique<Arena>();
        }

        workspace.argument_column_indices.reserve(f.argument_names.size());
        for (const auto & argument_name : f.argument_names)
        {
            workspace.argument_column_indices.push_back(
                input_header.getPositionByName(argument_name));
        }
        workspace.argument_columns.assign(f.argument_names.size(), nullptr);

        /// Currently we have slightly wrong mixup of the interfaces of Window and Aggregate functions.
        workspace.window_function_impl = dynamic_cast<IWindowFunction *>(const_cast<IAggregateFunction *>(aggregate_function.get()));

        /// Some functions may have non-standard default frame.
        /// Use it if it's the only function over the current window.
        if (window_description.frame.is_default && functions.size() == 1 && workspace.window_function_impl)
        {
            auto custom_default_frame = workspace.window_function_impl->getDefaultFrame();
            if (custom_default_frame)
                window_description.frame = *custom_default_frame;
        }

        workspace.is_aggregate_function_state = workspace.aggregate_function->isState();
        workspace.aggregate_function_state.reset(
            aggregate_function->sizeOfData(),
            aggregate_function->alignOfData());
        aggregate_function->create(workspace.aggregate_function_state.data());

        workspaces.push_back(std::move(workspace));
    }

    partition_by_indices.reserve(window_description.partition_by.size());
    for (const auto & column : window_description.partition_by)
    {
        partition_by_indices.push_back(
            input_header.getPositionByName(column.column_name));
    }

    order_by_indices.reserve(window_description.order_by.size());
    for (const auto & column : window_description.order_by)
    {
        order_by_indices.push_back(
            input_header.getPositionByName(column.column_name));
    }

    // Choose a row comparison function for RANGE OFFSET or SESSION frame
    // based on the type of the ORDER BY column.
    if (window_description.frame.type == WindowFrame::FrameType::SESSION ||
        (window_description.frame.type == WindowFrame::FrameType::RANGE
        && (window_description.frame.begin_type
                == WindowFrame::BoundaryType::Offset
            || window_description.frame.end_type
                == WindowFrame::BoundaryType::Offset)))
    {
        assert(order_by_indices.size() == 1);
        const auto & entry = input_header.getByPosition(order_by_indices[0]);
        const IColumn * column = entry.column.get();
        APPLY_FOR_TYPES(compareValuesWithOffset)

        // Convert the offsets to the ORDER BY column type. We can't just check
        // that the type matches, because e.g. the int literals are always
        // (U)Int64, but the column might be Int8 and so on.
        if (window_description.frame.begin_type
            == WindowFrame::BoundaryType::Offset)
        {
            window_description.frame.begin_offset = convertFieldToTypeOrThrow(
                window_description.frame.begin_offset,
                *entry.type);

            if (applyVisitor(FieldVisitorAccurateLess{},
                window_description.frame.begin_offset, Field(0)))
            {
                throw Exception(ErrorCodes::BAD_ARGUMENTS,
                    "Window frame start offset must be nonnegative, {} given",
                    window_description.frame.begin_offset);
            }
        }

        if (window_description.frame.end_type
            == WindowFrame::BoundaryType::Offset)
        {
            window_description.frame.end_offset = convertFieldToTypeOrThrow(
                window_description.frame.end_offset,
                *entry.type);

            if (applyVisitor(FieldVisitorAccurateLess{},
                window_description.frame.end_offset, Field(0)))
            {
                throw Exception(ErrorCodes::BAD_ARGUMENTS,
                    "Window frame start offset must be nonnegative, {} given",
                    window_description.frame.end_offset);
            }
        }

        if (window_description.frame.type == WindowFrame::FrameType::SESSION)
        {
            window_description.frame.session_window_threshold = convertFieldToTypeOrThrow(
                window_description.frame.session_window_threshold,
                *entry.type);

            /*
             * Note that the value can be NaN, and we don't have a visitor
             * for "greater", so we have to write the condition in double negation style.
             */
            if (!applyVisitor(FieldVisitorAccurateLess{}, Field(0),
                window_description.frame.session_window_threshold))
            {
                throw Exception(ErrorCodes::BAD_ARGUMENTS,
                    "Window frame start offset must be positive, {} given",
                    window_description.frame.session_window_threshold);
            }
        }
    }

    for (const auto & workspace : workspaces)
    {
        if (workspace.window_function_impl)
        {
            if (!workspace.window_function_impl->checkWindowFrameType(this))
            {
                throw Exception(ErrorCodes::BAD_ARGUMENTS, "Unsupported window frame type for function '{}'",
                    workspace.aggregate_function->getName());
            }
        }

    }
}

WindowTransform::~WindowTransform()
{
    // Some states may be not created yet if the creation failed.
    for (auto & ws : workspaces)
    {
        ws.aggregate_function->destroy(
            ws.aggregate_function_state.data());
    }
}

void WindowTransform::advancePartitionEnd()
{
    if (partition_ended)
    {
        return;
    }

    const RowNumber end = blocksEnd();

    // If we're at the total end of data, we must end the partition. This is one
    // of the few places in calculations where we need special handling for end
    // of data, other places will work as usual based on
    // `partition_ended` = true, because end of data is logically the same as
    // any other end of partition.
    // We must check this first, because other calculations might not be valid
    // when we're at the end of data.
    if (input_is_finished)
    {
        partition_ended = true;
        // We receive empty chunk at the end of data, so the partition_end must
        // be already at the end of data.
        assert(partition_end == end);
        return;
    }

    // If we got to the end of the block already, but we are going to get more
    // input data, wait for it.
    if (partition_end == end)
    {
        return;
    }

    // We process one block at a time, but we can process each block many times,
    // if it contains multiple partitions. The `partition_end` is a
    // past-the-end pointer, so it must be already in the "next" block we haven't
    // processed yet. This is also the last block we have.
    // The exception to this rule is end of data, for which we checked above.
    assert(end.block == partition_end.block + 1);

    // Try to advance the partition end pointer.
    const size_t partition_by_columns = partition_by_indices.size();
    if (partition_by_columns == 0)
    {
        // No PARTITION BY. All input is one partition, which will end when the
        // input ends.
        partition_end = end;
        return;
    }

    // Check for partition end.
    // The partition ends when the PARTITION BY columns change. We need
    // some reference columns for comparison. We might have already
    // dropped the blocks where the partition starts, but any other row in the
    // partition will do. We can't use frame_start or frame_end or current_row (the next row
    // for which we are calculating the window functions), because they all might be
    // past the end of the partition. prev_frame_start is suitable, because it
    // is a pointer to the first row of the previous frame that must have been
    // valid, or to the first row of the partition, and we make sure not to drop
    // its block.
    assert(partition_start <= prev_frame_start);
    // The frame start should be inside the prospective partition, except the
    // case when it still has no rows.
    assert(prev_frame_start < partition_end || partition_start == partition_end);
    assert(first_block_number <= prev_frame_start.block);
    const auto block_rows = blockRowsNumber(partition_end);
    for (; partition_end.row < block_rows; ++partition_end.row)
    {
        size_t i = 0;
        for (; i < partition_by_columns; ++i)
        {
            const auto * reference_column
                = inputAt(prev_frame_start)[partition_by_indices[i]].get();
            const auto * compared_column
                = inputAt(partition_end)[partition_by_indices[i]].get();

            if (compared_column->compareAt(partition_end.row,
                    prev_frame_start.row, *reference_column,
                    1 /* nan_direction_hint */) != 0)
            {
                break;
            }
        }

        if (i < partition_by_columns)
        {
            partition_ended = true;
            return;
        }
    }

    // Went until the end of block, go to the next.
    assert(partition_end.row == block_rows);
    ++partition_end.block;
    partition_end.row = 0;

    // Went until the end of data and didn't find the new partition.
    assert(!partition_ended && partition_end == blocksEnd());
}

auto WindowTransform::moveRowNumberNoCheck(const RowNumber & original_row_number, Int64 offset) const
{
    RowNumber moved_row_number = original_row_number;

    if (offset > 0 && moved_row_number != blocksEnd())
    {
        for (;;)
        {
            assertValid(moved_row_number);
            assert(offset >= 0);

            const auto block_rows = blockRowsNumber(moved_row_number);
            moved_row_number.row += offset;
            if (moved_row_number.row >= block_rows)
            {
                offset = moved_row_number.row - block_rows;
                moved_row_number.row = 0;
                ++moved_row_number.block;

                if (moved_row_number == blocksEnd())
                {
                    break;
                }
            }
            else
            {
                offset = 0;
                break;
            }
        }
    }
    else if (offset < 0)
    {
        for (;;)
        {
            assertValid(moved_row_number);
            assert(offset <= 0);

            // abs(offset) is less than INT64_MAX, as checked in the parser, so
            // this negation should always work.
            assert(offset >= -INT64_MAX);
            if (moved_row_number.row >= static_cast<UInt64>(-offset))
            {
                moved_row_number.row -= -offset;
                offset = 0;
                break;
            }

            // Move to the first row in current block. Note that the offset is
            // negative.
            offset += moved_row_number.row;
            moved_row_number.row = 0;

            // Move to the last row of the previous block, if we are not at the
            // first one. Offset also is incremented by one, because we pass over
            // the first row of this block.
            if (moved_row_number.block == first_block_number)
            {
                break;
            }

            --moved_row_number.block;
            offset += 1;
            moved_row_number.row = blockRowsNumber(moved_row_number) - 1;
        }
    }

    return std::tuple<RowNumber, Int64>{moved_row_number, offset};
}

auto WindowTransform::moveRowNumber(const RowNumber & original_row_number, Int64 offset) const
{
    auto [moved_row_number, offset_after_move] = moveRowNumberNoCheck(original_row_number, offset);

#ifndef NDEBUG
    /// Check that it was reversible. If we move back, we get the original row number with zero offset.
    const auto [original_row_number_to_validate, offset_after_move_back]
        = moveRowNumberNoCheck(moved_row_number, -(offset - offset_after_move));

    assert(original_row_number_to_validate == original_row_number);
    assert(0 == offset_after_move_back);
#endif

    return std::tuple<RowNumber, Int64>{moved_row_number, offset_after_move};
}


void WindowTransform::advanceFrameStartRowsOffset()
{
    // Just recalculate it each time by walking blocks.
    const auto [moved_row, offset_left] = moveRowNumber(current_row,
        window_description.frame.begin_offset.safeGet<UInt64>()
            * (window_description.frame.begin_preceding ? -1 : 1));

    frame_start = moved_row;

    assertValid(frame_start);

    if (frame_start <= partition_start)
    {
        // Got to the beginning of partition and can't go further back.
        frame_start = partition_start;
        frame_started = true;
        return;
    }

    if (partition_end <= frame_start)
    {
        // A FOLLOWING frame start ran into the end of partition.
        frame_start = partition_end;
        frame_started = partition_ended;
        return;
    }

    // Handled the equality case above. Now the frame start is inside the
    // partition, if we walked all the offset, it's final.
    assert(partition_start < frame_start);
    frame_started = offset_left == 0;

    // If we ran into the start of data (offset left is negative), we won't be
    // able to make progress. Should have handled this case above.
    assert(offset_left >= 0);
}


void WindowTransform::advanceFrameStartRangeOffset()
{
    // See the comment for advanceFrameEndRangeOffset().
    const int direction = window_description.order_by[0].direction;
    const bool preceding = window_description.frame.begin_preceding
        == (direction > 0);
    const auto * reference_column
        = inputAt(current_row)[order_by_indices[0]].get();
    for (; frame_start < partition_end; advanceRowNumber(frame_start))
    {
        // The first frame value is [current_row] with offset, so we advance
        // while [frames_start] < [current_row] with offset.
        const auto * compared_column
            = inputAt(frame_start)[order_by_indices[0]].get();
        if (compare_values_with_offset(compared_column, frame_start.row,
            reference_column, current_row.row,
            window_description.frame.begin_offset,
            preceding)
                * direction >= 0)
        {
            frame_started = true;
            return;
        }
    }

    frame_started = partition_ended;
}

void WindowTransform::advanceFrameStart()
{
    if (frame_started)
    {
        return;
    }

    const auto frame_start_before = frame_start;

    if (window_description.frame.type == WindowFrame::FrameType::SESSION)
    {
        // The SESSION frames are disjoint, so if the current row
        // went out of the current frame, the next frame has to start
        // with the current row. Otherwise, the frame doesn't change.
        if (current_row >= prev_frame_end)
        {
            frame_start = current_row;
        }
        frame_started = true;
    }
    else
    {
        switch (window_description.frame.begin_type)
        {
        case WindowFrame::BoundaryType::Unbounded:
            // UNBOUNDED PRECEDING, just mark it valid. It is initialized when
            // the new partition starts.
            frame_started = true;
            break;
        case WindowFrame::BoundaryType::Current:
            // CURRENT ROW differs between frame types only in how the peer
            // groups are accounted.
            assert(partition_start <= peer_group_start);
            assert(peer_group_start < partition_end);
            assert(peer_group_start <= current_row);
            frame_start = peer_group_start;
            frame_started = true;
            break;
        case WindowFrame::BoundaryType::Offset:
            switch (window_description.frame.type)
            {
            case WindowFrame::FrameType::ROWS:
                advanceFrameStartRowsOffset();
                break;
            case WindowFrame::FrameType::RANGE:
                advanceFrameStartRangeOffset();
                break;
            default:
                throw Exception(ErrorCodes::NOT_IMPLEMENTED,
                                "Frame start type '{}' for frame '{}' is not implemented",
                                window_description.frame.begin_type,
                                window_description.frame.type);
            }
            break;
        }
    }

    assert(frame_start_before <= frame_start);
    if (frame_start == frame_start_before)
    {
        // If the frame start didn't move, this means we validated that the frame
        // starts at the point we reached earlier but were unable to validate.
        // This probably only happens in degenerate cases where the frame start
        // is further than the end of partition, and the partition ends at the
        // last row of the block, but we can only tell for sure after a new
        // block arrives. We still have to update the state of aggregate
        // functions when the frame start becomes valid, so we continue.
        assert(frame_started);
    }

    assert(partition_start <= frame_start);
    assert(frame_start <= partition_end);
    if (partition_ended && frame_start == partition_end)
    {
        // Check that if the start of frame (e.g. FOLLOWING) runs into the end
        // of partition, it is marked as valid -- we can't advance it any
        // further.
        assert(frame_started);
    }
}

bool WindowTransform::arePeers(const RowNumber & x, const RowNumber & y) const
{
    if (x == y)
    {
        // For convenience, a row is always its own peer.
        return true;
    }

    if (window_description.frame.type == WindowFrame::FrameType::ROWS)
    {
        // For ROWS frame, row is only peers with itself (checked above);
        return false;
    }

    // For RANGE and GROUPS frames, rows that compare equal w/ORDER BY are peers.
    assert(window_description.frame.type == WindowFrame::FrameType::RANGE
        || window_description.frame.type == WindowFrame::FrameType::SESSION);
    const size_t n = order_by_indices.size();
    if (n == 0)
    {
        // No ORDER BY, so all rows are peers.
        return true;
    }

    size_t i = 0;
    for (; i < n; ++i)
    {
        const auto * column_x = inputAt(x)[order_by_indices[i]].get();
        const auto * column_y = inputAt(y)[order_by_indices[i]].get();
        if (column_x->compareAt(x.row, y.row, *column_y,
                1 /* nan_direction_hint */) != 0)
        {
            return false;
        }
    }

    return true;
}

void WindowTransform::advanceFrameEndCurrentRow()
{
    // We only process one block here, and frame_end must be already in it: if
    // we didn't find the end in the previous block, frame_end is now the first
    // row of the current block. We need this knowledge to write a simpler loop
    // (only loop over rows and not over blocks), that should hopefully be more
    // efficient.
    // partition_end is either in this new block or past-the-end.
    assert(frame_end.block  == partition_end.block
        || frame_end.block + 1 == partition_end.block);

    if (frame_end == partition_end)
    {
        // The case when we get a new block and find out that the partition has
        // ended.
        assert(partition_ended);
        frame_ended = partition_ended;
        return;
    }

    // We advance until the partition end. It's either in the current block or
    // in the next one, which is also the past-the-end block. Figure out how
    // many rows we have to process.
    UInt64 rows_end;
    if (partition_end.row == 0)
    {
        assert(partition_end == blocksEnd());
        rows_end = blockRowsNumber(frame_end);
    }
    else
    {
        assert(frame_end.block == partition_end.block);
        rows_end = partition_end.row;
    }
    // Equality would mean "no data to process", for which we checked above.
    assert(frame_end.row < rows_end);

    // Advance frame_end while it is still peers with the current row.
    for (; frame_end.row < rows_end; ++frame_end.row)
    {
        if (!arePeers(current_row, frame_end))
        {
            frame_ended = true;
            return;
        }
    }

    // Might have gotten to the end of the current block, have to properly
    // update the row number.
    if (frame_end.row == blockRowsNumber(frame_end))
    {
        ++frame_end.block;
        frame_end.row = 0;
    }

    // Got to the end of partition (frame ended as well then) or end of data.
    assert(frame_end == partition_end);
    frame_ended = partition_ended;
}

void WindowTransform::advanceFrameEndUnbounded()
{
    // The UNBOUNDED FOLLOWING frame ends when the partition ends.
    frame_end = partition_end;
    frame_ended = partition_ended;
}

void WindowTransform::advanceFrameEndRowsOffset()
{
    // Walk the specified offset from the current row. The "+1" is needed
    // because the frame_end is a past-the-end pointer.
    const auto [moved_row, offset_left] = moveRowNumber(current_row,
        window_description.frame.end_offset.safeGet<UInt64>()
            * (window_description.frame.end_preceding ? -1 : 1)
            + 1);

    if (partition_end <= moved_row)
    {
        // Clamp to the end of partition. It might not have ended yet, in which
        // case wait for more data.
        frame_end = partition_end;
        frame_ended = partition_ended;
        return;
    }

    if (moved_row <= partition_start)
    {
        // Clamp to the start of partition.
        frame_end = partition_start;
        frame_ended = true;
        return;
    }

    // Frame end inside partition, if we walked all the offset, it's final.
    frame_end = moved_row;
    frame_ended = offset_left == 0;

    // If we ran into the start of data (offset left is negative), we won't be
    // able to make progress. Should have handled this case above.
    assert(offset_left >= 0);
}

void WindowTransform::advanceFrameEndRangeOffset()
{
    // PRECEDING/FOLLOWING change direction for DESC order.
    // See CD 9075-2:201?(E) 7.14 <window clause> p. 429.
    const int direction = window_description.order_by[0].direction;
    const bool preceding = window_description.frame.end_preceding
        == (direction > 0);
    const auto * reference_column
        = inputAt(current_row)[order_by_indices[0]].get();
    for (; frame_end < partition_end; advanceRowNumber(frame_end))
    {
        // The last frame value is current_row with offset, and we need a
        // past-the-end pointer, so we advance while
        // [frame_end] <= [current_row] with offset.
        const auto * compared_column
            = inputAt(frame_end)[order_by_indices[0]].get();
        if (compare_values_with_offset(compared_column, frame_end.row,
            reference_column, current_row.row,
            window_description.frame.end_offset,
            preceding)
                * direction > 0)
        {
            frame_ended = true;
            return;
        }
    }

    frame_ended = partition_ended;
}

void WindowTransform::advanceFrameEndSession()
{
    if (current_row < prev_frame_end)
    {
        // The SESSION frames are disjoint, so if we found a frame once, all
        // rows that constitute the frame will also have it as their window
        // function frame. Note that the prev_frame_end is a past-the-end
        // pointer that is initialized to start of partition, and this initial
        // value can't compare "greater" than any row in partition. So this
        // comparison can only be true if we have already found a frame, no
        // additional checks needed.
        frame_ended = true;
        // No reason for the frame end to advance in this case.
        assert(prev_frame_end == frame_end);
        return;
    }

    const int direction = window_description.order_by[0].direction;
    for (;;)
    {
        RowNumber next = frame_end;

        if (next == partition_end)
        {
            // This happens after the frame end advanced to the current end of input
            // (given by partition_end pointer when partition_ended is false) on
            // the previous invocation of the WindowTransform, and on this invocation
            // we confirmed that it was the end of partition (partition_end unchanged,
            // partition_ended becomes true). Otherwise the partition_end would
            // have advanced further beyond `next`, hence the assertion. The
            // most usual case when this sequence happens is the total end of input.
            assert(partition_ended);
            frame_ended = true;
            return;
        }
        assert(next < partition_end);

        advanceRowNumber(next);

        if (next == partition_end)
        {
            // Got to the current partition end.
            frame_end = partition_end;
            frame_ended = partition_ended;
            return;
        }
        assert(next < partition_end);

        const auto * reference_column = inputAt(frame_end)[order_by_indices[0]].get();
        const auto * compared_column = inputAt(next)[order_by_indices[0]].get();

        // The condition to continue the frame is:
        // current value + session window threshold <= next value.
        // When the direction is DESC, the comparison result changes sign,
        // and the window threshold changes sign (governed by "offset_is_preceding").
        if (compare_values_with_offset(compared_column, next.row,
            reference_column, frame_end.row,
            window_description.frame.session_window_threshold,
            /* offset_is_preceding = */ direction < 0) * direction > 0)
        {
            frame_end = next;
            frame_ended = true;
            return;
        }

        frame_end = next;
    }

    assert(false);
}

void WindowTransform::advanceFrameEnd()
{
    // No reason for this function to be called again after it succeeded.
    assert(!frame_ended);

    const auto frame_end_before = frame_end;

    if (window_description.frame.type == WindowFrame::FrameType::SESSION)
    {
        advanceFrameEndSession();
    }
    else
    {
        switch (window_description.frame.end_type)
        {
        case WindowFrame::BoundaryType::Current:
            advanceFrameEndCurrentRow();
            break;
        case WindowFrame::BoundaryType::Unbounded:
            advanceFrameEndUnbounded();
            break;
        case WindowFrame::BoundaryType::Offset:
            switch (window_description.frame.type)
            {
            case WindowFrame::FrameType::ROWS:
                advanceFrameEndRowsOffset();
                break;
            case WindowFrame::FrameType::RANGE:
                advanceFrameEndRangeOffset();
                break;
            default:
                throw Exception(ErrorCodes::NOT_IMPLEMENTED,
                                "The frame end type '{}' is not implemented",
                                window_description.frame.end_type);
            }
            break;
        }
    }

    // We might not have advanced the frame end if we found out we reached the
    // end of input or the partition, or if we still don't know the frame start.
    if (frame_end_before == frame_end)
    {
        return;
    }
}

// Update the aggregation states after the frame has changed.
void WindowTransform::updateAggregationState()
{
    // Assert that the frame boundaries are known, have proper order wrt each
    // other, and have not gone back wrt the previous frame.
    assert(frame_started);
    assert(frame_ended);
    assert(frame_start <= frame_end);
    assert(prev_frame_start <= prev_frame_end);
    assert(prev_frame_start <= frame_start);
    assert(prev_frame_end <= frame_end);
    assert(partition_start <= frame_start);
    assert(frame_end <= partition_end);

    // We might have to reset aggregation state and/or add some rows to it.
    // Figure out what to do.
    bool reset_aggregation = false;
    RowNumber rows_to_add_start;
    RowNumber rows_to_add_end;
    if (frame_start == prev_frame_start)
    {
        // The frame start didn't change, add the tail rows.
        reset_aggregation = false;
        rows_to_add_start = prev_frame_end;
        rows_to_add_end = frame_end;
    }
    else
    {
        // The frame start changed, reset the state and aggregate over the
        // entire frame. This can be made per-function after we learn to
        // subtract rows from some types of aggregation states, but for now we
        // always have to reset when the frame start changes.
        reset_aggregation = true;
        rows_to_add_start = frame_start;
        rows_to_add_end = frame_end;
    }

    for (auto & ws : workspaces)
    {
        if (ws.window_function_impl)
        {
            // No need to do anything for true window functions.
            continue;
        }

        const auto * a = ws.aggregate_function.get();
        auto * buf = ws.aggregate_function_state.data();

        if (reset_aggregation)
        {
            a->destroy(buf);
            a->create(buf);
        }

        // To achieve better performance, we will have to loop over blocks and
        // rows manually, instead of using advanceRowNumber().
        // For this purpose, the past-the-end block can be different than the
        // block of the past-the-end row (it's usually the next block).
        const auto past_the_end_block = rows_to_add_end.row == 0
            ? rows_to_add_end.block
            : rows_to_add_end.block + 1;

        for (auto block_number = rows_to_add_start.block;
             block_number < past_the_end_block;
             ++block_number)
        {
            auto & block = blockAt(block_number);

            if (ws.cached_block_number != block_number)
            {
                for (size_t i = 0; i < ws.argument_column_indices.size(); ++i)
                {
                    ws.argument_columns[i] = block.input_columns[
                        ws.argument_column_indices[i]].get();
                }
                ws.cached_block_number = block_number;
            }

            // First and last blocks may be processed partially, and other blocks
            // are processed in full.
            const auto first_row = block_number == rows_to_add_start.block
                ? rows_to_add_start.row : 0;
            const auto past_the_end_row = block_number == rows_to_add_end.block
                ? rows_to_add_end.row : block.rows;

            // We should add an addBatch analog that can accept a starting offset.
            // For now, add the values one by one.
            auto * columns = ws.argument_columns.data();
            // Removing arena.get() from the loop makes it faster somehow...
            auto * arena_ptr = arena.get();
            a->addBatchSinglePlace(first_row, past_the_end_row, buf, columns, arena_ptr);
        }
    }
}

void WindowTransform::writeOutCurrentRow()
{
    assert(current_row < partition_end);
    assert(current_row.block >= first_block_number);

    const auto & block = blockAt(current_row);
    for (size_t wi = 0; wi < workspaces.size(); ++wi)
    {
        auto & ws = workspaces[wi];

        if (ws.window_function_impl)
        {
            ws.window_function_impl->windowInsertResultInto(this, wi);
        }
        else
        {
            IColumn * result_column = block.output_columns[wi].get();
            const auto * a = ws.aggregate_function.get();
            auto * buf = ws.aggregate_function_state.data();
            // FIXME does it also allocate the result on the arena?
            // We'll have to pass it out with blocks then...

            if (ws.is_aggregate_function_state)
            {
                /// We should use insertMergeResultInto to insert result into ColumnAggregateFunction
                /// correctly if result contains AggregateFunction's states
                a->insertMergeResultInto(buf, *result_column, arena.get());
            }
            else
            {
                a->insertResultInto(buf, *result_column, arena.get());
            }
        }
    }
}

static void assertSameColumns(const Columns & left_all,
    const Columns & right_all)
{
    assert(left_all.size() == right_all.size());

    for (size_t i = 0; i < left_all.size(); ++i)
    {
        const auto * left_column = left_all[i].get();
        const auto * right_column = right_all[i].get();

        assert(left_column);
        assert(right_column);

        if (const auto * left_lc = typeid_cast<const ColumnLowCardinality *>(left_column))
            left_column = left_lc->getDictionary().getNestedColumn().get();

        if (const auto * right_lc = typeid_cast<const ColumnLowCardinality *>(right_column))
            right_column = right_lc->getDictionary().getNestedColumn().get();

        assert(typeid(*left_column).hash_code()
            == typeid(*right_column).hash_code());

        if (isColumnConst(*left_column))
        {
            Field left_value = assert_cast<const ColumnConst &>(*left_column).getField();
            Field right_value = assert_cast<const ColumnConst &>(*right_column).getField();

            assert(left_value == right_value);
        }
    }
}

void WindowTransform::appendChunk(Chunk & chunk)
{
    // First, prepare the new input block and add it to the queue. We might not
    // have it if it's end of data, though.
    if (!input_is_finished)
    {
        if (!chunk.hasRows())
        {
            // Joins may generate empty input chunks when it's not yet end of
            // input. Just ignore them. They probably shouldn't be sending empty
            // chunks up the pipeline, but oh well.
            return;
        }

        blocks.push_back({});
        auto & block = blocks.back();

        // Use the number of rows from the Chunk, because it is correct even in
        // the case where the Chunk has no columns. Not sure if this actually
        // happens, because even in the case of `count() over ()` we have a dummy
        // input column.
        block.rows = chunk.getNumRows();

        // If we have a (logically) constant column, some Chunks will have a
        // Const column for it, and some -- materialized. Such difference is
        // generated by e.g. MergingSortedAlgorithm, which mostly materializes
        // the constant ORDER BY columns, but in some obscure cases passes them
        // through, unmaterialized. This mix is a pain to work with in Window
        // Transform, because we have to compare columns across blocks, when e.g.
        // searching for peer group boundaries, and each of the four combinations
        // of const and materialized requires different code.
        // Another problem with Const columns is that the aggregate functions
        // can't work with them, so we have to materialize them like the
        // Aggregator does.
        // Likewise, aggregate functions can't work with LowCardinality,
        // so we have to materialize them too.
        // Just materialize everything.
        auto columns = chunk.detachColumns();
        block.original_input_columns = columns;
        for (auto & column : columns)
            column = recursiveRemoveLowCardinality(std::move(column)->convertToFullColumnIfConst()->convertToFullColumnIfSparse());
        block.input_columns = std::move(columns);

        // Initialize output columns.
        for (auto & ws : workspaces)
        {
            block.cast_columns.push_back(ws.window_function_impl ? ws.window_function_impl->castColumn(block.input_columns, ws.argument_column_indices) : nullptr);

            block.output_columns.push_back(ws.aggregate_function->getResultType()
                ->createColumn());
            block.output_columns.back()->reserve(block.rows);
        }

        // As a debugging aid, assert that all chunks have the same C++ type of
        // columns, that also matches the input header, because we often have to
        // work across chunks.
        assertSameColumns(input_header.getColumns(), block.input_columns);
    }

    // Start the calculations. First, advance the partition end.
    for (;;)
    {
        advancePartitionEnd();
        // Either we ran out of data or we found the end of partition (maybe
        // both, but this only happens at the total end of data).
        assert(partition_ended || partition_end == blocksEnd());
        if (partition_ended && partition_end == blocksEnd())
        {
            assert(input_is_finished);
        }

        // After that, try to calculate window functions for each next row.
        // We can continue until the end of partition or current end of data,
        // which is precisely the definition of `partition_end`.
        while (current_row < partition_end)
        {
            // We now know that the current row is valid, so we can update the
            // peer group start.
            if (!arePeers(peer_group_start, current_row))
            {
                peer_group_start = current_row;
                peer_group_start_row_number = current_row_number;
                ++peer_group_number;
            }

            // Advance the frame start.
            advanceFrameStart();

            if (!frame_started)
            {
                // Wait for more input data to find the start of frame.
                assert(!input_is_finished);
                assert(!partition_ended);
                return;
            }

            // frame_end must be greater or equal than frame_start, so if the
            // frame_start is already past the current frame_end, we can start
            // from it to save us some work.
            if (frame_end < frame_start)
            {
                frame_end = frame_start;
            }

            // Advance the frame end.
            advanceFrameEnd();

            if (!frame_ended)
            {
                // Wait for more input data to find the end of frame.
                assert(!input_is_finished);
                assert(!partition_ended);
                return;
            }

            // The frame can be empty sometimes, e.g. the boundaries coincide
            // or the start is after the partition end. But hopefully start is
            // not after end.
            assert(frame_started);
            assert(frame_ended);
            assert(frame_start <= frame_end);

            // Now that we know the new frame boundaries, update the aggregation
            // states. Theoretically we could do this simultaneously with moving
            // the frame boundaries, but it would require some care not to
            // perform unnecessary work while we are still looking for the frame
            // start, so do it the simple way for now.
            updateAggregationState();

            // Write out the aggregation results.
            writeOutCurrentRow();

            if (isCancelled())
            {
                // Good time to check if the query is cancelled. Checking once
                // per block might not be enough in severe quadratic cases.
                // Just leave the work halfway through and return, the 'prepare'
                // method will figure out what to do. Note that this doesn't
                // handle 'max_execution_time' and other limits, because these
                // limits are only updated between blocks. Eventually we should
                // start updating them in background and canceling the processor,
                // like we do for Ctrl+C handling.
                //
                // This class is final, so the check should hopefully be
                // devirtualized and become a single never-taken branch that is
                // basically free.
                return;
            }

            prev_frame_start = frame_start;
            prev_frame_end = frame_end;

            // Move to the next row. The frame will have to be recalculated.
            // The peer group start is updated at the beginning of the loop,
            // because current_row might now be past-the-end.
            advanceRowNumber(current_row);
            ++current_row_number;
            first_not_ready_row = current_row;
            frame_ended = false;
            frame_started = false;
        }

        if (input_is_finished)
        {
            // We finalized the last partition in the above loop, and don't have
            // to do anything else.
            return;
        }

        if (!partition_ended)
        {
            // Wait for more input data to find the end of partition.
            // Assert that we processed all the data we currently have, and that
            // we are going to receive more data.
            assert(partition_end == blocksEnd());
            assert(!input_is_finished);
            break;
        }

        // Start the next partition.
        partition_start = partition_end;
        advanceRowNumber(partition_end);
        partition_ended = false;
        // We have to reset the frame and other pointers when the new partition
        // starts.
        frame_start = partition_start;
        frame_end = partition_start;
        prev_frame_start = partition_start;
        prev_frame_end = partition_start;
        assert(current_row == partition_start);
        current_row_number = 1;
        peer_group_start = partition_start;
        peer_group_start_row_number = 1;
        peer_group_number = 1;

        // Reinitialize the aggregate function states because the new partition
        // has started.
        for (auto & ws : workspaces)
        {
            if (ws.window_function_impl)
            {
                continue;
            }

            const auto * a = ws.aggregate_function.get();
            auto * buf = ws.aggregate_function_state.data();

            a->destroy(buf);
        }

        // Release the arena we use for aggregate function states, so that it
        // doesn't grow without limit. Not sure if it's actually correct, maybe
        // it allocates the return values in the Arena as well...
        if (arena)
        {
            arena = std::make_unique<Arena>();
        }

        for (auto & ws : workspaces)
        {
            if (ws.window_function_impl)
            {
                continue;
            }

            const auto * a = ws.aggregate_function.get();
            auto * buf = ws.aggregate_function_state.data();

            a->create(buf);
        }
    }
}

IProcessor::Status WindowTransform::prepare()
{
    if (output.isFinished() || isCancelled())
    {
        // The consumer asked us not to continue (or we decided it ourselves),
        // so we abort. Not sure what the difference between the two conditions
        // is, but it seemed that output.isFinished() is not enough to cancel on
        // Ctrl+C. Test manually if you change it.
        input.close();
        return Status::Finished;
    }

    if (output_data.exception)
    {
        // An exception occurred during processing.
        output.pushData(std::move(output_data));
        output.finish();
        input.close();
        return Status::Finished;
    }

    assert(first_not_ready_row.block >= first_block_number);
    // The first_not_ready_row might be past-the-end if we have already
    // calculated the window functions for all input rows. That's why the
    // equality is also valid here.
    assert(first_not_ready_row.block <= first_block_number + blocks.size());
    assert(next_output_block_number >= first_block_number);

    // Output the ready data prepared by work().
    // We inspect the calculation state and create the output chunk right here,
    // because this is pretty lightweight.
    if (next_output_block_number < first_not_ready_row.block)
    {
        if (output.canPush())
        {
            // Output the ready block.
            const auto i = next_output_block_number - first_block_number;
            auto & block = blocks[i];
            auto columns = block.original_input_columns;
            for (auto & res : block.output_columns)
            {
                columns.push_back(ColumnPtr(std::move(res)));
            }
            output_data.chunk.setColumns(columns, block.rows);

            ++next_output_block_number;

            output.pushData(std::move(output_data));
        }

        // We don't need input.setNotNeeded() here, because we already pull with
        // the set_not_needed flag.
        return Status::PortFull;
    }

    if (input_is_finished)
    {
        // The input data ended at the previous prepare() + work() cycle,
        // and we don't have ready output data (checked above). We must be
        // finished.
        assert(next_output_block_number == first_block_number + blocks.size());
        assert(first_not_ready_row == blocksEnd());

        // FIXME do we really have to do this?
        output.finish();

        return Status::Finished;
    }

    // Consume input data if we have any ready.
    if (!has_input && input.hasData())
    {
        // Pulling with set_not_needed = true and using an explicit setNeeded()
        // later is somewhat more efficient, because after the setNeeded(), the
        // required input block will be generated in the same thread and passed
        // to our prepare() + work() methods in the same thread right away, so
        // hopefully we will work on hot (cached) data.
        input_data = input.pullData(true /* set_not_needed */);

        // If we got an exception from input, just return it and mark that we're
        // finished.
        if (input_data.exception)
        {
            output.pushData(std::move(input_data));
            output.finish();

            return Status::PortFull;
        }

        has_input = true;

        // Now we have new input and can try to generate more output in work().
        return Status::Ready;
    }

    // We 1) don't have any ready output (checked above),
    // 2) don't have any more input (also checked above).
    // Will we get any more input?
    if (input.isFinished())
    {
        // We won't, time to finalize the calculation in work(). We should only
        // do this once.
        assert(!input_is_finished);
        input_is_finished = true;
        return Status::Ready;
    }

    // We have to wait for more input.
    input.setNeeded();
    return Status::NeedData;
}

void WindowTransform::work()
{
    // Exceptions should be skipped in prepare().
    assert(!input_data.exception);

    assert(has_input || input_is_finished);

    try
    {
        has_input = false;
        appendChunk(input_data.chunk);
    }
    catch (DB::Exception &)
    {
        output_data.exception = std::current_exception();
        has_input = false;
        return;
    }

    // We don't really have to keep the entire partition, and it can be big, so
    // we want to drop the starting blocks to save memory. We can drop the old
    // blocks if we already returned them as output, and the frame and the
    // current row are already past them. We also need to keep the previous
    // frame start because we use it as the partition etalon. It is always less
    // than the current frame start, so we don't have to check the latter. Note
    // that the frame start can be further than current row for some frame specs
    // (e.g. EXCLUDE CURRENT ROW), so we have to check both.
    assert(prev_frame_start <= frame_start);
    const auto first_used_block = std::min({next_output_block_number, prev_frame_start.block, current_row.block});
    if (first_block_number < first_used_block)
    {
        blocks.erase(blocks.begin(),
            blocks.begin() + (first_used_block - first_block_number));
        first_block_number = first_used_block;

        assert(next_output_block_number >= first_block_number);
        assert(frame_start.block >= first_block_number);
        assert(prev_frame_start.block >= first_block_number);
        assert(current_row.block >= first_block_number);
        assert(peer_group_start.block >= first_block_number);
    }
}

struct WindowFunctionRank final : public StatelessWindowFunction
{
    WindowFunctionRank(const std::string & name_, const DataTypes & argument_types_, const Array & parameters_)
        : StatelessWindowFunction(name_, argument_types_, parameters_, std::make_shared<DataTypeUInt64>())
    {}

    bool allocatesMemoryInArena() const override { return false; }

    void windowInsertResultInto(const WindowTransform * transform,
        size_t function_index) const override
    {
        IColumn & to = *transform->blockAt(transform->current_row)
            .output_columns[function_index];
        assert_cast<ColumnUInt64 &>(to).getData().push_back(
            transform->peer_group_start_row_number);
    }
};

struct WindowFunctionDenseRank final : public StatelessWindowFunction
{
    WindowFunctionDenseRank(const std::string & name_, const DataTypes & argument_types_, const Array & parameters_)
        : StatelessWindowFunction(name_, argument_types_, parameters_, std::make_shared<DataTypeUInt64>())
    {}

    bool allocatesMemoryInArena() const override { return false; }

    void windowInsertResultInto(const WindowTransform * transform,
        size_t function_index) const override
    {
        IColumn & to = *transform->blockAt(transform->current_row)
            .output_columns[function_index];
        assert_cast<ColumnUInt64 &>(to).getData().push_back(
            transform->peer_group_number);
    }
};

namespace recurrent_detail
{
    template<typename T> T getValue(const WindowTransform * /*transform*/, size_t /*function_index*/, size_t /*column_index*/, RowNumber /*row*/)
    {
        throw Exception(ErrorCodes::NOT_IMPLEMENTED, "recurrent_detail::getValue() is not implemented for {} type", typeid(T).name());
    }

    template<> Float64 getValue<Float64>(const WindowTransform * transform, size_t function_index, size_t column_index, RowNumber row)
    {
        const auto & workspace = transform->workspaces[function_index];
        const auto & column = transform->blockAt(row.block).input_columns[workspace.argument_column_indices[column_index]];
        return column->getFloat64(row.row);
    }

    template<typename T> void setValueToOutputColumn(const WindowTransform * /*transform*/, size_t /*function_index*/, T /*value*/)
    {
        throw Exception(ErrorCodes::NOT_IMPLEMENTED,
                        "recurrent_detail::setValueToOutputColumn() is not implemented for {} type", typeid(T).name());
    }

    template<> void setValueToOutputColumn<Float64>(const WindowTransform * transform, size_t function_index, Float64 value)
    {
        auto current_row = transform->current_row;
        const auto & current_block = transform->blockAt(current_row);
        IColumn & to = *current_block.output_columns[function_index];

        assert_cast<ColumnFloat64 &>(to).getData().push_back(value);
    }
}

struct WindowFunctionHelpers
{
    template<typename T>
    static T getValue(const WindowTransform * transform, size_t function_index, size_t column_index, RowNumber row)
    {
        return recurrent_detail::getValue<T>(transform, function_index, column_index, row);
    }

    template<typename T>
    static void setValueToOutputColumn(const WindowTransform * transform, size_t function_index, T value)
    {
        recurrent_detail::setValueToOutputColumn<T>(transform, function_index, value);
    }

    ALWAYS_INLINE static bool checkPartitionEnterFirstRow(const WindowTransform * transform) { return transform->current_row_number == 1; }

    ALWAYS_INLINE static bool checkPartitionEnterLastRow(const WindowTransform * transform)
    {
        /// This is for fast check.
        if (!transform->partition_ended)
            return false;

        auto current_row = transform->current_row;
        /// checkPartitionEnterLastRow is called on each row, also move on current_row.row here.
        current_row.row++;
        const auto & partition_end_row = transform->partition_end;

        /// The partition end is reached, when following is true
        /// - current row is the partition end row,
        /// - or current row is the last row of all input.
        if (current_row != partition_end_row)
        {
            /// when current row is not the partition end row, we need to check whether it's the last
            /// input row.
            if (current_row.row < transform->blockRowsNumber(current_row))
                return false;
            if (partition_end_row.block != current_row.block + 1 || partition_end_row.row)
                return false;
        }
        return true;
    }
};

struct ExponentialTimeDecayedSumState
{
    Float64 previous_time;
    Float64 previous_sum;
};

struct ExponentialTimeDecayedAvgState
{
    Float64 previous_time;
    Float64 previous_sum;
    Float64 previous_count;
};

struct WindowFunctionExponentialTimeDecayedSum final : public StatefulWindowFunction<ExponentialTimeDecayedSumState>
{
    static constexpr size_t ARGUMENT_VALUE = 0;
    static constexpr size_t ARGUMENT_TIME = 1;

    static Float64 getDecayLength(const Array & parameters_, const std::string & name_)
    {
        if (parameters_.size() != 1)
        {
            throw Exception(ErrorCodes::NUMBER_OF_ARGUMENTS_DOESNT_MATCH,
                "Function {} takes exactly one parameter", name_);
        }
        return applyVisitor(FieldVisitorConvertToNumber<Float64>(), parameters_[0]);
    }

    WindowFunctionExponentialTimeDecayedSum(const std::string & name_,
            const DataTypes & argument_types_, const Array & parameters_)
        : StatefulWindowFunction(name_, argument_types_, parameters_, std::make_shared<DataTypeFloat64>())
        , decay_length(getDecayLength(parameters_, name_))
    {
        if (argument_types.size() != 2)
        {
            throw Exception(ErrorCodes::NUMBER_OF_ARGUMENTS_DOESNT_MATCH,
                "Function {} takes exactly two arguments", name_);
        }

        if (!isNumber(argument_types[ARGUMENT_VALUE]))
        {
            throw Exception(ErrorCodes::BAD_ARGUMENTS,
                "Argument {} must be a number, '{}' given",
                ARGUMENT_VALUE,
                argument_types[ARGUMENT_VALUE]->getName());
        }

        if (!isNumber(argument_types[ARGUMENT_TIME]) && !isDateTime(argument_types[ARGUMENT_TIME]) && !isDateTime64(argument_types[ARGUMENT_TIME]))
        {
            throw Exception(ErrorCodes::BAD_ARGUMENTS,
                "Argument {} must be DateTime, DateTime64 or a number, '{}' given",
                ARGUMENT_TIME,
                argument_types[ARGUMENT_TIME]->getName());
        }
    }

    bool allocatesMemoryInArena() const override { return false; }

    void windowInsertResultInto(const WindowTransform * transform,
        size_t function_index) const override
    {
        const auto & workspace = transform->workspaces[function_index];
        auto & state = getState(workspace);

        Float64 result = 0;

        if (transform->frame_start < transform->frame_end)
        {
            RowNumber frame_back = transform->prevRowNumber(transform->frame_end);
            Float64 back_t = WindowFunctionHelpers::getValue<Float64>(transform, function_index, ARGUMENT_TIME, frame_back);

            if (transform->prev_frame_start <= transform->frame_start
                && transform->frame_start < transform->prev_frame_end
                && transform->prev_frame_end <= transform->frame_end)
            {
                for (RowNumber i = transform->prev_frame_start; i < transform->frame_start; transform->advanceRowNumber(i))
                {
                    Float64 prev_val = WindowFunctionHelpers::getValue<Float64>(transform, function_index, ARGUMENT_VALUE, i);
                    Float64 prev_t = WindowFunctionHelpers::getValue<Float64>(transform, function_index, ARGUMENT_TIME, i);
                    result -= std::exp((prev_t - back_t) / decay_length) * prev_val;
                }
                result += std::exp((state.previous_time - back_t) / decay_length) * state.previous_sum;
                for (RowNumber i = transform->prev_frame_end; i < transform->frame_end; transform->advanceRowNumber(i))
                {
                    Float64 prev_val = WindowFunctionHelpers::getValue<Float64>(transform, function_index, ARGUMENT_VALUE, i);
                    Float64 prev_t = WindowFunctionHelpers::getValue<Float64>(transform, function_index, ARGUMENT_TIME, i);
                    result += std::exp((prev_t - back_t) / decay_length) * prev_val;
                }
            }
            else
            {
                for (RowNumber i = transform->frame_start; i < transform->frame_end; transform->advanceRowNumber(i))
                {
                    Float64 prev_val = WindowFunctionHelpers::getValue<Float64>(transform, function_index, ARGUMENT_VALUE, i);
                    Float64 prev_t = WindowFunctionHelpers::getValue<Float64>(transform, function_index, ARGUMENT_TIME, i);
                    result += std::exp((prev_t - back_t) / decay_length) * prev_val;
                }
            }

            state.previous_sum = result;
            state.previous_time = back_t;
        }

        WindowFunctionHelpers::setValueToOutputColumn<Float64>(transform, function_index, result);
    }

    private:
        const Float64 decay_length;
};

struct WindowFunctionExponentialTimeDecayedMax final : public StatelessWindowFunction
{
    static constexpr size_t ARGUMENT_VALUE = 0;
    static constexpr size_t ARGUMENT_TIME = 1;

    static Float64 getDecayLength(const Array & parameters_, const std::string & name_)
    {
        if (parameters_.size() != 1)
        {
            throw Exception(ErrorCodes::NUMBER_OF_ARGUMENTS_DOESNT_MATCH,
                "Function {} takes exactly one parameter", name_);
        }
        return applyVisitor(FieldVisitorConvertToNumber<Float64>(), parameters_[0]);
    }

    WindowFunctionExponentialTimeDecayedMax(const std::string & name_, const DataTypes & argument_types_, const Array & parameters_)
        : StatelessWindowFunction(name_, argument_types_, parameters_, std::make_shared<DataTypeFloat64>())
        , decay_length(getDecayLength(parameters_, name_))
    {
        if (argument_types.size() != 2)
        {
            throw Exception(ErrorCodes::NUMBER_OF_ARGUMENTS_DOESNT_MATCH,
                "Function {} takes exactly two arguments", name_);
        }

        if (!isNumber(argument_types[ARGUMENT_VALUE]))
        {
            throw Exception(ErrorCodes::BAD_ARGUMENTS,
                "Argument {} must be a number, '{}' given",
                ARGUMENT_VALUE,
                argument_types[ARGUMENT_VALUE]->getName());
        }

        if (!isNumber(argument_types[ARGUMENT_TIME]) && !isDateTime(argument_types[ARGUMENT_TIME]) && !isDateTime64(argument_types[ARGUMENT_TIME]))
        {
            throw Exception(ErrorCodes::BAD_ARGUMENTS,
                "Argument {} must be DateTime, DateTime64 or a number, '{}' given",
                ARGUMENT_TIME,
                argument_types[ARGUMENT_TIME]->getName());
        }
    }

    bool allocatesMemoryInArena() const override { return false; }

    void windowInsertResultInto(const WindowTransform * transform,
        size_t function_index) const override
    {
        Float64 result = std::numeric_limits<Float64>::quiet_NaN();

        if (transform->frame_start < transform->frame_end)
        {
            result = std::numeric_limits<Float64>::lowest();
            RowNumber frame_back = transform->prevRowNumber(transform->frame_end);
            Float64 back_t = WindowFunctionHelpers::getValue<Float64>(transform, function_index, ARGUMENT_TIME, frame_back);

            for (RowNumber i = transform->frame_start; i < transform->frame_end; transform->advanceRowNumber(i))
            {
                Float64 value = WindowFunctionHelpers::getValue<Float64>(transform, function_index, ARGUMENT_VALUE, i);
                Float64 t = WindowFunctionHelpers::getValue<Float64>(transform, function_index, ARGUMENT_TIME, i);

                /// Avoiding extra calls to `exp` and multiplications.
                if (value > result || t > back_t || result < 0)
                {
                    result = std::max(std::exp((t - back_t) / decay_length) * value, result);
                }
            }
        }

        WindowFunctionHelpers::setValueToOutputColumn<Float64>(transform, function_index, result);
    }

    private:
        const Float64 decay_length;
};

struct WindowFunctionExponentialTimeDecayedCount final : public StatefulWindowFunction<ExponentialTimeDecayedSumState>
{
    static constexpr size_t ARGUMENT_TIME = 0;

    static Float64 getDecayLength(const Array & parameters_, const std::string & name_)
    {
        if (parameters_.size() != 1)
        {
            throw Exception(ErrorCodes::NUMBER_OF_ARGUMENTS_DOESNT_MATCH,
                "Function {} takes exactly one parameter", name_);
        }
        return applyVisitor(FieldVisitorConvertToNumber<Float64>(), parameters_[0]);
    }

    WindowFunctionExponentialTimeDecayedCount(const std::string & name_,
            const DataTypes & argument_types_, const Array & parameters_)
        : StatefulWindowFunction(name_, argument_types_, parameters_, std::make_shared<DataTypeFloat64>())
        , decay_length(getDecayLength(parameters_, name_))
    {
        if (argument_types.size() != 1)
        {
            throw Exception(ErrorCodes::NUMBER_OF_ARGUMENTS_DOESNT_MATCH,
                "Function {} takes exactly one argument", name_);
        }

        if (!isNumber(argument_types[ARGUMENT_TIME]) && !isDateTime(argument_types[ARGUMENT_TIME]) && !isDateTime64(argument_types[ARGUMENT_TIME]))
        {
            throw Exception(ErrorCodes::BAD_ARGUMENTS,
                "Argument {} must be DateTime, DateTime64 or a number, '{}' given",
                ARGUMENT_TIME,
                argument_types[ARGUMENT_TIME]->getName());
        }
    }

    bool allocatesMemoryInArena() const override { return false; }

    void windowInsertResultInto(const WindowTransform * transform,
        size_t function_index) const override
    {
        const auto & workspace = transform->workspaces[function_index];
        auto & state = getState(workspace);

        Float64 result = 0;

        if (transform->frame_start < transform->frame_end)
        {
            RowNumber frame_back = transform->prevRowNumber(transform->frame_end);
            Float64 back_t = WindowFunctionHelpers::getValue<Float64>(transform, function_index, ARGUMENT_TIME, frame_back);

            if (transform->prev_frame_start <= transform->frame_start
                && transform->frame_start < transform->prev_frame_end
                && transform->prev_frame_end <= transform->frame_end)
            {
                for (RowNumber i = transform->prev_frame_start; i < transform->frame_start; transform->advanceRowNumber(i))
                {
                    Float64 prev_t = WindowFunctionHelpers::getValue<Float64>(transform, function_index, ARGUMENT_TIME, i);
                    result -= std::exp((prev_t - back_t) / decay_length);
                }
                result += std::exp((state.previous_time - back_t) / decay_length) * state.previous_sum;
                for (RowNumber i = transform->prev_frame_end; i < transform->frame_end; transform->advanceRowNumber(i))
                {
                    Float64 prev_t = WindowFunctionHelpers::getValue<Float64>(transform, function_index, ARGUMENT_TIME, i);
                    result += std::exp((prev_t - back_t) / decay_length);
                }
            }
            else
            {
                for (RowNumber i = transform->frame_start; i < transform->frame_end; transform->advanceRowNumber(i))
                {
                    Float64 prev_t = WindowFunctionHelpers::getValue<Float64>(transform, function_index, ARGUMENT_TIME, i);
                    result += std::exp((prev_t - back_t) / decay_length);
                }
            }

            state.previous_sum = result;
            state.previous_time = back_t;
        }

        WindowFunctionHelpers::setValueToOutputColumn<Float64>(transform, function_index, result);
    }

    private:
        const Float64 decay_length;
};

struct WindowFunctionExponentialTimeDecayedAvg final : public StatefulWindowFunction<ExponentialTimeDecayedAvgState>
{
    static constexpr size_t ARGUMENT_VALUE = 0;
    static constexpr size_t ARGUMENT_TIME = 1;

    static Float64 getDecayLength(const Array & parameters_, const std::string & name_)
    {
        if (parameters_.size() != 1)
        {
            throw Exception(ErrorCodes::NUMBER_OF_ARGUMENTS_DOESNT_MATCH,
                "Function {} takes exactly one parameter", name_);
        }
        return applyVisitor(FieldVisitorConvertToNumber<Float64>(), parameters_[0]);
    }

    WindowFunctionExponentialTimeDecayedAvg(const std::string & name_,
            const DataTypes & argument_types_, const Array & parameters_)
        : StatefulWindowFunction(name_, argument_types_, parameters_, std::make_shared<DataTypeFloat64>())
        , decay_length(getDecayLength(parameters_, name_))
    {
        if (argument_types.size() != 2)
        {
            throw Exception(ErrorCodes::NUMBER_OF_ARGUMENTS_DOESNT_MATCH,
                "Function {} takes exactly two arguments", name_);
        }

        if (!isNumber(argument_types[ARGUMENT_VALUE]))
        {
            throw Exception(ErrorCodes::BAD_ARGUMENTS,
                "Argument {} must be a number, '{}' given",
                ARGUMENT_VALUE,
                argument_types[ARGUMENT_VALUE]->getName());
        }

        if (!isNumber(argument_types[ARGUMENT_TIME]) && !isDateTime(argument_types[ARGUMENT_TIME]) && !isDateTime64(argument_types[ARGUMENT_TIME]))
        {
            throw Exception(ErrorCodes::BAD_ARGUMENTS,
                "Argument {} must be DateTime, DateTime64 or a number, '{}' given",
                ARGUMENT_TIME,
                argument_types[ARGUMENT_TIME]->getName());
        }
    }

    bool allocatesMemoryInArena() const override { return false; }

    void windowInsertResultInto(const WindowTransform * transform,
        size_t function_index) const override
    {
        const auto & workspace = transform->workspaces[function_index];
        auto & state = getState(workspace);

        Float64 count = 0;
        Float64 sum = 0;
        Float64 result = std::numeric_limits<Float64>::quiet_NaN();

        if (transform->frame_start < transform->frame_end)
        {
            RowNumber frame_back = transform->prevRowNumber(transform->frame_end);
            Float64 back_t = WindowFunctionHelpers::getValue<Float64>(transform, function_index, ARGUMENT_TIME, frame_back);

            if (transform->prev_frame_start <= transform->frame_start
                && transform->frame_start < transform->prev_frame_end
                && transform->prev_frame_end <= transform->frame_end)
            {
                for (RowNumber i = transform->prev_frame_start; i < transform->frame_start; transform->advanceRowNumber(i))
                {
                    Float64 prev_val = WindowFunctionHelpers::getValue<Float64>(transform, function_index, ARGUMENT_VALUE, i);
                    Float64 prev_t = WindowFunctionHelpers::getValue<Float64>(transform, function_index, ARGUMENT_TIME, i);
                    Float64 decay = std::exp((prev_t - back_t) / decay_length);
                    sum -= decay * prev_val;
                    count -= decay;
                }

                {
                    Float64 decay = std::exp((state.previous_time - back_t) / decay_length);
                    sum += decay * state.previous_sum;
                    count += decay * state.previous_count;
                }

                for (RowNumber i = transform->prev_frame_end; i < transform->frame_end; transform->advanceRowNumber(i))
                {
                    Float64 prev_val = WindowFunctionHelpers::getValue<Float64>(transform, function_index, ARGUMENT_VALUE, i);
                    Float64 prev_t = WindowFunctionHelpers::getValue<Float64>(transform, function_index, ARGUMENT_TIME, i);
                    Float64 decay = std::exp((prev_t - back_t) / decay_length);
                    sum += decay * prev_val;
                    count += decay;
                }
            }
            else
            {
                for (RowNumber i = transform->frame_start; i < transform->frame_end; transform->advanceRowNumber(i))
                {
                    Float64 prev_val = WindowFunctionHelpers::getValue<Float64>(transform, function_index, ARGUMENT_VALUE, i);
                    Float64 prev_t = WindowFunctionHelpers::getValue<Float64>(transform, function_index, ARGUMENT_TIME, i);
                    Float64 decay = std::exp((prev_t - back_t) / decay_length);
                    sum += decay * prev_val;
                    count += decay;
                }
            }

            state.previous_sum = sum;
            state.previous_count = count;
            state.previous_time = back_t;

            result = sum/count;
        }

        WindowFunctionHelpers::setValueToOutputColumn<Float64>(transform, function_index, result);
    }

    private:
        const Float64 decay_length;
};

struct WindowFunctionRowNumber final : public StatelessWindowFunction
{
    WindowFunctionRowNumber(const std::string & name_, const DataTypes & argument_types_, const Array & parameters_)
        : StatelessWindowFunction(name_, argument_types_, parameters_, std::make_shared<DataTypeUInt64>())
    {}

    bool allocatesMemoryInArena() const override { return false; }

    void windowInsertResultInto(const WindowTransform * transform,
        size_t function_index) const override
    {
        IColumn & to = *transform->blockAt(transform->current_row)
            .output_columns[function_index];
        assert_cast<ColumnUInt64 &>(to).getData().push_back(
            transform->current_row_number);
    }
};

namespace
{
    struct NtileState
    {
        UInt64 buckets = 0;
        RowNumber start_row;
        UInt64 current_partition_rows = 0;
        UInt64 current_partition_inserted_row = 0;

        void windowInsertResultInto(
            const WindowTransform * transform,
            size_t function_index,
            const DataTypes & argument_types);
    };
}

// Usage: ntile(n). n is the number of buckets.
struct WindowFunctionNtile final : public StatefulWindowFunction<NtileState>
{
    WindowFunctionNtile(const std::string & name_,
            const DataTypes & argument_types_, const Array & parameters_)
        : StatefulWindowFunction<NtileState>(name_, argument_types_, parameters_, std::make_shared<DataTypeUInt64>())
    {
        if (argument_types.size() != 1)
            throw Exception(ErrorCodes::NUMBER_OF_ARGUMENTS_DOESNT_MATCH, "Function {} takes exactly one argument", name_);

        auto type_id = argument_types[0]->getTypeId();
        if (type_id != TypeIndex::UInt8 && type_id != TypeIndex::UInt16 && type_id != TypeIndex::UInt32 && type_id != TypeIndex::UInt64)
            throw Exception(ErrorCodes::BAD_ARGUMENTS, "'{}' argument type must be an unsigned integer (not larger than 64-bit), got {}", name_, argument_types[0]->getName());
    }

    bool allocatesMemoryInArena() const override { return false; }

    bool checkWindowFrameType(const WindowTransform * transform) const override
    {
        if (transform->order_by_indices.empty())
        {
            LOG_ERROR(getLogger("WindowFunctionNtile"), "Window frame for 'ntile' function must have ORDER BY clause");
            return false;
        }

        // We must wait all for the partition end and get the total rows number in this
        // partition. So before the end of this partition, there is no any block could be
        // dropped out.
        bool is_frame_supported = transform->window_description.frame.begin_type == WindowFrame::BoundaryType::Unbounded
            && transform->window_description.frame.end_type == WindowFrame::BoundaryType::Unbounded;
        if (!is_frame_supported)
        {
            LOG_ERROR(
                getLogger("WindowFunctionNtile"),
                "Window frame for function 'ntile' should be 'ROWS BETWEEN UNBOUNDED PRECEDING AND UNBOUNDED FOLLOWING'");
            return false;
        }
        return true;
    }

    std::optional<WindowFrame> getDefaultFrame() const override
    {
        WindowFrame frame;
        frame.type = WindowFrame::FrameType::ROWS;
        frame.end_type = WindowFrame::BoundaryType::Unbounded;
        return frame;
    }

    void windowInsertResultInto(const WindowTransform * transform,
        size_t function_index) const override
    {
        const auto & workspace = transform->workspaces[function_index];
        auto & state = getState(workspace);
        state.windowInsertResultInto(transform, function_index, argument_types);
    }
};

namespace
{
    void NtileState::windowInsertResultInto(
        const WindowTransform * transform,
        size_t function_index,
        const DataTypes & argument_types)
    {
        if (!buckets) [[unlikely]]
        {
            const auto & current_block = transform->blockAt(transform->current_row);
            const auto & workspace = transform->workspaces[function_index];
            const auto & arg_col = *current_block.original_input_columns[workspace.argument_column_indices[0]];
            if (!isColumnConst(arg_col))
                throw Exception(ErrorCodes::BAD_ARGUMENTS, "Argument of 'ntile' function must be a constant");
            auto type_id = argument_types[0]->getTypeId();
            if (type_id == TypeIndex::UInt8)
                buckets = arg_col[transform->current_row.row].safeGet<UInt8>();
            else if (type_id == TypeIndex::UInt16)
                buckets = arg_col[transform->current_row.row].safeGet<UInt16>();
            else if (type_id == TypeIndex::UInt32)
                buckets = arg_col[transform->current_row.row].safeGet<UInt32>();
            else if (type_id == TypeIndex::UInt64)
                buckets = arg_col[transform->current_row.row].safeGet<UInt64>();

            if (!buckets)
            {
                throw Exception(ErrorCodes::BAD_ARGUMENTS, "Argument of 'ntile' function must be greater than zero");
            }
        }
        // new partition
        if (WindowFunctionHelpers::checkPartitionEnterFirstRow(transform)) [[unlikely]]
        {
            current_partition_rows = 0;
            current_partition_inserted_row = 0;
            start_row = transform->current_row;
        }
        current_partition_rows++;

        // Only do the action when we meet the last row in this partition.
        if (!WindowFunctionHelpers::checkPartitionEnterLastRow(transform))
            return;

        auto bucket_capacity = current_partition_rows / buckets;
        auto capacity_diff = current_partition_rows - bucket_capacity * buckets;

        // bucket number starts from 1.
        UInt64 bucket_num = 1;
        while (current_partition_inserted_row < current_partition_rows)
        {
            auto current_bucket_capacity = bucket_capacity;
            if (capacity_diff > 0)
            {
                current_bucket_capacity += 1;
                capacity_diff--;
            }
            auto left_rows = current_bucket_capacity;
            while (left_rows)
            {
                auto available_block_rows = transform->blockRowsNumber(start_row) - start_row.row;
                IColumn & to = *transform->blockAt(start_row).output_columns[function_index];
                auto & pod_array = assert_cast<ColumnUInt64 &>(to).getData();
                if (left_rows < available_block_rows)
                {
                    pod_array.resize_fill(pod_array.size() + left_rows, bucket_num);
                    start_row.row += left_rows;
                    left_rows = 0;
                }
                else
                {
                    pod_array.resize_fill(pod_array.size() + available_block_rows, bucket_num);
                    left_rows -= available_block_rows;
                    start_row.block++;
                    start_row.row = 0;
                }
            }
            current_partition_inserted_row += current_bucket_capacity;
            bucket_num += 1;
        }
    }
}

namespace
{
struct PercentRankState
{
    RowNumber start_row;
    UInt64 current_partition_rows = 0;
};
}

struct WindowFunctionPercentRank final : public StatefulWindowFunction<PercentRankState>
{
public:
    WindowFunctionPercentRank(const std::string & name_,
            const DataTypes & argument_types_, const Array & parameters_)
        : StatefulWindowFunction(name_, argument_types_, parameters_, std::make_shared<DataTypeFloat64>())
    {}

    bool allocatesMemoryInArena() const override { return false; }

    bool checkWindowFrameType(const WindowTransform * transform) const override
    {
        auto default_window_frame = getDefaultFrame();
        if (transform->window_description.frame != default_window_frame)
        {
            LOG_ERROR(
                getLogger("WindowFunctionPercentRank"),
                "Window frame for function 'percent_rank' should be '{}'", default_window_frame->toString());
            return false;
        }
        return true;
    }

    std::optional<WindowFrame> getDefaultFrame() const override
    {
        WindowFrame frame;
        frame.type = WindowFrame::FrameType::RANGE;
        frame.begin_type = WindowFrame::BoundaryType::Unbounded;
        frame.end_type = WindowFrame::BoundaryType::Unbounded;
        return frame;
    }

    void windowInsertResultInto(const WindowTransform * transform, size_t function_index) const override
    {
        auto & state = getWorkspaceState(transform, function_index);
        if (WindowFunctionHelpers::checkPartitionEnterFirstRow(transform))
        {
            state.current_partition_rows = 0;
            state.start_row = transform->current_row;
        }

        insertRankIntoColumn(transform, function_index);
        state.current_partition_rows++;

        if (!WindowFunctionHelpers::checkPartitionEnterLastRow(transform))
        {
            return;
        }

        UInt64 remaining_rows = state.current_partition_rows;
        Float64 percent_rank_denominator = remaining_rows == 1 ? 1 : remaining_rows - 1;

        while (remaining_rows > 0)
        {
            auto block_rows_number = transform->blockRowsNumber(state.start_row);
            auto available_block_rows = block_rows_number - state.start_row.row;
            if (available_block_rows <= remaining_rows)
            {
                /// This partition involves multiple blocks. Finish current block and move on to the
                /// next block.
                auto & to_column = *transform->blockAt(state.start_row).output_columns[function_index];
                auto & data = assert_cast<ColumnFloat64 &>(to_column).getData();
                for (size_t i = state.start_row.row; i < block_rows_number; ++i)
                    data[i] = (data[i] - 1) / percent_rank_denominator;

                state.start_row.block++;
                state.start_row.row = 0;
                remaining_rows -= available_block_rows;
            }
            else
            {
                /// The partition ends in current block.s
                auto & to_column = *transform->blockAt(state.start_row).output_columns[function_index];
                auto & data = assert_cast<ColumnFloat64 &>(to_column).getData();
                for (size_t i = state.start_row.row, n = state.start_row.row + remaining_rows; i < n; ++i)
                {
                    data[i] = (data[i] - 1) / percent_rank_denominator;
                }
                state.start_row.row += remaining_rows;
                remaining_rows = 0;
            }
        }
    }


    inline PercentRankState & getWorkspaceState(const WindowTransform * transform, size_t function_index) const
    {
        const auto & workspace = transform->workspaces[function_index];
        return getState(workspace);
    }

    inline void insertRankIntoColumn(const WindowTransform * transform, size_t function_index) const
    {
        auto & to_column = *transform->blockAt(transform->current_row).output_columns[function_index];
        assert_cast<ColumnFloat64 &>(to_column).getData().push_back(static_cast<Float64>(transform->peer_group_start_row_number));
    }
};

// ClickHouse-specific variant of lag/lead that respects the window frame.
template <bool is_lead>
struct WindowFunctionLagLeadInFrame final : public StatelessWindowFunction
{
    FunctionBasePtr func_cast = nullptr;

    WindowFunctionLagLeadInFrame(const std::string & name_, const DataTypes & argument_types_, const Array & parameters_)
        : StatelessWindowFunction(name_, argument_types_, parameters_, createResultType(argument_types_, name_))
    {
        if (!parameters.empty())
        {
            throw Exception(ErrorCodes::BAD_ARGUMENTS,
                "Function {} cannot be parameterized", name_);
        }

        if (argument_types.size() == 1)
        {
            return;
        }

        if (!isInt64OrUInt64FieldType(argument_types[1]->getDefault().getType()))
        {
            throw Exception(ErrorCodes::BAD_ARGUMENTS,
                "Offset must be an integer, '{}' given",
                argument_types[1]->getName());
        }

        if (argument_types.size() == 2)
        {
            return;
        }

        if (argument_types.size() > 3)
        {
            throw Exception(ErrorCodes::TOO_MANY_ARGUMENTS_FOR_FUNCTION,
                "Function '{}' accepts at most 3 arguments, {} given",
                name, argument_types.size());
        }

        if (argument_types[0]->equals(*argument_types[2]))
            return;

        const auto supertype = tryGetLeastSupertype(DataTypes{argument_types[0], argument_types[2]});
        if (!supertype)
        {
            throw Exception(ErrorCodes::BAD_ARGUMENTS,
                "There is no supertype for the argument type '{}' and the default value type '{}'",
                argument_types[0]->getName(),
                argument_types[2]->getName());
        }
        if (!argument_types[0]->equals(*supertype))
        {
            throw Exception(ErrorCodes::BAD_ARGUMENTS,
                "The supertype '{}' for the argument type '{}' and the default value type '{}' is not the same as the argument type",
                supertype->getName(),
                argument_types[0]->getName(),
                argument_types[2]->getName());
        }

        auto get_cast_func = [from = argument_types[2], to = argument_types[0]]
        {
            return createInternalCast({from, {}}, to, CastType::accurate, {});
        };

        func_cast = get_cast_func();

    }

    ColumnPtr castColumn(const Columns & columns, const std::vector<size_t> & idx) override
    {
        if (!func_cast)
            return nullptr;

        ColumnsWithTypeAndName arguments
        {
            { columns[idx[2]], argument_types[2], "" },
            {
                DataTypeString().createColumnConst(columns[idx[2]]->size(), argument_types[0]->getName()),
                std::make_shared<DataTypeString>(),
                ""
            }
        };

        return func_cast->execute(arguments, argument_types[0], columns[idx[2]]->size(), /* dry_run = */ false);
    }

    static DataTypePtr createResultType(const DataTypes & argument_types_, const std::string & name_)
    {
        if (argument_types_.empty())
        {
            throw Exception(ErrorCodes::TOO_FEW_ARGUMENTS_FOR_FUNCTION,
                "Function {} takes at least one argument", name_);
        }

        return argument_types_[0];
    }

    bool allocatesMemoryInArena() const override { return false; }

    void windowInsertResultInto(const WindowTransform * transform,
        size_t function_index) const override
    {
        const auto & current_block = transform->blockAt(transform->current_row);
        IColumn & to = *current_block.output_columns[function_index];
        const auto & workspace = transform->workspaces[function_index];

        Int64 offset = 1;
        if (argument_types.size() > 1)
        {
            offset = (*current_block.input_columns[
                    workspace.argument_column_indices[1]])[
                        transform->current_row.row].safeGet<Int64>();

            /// Either overflow or really negative value, both is not acceptable.
            if (offset < 0)
            {
                throw Exception(ErrorCodes::BAD_ARGUMENTS,
                    "The offset for function {} must be in (0, {}], {} given",
                    getName(), INT64_MAX, offset);
            }
        }

        const auto [target_row, offset_left] = transform->moveRowNumber(
            transform->current_row, offset * (is_lead ? 1 : -1));

        if (offset_left != 0
            || target_row < transform->frame_start
            || transform->frame_end <= target_row)
        {
            // Offset is outside the frame.
            if (argument_types.size() > 2)
            {
                // Column with default values is specified.
                const IColumn & default_column =
                    current_block.cast_columns[function_index] ?
                        *current_block.cast_columns[function_index].get() :
                        *current_block.input_columns[workspace.argument_column_indices[2]].get();

                to.insert(default_column[transform->current_row.row]);
            }
            else
            {
                to.insertDefault();
            }
        }
        else
        {
            // Offset is inside the frame.
            to.insertFrom(*transform->blockAt(target_row).input_columns[
                    workspace.argument_column_indices[0]],
                target_row.row);
        }
    }
};

struct WindowFunctionNthValue final : public StatelessWindowFunction
{
    WindowFunctionNthValue(const std::string & name_, const DataTypes & argument_types_, const Array & parameters_)
        : StatelessWindowFunction(name_, argument_types_, parameters_, createResultType(name_, argument_types_))
    {
        if (!parameters.empty())
        {
            throw Exception(ErrorCodes::BAD_ARGUMENTS,
                "Function {} cannot be parameterized", name_);
        }

        if (!isInt64OrUInt64FieldType(argument_types[1]->getDefault().getType()))
        {
            throw Exception(ErrorCodes::BAD_ARGUMENTS,
                "Offset must be an integer, '{}' given",
                argument_types[1]->getName());
        }
    }

    static DataTypePtr createResultType(const std::string & name_, const DataTypes & argument_types_)
    {
        if (argument_types_.size() != 2)
        {
            throw Exception(ErrorCodes::NUMBER_OF_ARGUMENTS_DOESNT_MATCH,
                "Function {} takes exactly two arguments", name_);
        }

        return argument_types_[0];
    }

    bool allocatesMemoryInArena() const override { return false; }

    void windowInsertResultInto(const WindowTransform * transform,
        size_t function_index) const override
    {
        const auto & current_block = transform->blockAt(transform->current_row);
        IColumn & to = *current_block.output_columns[function_index];
        const auto & workspace = transform->workspaces[function_index];

        Int64 offset = (*current_block.input_columns[
                workspace.argument_column_indices[1]])[
            transform->current_row.row].safeGet<Int64>();

        /// Either overflow or really negative value, both is not acceptable.
        if (offset <= 0)
        {
            throw Exception(ErrorCodes::BAD_ARGUMENTS,
                "The offset for function {} must be in (1, {}], {} given",
                getName(), INT64_MAX, offset);
        }

        --offset;
        const auto [target_row, offset_left] = transform->moveRowNumber(transform->frame_start, offset);
        if (offset_left != 0
            || target_row < transform->frame_start
            || transform->frame_end <= target_row)
        {
            // Offset is outside the frame.
            to.insertDefault();
        }
        else
        {
            // Offset is inside the frame.
            to.insertFrom(*transform->blockAt(target_row).input_columns[
                    workspace.argument_column_indices[0]],
               target_row.row);
        }
    }
};

struct NonNegativeDerivativeState
{
    Float64 previous_metric = 0;
    Float64 previous_timestamp = 0;
};

struct NonNegativeDerivativeParams
{
    static constexpr size_t ARGUMENT_METRIC = 0;
    static constexpr size_t ARGUMENT_TIMESTAMP = 1;
    static constexpr size_t ARGUMENT_INTERVAL = 2;

    Float64 interval_length = 1;
    bool interval_specified = false;
    Int64 ts_scale_multiplier = 0;

    NonNegativeDerivativeParams(
        const std::string & name_, const DataTypes & argument_types, const Array & parameters)
    {
        if (!parameters.empty())
        {
            throw Exception(ErrorCodes::BAD_ARGUMENTS,
                            "Function {} cannot be parameterized", name_);
        }

        if (argument_types.size() != 2 && argument_types.size() != 3)
        {
            throw Exception(ErrorCodes::NUMBER_OF_ARGUMENTS_DOESNT_MATCH,
                            "Function {} takes 2 or 3 arguments", name_);
        }

        if (!isNumber(argument_types[ARGUMENT_METRIC]))
        {
            throw Exception(ErrorCodes::BAD_ARGUMENTS,
                            "Argument {} must be a number, '{}' given",
                            ARGUMENT_METRIC,
                            argument_types[ARGUMENT_METRIC]->getName());
        }

        if (!isDateTime(argument_types[ARGUMENT_TIMESTAMP]) && !isDateTime64(argument_types[ARGUMENT_TIMESTAMP]))
        {
            throw Exception(ErrorCodes::BAD_ARGUMENTS,
                            "Argument {} must be DateTime or DateTime64, '{}' given",
                            ARGUMENT_TIMESTAMP,
                            argument_types[ARGUMENT_TIMESTAMP]->getName());
        }

        if (isDateTime64(argument_types[ARGUMENT_TIMESTAMP]))
        {
            const auto & datetime64_type = assert_cast<const DataTypeDateTime64 &>(*argument_types[ARGUMENT_TIMESTAMP]);
            ts_scale_multiplier = DecimalUtils::scaleMultiplier<DateTime64>(datetime64_type.getScale());
        }

        if (argument_types.size() == 3)
        {
            const DataTypeInterval * interval_datatype = checkAndGetDataType<DataTypeInterval>(argument_types[ARGUMENT_INTERVAL].get());
            if (!interval_datatype)
            {
                throw Exception(
                    ErrorCodes::BAD_ARGUMENTS,
                    "Argument {} must be an INTERVAL, '{}' given",
                    ARGUMENT_INTERVAL,
                    argument_types[ARGUMENT_INTERVAL]->getName());
            }
            if (!interval_datatype->getKind().isFixedLength())
            {
                throw Exception(
                    ErrorCodes::ILLEGAL_TYPE_OF_ARGUMENT,
                    "The INTERVAL must be a week or shorter, '{}' given",
                    argument_types[ARGUMENT_INTERVAL]->getName());
            }
            interval_length = interval_datatype->getKind().toSeconds();
            interval_specified = true;
        }
    }
};

// nonNegativeDerivative(metric_column, timestamp_column[, INTERVAL 1 SECOND])
struct WindowFunctionNonNegativeDerivative final : public StatefulWindowFunction<NonNegativeDerivativeState>, public NonNegativeDerivativeParams
{
    using Params = NonNegativeDerivativeParams;

    WindowFunctionNonNegativeDerivative(const std::string & name_,
                                            const DataTypes & argument_types_, const Array & parameters_)
        : StatefulWindowFunction(name_, argument_types_, parameters_, std::make_shared<DataTypeFloat64>())
        , NonNegativeDerivativeParams(name, argument_types, parameters)
    {}

    bool allocatesMemoryInArena() const override { return false; }

    void windowInsertResultInto(const WindowTransform * transform,
                                size_t function_index) const override
    {
        const auto & current_block = transform->blockAt(transform->current_row);
        const auto & workspace = transform->workspaces[function_index];
        auto & state = getState(workspace);

        auto interval_duration = interval_specified ? interval_length *
            (*current_block.input_columns[workspace.argument_column_indices[ARGUMENT_INTERVAL]]).getFloat64(0) : 1;

        Float64 curr_metric = WindowFunctionHelpers::getValue<Float64>(transform, function_index, ARGUMENT_METRIC, transform->current_row);
        Float64 metric_diff = curr_metric - state.previous_metric;
        Float64 result;

        if (ts_scale_multiplier)
        {
            const auto & column = transform->blockAt(transform->current_row.block).input_columns[workspace.argument_column_indices[ARGUMENT_TIMESTAMP]];
            const auto & curr_timestamp = checkAndGetColumn<DataTypeDateTime64::ColumnType>(*column).getInt(transform->current_row.row);

            Float64 time_elapsed = curr_timestamp - state.previous_timestamp;
            result = (time_elapsed > 0) ? (metric_diff * ts_scale_multiplier / time_elapsed  * interval_duration) : 0;
            state.previous_timestamp = curr_timestamp;
        }
        else
        {
            Float64 curr_timestamp = WindowFunctionHelpers::getValue<Float64>(transform, function_index, ARGUMENT_TIMESTAMP, transform->current_row);
            Float64 time_elapsed = curr_timestamp - state.previous_timestamp;
            result = (time_elapsed > 0) ? (metric_diff / time_elapsed * interval_duration) : 0;
            state.previous_timestamp = curr_timestamp;
        }
        state.previous_metric = curr_metric;

        if (unlikely(!transform->current_row.row))
            result = 0;

        WindowFunctionHelpers::setValueToOutputColumn<Float64>(transform, function_index, result >= 0 ? result : 0);
    }
};


void registerWindowFunctions(AggregateFunctionFactory & factory)
{
    // Why didn't I implement lag/lead yet? Because they are a mess. I imagine
    // they are from the older generation of window functions, when the concept
    // of frame was not yet invented, so they ignore the frame and use the
    // partition instead. This means we have to track a separate frame for
    // these functions, which would  make the window transform completely
    // impenetrable to human mind. We can't just get away with materializing
    // the whole partition like Postgres does, because using a linear amount
    // of additional memory is not an option when we have a lot of data. We must
    // be able to process at least the lag/lead in streaming fashion.
    // A partial solution for constant offsets is rewriting, say `lag(value, offset)
    // to `any(value) over (rows between offset preceding and offset preceding)`.
    // We also implement non-standard functions `lag/leadInFrame`, that are
    // analogous to `lag/lead`, but respect the frame.
    // Functions like cume_dist() do require materializing the entire
    // partition, but it's probably also simpler to implement them by rewriting
    // to a (rows between unbounded preceding and unbounded following) frame,
    // instead of adding separate logic for them.

    const AggregateFunctionProperties properties = {
        // By default, if an aggregate function has a null argument, it will be
        // replaced with AggregateFunctionNothing. We don't need this behavior
        // e.g. for lagInFrame(number, 1, null).
        .returns_default_when_only_null = true,
        // This probably doesn't make any difference for window functions because
        // it is an Aggregator-specific setting.
        .is_order_dependent = true,
        .is_window_function = true};

    factory.registerFunction("rank", {[](const std::string & name,
            const DataTypes & argument_types, const Array & parameters, const Settings *)
        {
            return std::make_shared<WindowFunctionRank>(name, argument_types,
                parameters);
        }, properties}, AggregateFunctionFactory::Case::Insensitive);

    factory.registerFunction("denseRank", {[](const std::string & name,
            const DataTypes & argument_types, const Array & parameters, const Settings *)
        {
            return std::make_shared<WindowFunctionDenseRank>(name, argument_types,
                parameters);
        }, properties});

    factory.registerAlias("dense_rank", "denseRank", AggregateFunctionFactory::Case::Insensitive);

    factory.registerFunction("percentRank", {[](const std::string & name,
            const DataTypes & argument_types, const Array & parameters, const Settings *)
        {
            return std::make_shared<WindowFunctionPercentRank>(name, argument_types,
                parameters);
        }, properties});

    factory.registerAlias("percent_rank", "percentRank", AggregateFunctionFactory::Case::Insensitive);

    factory.registerFunction("row_number", {[](const std::string & name,
            const DataTypes & argument_types, const Array & parameters, const Settings *)
        {
            return std::make_shared<WindowFunctionRowNumber>(name, argument_types,
                parameters);
        }, properties}, AggregateFunctionFactory::Case::Insensitive);

    factory.registerFunction("ntile", {[](const std::string & name,
            const DataTypes & argument_types, const Array & parameters, const Settings *)
        {
            return std::make_shared<WindowFunctionNtile>(name, argument_types,
                parameters);
        }, properties}, AggregateFunctionFactory::Case::Insensitive);

    factory.registerFunction("nth_value", {[](const std::string & name,
            const DataTypes & argument_types, const Array & parameters, const Settings *)
        {
            return std::make_shared<WindowFunctionNthValue>(
                name, argument_types, parameters);
        }, properties}, AggregateFunctionFactory::Case::Insensitive);

    factory.registerFunction("lagInFrame", {[](const std::string & name,
            const DataTypes & argument_types, const Array & parameters, const Settings *)
        {
            return std::make_shared<WindowFunctionLagLeadInFrame<false>>(
                name, argument_types, parameters);
        }, properties});

    factory.registerFunction("leadInFrame", {[](const std::string & name,
            const DataTypes & argument_types, const Array & parameters, const Settings *)
        {
            return std::make_shared<WindowFunctionLagLeadInFrame<true>>(
                name, argument_types, parameters);
        }, properties});

    factory.registerFunction("exponentialTimeDecayedSum", {[](const std::string & name,
            const DataTypes & argument_types, const Array & parameters, const Settings *)
        {
            return std::make_shared<WindowFunctionExponentialTimeDecayedSum>(
                name, argument_types, parameters);
        }, properties});

    factory.registerFunction("exponentialTimeDecayedMax", {[](const std::string & name,
            const DataTypes & argument_types, const Array & parameters, const Settings *)
        {
            return std::make_shared<WindowFunctionExponentialTimeDecayedMax>(
                name, argument_types, parameters);
        }, properties});

    factory.registerFunction("exponentialTimeDecayedCount", {[](const std::string & name,
            const DataTypes & argument_types, const Array & parameters, const Settings *)
        {
            return std::make_shared<WindowFunctionExponentialTimeDecayedCount>(
                name, argument_types, parameters);
        }, properties});

    factory.registerFunction("exponentialTimeDecayedAvg", {[](const std::string & name,
            const DataTypes & argument_types, const Array & parameters, const Settings *)
        {
            return std::make_shared<WindowFunctionExponentialTimeDecayedAvg>(
                name, argument_types, parameters);
        }, properties});

    factory.registerFunction("nonNegativeDerivative", {[](const std::string & name,
           const DataTypes & argument_types, const Array & parameters, const Settings *)
        {
            return std::make_shared<WindowFunctionNonNegativeDerivative>(
                name, argument_types, parameters);
        }, properties});
}
}<|MERGE_RESOLUTION|>--- conflicted
+++ resolved
@@ -113,24 +113,9 @@
             // We know that because offset is >= 0.
             return 1;
         }
-<<<<<<< HEAD
-        else
-        {
-            // Overflow to the positive, [compared] must be less.
-            return -1;
-        }
-    }
-    else
-    {
-        // No overflow, compare normally.
-        auto result = compared_value < reference_value ? -1
-            : compared_value == reference_value ? 0 : 1;
-        return result;
-=======
 
         // Overflow to the positive, [compared] must be less.
         return -1;
->>>>>>> 2ff7bf00
     }
 
     // No overflow, compare normally.
