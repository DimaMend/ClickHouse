--- conflicted
+++ resolved
@@ -66,20 +66,14 @@
 
         if (out_stream)
         {
-<<<<<<< HEAD
+            out_stream->flush();
             compressed_buf_out.finalize();
             file_buf_out.finalize();
-            LOG_INFO(log, "Done writing part of data into temporary file {}", path);
-=======
-            out_stream->flush();
-            compressed_buf_out.next();
-            file_buf_out.next();
 
             auto stat = updateWriteStat();
 
             LOG_INFO(log, "Done writing part of data into temporary file {}, compressed {}, uncompressed {} ",
                 path, ReadableSize(static_cast<double>(stat.compressed_size)), ReadableSize(static_cast<double>(stat.uncompressed_size)));
->>>>>>> 88141cae
 
             out_stream.reset();
 
