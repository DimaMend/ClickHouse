#include <Processors/Transforms/MergeSortingTransform.h>
#include <Processors/IAccumulatingTransform.h>
#include <Processors/Merges/MergingSortedTransform.h>
#include <Common/ProfileEvents.h>
#include <Common/formatReadable.h>
#include <IO/WriteBufferFromFile.h>
#include <IO/ReadBufferFromFile.h>
#include <Compression/CompressedReadBuffer.h>
#include <Compression/CompressedWriteBuffer.h>
#include <Formats/NativeReader.h>
#include <Formats/NativeWriter.h>
#include <Disks/IVolume.h>


namespace ProfileEvents
{
    extern const Event ExternalSortWritePart;
    extern const Event ExternalSortMerge;
    extern const Event ExternalSortCompressedBytes;
    extern const Event ExternalSortUncompressedBytes;
    extern const Event ExternalProcessingCompressedBytesTotal;
    extern const Event ExternalProcessingUncompressedBytesTotal;
}


namespace DB
{

class BufferingToFileTransform : public IAccumulatingTransform
{
public:
    BufferingToFileTransform(const Block & header, TemporaryFileStream & tmp_stream_, Poco::Logger * log_)
        : IAccumulatingTransform(header, header)
        , tmp_stream(tmp_stream_)
        , log(log_)
    {
        LOG_INFO(log, "Sorting and writing part of data into temporary file {}", tmp_stream.path());
        ProfileEvents::increment(ProfileEvents::ExternalSortWritePart);
    }

    String getName() const override { return "BufferingToFileTransform"; }

    void consume(Chunk chunk) override
    {
<<<<<<< HEAD
        std::lock_guard lock(cancel_mutex);
        if (cancelled)
            return;
        out_stream->write(getInputPort().getHeader().cloneWithColumns(chunk.detachColumns()));
=======
        Block block = getInputPort().getHeader().cloneWithColumns(chunk.detachColumns());
        tmp_stream.write(block);
>>>>>>> c2749a89
    }

    Chunk generate() override
    {
<<<<<<< HEAD
        std::lock_guard lock(cancel_mutex);
        if (cancelled)
            return {};

        if (out_stream)
        {
            out_stream->flush();
            compressed_buf_out.finalize();
            file_buf_out.finalize();
=======
        if (!tmp_stream.isWriteFinished())
        {
            auto stat = tmp_stream.finishWriting();
>>>>>>> c2749a89

            ProfileEvents::increment(ProfileEvents::ExternalProcessingCompressedBytesTotal, stat.compressed_size);
            ProfileEvents::increment(ProfileEvents::ExternalProcessingUncompressedBytesTotal, stat.uncompressed_size);
            ProfileEvents::increment(ProfileEvents::ExternalSortCompressedBytes, stat.compressed_size);
            ProfileEvents::increment(ProfileEvents::ExternalSortUncompressedBytes, stat.uncompressed_size);

            LOG_INFO(log, "Done writing part of data into temporary file {}, compressed {}, uncompressed {} ",
                tmp_stream.path(), ReadableSize(static_cast<double>(stat.compressed_size)), ReadableSize(static_cast<double>(stat.uncompressed_size)));
        }

        Block block = tmp_stream.read();
        if (!block)
            return {};

        UInt64 num_rows = block.rows();
        return Chunk(block.getColumns(), num_rows);
    }

    void onCancel() override
    {
        std::lock_guard lock(cancel_mutex);
        if (out_stream)
        {
            compressed_buf_out.finalize();
            file_buf_out.finalize();
        }
    }

private:
    TemporaryFileStream & tmp_stream;

    Poco::Logger * log;
<<<<<<< HEAD
    std::string path;
    WriteBufferFromFile file_buf_out;
    CompressedWriteBuffer compressed_buf_out;
    std::unique_ptr<NativeWriter> out_stream;

    std::unique_ptr<ReadBufferFromFile> file_in;
    std::unique_ptr<CompressedReadBuffer> compressed_in;
    std::unique_ptr<NativeReader> block_in;

    std::mutex cancel_mutex;
    bool cancelled = false;
=======
>>>>>>> c2749a89
};

MergeSortingTransform::MergeSortingTransform(
    const Block & header,
    const SortDescription & description_,
    size_t max_merged_block_size_,
    UInt64 limit_,
    bool increase_sort_description_compile_attempts,
    size_t max_bytes_before_remerge_,
    double remerge_lowered_memory_bytes_ratio_,
    size_t max_bytes_before_external_sort_,
    TemporaryDataOnDiskPtr tmp_data_,
    size_t min_free_disk_space_)
    : SortingTransform(header, description_, max_merged_block_size_, limit_, increase_sort_description_compile_attempts)
    , max_bytes_before_remerge(max_bytes_before_remerge_)
    , remerge_lowered_memory_bytes_ratio(remerge_lowered_memory_bytes_ratio_)
    , max_bytes_before_external_sort(max_bytes_before_external_sort_)
    , tmp_data(std::move(tmp_data_))
    , min_free_disk_space(min_free_disk_space_)
{
}

Processors MergeSortingTransform::expandPipeline()
{
    if (processors.size() > 1)
    {
        /// Add external_merging_sorted.
        inputs.emplace_back(header_without_constants, this);
        connect(external_merging_sorted->getOutputs().front(), inputs.back());
    }

    auto & buffer = processors.front();

    static_cast<MergingSortedTransform &>(*external_merging_sorted).addInput();
    connect(buffer->getOutputs().back(), external_merging_sorted->getInputs().back());

    if (!buffer->getInputs().empty())
    {
        /// Serialize
        outputs.emplace_back(header_without_constants, this);
        connect(getOutputs().back(), buffer->getInputs().back());
        /// Hack. Say buffer that we need data from port (otherwise it will return PortFull).
        external_merging_sorted->getInputs().back().setNeeded();
    }
    else
        /// Generate
        static_cast<MergingSortedTransform &>(*external_merging_sorted).setHaveAllInputs();

    return std::move(processors);
}

void MergeSortingTransform::consume(Chunk chunk)
{
    /** Algorithm:
      * - read to memory blocks from source stream;
      * - if too many of them and if external sorting is enabled,
      *   - merge all blocks to sorted stream and write it to temporary file;
      * - at the end, merge all sorted streams from temporary files and also from rest of blocks in memory.
      */

    /// If there were only const columns in sort description, then there is no need to sort.
    /// Return the chunk as is.
    if (description.empty())
    {
        generated_chunk = std::move(chunk);
        return;
    }

    removeConstColumns(chunk);

    sum_rows_in_blocks += chunk.getNumRows();
    sum_bytes_in_blocks += chunk.allocatedBytes();
    chunks.push_back(std::move(chunk));

    /** If significant amount of data was accumulated, perform preliminary merging step.
      */
    if (chunks.size() > 1
        && limit
        && limit * 2 < sum_rows_in_blocks   /// 2 is just a guess.
        && remerge_is_useful
        && max_bytes_before_remerge
        && sum_bytes_in_blocks > max_bytes_before_remerge)
    {
        remerge();
    }

    /** If too many of them and if external sorting is enabled,
      *  will merge blocks that we have in memory at this moment and write merged stream to temporary (compressed) file.
      * NOTE. It's possible to check free space in filesystem.
      */
    if (max_bytes_before_external_sort && sum_bytes_in_blocks > max_bytes_before_external_sort)
    {
        /// If there's less free disk space than reserve_size, an exception will be thrown
        size_t reserve_size = sum_bytes_in_blocks + min_free_disk_space;
        auto & tmp_stream = tmp_data->createStream(header_without_constants, reserve_size);

        merge_sorter = std::make_unique<MergeSorter>(header_without_constants, std::move(chunks), description, max_merged_block_size, limit);
        auto current_processor = std::make_shared<BufferingToFileTransform>(header_without_constants, tmp_stream, log);

        processors.emplace_back(current_processor);

        if (!external_merging_sorted)
        {
            bool quiet = false;
            bool have_all_inputs = false;
            bool use_average_block_sizes = false;

            external_merging_sorted = std::make_shared<MergingSortedTransform>(
                    header_without_constants,
                    0,
                    description,
                    max_merged_block_size,
                    SortingQueueStrategy::Batch,
                    limit,
                    nullptr,
                    quiet,
                    use_average_block_sizes,
                    have_all_inputs);

            processors.emplace_back(external_merging_sorted);
        }

        stage = Stage::Serialize;
        sum_bytes_in_blocks = 0;
        sum_rows_in_blocks = 0;
    }
}

void MergeSortingTransform::serialize()
{
    current_chunk = merge_sorter->read();
    if (!current_chunk)
        merge_sorter.reset();
}

void MergeSortingTransform::generate()
{
    if (!generated_prefix)
    {
        size_t num_tmp_files = tmp_data ? tmp_data->getStreams().size() : 0;
        if (num_tmp_files == 0)
            merge_sorter
                = std::make_unique<MergeSorter>(header_without_constants, std::move(chunks), description, max_merged_block_size, limit);
        else
        {
            ProfileEvents::increment(ProfileEvents::ExternalSortMerge);
            LOG_INFO(log, "There are {} temporary sorted parts to merge", num_tmp_files);

            processors.emplace_back(std::make_shared<MergeSorterSource>(
                    header_without_constants, std::move(chunks), description, max_merged_block_size, limit));
        }

        generated_prefix = true;
    }

    if (merge_sorter)
    {
        generated_chunk = merge_sorter->read();
        if (!generated_chunk)
            merge_sorter.reset();
        else
            enrichChunkWithConstants(generated_chunk);
    }
}

void MergeSortingTransform::remerge()
{
    LOG_DEBUG(log, "Re-merging intermediate ORDER BY data ({} blocks with {} rows) to save memory consumption", chunks.size(), sum_rows_in_blocks);

    /// NOTE Maybe concat all blocks and partial sort will be faster than merge?
    MergeSorter remerge_sorter(header_without_constants, std::move(chunks), description, max_merged_block_size, limit);

    Chunks new_chunks;
    size_t new_sum_rows_in_blocks = 0;
    size_t new_sum_bytes_in_blocks = 0;

    while (auto chunk = remerge_sorter.read())
    {
        new_sum_rows_in_blocks += chunk.getNumRows();
        new_sum_bytes_in_blocks += chunk.allocatedBytes();
        new_chunks.emplace_back(std::move(chunk));
    }

    LOG_DEBUG(log, "Memory usage is lowered from {} to {}", ReadableSize(sum_bytes_in_blocks), ReadableSize(new_sum_bytes_in_blocks));

    /// If the memory consumption was not lowered enough - we will not perform remerge anymore.
    if (remerge_lowered_memory_bytes_ratio > 0.0 && (new_sum_bytes_in_blocks * remerge_lowered_memory_bytes_ratio > sum_bytes_in_blocks))
    {
        remerge_is_useful = false;
        LOG_DEBUG(log, "Re-merging is not useful (memory usage was not lowered by remerge_sort_lowered_memory_bytes_ratio={})", remerge_lowered_memory_bytes_ratio);
    }

    chunks = std::move(new_chunks);
    sum_rows_in_blocks = new_sum_rows_in_blocks;
    sum_bytes_in_blocks = new_sum_bytes_in_blocks;
}

}<|MERGE_RESOLUTION|>--- conflicted
+++ resolved
@@ -4,12 +4,7 @@
 #include <Common/ProfileEvents.h>
 #include <Common/formatReadable.h>
 #include <IO/WriteBufferFromFile.h>
-#include <IO/ReadBufferFromFile.h>
-#include <Compression/CompressedReadBuffer.h>
-#include <Compression/CompressedWriteBuffer.h>
-#include <Formats/NativeReader.h>
 #include <Formats/NativeWriter.h>
-#include <Disks/IVolume.h>
 
 
 namespace ProfileEvents
@@ -42,34 +37,15 @@
 
     void consume(Chunk chunk) override
     {
-<<<<<<< HEAD
-        std::lock_guard lock(cancel_mutex);
-        if (cancelled)
-            return;
-        out_stream->write(getInputPort().getHeader().cloneWithColumns(chunk.detachColumns()));
-=======
         Block block = getInputPort().getHeader().cloneWithColumns(chunk.detachColumns());
         tmp_stream.write(block);
->>>>>>> c2749a89
     }
 
     Chunk generate() override
     {
-<<<<<<< HEAD
-        std::lock_guard lock(cancel_mutex);
-        if (cancelled)
-            return {};
-
-        if (out_stream)
-        {
-            out_stream->flush();
-            compressed_buf_out.finalize();
-            file_buf_out.finalize();
-=======
         if (!tmp_stream.isWriteFinished())
         {
             auto stat = tmp_stream.finishWriting();
->>>>>>> c2749a89
 
             ProfileEvents::increment(ProfileEvents::ExternalProcessingCompressedBytesTotal, stat.compressed_size);
             ProfileEvents::increment(ProfileEvents::ExternalProcessingUncompressedBytesTotal, stat.uncompressed_size);
@@ -88,34 +64,10 @@
         return Chunk(block.getColumns(), num_rows);
     }
 
-    void onCancel() override
-    {
-        std::lock_guard lock(cancel_mutex);
-        if (out_stream)
-        {
-            compressed_buf_out.finalize();
-            file_buf_out.finalize();
-        }
-    }
-
 private:
     TemporaryFileStream & tmp_stream;
 
     Poco::Logger * log;
-<<<<<<< HEAD
-    std::string path;
-    WriteBufferFromFile file_buf_out;
-    CompressedWriteBuffer compressed_buf_out;
-    std::unique_ptr<NativeWriter> out_stream;
-
-    std::unique_ptr<ReadBufferFromFile> file_in;
-    std::unique_ptr<CompressedReadBuffer> compressed_in;
-    std::unique_ptr<NativeReader> block_in;
-
-    std::mutex cancel_mutex;
-    bool cancelled = false;
-=======
->>>>>>> c2749a89
 };
 
 MergeSortingTransform::MergeSortingTransform(
