--- conflicted
+++ resolved
@@ -5,14 +5,9 @@
 
 StreamInQueryCacheTransform::StreamInQueryCacheTransform(
     const Block & header_,
-<<<<<<< HEAD
-    std::shared_ptr<QueryCache::Writer> query_cache_writer_,
-    QueryCache::Writer::ChunkType chunk_type_,
+    std::shared_ptr<QueryCacheWriter> query_cache_writer_,
+    QueryCacheWriter::ChunkType chunk_type_,
     const std::string& query_)
-=======
-    std::shared_ptr<QueryCacheWriter> query_cache_writer_,
-    QueryCacheWriter::ChunkType chunk_type_)
->>>>>>> 09a73b31
     : ISimpleTransform(header_, header_, false)
     , query_cache_writer(query_cache_writer_)
     , chunk_type(chunk_type_)
