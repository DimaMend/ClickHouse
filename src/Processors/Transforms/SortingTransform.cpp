#include <Processors/Transforms/SortingTransform.h>

#include <Core/SortDescription.h>
#include <Core/SortCursor.h>

#include <Common/formatReadable.h>
#include <Common/ProfileEvents.h>

#include <IO/WriteBufferFromFile.h>
#include <Compression/CompressedWriteBuffer.h>

#include <Formats/NativeReader.h>
#include <Formats/NativeWriter.h>


namespace DB
{

namespace ErrorCodes
{
    extern const int NOT_IMPLEMENTED;
    extern const int LOGICAL_ERROR;
}

MergeSorter::MergeSorter(const Block & header, Chunks chunks_, SortDescription & description_, size_t max_merged_block_size_, UInt64 limit_)
    : chunks(std::move(chunks_)), description(description_), max_merged_block_size(max_merged_block_size_), limit(limit_), queue_variants(header, description)
{
    Chunks nonempty_chunks;
    size_t chunks_size = chunks.size();

    for (size_t chunk_index = 0; chunk_index < chunks_size; ++chunk_index)
    {
        auto & chunk = chunks[chunk_index];
        if (chunk.getNumRows() == 0)
            continue;

        /// Convert to full column, because sparse column has
        /// access to element in O(log(K)), where K is number of non-default rows,
        /// which can be inefficient.
        convertToFullIfSparse(chunk);

<<<<<<< HEAD
        /// Convert to full column, because some cursors expect non-contant columns
        convertToFullIfConst(chunk);

        cursors.emplace_back(header, chunk.getColumns(), chunk.getNumRows(), description, chunk_index);
=======
        cursors.emplace_back(header, chunk.getColumns(), description, chunk_index);
>>>>>>> 506a3f11
        has_collation |= cursors.back().has_collation;

        nonempty_chunks.emplace_back(std::move(chunk));
    }

    chunks.swap(nonempty_chunks);

    queue_variants.callOnBatchVariant([&](auto & queue)
    {
        using QueueType = std::decay_t<decltype(queue)>;
        queue = QueueType(cursors);
    });
}


Chunk MergeSorter::read()
{
    if (chunks.empty())
        return Chunk();

    if (chunks.size() == 1)
    {
        auto res = std::move(chunks[0]);
        chunks.clear();
        return res;
    }

    Chunk result = queue_variants.callOnBatchVariant([&](auto & queue)
    {
        return mergeBatchImpl(queue);
    });

    return result;
}


template <typename TSortingQueue>
Chunk MergeSorter::mergeBatchImpl(TSortingQueue & queue)
{
    size_t num_columns = chunks[0].getNumColumns();
    MutableColumns merged_columns = chunks[0].cloneEmptyColumns();

    /// Reserve
    if (queue.isValid())
    {
        /// The size of output block will not be larger than the `max_merged_block_size`.
        /// If redundant memory space is reserved, `MemoryTracker` will count more memory usage than actual usage.
        size_t size_to_reserve = std::min(static_cast<size_t>(chunks[0].getNumRows()), max_merged_block_size);
        for (auto & column : merged_columns)
            column->reserve(size_to_reserve);
    }

    /// Take rows from queue in right order and push to 'merged'.
    size_t merged_rows = 0;
    while (queue.isValid())
    {
        auto [current_ptr, batch_size] = queue.current();
        auto & current = *current_ptr;

        if (merged_rows + batch_size > max_merged_block_size)
            batch_size -= merged_rows + batch_size - max_merged_block_size;

        bool limit_reached = false;
        if (limit && total_merged_rows + batch_size > limit)
        {
            batch_size -= total_merged_rows + batch_size - limit;
            limit_reached = true;
        }

        /// Append rows from queue.
        for (size_t i = 0; i < num_columns; ++i)
        {
            if (batch_size == 1)
                merged_columns[i]->insertFrom(*current->all_columns[i], current->getRow());
            else
                merged_columns[i]->insertRangeFrom(*current->all_columns[i], current->getRow(), batch_size);
        }

        total_merged_rows += batch_size;
        merged_rows += batch_size;

        /// We don't need more rows because of limit has reached.
        if (limit_reached)
        {
            chunks.clear();
            break;
        }

        queue.next(batch_size);

        /// It's enough for current output block but we will continue.
        if (merged_rows >= max_merged_block_size)
            break;
    }

    if (!queue.isValid())
        chunks.clear();

    if (merged_rows == 0)
        return {};

    return Chunk(std::move(merged_columns), merged_rows);
}

SortingTransform::SortingTransform(
    const Block & header,
    const SortDescription & description_,
    size_t max_merged_block_size_,
    UInt64 limit_,
    bool increase_sort_description_compile_attempts)
    : IProcessor({header}, {header})
    , description(description_)
    , max_merged_block_size(max_merged_block_size_)
    , limit(limit_)
{
    const auto & sample = inputs.front().getHeader();

    /// Remove constants from header and map old indexes to new.
    size_t num_columns = sample.columns();
    ColumnNumbers map(num_columns, num_columns);
    const_columns_to_remove.assign(num_columns, true);
    for (size_t pos = 0; pos < num_columns; ++pos)
    {
        const auto & column = sample.getByPosition(pos);
        if (!(column.column && isColumnConst(*column.column)))
        {
            map[pos] = header_without_constants.columns();
            header_without_constants.insert(column);
            const_columns_to_remove[pos] = false;
        }
    }

    DataTypes sort_description_types;
    sort_description_types.reserve(description.size());

    /// Remove constants from column_description and remap positions.
    SortDescription description_without_constants;
    description_without_constants.reserve(description.size());
    for (const auto & column_description : description)
    {
        auto old_pos = header.getPositionByName(column_description.column_name);
        auto new_pos = map[old_pos];

        if (new_pos < num_columns)
        {
            sort_description_types.emplace_back(sample.safeGetByPosition(old_pos).type);
            description_without_constants.push_back(column_description);
        }
    }

    description.swap(description_without_constants);

    if (SortQueueVariants(sort_description_types, description).variantSupportJITCompilation())
        compileSortDescriptionIfNeeded(description, sort_description_types, increase_sort_description_compile_attempts /*increase_compile_attempts*/);
}

SortingTransform::~SortingTransform() = default;

IProcessor::Status SortingTransform::prepare()
{
    if (stage == Stage::Serialize)
    {
        if (!processors.empty())
            return Status::ExpandPipeline;

        auto status = prepareSerialize();
        if (status != Status::Finished)
            return status;

        stage = Stage::Consume;
    }

    if (stage == Stage::Consume)
    {
        auto status = prepareConsume();
        if (status != Status::Finished)
            return status;

        stage = Stage::Generate;
    }

    /// stage == Stage::Generate

    if (!generated_prefix || !chunks.empty())
        return Status::Ready;

    if (!processors.empty())
        return Status::ExpandPipeline;

    return prepareGenerate();
}

IProcessor::Status SortingTransform::prepareConsume()
{
    auto & input = inputs.front();
    auto & output = outputs.front();

    /// Check can output.

    if (output.isFinished())
    {
        input.close();
        return Status::Finished;
    }

    if (!output.canPush())
    {
        input.setNotNeeded();
        return Status::PortFull;
    }

    if (generated_chunk)
        output.push(std::move(generated_chunk));

    /// Check can input.
    if (!current_chunk)
    {
        if (input.isFinished())
            return Status::Finished;

        if (!input.hasData())
        {
            input.setNeeded();
            return Status::NeedData;
        }

        current_chunk = input.pull(true);
    }

    /// Now consume.
    return Status::Ready;
}

IProcessor::Status SortingTransform::prepareSerialize()
{
    auto & output = outputs.back();

    if (output.isFinished())
        return Status::Finished;

    if (!output.canPush())
        return Status::PortFull;

    if (current_chunk)
        output.push(std::move(current_chunk));

    if (merge_sorter)
        return Status::Ready;

    output.finish();
    return Status::Finished;
}

IProcessor::Status SortingTransform::prepareGenerate()
{
    auto & output = outputs.front();

    if (output.isFinished())
    {
        for (auto & input : inputs)
            input.close();

        return Status::Finished;
    }

    if (!output.canPush())
        return Status::PortFull;

    if (merge_sorter)
    {
        if (!generated_chunk)
            return Status::Ready;

        output.push(std::move(generated_chunk));
        return Status::PortFull;
    }
    else
    {
        auto & input = inputs.back();

        if (generated_chunk)
            output.push(std::move(generated_chunk));

        if (input.isFinished())
        {
            output.finish();
            return Status::Finished;
        }

        input.setNeeded();

        if (!input.hasData())
            return Status::NeedData;

        auto chunk = input.pull();
        enrichChunkWithConstants(chunk);
        output.push(std::move(chunk));
        return Status::PortFull;
    }
}

void SortingTransform::work()
{
    if (stage == Stage::Consume)
        consume(std::move(current_chunk));

    if (stage == Stage::Serialize)
        serialize();

    if (stage == Stage::Generate)
        generate();
}

void SortingTransform::removeConstColumns(Chunk & chunk)
{
    size_t num_columns = chunk.getNumColumns();
    size_t num_rows = chunk.getNumRows();

    if (num_columns != const_columns_to_remove.size())
        throw Exception(ErrorCodes::LOGICAL_ERROR, "Block has different number of columns with header: {} vs {}",
                        num_columns, const_columns_to_remove.size());

    auto columns = chunk.detachColumns();
    Columns column_without_constants;
    column_without_constants.reserve(header_without_constants.columns());

    for (size_t position = 0; position < num_columns; ++position)
    {
        if (!const_columns_to_remove[position])
            column_without_constants.push_back(std::move(columns[position]));
    }

    chunk.setColumns(std::move(column_without_constants), num_rows);
}

void SortingTransform::enrichChunkWithConstants(Chunk & chunk)
{
    size_t num_rows = chunk.getNumRows();
    size_t num_result_columns = const_columns_to_remove.size();

    auto columns = chunk.detachColumns();
    Columns column_with_constants;
    column_with_constants.reserve(num_result_columns);

    const auto & header = inputs.front().getHeader();

    size_t next_non_const_column = 0;
    for (size_t i = 0; i < num_result_columns; ++i)
    {
        if (const_columns_to_remove[i])
            column_with_constants.emplace_back(header.getByPosition(i).column->cloneResized(num_rows));
        else
        {
            if (next_non_const_column >= columns.size())
                throw Exception(ErrorCodes::LOGICAL_ERROR, "Can't enrich chunk with constants because run out of non-constant columns.");

            column_with_constants.emplace_back(std::move(columns[next_non_const_column]));
            ++next_non_const_column;
        }
    }

    chunk.setColumns(std::move(column_with_constants), num_rows);
}

void SortingTransform::serialize()
{
    throw Exception(ErrorCodes::NOT_IMPLEMENTED, "Method 'serialize' is not implemented for {} processor", getName());
}

}<|MERGE_RESOLUTION|>--- conflicted
+++ resolved
@@ -39,14 +39,7 @@
         /// which can be inefficient.
         convertToFullIfSparse(chunk);
 
-<<<<<<< HEAD
-        /// Convert to full column, because some cursors expect non-contant columns
-        convertToFullIfConst(chunk);
-
         cursors.emplace_back(header, chunk.getColumns(), chunk.getNumRows(), description, chunk_index);
-=======
-        cursors.emplace_back(header, chunk.getColumns(), description, chunk_index);
->>>>>>> 506a3f11
         has_collation |= cursors.back().has_collation;
 
         nonempty_chunks.emplace_back(std::move(chunk));
