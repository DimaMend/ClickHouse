--- conflicted
+++ resolved
@@ -45,11 +45,7 @@
     void consume(Chunk chunk) override;
     void finalizeImpl() override;
 
-<<<<<<< HEAD
-    std::unique_ptr<orc::Type> getORCType(const DataTypePtr & type);
-=======
     ORC_UNIQUE_PTR<orc::Type> getORCType(const DataTypePtr & type, const std::string & column_name);
->>>>>>> dbd26873
 
     /// ConvertFunc is needed for type UInt8, because firstly UInt8 (char8_t) must be
     /// converted to unsigned char (bugprone-signed-char-misuse in clang).
