--- conflicted
+++ resolved
@@ -33,11 +33,8 @@
 #include <algorithm>
 #include <arrow/builder.h>
 #include <arrow/array.h>
-<<<<<<< HEAD
 #include <boost/algorithm/string.hpp>
-=======
 #include <boost/algorithm/string/case_conv.hpp>
->>>>>>> 083f8109
 
 /// UINT16 and UINT32 are processed separately, see comments in readColumnFromArrowColumn.
 #define FOR_ARROW_NUMERIC_TYPES(M) \
@@ -527,13 +524,9 @@
         throw Exception{ErrorCodes::UNKNOWN_EXCEPTION, "Error with a {} column '{}': {}.", format_name, column_name, status.ToString()};
 }
 
-<<<<<<< HEAD
-
-Block ArrowColumnToCHColumn::arrowSchemaToCHHeader(const arrow::Schema & schema, const std::string & format_name, bool skip_columns_with_unsupported_types, const Block * hint_header)
-=======
+
 Block ArrowColumnToCHColumn::arrowSchemaToCHHeader(
-    const arrow::Schema & schema, const std::string & format_name, const Block * hint_header, bool ignore_case)
->>>>>>> 083f8109
+    const arrow::Schema & schema, const std::string & format_name, bool skip_columns_with_unsupported_types, const Block * hint_header, bool ignore_case)
 {
     ColumnsWithTypeAndName sample_columns;
     std::unordered_set<String> nested_table_names;
@@ -629,14 +622,9 @@
             {
                 if (!nested_tables.contains(search_nested_table_name))
                 {
-<<<<<<< HEAD
-                    std::shared_ptr<arrow::ChunkedArray> arrow_column = name_to_column_ptr[nested_table_name];
-                    ColumnsWithTypeAndName cols = {readColumnFromArrowColumn(arrow_column, nested_table_name, format_name, false, dictionary_values, true, true, false, skipped)};
-=======
                     std::shared_ptr<arrow::ChunkedArray> arrow_column = name_to_column_ptr[search_nested_table_name];
                     ColumnsWithTypeAndName cols
-                        = {readColumnFromArrowColumn(arrow_column, nested_table_name, format_name, false, dictionary_values, true)};
->>>>>>> 083f8109
+                        = {readColumnFromArrowColumn(arrow_column, nested_table_name, format_name, false, dictionary_values, true, true, false, skipped)};
                     Block block(cols);
                     nested_tables[search_nested_table_name] = std::make_shared<Block>(Nested::flatten(block));
                 }
@@ -667,14 +655,10 @@
                 column.name = header_column.name;
         }
         else
-<<<<<<< HEAD
+        {
+            auto arrow_column = name_to_column_ptr[search_column_name];
             column = readColumnFromArrowColumn(arrow_column, header_column.name, format_name, false, dictionary_values, true, true, false, skipped);
-=======
-        {
-            auto arrow_column = name_to_column_ptr[search_column_name];
-            column = readColumnFromArrowColumn(arrow_column, header_column.name, format_name, false, dictionary_values, true);
-        }
->>>>>>> 083f8109
+        }
 
         try
         {
