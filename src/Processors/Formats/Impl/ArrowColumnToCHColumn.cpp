#include "ArrowColumnToCHColumn.h"

#if USE_ARROW || USE_ORC || USE_PARQUET

#include <DataTypes/DataTypeFactory.h>
#include <DataTypes/DataTypeNullable.h>
#include <DataTypes/DataTypesDecimal.h>
#include <DataTypes/DataTypesNumber.h>
#include <DataTypes/DataTypeArray.h>
#include <DataTypes/DataTypeLowCardinality.h>
#include <DataTypes/DataTypeTuple.h>
#include <DataTypes/DataTypeMap.h>
#include <DataTypes/DataTypeString.h>
#include <DataTypes/DataTypeDate32.h>
#include <DataTypes/DataTypeDate.h>
#include <DataTypes/NestedUtils.h>
#include <DataTypes/DataTypeDateTime64.h>
#include <Common/DateLUTImpl.h>
#include <base/types.h>
#include <Processors/Chunk.h>
#include <Columns/ColumnString.h>
#include <Columns/ColumnNullable.h>
#include <Columns/ColumnArray.h>
#include <Columns/ColumnTuple.h>
#include <Columns/ColumnLowCardinality.h>
#include <Columns/ColumnUnique.h>
#include <Columns/ColumnMap.h>
#include <Columns/ColumnsNumber.h>
#include <Interpreters/castColumn.h>
#include <Common/quoteString.h>
#include <algorithm>
#include <arrow/builder.h>
#include <arrow/array.h>

/// UINT16 and UINT32 are processed separately, see comments in readColumnFromArrowColumn.
#define FOR_ARROW_NUMERIC_TYPES(M) \
        M(arrow::Type::UINT8, DB::UInt8) \
        M(arrow::Type::INT8, DB::Int8) \
        M(arrow::Type::INT16, DB::Int16) \
        M(arrow::Type::INT32, DB::Int32) \
        M(arrow::Type::UINT64, DB::UInt64) \
        M(arrow::Type::INT64, DB::Int64) \
        M(arrow::Type::HALF_FLOAT, DB::Float32) \
        M(arrow::Type::FLOAT, DB::Float32) \
        M(arrow::Type::DOUBLE, DB::Float64)

#define FOR_ARROW_INDEXES_TYPES(M) \
        M(arrow::Type::UINT8, DB::UInt8) \
        M(arrow::Type::INT8, DB::UInt8) \
        M(arrow::Type::UINT16, DB::UInt16) \
        M(arrow::Type::INT16, DB::UInt16) \
        M(arrow::Type::UINT32, DB::UInt32) \
        M(arrow::Type::INT32, DB::UInt32) \
        M(arrow::Type::UINT64, DB::UInt64) \
        M(arrow::Type::INT64, DB::UInt64)

namespace DB
{

namespace ErrorCodes
{
    extern const int UNKNOWN_TYPE;
    extern const int VALUE_IS_OUT_OF_RANGE_OF_DATA_TYPE;
    extern const int BAD_ARGUMENTS;
    extern const int DUPLICATE_COLUMN;
    extern const int THERE_IS_NO_COLUMN;
    extern const int UNKNOWN_EXCEPTION;
    extern const int INCORRECT_NUMBER_OF_COLUMNS;
}

/// Inserts numeric data right into internal column data to reduce an overhead
template <typename NumericType, typename VectorType = ColumnVector<NumericType>>
static ColumnWithTypeAndName readColumnWithNumericData(std::shared_ptr<arrow::ChunkedArray> & arrow_column, const String & column_name)
{
    auto internal_type = std::make_shared<DataTypeNumber<NumericType>>();
    auto internal_column = internal_type->createColumn();
    auto & column_data = static_cast<VectorType &>(*internal_column).getData();
    column_data.reserve(arrow_column->length());

    for (size_t chunk_i = 0, num_chunks = static_cast<size_t>(arrow_column->num_chunks()); chunk_i < num_chunks; ++chunk_i)
    {
        std::shared_ptr<arrow::Array> chunk = arrow_column->chunk(chunk_i);
        if (chunk->length() == 0)
            continue;

        /// buffers[0] is a null bitmap and buffers[1] are actual values
        std::shared_ptr<arrow::Buffer> buffer = chunk->data()->buffers[1];
        const auto * raw_data = reinterpret_cast<const NumericType *>(buffer->data());
        column_data.insert_assume_reserved(raw_data, raw_data + chunk->length());
    }
    return {std::move(internal_column), std::move(internal_type), column_name};
}

/// Inserts chars and offsets right into internal column data to reduce an overhead.
/// Internal offsets are shifted by one to the right in comparison with Arrow ones. So the last offset should map to the end of all chars.
/// Also internal strings are null terminated.
static ColumnWithTypeAndName readColumnWithStringData(std::shared_ptr<arrow::ChunkedArray> & arrow_column, const String & column_name)
{
    auto internal_type = std::make_shared<DataTypeString>();
    auto internal_column = internal_type->createColumn();
    PaddedPODArray<UInt8> & column_chars_t = assert_cast<ColumnString &>(*internal_column).getChars();
    PaddedPODArray<UInt64> & column_offsets = assert_cast<ColumnString &>(*internal_column).getOffsets();

    size_t chars_t_size = 0;
    for (size_t chunk_i = 0, num_chunks = static_cast<size_t>(arrow_column->num_chunks()); chunk_i < num_chunks; ++chunk_i)
    {
        arrow::BinaryArray & chunk = dynamic_cast<arrow::BinaryArray &>(*(arrow_column->chunk(chunk_i)));
        const size_t chunk_length = chunk.length();

        if (chunk_length > 0)
        {
            chars_t_size += chunk.value_offset(chunk_length - 1) + chunk.value_length(chunk_length - 1);
            chars_t_size += chunk_length; /// additional space for null bytes
        }
    }

    column_chars_t.reserve(chars_t_size);
    column_offsets.reserve(arrow_column->length());

    for (size_t chunk_i = 0, num_chunks = static_cast<size_t>(arrow_column->num_chunks()); chunk_i < num_chunks; ++chunk_i)
    {
        arrow::BinaryArray & chunk = dynamic_cast<arrow::BinaryArray &>(*(arrow_column->chunk(chunk_i)));
        std::shared_ptr<arrow::Buffer> buffer = chunk.value_data();
        const size_t chunk_length = chunk.length();

        for (size_t offset_i = 0; offset_i != chunk_length; ++offset_i)
        {
            if (!chunk.IsNull(offset_i) && buffer)
            {
                const auto * raw_data = buffer->data() + chunk.value_offset(offset_i);
                column_chars_t.insert_assume_reserved(raw_data, raw_data + chunk.value_length(offset_i));
            }
            column_chars_t.emplace_back('\0');

            column_offsets.emplace_back(column_chars_t.size());
        }
    }
    return {std::move(internal_column), std::move(internal_type), column_name};
}

static ColumnWithTypeAndName readColumnWithBooleanData(std::shared_ptr<arrow::ChunkedArray> & arrow_column, const String & column_name)
{
    auto internal_type = std::make_shared<DataTypeUInt8>();
    auto internal_column = internal_type->createColumn();
    auto & column_data = assert_cast<ColumnVector<UInt8> &>(*internal_column).getData();
    column_data.reserve(arrow_column->length());

    for (size_t chunk_i = 0, num_chunks = static_cast<size_t>(arrow_column->num_chunks()); chunk_i < num_chunks; ++chunk_i)
    {
        arrow::BooleanArray & chunk = dynamic_cast<arrow::BooleanArray &>(*(arrow_column->chunk(chunk_i)));
        if (chunk.length() == 0)
            continue;

        /// buffers[0] is a null bitmap and buffers[1] are actual values
        std::shared_ptr<arrow::Buffer> buffer = chunk.data()->buffers[1];

        for (size_t bool_i = 0; bool_i != static_cast<size_t>(chunk.length()); ++bool_i)
            column_data.emplace_back(chunk.Value(bool_i));
    }
    return {std::move(internal_column), std::move(internal_type), column_name};
}

static ColumnWithTypeAndName readColumnWithDate32Data(std::shared_ptr<arrow::ChunkedArray> & arrow_column, const String & column_name)
{
    auto internal_type = std::make_shared<DataTypeDate32>();
    auto internal_column = internal_type->createColumn();
    PaddedPODArray<Int32> & column_data = assert_cast<ColumnVector<Int32> &>(*internal_column).getData();
    column_data.reserve(arrow_column->length());

    for (size_t chunk_i = 0, num_chunks = static_cast<size_t>(arrow_column->num_chunks()); chunk_i < num_chunks; ++chunk_i)
    {
        arrow::Date32Array & chunk = dynamic_cast<arrow::Date32Array &>(*(arrow_column->chunk(chunk_i)));

        for (size_t value_i = 0, length = static_cast<size_t>(chunk.length()); value_i < length; ++value_i)
        {
            Int32 days_num = static_cast<Int32>(chunk.Value(value_i));
            if (days_num > DATE_LUT_MAX_EXTEND_DAY_NUM)
                throw Exception{ErrorCodes::VALUE_IS_OUT_OF_RANGE_OF_DATA_TYPE,
                        "Input value {} of a column \"{}\" is greater than max allowed Date value, which is {}", days_num, column_name, DATE_LUT_MAX_DAY_NUM};

            column_data.emplace_back(days_num);
        }
    }
    return {std::move(internal_column), std::move(internal_type), column_name};
}

/// Arrow stores Parquet::DATETIME in Int64, while ClickHouse stores DateTime in UInt32. Therefore, it should be checked before saving
static ColumnWithTypeAndName readColumnWithDate64Data(std::shared_ptr<arrow::ChunkedArray> & arrow_column, const String & column_name)
{
    auto internal_type = std::make_shared<DataTypeDateTime>();
    auto internal_column = internal_type->createColumn();
    auto & column_data = assert_cast<ColumnVector<UInt32> &>(*internal_column).getData();
    column_data.reserve(arrow_column->length());

    for (size_t chunk_i = 0, num_chunks = static_cast<size_t>(arrow_column->num_chunks()); chunk_i < num_chunks; ++chunk_i)
    {
        auto & chunk = dynamic_cast<arrow::Date64Array &>(*(arrow_column->chunk(chunk_i)));
        for (size_t value_i = 0, length = static_cast<size_t>(chunk.length()); value_i < length; ++value_i)
        {
            auto timestamp = static_cast<UInt32>(chunk.Value(value_i) / 1000); // Always? in ms
            column_data.emplace_back(timestamp);
        }
    }
    return {std::move(internal_column), std::move(internal_type), column_name};
}

static ColumnWithTypeAndName readColumnWithTimestampData(std::shared_ptr<arrow::ChunkedArray> & arrow_column, const String & column_name)
{
    const auto & arrow_type = static_cast<const arrow::TimestampType &>(*(arrow_column->type()));
    const UInt8 scale = arrow_type.unit() * 3;
    auto internal_type = std::make_shared<DataTypeDateTime64>(scale, arrow_type.timezone());
    auto internal_column = internal_type->createColumn();
    auto & column_data = assert_cast<ColumnDecimal<DateTime64> &>(*internal_column).getData();
    column_data.reserve(arrow_column->length());

    for (size_t chunk_i = 0, num_chunks = static_cast<size_t>(arrow_column->num_chunks()); chunk_i < num_chunks; ++chunk_i)
    {
        const auto & chunk = dynamic_cast<const arrow::TimestampArray &>(*(arrow_column->chunk(chunk_i)));
        for (size_t value_i = 0, length = static_cast<size_t>(chunk.length()); value_i < length; ++value_i)
        {
            column_data.emplace_back(chunk.Value(value_i));
        }
    }
    return {std::move(internal_column), std::move(internal_type), column_name};
}

template <typename DecimalType, typename DecimalArray>
static ColumnWithTypeAndName readColumnWithDecimalDataImpl(std::shared_ptr<arrow::ChunkedArray> & arrow_column, const String & column_name, DataTypePtr internal_type)
{
    auto internal_column = internal_type->createColumn();
    auto & column = assert_cast<ColumnDecimal<DecimalType> &>(*internal_column);
    auto & column_data = column.getData();
    column_data.reserve(arrow_column->length());

    for (size_t chunk_i = 0, num_chunks = static_cast<size_t>(arrow_column->num_chunks()); chunk_i < num_chunks; ++chunk_i)
    {
        auto & chunk = dynamic_cast<DecimalArray &>(*(arrow_column->chunk(chunk_i)));
        for (size_t value_i = 0, length = static_cast<size_t>(chunk.length()); value_i < length; ++value_i)
        {
            column_data.emplace_back(chunk.IsNull(value_i) ? DecimalType(0) : *reinterpret_cast<const DecimalType *>(chunk.Value(value_i))); // TODO: copy column
        }
    }
    return {std::move(internal_column), internal_type, column_name};
}

template <typename DecimalArray>
static ColumnWithTypeAndName readColumnWithDecimalData(std::shared_ptr<arrow::ChunkedArray> & arrow_column, const String & column_name)
{
    const auto * arrow_decimal_type = static_cast<arrow::DecimalType *>(arrow_column->type().get());
    size_t precision = arrow_decimal_type->precision();
    auto internal_type = createDecimal<DataTypeDecimal>(precision, arrow_decimal_type->scale());
    if (precision <= DecimalUtils::max_precision<Decimal32>)
        return readColumnWithDecimalDataImpl<Decimal32, DecimalArray>(arrow_column, column_name, internal_type);
    else if (precision <= DecimalUtils::max_precision<Decimal64>)
        return readColumnWithDecimalDataImpl<Decimal64, DecimalArray>(arrow_column, column_name, internal_type);
    else if (precision <= DecimalUtils::max_precision<Decimal128>)
        return readColumnWithDecimalDataImpl<Decimal128, DecimalArray>(arrow_column, column_name, internal_type);
    return readColumnWithDecimalDataImpl<Decimal256, DecimalArray>(arrow_column, column_name, internal_type);
}

/// Creates a null bytemap from arrow's null bitmap
static ColumnPtr readByteMapFromArrowColumn(std::shared_ptr<arrow::ChunkedArray> & arrow_column)
{
    auto nullmap_column = ColumnUInt8::create();
    PaddedPODArray<UInt8> & bytemap_data = assert_cast<ColumnVector<UInt8> &>(*nullmap_column).getData();
    bytemap_data.reserve(arrow_column->length());

    for (size_t chunk_i = 0; chunk_i != static_cast<size_t>(arrow_column->num_chunks()); ++chunk_i)
    {
        std::shared_ptr<arrow::Array> chunk = arrow_column->chunk(chunk_i);

        for (size_t value_i = 0; value_i != static_cast<size_t>(chunk->length()); ++value_i)
            bytemap_data.emplace_back(chunk->IsNull(value_i));
    }
    return nullmap_column;
}

static ColumnPtr readOffsetsFromArrowListColumn(std::shared_ptr<arrow::ChunkedArray> & arrow_column)
{
    auto offsets_column = ColumnUInt64::create();
    ColumnArray::Offsets & offsets_data = assert_cast<ColumnVector<UInt64> &>(*offsets_column).getData();
    offsets_data.reserve(arrow_column->length());

<<<<<<< HEAD
    uint64_t start_offset = 0u;

    for (int chunk_i = 0, num_chunks = arrow_column->num_chunks(); chunk_i < num_chunks; ++chunk_i)
=======
    for (size_t chunk_i = 0, num_chunks = static_cast<size_t>(arrow_column->num_chunks()); chunk_i < num_chunks; ++chunk_i)
>>>>>>> 539fe3d7
    {
        arrow::ListArray & list_chunk = dynamic_cast<arrow::ListArray &>(*(arrow_column->chunk(chunk_i)));
        auto arrow_offsets_array = list_chunk.offsets();
        auto & arrow_offsets = dynamic_cast<arrow::Int32Array &>(*arrow_offsets_array);

        /*
         * It seems like arrow::ListArray::values() (nested column data) might or might not be shared across chunks.
         * When it is shared, the offsets will be monotonically increasing. Otherwise, the offsets will be zero based.
         * In order to account for both cases, the starting offset is updated whenever a zero-based offset is found.
         * More info can be found in: https://lists.apache.org/thread/rrwfb9zo2dc58dhd9rblf20xd7wmy7jm and
         * https://github.com/ClickHouse/ClickHouse/pull/43297
         * */
        if (list_chunk.offset() == 0)
        {
            start_offset = offsets_data.back();
        }

        for (int64_t i = 1; i < arrow_offsets.length(); ++i)
        {
            auto offset = arrow_offsets.Value(i);
            offsets_data.emplace_back(start_offset + offset);
        }
    }
    return offsets_column;
}

static ColumnPtr readColumnWithIndexesData(std::shared_ptr<arrow::ChunkedArray> & arrow_column)
{
    switch (arrow_column->type()->id())
    {
#    define DISPATCH(ARROW_NUMERIC_TYPE, CPP_NUMERIC_TYPE) \
            case ARROW_NUMERIC_TYPE: \
            { \
                    return readColumnWithNumericData<CPP_NUMERIC_TYPE>(arrow_column, "").column; \
            }
        FOR_ARROW_INDEXES_TYPES(DISPATCH)
#    undef DISPATCH
        default:
            throw Exception(ErrorCodes::BAD_ARGUMENTS, "Unsupported type for indexes in LowCardinality: {}.", arrow_column->type()->name());
    }
}

static std::shared_ptr<arrow::ChunkedArray> getNestedArrowColumn(std::shared_ptr<arrow::ChunkedArray> & arrow_column)
{
    arrow::ArrayVector array_vector;
    array_vector.reserve(arrow_column->num_chunks());
    for (size_t chunk_i = 0, num_chunks = static_cast<size_t>(arrow_column->num_chunks()); chunk_i < num_chunks; ++chunk_i)
    {
        arrow::ListArray & list_chunk = dynamic_cast<arrow::ListArray &>(*(arrow_column->chunk(chunk_i)));

        /*
         * It seems like arrow::ListArray::values() (nested column data) might or might not be shared across chunks.
         * Therefore, simply appending arrow::ListArray::values() could lead to duplicated data to be appended.
         * To properly handle this, arrow::ListArray::values() needs to be sliced based on the chunk offsets.
         * arrow::ListArray::Flatten does that. More info on: https://lists.apache.org/thread/rrwfb9zo2dc58dhd9rblf20xd7wmy7jm and
         * https://github.com/ClickHouse/ClickHouse/pull/43297
         * */
        auto flatten_result = list_chunk.Flatten();
        if (flatten_result.ok())
        {
            array_vector.emplace_back(flatten_result.ValueOrDie());
        }
        else
        {
            throw Exception(ErrorCodes::INCORRECT_DATA, "Failed to flatten chunk '{}' of column of type '{}' ", chunk_i, arrow_column->type()->id());
        }
    }
    return std::make_shared<arrow::ChunkedArray>(array_vector);
}

static ColumnWithTypeAndName readColumnFromArrowColumn(
    std::shared_ptr<arrow::ChunkedArray> & arrow_column,
    const std::string & column_name,
    const std::string & format_name,
    bool is_nullable,
    std::unordered_map<String, std::shared_ptr<ColumnWithTypeAndName>> & dictionary_values,
    bool read_ints_as_dates)
{
    if (!is_nullable && arrow_column->null_count() && arrow_column->type()->id() != arrow::Type::LIST
        && arrow_column->type()->id() != arrow::Type::MAP && arrow_column->type()->id() != arrow::Type::STRUCT)
    {
        auto nested_column = readColumnFromArrowColumn(arrow_column, column_name, format_name, true, dictionary_values, read_ints_as_dates);
        auto nullmap_column = readByteMapFromArrowColumn(arrow_column);
        auto nullable_type = std::make_shared<DataTypeNullable>(std::move(nested_column.type));
        auto nullable_column = ColumnNullable::create(nested_column.column, nullmap_column);
        return {std::move(nullable_column), std::move(nullable_type), column_name};
    }

    switch (arrow_column->type()->id())
    {
        case arrow::Type::STRING:
        case arrow::Type::BINARY:
            //case arrow::Type::FIXED_SIZE_BINARY:
            return readColumnWithStringData(arrow_column, column_name);
        case arrow::Type::BOOL:
            return readColumnWithBooleanData(arrow_column, column_name);
        case arrow::Type::DATE32:
            return readColumnWithDate32Data(arrow_column, column_name);
        case arrow::Type::DATE64:
            return readColumnWithDate64Data(arrow_column, column_name);
        // ClickHouse writes Date as arrow UINT16 and DateTime as arrow UINT32,
        // so, read UINT16 as Date and UINT32 as DateTime to perform correct conversion
        // between Date and DateTime further.
        case arrow::Type::UINT16:
        {
            auto column = readColumnWithNumericData<UInt16>(arrow_column, column_name);
            if (read_ints_as_dates)
                column.type = std::make_shared<DataTypeDate>();
            return column;
        }
        case arrow::Type::UINT32:
        {
            auto column = readColumnWithNumericData<UInt32>(arrow_column, column_name);
            if (read_ints_as_dates)
                column.type = std::make_shared<DataTypeDateTime>();
            return column;
        }
        case arrow::Type::TIMESTAMP:
            return readColumnWithTimestampData(arrow_column, column_name);
        case arrow::Type::DECIMAL128:
            return readColumnWithDecimalData<arrow::Decimal128Array>(arrow_column, column_name);
        case arrow::Type::DECIMAL256:
            return readColumnWithDecimalData<arrow::Decimal256Array>(arrow_column, column_name);
        case arrow::Type::MAP:
        {
            auto arrow_nested_column = getNestedArrowColumn(arrow_column);
            auto nested_column = readColumnFromArrowColumn(arrow_nested_column, column_name, format_name, false, dictionary_values, read_ints_as_dates);
            auto offsets_column = readOffsetsFromArrowListColumn(arrow_column);

            const auto * tuple_column = assert_cast<const ColumnTuple *>(nested_column.column.get());
            const auto * tuple_type = assert_cast<const DataTypeTuple *>(nested_column.type.get());
            auto map_column = ColumnMap::create(tuple_column->getColumnPtr(0), tuple_column->getColumnPtr(1), offsets_column);
            auto map_type = std::make_shared<DataTypeMap>(tuple_type->getElements()[0], tuple_type->getElements()[1]);
            return {std::move(map_column), std::move(map_type), column_name};
        }
        case arrow::Type::LIST:
        {
            auto arrow_nested_column = getNestedArrowColumn(arrow_column);
            auto nested_column = readColumnFromArrowColumn(arrow_nested_column, column_name, format_name, false, dictionary_values, read_ints_as_dates);
            auto offsets_column = readOffsetsFromArrowListColumn(arrow_column);
            auto array_column = ColumnArray::create(nested_column.column, offsets_column);
            auto array_type = std::make_shared<DataTypeArray>(nested_column.type);
            return {std::move(array_column), std::move(array_type), column_name};
        }
        case arrow::Type::STRUCT:
        {
            auto arrow_type = arrow_column->type();
            auto * arrow_struct_type = assert_cast<arrow::StructType *>(arrow_type.get());
            std::vector<arrow::ArrayVector> nested_arrow_columns(arrow_struct_type->num_fields());
            for (size_t chunk_i = 0, num_chunks = static_cast<size_t>(arrow_column->num_chunks()); chunk_i < num_chunks; ++chunk_i)
            {
                arrow::StructArray & struct_chunk = dynamic_cast<arrow::StructArray &>(*(arrow_column->chunk(chunk_i)));
                for (int i = 0; i < arrow_struct_type->num_fields(); ++i)
                    nested_arrow_columns[i].emplace_back(struct_chunk.field(i));
            }

            Columns tuple_elements;
            DataTypes tuple_types;
            std::vector<String> tuple_names;

            for (int i = 0; i != arrow_struct_type->num_fields(); ++i)
            {
                auto nested_arrow_column = std::make_shared<arrow::ChunkedArray>(nested_arrow_columns[i]);
                auto element = readColumnFromArrowColumn(nested_arrow_column, arrow_struct_type->field(i)->name(), format_name, false, dictionary_values, read_ints_as_dates);
                tuple_elements.emplace_back(std::move(element.column));
                tuple_types.emplace_back(std::move(element.type));
                tuple_names.emplace_back(std::move(element.name));
            }

            auto tuple_column = ColumnTuple::create(std::move(tuple_elements));
            auto tuple_type = std::make_shared<DataTypeTuple>(std::move(tuple_types), std::move(tuple_names));
            return {std::move(tuple_column), std::move(tuple_type), column_name};
        }
        case arrow::Type::DICTIONARY:
        {
            auto & dict_values = dictionary_values[column_name];
            /// Load dictionary values only once and reuse it.
            if (!dict_values)
            {
                arrow::ArrayVector dict_array;
                for (size_t chunk_i = 0, num_chunks = static_cast<size_t>(arrow_column->num_chunks()); chunk_i < num_chunks; ++chunk_i)
                {
                    arrow::DictionaryArray & dict_chunk = dynamic_cast<arrow::DictionaryArray &>(*(arrow_column->chunk(chunk_i)));
                    dict_array.emplace_back(dict_chunk.dictionary());
                }
                auto arrow_dict_column = std::make_shared<arrow::ChunkedArray>(dict_array);
                auto dict_column = readColumnFromArrowColumn(arrow_dict_column, column_name, format_name, false, dictionary_values, read_ints_as_dates);

                /// We should convert read column to ColumnUnique.
                auto tmp_lc_column = DataTypeLowCardinality(dict_column.type).createColumn();
                auto tmp_dict_column = IColumn::mutate(assert_cast<ColumnLowCardinality *>(tmp_lc_column.get())->getDictionaryPtr());
                static_cast<IColumnUnique *>(tmp_dict_column.get())->uniqueInsertRangeFrom(*dict_column.column, 0, dict_column.column->size());
                dict_column.column = std::move(tmp_dict_column);
                dict_values = std::make_shared<ColumnWithTypeAndName>(std::move(dict_column));
            }

            arrow::ArrayVector indexes_array;
            for (size_t chunk_i = 0, num_chunks = static_cast<size_t>(arrow_column->num_chunks()); chunk_i < num_chunks; ++chunk_i)
            {
                arrow::DictionaryArray & dict_chunk = dynamic_cast<arrow::DictionaryArray &>(*(arrow_column->chunk(chunk_i)));
                indexes_array.emplace_back(dict_chunk.indices());
            }

            auto arrow_indexes_column = std::make_shared<arrow::ChunkedArray>(indexes_array);
            auto indexes_column = readColumnWithIndexesData(arrow_indexes_column);
            auto lc_column = ColumnLowCardinality::create(dict_values->column, indexes_column);
            auto lc_type = std::make_shared<DataTypeLowCardinality>(dict_values->type);
            return {std::move(lc_column), std::move(lc_type), column_name};
        }
#    define DISPATCH(ARROW_NUMERIC_TYPE, CPP_NUMERIC_TYPE) \
        case ARROW_NUMERIC_TYPE: \
            return readColumnWithNumericData<CPP_NUMERIC_TYPE>(arrow_column, column_name);
        FOR_ARROW_NUMERIC_TYPES(DISPATCH)
#    undef DISPATCH
            // TODO: read JSON as a string?
            // TODO: read UUID as a string?
        default:
            throw Exception(ErrorCodes::UNKNOWN_TYPE,
                    "Unsupported {} type '{}' of an input column '{}'.", format_name, arrow_column->type()->name(), column_name);
    }
}


// Creating CH header by arrow schema. Will be useful in task about inserting
// data from file without knowing table structure.

static void checkStatus(const arrow::Status & status, const String & column_name, const String & format_name)
{
    if (!status.ok())
        throw Exception{ErrorCodes::UNKNOWN_EXCEPTION, "Error with a {} column '{}': {}.", format_name, column_name, status.ToString()};
}

Block ArrowColumnToCHColumn::arrowSchemaToCHHeader(const arrow::Schema & schema, const std::string & format_name)
{
    ColumnsWithTypeAndName sample_columns;
    for (const auto & field : schema.fields())
    {
        /// Create empty arrow column by it's type and convert it to ClickHouse column.
        arrow::MemoryPool* pool = arrow::default_memory_pool();
        std::unique_ptr<arrow::ArrayBuilder> array_builder;
        arrow::Status status = MakeBuilder(pool, field->type(), &array_builder);
        checkStatus(status, field->name(), format_name);

        std::shared_ptr<arrow::Array> arrow_array;
        status = array_builder->Finish(&arrow_array);
        checkStatus(status, field->name(), format_name);

        arrow::ArrayVector array_vector = {arrow_array};
        auto arrow_column = std::make_shared<arrow::ChunkedArray>(array_vector);
        std::unordered_map<std::string, std::shared_ptr<ColumnWithTypeAndName>> dict_values;
        ColumnWithTypeAndName sample_column = readColumnFromArrowColumn(arrow_column, field->name(), format_name, false, dict_values, false);

        sample_columns.emplace_back(std::move(sample_column));
    }
    return Block(std::move(sample_columns));
}

ArrowColumnToCHColumn::ArrowColumnToCHColumn(
    const Block & header_, const std::string & format_name_, bool import_nested_, bool allow_missing_columns_)
    : header(header_), format_name(format_name_), import_nested(import_nested_), allow_missing_columns(allow_missing_columns_)
{
}

void ArrowColumnToCHColumn::arrowTableToCHChunk(Chunk & res, std::shared_ptr<arrow::Table> & table)
{
    NameToColumnPtr name_to_column_ptr;
    for (const auto & column_name : table->ColumnNames())
    {
        std::shared_ptr<arrow::ChunkedArray> arrow_column = table->GetColumnByName(column_name);
        if (!arrow_column)
            throw Exception(ErrorCodes::DUPLICATE_COLUMN, "Column '{}' is duplicated", column_name);
        name_to_column_ptr[column_name] = arrow_column;
    }

    arrowColumnsToCHChunk(res, name_to_column_ptr);
}

void ArrowColumnToCHColumn::arrowColumnsToCHChunk(Chunk & res, NameToColumnPtr & name_to_column_ptr)
{
    if (unlikely(name_to_column_ptr.empty()))
        throw Exception(ErrorCodes::INCORRECT_NUMBER_OF_COLUMNS, "Columns is empty");

    Columns columns_list;
    UInt64 num_rows = name_to_column_ptr.begin()->second->length();
    columns_list.reserve(header.rows());
    std::unordered_map<String, BlockPtr> nested_tables;
    for (size_t column_i = 0, columns = header.columns(); column_i < columns; ++column_i)
    {
        const ColumnWithTypeAndName & header_column = header.getByPosition(column_i);

        bool read_from_nested = false;
        String nested_table_name = Nested::extractTableName(header_column.name);
        if (!name_to_column_ptr.contains(header_column.name))
        {
            /// Check if it's a column from nested table.
            if (import_nested && name_to_column_ptr.contains(nested_table_name))
            {
                if (!nested_tables.contains(nested_table_name))
                {
                    std::shared_ptr<arrow::ChunkedArray> arrow_column = name_to_column_ptr[nested_table_name];
                    ColumnsWithTypeAndName cols = {readColumnFromArrowColumn(arrow_column, nested_table_name, format_name, false, dictionary_values, true)};
                    Block block(cols);
                    nested_tables[nested_table_name] = std::make_shared<Block>(Nested::flatten(block));
                }

                read_from_nested = nested_tables[nested_table_name]->has(header_column.name);
            }

            if (!read_from_nested)
            {
                if (!allow_missing_columns)
                    throw Exception{ErrorCodes::THERE_IS_NO_COLUMN, "Column '{}' is not presented in input data.", header_column.name};

                ColumnWithTypeAndName column;
                column.name = header_column.name;
                column.type = header_column.type;
                column.column = header_column.column->cloneResized(num_rows);
                columns_list.push_back(std::move(column.column));
                continue;
            }
        }

        std::shared_ptr<arrow::ChunkedArray> arrow_column = name_to_column_ptr[header_column.name];

        ColumnWithTypeAndName column;
        if (read_from_nested)
            column = nested_tables[nested_table_name]->getByName(header_column.name);
        else
            column = readColumnFromArrowColumn(arrow_column, header_column.name, format_name, false, dictionary_values, true);

        try
        {
            column.column = castColumn(column, header_column.type);
        }
        catch (Exception & e)
        {
            e.addMessage(fmt::format("while converting column {} from type {} to type {}",
                backQuote(header_column.name), column.type->getName(), header_column.type->getName()));
            throw;
        }

        column.type = header_column.type;
        columns_list.push_back(std::move(column.column));
    }

    res.setColumns(columns_list, num_rows);
}

std::vector<size_t> ArrowColumnToCHColumn::getMissingColumns(const arrow::Schema & schema) const
{
    std::vector<size_t> missing_columns;
    auto block_from_arrow = arrowSchemaToCHHeader(schema, format_name);
    auto flatten_block_from_arrow = Nested::flatten(block_from_arrow);
    for (size_t i = 0, columns = header.columns(); i < columns; ++i)
    {
        const auto & column = header.getByPosition(i);
        bool read_from_nested = false;
        String nested_table_name = Nested::extractTableName(column.name);
        if (!block_from_arrow.has(column.name))
        {
            if (import_nested && block_from_arrow.has(nested_table_name))
                read_from_nested = flatten_block_from_arrow.has(column.name);

            if (!read_from_nested)
            {
                if (!allow_missing_columns)
                    throw Exception{ErrorCodes::THERE_IS_NO_COLUMN, "Column '{}' is not presented in input data.", column.name};

                missing_columns.push_back(i);
            }
        }
    }
    return missing_columns;
}

}

#endif<|MERGE_RESOLUTION|>--- conflicted
+++ resolved
@@ -281,13 +281,9 @@
     ColumnArray::Offsets & offsets_data = assert_cast<ColumnVector<UInt64> &>(*offsets_column).getData();
     offsets_data.reserve(arrow_column->length());
 
-<<<<<<< HEAD
     uint64_t start_offset = 0u;
 
     for (int chunk_i = 0, num_chunks = arrow_column->num_chunks(); chunk_i < num_chunks; ++chunk_i)
-=======
-    for (size_t chunk_i = 0, num_chunks = static_cast<size_t>(arrow_column->num_chunks()); chunk_i < num_chunks; ++chunk_i)
->>>>>>> 539fe3d7
     {
         arrow::ListArray & list_chunk = dynamic_cast<arrow::ListArray &>(*(arrow_column->chunk(chunk_i)));
         auto arrow_offsets_array = list_chunk.offsets();
