#include "ArrowColumnToCHColumn.h"

#if USE_ARROW || USE_ORC || USE_PARQUET

#include <DataTypes/DataTypeFactory.h>
#include <DataTypes/DataTypeNullable.h>
#include <DataTypes/DataTypesDecimal.h>
#include <DataTypes/DataTypesNumber.h>
#include <DataTypes/DataTypeArray.h>
#include <DataTypes/DataTypeLowCardinality.h>
#include <DataTypes/DataTypeTuple.h>
#include <DataTypes/DataTypeMap.h>
#include <DataTypes/DataTypeString.h>
#include <DataTypes/DataTypeDate32.h>
#include <DataTypes/DataTypeDate.h>
#include <DataTypes/NestedUtils.h>
#include <DataTypes/DataTypeDateTime64.h>
#include <DataTypes/DataTypeNothing.h>
#include <Common/DateLUTImpl.h>
#include <base/types.h>
#include <Processors/Chunk.h>
#include <Columns/ColumnString.h>
#include <Columns/ColumnNullable.h>
#include <Columns/ColumnArray.h>
#include <Columns/ColumnTuple.h>
#include <Columns/ColumnLowCardinality.h>
#include <Columns/ColumnUnique.h>
#include <Columns/ColumnMap.h>
#include <Columns/ColumnsNumber.h>
#include <Columns/ColumnNothing.h>
#include <Interpreters/castColumn.h>
#include <Common/quoteString.h>
#include <algorithm>
#include <arrow/builder.h>
#include <arrow/array.h>
#include <boost/algorithm/string.hpp>
#include <boost/algorithm/string/case_conv.hpp>

/// UINT16 and UINT32 are processed separately, see comments in readColumnFromArrowColumn.
#define FOR_ARROW_NUMERIC_TYPES(M) \
        M(arrow::Type::UINT8, DB::UInt8) \
        M(arrow::Type::INT8, DB::Int8) \
        M(arrow::Type::INT16, DB::Int16) \
        M(arrow::Type::INT32, DB::Int32) \
        M(arrow::Type::UINT64, DB::UInt64) \
        M(arrow::Type::INT64, DB::Int64) \
        M(arrow::Type::HALF_FLOAT, DB::Float32) \
        M(arrow::Type::FLOAT, DB::Float32) \
        M(arrow::Type::DOUBLE, DB::Float64)

#define FOR_ARROW_INDEXES_TYPES(M) \
        M(arrow::Type::UINT8, DB::UInt8) \
        M(arrow::Type::INT8, DB::UInt8) \
        M(arrow::Type::UINT16, DB::UInt16) \
        M(arrow::Type::INT16, DB::UInt16) \
        M(arrow::Type::UINT32, DB::UInt32) \
        M(arrow::Type::INT32, DB::UInt32) \
        M(arrow::Type::UINT64, DB::UInt64) \
        M(arrow::Type::INT64, DB::UInt64)

namespace DB
{

namespace ErrorCodes
{
    extern const int UNKNOWN_TYPE;
    extern const int VALUE_IS_OUT_OF_RANGE_OF_DATA_TYPE;
    extern const int BAD_ARGUMENTS;
    extern const int DUPLICATE_COLUMN;
    extern const int THERE_IS_NO_COLUMN;
    extern const int UNKNOWN_EXCEPTION;
    extern const int INCORRECT_NUMBER_OF_COLUMNS;
    extern const int INCORRECT_DATA;
}

/// Inserts numeric data right into internal column data to reduce an overhead
template <typename NumericType, typename VectorType = ColumnVector<NumericType>>
static ColumnWithTypeAndName readColumnWithNumericData(std::shared_ptr<arrow::ChunkedArray> & arrow_column, const String & column_name)
{
    auto internal_type = std::make_shared<DataTypeNumber<NumericType>>();
    auto internal_column = internal_type->createColumn();
    auto & column_data = static_cast<VectorType &>(*internal_column).getData();
    column_data.reserve(arrow_column->length());

    for (size_t chunk_i = 0, num_chunks = static_cast<size_t>(arrow_column->num_chunks()); chunk_i < num_chunks; ++chunk_i)
    {
        std::shared_ptr<arrow::Array> chunk = arrow_column->chunk(chunk_i);
        if (chunk->length() == 0)
            continue;

        /// buffers[0] is a null bitmap and buffers[1] are actual values
        std::shared_ptr<arrow::Buffer> buffer = chunk->data()->buffers[1];
        const auto * raw_data = reinterpret_cast<const NumericType *>(buffer->data());
        column_data.insert_assume_reserved(raw_data, raw_data + chunk->length());
    }
    return {std::move(internal_column), std::move(internal_type), column_name};
}

/// Inserts chars and offsets right into internal column data to reduce an overhead.
/// Internal offsets are shifted by one to the right in comparison with Arrow ones. So the last offset should map to the end of all chars.
/// Also internal strings are null terminated.
static ColumnWithTypeAndName readColumnWithStringData(std::shared_ptr<arrow::ChunkedArray> & arrow_column, const String & column_name)
{
    auto internal_type = std::make_shared<DataTypeString>();
    auto internal_column = internal_type->createColumn();
    PaddedPODArray<UInt8> & column_chars_t = assert_cast<ColumnString &>(*internal_column).getChars();
    PaddedPODArray<UInt64> & column_offsets = assert_cast<ColumnString &>(*internal_column).getOffsets();

    size_t chars_t_size = 0;
    for (size_t chunk_i = 0, num_chunks = static_cast<size_t>(arrow_column->num_chunks()); chunk_i < num_chunks; ++chunk_i)
    {
        arrow::BinaryArray & chunk = dynamic_cast<arrow::BinaryArray &>(*(arrow_column->chunk(chunk_i)));
        const size_t chunk_length = chunk.length();

        if (chunk_length > 0)
        {
            chars_t_size += chunk.value_offset(chunk_length - 1) + chunk.value_length(chunk_length - 1);
            chars_t_size += chunk_length; /// additional space for null bytes
        }
    }

    column_chars_t.reserve(chars_t_size);
    column_offsets.reserve(arrow_column->length());

    for (size_t chunk_i = 0, num_chunks = static_cast<size_t>(arrow_column->num_chunks()); chunk_i < num_chunks; ++chunk_i)
    {
        arrow::BinaryArray & chunk = dynamic_cast<arrow::BinaryArray &>(*(arrow_column->chunk(chunk_i)));
        std::shared_ptr<arrow::Buffer> buffer = chunk.value_data();
        const size_t chunk_length = chunk.length();

        for (size_t offset_i = 0; offset_i != chunk_length; ++offset_i)
        {
            if (!chunk.IsNull(offset_i) && buffer)
            {
                const auto * raw_data = buffer->data() + chunk.value_offset(offset_i);
                column_chars_t.insert_assume_reserved(raw_data, raw_data + chunk.value_length(offset_i));
            }
            column_chars_t.emplace_back('\0');

            column_offsets.emplace_back(column_chars_t.size());
        }
    }
    return {std::move(internal_column), std::move(internal_type), column_name};
}

static ColumnWithTypeAndName readColumnWithBooleanData(std::shared_ptr<arrow::ChunkedArray> & arrow_column, const String & column_name)
{
    auto internal_type = std::make_shared<DataTypeUInt8>();
    auto internal_column = internal_type->createColumn();
    auto & column_data = assert_cast<ColumnVector<UInt8> &>(*internal_column).getData();
    column_data.reserve(arrow_column->length());

    for (size_t chunk_i = 0, num_chunks = static_cast<size_t>(arrow_column->num_chunks()); chunk_i < num_chunks; ++chunk_i)
    {
        arrow::BooleanArray & chunk = dynamic_cast<arrow::BooleanArray &>(*(arrow_column->chunk(chunk_i)));
        if (chunk.length() == 0)
            continue;

        /// buffers[0] is a null bitmap and buffers[1] are actual values
        std::shared_ptr<arrow::Buffer> buffer = chunk.data()->buffers[1];

        for (size_t bool_i = 0; bool_i != static_cast<size_t>(chunk.length()); ++bool_i)
            column_data.emplace_back(chunk.Value(bool_i));
    }
    return {std::move(internal_column), std::move(internal_type), column_name};
}

static ColumnWithTypeAndName readColumnWithDate32Data(std::shared_ptr<arrow::ChunkedArray> & arrow_column, const String & column_name)
{
    auto internal_type = std::make_shared<DataTypeDate32>();
    auto internal_column = internal_type->createColumn();
    PaddedPODArray<Int32> & column_data = assert_cast<ColumnVector<Int32> &>(*internal_column).getData();
    column_data.reserve(arrow_column->length());

    for (size_t chunk_i = 0, num_chunks = static_cast<size_t>(arrow_column->num_chunks()); chunk_i < num_chunks; ++chunk_i)
    {
        arrow::Date32Array & chunk = dynamic_cast<arrow::Date32Array &>(*(arrow_column->chunk(chunk_i)));

        for (size_t value_i = 0, length = static_cast<size_t>(chunk.length()); value_i < length; ++value_i)
        {
            Int32 days_num = static_cast<Int32>(chunk.Value(value_i));
            if (days_num > DATE_LUT_MAX_EXTEND_DAY_NUM)
                throw Exception{ErrorCodes::VALUE_IS_OUT_OF_RANGE_OF_DATA_TYPE,
                        "Input value {} of a column \"{}\" is greater than max allowed Date value, which is {}", days_num, column_name, DATE_LUT_MAX_DAY_NUM};

            column_data.emplace_back(days_num);
        }
    }
    return {std::move(internal_column), std::move(internal_type), column_name};
}

/// Arrow stores Parquet::DATETIME in Int64, while ClickHouse stores DateTime in UInt32. Therefore, it should be checked before saving
static ColumnWithTypeAndName readColumnWithDate64Data(std::shared_ptr<arrow::ChunkedArray> & arrow_column, const String & column_name)
{
    auto internal_type = std::make_shared<DataTypeDateTime>();
    auto internal_column = internal_type->createColumn();
    auto & column_data = assert_cast<ColumnVector<UInt32> &>(*internal_column).getData();
    column_data.reserve(arrow_column->length());

    for (size_t chunk_i = 0, num_chunks = static_cast<size_t>(arrow_column->num_chunks()); chunk_i < num_chunks; ++chunk_i)
    {
        auto & chunk = dynamic_cast<arrow::Date64Array &>(*(arrow_column->chunk(chunk_i)));
        for (size_t value_i = 0, length = static_cast<size_t>(chunk.length()); value_i < length; ++value_i)
        {
            auto timestamp = static_cast<UInt32>(chunk.Value(value_i) / 1000); // Always? in ms
            column_data.emplace_back(timestamp);
        }
    }
    return {std::move(internal_column), std::move(internal_type), column_name};
}

static ColumnWithTypeAndName readColumnWithTimestampData(std::shared_ptr<arrow::ChunkedArray> & arrow_column, const String & column_name)
{
    const auto & arrow_type = static_cast<const arrow::TimestampType &>(*(arrow_column->type()));
    const UInt8 scale = arrow_type.unit() * 3;
    auto internal_type = std::make_shared<DataTypeDateTime64>(scale, arrow_type.timezone());
    auto internal_column = internal_type->createColumn();
    auto & column_data = assert_cast<ColumnDecimal<DateTime64> &>(*internal_column).getData();
    column_data.reserve(arrow_column->length());

    for (size_t chunk_i = 0, num_chunks = static_cast<size_t>(arrow_column->num_chunks()); chunk_i < num_chunks; ++chunk_i)
    {
        const auto & chunk = dynamic_cast<const arrow::TimestampArray &>(*(arrow_column->chunk(chunk_i)));
        for (size_t value_i = 0, length = static_cast<size_t>(chunk.length()); value_i < length; ++value_i)
        {
            column_data.emplace_back(chunk.Value(value_i));
        }
    }
    return {std::move(internal_column), std::move(internal_type), column_name};
}

template <typename DecimalType, typename DecimalArray>
static ColumnWithTypeAndName readColumnWithDecimalDataImpl(std::shared_ptr<arrow::ChunkedArray> & arrow_column, const String & column_name, DataTypePtr internal_type)
{
    auto internal_column = internal_type->createColumn();
    auto & column = assert_cast<ColumnDecimal<DecimalType> &>(*internal_column);
    auto & column_data = column.getData();
    column_data.reserve(arrow_column->length());

    for (size_t chunk_i = 0, num_chunks = static_cast<size_t>(arrow_column->num_chunks()); chunk_i < num_chunks; ++chunk_i)
    {
        auto & chunk = dynamic_cast<DecimalArray &>(*(arrow_column->chunk(chunk_i)));
        for (size_t value_i = 0, length = static_cast<size_t>(chunk.length()); value_i < length; ++value_i)
        {
            column_data.emplace_back(chunk.IsNull(value_i) ? DecimalType(0) : *reinterpret_cast<const DecimalType *>(chunk.Value(value_i))); // TODO: copy column
        }
    }
    return {std::move(internal_column), internal_type, column_name};
}

template <typename DecimalArray>
static ColumnWithTypeAndName readColumnWithDecimalData(std::shared_ptr<arrow::ChunkedArray> & arrow_column, const String & column_name)
{
    const auto * arrow_decimal_type = static_cast<arrow::DecimalType *>(arrow_column->type().get());
    size_t precision = arrow_decimal_type->precision();
    auto internal_type = createDecimal<DataTypeDecimal>(precision, arrow_decimal_type->scale());
    if (precision <= DecimalUtils::max_precision<Decimal32>)
        return readColumnWithDecimalDataImpl<Decimal32, DecimalArray>(arrow_column, column_name, internal_type);
    else if (precision <= DecimalUtils::max_precision<Decimal64>)
        return readColumnWithDecimalDataImpl<Decimal64, DecimalArray>(arrow_column, column_name, internal_type);
    else if (precision <= DecimalUtils::max_precision<Decimal128>)
        return readColumnWithDecimalDataImpl<Decimal128, DecimalArray>(arrow_column, column_name, internal_type);
    return readColumnWithDecimalDataImpl<Decimal256, DecimalArray>(arrow_column, column_name, internal_type);
}

/// Creates a null bytemap from arrow's null bitmap
static ColumnPtr readByteMapFromArrowColumn(std::shared_ptr<arrow::ChunkedArray> & arrow_column)
{
    if (!arrow_column->null_count())
        return ColumnUInt8::create(arrow_column->length(), 0);

    auto nullmap_column = ColumnUInt8::create();
    PaddedPODArray<UInt8> & bytemap_data = assert_cast<ColumnVector<UInt8> &>(*nullmap_column).getData();
    bytemap_data.reserve(arrow_column->length());

    for (size_t chunk_i = 0; chunk_i != static_cast<size_t>(arrow_column->num_chunks()); ++chunk_i)
    {
        std::shared_ptr<arrow::Array> chunk = arrow_column->chunk(chunk_i);

        for (size_t value_i = 0; value_i != static_cast<size_t>(chunk->length()); ++value_i)
            bytemap_data.emplace_back(chunk->IsNull(value_i));
    }
    return nullmap_column;
}

static ColumnPtr readOffsetsFromArrowListColumn(std::shared_ptr<arrow::ChunkedArray> & arrow_column)
{
    auto offsets_column = ColumnUInt64::create();
    ColumnArray::Offsets & offsets_data = assert_cast<ColumnVector<UInt64> &>(*offsets_column).getData();
    offsets_data.reserve(arrow_column->length());

    for (size_t chunk_i = 0, num_chunks = static_cast<size_t>(arrow_column->num_chunks()); chunk_i < num_chunks; ++chunk_i)
    {
        arrow::ListArray & list_chunk = dynamic_cast<arrow::ListArray &>(*(arrow_column->chunk(chunk_i)));
        auto arrow_offsets_array = list_chunk.offsets();
        auto & arrow_offsets = dynamic_cast<arrow::Int32Array &>(*arrow_offsets_array);
        auto start = offsets_data.back();
        for (int64_t i = 1; i < arrow_offsets.length(); ++i)
            offsets_data.emplace_back(start + arrow_offsets.Value(i));
    }
    return offsets_column;
}

/*
 * Arrow Dictionary and ClickHouse LowCardinality types are a bit different.
 * Dictionary(Nullable(X)) in ArrowColumn format is composed of a nullmap, dictionary and an index.
 * It doesn't have the concept of null or default values.
 * An empty string is just a regular value appended at any position of the dictionary.
 * Null values have an index of 0, but it should be ignored since the nullmap will return null.
 * In ClickHouse LowCardinality, it's different. The dictionary contains null (if dictionary type is Nullable)
 * and default values at the beginning. [default, ...] when default values have index of 0 or [null, default, ...]
 * when null values have an index of 0 and default values have an index of 1.
 * So, we should remap indexes while converting Arrow Dictionary to ClickHouse LowCardinality
 * */
template <typename NumericType, typename VectorType = ColumnVector<NumericType>>
static ColumnWithTypeAndName readColumnWithIndexesDataImpl(std::shared_ptr<arrow::ChunkedArray> & arrow_column, const String & column_name, Int64 default_value_index, NumericType dict_size, bool is_nullable)
{
    auto internal_type = std::make_shared<DataTypeNumber<NumericType>>();
    auto internal_column = internal_type->createColumn();
    auto & column_data = static_cast<VectorType &>(*internal_column).getData();
    column_data.reserve(arrow_column->length());
    NumericType shift = is_nullable ? 2 : 1;

    for (size_t chunk_i = 0, num_chunks = static_cast<size_t>(arrow_column->num_chunks()); chunk_i < num_chunks; ++chunk_i)
    {
        std::shared_ptr<arrow::Array> chunk = arrow_column->chunk(chunk_i);
        if (chunk->length() == 0)
            continue;

        /// buffers[0] is a null bitmap and buffers[1] are actual values
        std::shared_ptr<arrow::Buffer> buffer = chunk->data()->buffers[1];
        const auto * data = reinterpret_cast<const NumericType *>(buffer->data());

        /// Check that indexes are correct (protection against corrupted files)
        for (int64_t i = 0; i != chunk->length(); ++i)
        {
            if (data[i] < 0 || data[i] >= dict_size)
                throw Exception(ErrorCodes::INCORRECT_DATA, "Index {} in Dictionary column is out of bounds, dictionary size is {}", Int64(data[i]), UInt64(dict_size));
        }

        /// If dictionary type is not nullable and arrow dictionary contains default type
        /// at 0 index, we don't need to remap anything (it's the case when this data
        /// was generated by ClickHouse)
        if (!is_nullable && default_value_index == 0)
        {
            column_data.insert_assume_reserved(data, data + chunk->length());
        }
        /// If dictionary don't contain default value, we should move all indexes
        /// to the right one or two (if dictionary is Nullable) positions
        /// Example:
        /// Dictionary:
        ///     dict: ["one", "two"]
        ///     indexes: [0, 1, 0]
        /// LowCardinality:
        ///     dict: ["", "one", "two"]
        ///     indexes: [1, 2, 1]
        /// LowCardinality(Nullable):
        ///     dict: [null, "", "one", "two"]
        ///     indexes: [2, 3, 2]
        else if (default_value_index == -1)
        {
            for (int64_t i = 0; i != chunk->length(); ++i)
            {
                if (chunk->IsNull(i))
                    column_data.push_back(0);
                else
                    column_data.push_back(data[i] + shift);
            }
        }
        /// If dictionary contains default value, we change all indexes of it to
        /// 0 or 1 (if dictionary type is Nullable) and move all indexes
        /// that are less then default value index to the right one or two
        /// (if dictionary is Nullable) position and all indexes that are
        /// greater then default value index zero or one (if dictionary is Nullable)
        /// positions.
        /// Example:
        /// Dictionary:
        ///     dict: ["one", "two", "", "three"]
        ///     indexes: [0, 1, 2, 3, 0]
        /// LowCardinality :
        ///     dict: ["", "one", "two", "three"]
        ///     indexes: [1, 2, 0, 3, 1]
        /// LowCardinality(Nullable):
        ///     dict: [null, "", "one", "two", "three"]
        ///     indexes: [2, 3, 1, 4, 2]
        else
        {
            NumericType new_default_index = is_nullable ? 1 : 0;
            NumericType default_index = NumericType(default_value_index);
            for (int64_t i = 0; i != chunk->length(); ++i)
            {
                if (chunk->IsNull(i))
                    column_data.push_back(0);
                else
                {
                    NumericType value = data[i];
                    if (value == default_index)
                        value = new_default_index;
                    else if (value < default_index)
                        value += shift;
                    else
                        value += shift - 1;
                    column_data.push_back(value);
                }
            }
        }
    }
    return {std::move(internal_column), std::move(internal_type), column_name};
}

static ColumnPtr readColumnWithIndexesData(std::shared_ptr<arrow::ChunkedArray> & arrow_column, Int64 default_value_index, UInt64 dict_size, bool is_nullable)
{
    switch (arrow_column->type()->id())
    {
#    define DISPATCH(ARROW_NUMERIC_TYPE, CPP_NUMERIC_TYPE) \
            case ARROW_NUMERIC_TYPE: \
            { \
                    return readColumnWithIndexesDataImpl<CPP_NUMERIC_TYPE>(arrow_column, "", default_value_index, dict_size, is_nullable).column; \
            }
        FOR_ARROW_INDEXES_TYPES(DISPATCH)
#    undef DISPATCH
        default:
            throw Exception(ErrorCodes::BAD_ARGUMENTS, "Unsupported type for indexes in LowCardinality: {}.", arrow_column->type()->name());
    }
}

static std::shared_ptr<arrow::ChunkedArray> getNestedArrowColumn(std::shared_ptr<arrow::ChunkedArray> & arrow_column)
{
    arrow::ArrayVector array_vector;
    array_vector.reserve(arrow_column->num_chunks());
    for (size_t chunk_i = 0, num_chunks = static_cast<size_t>(arrow_column->num_chunks()); chunk_i < num_chunks; ++chunk_i)
    {
        arrow::ListArray & list_chunk = dynamic_cast<arrow::ListArray &>(*(arrow_column->chunk(chunk_i)));
        std::shared_ptr<arrow::Array> chunk = list_chunk.values();
        array_vector.emplace_back(std::move(chunk));
    }
    return std::make_shared<arrow::ChunkedArray>(array_vector);
}

static ColumnWithTypeAndName readColumnFromArrowColumn(
    std::shared_ptr<arrow::ChunkedArray> & arrow_column,
    const std::string & column_name,
    const std::string & format_name,
    bool is_nullable,
    std::unordered_map<String, ArrowColumnToCHColumn::DictionaryInfo> & dictionary_infos,
    bool allow_null_type,
    bool skip_columns_with_unsupported_types,
    bool & skipped,
    DataTypePtr type_hint = nullptr)
{
<<<<<<< HEAD
    if (!is_nullable && (arrow_column->null_count() || (type_hint && type_hint->isNullable())) && arrow_column->type()->id() != arrow::Type::LIST
        && arrow_column->type()->id() != arrow::Type::MAP && arrow_column->type()->id() != arrow::Type::STRUCT &&
        arrow_column->type()->id() != arrow::Type::DICTIONARY)
=======
    if (!is_nullable && arrow_column->null_count() && arrow_column->type()->id() != arrow::Type::LIST
        && arrow_column->type()->id() != arrow::Type::MAP && arrow_column->type()->id() != arrow::Type::STRUCT)
>>>>>>> 2a3af4ed
    {
        DataTypePtr nested_type_hint;
        if (type_hint)
            nested_type_hint = removeNullable(type_hint);
        auto nested_column = readColumnFromArrowColumn(arrow_column, column_name, format_name, true, dictionary_infos, allow_null_type, skip_columns_with_unsupported_types, skipped, nested_type_hint);
        if (skipped)
            return {};
        auto nullmap_column = readByteMapFromArrowColumn(arrow_column);
        auto nullable_type = std::make_shared<DataTypeNullable>(std::move(nested_column.type));
        auto nullable_column = ColumnNullable::create(nested_column.column, nullmap_column);
        return {std::move(nullable_column), std::move(nullable_type), column_name};
    }

    switch (arrow_column->type()->id())
    {
        case arrow::Type::STRING:
        case arrow::Type::BINARY:
            //case arrow::Type::FIXED_SIZE_BINARY:
            return readColumnWithStringData(arrow_column, column_name);
        case arrow::Type::BOOL:
            return readColumnWithBooleanData(arrow_column, column_name);
        case arrow::Type::DATE32:
            return readColumnWithDate32Data(arrow_column, column_name);
        case arrow::Type::DATE64:
            return readColumnWithDate64Data(arrow_column, column_name);
        // ClickHouse writes Date as arrow UINT16 and DateTime as arrow UINT32,
        // so, read UINT16 as Date and UINT32 as DateTime to perform correct conversion
        // between Date and DateTime further.
        case arrow::Type::UINT16:
        {
            auto column = readColumnWithNumericData<UInt16>(arrow_column, column_name);
            if (type_hint && (isDateOrDate32(type_hint) || isDateTime(type_hint) || isDateTime64(type_hint)))
                column.type = std::make_shared<DataTypeDate>();
            return column;
        }
        case arrow::Type::UINT32:
        {
            auto column = readColumnWithNumericData<UInt32>(arrow_column, column_name);
            if (type_hint && (isDateOrDate32(type_hint) || isDateTime(type_hint) || isDateTime64(type_hint)))
                column.type = std::make_shared<DataTypeDateTime>();
            return column;
        }
        case arrow::Type::TIMESTAMP:
            return readColumnWithTimestampData(arrow_column, column_name);
        case arrow::Type::DECIMAL128:
            return readColumnWithDecimalData<arrow::Decimal128Array>(arrow_column, column_name);
        case arrow::Type::DECIMAL256:
            return readColumnWithDecimalData<arrow::Decimal256Array>(arrow_column, column_name);
        case arrow::Type::MAP:
        {
            DataTypePtr nested_type_hint;
            if (type_hint)
            {
                const auto * map_type_hint = typeid_cast<const DataTypeMap *>(type_hint.get());
                if (map_type_hint)
                    nested_type_hint = assert_cast<const DataTypeArray *>(map_type_hint->getNestedType().get())->getNestedType();
            }
            auto arrow_nested_column = getNestedArrowColumn(arrow_column);
            auto nested_column = readColumnFromArrowColumn(arrow_nested_column, column_name, format_name, false, dictionary_infos, allow_null_type, skip_columns_with_unsupported_types, skipped, nested_type_hint);
            if (skipped)
                return {};

            auto offsets_column = readOffsetsFromArrowListColumn(arrow_column);

            const auto * tuple_column = assert_cast<const ColumnTuple *>(nested_column.column.get());
            const auto * tuple_type = assert_cast<const DataTypeTuple *>(nested_column.type.get());
            auto map_column = ColumnMap::create(tuple_column->getColumnPtr(0), tuple_column->getColumnPtr(1), offsets_column);
            auto map_type = std::make_shared<DataTypeMap>(tuple_type->getElements()[0], tuple_type->getElements()[1]);
            return {std::move(map_column), std::move(map_type), column_name};
        }
        case arrow::Type::LIST:
        {
            DataTypePtr nested_type_hint;
            if (type_hint)
            {
                const auto * array_type_hint = typeid_cast<const DataTypeArray *>(type_hint.get());
                if (array_type_hint)
                    nested_type_hint = array_type_hint->getNestedType();
            }
            auto arrow_nested_column = getNestedArrowColumn(arrow_column);
            auto nested_column = readColumnFromArrowColumn(arrow_nested_column, column_name, format_name, false, dictionary_infos, allow_null_type, skip_columns_with_unsupported_types, skipped, nested_type_hint);
            if (skipped)
                return {};
            auto offsets_column = readOffsetsFromArrowListColumn(arrow_column);
            auto array_column = ColumnArray::create(nested_column.column, offsets_column);
            auto array_type = std::make_shared<DataTypeArray>(nested_column.type);
            return {std::move(array_column), std::move(array_type), column_name};
        }
        case arrow::Type::STRUCT:
        {
            auto arrow_type = arrow_column->type();
            auto * arrow_struct_type = assert_cast<arrow::StructType *>(arrow_type.get());
            std::vector<arrow::ArrayVector> nested_arrow_columns(arrow_struct_type->num_fields());
            for (size_t chunk_i = 0, num_chunks = static_cast<size_t>(arrow_column->num_chunks()); chunk_i < num_chunks; ++chunk_i)
            {
                arrow::StructArray & struct_chunk = dynamic_cast<arrow::StructArray &>(*(arrow_column->chunk(chunk_i)));
                for (int i = 0; i < arrow_struct_type->num_fields(); ++i)
                    nested_arrow_columns[i].emplace_back(struct_chunk.field(i));
            }

            Columns tuple_elements;
            DataTypes tuple_types;
            std::vector<String> tuple_names;
            const auto * tuple_type_hint = type_hint ? typeid_cast<const DataTypeTuple *>(type_hint.get()) : nullptr;

            for (int i = 0; i != arrow_struct_type->num_fields(); ++i)
            {
                auto field_name = arrow_struct_type->field(i)->name();
                DataTypePtr nested_type_hint;
                if (tuple_type_hint)
                {
                    if (tuple_type_hint->haveExplicitNames())
                    {
                        auto pos = tuple_type_hint->tryGetPositionByName(field_name);
                        if (pos)
                            nested_type_hint = tuple_type_hint->getElement(*pos);
                    }
                    else if (size_t(i) < tuple_type_hint->getElements().size())
                        nested_type_hint = tuple_type_hint->getElement(i);
                }
                auto nested_arrow_column = std::make_shared<arrow::ChunkedArray>(nested_arrow_columns[i]);
                auto element = readColumnFromArrowColumn(nested_arrow_column, field_name, format_name, false, dictionary_infos, allow_null_type, skip_columns_with_unsupported_types, skipped, nested_type_hint);
                if (skipped)
                    return {};
                tuple_elements.emplace_back(std::move(element.column));
                tuple_types.emplace_back(std::move(element.type));
                tuple_names.emplace_back(std::move(element.name));
            }

            auto tuple_column = ColumnTuple::create(std::move(tuple_elements));
            auto tuple_type = std::make_shared<DataTypeTuple>(std::move(tuple_types), std::move(tuple_names));
            return {std::move(tuple_column), std::move(tuple_type), column_name};
        }
        case arrow::Type::DICTIONARY:
        {
            auto & dict_info = dictionary_infos[column_name];
            const auto is_lc_nullable = arrow_column->null_count() > 0 || (type_hint && type_hint->isLowCardinalityNullable());

            /// Load dictionary values only once and reuse it.
            if (!dict_info.values)
            {
                arrow::ArrayVector dict_array;
                for (size_t chunk_i = 0, num_chunks = static_cast<size_t>(arrow_column->num_chunks()); chunk_i < num_chunks; ++chunk_i)
                {
                    arrow::DictionaryArray & dict_chunk = dynamic_cast<arrow::DictionaryArray &>(*(arrow_column->chunk(chunk_i)));
                    dict_array.emplace_back(dict_chunk.dictionary());
                }
                auto arrow_dict_column = std::make_shared<arrow::ChunkedArray>(dict_array);
<<<<<<< HEAD
                auto dict_column = readColumnFromArrowColumn(arrow_dict_column, column_name, format_name, false, dictionary_infos, allow_null_type, skip_columns_with_unsupported_types, skipped);
                for (size_t i = 0; i != dict_column.column->size(); ++i)
                {
                    if (dict_column.column->isDefaultAt(i))
                    {
                        dict_info.default_value_index = i;
                        break;
                    }
                }
                auto lc_type = std::make_shared<DataTypeLowCardinality>(is_lc_nullable ? makeNullable(dict_column.type) : dict_column.type);
                auto tmp_lc_column = lc_type->createColumn();
                auto tmp_dict_column = IColumn::mutate(assert_cast<ColumnLowCardinality *>(tmp_lc_column.get())->getDictionaryPtr());
                dynamic_cast<IColumnUnique *>(tmp_dict_column.get())->uniqueInsertRangeFrom(*dict_column.column, 0, dict_column.column->size());
                dict_column.column = std::move(tmp_dict_column);
                dict_info.values = std::make_shared<ColumnWithTypeAndName>(std::move(dict_column));
                dict_info.dictionary_size = arrow_dict_column->length();
=======
                auto dict_column = readColumnFromArrowColumn(arrow_dict_column, column_name, format_name, false, dictionary_values, read_ints_as_dates, allow_null_type, skip_columns_with_unsupported_types, skipped);

                /// We should convert read column to ColumnUnique.
                auto tmp_lc_column = DataTypeLowCardinality(dict_column.type).createColumn();
                auto tmp_dict_column = IColumn::mutate(assert_cast<ColumnLowCardinality *>(tmp_lc_column.get())->getDictionaryPtr());
                static_cast<IColumnUnique *>(tmp_dict_column.get())->uniqueInsertRangeFrom(*dict_column.column, 0, dict_column.column->size());
                dict_column.column = std::move(tmp_dict_column);
                dict_values = std::make_shared<ColumnWithTypeAndName>(std::move(dict_column));
>>>>>>> 2a3af4ed
            }

            arrow::ArrayVector indexes_array;
            for (size_t chunk_i = 0, num_chunks = static_cast<size_t>(arrow_column->num_chunks()); chunk_i < num_chunks; ++chunk_i)
            {
                arrow::DictionaryArray & dict_chunk = dynamic_cast<arrow::DictionaryArray &>(*(arrow_column->chunk(chunk_i)));
                indexes_array.emplace_back(dict_chunk.indices());
            }

            auto arrow_indexes_column = std::make_shared<arrow::ChunkedArray>(indexes_array);
<<<<<<< HEAD
            auto indexes_column = readColumnWithIndexesData(arrow_indexes_column, dict_info.default_value_index, dict_info.dictionary_size, is_lc_nullable);
            auto lc_column = ColumnLowCardinality::create(dict_info.values->column, indexes_column);
            auto lc_type = std::make_shared<DataTypeLowCardinality>(is_lc_nullable ? makeNullable(dict_info.values->type) : dict_info.values->type);
=======
            auto indexes_column = readColumnWithIndexesData(arrow_indexes_column);
            auto lc_column = ColumnLowCardinality::create(dict_values->column, indexes_column);
            auto lc_type = std::make_shared<DataTypeLowCardinality>(dict_values->type);
>>>>>>> 2a3af4ed
            return {std::move(lc_column), std::move(lc_type), column_name};
        }
#    define DISPATCH(ARROW_NUMERIC_TYPE, CPP_NUMERIC_TYPE) \
        case ARROW_NUMERIC_TYPE: \
            return readColumnWithNumericData<CPP_NUMERIC_TYPE>(arrow_column, column_name);
        FOR_ARROW_NUMERIC_TYPES(DISPATCH)
#    undef DISPATCH
            // TODO: read JSON as a string?
            // TODO: read UUID as a string?
        case arrow::Type::NA:
        {
            if (allow_null_type)
            {
                auto type = std::make_shared<DataTypeNothing>();
                auto column = ColumnNothing::create(arrow_column->length());
                return {std::move(column), type, column_name};
            }
            [[fallthrough]];
        }
        default:
        {
            if (skip_columns_with_unsupported_types)
            {
                skipped = true;
                return {};
            }

            throw Exception(
                ErrorCodes::UNKNOWN_TYPE,
                "Unsupported {} type '{}' of an input column '{}'. If it happens during schema inference and you want to skip columns with "
                "unsupported types, you can enable setting input_format_{}_skip_columns_with_unsupported_types_in_schema_inference",
                format_name,
                arrow_column->type()->name(),
                column_name,
                boost::algorithm::to_lower_copy(format_name));
        }
    }
}


// Creating CH header by arrow schema. Will be useful in task about inserting
// data from file without knowing table structure.

static void checkStatus(const arrow::Status & status, const String & column_name, const String & format_name)
{
    if (!status.ok())
        throw Exception{ErrorCodes::UNKNOWN_EXCEPTION, "Error with a {} column '{}': {}.", format_name, column_name, status.ToString()};
}


Block ArrowColumnToCHColumn::arrowSchemaToCHHeader(
    const arrow::Schema & schema, const std::string & format_name, bool skip_columns_with_unsupported_types, const Block * hint_header, bool ignore_case)
{
    ColumnsWithTypeAndName sample_columns;
    std::unordered_set<String> nested_table_names;
    if (hint_header)
        nested_table_names = Nested::getAllTableNames(*hint_header, ignore_case);

    for (const auto & field : schema.fields())
    {
        if (hint_header && !hint_header->has(field->name(), ignore_case)
            && !nested_table_names.contains(ignore_case ? boost::to_lower_copy(field->name()) : field->name()))
            continue;

        /// Create empty arrow column by it's type and convert it to ClickHouse column.
        arrow::MemoryPool * pool = arrow::default_memory_pool();
        std::unique_ptr<arrow::ArrayBuilder> array_builder;
        arrow::Status status = MakeBuilder(pool, field->type(), &array_builder);
        checkStatus(status, field->name(), format_name);

        std::shared_ptr<arrow::Array> arrow_array;
        status = array_builder->Finish(&arrow_array);
        checkStatus(status, field->name(), format_name);

        arrow::ArrayVector array_vector = {arrow_array};
        auto arrow_column = std::make_shared<arrow::ChunkedArray>(array_vector);
        std::unordered_map<std::string, DictionaryInfo> dict_infos;
        bool skipped = false;
        bool allow_null_type = false;
        if (hint_header && hint_header->has(field->name()) && hint_header->getByName(field->name()).type->isNullable())
            allow_null_type = true;
        ColumnWithTypeAndName sample_column = readColumnFromArrowColumn(
            arrow_column, field->name(), format_name, false, dict_infos, allow_null_type, skip_columns_with_unsupported_types, skipped);
        if (!skipped)
            sample_columns.emplace_back(std::move(sample_column));
    }
    return Block(std::move(sample_columns));
}

ArrowColumnToCHColumn::ArrowColumnToCHColumn(
    const Block & header_,
    const std::string & format_name_,
    bool import_nested_,
    bool allow_missing_columns_,
    bool case_insensitive_matching_)
    : header(header_)
    , format_name(format_name_)
    , import_nested(import_nested_)
    , allow_missing_columns(allow_missing_columns_)
    , case_insensitive_matching(case_insensitive_matching_)
{
}

void ArrowColumnToCHColumn::arrowTableToCHChunk(Chunk & res, std::shared_ptr<arrow::Table> & table)
{
    NameToColumnPtr name_to_column_ptr;
    for (auto column_name : table->ColumnNames())
    {
        std::shared_ptr<arrow::ChunkedArray> arrow_column = table->GetColumnByName(column_name);
        if (!arrow_column)
            throw Exception(ErrorCodes::DUPLICATE_COLUMN, "Column '{}' is duplicated", column_name);

        if (case_insensitive_matching)
            boost::to_lower(column_name);
        name_to_column_ptr[std::move(column_name)] = arrow_column;
    }

    arrowColumnsToCHChunk(res, name_to_column_ptr);
}

void ArrowColumnToCHColumn::arrowColumnsToCHChunk(Chunk & res, NameToColumnPtr & name_to_column_ptr)
{
    if (unlikely(name_to_column_ptr.empty()))
        throw Exception(ErrorCodes::INCORRECT_NUMBER_OF_COLUMNS, "Columns is empty");

    Columns columns_list;
    UInt64 num_rows = name_to_column_ptr.begin()->second->length();
    columns_list.reserve(header.rows());
    std::unordered_map<String, BlockPtr> nested_tables;
    bool skipped = false;
    for (size_t column_i = 0, columns = header.columns(); column_i < columns; ++column_i)
    {
        const ColumnWithTypeAndName & header_column = header.getByPosition(column_i);

        auto search_column_name = header_column.name;
        if (case_insensitive_matching)
            boost::to_lower(search_column_name);

        bool read_from_nested = false;
        String nested_table_name = Nested::extractTableName(header_column.name);
        String search_nested_table_name = nested_table_name;
        if (case_insensitive_matching)
            boost::to_lower(search_nested_table_name);

        if (!name_to_column_ptr.contains(search_column_name))
        {
            /// Check if it's a column from nested table.
            if (import_nested && name_to_column_ptr.contains(search_nested_table_name))
            {
                if (!nested_tables.contains(search_nested_table_name))
                {
<<<<<<< HEAD
                    if (!nested_tables.contains(search_nested_table_name))
                    {
                        NamesAndTypesList nested_columns;
                        for (const auto & name_and_type : header.getNamesAndTypesList())
                        {
                            if (name_and_type.name.starts_with(nested_table_name + "."))
                                nested_columns.push_back(name_and_type);
                        }
                        auto nested_table_type = Nested::collect(nested_columns).front().type;

                        std::shared_ptr<arrow::ChunkedArray> arrow_column = name_to_column_ptr[search_nested_table_name];
                        ColumnsWithTypeAndName cols = {readColumnFromArrowColumn(
                            arrow_column, nested_table_name, format_name, false, dictionary_infos, true, false, skipped, nested_table_type)};
                        BlockPtr block_ptr = std::make_shared<Block>(cols);
                        auto column_extractor = std::make_shared<NestedColumnExtractHelper>(*block_ptr, case_insensitive_matching);
                        nested_tables[search_nested_table_name] = {block_ptr, column_extractor};
                    }
                    auto nested_column = nested_tables[search_nested_table_name].second->extractColumn(search_column_name);
                    if (nested_column)
                    {
                        column = *nested_column;
                        if (case_insensitive_matching)
                            column.name = header_column.name;
                        read_from_nested = true;
                    }
=======
                    std::shared_ptr<arrow::ChunkedArray> arrow_column = name_to_column_ptr[search_nested_table_name];
                    ColumnsWithTypeAndName cols
                        = {readColumnFromArrowColumn(arrow_column, nested_table_name, format_name, false, dictionary_values, true, true, false, skipped)};
                    Block block(cols);
                    nested_tables[search_nested_table_name] = std::make_shared<Block>(Nested::flatten(block));
>>>>>>> 2a3af4ed
                }

                read_from_nested = nested_tables[search_nested_table_name]->has(header_column.name, case_insensitive_matching);
            }

            if (!read_from_nested)
            {
                if (!allow_missing_columns)
                    throw Exception{ErrorCodes::THERE_IS_NO_COLUMN, "Column '{}' is not presented in input data.", header_column.name};

                ColumnWithTypeAndName column;
                column.name = header_column.name;
                column.type = header_column.type;
                column.column = header_column.column->cloneResized(num_rows);
                columns_list.push_back(std::move(column.column));
                continue;
            }
        }


        ColumnWithTypeAndName column;
        if (read_from_nested)
        {
            column = nested_tables[search_nested_table_name]->getByName(header_column.name, case_insensitive_matching);
            if (case_insensitive_matching)
                column.name = header_column.name;
        }
        else
        {
            auto arrow_column = name_to_column_ptr[search_column_name];
<<<<<<< HEAD
            column = readColumnFromArrowColumn(
                arrow_column, header_column.name, format_name, false, dictionary_infos, true, false, skipped, header_column.type);
=======
            column = readColumnFromArrowColumn(arrow_column, header_column.name, format_name, false, dictionary_values, true, true, false, skipped);
>>>>>>> 2a3af4ed
        }

        try
        {
            column.column = castColumn(column, header_column.type);
        }
        catch (Exception & e)
        {
            e.addMessage(fmt::format(
                "while converting column {} from type {} to type {}",
                backQuote(header_column.name),
                column.type->getName(),
                header_column.type->getName()));
            throw;
        }

        column.type = header_column.type;
        columns_list.push_back(std::move(column.column));
    }

    res.setColumns(columns_list, num_rows);
}

std::vector<size_t> ArrowColumnToCHColumn::getMissingColumns(const arrow::Schema & schema) const
{
    std::vector<size_t> missing_columns;
    auto block_from_arrow = arrowSchemaToCHHeader(schema, format_name, false, &header, case_insensitive_matching);
    auto flatten_block_from_arrow = Nested::flatten(block_from_arrow);

    for (size_t i = 0, columns = header.columns(); i < columns; ++i)
    {
        const auto & header_column = header.getByPosition(i);
        bool read_from_nested = false;
        String nested_table_name = Nested::extractTableName(header_column.name);
        if (!block_from_arrow.has(header_column.name, case_insensitive_matching))
        {
            if (import_nested && block_from_arrow.has(nested_table_name, case_insensitive_matching))
                read_from_nested = flatten_block_from_arrow.has(header_column.name, case_insensitive_matching);

            if (!read_from_nested)
            {
                if (!allow_missing_columns)
                    throw Exception{ErrorCodes::THERE_IS_NO_COLUMN, "Column '{}' is not presented in input data.", header_column.name};

                missing_columns.push_back(i);
            }
        }
    }
    return missing_columns;
}

}

#endif<|MERGE_RESOLUTION|>--- conflicted
+++ resolved
@@ -448,14 +448,9 @@
     bool & skipped,
     DataTypePtr type_hint = nullptr)
 {
-<<<<<<< HEAD
     if (!is_nullable && (arrow_column->null_count() || (type_hint && type_hint->isNullable())) && arrow_column->type()->id() != arrow::Type::LIST
         && arrow_column->type()->id() != arrow::Type::MAP && arrow_column->type()->id() != arrow::Type::STRUCT &&
         arrow_column->type()->id() != arrow::Type::DICTIONARY)
-=======
-    if (!is_nullable && arrow_column->null_count() && arrow_column->type()->id() != arrow::Type::LIST
-        && arrow_column->type()->id() != arrow::Type::MAP && arrow_column->type()->id() != arrow::Type::STRUCT)
->>>>>>> 2a3af4ed
     {
         DataTypePtr nested_type_hint;
         if (type_hint)
@@ -604,7 +599,6 @@
                     dict_array.emplace_back(dict_chunk.dictionary());
                 }
                 auto arrow_dict_column = std::make_shared<arrow::ChunkedArray>(dict_array);
-<<<<<<< HEAD
                 auto dict_column = readColumnFromArrowColumn(arrow_dict_column, column_name, format_name, false, dictionary_infos, allow_null_type, skip_columns_with_unsupported_types, skipped);
                 for (size_t i = 0; i != dict_column.column->size(); ++i)
                 {
@@ -621,16 +615,6 @@
                 dict_column.column = std::move(tmp_dict_column);
                 dict_info.values = std::make_shared<ColumnWithTypeAndName>(std::move(dict_column));
                 dict_info.dictionary_size = arrow_dict_column->length();
-=======
-                auto dict_column = readColumnFromArrowColumn(arrow_dict_column, column_name, format_name, false, dictionary_values, read_ints_as_dates, allow_null_type, skip_columns_with_unsupported_types, skipped);
-
-                /// We should convert read column to ColumnUnique.
-                auto tmp_lc_column = DataTypeLowCardinality(dict_column.type).createColumn();
-                auto tmp_dict_column = IColumn::mutate(assert_cast<ColumnLowCardinality *>(tmp_lc_column.get())->getDictionaryPtr());
-                static_cast<IColumnUnique *>(tmp_dict_column.get())->uniqueInsertRangeFrom(*dict_column.column, 0, dict_column.column->size());
-                dict_column.column = std::move(tmp_dict_column);
-                dict_values = std::make_shared<ColumnWithTypeAndName>(std::move(dict_column));
->>>>>>> 2a3af4ed
             }
 
             arrow::ArrayVector indexes_array;
@@ -641,15 +625,9 @@
             }
 
             auto arrow_indexes_column = std::make_shared<arrow::ChunkedArray>(indexes_array);
-<<<<<<< HEAD
             auto indexes_column = readColumnWithIndexesData(arrow_indexes_column, dict_info.default_value_index, dict_info.dictionary_size, is_lc_nullable);
             auto lc_column = ColumnLowCardinality::create(dict_info.values->column, indexes_column);
             auto lc_type = std::make_shared<DataTypeLowCardinality>(is_lc_nullable ? makeNullable(dict_info.values->type) : dict_info.values->type);
-=======
-            auto indexes_column = readColumnWithIndexesData(arrow_indexes_column);
-            auto lc_column = ColumnLowCardinality::create(dict_values->column, indexes_column);
-            auto lc_type = std::make_shared<DataTypeLowCardinality>(dict_values->type);
->>>>>>> 2a3af4ed
             return {std::move(lc_column), std::move(lc_type), column_name};
         }
 #    define DISPATCH(ARROW_NUMERIC_TYPE, CPP_NUMERIC_TYPE) \
@@ -801,39 +779,18 @@
             {
                 if (!nested_tables.contains(search_nested_table_name))
                 {
-<<<<<<< HEAD
-                    if (!nested_tables.contains(search_nested_table_name))
+                    NamesAndTypesList nested_columns;
+                    for (const auto & name_and_type : header.getNamesAndTypesList())
                     {
-                        NamesAndTypesList nested_columns;
-                        for (const auto & name_and_type : header.getNamesAndTypesList())
-                        {
-                            if (name_and_type.name.starts_with(nested_table_name + "."))
-                                nested_columns.push_back(name_and_type);
-                        }
-                        auto nested_table_type = Nested::collect(nested_columns).front().type;
-
-                        std::shared_ptr<arrow::ChunkedArray> arrow_column = name_to_column_ptr[search_nested_table_name];
-                        ColumnsWithTypeAndName cols = {readColumnFromArrowColumn(
-                            arrow_column, nested_table_name, format_name, false, dictionary_infos, true, false, skipped, nested_table_type)};
-                        BlockPtr block_ptr = std::make_shared<Block>(cols);
-                        auto column_extractor = std::make_shared<NestedColumnExtractHelper>(*block_ptr, case_insensitive_matching);
-                        nested_tables[search_nested_table_name] = {block_ptr, column_extractor};
+                        if (name_and_type.name.starts_with(nested_table_name + "."))
+                            nested_columns.push_back(name_and_type);
                     }
-                    auto nested_column = nested_tables[search_nested_table_name].second->extractColumn(search_column_name);
-                    if (nested_column)
-                    {
-                        column = *nested_column;
-                        if (case_insensitive_matching)
-                            column.name = header_column.name;
-                        read_from_nested = true;
-                    }
-=======
+                    auto nested_table_type = Nested::collect(nested_columns).front().type;
                     std::shared_ptr<arrow::ChunkedArray> arrow_column = name_to_column_ptr[search_nested_table_name];
                     ColumnsWithTypeAndName cols
-                        = {readColumnFromArrowColumn(arrow_column, nested_table_name, format_name, false, dictionary_values, true, true, false, skipped)};
+                        = {readColumnFromArrowColumn(arrow_column, nested_table_name, format_name, false, dictionary_values, true, true, false, skipped, nested_table_type)};
                     Block block(cols);
                     nested_tables[search_nested_table_name] = std::make_shared<Block>(Nested::flatten(block));
->>>>>>> 2a3af4ed
                 }
 
                 read_from_nested = nested_tables[search_nested_table_name]->has(header_column.name, case_insensitive_matching);
@@ -864,12 +821,8 @@
         else
         {
             auto arrow_column = name_to_column_ptr[search_column_name];
-<<<<<<< HEAD
             column = readColumnFromArrowColumn(
                 arrow_column, header_column.name, format_name, false, dictionary_infos, true, false, skipped, header_column.type);
-=======
-            column = readColumnFromArrowColumn(arrow_column, header_column.name, format_name, false, dictionary_values, true, true, false, skipped);
->>>>>>> 2a3af4ed
         }
 
         try
