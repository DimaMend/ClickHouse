#include "AvroRowInputFormat.h"
#if USE_AVRO

#include <numeric>

#include <Core/Field.h>

#include <Common/CacheBase.h>
#include <Common/CurrentMetrics.h>

#include <IO/ReadHelpers.h>
#include <IO/HTTPCommon.h>
#include <IO/ReadBufferFromString.h>

#include <Formats/FormatFactory.h>

#include <DataTypes/DataTypeArray.h>
#include <DataTypes/DataTypeDateTime64.h>
#include <DataTypes/DataTypeDate32.h>
#include <DataTypes/DataTypesDecimal.h>
#include <DataTypes/DataTypeEnum.h>
#include <DataTypes/DataTypeFixedString.h>
#include <DataTypes/DataTypeLowCardinality.h>
#include <DataTypes/DataTypeNothing.h>
#include <DataTypes/DataTypeNullable.h>
#include <DataTypes/DataTypeString.h>
#include <DataTypes/DataTypeTuple.h>
#include <DataTypes/DataTypeUUID.h>
#include <DataTypes/DataTypeVariant.h>
#include <DataTypes/IDataType.h>
#include <DataTypes/DataTypeMap.h>
#include <DataTypes/NestedUtils.h>
#include <DataTypes/DataTypeFactory.h>

#include <Columns/ColumnArray.h>
#include <Columns/ColumnNullable.h>
#include <Columns/ColumnLowCardinality.h>
#include <Columns/ColumnTuple.h>
#include <Columns/ColumnMap.h>

#include <Compiler.hh>
#include <DataFile.hh>
#include <Decoder.hh>
#include <Node.hh>
#include <NodeImpl.hh>
#include <Types.hh>
#include <ValidSchema.hh>

#include <Poco/JSON/Object.h>
#include <Poco/JSON/Parser.h>
#include <Poco/Net/HTTPBasicCredentials.h>
#include <Poco/Net/HTTPCredentials.h>
#include <Poco/Net/HTTPRequest.h>
#include <Poco/Net/HTTPResponse.h>
#include <Poco/URI.h>


namespace CurrentMetrics
{
    extern const Metric AvroSchemaCacheBytes;
    extern const Metric AvroSchemaCacheCells;
    extern const Metric AvroSchemaRegistryCacheBytes;
    extern const Metric AvroSchemaRegistryCacheCells;
}

namespace DB
{

namespace ErrorCodes
{
    extern const int BAD_ARGUMENTS;
    extern const int THERE_IS_NO_COLUMN;
    extern const int INCORRECT_DATA;
    extern const int ILLEGAL_COLUMN;
    extern const int TYPE_MISMATCH;
    extern const int CANNOT_PARSE_UUID;
    extern const int CANNOT_READ_ALL_DATA;
}

bool AvroInputStreamReadBufferAdapter::next(const uint8_t ** data, size_t * len)
{
    if (in.eof())
    {
        *len = 0;
        return false;
    }

    *data = reinterpret_cast<const uint8_t *>(in.position());
    *len = in.available();

    in.position() += in.available();
    return true;
}

void AvroInputStreamReadBufferAdapter::backup(size_t len)
{
    in.position() -= len;
}

void AvroInputStreamReadBufferAdapter::skip(size_t len)
{
    in.tryIgnore(len);
}

size_t AvroInputStreamReadBufferAdapter::byteCount() const
{
    return in.count();
}

/// Insert value with conversion to the column of target type.
template <typename T>
static void insertNumber(IColumn & column, WhichDataType type, T value)
{
    switch (type.idx)
    {
        case TypeIndex::UInt8:
            assert_cast<ColumnUInt8 &>(column).insertValue(static_cast<UInt8>(value));
            break;
        case TypeIndex::Date: [[fallthrough]];
        case TypeIndex::UInt16:
            assert_cast<ColumnUInt16 &>(column).insertValue(static_cast<UInt16>(value));
            break;
        case TypeIndex::DateTime: [[fallthrough]];
        case TypeIndex::UInt32:
            assert_cast<ColumnUInt32 &>(column).insertValue(static_cast<UInt32>(value));
            break;
        case TypeIndex::UInt64:
            assert_cast<ColumnUInt64 &>(column).insertValue(static_cast<UInt64>(value));
            break;
        case TypeIndex::Int8:
            assert_cast<ColumnInt8 &>(column).insertValue(static_cast<Int8>(value));
            break;
        case TypeIndex::Int16:
            assert_cast<ColumnInt16 &>(column).insertValue(static_cast<Int16>(value));
            break;
        case TypeIndex::Date32: [[fallthrough]];
        case TypeIndex::Int32:
            assert_cast<ColumnInt32 &>(column).insertValue(static_cast<Int32>(value));
            break;
        case TypeIndex::Int64:
            assert_cast<ColumnInt64 &>(column).insertValue(static_cast<Int64>(value));
            break;
        case TypeIndex::Float32:
            assert_cast<ColumnFloat32 &>(column).insertValue(static_cast<Float32>(value));
            break;
        case TypeIndex::Float64:
            assert_cast<ColumnFloat64 &>(column).insertValue(static_cast<Float64>(value));
            break;
        case TypeIndex::Decimal32:
            assert_cast<ColumnDecimal<Decimal32> &>(column).insertValue(static_cast<Int32>(value));
            break;
        case TypeIndex::Decimal64:
            assert_cast<ColumnDecimal<Decimal64> &>(column).insertValue(static_cast<Int64>(value));
            break;
        case TypeIndex::DateTime64:
            assert_cast<ColumnDecimal<DateTime64> &>(column).insertValue(static_cast<Int64>(value));
            break;
        case TypeIndex::IPv4:
            assert_cast<ColumnIPv4 &>(column).insertValue(IPv4(static_cast<UInt32>(value)));
            break;
        default:
            throw Exception(ErrorCodes::ILLEGAL_COLUMN, "Type is not compatible with Avro");
    }
}

template <typename DecimalType>
static AvroDeserializer::DeserializeFn createDecimalDeserializeFn(const avro::NodePtr & root_node, const DataTypePtr & target_type, bool is_fixed)
{
    auto logical_type = root_node->logicalType();
    size_t fixed_size = 0;
    if (is_fixed)
        fixed_size = root_node->fixedSize();
    const auto & decimal_type = assert_cast<const DecimalType &>(*target_type);
    if (decimal_type.getScale() != static_cast<UInt32>(logical_type.scale()) || decimal_type.getPrecision() != static_cast<UInt32>(logical_type.precision()))
        throw Exception(
            ErrorCodes::BAD_ARGUMENTS,
            "Cannot insert Avro decimal with scale {} and precision {} to ClickHouse type {} with scale {} and precision {}",
            logical_type.scale(),
            logical_type.precision(),
            target_type->getName(),
            decimal_type.getScale(),
            decimal_type.getPrecision());

    return [tmp = std::vector<uint8_t>(), target_type, fixed_size](IColumn & column, avro::Decoder & decoder) mutable
    {
        static constexpr size_t field_type_size = sizeof(typename DecimalType::FieldType);
        if (fixed_size)
            tmp = decoder.decodeFixed(fixed_size);
        else
            tmp = decoder.decodeBytes();

        if (tmp.size() > field_type_size || tmp.empty())
            throw Exception(
                ErrorCodes::CANNOT_PARSE_UUID,
                "Cannot parse type {}, expected non-empty binary data with size equal to or less than {}, got {}",
                target_type->getName(),
                field_type_size,
                tmp.size());
        if (tmp.size() != field_type_size)
        {
            /// Extent value to required size by adding padding.
            /// Check if value is negative or positive.
            std::vector<uint8_t> padding;
            if (tmp[0] & 128)
                padding = std::vector<uint8_t>(field_type_size - tmp.size(), 0xff);
            else
                padding = std::vector<uint8_t>(field_type_size - tmp.size(), 0);
            tmp.insert(tmp.begin(), padding.begin(), padding.end());
        }

        typename DecimalType::FieldType field;
        ReadBufferFromString buf(tmp);
        readBinaryBigEndian(field.value, buf);
        assert_cast<typename DecimalType::ColumnType &>(column).insertValue(field);
        return true;
    };
}

static std::string nodeToJSON(avro::NodePtr root_node)
{
    std::ostringstream ss;      // STYLE_CHECK_ALLOW_STD_STRING_STREAM
    ss.exceptions(std::ios::failbit);
    root_node->printJson(ss, 0);
    return ss.str();
}

static std::string nodeName(avro::NodePtr node)
{
    if (node->hasName())
        return node->name().simpleName();
    return avro::toString(node->type());
}

static bool canBeDeserializedFromFixed(const DataTypePtr & target_type, size_t fixed_size)
{
    switch (target_type->getTypeId())
    {
        case TypeIndex::String:
            return true;
        case TypeIndex::FixedString: [[fallthrough]];
        case TypeIndex::IPv6: [[fallthrough]];
        case TypeIndex::Int128: [[fallthrough]];
        case TypeIndex::UInt128: [[fallthrough]];
        case TypeIndex::Int256: [[fallthrough]];
        case TypeIndex::UInt256:
            return target_type->getSizeOfValueInMemory() == fixed_size;
        default:
            return false;
    }
}

AvroDeserializer::DeserializeFn AvroDeserializer::createDeserializeFn(const avro::NodePtr & root_node, const DataTypePtr & target_type)
{
    if (target_type->lowCardinality())
    {
        const auto * lc_type = assert_cast<const DataTypeLowCardinality *>(target_type.get());
        auto dict_deserialize = createDeserializeFn(root_node, lc_type->getDictionaryType());
        return [dict_deserialize](IColumn & column, avro::Decoder & decoder)
        {
            auto & lc_column = assert_cast<ColumnLowCardinality &>(column);
            auto tmp_column = lc_column.getDictionary().getNestedColumn()->cloneEmpty();
            auto res = dict_deserialize(*tmp_column, decoder);
            lc_column.insertFromFullColumn(*tmp_column, 0);
            return res;
        };
    }

    const WhichDataType target = WhichDataType(target_type);

    switch (root_node->type())
    {
        case avro::AVRO_STRING: [[fallthrough]];
        case avro::AVRO_BYTES:
            if (target.isUUID())
            {
                return [tmp = std::string()](IColumn & column, avro::Decoder & decoder) mutable
                {
                    decoder.decodeString(tmp);
                    if (tmp.length() != 36)
                        throw Exception(ErrorCodes::CANNOT_PARSE_UUID, "Cannot parse uuid {}", tmp);

                    const UUID uuid = parseUUID({reinterpret_cast<const UInt8 *>(tmp.data()), tmp.length()});
                    assert_cast<DataTypeUUID::ColumnType &>(column).insertValue(uuid);
                    return true;
                };
            }
            if (target.isString() || target.isFixedString())
            {
                return [tmp = std::string()](IColumn & column, avro::Decoder & decoder) mutable
                {
                    decoder.decodeString(tmp);
                    column.insertData(tmp.c_str(), tmp.length());
                    return true;
                };
            }
            if (target.isDecimal32())
                return createDecimalDeserializeFn<DataTypeDecimal32>(root_node, target_type, false);
            if (target.isDecimal64())
                return createDecimalDeserializeFn<DataTypeDecimal64>(root_node, target_type, false);
            if (target.isDecimal128())
                return createDecimalDeserializeFn<DataTypeDecimal128>(root_node, target_type, false);
            if (target.isDecimal256())
                return createDecimalDeserializeFn<DataTypeDecimal256>(root_node, target_type, false);
            if (target.isDateTime64())
                return createDecimalDeserializeFn<DataTypeDateTime64>(root_node, target_type, false);
            break;
        case avro::AVRO_INT:
            if (target_type->isValueRepresentedByNumber())
            {
                return [target](IColumn & column, avro::Decoder & decoder)
                {
                    insertNumber(column, target, decoder.decodeInt());
                    return true;
                };
            }
            break;
        case avro::AVRO_LONG:
            if (target_type->isValueRepresentedByNumber())
            {
                return [target](IColumn & column, avro::Decoder & decoder)
                {
                    insertNumber(column, target, decoder.decodeLong());
                    return true;
                };
            }
            break;
        case avro::AVRO_FLOAT:
            if (target_type->isValueRepresentedByNumber())
            {
                return [target](IColumn & column, avro::Decoder & decoder)
                {
                    insertNumber(column, target, decoder.decodeFloat());
                    return true;
                };
            }
            break;
        case avro::AVRO_DOUBLE:
            if (target_type->isValueRepresentedByNumber())
            {
                return [target](IColumn & column, avro::Decoder & decoder)
                {
                    insertNumber(column, target, decoder.decodeDouble());
                    return true;
                };
            }
            break;
        case avro::AVRO_BOOL:
            if (target_type->isValueRepresentedByNumber())
            {
                return [target](IColumn & column, avro::Decoder & decoder)
                {
                    insertNumber(column, target, decoder.decodeBool());
                    return true;
                };
            }
            break;
        case avro::AVRO_ARRAY:
            if (target.isArray())
            {
                auto nested_source_type = root_node->leafAt(0);
                auto nested_target_type = assert_cast<const DataTypeArray &>(*target_type).getNestedType();
                auto nested_deserialize = createDeserializeFn(nested_source_type, nested_target_type);
                return [nested_deserialize](IColumn & column, avro::Decoder & decoder)
                {
                    ColumnArray & column_array = assert_cast<ColumnArray &>(column);
                    ColumnArray::Offsets & offsets = column_array.getOffsets();
                    IColumn & nested_column = column_array.getData();
                    size_t total = 0;
                    for (size_t n = decoder.arrayStart(); n != 0; n = decoder.arrayNext())
                    {
                        total += n;
                        for (size_t i = 0; i < n; ++i)
                        {
                            nested_deserialize(nested_column, decoder);
                        }
                    }
                    offsets.push_back(offsets.back() + total);
                    return true;
                };
            }
            break;
        case avro::AVRO_UNION:
        {
            if (root_node->leaves() == 1)
            {
                auto nested_deserialize = createDeserializeFn(root_node->leafAt(0), target_type);
                return [nested_deserialize](IColumn & column, avro::Decoder & decoder)
                {
                    decoder.decodeUnionIndex();
                    nested_deserialize(column, decoder);
                    return true;
                };
            }

            if (root_node->leaves() == 2
                && (root_node->leafAt(0)->type() == avro::AVRO_NULL || root_node->leafAt(1)->type() == avro::AVRO_NULL))
            {
                int non_null_union_index = root_node->leafAt(0)->type() == avro::AVRO_NULL ? 1 : 0;
                if (target.isNullable())
                {
                    auto nested_deserialize = createDeserializeFn(root_node->leafAt(non_null_union_index), removeNullable(target_type));
                    return [non_null_union_index, nested_deserialize](IColumn & column, avro::Decoder & decoder)
                    {
                        ColumnNullable & col = assert_cast<ColumnNullable &>(column);
                        int union_index = static_cast<int>(decoder.decodeUnionIndex());
                        if (union_index == non_null_union_index)
                        {
                            nested_deserialize(col.getNestedColumn(), decoder);
                            col.getNullMapData().push_back(0);
                        }
                        else
                        {
                            col.insertDefault();
                        }
                        return true;
                    };
                }
                if (null_as_default)
                {
                    auto nested_deserialize = createDeserializeFn(root_node->leafAt(non_null_union_index), target_type);
                    return [non_null_union_index, nested_deserialize](IColumn & column, avro::Decoder & decoder)
                    {
                        int union_index = static_cast<int>(decoder.decodeUnionIndex());
                        if (union_index == non_null_union_index)
                        {
                            nested_deserialize(column, decoder);
                            return true;
                        }
                        column.insertDefault();
                        return false;
                    };
                }

                throw Exception(
                    ErrorCodes::BAD_ARGUMENTS,
                    "Cannot insert Avro Union(Null, {}) into non-nullable type {}. To use default value on NULL, enable setting "
                    "input_format_null_as_default",
                    avro::toString(root_node->leafAt(non_null_union_index)->type()),
                    target_type->getName());
            }

            if (target.isVariant())
            {
                const auto & variant_type = assert_cast<const DataTypeVariant &>(*target_type);
                const auto & nested_types = variant_type.getVariants();

                using AvroUnionIndex = size_t;
                std::map<AvroUnionIndex, ColumnVariant::Discriminator> union_index_to_global_discriminator;
                std::vector<DeserializeFn> nested_deserializers;
                nested_deserializers.reserve(root_node->leaves());

                bool union_has_null = false;
                for (size_t i = 0; i != root_node->leaves(); ++i)
                {
                    const auto & avro_node = root_node->leafAt(static_cast<int>(i));
                    if (avro_node->type() == avro::AVRO_NULL)
                    {
                        union_has_null = true;
                        nested_deserializers.emplace_back();
                        union_index_to_global_discriminator.insert_or_assign(i, ColumnVariant::NULL_DISCRIMINATOR);
                        continue;
                    }
                    const auto variant = AvroSchemaReader::avroNodeToDataType(avro_node);
                    nested_deserializers.emplace_back(createDeserializeFn(avro_node, variant));

                    auto corresponding_discriminator = variant_type.tryGetVariantDiscriminator(variant->getName());
                    if (!corresponding_discriminator)
                        throw Exception(
                            ErrorCodes::ILLEGAL_COLUMN,
                            "Destination {} and Avro Union containing {} are not compatible. If this is an issue, then let the Input "
                            "Format infer the schema from the Avro message instead of providing custom Variant type.",
                            variant_type.getName(),
                            variant->getName());

                    union_index_to_global_discriminator.insert_or_assign(i, std::move(corresponding_discriminator.value()));
                }

                if (root_node->leaves() != nested_types.size() + (union_has_null ? 1 : 0))
                    throw Exception(
                        ErrorCodes::BAD_ARGUMENTS,
                        "The number of (non-null) union types in Avro record ({}) does not match the number of types in destination Variant "
                        "type ({}).",
                        root_node->leaves() - (union_has_null ? 1 : 0),
                        nested_types.size());

                return [union_has_null,
                        deserializers = std::move(nested_deserializers),
                        discriminators_map = std::move(union_index_to_global_discriminator)](IColumn & column, avro::Decoder & decoder)
                {
                    auto & column_variant = assert_cast<ColumnVariant &>(column);

                    const AvroUnionIndex union_index = decoder.decodeUnionIndex();
                    const auto global_discriminator = discriminators_map.at(union_index);
                    if (union_has_null && global_discriminator == ColumnVariant::NULL_DISCRIMINATOR)
                    {
                        column_variant.insertDefault();
                        return true;
                    }

                    const auto local_discriminator = column_variant.localDiscriminatorByGlobal(global_discriminator);
                    auto & variant = column_variant.getVariantByLocalDiscriminator(local_discriminator);
                    deserializers[union_index](variant, decoder);

                    column_variant.getLocalDiscriminators().push_back(local_discriminator);
                    column_variant.getOffsets().push_back(variant.size() - 1);
                    return true;
                };
            }
            break;
        }
        case avro::AVRO_NULL:
            if (target.isNullable())
            {
                auto nested_type = removeNullable(target_type);
                if (nested_type->getTypeId() == TypeIndex::Nothing)
                {
                    return [](IColumn &, avro::Decoder & decoder)
                    {
                        decoder.decodeNull();
                        return true;
                    };
                }

                return [](IColumn & column, avro::Decoder & decoder)
                {
                    ColumnNullable & col = assert_cast<ColumnNullable &>(column);
                    decoder.decodeNull();
                    col.insertDefault();
                    return true;
                };
            }
            else if (null_as_default)
            {
                return [](IColumn & column, avro::Decoder & decoder)
                {
                    decoder.decodeNull();
                    column.insertDefault();
                    return false;
                };
            }
            else
            {
                throw Exception(
                    ErrorCodes::BAD_ARGUMENTS,
                    "Cannot insert Avro Null into non-nullable type {}. To use default value on NULL, enable setting "
                    "input_format_null_as_default", target_type->getName());
            }
        case avro::AVRO_ENUM:
            if (target.isString())
            {
                std::vector<std::string> symbols;
                symbols.reserve(root_node->names());
                for (int i = 0; i < static_cast<int>(root_node->names()); ++i)
                {
                    symbols.push_back(root_node->nameAt(i));
                }
                return [symbols](IColumn & column, avro::Decoder & decoder)
                {
                    size_t enum_index = decoder.decodeEnum();
                    const auto & enum_symbol = symbols[enum_index];
                    column.insertData(enum_symbol.c_str(), enum_symbol.length());
                    return true;
                };
            }
            if (target.isEnum())
            {
                const auto & enum_type = dynamic_cast<const IDataTypeEnum &>(*target_type);
                Row symbol_mapping;
                for (int i = 0; i < static_cast<int>(root_node->names()); ++i)
                {
                    symbol_mapping.push_back(enum_type.castToValue(root_node->nameAt(i)));
                }
                return [symbol_mapping](IColumn & column, avro::Decoder & decoder)
                {
                    size_t enum_index = decoder.decodeEnum();
                    column.insert(symbol_mapping[enum_index]);
                    return true;
                };
            }
            break;
        case avro::AVRO_FIXED:
        {
            size_t fixed_size = root_node->fixedSize();
            if (canBeDeserializedFromFixed(target_type, fixed_size))
            {
                return [tmp_fixed = std::vector<uint8_t>(fixed_size)](IColumn & column, avro::Decoder & decoder) mutable
                {
                    decoder.decodeFixed(tmp_fixed.size(), tmp_fixed);
                    column.insertData(reinterpret_cast<const char *>(tmp_fixed.data()), tmp_fixed.size());
                    return true;
                };
            }
            if (target.isUUID())
            {
                return [tmp = std::vector<uint8_t>(), fixed_size](IColumn & column, avro::Decoder & decoder) mutable
                {
                    decoder.decodeFixed(fixed_size, tmp);
                    if (tmp.size() != 36)
                        throw Exception(ErrorCodes::CANNOT_PARSE_UUID, "Cannot parse UUID from type Fixed, because it's size ({}) is not equal to the size of UUID (36)", fixed_size);

                    const UUID uuid = parseUUID({reinterpret_cast<const UInt8 *>(tmp.data()), tmp.size()});
                    assert_cast<DataTypeUUID::ColumnType &>(column).insertValue(uuid);
                    return true;
                };
            }
            if (target.isDecimal32())
                return createDecimalDeserializeFn<DataTypeDecimal32>(root_node, target_type, true);
            if (target.isDecimal64())
                return createDecimalDeserializeFn<DataTypeDecimal64>(root_node, target_type, true);
            if (target.isDecimal128())
                return createDecimalDeserializeFn<DataTypeDecimal128>(root_node, target_type, true);
            if (target.isDecimal256())
                return createDecimalDeserializeFn<DataTypeDecimal256>(root_node, target_type, true);
            if (target.isDateTime64())
                return createDecimalDeserializeFn<DataTypeDateTime64>(root_node, target_type, true);
            break;
        }
        case avro::AVRO_SYMBOLIC:
            return createDeserializeFn(avro::resolveSymbol(root_node), target_type);
        case avro::AVRO_RECORD:
        {
            if (target.isTuple())
            {
                const DataTypeTuple & tuple_type = assert_cast<const DataTypeTuple &>(*target_type);
                const auto & nested_types = tuple_type.getElements();
                std::vector<std::pair<DeserializeFn, size_t>> nested_deserializers;
                nested_deserializers.reserve(root_node->leaves());
                if (root_node->leaves() != nested_types.size())
                    throw Exception(ErrorCodes::INCORRECT_DATA, "The number of leaves in record doesn't match the number of elements in tuple");

                for (int i = 0; i != static_cast<int>(root_node->leaves()); ++i)
                {
                    const auto & name = root_node->nameAt(i);
                    size_t pos = tuple_type.getPositionByName(name);
                    auto nested_deserializer = createDeserializeFn(root_node->leafAt(i), nested_types[pos]);
                    nested_deserializers.emplace_back(nested_deserializer, pos);
                }

                return [nested_deserializers](IColumn & column, avro::Decoder & decoder)
                {
                    ColumnTuple & column_tuple = assert_cast<ColumnTuple &>(column);
                    auto nested_columns = column_tuple.getColumns();
                    for (const auto & [nested_deserializer, pos] : nested_deserializers)
                        nested_deserializer(*nested_columns[pos], decoder);
                    return true;
                };
            }
            break;
        }
        case avro::AVRO_MAP:
        {
            if (target.isMap())
            {
                const auto & map_type = assert_cast<const DataTypeMap &>(*target_type);
                const auto & keys_type = map_type.getKeyType();
                const auto & values_type = map_type.getValueType();
                auto keys_source_type = root_node->leafAt(0);
                auto values_source_type = root_node->leafAt(1);
                auto keys_deserializer = [keys_type, this](IColumn & column, avro::Decoder & decoder)
                {
                    String key = decoder.decodeString();
                    ReadBufferFromString buf(key);
                    keys_type->getDefaultSerialization()->deserializeWholeText(column, buf, settings);
                    return true;
                };

                auto values_deserializer = createDeserializeFn(values_source_type, values_type);
                return [keys_deserializer, values_deserializer](IColumn & column, avro::Decoder & decoder)
                {
                    ColumnMap & column_map = assert_cast<ColumnMap &>(column);
                    ColumnArray & column_array = column_map.getNestedColumn();
                    ColumnArray::Offsets & offsets = column_array.getOffsets();
                    ColumnTuple & nested_columns = column_map.getNestedData();
                    IColumn & keys_column = nested_columns.getColumn(0);
                    IColumn & values_column = nested_columns.getColumn(1);
                    size_t total = 0;
                    for (size_t n = decoder.mapStart(); n != 0; n = decoder.mapNext())
                    {
                        total += n;
                        for (size_t i = 0; i < n; ++i)
                        {
                            keys_deserializer(keys_column, decoder);
                            values_deserializer(values_column, decoder);
                        }
                    }
                    offsets.push_back(offsets.back() + total);
                    return true;
                };
            }
            break;
        }
        default:
            break;
    }

    if (target.isNullable())
    {
        auto nested_deserialize = createDeserializeFn(root_node, removeNullable(target_type));
        return [nested_deserialize](IColumn & column, avro::Decoder & decoder)
        {
            ColumnNullable & col = assert_cast<ColumnNullable &>(column);
            nested_deserialize(col.getNestedColumn(), decoder);
            col.getNullMapData().push_back(0);
            return true;
        };
    }

    throw Exception(ErrorCodes::ILLEGAL_COLUMN,
        "Type {} is not compatible with Avro {}:\n{}",
        target_type->getName(), avro::toString(root_node->type()), nodeToJSON(root_node));
}

AvroDeserializer::SkipFn AvroDeserializer::createSkipFn(const avro::NodePtr & root_node)
{
    switch (root_node->type())
    {
        case avro::AVRO_STRING:
            return [](avro::Decoder & decoder) { decoder.skipString(); };
        case avro::AVRO_BYTES:
            return [](avro::Decoder & decoder) { decoder.skipBytes(); };
        case avro::AVRO_INT:
            return [](avro::Decoder & decoder) { decoder.decodeInt(); };
        case avro::AVRO_LONG:
            return [](avro::Decoder & decoder) { decoder.decodeLong(); };
        case avro::AVRO_FLOAT:
            return [](avro::Decoder & decoder) { decoder.decodeFloat(); };
        case avro::AVRO_DOUBLE:
            return [](avro::Decoder & decoder) { decoder.decodeDouble(); };
        case avro::AVRO_BOOL:
            return [](avro::Decoder & decoder) { decoder.decodeBool(); };
        case avro::AVRO_ARRAY:
        {
            auto nested_skip_fn = createSkipFn(root_node->leafAt(0));
            return [nested_skip_fn](avro::Decoder & decoder)
            {
                for (size_t n = decoder.arrayStart(); n != 0; n = decoder.arrayNext())
                {
                    for (size_t i = 0; i < n; ++i)
                    {
                        nested_skip_fn(decoder);
                    }
                }
            };
        }
        case avro::AVRO_UNION:
        {
            std::vector<SkipFn> union_skip_fns;
            union_skip_fns.reserve(root_node->leaves());
            for (int i = 0; i < static_cast<int>(root_node->leaves()); ++i)
            {
                union_skip_fns.push_back(createSkipFn(root_node->leafAt(i)));
            }
            return [union_skip_fns](avro::Decoder & decoder)
            {
                auto index = decoder.decodeUnionIndex();
                if (index >= union_skip_fns.size())
                {
                    throw Exception(ErrorCodes::INCORRECT_DATA, "Union index out of boundary");
                }
                union_skip_fns[index](decoder);
            };
        }
        case avro::AVRO_NULL:
            return [](avro::Decoder & decoder) { decoder.decodeNull(); };
        case avro::AVRO_ENUM:
            return [](avro::Decoder & decoder) { decoder.decodeEnum(); };
        case avro::AVRO_FIXED:
        {
            auto fixed_size = root_node->fixedSize();
            return [fixed_size](avro::Decoder & decoder) { decoder.skipFixed(fixed_size); };
        }
        case avro::AVRO_MAP:
        {
            auto value_skip_fn = createSkipFn(root_node->leafAt(1));
            return [value_skip_fn](avro::Decoder & decoder)
            {
                for (size_t n = decoder.mapStart(); n != 0; n = decoder.mapNext())
                {
                    for (size_t i = 0; i < n; ++i)
                    {
                        decoder.skipString();
                        value_skip_fn(decoder);
                    }
                }
            };
        }
        case avro::AVRO_RECORD:
        {
            std::vector<SkipFn> field_skip_fns;
            field_skip_fns.reserve(root_node->leaves());
            for (int i = 0; i < static_cast<int>(root_node->leaves()); ++i)
            {
                field_skip_fns.push_back(createSkipFn(root_node->leafAt(i)));
            }
            return [field_skip_fns](avro::Decoder & decoder)
            {
                for (const auto & skip_fn : field_skip_fns)
                    skip_fn(decoder);
            };
        }
        case avro::AVRO_SYMBOLIC:
        {
            auto [it, inserted] = symbolic_skip_fn_map.emplace(root_node->name(), SkipFn{});
            if (inserted)
            {
                it->second = createSkipFn(avro::resolveSymbol(root_node));
            }
            return [&skip_fn = it->second](avro::Decoder & decoder)
            {
                skip_fn(decoder);
            };
        }
        default:
            throw Exception(ErrorCodes::ILLEGAL_COLUMN, "Unsupported Avro type {} ({})", root_node->name().fullname(), int(root_node->type()));
    }
}

void AvroDeserializer::Action::deserializeNested(MutableColumns & columns, avro::Decoder & decoder, RowReadExtension & ext) const
{
    /// We should deserialize all nested columns together, because
    /// in avro we have single row Array(Record) and we can
    /// deserialize it once.

    std::vector<ColumnArray::Offsets *> arrays_offsets;
    arrays_offsets.reserve(nested_column_indexes.size());
    std::vector<IColumn *> nested_columns;
    nested_columns.reserve(nested_column_indexes.size());
    for (size_t index : nested_column_indexes)
    {
        ColumnArray & column_array = assert_cast<ColumnArray &>(*columns[index]);
        arrays_offsets.push_back(&column_array.getOffsets());
        nested_columns.push_back(&column_array.getData());
    }

    size_t total = 0;
    for (size_t n = decoder.arrayStart(); n != 0; n = decoder.arrayNext())
    {
        total += n;
        for (size_t i = 0; i < n; ++i)
        {
            for (size_t j = 0; j != nested_deserializers.size(); ++j)
                ext.read_columns[nested_column_indexes[j]] = nested_deserializers[j](*nested_columns[j], decoder);
        }
    }

    for (auto & offsets : arrays_offsets)
        offsets->push_back(offsets->back() + total);
}

static inline std::string concatPath(const std::string & a, const std::string & b)
{
    return a.empty() ? b : a + "." + b;
}

AvroDeserializer::Action AvroDeserializer::createAction(const Block & header, const avro::NodePtr & node, const std::string & current_path)
{
    if (node->type() == avro::AVRO_SYMBOLIC)
    {
        /// continue traversal only if some column name starts with current_path
        auto keep_going = std::any_of(header.begin(), header.end(), [&current_path](const ColumnWithTypeAndName & col)
        {
            return col.name.starts_with(current_path);
        });
        auto resolved_node = avro::resolveSymbol(node);
        if (keep_going)
            return createAction(header, resolved_node, current_path);
        return AvroDeserializer::Action(createSkipFn(resolved_node));
    }

    if (header.has(current_path))
    {
        auto target_column_idx = header.getPositionByName(current_path);
        const auto & column = header.getByPosition(target_column_idx);
        try
        {
            AvroDeserializer::Action action(static_cast<int>(target_column_idx), createDeserializeFn(node, column.type));
            column_found[target_column_idx] = true;
            return action;
        }
        catch (Exception & e)
        {
            e.addMessage("column " + column.name);
            throw;
        }
    }
    else if (node->type() == avro::AVRO_RECORD)
    {
        std::vector<AvroDeserializer::Action> field_actions(node->leaves());
        for (int i = 0; i < static_cast<int>(node->leaves()); ++i)
        {
            const auto & field_node = node->leafAt(i);
            const auto & field_name = node->nameAt(i);
            field_actions[i] = createAction(header, field_node, concatPath(current_path, field_name));
        }
        return AvroDeserializer::Action::recordAction(field_actions);
    }
    else if (node->type() == avro::AVRO_UNION)
    {
        std::vector<AvroDeserializer::Action> branch_actions(node->leaves());
        for (int i = 0; i < static_cast<int>(node->leaves()); ++i)
        {
            const auto & branch_node = node->leafAt(i);
            const auto & branch_name = nodeName(branch_node);
            branch_actions[i] = createAction(header, branch_node, concatPath(current_path, branch_name));
        }
        return AvroDeserializer::Action::unionAction(branch_actions);
    }
    else if (node->type() == avro::AVRO_ARRAY)
    {
        /// If header doesn't have column with current_path name and node is Array(Record),
        /// check if we have a flattened Nested table with such name.
        Names nested_names = Nested::getAllNestedColumnsForTable(header, current_path);
        auto nested_avro_node = node->leafAt(0);
        if (nested_names.empty() || nested_avro_node->type() != avro::AVRO_RECORD)
            return AvroDeserializer::Action(createSkipFn(node));

        /// Check that all nested columns are Arrays.
        std::unordered_map<String, DataTypePtr> nested_types;
        for (const auto & name : nested_names)
        {
            auto type = header.getByName(name).type;
            if (!isArray(type))
                return AvroDeserializer::Action(createSkipFn(node));
            nested_types[Nested::splitName(name).second] = assert_cast<const DataTypeArray *>(type.get())->getNestedType();
        }

        /// Create nested deserializer for each nested column.
        std::vector<DeserializeFn> nested_deserializers;
        std::vector<size_t> nested_indexes;
        for (int i = 0; i != static_cast<int>(nested_avro_node->leaves()); ++i)
        {
            const auto & name = nested_avro_node->nameAt(i);
            if (!nested_types.contains(name))
                return AvroDeserializer::Action(createSkipFn(node));
            size_t nested_column_index = header.getPositionByName(Nested::concatenateName(current_path, name));
            column_found[nested_column_index] = true;
            auto nested_deserializer = createDeserializeFn(nested_avro_node->leafAt(i), nested_types[name]);
            nested_deserializers.emplace_back(nested_deserializer);
            nested_indexes.push_back(nested_column_index);
        }

        return AvroDeserializer::Action(nested_indexes, nested_deserializers);
    }
    else
    {
        return AvroDeserializer::Action(createSkipFn(node));
    }
}


AvroDeserializer::AvroDeserializer(DataTypePtr data_type, const std::string & column_name, avro::ValidSchema schema, bool allow_missing_fields, bool null_as_default_, const FormatSettings & settings_)
    : null_as_default(null_as_default_), settings(settings_)
{
    const auto & schema_root = schema.root();
    if (schema_root->type() != avro::AVRO_RECORD)
        throw Exception(ErrorCodes::TYPE_MISMATCH, "Root schema must be a record");

    Block header;
    header.insert({data_type->createColumn(), data_type, column_name});

    column_found.resize(header.columns());
    row_action = createAction(header, schema_root, column_name);
    // fail on missing fields when allow_missing_fields = false
    if (!allow_missing_fields)
    {
        for (size_t i = 0; i < header.columns(); ++i)
        {
            if (!column_found[i])
                throw Exception(ErrorCodes::THERE_IS_NO_COLUMN, "Field {} not found in Avro schema", header.getByPosition(i).name);
        }
    }

}

AvroDeserializer::AvroDeserializer(const Block & header, avro::ValidSchema schema, bool allow_missing_fields, bool null_as_default_, const FormatSettings & settings_)
    : null_as_default(null_as_default_), settings(settings_)
{
    const auto & schema_root = schema.root();
    if (schema_root->type() != avro::AVRO_RECORD)
    {
        throw Exception(ErrorCodes::TYPE_MISMATCH, "Root schema must be a record");
    }

    column_found.resize(header.columns());
    row_action = createAction(header, schema_root);
    // fail on missing fields when allow_missing_fields = false
    if (!allow_missing_fields)
    {
        for (size_t i = 0; i < header.columns(); ++i)
        {
            if (!column_found[i])
            {
                throw Exception(ErrorCodes::THERE_IS_NO_COLUMN, "Field {} not found in Avro schema", header.getByPosition(i).name);
            }
        }
    }
}

void AvroDeserializer::deserializeRow(MutableColumns & columns, avro::Decoder & decoder, RowReadExtension & ext) const
{
    size_t row = columns[0]->size() + 1;
    ext.read_columns.assign(columns.size(), false);
    row_action.execute(columns, decoder, ext);
    for (size_t i = 0; i < ext.read_columns.size(); ++i)
    {
        /// Insert default in missing columns.
        if (columns[i]->size() != row)
            columns[i]->insertDefault();
    }
}


AvroRowInputFormat::AvroRowInputFormat(const Block & header_, ReadBuffer & in_, Params params_, const FormatSettings & format_settings_)
    : IRowInputFormat(header_, in_, params_), format_settings(format_settings_)
{
}

void AvroRowInputFormat::readPrefix()
{
    file_reader_ptr = std::make_unique<avro::DataFileReaderBase>(std::make_unique<AvroInputStreamReadBufferAdapter>(*in));
    deserializer_ptr = std::make_unique<AvroDeserializer>(
        output.getHeader(), file_reader_ptr->dataSchema(), format_settings.avro.allow_missing_fields, format_settings.null_as_default, format_settings);
    file_reader_ptr->init();
}

bool AvroRowInputFormat::readRow(MutableColumns & columns, RowReadExtension &ext)
{
    if (file_reader_ptr->hasMore())
    {
        file_reader_ptr->decr();
        deserializer_ptr->deserializeRow(columns, file_reader_ptr->decoder(), ext);
        return true;
    }
    return false;
}

size_t AvroRowInputFormat::countRows(size_t max_block_size)
{
    size_t num_rows = 0;
    while (file_reader_ptr->hasMore() && num_rows < max_block_size)
    {
        file_reader_ptr->decr();
        file_reader_ptr->decoder().drain();
        ++num_rows;
    }

    return num_rows;
}

<<<<<<< HEAD
=======
class AvroConfluentRowInputFormat::SchemaRegistry
{
public:
    explicit SchemaRegistry(const std::string & base_url_, size_t schema_cache_max_size = 1000)
        : base_url(base_url_), schema_cache(CurrentMetrics::AvroSchemaCacheBytes, CurrentMetrics::AvroSchemaCacheCells, schema_cache_max_size)
    {
        if (base_url.empty())
            throw Exception(ErrorCodes::BAD_ARGUMENTS, "Empty Schema Registry URL");
    }

    avro::ValidSchema getSchema(uint32_t id)
    {
        auto [schema, loaded] = schema_cache.getOrSet(
            id,
            [this, id](){ return std::make_shared<avro::ValidSchema>(fetchSchema(id)); }
        );
        return *schema;
    }

private:
    avro::ValidSchema fetchSchema(uint32_t id)
    {
        try
        {
            try
            {
                Poco::URI url(base_url, base_url.getPath() + "/schemas/ids/" + std::to_string(id));
                LOG_TRACE((getLogger("AvroConfluentRowInputFormat")), "Fetching schema id = {} from url {}", id, url.toString());

                /// One second for connect/send/receive. Just in case.
                auto timeouts = ConnectionTimeouts()
                    .withConnectionTimeout(1)
                    .withSendTimeout(1)
                    .withReceiveTimeout(1);

                Poco::Net::HTTPRequest request(Poco::Net::HTTPRequest::HTTP_GET, url.getPathAndQuery(), Poco::Net::HTTPRequest::HTTP_1_1);
                request.setHost(url.getHost());

                if (!url.getUserInfo().empty())
                {
                    Poco::Net::HTTPCredentials http_credentials;
                    Poco::Net::HTTPBasicCredentials http_basic_credentials;

                    http_credentials.fromUserInfo(url.getUserInfo());

                    std::string decoded_username;
                    Poco::URI::decode(http_credentials.getUsername(), decoded_username);
                    http_basic_credentials.setUsername(decoded_username);

                    if (!http_credentials.getPassword().empty())
                    {
                        std::string decoded_password;
                        Poco::URI::decode(http_credentials.getPassword(), decoded_password);
                        http_basic_credentials.setPassword(decoded_password);
                    }

                    http_basic_credentials.authenticate(request);
                }

                auto session = makeHTTPSession(HTTPConnectionGroupType::HTTP, url, timeouts);
                session->sendRequest(request);

                Poco::Net::HTTPResponse response;
                std::istream * response_body = receiveResponse(*session, request, response, false);

                Poco::JSON::Parser parser;
                auto json_body = parser.parse(*response_body).extract<Poco::JSON::Object::Ptr>();


                auto schema = json_body->getValue<std::string>("schema");
                LOG_TRACE((getLogger("AvroConfluentRowInputFormat")), "Successfully fetched schema id = {}\n{}", id, schema);
                return avro::compileJsonSchemaFromString(schema);
            }
            catch (const Exception &)
            {
                throw;
            }
            catch (const Poco::Exception & e)
            {
                throw Exception(Exception::CreateFromPocoTag{}, e);
            }
            catch (const avro::Exception & e)
            {
                throw Exception::createDeprecated(e.what(), ErrorCodes::INCORRECT_DATA);
            }
        }
        catch (Exception & e)
        {
            e.addMessage("while fetching schema id = " + std::to_string(id));
            throw;
        }
    }

    Poco::URI base_url;
    CacheBase<uint32_t, avro::ValidSchema> schema_cache;
};

using ConfluentSchemaRegistry = AvroConfluentRowInputFormat::SchemaRegistry;
>>>>>>> 53395683
#define SCHEMA_REGISTRY_CACHE_MAX_SIZE 1000
/// Cache of Schema Registry URL -> SchemaRegistry
static CacheBase<std::string, ConfluentSchemaRegistry> schema_registry_cache(CurrentMetrics::AvroSchemaRegistryCacheBytes, CurrentMetrics::AvroSchemaRegistryCacheCells, SCHEMA_REGISTRY_CACHE_MAX_SIZE);

static std::shared_ptr<ConfluentSchemaRegistry> getConfluentSchemaRegistry(const FormatSettings & format_settings)
{
    const auto & base_url = format_settings.avro.schema_registry_url;
    auto [schema_registry, loaded] = schema_registry_cache.getOrSet(
        base_url,
        [base_url]()
        {
            return std::make_shared<ConfluentSchemaRegistry>(base_url, "AvroConfluentRowInputFormat");
        }
    );
    return schema_registry;
}

static uint32_t readConfluentSchemaId(ReadBuffer & in)
{
    uint8_t magic;
    uint32_t schema_id;

    try
    {
        readBinaryBigEndian(magic, in);
        readBinaryBigEndian(schema_id, in);
    }
    catch (const Exception & e)
    {
        if (e.code() == ErrorCodes::CANNOT_READ_ALL_DATA)
        {
            /* empty or incomplete message without Avro Confluent magic number or schema id */
            throw Exception(ErrorCodes::INCORRECT_DATA, "Missing AvroConfluent magic byte or schema identifier.");
        }
        throw;
    }

    if (magic != 0x00)
    {
        throw Exception(ErrorCodes::INCORRECT_DATA, "Invalid magic byte before AvroConfluent schema identifier. "
            "Must be zero byte, found {} instead", int(magic));
    }

    return schema_id;
}

AvroConfluentRowInputFormat::AvroConfluentRowInputFormat(
    const Block & header_, ReadBuffer & in_, Params params_, const FormatSettings & format_settings_)
    : IRowInputFormat(header_, in_, params_)
    , schema_registry(getConfluentSchemaRegistry(format_settings_))
    , format_settings(format_settings_)

{
}

void AvroConfluentRowInputFormat::readPrefix()
{
    input_stream = std::make_unique<AvroInputStreamReadBufferAdapter>(*in);
    decoder = avro::binaryDecoder();
    decoder->init(*input_stream);
}

bool AvroConfluentRowInputFormat::readRow(MutableColumns & columns, RowReadExtension & ext)
{
    if (in->eof())
    {
        return false;
    }
    // skip tombstone records (kafka messages with null value)
    if (in->available() == 0)
    {
        return false;
    }
    SchemaId schema_id = readConfluentSchemaId(*in);
    const auto & deserializer = getOrCreateDeserializer(schema_id);
    deserializer.deserializeRow(columns, *decoder, ext);
    decoder->drain();
    return true;
}

void AvroConfluentRowInputFormat::syncAfterError()
{
    // skip until the end of current kafka message
    in->tryIgnore(in->available());
}

const AvroDeserializer & AvroConfluentRowInputFormat::getOrCreateDeserializer(SchemaId schema_id)
{
    auto it = deserializer_cache.find(schema_id);
    if (it == deserializer_cache.end())
    {
        auto schema = schema_registry->getAvroSchema(schema_id);
        AvroDeserializer deserializer(
            output.getHeader(), schema, format_settings.avro.allow_missing_fields, format_settings.null_as_default, format_settings);
        it = deserializer_cache.emplace(schema_id, deserializer).first;
    }
    return it->second;
}

AvroSchemaReader::AvroSchemaReader(ReadBuffer & in_, bool confluent_, const FormatSettings & format_settings_)
    : ISchemaReader(in_), confluent(confluent_), format_settings(format_settings_)
{
}

NamesAndTypesList AvroSchemaReader::readSchema()
{
    avro::NodePtr root_node;
    if (confluent)
    {
        UInt32 schema_id = readConfluentSchemaId(in);
        root_node = getConfluentSchemaRegistry(format_settings)->getAvroSchema(schema_id).root();
    }
    else
    {
        auto file_reader_ptr = std::make_unique<avro::DataFileReaderBase>(std::make_unique<AvroInputStreamReadBufferAdapter>(in));
        root_node = file_reader_ptr->dataSchema().root();
    }

    if (root_node->type() != avro::Type::AVRO_RECORD)
        throw Exception(ErrorCodes::TYPE_MISMATCH, "Root schema must be a record");

    NamesAndTypesList names_and_types;
    for (int i = 0; i != static_cast<int>(root_node->leaves()); ++i)
        names_and_types.emplace_back(root_node->nameAt(i), avroNodeToDataType(root_node->leafAt(i)));

    return names_and_types;
}

DataTypePtr AvroSchemaReader::avroNodeToDataType(avro::NodePtr node)
{
    switch (node->type())
    {
        case avro::Type::AVRO_INT:
        {
            if (node->logicalType().type() == avro::LogicalType::DATE)
                return {std::make_shared<DataTypeDate32>()};

            return {std::make_shared<DataTypeInt32>()};
        }
        case avro::Type::AVRO_LONG:
        {
            auto logical_type = node->logicalType();
            if (logical_type.type() == avro::LogicalType::TIMESTAMP_MILLIS)
                return {std::make_shared<DataTypeDateTime64>(3)};
            if (logical_type.type() == avro::LogicalType::TIMESTAMP_MICROS)
                return {std::make_shared<DataTypeDateTime64>(6)};

            return std::make_shared<DataTypeInt64>();
        }
        case avro::Type::AVRO_BOOL:
            return DataTypeFactory::instance().get("Bool");
        case avro::Type::AVRO_FLOAT:
            return std::make_shared<DataTypeFloat32>();
        case avro::Type::AVRO_DOUBLE:
            return std::make_shared<DataTypeFloat64>();
        case avro::Type::AVRO_STRING: [[fallthrough]];
        case avro::Type::AVRO_BYTES:
        {
            auto logical_type = node->logicalType();
            if (logical_type.type() == avro::LogicalType::UUID)
                return std::make_shared<DataTypeUUID>();

            if (logical_type.type() == avro::LogicalType::DECIMAL)
                return createDecimal<DataTypeDecimal>(logical_type.precision(), logical_type.scale());

            return std::make_shared<DataTypeString>();
        }
        case avro::Type::AVRO_ENUM:
        {
            if (node->names() < 128)
            {
                EnumValues<Int8>::Values values;
                for (int i = 0; i != static_cast<int>(node->names()); ++i)
                    values.emplace_back(node->nameAt(i), i);
                return std::make_shared<DataTypeEnum8>(std::move(values));
            }
            if (node->names() < 32768)
            {
                EnumValues<Int16>::Values values;
                for (int i = 0; i != static_cast<int>(node->names()); ++i)
                    values.emplace_back(node->nameAt(i), i);
                return std::make_shared<DataTypeEnum16>(std::move(values));
            }

            throw Exception(ErrorCodes::ILLEGAL_COLUMN, "ClickHouse supports only 8 and 16-bit Enum.");
        }
        case avro::Type::AVRO_FIXED:
        {
            auto logical_type = node->logicalType();
            if (logical_type.type() == avro::LogicalType::UUID)
                return std::make_shared<DataTypeUUID>();

            if (logical_type.type() == avro::LogicalType::DECIMAL)
                return createDecimal<DataTypeDecimal>(logical_type.precision(), logical_type.scale());

            return std::make_shared<DataTypeFixedString>(node->fixedSize());
        }
        case avro::Type::AVRO_ARRAY:
            return std::make_shared<DataTypeArray>(avroNodeToDataType(node->leafAt(0)));
        case avro::Type::AVRO_NULL:
            return std::make_shared<DataTypeNothing>();
        case avro::Type::AVRO_UNION:
        {
            // Treat union[T] as just T
            if (node->leaves() == 1)
            {
                return avroNodeToDataType(node->leafAt(0));
            }

            // Treat union[T, NULL] and union[NULL, T] as Nullable(T)
            if (
                node->leaves() == 2
                && (node->leafAt(0)->type() == avro::Type::AVRO_NULL || node->leafAt(1)->type() == avro::Type::AVRO_NULL))
            {
                int nested_leaf_index = node->leafAt(0)->type() == avro::Type::AVRO_NULL ? 1 : 0;
                auto nested_type = avroNodeToDataType(node->leafAt(nested_leaf_index));
                return nested_type->canBeInsideNullable() ? makeNullable(nested_type) : nested_type;
            }

            // Treat union[T1, T2, …] as Variant(T1, T2)
            const int avro_union_size = static_cast<int>(node->leaves());

            DataTypes nested_types;
            nested_types.reserve(avro_union_size);

            for (int i = 0; i != avro_union_size; ++i)
            {
                // We skip the null union type in Variant, since it is encoded using the null discriminator (implicitly all Variants can "contain null").
                if (node->leafAt(i)->type() == avro::Type::AVRO_NULL) continue;

                const auto & avro_node = node->leafAt(i);
                nested_types.push_back(avroNodeToDataType(avro_node));
            }
            return std::make_shared<DataTypeVariant>(nested_types);
        }
        case avro::Type::AVRO_SYMBOLIC:
            return avroNodeToDataType(avro::resolveSymbol(node));
        case avro::Type::AVRO_RECORD:
        {
            DataTypes nested_types;
            nested_types.reserve(node->leaves());
            Names nested_names;
            nested_names.reserve(node->leaves());
            for (int i = 0; i != static_cast<int>(node->leaves()); ++i)
            {
                nested_types.push_back(avroNodeToDataType(node->leafAt(i)));
                nested_names.push_back(node->nameAt(i));
            }
            return std::make_shared<DataTypeTuple>(nested_types, nested_names);
        }
        case avro::Type::AVRO_MAP:
            return std::make_shared<DataTypeMap>(avroNodeToDataType(node->leafAt(0)), avroNodeToDataType(node->leafAt(1)));
        default:
            throw Exception(ErrorCodes::ILLEGAL_COLUMN, "Avro column {} is not supported for inserting.", nodeName(node));
    }
}

void registerInputFormatAvro(FormatFactory & factory)
{
    factory.registerInputFormat("Avro", [](
        ReadBuffer & buf,
        const Block & sample,
        const RowInputFormatParams & params,
        const FormatSettings & settings)
    {
        return std::make_shared<AvroRowInputFormat>(sample, buf, params, settings);
    });

    factory.markFormatSupportsSubsetOfColumns("Avro");

    factory.registerInputFormat("AvroConfluent",[](
        ReadBuffer & buf,
        const Block & sample,
        const RowInputFormatParams & params,
        const FormatSettings & settings)
    {
        return std::make_shared<AvroConfluentRowInputFormat>(sample, buf, params, settings);
    });

    factory.markFormatSupportsSubsetOfColumns("AvroConfluent");
}

void registerAvroSchemaReader(FormatFactory & factory)
{
    factory.registerSchemaReader("Avro", [](ReadBuffer & buf, const FormatSettings & settings)
    {
           return std::make_shared<AvroSchemaReader>(buf, false, settings);
    });

    factory.registerSchemaReader("AvroConfluent", [](ReadBuffer & buf, const FormatSettings & settings)
    {
        return std::make_shared<AvroSchemaReader>(buf, true, settings);
    });

}


}

#else

namespace DB
{
class FormatFactory;
void registerInputFormatAvro(FormatFactory &)
{
}

void registerAvroSchemaReader(FormatFactory &) {}
}

#endif<|MERGE_RESOLUTION|>--- conflicted
+++ resolved
@@ -1047,107 +1047,6 @@
     return num_rows;
 }
 
-<<<<<<< HEAD
-=======
-class AvroConfluentRowInputFormat::SchemaRegistry
-{
-public:
-    explicit SchemaRegistry(const std::string & base_url_, size_t schema_cache_max_size = 1000)
-        : base_url(base_url_), schema_cache(CurrentMetrics::AvroSchemaCacheBytes, CurrentMetrics::AvroSchemaCacheCells, schema_cache_max_size)
-    {
-        if (base_url.empty())
-            throw Exception(ErrorCodes::BAD_ARGUMENTS, "Empty Schema Registry URL");
-    }
-
-    avro::ValidSchema getSchema(uint32_t id)
-    {
-        auto [schema, loaded] = schema_cache.getOrSet(
-            id,
-            [this, id](){ return std::make_shared<avro::ValidSchema>(fetchSchema(id)); }
-        );
-        return *schema;
-    }
-
-private:
-    avro::ValidSchema fetchSchema(uint32_t id)
-    {
-        try
-        {
-            try
-            {
-                Poco::URI url(base_url, base_url.getPath() + "/schemas/ids/" + std::to_string(id));
-                LOG_TRACE((getLogger("AvroConfluentRowInputFormat")), "Fetching schema id = {} from url {}", id, url.toString());
-
-                /// One second for connect/send/receive. Just in case.
-                auto timeouts = ConnectionTimeouts()
-                    .withConnectionTimeout(1)
-                    .withSendTimeout(1)
-                    .withReceiveTimeout(1);
-
-                Poco::Net::HTTPRequest request(Poco::Net::HTTPRequest::HTTP_GET, url.getPathAndQuery(), Poco::Net::HTTPRequest::HTTP_1_1);
-                request.setHost(url.getHost());
-
-                if (!url.getUserInfo().empty())
-                {
-                    Poco::Net::HTTPCredentials http_credentials;
-                    Poco::Net::HTTPBasicCredentials http_basic_credentials;
-
-                    http_credentials.fromUserInfo(url.getUserInfo());
-
-                    std::string decoded_username;
-                    Poco::URI::decode(http_credentials.getUsername(), decoded_username);
-                    http_basic_credentials.setUsername(decoded_username);
-
-                    if (!http_credentials.getPassword().empty())
-                    {
-                        std::string decoded_password;
-                        Poco::URI::decode(http_credentials.getPassword(), decoded_password);
-                        http_basic_credentials.setPassword(decoded_password);
-                    }
-
-                    http_basic_credentials.authenticate(request);
-                }
-
-                auto session = makeHTTPSession(HTTPConnectionGroupType::HTTP, url, timeouts);
-                session->sendRequest(request);
-
-                Poco::Net::HTTPResponse response;
-                std::istream * response_body = receiveResponse(*session, request, response, false);
-
-                Poco::JSON::Parser parser;
-                auto json_body = parser.parse(*response_body).extract<Poco::JSON::Object::Ptr>();
-
-
-                auto schema = json_body->getValue<std::string>("schema");
-                LOG_TRACE((getLogger("AvroConfluentRowInputFormat")), "Successfully fetched schema id = {}\n{}", id, schema);
-                return avro::compileJsonSchemaFromString(schema);
-            }
-            catch (const Exception &)
-            {
-                throw;
-            }
-            catch (const Poco::Exception & e)
-            {
-                throw Exception(Exception::CreateFromPocoTag{}, e);
-            }
-            catch (const avro::Exception & e)
-            {
-                throw Exception::createDeprecated(e.what(), ErrorCodes::INCORRECT_DATA);
-            }
-        }
-        catch (Exception & e)
-        {
-            e.addMessage("while fetching schema id = " + std::to_string(id));
-            throw;
-        }
-    }
-
-    Poco::URI base_url;
-    CacheBase<uint32_t, avro::ValidSchema> schema_cache;
-};
-
-using ConfluentSchemaRegistry = AvroConfluentRowInputFormat::SchemaRegistry;
->>>>>>> 53395683
 #define SCHEMA_REGISTRY_CACHE_MAX_SIZE 1000
 /// Cache of Schema Registry URL -> SchemaRegistry
 static CacheBase<std::string, ConfluentSchemaRegistry> schema_registry_cache(CurrentMetrics::AvroSchemaRegistryCacheBytes, CurrentMetrics::AvroSchemaRegistryCacheCells, SCHEMA_REGISTRY_CACHE_MAX_SIZE);
