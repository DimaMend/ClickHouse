#include <IO/ReadHelpers.h>
#include <Interpreters/evaluateConstantExpression.h>
#include <Interpreters/convertFieldToType.h>
#include <Parsers/TokenIterator.h>
#include <Processors/Formats/Impl/ValuesBlockInputFormat.h>
#include <Formats/FormatFactory.h>
#include <Formats/EscapingRuleUtils.h>
#include <Core/Block.h>
#include <base/find_symbols.h>
#include <Common/typeid_cast.h>
#include <Common/checkStackSize.h>
#include <Common/logger_useful.h>
#include <Parsers/ASTLiteral.h>
#include <DataTypes/Serializations/SerializationNullable.h>
#include <DataTypes/DataTypeTuple.h>
#include <DataTypes/DataTypeArray.h>
#include <DataTypes/DataTypeMap.h>
#include <DataTypes/ObjectUtils.h>


namespace DB
{

namespace ErrorCodes
{
    extern const int LOGICAL_ERROR;
    extern const int SYNTAX_ERROR;
    extern const int TYPE_MISMATCH;
    extern const int SUPPORT_IS_DISABLED;
    extern const int ARGUMENT_OUT_OF_BOUND;
    extern const int CANNOT_READ_ALL_DATA;
}


ValuesBlockInputFormat::ValuesBlockInputFormat(
    ReadBuffer & in_,
    const Block & header_,
    const RowInputFormatParams & params_,
    const FormatSettings & format_settings_)
    : ValuesBlockInputFormat(std::make_unique<PeekableReadBuffer>(in_), header_, params_, format_settings_)
{
}

ValuesBlockInputFormat::ValuesBlockInputFormat(
    std::unique_ptr<PeekableReadBuffer> buf_,
    const Block & header_,
    const RowInputFormatParams & params_,
    const FormatSettings & format_settings_)
    : IInputFormat(header_, buf_.get()), buf(std::move(buf_)),
        params(params_), format_settings(format_settings_), num_columns(header_.columns()),
        parser_type_for_column(num_columns, ParserType::Streaming),
        attempts_to_deduce_template(num_columns), attempts_to_deduce_template_cached(num_columns),
        rows_parsed_using_template(num_columns), templates(num_columns), types(header_.getDataTypes()), serializations(header_.getSerializations())
{
}

/// Can be used in fileSegmentationEngine for parallel parsing of Values
bool ValuesBlockInputFormat::skipToNextRow(ReadBuffer * buf, size_t min_chunk_bytes, int balance)
{
    skipWhitespaceIfAny(*buf);
    if (buf->eof() || *buf->position() == ';')
        return false;
    bool quoted = false;

    size_t chunk_begin_buf_count = buf->count();
    while (!buf->eof() && (balance || buf->count() - chunk_begin_buf_count < min_chunk_bytes))
    {
        buf->position() = find_first_symbols<'\\', '\'', ')', '('>(buf->position(), buf->buffer().end());
        if (buf->position() == buf->buffer().end())
            continue;
        if (*buf->position() == '\\')
        {
            ++buf->position();
            if (!buf->eof())
                ++buf->position();
        }
        else if (*buf->position() == '\'')
        {
            quoted ^= true;
            ++buf->position();
        }
        else if (*buf->position() == ')')
        {
            ++buf->position();
            if (!quoted)
                --balance;
        }
        else if (*buf->position() == '(')
        {
            ++buf->position();
            if (!quoted)
                ++balance;
        }
    }

    if (!buf->eof() && *buf->position() == ',')
        ++buf->position();
    return true;
}

Chunk ValuesBlockInputFormat::generate()
{
    if (total_rows == 0)
        readPrefix();

    const Block & header = getPort().getHeader();
    MutableColumns columns = header.cloneEmptyColumns();
    block_missing_values.clear();
    size_t chunk_start = getDataOffsetMaybeCompressed(*buf);

    size_t rows_in_block = 0;
    for (; rows_in_block < params.max_block_size; ++rows_in_block)
    {
        try
        {
            skipWhitespaceIfAny(*buf);
            if (buf->eof() || *buf->position() == ';')
                break;
            if (need_only_count)
                skipToNextRow(buf.get(), 1, 0);
            else
                readRow(columns, rows_in_block);
        }
        catch (Exception & e)
        {
            if (isParseError(e.code()))
                e.addMessage(" at row " + std::to_string(total_rows));
            throw;
        }
    }

    approx_bytes_read_for_chunk = getDataOffsetMaybeCompressed(*buf) - chunk_start;

    if (need_only_count)
    {
        if (!rows_in_block)
        {
            readSuffix();
            return {};
        }

        total_rows += rows_in_block;
        return getChunkForCount(rows_in_block);
    }

    /// Evaluate expressions, which were parsed using templates, if any
    for (size_t i = 0; i < columns.size(); ++i)
    {
        if (!templates[i] || !templates[i]->rowsCount())
            continue;

        const auto & expected_type = header.getByPosition(i).type;
        if (columns[i]->empty())
            columns[i] = IColumn::mutate(templates[i]->evaluateAll(block_missing_values, i, expected_type));
        else
        {
            ColumnPtr evaluated = templates[i]->evaluateAll(block_missing_values, i, expected_type, columns[i]->size());
            columns[i]->insertRangeFrom(*evaluated, 0, evaluated->size());
        }
    }

    if (columns.empty() || columns[0]->empty())
    {
        readSuffix();
        return {};
    }

    for (const auto & column : columns)
        column->finalize();

    size_t rows = columns[0]->size();
    return Chunk{std::move(columns), rows};
}

/// We need continuous memory containing the expression to use Lexer
/// Note that this is both reading and tokenizing until the end of the row
/// This is doing unnecessary work if the rest of the columns can be read with tryReadValue (which doesn't require tokens)
/// and it's more efficient if they don't (as everything is already tokenized)
void ValuesBlockInputFormat::readUntilTheEndOfRowAndReTokenize(size_t current_column_idx)
{
    if (tokens && token_iterator &&
        /// Make sure the underlying memory hasn't changed because of next() calls in the buffer
        ((*token_iterator)->begin >= buf->buffer().begin() && (*token_iterator)->begin <= buf->buffer().end()))
    {
        while ((*token_iterator)->begin < buf->position() && !(*token_iterator)->isError() && !(*token_iterator)->isEnd())
            ++(*token_iterator);

        if (!(*token_iterator)->isError() && !(*token_iterator)->isEnd())
            return;
    }

    skipToNextRow(buf.get(), 0, 1);
    buf->makeContinuousMemoryFromCheckpointToPos();
    auto * row_end = buf->position();
    buf->rollbackToCheckpoint();
    tokens.emplace(buf->position(), row_end);
    token_iterator.emplace(*tokens, static_cast<unsigned>(context->getSettingsRef().max_parser_depth));
    auto const & first = (*token_iterator).get();
    if (first.isError() || first.isEnd())
    {
        const Block & header = getPort().getHeader();
        const IDataType & type = *header.getByPosition(current_column_idx).type;
        throw Exception(
            ErrorCodes::SYNTAX_ERROR,
            "Cannot parse expression of type {} here: {}",
            type.getName(),
            std::string_view(buf->position(), std::min(SHOW_CHARS_ON_SYNTAX_ERROR, buf->buffer().end() - buf->position())));
    }
}

void ValuesBlockInputFormat::readRow(MutableColumns & columns, size_t row_num)
{
    tokens.reset();
    token_iterator.reset();
    assertChar('(', *buf);

    for (size_t column_idx = 0; column_idx < num_columns; ++column_idx)
    {
        skipWhitespaceIfAny(*buf);
        PeekableReadBufferCheckpoint checkpoint{*buf};
        bool read = false;

        /// Parse value using fast streaming parser for literals and slow SQL parser for expressions.
        /// If there is SQL expression in some row, template of this expression will be deduced,
        /// so it makes possible to parse the following rows much faster
        /// if expressions in the following rows have the same structure
        if (parser_type_for_column[column_idx] == ParserType::Streaming)
            read = tryReadValue(*columns[column_idx], column_idx);
        else if (parser_type_for_column[column_idx] == ParserType::BatchTemplate)
            read = tryParseExpressionUsingTemplate(columns[column_idx], column_idx);
        else
            read = parseExpression(*columns[column_idx], column_idx);

        if (!read)
            block_missing_values.setBit(column_idx, row_num);
        /// If read is true, value still may be missing. Bit mask for these values will be copied from ConstantExpressionTemplate later.
    }

    skipWhitespaceIfAny(*buf);
    if (!buf->eof() && *buf->position() == ',')
        ++buf->position();

    ++total_rows;
}

bool ValuesBlockInputFormat::tryReadDefaultValue(IColumn & column, size_t column_idx)
{
    try
    {
        if (!checkStringByFirstCharacterAndAssertTheRestCaseInsensitive("DEFAULT", *buf))
            return false;

        skipWhitespaceIfAny(*buf);
        assertDelimiterAfterValue(column_idx);
    }
    catch (const Exception & e)
    {
        if (!isParseError(e.code()))
            throw;

        buf->rollbackToCheckpoint();
        return false;
    }

    column.insertDefault();
    return true;
}

bool ValuesBlockInputFormat::tryParseExpressionUsingTemplate(MutableColumnPtr & column, size_t column_idx)
{
    readUntilTheEndOfRowAndReTokenize(column_idx);
    IParser::Pos start = *token_iterator;

    /// Try to parse expression using template if one was successfully deduced while parsing the first row
    const auto & settings = context->getSettingsRef();
    if (templates[column_idx]->parseExpression(*buf, *token_iterator, format_settings, settings))
    {
        ++rows_parsed_using_template[column_idx];
        return true;
    }

    const auto & header = getPort().getHeader();
    const auto & expected_type = header.getByPosition(column_idx).type;

    /// Expression in the current row is not match template deduced on the first row.
    /// Evaluate expressions, which were parsed using this template.
    if (column->empty())
        column = IColumn::mutate(templates[column_idx]->evaluateAll(block_missing_values, column_idx, expected_type));
    else
    {
        ColumnPtr evaluated = templates[column_idx]->evaluateAll(block_missing_values, column_idx, expected_type, column->size());
        column->insertRangeFrom(*evaluated, 0, evaluated->size());
    }
    /// Do not use this template anymore
    templates[column_idx].reset();
    buf->rollbackToCheckpoint();
    token_iterator = start;

    /// It will deduce new template or fallback to slow SQL parser
    return parseExpression(*column, column_idx);
}

bool ValuesBlockInputFormat::tryReadValue(IColumn & column, size_t column_idx)
{
    bool rollback_on_exception = false;
    try
    {
        /// In case of default return false to mark row as missing
        /// and fill it with proper default expression later.
        if (tryReadDefaultValue(column, column_idx))
            return false;

        bool read = true;
        const auto & type = types[column_idx];
        const auto & serialization = serializations[column_idx];
        if (format_settings.null_as_default && !type->isNullable() && !type->isLowCardinalityNullable())
            read = SerializationNullable::deserializeTextQuotedImpl(column, *buf, format_settings, serialization);
        else
<<<<<<< HEAD
            serialization->deserializeTextQuoted(column, *buf, format_settings);
=======
        {
            const auto & type = types[column_idx];
            const auto & serialization = serializations[column_idx];
            if (format_settings.null_as_default && !isNullableOrLowCardinalityNullable(type))
                read = SerializationNullable::deserializeTextQuotedImpl(column, *buf, format_settings, serialization);
            else
                serialization->deserializeTextQuoted(column, *buf, format_settings);
        }
>>>>>>> 180562ad

        rollback_on_exception = true;

        skipWhitespaceIfAny(*buf);
        assertDelimiterAfterValue(column_idx);
        return read;
    }
    catch (const Exception & e)
    {
        /// Do not consider decimal overflow as parse error to avoid attempts to parse it as expression with float literal
        bool decimal_overflow = e.code() == ErrorCodes::ARGUMENT_OUT_OF_BOUND;
        if (!isParseError(e.code()) || decimal_overflow)
            throw;
        if (rollback_on_exception)
            column.popBack(1);

        /// Switch to SQL parser and don't try to use streaming parser for complex expressions
        /// Note: Throwing exceptions for each expression may be very slow because of stacktraces
        buf->rollbackToCheckpoint();
        return parseExpression(column, column_idx);
    }
}

namespace
{
    void tryToReplaceNullFieldsInComplexTypesWithDefaultValues(Field & value, const IDataType & data_type)
    {
        checkStackSize();

        WhichDataType type(data_type);

        if (type.isTuple() && value.getType() == Field::Types::Tuple)
        {
            const DataTypeTuple & type_tuple = static_cast<const DataTypeTuple &>(data_type);

            Tuple & tuple_value = value.get<Tuple>();

            size_t src_tuple_size = tuple_value.size();
            size_t dst_tuple_size = type_tuple.getElements().size();

            if (src_tuple_size != dst_tuple_size)
                throw Exception(ErrorCodes::TYPE_MISMATCH, "Bad size of tuple. Expected size: {}, actual size: {}.",
                    src_tuple_size, dst_tuple_size);

            for (size_t i = 0; i < src_tuple_size; ++i)
            {
                const auto & element_type = *(type_tuple.getElements()[i]);

                if (tuple_value[i].isNull() && !element_type.isNullable())
                    tuple_value[i] = element_type.getDefault();

                tryToReplaceNullFieldsInComplexTypesWithDefaultValues(tuple_value[i], element_type);
            }
        }
        else if (type.isArray() && value.getType() == Field::Types::Array)
        {
            const DataTypeArray & type_aray = static_cast<const DataTypeArray &>(data_type);
            const auto & element_type = *(type_aray.getNestedType());

            if (element_type.isNullable())
                return;

            Array & array_value = value.get<Array>();
            size_t array_value_size = array_value.size();

            for (size_t i = 0; i < array_value_size; ++i)
            {
                if (array_value[i].isNull())
                    array_value[i] = element_type.getDefault();

                tryToReplaceNullFieldsInComplexTypesWithDefaultValues(array_value[i], element_type);
            }
        }
        else if (type.isMap() && value.getType() == Field::Types::Map)
        {
            const DataTypeMap & type_map = static_cast<const DataTypeMap &>(data_type);

            const auto & key_type = *type_map.getKeyType();
            const auto & value_type = *type_map.getValueType();

            auto & map = value.get<Map>();
            size_t map_size = map.size();

            for (size_t i = 0; i < map_size; ++i)
            {
                auto & map_entry = map[i].get<Tuple>();

                auto & entry_key = map_entry[0];
                auto & entry_value = map_entry[1];

                if (entry_key.isNull() && !key_type.isNullable())
                    entry_key = key_type.getDefault();

                tryToReplaceNullFieldsInComplexTypesWithDefaultValues(entry_key, key_type);

                if (entry_value.isNull() && !value_type.isNullable())
                    entry_value = value_type.getDefault();

                tryToReplaceNullFieldsInComplexTypesWithDefaultValues(entry_value, value_type);
            }
        }
    }
}

bool ValuesBlockInputFormat::parseExpression(IColumn & column, size_t column_idx)
{
    /// In case of default return false to mark row as missing
    /// and fill it with proper default expression later.
    if (tryReadDefaultValue(column, column_idx))
        return false;

    const Block & header = getPort().getHeader();
    const IDataType & type = *header.getByPosition(column_idx).type;
    auto settings = context->getSettingsRef();

    /// Advance the token iterator until the start of the column expression
    readUntilTheEndOfRowAndReTokenize(column_idx);

    bool parsed = false;
    ASTPtr ast;
    std::optional<IParser::Pos> ti_start;

    if (!(*token_iterator)->isError() && !(*token_iterator)->isEnd())
    {
        Expected expected;
        /// Keep a copy to the start of the column tokens to use if later if necessary
        ti_start = IParser::Pos(*token_iterator, static_cast<unsigned>(settings.max_parser_depth));

        parsed = parser.parse(*token_iterator, ast, expected);

        /// Consider delimiter after value (',' or ')') as part of expression
        if (column_idx + 1 != num_columns)
            parsed &= (*token_iterator)->type == TokenType::Comma;
        else
            parsed &= (*token_iterator)->type == TokenType::ClosingRoundBracket;
    }

    if (!parsed)
        throw Exception(
            ErrorCodes::SYNTAX_ERROR,
            "Cannot parse expression of type {} here: {}",
            type.getName(),
            std::string_view(buf->position(), std::min(SHOW_CHARS_ON_SYNTAX_ERROR, buf->buffer().end() - buf->position())));
    ++(*token_iterator);

    if (parser_type_for_column[column_idx] != ParserType::Streaming && dynamic_cast<const ASTLiteral *>(ast.get()))
    {
        /// It's possible that streaming parsing has failed on some row (e.g. because of '+' sign before integer),
        /// but it still can parse the following rows
        /// Check if we can use fast streaming parser instead if using templates
        bool rollback_on_exception = false;
        bool ok = false;
        try
        {
            const auto & serialization = serializations[column_idx];
            serialization->deserializeTextQuoted(column, *buf, format_settings);
            rollback_on_exception = true;
            skipWhitespaceIfAny(*buf);
            if (checkDelimiterAfterValue(column_idx))
                ok = true;
        }
        catch (const Exception & e)
        {
            bool decimal_overflow = e.code() == ErrorCodes::ARGUMENT_OUT_OF_BOUND;
            if (!isParseError(e.code()) || decimal_overflow)
                throw;
        }
        if (ok)
        {
            parser_type_for_column[column_idx] = ParserType::Streaming;
            return true;
        }
        else if (rollback_on_exception)
            column.popBack(1);
    }

    parser_type_for_column[column_idx] = ParserType::SingleExpressionEvaluation;

    /// Try to deduce template of expression and use it to parse the following rows
    if (shouldDeduceNewTemplate(column_idx))
    {
        if (templates[column_idx])
            throw DB::Exception(ErrorCodes::LOGICAL_ERROR, "Template for column {} already exists and it was not evaluated yet",
                                std::to_string(column_idx));
        std::exception_ptr exception;
        try
        {
            bool found_in_cache = false;
            const auto & result_type = header.getByPosition(column_idx).type;
            const char * delimiter = (column_idx + 1 == num_columns) ? ")" : ",";
            auto structure = templates_cache.getFromCacheOrConstruct(
                result_type,
                !result_type->isNullable() && format_settings.null_as_default,
                *ti_start,
                *token_iterator,
                ast,
                context,
                &found_in_cache,
                delimiter);

            LOG_TEST(&Poco::Logger::get("ValuesBlockInputFormat"), "Will use an expression template to parse column {}: {}",
                     column_idx, structure->dumpTemplate());

            templates[column_idx].emplace(structure);
            if (found_in_cache)
                ++attempts_to_deduce_template_cached[column_idx];
            else
                ++attempts_to_deduce_template[column_idx];

            buf->rollbackToCheckpoint();
            if (templates[column_idx]->parseExpression(*buf, *ti_start, format_settings, settings))
            {
                ++rows_parsed_using_template[column_idx];
                parser_type_for_column[column_idx] = ParserType::BatchTemplate;
                return true;
            }
        }
        catch (...)
        {
            exception = std::current_exception();
        }
        if (!format_settings.values.interpret_expressions)
        {
            if (exception)
                std::rethrow_exception(exception);
            else
            {
                buf->rollbackToCheckpoint();
                size_t len = const_cast<char *>((*token_iterator)->begin) - buf->position();
                throw Exception(ErrorCodes::SYNTAX_ERROR, "Cannot deduce template of expression: {}", std::string(buf->position(), len));
            }
        }
        /// Continue parsing without template
        templates[column_idx].reset();
    }

    if (!format_settings.values.interpret_expressions)
        throw Exception(ErrorCodes::SUPPORT_IS_DISABLED, "Interpreting expressions is disabled");

    /// Try to evaluate single expression if other parsers don't work
    buf->position() = const_cast<char *>((*token_iterator)->begin);

    std::pair<Field, DataTypePtr> value_raw = evaluateConstantExpression(ast, context);

    Field & expression_value = value_raw.first;

    if (format_settings.null_as_default)
        tryToReplaceNullFieldsInComplexTypesWithDefaultValues(expression_value, type);

    Field value = convertFieldToType(expression_value, type, value_raw.second.get());

    /// Check that we are indeed allowed to insert a NULL.
    if (value.isNull() && !type.isNullable() && !type.isLowCardinalityNullable())
    {
        if (format_settings.null_as_default)
        {
            type.insertDefaultInto(column);
            return false;
        }
        buf->rollbackToCheckpoint();
        throw Exception(ErrorCodes::TYPE_MISMATCH, "Cannot insert NULL value into a column of type '{}' at: {}",
                        type.getName(), String(buf->position(),
                        std::min(SHOW_CHARS_ON_SYNTAX_ERROR, buf->buffer().end() - buf->position())));
    }

    column.insert(value);
    return true;
}

void ValuesBlockInputFormat::assertDelimiterAfterValue(size_t column_idx)
{
    if (unlikely(!checkDelimiterAfterValue(column_idx)))
        throwAtAssertionFailed((column_idx + 1 == num_columns) ? ")" : ",", *buf);
}

bool ValuesBlockInputFormat::checkDelimiterAfterValue(size_t column_idx)
{
    skipWhitespaceIfAny(*buf);

    if (likely(column_idx + 1 != num_columns))
        return checkChar(',', *buf);
    else
        return checkChar(')', *buf);
}

bool ValuesBlockInputFormat::shouldDeduceNewTemplate(size_t column_idx)
{
    if (!format_settings.values.deduce_templates_of_expressions)
        return false;

    /// TODO better heuristic

    /// Using template from cache is approx 2x faster, than evaluating single expression
    /// Construction of new template is approx 1.5x slower, than evaluating single expression
    double attempts_weighted = 1.5 * attempts_to_deduce_template[column_idx] +  0.5 * attempts_to_deduce_template_cached[column_idx];

    constexpr size_t max_attempts = 100;
    if (attempts_weighted < max_attempts)
        return true;

    if (rows_parsed_using_template[column_idx] / attempts_weighted > 1)
    {
        /// Try again
        attempts_to_deduce_template[column_idx] = 0;
        attempts_to_deduce_template_cached[column_idx] = 0;
        rows_parsed_using_template[column_idx] = 0;
        return true;
    }
    return false;
}

void ValuesBlockInputFormat::readPrefix()
{
    /// In this format, BOM at beginning of stream cannot be confused with value, so it is safe to skip it.
    skipBOMIfExists(*buf);
}

void ValuesBlockInputFormat::readSuffix()
{
    if (!buf->eof() && *buf->position() == ';')
    {
        ++buf->position();
        skipWhitespaceIfAny(*buf);
        if (buf->hasUnreadData())
            throw Exception(ErrorCodes::CANNOT_READ_ALL_DATA, "Cannot read data after semicolon");
        return;
    }

    if (buf->hasUnreadData())
        throw Exception(ErrorCodes::LOGICAL_ERROR, "Unread data in PeekableReadBuffer will be lost. Most likely it's a bug.");
}

void ValuesBlockInputFormat::resetParser()
{
    if (got_exception)
    {
        /// In case of exception always reset the templates and parser type,
        /// because they may be in the invalid state.
        for (size_t i = 0; i < num_columns; ++i)
        {
            templates[i].reset();
            parser_type_for_column[i] = ParserType::Streaming;
        }
    }

    IInputFormat::resetParser();
    // I'm not resetting parser modes here.
    // There is a good chance that all messages have the same format.
    buf->reset();
    total_rows = 0;
}

void ValuesBlockInputFormat::setReadBuffer(ReadBuffer & in_)
{
    buf->setSubBuffer(in_);
}

ValuesSchemaReader::ValuesSchemaReader(ReadBuffer & in_, const FormatSettings & format_settings_)
    : IRowSchemaReader(buf, format_settings_), buf(in_)
{
}

std::optional<DataTypes> ValuesSchemaReader::readRowAndGetDataTypes()
{
    if (first_row)
    {
        skipBOMIfExists(buf);
        first_row = false;
    }

    skipWhitespaceIfAny(buf);
    if (buf.eof() || end_of_data)
        return {};

    assertChar('(', buf);
    skipWhitespaceIfAny(buf);
    DataTypes data_types;
    String value;
    while (!buf.eof() && *buf.position() != ')')
    {
        if (!data_types.empty())
        {
            assertChar(',', buf);
            skipWhitespaceIfAny(buf);
        }

        readQuotedField(value, buf);
        auto type = tryInferDataTypeByEscapingRule(value, format_settings, FormatSettings::EscapingRule::Quoted);
        data_types.push_back(std::move(type));
        skipWhitespaceIfAny(buf);
    }

    assertChar(')', buf);

    skipWhitespaceIfAny(buf);
    if (!buf.eof() && *buf.position() == ',')
        ++buf.position();

    if (!buf.eof() && *buf.position() == ';')
    {
        ++buf.position();
        end_of_data = true;
    }

    return data_types;
}

void registerInputFormatValues(FormatFactory & factory)
{
    factory.registerInputFormat("Values", [](
        ReadBuffer & buf,
        const Block & header,
        const RowInputFormatParams & params,
        const FormatSettings & settings)
    {
        return std::make_shared<ValuesBlockInputFormat>(buf, header, params, settings);
    });
}

void registerValuesSchemaReader(FormatFactory & factory)
{
    factory.registerSchemaReader("Values", [](ReadBuffer & buf, const FormatSettings & settings)
    {
        return std::make_shared<ValuesSchemaReader>(buf, settings);
    });
    factory.registerAdditionalInfoForSchemaCacheGetter("Values", [](const FormatSettings & settings)
    {
        return getAdditionalFormatInfoByEscapingRule(settings, FormatSettings::EscapingRule::Quoted);
    });
}

}<|MERGE_RESOLUTION|>--- conflicted
+++ resolved
@@ -316,9 +316,6 @@
         if (format_settings.null_as_default && !type->isNullable() && !type->isLowCardinalityNullable())
             read = SerializationNullable::deserializeTextQuotedImpl(column, *buf, format_settings, serialization);
         else
-<<<<<<< HEAD
-            serialization->deserializeTextQuoted(column, *buf, format_settings);
-=======
         {
             const auto & type = types[column_idx];
             const auto & serialization = serializations[column_idx];
@@ -327,7 +324,6 @@
             else
                 serialization->deserializeTextQuoted(column, *buf, format_settings);
         }
->>>>>>> 180562ad
 
         rollback_on_exception = true;
 
