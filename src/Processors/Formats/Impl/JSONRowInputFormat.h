#pragma once

#include <Core/Block.h>
#include <Processors/Formats/Impl/JSONEachRowRowInputFormat.h>
#include <Processors/Formats/ISchemaReader.h>
#include <Formats/FormatSettings.h>


namespace DB
{

class ReadBuffer;


class JSONRowInputFormat final : public JSONEachRowRowInputFormat
{
public:
    JSONRowInputFormat(
        ReadBuffer & in_,
        const Block & header_,
        Params params_,
        const FormatSettings & format_settings_);

    String getName() const override { return "JSONRowInputFormat"; }

<<<<<<< HEAD
    void setReadBuffer(ReadBuffer & in_) override;
    void resetReadBuffer() override;

=======
>>>>>>> b1793926
private:
    void readPrefix() override;
    void readSuffix() override;

    const bool validate_types_from_metadata;
};

class JSONRowSchemaReader : public ISchemaReader
{
public:
    JSONRowSchemaReader(ReadBuffer & in_);

    NamesAndTypesList readSchema() override;

    bool hasStrictOrderOfColumns() const override { return false; }
};

}<|MERGE_RESOLUTION|>--- conflicted
+++ resolved
@@ -23,12 +23,6 @@
 
     String getName() const override { return "JSONRowInputFormat"; }
 
-<<<<<<< HEAD
-    void setReadBuffer(ReadBuffer & in_) override;
-    void resetReadBuffer() override;
-
-=======
->>>>>>> b1793926
 private:
     void readPrefix() override;
     void readSuffix() override;
