--- conflicted
+++ resolved
@@ -35,15 +35,13 @@
 #    include <Storages/MergeTree/KeyCondition.h>
 #    include <Storages/ObjectStorage/HDFS/ReadBufferFromHDFS.h>
 #    include <boost/algorithm/string/case_conv.hpp>
+#    include <orc/MemoryPool.hh>
+#    include <orc/Vector.hh>
+#    include <Common/Allocator.h>
 #    include <Common/FieldVisitorsAccurateComparison.h>
-<<<<<<< HEAD
+#    include <Common/MemorySanitizer.h>
 #    include <Common/logger_useful.h>
-=======
-#    include <Common/MemorySanitizer.h>
 #    include <Common/quoteString.h>
-#    include <orc/Vector.hh>
-
->>>>>>> 33f3db7c
 #    include "ArrowBufferedStreams.h"
 
 
