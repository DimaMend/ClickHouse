--- conflicted
+++ resolved
@@ -478,12 +478,7 @@
     size_t columns_num = chunk.getNumColumns();
     size_t max_column_size = 0;
     for (size_t i = 0; i != columns_num; ++i)
-    {
         max_column_size = std::max(max_column_size, getColumnSize(*chunk.getColumns()[i], data_types[i]));
-<<<<<<< HEAD
-=======
-    }
->>>>>>> 7ebe2bbf
     return max_column_size;
 }
 
@@ -494,14 +489,8 @@
     size_t columns_num = chunk.getNumColumns();
     size_t rows_num = chunk.getNumRows();
     /// getMaxColumnSize is needed to write arrays.
-<<<<<<< HEAD
-    /// The size of the batch must be no less than total amount of array elements
-    /// and no less than the number of rows (ORC writes a null bit for every row).
-    std::unique_ptr<orc::ColumnVectorBatch> batch = writer->createRowBatch(getMaxColumnSize(chunk));
-=======
     /// The size of the batch must be no less than total amount of array elements.
     ORC_UNIQUE_PTR<orc::ColumnVectorBatch> batch = writer->createRowBatch(getMaxColumnSize(chunk));
->>>>>>> 7ebe2bbf
     orc::StructVectorBatch & root = dynamic_cast<orc::StructVectorBatch &>(*batch);
     auto columns = chunk.detachColumns();
     for (auto & column : columns)
