--- conflicted
+++ resolved
@@ -410,8 +410,7 @@
         }
     }
 
-<<<<<<< HEAD
-    static void fillArrowArrayWithFixedStringColumnData(
+    static void fillArrowArrayWithIPv6ColumnData(
         ColumnPtr write_column,
         const PaddedPODArray<UInt8> * null_bytemap,
         const String & format_name,
@@ -419,40 +418,23 @@
         size_t start,
         size_t end)
     {
-        const auto & internal_column = assert_cast<const ColumnFixedString &>(*write_column);
-        const auto & internal_data = internal_column.getChars();
-        size_t fixed_length = internal_column.getN();
-        arrow::FixedSizeBinaryBuilder & builder = assert_cast<arrow::FixedSizeBinaryBuilder &>(*array_builder);
-        arrow::Status status;
-
-        PaddedPODArray<UInt8> arrow_null_bytemap = revertNullByteMap(null_bytemap, start, end);
-        const UInt8 * arrow_null_bytemap_raw_ptr = arrow_null_bytemap.empty() ? nullptr : arrow_null_bytemap.data();
-
-        const uint8_t * data_start = reinterpret_cast<const uint8_t *>(internal_data.data() + start * fixed_length);
-        status = builder.AppendValues(data_start, end - start, reinterpret_cast<const uint8_t *>(arrow_null_bytemap_raw_ptr));
-        checkStatus(status, write_column->getName(), format_name);
-    }
-
-    static void fillArrowArrayWithIPv6ColumnData(
-        ColumnPtr write_column,
-        const PaddedPODArray<UInt8> * null_bytemap,
-        const String & format_name,
-        arrow::ArrayBuilder* array_builder,
-        size_t start,
-        size_t end)
-    {
         const auto & internal_column = assert_cast<const ColumnIPv6 &>(*write_column);
-        const auto & internal_data = internal_column.getData();
-        size_t fixed_length = sizeof(IPv6);
-        arrow::FixedSizeBinaryBuilder & builder = assert_cast<arrow::FixedSizeBinaryBuilder &>(*array_builder);
-        arrow::Status status;
-
-        PaddedPODArray<UInt8> arrow_null_bytemap = revertNullByteMap(null_bytemap, start, end);
-        const UInt8 * arrow_null_bytemap_raw_ptr = arrow_null_bytemap.empty() ? nullptr : arrow_null_bytemap.data();
-
-        const uint8_t * data_start = reinterpret_cast<const uint8_t *>(internal_data.data()) + start * fixed_length;
-        status = builder.AppendValues(data_start, end - start, reinterpret_cast<const uint8_t *>(arrow_null_bytemap_raw_ptr));
-        checkStatus(status, write_column->getName(), format_name);
+        arrow::BinaryBuilder & builder = assert_cast<arrow::BinaryBuilder &>(*array_builder);
+        arrow::Status status;
+
+        for (size_t string_i = start; string_i < end; ++string_i)
+        {
+            if (null_bytemap && (*null_bytemap)[string_i])
+            {
+                status = builder.AppendNull();
+            }
+            else
+            {
+                std::string_view string_ref = internal_column.getDataAt(string_i).toView();
+                status = builder.Append(string_ref.data(), static_cast<int>(string_ref.size()));
+            }
+            checkStatus(status, write_column->getName(), format_name);
+        }
     }
 
     static void fillArrowArrayWithIPv4ColumnData(
@@ -473,8 +455,6 @@
         checkStatus(status, write_column->getName(), format_name);
     }
 
-=======
->>>>>>> cfed63a9
     static void fillArrowArrayWithDateColumnData(
         ColumnPtr write_column,
         const PaddedPODArray<UInt8> * null_bytemap,
