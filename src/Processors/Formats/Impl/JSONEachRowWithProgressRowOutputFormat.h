#pragma once
#include <Processors/Formats/Impl/JSONEachRowRowOutputFormat.h>
#include <mutex>

namespace DB
{

class JSONEachRowWithProgressRowOutputFormat : public JSONEachRowRowOutputFormat
{
public:
    using JSONEachRowRowOutputFormat::JSONEachRowRowOutputFormat;

<<<<<<< HEAD
    void onProgress(const Progress & value) override;
    void flush() override;

private:
    void writeRowStartDelimiter() override;
    void writeRowEndDelimiter() override;
    void writeSuffix() override;

    void writeProgress();
=======
    void writeRowStartDelimiter() override;
    void writeRowEndDelimiter() override;
    void onProgress(const Progress & value) override;
>>>>>>> 5c300d8b

private:
    Progress progress;
    std::vector<String> progress_lines;
    std::mutex progress_lines_mutex;
    /// To not lock mutex and check progress_lines every row,
    /// we will use atomic flag that progress_lines is not empty.
    std::atomic_bool has_progress = false;
};

}<|MERGE_RESOLUTION|>--- conflicted
+++ resolved
@@ -10,21 +10,13 @@
 public:
     using JSONEachRowRowOutputFormat::JSONEachRowRowOutputFormat;
 
-<<<<<<< HEAD
-    void onProgress(const Progress & value) override;
-    void flush() override;
-
-private:
     void writeRowStartDelimiter() override;
     void writeRowEndDelimiter() override;
     void writeSuffix() override;
-
+    void onProgress(const Progress & value) override;
+    void flush() override;
+    
     void writeProgress();
-=======
-    void writeRowStartDelimiter() override;
-    void writeRowEndDelimiter() override;
-    void onProgress(const Progress & value) override;
->>>>>>> 5c300d8b
 
 private:
     Progress progress;
