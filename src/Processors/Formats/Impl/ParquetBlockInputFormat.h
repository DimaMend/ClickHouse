--- conflicted
+++ resolved
@@ -18,13 +18,7 @@
 class ParquetBlockInputFormat : public IInputFormat
 {
 public:
-<<<<<<< HEAD
-    static ProcessorPtr getParquetFormat(ReadBuffer & in_, Block header_);
-
-    ParquetBlockInputFormat(ReadBuffer & in_, Block header_);
-=======
     ParquetBlockInputFormat(ReadBuffer & in_, Block header_, const FormatSettings & format_settings_);
->>>>>>> a6b6067a
 
     void resetParser() override;
 
