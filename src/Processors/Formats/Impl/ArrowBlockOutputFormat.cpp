--- conflicted
+++ resolved
@@ -42,15 +42,9 @@
 {
     if (!writer)
     {
-<<<<<<< HEAD
         const Block & header = getPort(PortKind::Main).getHeader();
 
         consume(Chunk(header.getColumns(), 0));
-=======
-        auto status = writer->Close();
-        if (!status.ok())
-            throw Exception{"Error while closing a table: " + status.ToString(), ErrorCodes::UNKNOWN_EXCEPTION};
->>>>>>> c9a3f748
     }
 
     auto status = writer->Close();
