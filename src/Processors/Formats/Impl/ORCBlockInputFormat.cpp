--- conflicted
+++ resolved
@@ -164,14 +164,11 @@
     return header.getNamesAndTypesList();
 }
 
-<<<<<<< HEAD
 std::optional<size_t> ORCSchemaReader::readNumberOrRows()
 {
     initializeIfNeeded();
     return file_reader->NumberOfRows();
 }
-=======
->>>>>>> 26087193
 
 void registerInputFormatORC(FormatFactory & factory)
 {
