--- conflicted
+++ resolved
@@ -167,12 +167,7 @@
             {
                 return std::make_shared<ORCBlockInputFormat>(buf, sample, settings);
             });
-<<<<<<< HEAD
-    factory.markFormatSupportsSubcolumns("DeprecatedORC");
     factory.markFormatSupportsSubsetOfColumns("DeprecatedORC");
-=======
-    factory.markFormatSupportsSubsetOfColumns("ORC");
->>>>>>> 563f2808
 }
 
 void registerDeprecatedORCSchemaReader(FormatFactory & factory)
