--- conflicted
+++ resolved
@@ -124,11 +124,8 @@
     writePrefixIfNot();
     writeSuffixIfNot();
     finalizeImpl();
-<<<<<<< HEAD
     finalizeBuffers();
-=======
     finalized = true;
->>>>>>> def35cab
 }
 
 }