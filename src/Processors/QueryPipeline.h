--- conflicted
+++ resolved
@@ -55,17 +55,14 @@
     void addSimpleTransform(const Pipe::ProcessorGetterWithStreamKind & getter);
     /// Add transform with getNumStreams() input ports.
     void addTransform(ProcessorPtr transform);
-<<<<<<< HEAD
     /// Add transforms and connect it to outputs streams
     void addParallelTransforms(Processors transform);
-=======
+
     void addTransform(ProcessorPtr transform, InputPort * totals, InputPort * extremes);
 
     using Transformer = std::function<Processors(OutputPortRawPtrs ports)>;
     /// Transform pipeline in general way.
     void transform(const Transformer & transformer);
-
->>>>>>> 8b13e73a
     /// Add TotalsHavingTransform. Resize pipeline to single input. Adds totals port.
     void addTotalsHavingTransform(ProcessorPtr transform);
     /// Add transform which calculates extremes. This transform adds extremes port and doesn't change inputs number.
