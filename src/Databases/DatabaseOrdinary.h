#pragma once

#include <Databases/DatabaseOnDisk.h>
#include <Common/ThreadPool.h>


namespace DB
{

/** Default engine of databases.
  * It stores tables list in filesystem using list of .sql files,
  *  that contain declaration of table represented by SQL ATTACH TABLE query.
  */
class DatabaseOrdinary : public DatabaseOnDisk
{
public:
    DatabaseOrdinary(const String & name_, const String & metadata_path_, ContextPtr context);
    DatabaseOrdinary(
        const String & name_, const String & metadata_path_, const String & data_path_,
        const String & logger, ContextPtr context_);

    String getEngineName() const override { return "Ordinary"; }

    void loadStoredObjects(ContextMutablePtr context, LoadingStrictnessLevel mode) override;

    bool supportsLoadingInTopologicalOrder() const override { return true; }

    void loadTablesMetadata(ContextPtr context, ParsedTablesMetadata & metadata, bool is_startup) override;

    void loadTableFromMetadata(
        ContextMutablePtr local_context,
        const String & file_path,
        const QualifiedTableName & name,
        const ASTPtr & ast,
        LoadingStrictnessLevel mode) override;

    LoadTaskPtr loadTableFromMetadataAsync(
        AsyncLoader & async_loader,
        LoadJobSet load_after,
        ContextMutablePtr local_context,
        const String & file_path,
        const QualifiedTableName & name,
        const ASTPtr & ast,
        LoadingStrictnessLevel mode) override;

    LoadTaskPtr startupTableAsync(
        AsyncLoader & async_loader,
        LoadJobSet startup_after,
        const QualifiedTableName & name,
        LoadingStrictnessLevel mode) override;

    void waitTableStarted(const String & name) const override;

    void waitDatabaseStarted() const override;
    void stopLoading() override;

    LoadTaskPtr startupDatabaseAsync(AsyncLoader & async_loader, LoadJobSet startup_after, LoadingStrictnessLevel mode) override;

    DatabaseTablesIteratorPtr getTablesIterator(ContextPtr local_context, const DatabaseOnDisk::FilterByNameFunction & filter_by_table_name, bool skip_not_loaded) const override;
    DatabaseDetachedTablesSnapshotIteratorPtr getDetachedTablesIterator(
        ContextPtr local_context, const DatabaseOnDisk::FilterByNameFunction & filter_by_table_name, bool skip_not_loaded) const override;

    Strings getAllTableNames(ContextPtr context) const override;

    void alterTable(
        ContextPtr context,
        const StorageID & table_id,
        const StorageInMemoryMetadata & metadata) override;

    Strings getNamesOfPermanentlyDetachedTables() const override
    {
        std::lock_guard lock(mutex);
        return permanently_detached_tables;
    }

<<<<<<< HEAD
    void removeTableFromPermanentlyDetachedTables(const String & table_name) override;
=======
    static void setMergeTreeEngine(ASTCreateQuery & create_query, ContextPtr context, bool replicated);
>>>>>>> 0ea5bd91

protected:
    virtual void commitAlterTable(
        const StorageID & table_id,
        const String & table_metadata_tmp_path,
        const String & table_metadata_path,
        const String & statement,
        ContextPtr query_context);

    Strings permanently_detached_tables TSA_GUARDED_BY(mutex);

    std::unordered_map<String, LoadTaskPtr> load_table TSA_GUARDED_BY(mutex);
    std::unordered_map<String, LoadTaskPtr> startup_table TSA_GUARDED_BY(mutex);
    LoadTaskPtr startup_database_task TSA_GUARDED_BY(mutex);
    std::atomic<size_t> total_tables_to_startup{0};
    std::atomic<size_t> tables_started{0};
    AtomicStopwatch startup_watch;

private:
    void convertMergeTreeToReplicatedIfNeeded(ASTPtr ast, const QualifiedTableName & qualified_name, const String & file_name);
    void restoreMetadataAfterConvertingToReplicated(StoragePtr table, const QualifiedTableName & name);
    String getConvertToReplicatedFlagPath(const String & name, bool tableStarted);
};

}<|MERGE_RESOLUTION|>--- conflicted
+++ resolved
@@ -73,11 +73,8 @@
         return permanently_detached_tables;
     }
 
-<<<<<<< HEAD
     void removeTableFromPermanentlyDetachedTables(const String & table_name) override;
-=======
     static void setMergeTreeEngine(ASTCreateQuery & create_query, ContextPtr context, bool replicated);
->>>>>>> 0ea5bd91
 
 protected:
     virtual void commitAlterTable(
