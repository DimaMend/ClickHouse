--- conflicted
+++ resolved
@@ -49,10 +49,7 @@
         SCOPE_EXIT(lock.lock());
         lock.unlock();
         table->drop();
-<<<<<<< HEAD
-=======
 
->>>>>>> 59c8ed9b
         if (table->storesDataOnDisk())
         {
             assert(database_name != DatabaseCatalog::TEMPORARY_DATABASE);
