#include <Databases/DatabaseOnDisk.h>

#include <IO/ReadBufferFromFile.h>
#include <IO/ReadHelpers.h>
#include <IO/WriteBufferFromFile.h>
#include <IO/WriteHelpers.h>
#include <Interpreters/Context.h>
#include <Interpreters/InterpreterCreateQuery.h>
#include <Parsers/ASTCreateQuery.h>
#include <Parsers/ParserCreateQuery.h>
#include <Parsers/formatAST.h>
#include <Parsers/parseQuery.h>
#include <Storages/IStorage.h>
#include <Storages/StorageFactory.h>
#include <TableFunctions/TableFunctionFactory.h>
#include <Common/escapeForFileName.h>

#include <common/logger_useful.h>
#include <Poco/DirectoryIterator.h>

#include <Databases/DatabaseOrdinary.h>
#include <Databases/DatabaseAtomic.h>
#include <Common/assert_cast.h>


namespace DB
{

static constexpr size_t METADATA_FILE_BUFFER_SIZE = 32768;

namespace ErrorCodes
{
    extern const int CANNOT_GET_CREATE_TABLE_QUERY;
    extern const int NOT_IMPLEMENTED;
    extern const int LOGICAL_ERROR;
    extern const int FILE_DOESNT_EXIST;
    extern const int INCORRECT_FILE_NAME;
    extern const int SYNTAX_ERROR;
    extern const int TABLE_ALREADY_EXISTS;
    extern const int DICTIONARY_ALREADY_EXISTS;
    extern const int EMPTY_LIST_OF_COLUMNS_PASSED;
}


std::pair<String, StoragePtr> createTableFromAST(
    ASTCreateQuery ast_create_query,
    const String & database_name,
    const String & table_data_path_relative,
    Context & context,
    bool has_force_restore_data_flag)
{
    ast_create_query.attach = true;
    ast_create_query.database = database_name;

    if (ast_create_query.as_table_function)
    {
        const auto & factory = TableFunctionFactory::instance();
<<<<<<< HEAD
        StoragePtr storage = factory.get(table_function.name, context)->execute(table_function, context, ast_create_query.table);
=======
        auto table_function = factory.get(ast_create_query.as_table_function, context);
        ColumnsDescription columns;
        if (ast_create_query.columns_list && ast_create_query.columns_list->columns)
            columns = InterpreterCreateQuery::getColumnsDescription(*ast_create_query.columns_list->columns, context, false);
        StoragePtr storage = table_function->execute(ast_create_query.as_table_function, context, ast_create_query.table, std::move(columns));
>>>>>>> 22381685
        storage->renameInMemory(ast_create_query);
        return {ast_create_query.table, storage};
    }
    /// We do not directly use `InterpreterCreateQuery::execute`, because
    /// - the database has not been loaded yet;
    /// - the code is simpler, since the query is already brought to a suitable form.
    if (!ast_create_query.columns_list || !ast_create_query.columns_list->columns)
        throw Exception("Missing definition of columns.", ErrorCodes::EMPTY_LIST_OF_COLUMNS_PASSED);

    ColumnsDescription columns = InterpreterCreateQuery::getColumnsDescription(*ast_create_query.columns_list->columns, context, false);
    ConstraintsDescription constraints = InterpreterCreateQuery::getConstraintsDescription(ast_create_query.columns_list->constraints);

    return
    {
        ast_create_query.table,
        StorageFactory::instance().get(
            ast_create_query,
            table_data_path_relative,
            context,
            context.getGlobalContext(),
            columns,
            constraints,
            has_force_restore_data_flag)
    };
}


String getObjectDefinitionFromCreateQuery(const ASTPtr & query)
{
    ASTPtr query_clone = query->clone();
    auto * create = query_clone->as<ASTCreateQuery>();

    if (!create)
    {
        std::ostringstream query_stream;
        formatAST(*query, query_stream, true);
        throw Exception("Query '" + query_stream.str() + "' is not CREATE query", ErrorCodes::LOGICAL_ERROR);
    }

    if (!create->is_dictionary)
        create->attach = true;

    /// We remove everything that is not needed for ATTACH from the query.
    create->database.clear();
    create->as_database.clear();
    create->as_table.clear();
    create->if_not_exists = false;
    create->is_populate = false;
    create->replace_view = false;

    /// For views it is necessary to save the SELECT query itself, for the rest - on the contrary
    if (!create->is_view && !create->is_materialized_view && !create->is_live_view)
        create->select = nullptr;

    create->format = nullptr;
    create->out_file = nullptr;

    if (create->uuid != UUIDHelpers::Nil)
        create->table = TABLE_WITH_UUID_NAME_PLACEHOLDER;

    std::ostringstream statement_stream;
    formatAST(*create, statement_stream, false);
    statement_stream << '\n';
    return statement_stream.str();
}

DatabaseOnDisk::DatabaseOnDisk(
    const String & name,
    const String & metadata_path_,
    const String & data_path_,
    const String & logger,
    const Context & context)
    : DatabaseWithOwnTablesBase(name, logger, context)
    , metadata_path(metadata_path_)
    , data_path(data_path_)
{
    Poco::File(context.getPath() + data_path).createDirectories();
    Poco::File(metadata_path).createDirectories();
}


void DatabaseOnDisk::createTable(
    const Context & context,
    const String & table_name,
    const StoragePtr & table,
    const ASTPtr & query)
{
    const auto & settings = context.getSettingsRef();
    const auto & create = query->as<ASTCreateQuery &>();
    assert(table_name == create.table);

    /// Create a file with metadata if necessary - if the query is not ATTACH.
    /// Write the query of `ATTACH table` to it.

    /** The code is based on the assumption that all threads share the same order of operations
      * - creating the .sql.tmp file;
      * - adding a table to `tables`;
      * - rename .sql.tmp to .sql.
      */

    /// A race condition would be possible if a table with the same name is simultaneously created using CREATE and using ATTACH.
    /// But there is protection from it - see using DDLGuard in InterpreterCreateQuery.

    if (isDictionaryExist(table_name))
        throw Exception("Dictionary " + backQuote(getDatabaseName()) + "." + backQuote(table_name) + " already exists.",
            ErrorCodes::DICTIONARY_ALREADY_EXISTS);

    if (isTableExist(table_name, global_context))
        throw Exception("Table " + backQuote(getDatabaseName()) + "." + backQuote(table_name) + " already exists.", ErrorCodes::TABLE_ALREADY_EXISTS);

    if (create.attach_short_syntax)
    {
        /// Metadata already exists, table was detached
        attachTable(table_name, table, getTableDataPath(create));
        return;
    }

    String table_metadata_path = getObjectMetadataPath(table_name);
    String table_metadata_tmp_path = table_metadata_path + create_suffix;
    String statement;

    {
        statement = getObjectDefinitionFromCreateQuery(query);

        /// Exclusive flags guarantees, that table is not created right now in another thread. Otherwise, exception will be thrown.
        WriteBufferFromFile out(table_metadata_tmp_path, statement.size(), O_WRONLY | O_CREAT | O_EXCL);
        writeString(statement, out);
        out.next();
        if (settings.fsync_metadata)
            out.sync();
        out.close();
    }

    commitCreateTable(create, table, table_metadata_tmp_path, table_metadata_path);
}

void DatabaseOnDisk::commitCreateTable(const ASTCreateQuery & query, const StoragePtr & table,
                                       const String & table_metadata_tmp_path, const String & table_metadata_path)
{
    try
    {
        /// Add a table to the map of known tables.
        attachTable(query.table, table, getTableDataPath(query));

        /// If it was ATTACH query and file with table metadata already exist
        /// (so, ATTACH is done after DETACH), then rename atomically replaces old file with new one.
        Poco::File(table_metadata_tmp_path).renameTo(table_metadata_path);
    }
    catch (...)
    {
        Poco::File(table_metadata_tmp_path).remove();
        throw;
    }
}

void DatabaseOnDisk::dropTable(const Context & context, const String & table_name, bool /*no_delay*/)
{
    String table_metadata_path = getObjectMetadataPath(table_name);
    String table_metadata_path_drop = table_metadata_path + drop_suffix;
    String table_data_path_relative = getTableDataPath(table_name);
    if (table_data_path_relative.empty())
        throw Exception(ErrorCodes::LOGICAL_ERROR, "Path is empty");

    StoragePtr table = detachTable(table_name);

    /// This is possible for Lazy database.
    if (!table)
        return;

    bool renamed = false;
    try
    {
        Poco::File(table_metadata_path).renameTo(table_metadata_path_drop);
        renamed = true;
        table->drop();
        table->is_dropped = true;

        Poco::File table_data_dir{context.getPath() + table_data_path_relative};
        if (table_data_dir.exists())
            table_data_dir.remove(true);
    }
    catch (...)
    {
        LOG_WARNING(log, getCurrentExceptionMessage(__PRETTY_FUNCTION__));
        attachTable(table_name, table, table_data_path_relative);
        if (renamed)
            Poco::File(table_metadata_path_drop).renameTo(table_metadata_path);
        throw;
    }

    Poco::File(table_metadata_path_drop).remove();
}

void DatabaseOnDisk::renameTable(
        const Context & context,
        const String & table_name,
        IDatabase & to_database,
        const String & to_table_name,
        bool exchange,
        bool dictionary)
{
    if (exchange)
        throw Exception("Tables can be exchanged only in Atomic databases", ErrorCodes::NOT_IMPLEMENTED);
    if (dictionary)
        throw Exception("Dictionaries can be renamed only in Atomic databases", ErrorCodes::NOT_IMPLEMENTED);

    bool from_ordinary_to_atomic = false;
    bool from_atomic_to_ordinary = false;
    if (typeid(*this) != typeid(to_database))
    {
        if (typeid_cast<DatabaseOrdinary *>(this) && typeid_cast<DatabaseAtomic *>(&to_database))
            from_ordinary_to_atomic = true;
        else if (typeid_cast<DatabaseAtomic *>(this) && typeid_cast<DatabaseOrdinary *>(&to_database))
            from_atomic_to_ordinary = true;
        else
            throw Exception("Moving tables between databases of different engines is not supported", ErrorCodes::NOT_IMPLEMENTED);
    }

    auto table_data_relative_path = getTableDataPath(table_name);
    TableExclusiveLockHolder table_lock;
    String table_metadata_path;
    ASTPtr attach_query;
    /// DatabaseLazy::detachTable may return nullptr even if table exists, so we need tryGetTable for this case.
    StoragePtr table = tryGetTable(table_name, global_context);
    detachTable(table_name);
    try
    {
        table_lock = table->lockExclusively(context.getCurrentQueryId(), context.getSettingsRef().lock_acquire_timeout);

        table_metadata_path = getObjectMetadataPath(table_name);
        attach_query = parseQueryFromMetadata(log, context, table_metadata_path);
        auto & create = attach_query->as<ASTCreateQuery &>();
        create.database = to_database.getDatabaseName();
        create.table = to_table_name;
        if (from_ordinary_to_atomic)
            create.uuid = UUIDHelpers::generateV4();
        if (from_atomic_to_ordinary)
            create.uuid = UUIDHelpers::Nil;

        /// Notify the table that it is renamed. It will move data to new path (if it stores data on disk) and update StorageID
        table->rename(to_database.getTableDataPath(create), StorageID(create));
    }
    catch (const Exception &)
    {
        attachTable(table_name, table, table_data_relative_path);
        throw;
    }
    catch (const Poco::Exception & e)
    {
        attachTable(table_name, table, table_data_relative_path);
        /// Better diagnostics.
        throw Exception{Exception::CreateFromPocoTag{}, e};
    }

    /// Now table data are moved to new database, so we must add metadata and attach table to new database
    to_database.createTable(context, to_table_name, table, attach_query);

    Poco::File(table_metadata_path).remove();

    /// Special case: usually no actions with symlinks are required when detaching/attaching table,
    /// but not when moving from Atomic database to Ordinary
    if (from_atomic_to_ordinary)
    {
        auto & atomic_db = assert_cast<DatabaseAtomic &>(*this);
        atomic_db.tryRemoveSymlink(table_name);
    }
}

ASTPtr DatabaseOnDisk::getCreateTableQueryImpl(const String & table_name, const Context &, bool throw_on_error) const
{
    ASTPtr ast;
    bool has_table = tryGetTable(table_name, global_context) != nullptr;
    auto table_metadata_path = getObjectMetadataPath(table_name);
    try
    {
        ast = getCreateQueryFromMetadata(table_metadata_path, throw_on_error);
    }
    catch (const Exception & e)
    {
        if (!has_table && e.code() == ErrorCodes::FILE_DOESNT_EXIST && throw_on_error)
            throw Exception{"Table " + backQuote(table_name) + " doesn't exist",
                            ErrorCodes::CANNOT_GET_CREATE_TABLE_QUERY};
        else if (throw_on_error)
            throw;
    }
    return ast;
}

ASTPtr DatabaseOnDisk::getCreateDatabaseQuery() const
{
    ASTPtr ast;

    auto settings = global_context.getSettingsRef();
    {
        std::lock_guard lock(mutex);
        auto database_metadata_path = global_context.getPath() + "metadata/" + escapeForFileName(database_name) + ".sql";
        ast = parseQueryFromMetadata(log, global_context, database_metadata_path, true);
        auto & ast_create_query = ast->as<ASTCreateQuery &>();
        ast_create_query.attach = false;
        ast_create_query.database = database_name;
    }
    if (!ast)
    {
        /// Handle databases (such as default) for which there are no database.sql files.
        /// If database.sql doesn't exist, then engine is Ordinary
        String query = "CREATE DATABASE " + backQuoteIfNeed(getDatabaseName()) + " ENGINE = Ordinary";
        ParserCreateQuery parser;
        ast = parseQuery(parser, query.data(), query.data() + query.size(), "", 0, settings.max_parser_depth);
    }

    return ast;
}

void DatabaseOnDisk::drop(const Context & context)
{
    assert(tables.empty());
    Poco::File(context.getPath() + getDataPath()).remove(false);
    Poco::File(getMetadataPath()).remove(false);
}

String DatabaseOnDisk::getObjectMetadataPath(const String & object_name) const
{
    return getMetadataPath() + escapeForFileName(object_name) + ".sql";
}

time_t DatabaseOnDisk::getObjectMetadataModificationTime(const String & object_name) const
{
    String table_metadata_path = getObjectMetadataPath(object_name);
    Poco::File meta_file(table_metadata_path);

    if (meta_file.exists())
        return meta_file.getLastModified().epochTime();
    else
        return static_cast<time_t>(0);
}

void DatabaseOnDisk::iterateMetadataFiles(const Context & context, const IteratingFunction & process_metadata_file) const
{
    auto process_tmp_drop_metadata_file = [&](const String & file_name)
    {
        assert(getEngineName() != "Atomic");
        static const char * tmp_drop_ext = ".sql.tmp_drop";
        const std::string object_name = file_name.substr(0, file_name.size() - strlen(tmp_drop_ext));
        if (Poco::File(context.getPath() + getDataPath() + '/' + object_name).exists())
        {
            Poco::File(getMetadataPath() + file_name).renameTo(getMetadataPath() + object_name + ".sql");
            LOG_WARNING(log, "Object {} was not dropped previously and will be restored", backQuote(object_name));
            process_metadata_file(object_name + ".sql");
        }
        else
        {
            LOG_INFO(log, "Removing file {}", getMetadataPath() + file_name);
            Poco::File(getMetadataPath() + file_name).remove();
        }
    };

    /// Metadata files to load: name and flag for .tmp_drop files
    std::set<std::pair<String, bool>> metadata_files;

    Poco::DirectoryIterator dir_end;
    for (Poco::DirectoryIterator dir_it(getMetadataPath()); dir_it != dir_end; ++dir_it)
    {
        /// For '.svn', '.gitignore' directory and similar.
        if (dir_it.name().at(0) == '.')
            continue;

        /// There are .sql.bak files - skip them.
        if (endsWith(dir_it.name(), ".sql.bak"))
            continue;

        static const char * tmp_drop_ext = ".sql.tmp_drop";
        if (endsWith(dir_it.name(), tmp_drop_ext))
        {
            /// There are files that we tried to delete previously
            metadata_files.emplace(dir_it.name(), false);
        }
        else if (endsWith(dir_it.name(), ".sql.tmp"))
        {
            /// There are files .sql.tmp - delete
            LOG_INFO(log, "Removing file {}", dir_it->path());
            Poco::File(dir_it->path()).remove();
        }
        else if (endsWith(dir_it.name(), ".sql"))
        {
            /// The required files have names like `table_name.sql`
            metadata_files.emplace(dir_it.name(), true);
        }
        else
            throw Exception("Incorrect file extension: " + dir_it.name() + " in metadata directory " + getMetadataPath(),
                ErrorCodes::INCORRECT_FILE_NAME);
    }

    /// Read and parse metadata in parallel
    ThreadPool pool;
    for (const auto & file : metadata_files)
    {
        pool.scheduleOrThrowOnError([&]()
        {
            if (file.second)
                process_metadata_file(file.first);
            else
                process_tmp_drop_metadata_file(file.first);
        });
    }
    pool.wait();
}

ASTPtr DatabaseOnDisk::parseQueryFromMetadata(Poco::Logger * logger, const Context & context, const String & metadata_file_path, bool throw_on_error /*= true*/, bool remove_empty /*= false*/)
{
    String query;

    try
    {
        ReadBufferFromFile in(metadata_file_path, METADATA_FILE_BUFFER_SIZE);
        readStringUntilEOF(query, in);
    }
    catch (const Exception & e)
    {
        if (!throw_on_error && e.code() == ErrorCodes::FILE_DOESNT_EXIST)
            return nullptr;
        else
            throw;
    }

    /** Empty files with metadata are generated after a rough restart of the server.
      * Remove these files to slightly reduce the work of the admins on startup.
      */
    if (remove_empty && query.empty())
    {
        if (logger)
            LOG_ERROR(logger, "File {} is empty. Removing.", metadata_file_path);
        Poco::File(metadata_file_path).remove();
        return nullptr;
    }

    auto settings = context.getSettingsRef();
    ParserCreateQuery parser;
    const char * pos = query.data();
    std::string error_message;
    auto ast = tryParseQuery(parser, pos, pos + query.size(), error_message, /* hilite = */ false,
                             "in file " + metadata_file_path, /* allow_multi_statements = */ false, 0, settings.max_parser_depth);

    if (!ast && throw_on_error)
        throw Exception(error_message, ErrorCodes::SYNTAX_ERROR);
    else if (!ast)
        return nullptr;

    auto & create = ast->as<ASTCreateQuery &>();
    if (!create.table.empty() && create.uuid != UUIDHelpers::Nil)
    {
        String table_name = Poco::Path(metadata_file_path).makeFile().getBaseName();
        table_name = unescapeForFileName(table_name);

        if (create.table != TABLE_WITH_UUID_NAME_PLACEHOLDER && logger)
            LOG_WARNING(logger, "File {} contains both UUID and table name. Will use name `{}` instead of `{}`", metadata_file_path, table_name, create.table);
        create.table = table_name;
    }

    return ast;
}

ASTPtr DatabaseOnDisk::getCreateQueryFromMetadata(const String & database_metadata_path, bool throw_on_error) const
{
    ASTPtr ast = parseQueryFromMetadata(log, global_context, database_metadata_path, throw_on_error);

    if (ast)
    {
        auto & ast_create_query = ast->as<ASTCreateQuery &>();
        ast_create_query.attach = false;
        ast_create_query.database = getDatabaseName();
    }

    return ast;
}

}<|MERGE_RESOLUTION|>--- conflicted
+++ resolved
@@ -55,15 +55,12 @@
     if (ast_create_query.as_table_function)
     {
         const auto & factory = TableFunctionFactory::instance();
-<<<<<<< HEAD
-        StoragePtr storage = factory.get(table_function.name, context)->execute(table_function, context, ast_create_query.table);
-=======
-        auto table_function = factory.get(ast_create_query.as_table_function, context);
+        auto table_function = factory.get(ast_create_query.as_table_function->as<ASTFunction &>(), context);
         ColumnsDescription columns;
         if (ast_create_query.columns_list && ast_create_query.columns_list->columns)
             columns = InterpreterCreateQuery::getColumnsDescription(*ast_create_query.columns_list->columns, context, false);
-        StoragePtr storage = table_function->execute(ast_create_query.as_table_function, context, ast_create_query.table, std::move(columns));
->>>>>>> 22381685
+        StoragePtr storage = table_function->execute(
+            ast_create_query.as_table_function->as<ASTFunction &>(), context, ast_create_query.table, std::move(columns));
         storage->renameInMemory(ast_create_query);
         return {ast_create_query.table, storage};
     }
