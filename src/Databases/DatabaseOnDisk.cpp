--- conflicted
+++ resolved
@@ -409,15 +409,8 @@
             throw Exception(ErrorCodes::TABLE_ALREADY_EXISTS,
                             "Table {}.{} already exists (detached permanently)",
                             backQuote(database_name), backQuote(to_table_name));
-<<<<<<< HEAD
-        else
-            throw Exception(ErrorCodes::TABLE_ALREADY_EXISTS,
-                            "Table {}.{} already exists (detached)",
-                            backQuote(database_name), backQuote(to_table_name));
-=======
         throw Exception(
             ErrorCodes::TABLE_ALREADY_EXISTS, "Table {}.{} already exists (detached)", backQuote(database_name), backQuote(to_table_name));
->>>>>>> f9697bfc
     }
 }
 
