#include <Databases/DatabaseAtomic.h>
#include <Databases/DatabaseOnDisk.h>
#include <Databases/DatabaseReplicated.h>
#include <Databases/DatabaseFactory.h>
#include <IO/ReadHelpers.h>
#include <IO/WriteHelpers.h>
#include <IO/ReadBufferFromFile.h>
#include <Parsers/formatAST.h>
#include <Common/PoolId.h>
#include <Common/atomicRename.h>
#include <Common/filesystemHelpers.h>
#include <Storages/StorageMaterializedView.h>
#include <Interpreters/Context.h>
#include <Interpreters/DatabaseCatalog.h>
#include <Interpreters/ExternalDictionariesLoader.h>
#include <filesystem>
#include <Interpreters/DDLTask.h>

namespace fs = std::filesystem;

namespace DB
{
namespace ErrorCodes
{
    extern const int UNKNOWN_TABLE;
    extern const int UNKNOWN_DATABASE;
    extern const int TABLE_ALREADY_EXISTS;
    extern const int CANNOT_ASSIGN_ALTER;
    extern const int DATABASE_NOT_EMPTY;
    extern const int NOT_IMPLEMENTED;
    extern const int FILE_ALREADY_EXISTS;
    extern const int INCORRECT_QUERY;
    extern const int ABORTED;
}

class AtomicDatabaseTablesSnapshotIterator final : public DatabaseTablesSnapshotIterator
{
public:
    explicit AtomicDatabaseTablesSnapshotIterator(DatabaseTablesSnapshotIterator && base)
        : DatabaseTablesSnapshotIterator(std::move(base)) {}
    UUID uuid() const override { return table()->getStorageID().uuid; }
};

DatabaseAtomic::DatabaseAtomic(String name_, String metadata_path_, UUID uuid, const String & logger_name, ContextPtr context_)
    : DatabaseOrdinary(name_, metadata_path_, "store/", logger_name, context_)
    , path_to_table_symlinks(fs::path(getContext()->getPath()) / "data" / escapeForFileName(name_) / "")
    , path_to_metadata_symlink(fs::path(getContext()->getPath()) / "metadata" / escapeForFileName(name_))
    , db_uuid(uuid)
{
    assert(db_uuid != UUIDHelpers::Nil);
    fs::create_directories(fs::path(getContext()->getPath()) / "metadata");
    fs::create_directories(path_to_table_symlinks);
    tryCreateMetadataSymlink();
}

DatabaseAtomic::DatabaseAtomic(String name_, String metadata_path_, UUID uuid, ContextPtr context_)
    : DatabaseAtomic(name_, std::move(metadata_path_), uuid, "DatabaseAtomic (" + name_ + ")", context_)
{
}

String DatabaseAtomic::getTableDataPath(const String & table_name) const
{
    std::lock_guard lock(mutex);
    auto it = table_name_to_path.find(table_name);
    if (it == table_name_to_path.end())
        throw Exception(ErrorCodes::UNKNOWN_TABLE, "Table {} not found in database {}", table_name, database_name);
    assert(it->second != data_path && !it->second.empty());
    return it->second;
}

String DatabaseAtomic::getTableDataPath(const ASTCreateQuery & query) const
{
    auto tmp = data_path + DatabaseCatalog::getPathForUUID(query.uuid);
    assert(tmp != data_path && !tmp.empty());
    return tmp;
}

void DatabaseAtomic::drop(ContextPtr)
{
    waitDatabaseStarted();
    assert(TSA_SUPPRESS_WARNING_FOR_READ(tables).empty());
    try
    {
        (void)fs::remove(path_to_metadata_symlink);
        (void)fs::remove_all(path_to_table_symlinks);
    }
    catch (...)
    {
        LOG_WARNING(log, getCurrentExceptionMessageAndPattern(/* with_stacktrace */ true));
    }
    (void)fs::remove_all(getMetadataPath());
}

void DatabaseAtomic::attachTable(ContextPtr /* context_ */, const String & name, const StoragePtr & table, const String & relative_table_path)
{
    assert(relative_table_path != data_path && !relative_table_path.empty());
    DetachedTables not_in_use;
    std::lock_guard lock(mutex);
    not_in_use = cleanupDetachedTables();
    auto table_id = table->getStorageID();
    assertDetachedTableNotInUse(table_id.uuid);
    DatabaseOrdinary::attachTableUnlocked(name, table);
    table_name_to_path.emplace(std::make_pair(name, relative_table_path));
}

StoragePtr DatabaseAtomic::detachTable(ContextPtr /* context */, const String & name)
{
    DetachedTables not_in_use;
    std::lock_guard lock(mutex);
    auto table = DatabaseOrdinary::detachTableUnlocked(name);
    table_name_to_path.erase(name);
    detached_tables.emplace(table->getStorageID().uuid, table);
    not_in_use = cleanupDetachedTables();
    return table;
}

void DatabaseAtomic::dropTable(ContextPtr local_context, const String & table_name, bool sync)
{
    waitDatabaseStarted();
    auto table = tryGetTable(table_name, local_context);
    /// Remove the inner table (if any) to avoid deadlock
    /// (due to attempt to execute DROP from the worker thread)
    if (table)
        table->dropInnerTableIfAny(sync, local_context);
    else
        throw Exception(ErrorCodes::UNKNOWN_TABLE, "Table {}.{} doesn't exist", backQuote(getDatabaseName()), backQuote(table_name));

    dropTableImpl(local_context, table_name, sync);
}

void DatabaseAtomic::dropTableImpl(ContextPtr local_context, const String & table_name, bool sync)
{
    String table_metadata_path = getObjectMetadataPath(table_name);
    String table_metadata_path_drop;
    StoragePtr table;
    {
        std::lock_guard lock(mutex);
        table = getTableUnlocked(table_name);
        table_metadata_path_drop = DatabaseCatalog::instance().getPathForDroppedMetadata(table->getStorageID());

        fs::create_directory(fs::path(table_metadata_path_drop).parent_path());

        auto txn = local_context->getZooKeeperMetadataTransaction();
        if (txn && !local_context->isInternalSubquery())
            txn->commit();      /// Commit point (a sort of) for Replicated database

        /// NOTE: replica will be lost if server crashes before the following rename
        /// We apply changes in ZooKeeper before applying changes in local metadata file
        /// to reduce probability of failures between these operations
        /// (it's more likely to lost connection, than to fail before applying local changes).
        /// TODO better detection and recovery

        fs::rename(table_metadata_path, table_metadata_path_drop);  /// Mark table as dropped
        DatabaseOrdinary::detachTableUnlocked(table_name);  /// Should never throw
        table_name_to_path.erase(table_name);
    }

    if (table->storesDataOnDisk())
        tryRemoveSymlink(table_name);

    /// Notify DatabaseCatalog that table was dropped. It will remove table data in background.
    /// Cleanup is performed outside of database to allow easily DROP DATABASE without waiting for cleanup to complete.
    DatabaseCatalog::instance().enqueueDroppedTableCleanup(table->getStorageID(), table, table_metadata_path_drop, sync);
}

void DatabaseAtomic::dropDetachedTable(ContextPtr local_context, const String & table_name, const bool sync)
{
    waitDatabaseStarted();

    assert(fs::exists(getObjectMetadataPath(table_name)));

    const String table_metadata_path = getObjectMetadataPath(table_name);
    const UUID uuid_table = GetTableUUIDFromDetachedMetadata(local_context, table_metadata_path);

    waitDetachedTableNotInUse(uuid_table);

    const StorageID storage_id{getDatabaseName(), table_name, uuid_table};
    const String table_metadata_path_drop = DatabaseCatalog::instance().getPathForDroppedMetadata(storage_id);

    {
        std::lock_guard lock(mutex);

        auto txn = local_context->getZooKeeperMetadataTransaction();
        if (txn && !local_context->isInternalSubquery())
            txn->commit();

        fs::rename(table_metadata_path, table_metadata_path_drop);
        LOG_TRACE(log, "Rename {} to {} for removing.", table_metadata_path, table_metadata_path_drop);

        DatabaseCatalog::instance().removeUUIDMappingFinally(uuid_table);
        table_name_to_path.erase(table_name);
    }

    if (fs::exists(getPathSymlink(table_name)))
    {
        LOG_TRACE(log, "Remove symlink for {}", table_name);
        tryRemoveSymlink(table_name);
    }

    removeDetachedPermanentlyFlag(local_context, table_name, table_metadata_path, true);

    LOG_TRACE(log, "Table {} ready for remove.", table_name);
    DatabaseCatalog::instance().enqueueDroppedTableCleanup(storage_id, nullptr, table_metadata_path_drop, sync);
}

void DatabaseAtomic::renameTable(ContextPtr local_context, const String & table_name, IDatabase & to_database,
                                 const String & to_table_name, bool exchange, bool dictionary)
    TSA_NO_THREAD_SAFETY_ANALYSIS   /// TSA does not support conditional locking
{
    if (typeid(*this) != typeid(to_database))
    {
        if (typeid_cast<DatabaseOrdinary *>(&to_database))
        {
            /// Allow moving tables between Atomic and Ordinary (with table lock)
            DatabaseOnDisk::renameTable(local_context, table_name, to_database, to_table_name, exchange, dictionary);
            return;
        }

        if (!allowMoveTableToOtherDatabaseEngine(to_database))
            throw Exception(ErrorCodes::NOT_IMPLEMENTED, "Moving tables between databases of different engines is not supported");
    }

    if (exchange && !supportsAtomicRename())
        throw Exception(ErrorCodes::NOT_IMPLEMENTED, "RENAME EXCHANGE is not supported");

    waitDatabaseStarted();

    auto & other_db = dynamic_cast<DatabaseAtomic &>(to_database);
    bool inside_database = this == &other_db;

    String old_metadata_path = getObjectMetadataPath(table_name);
    String new_metadata_path = to_database.getObjectMetadataPath(to_table_name);

    auto detach = [](DatabaseAtomic & db, const String & table_name_, bool has_symlink) TSA_REQUIRES(db.mutex)
    {
        auto it = db.table_name_to_path.find(table_name_);
        String table_data_path_saved;
        /// Path can be not set for DDL dictionaries, but it does not matter for StorageDictionary.
        if (it != db.table_name_to_path.end())
            table_data_path_saved = it->second;
        assert(!table_data_path_saved.empty());
        db.tables.erase(table_name_);
        db.table_name_to_path.erase(table_name_);
        if (has_symlink)
            db.tryRemoveSymlink(table_name_);
        return table_data_path_saved;
    };

    auto attach = [](DatabaseAtomic & db, const String & table_name_, const String & table_data_path_, const StoragePtr & table_) TSA_REQUIRES(db.mutex)
    {
        db.tables.emplace(table_name_, table_);
        if (table_data_path_.empty())
            return;
        db.table_name_to_path.emplace(table_name_, table_data_path_);
        if (table_->storesDataOnDisk())
            db.tryCreateSymlink(table_name_, table_data_path_);
    };

    auto assert_can_move_mat_view = [inside_database](const StoragePtr & table_)
    {
        if (inside_database)
            return;
        if (const auto * mv = dynamic_cast<const StorageMaterializedView *>(table_.get()))
            if (mv->hasInnerTable())
                throw Exception(ErrorCodes::NOT_IMPLEMENTED, "Cannot move MaterializedView with inner table to other database");
    };

    String table_data_path;
    String other_table_data_path;

    if (inside_database && table_name == to_table_name)
        return;

    std::unique_lock<std::mutex> db_lock;
    std::unique_lock<std::mutex> other_db_lock;
    if (inside_database)
        db_lock = std::unique_lock{mutex};
    else if (this < &other_db)
    {
        db_lock = std::unique_lock{mutex};
        other_db_lock = std::unique_lock{other_db.mutex};
    }
    else
    {
        other_db_lock = std::unique_lock{other_db.mutex};
        db_lock = std::unique_lock{mutex};
    }

    if (!exchange)
        other_db.checkMetadataFilenameAvailabilityUnlocked(to_table_name);

    StoragePtr table = getTableUnlocked(table_name);

    if (dictionary && !table->isDictionary())
        throw Exception(ErrorCodes::INCORRECT_QUERY, "Use RENAME/EXCHANGE TABLE (instead of RENAME/EXCHANGE DICTIONARY) for tables");

    StorageID old_table_id = table->getStorageID();
    StorageID new_table_id = {other_db.database_name, to_table_name, old_table_id.uuid};
    table->checkTableCanBeRenamed({new_table_id});
    assert_can_move_mat_view(table);
    StoragePtr other_table;
    StorageID other_table_new_id = StorageID::createEmpty();
    if (exchange)
    {
        other_table = other_db.getTableUnlocked(to_table_name);
        if (dictionary && !other_table->isDictionary())
            throw Exception(ErrorCodes::INCORRECT_QUERY, "Use RENAME/EXCHANGE TABLE (instead of RENAME/EXCHANGE DICTIONARY) for tables");
        other_table_new_id = {database_name, table_name, other_table->getStorageID().uuid};
        other_table->checkTableCanBeRenamed(other_table_new_id);
        assert_can_move_mat_view(other_table);
    }

    /// Table renaming actually begins here
    auto txn = local_context->getZooKeeperMetadataTransaction();
    if (txn && !local_context->isInternalSubquery())
        txn->commit();     /// Commit point (a sort of) for Replicated database

    /// NOTE: replica will be lost if server crashes before the following rename
    /// TODO better detection and recovery

    if (exchange)
        renameExchange(old_metadata_path, new_metadata_path);
    else
        renameNoReplace(old_metadata_path, new_metadata_path);

    /// After metadata was successfully moved, the following methods should not throw (if they do, it's a logical error)
    table_data_path = detach(*this, table_name, table->storesDataOnDisk());
    if (exchange)
        other_table_data_path = detach(other_db, to_table_name, other_table->storesDataOnDisk());

    table->renameInMemory(new_table_id);
    if (exchange)
        other_table->renameInMemory(other_table_new_id);

    if (!inside_database)
    {
        DatabaseCatalog::instance().updateUUIDMapping(old_table_id.uuid, other_db.shared_from_this(), table);
        if (exchange)
            DatabaseCatalog::instance().updateUUIDMapping(other_table->getStorageID().uuid, shared_from_this(), other_table);
    }

    attach(other_db, to_table_name, table_data_path, table);
    if (exchange)
        attach(*this, table_name, other_table_data_path, other_table);
}

void DatabaseAtomic::commitCreateTable(const ASTCreateQuery & query, const StoragePtr & table,
                                       const String & table_metadata_tmp_path, const String & table_metadata_path,
                                       ContextPtr query_context)
{
    DetachedTables not_in_use;
    auto table_data_path = getTableDataPath(query);
    try
    {
        std::lock_guard lock{mutex};
        if (query.getDatabase() != database_name)
            throw Exception(ErrorCodes::UNKNOWN_DATABASE, "Database was renamed to `{}`, cannot create table in `{}`",
                            database_name, query.getDatabase());
        /// Do some checks before renaming file from .tmp to .sql
        not_in_use = cleanupDetachedTables();
        assertDetachedTableNotInUse(query.uuid);
        chassert(DatabaseCatalog::instance().hasUUIDMapping(query.uuid));

        auto txn = query_context->getZooKeeperMetadataTransaction();
        if (txn && !query_context->isInternalSubquery())
            txn->commit();     /// Commit point (a sort of) for Replicated database

        /// NOTE: replica will be lost if server crashes before the following renameNoReplace(...)
        /// TODO better detection and recovery

        /// It throws if `table_metadata_path` already exists (it's possible if table was detached)
        renameNoReplace(table_metadata_tmp_path, table_metadata_path);  /// Commit point (a sort of)
        attachTableUnlocked(query.getTable(), table);   /// Should never throw
        table_name_to_path.emplace(query.getTable(), table_data_path);
    }
    catch (...)
    {
        (void)fs::remove(table_metadata_tmp_path);
        throw;
    }
    if (table->storesDataOnDisk())
        tryCreateSymlink(query.getTable(), table_data_path);
}

void DatabaseAtomic::commitAlterTable(const StorageID & table_id, const String & table_metadata_tmp_path, const String & table_metadata_path,
                                      const String & /*statement*/, ContextPtr query_context)
{
    bool check_file_exists = true;
    SCOPE_EXIT({
        std::error_code code;
        if (check_file_exists)
            (void)std::filesystem::remove(table_metadata_tmp_path, code);
    });

    std::lock_guard lock{mutex};
    auto actual_table_id = getTableUnlocked(table_id.table_name)->getStorageID();

    if (table_id.uuid != actual_table_id.uuid)
        throw Exception(ErrorCodes::CANNOT_ASSIGN_ALTER, "Cannot alter table because it was renamed");

    auto txn = query_context->getZooKeeperMetadataTransaction();
    if (txn && !query_context->isInternalSubquery())
        txn->commit();      /// Commit point (a sort of) for Replicated database

    /// NOTE: replica will be lost if server crashes before the following rename
    /// TODO better detection and recovery

    check_file_exists = renameExchangeIfSupported(table_metadata_tmp_path, table_metadata_path);
    if (!check_file_exists)
        std::filesystem::rename(table_metadata_tmp_path, table_metadata_path);
}

void DatabaseAtomic::assertDetachedTableNotInUse(const UUID & uuid)
{
    /// Without this check the following race is possible since table RWLocks are not used:
    /// 1. INSERT INTO table ...;
    /// 2. DETACH TABLE table; (INSERT still in progress, it holds StoragePtr)
    /// 3. ATTACH TABLE table; (new instance of Storage with the same UUID is created, instances share data on disk)
    /// 4. INSERT INTO table ...; (both Storage instances writes data without any synchronization)
    /// To avoid it, we remember UUIDs of detached tables and does not allow ATTACH table with such UUID until detached instance still in use.
    if (detached_tables.contains(uuid))
        throw Exception(ErrorCodes::TABLE_ALREADY_EXISTS, "Cannot attach table with UUID {}, "
                        "because it was detached but still used by some query. Retry later.", uuid);
}

void DatabaseAtomic::setDetachedTableNotInUseForce(const UUID & uuid)
{
    std::lock_guard lock{mutex};
    detached_tables.erase(uuid);
}

DatabaseAtomic::DetachedTables DatabaseAtomic::cleanupDetachedTables()
{
    DetachedTables not_in_use;
    auto it = detached_tables.begin();
    while (it != detached_tables.end())
    {
        if (it->second.unique())
        {
            not_in_use.emplace(it->first, it->second);
            it = detached_tables.erase(it);
        }
        else
            ++it;
    }
    /// It should be destroyed in caller with released database mutex
    return not_in_use;
}

void DatabaseAtomic::assertCanBeDetached(bool cleanup)
{
    if (cleanup)
    {
        DetachedTables not_in_use;
        {
            std::lock_guard lock(mutex);
            not_in_use = cleanupDetachedTables();
        }
    }
    std::lock_guard lock(mutex);
    if (!detached_tables.empty())
        throw Exception(ErrorCodes::DATABASE_NOT_EMPTY, "Database {} cannot be detached, because some tables are still in use. "
                        "Retry later.", backQuoteIfNeed(database_name));
}

DatabaseTablesIteratorPtr
DatabaseAtomic::getTablesIterator(ContextPtr local_context, const IDatabase::FilterByNameFunction & filter_by_table_name, bool skip_not_loaded) const
{
    auto base_iter = DatabaseOrdinary::getTablesIterator(local_context, filter_by_table_name, skip_not_loaded);
    return std::make_unique<AtomicDatabaseTablesSnapshotIterator>(std::move(typeid_cast<DatabaseTablesSnapshotIterator &>(*base_iter)));
}

UUID DatabaseAtomic::tryGetTableUUID(const String & table_name) const
{
    if (auto table = tryGetTable(table_name, getContext()))
        return table->getStorageID().uuid;
    return UUIDHelpers::Nil;
}

void DatabaseAtomic::beforeLoadingMetadata(ContextMutablePtr /*context*/, LoadingStrictnessLevel mode)
{
    if (mode < LoadingStrictnessLevel::FORCE_RESTORE)
        return;

    /// Recreate symlinks to table data dirs in case of force restore, because some of them may be broken
    for (const auto & table_path : fs::directory_iterator(path_to_table_symlinks))
    {
        if (!FS::isSymlink(table_path))
        {
            throw Exception(ErrorCodes::ABORTED,
                "'{}' is not a symlink. Atomic database should contains only symlinks.", std::string(table_path.path()));
        }

        (void)fs::remove(table_path);
    }
}

LoadTaskPtr DatabaseAtomic::startupDatabaseAsync(AsyncLoader & async_loader, LoadJobSet startup_after, LoadingStrictnessLevel mode)
{
    auto base = DatabaseOrdinary::startupDatabaseAsync(async_loader, std::move(startup_after), mode);
    auto job = makeLoadJob(
        base->goals(),
        TablesLoaderBackgroundStartupPoolId,
        fmt::format("startup Atomic database {}", getDatabaseName()),
        [this, mode] (AsyncLoader &, const LoadJobPtr &)
        {
            if (mode < LoadingStrictnessLevel::FORCE_RESTORE)
                return;
            NameToPathMap table_names;
            {
                std::lock_guard lock{mutex};
                table_names = table_name_to_path;
            }

            fs::create_directories(path_to_table_symlinks);
            for (const auto & table : table_names)
                tryCreateSymlink(table.first, table.second, true);
        });
    std::scoped_lock lock(mutex);
    return startup_atomic_database_task = makeLoadTask(async_loader, {job});
}

void DatabaseAtomic::waitDatabaseStarted() const
{
    LoadTaskPtr task;
    {
        std::scoped_lock lock(mutex);
        task = startup_atomic_database_task;
    }
    if (task)
        waitLoad(currentPoolOr(TablesLoaderForegroundPoolId), task, false);
}

void DatabaseAtomic::stopLoading()
{
    LoadTaskPtr stop_atomic_database;
    {
        std::scoped_lock lock(mutex);
        stop_atomic_database.swap(startup_atomic_database_task);
    }
    stop_atomic_database.reset();
    DatabaseOrdinary::stopLoading();
}

void DatabaseAtomic::tryCreateSymlink(const String & table_name, const String & actual_data_path, bool if_data_path_exist)
{
    try
    {
        String link = getPathSymlink(table_name);
        fs::path data = fs::canonical(getContext()->getPath()) / actual_data_path;

        /// If it already points where needed.
        std::error_code ec;
        if (fs::equivalent(data, link, ec))
            return;

        if (if_data_path_exist && !fs::exists(data))
            return;

        fs::create_directory_symlink(data, link);
    }
    catch (...)
    {
        LOG_WARNING(log, getCurrentExceptionMessageAndPattern(/* with_stacktrace */ true));
    }
}

String DatabaseAtomic::getPathSymlink(const String & table_name) const
{
    return path_to_table_symlinks + escapeForFileName(table_name);
}

void DatabaseAtomic::tryRemoveSymlink(const String & table_name)
{
    try
    {
<<<<<<< HEAD
        String path = getPathSymlink(table_name);
        fs::remove(path);
=======
        String path = path_to_table_symlinks + escapeForFileName(table_name);
        (void)fs::remove(path);
>>>>>>> 2ba0d78e
    }
    catch (...)
    {
        LOG_WARNING(log, getCurrentExceptionMessageAndPattern(/* with_stacktrace */ true));
    }
}

void DatabaseAtomic::tryCreateMetadataSymlink()
{
    /// Symlinks in data/db_name/ directory and metadata/db_name/ are not used by ClickHouse,
    /// it's needed only for convenient introspection.
    assert(path_to_metadata_symlink != metadata_path);
    fs::path metadata_symlink(path_to_metadata_symlink);
    if (fs::exists(metadata_symlink))
    {
        if (!FS::isSymlink(metadata_symlink))
            throw Exception(ErrorCodes::FILE_ALREADY_EXISTS, "Directory {} exists", path_to_metadata_symlink);
    }
    else
    {
        try
        {
            /// fs::exists could return false for broken symlink
            if (FS::isSymlinkNoThrow(metadata_symlink))
                (void)fs::remove(metadata_symlink);
            fs::create_directory_symlink(metadata_path, path_to_metadata_symlink);
        }
        catch (...)
        {
            tryLogCurrentException(log);
        }
    }
}

void DatabaseAtomic::renameDatabase(ContextPtr query_context, const String & new_name)
{
    /// CREATE, ATTACH, DROP, DETACH and RENAME DATABASE must hold DDLGuard

    waitDatabaseStarted();

    bool check_ref_deps = query_context->getSettingsRef().check_referential_table_dependencies;
    bool check_loading_deps = !check_ref_deps && query_context->getSettingsRef().check_table_dependencies;
    if (check_ref_deps || check_loading_deps)
    {
        std::lock_guard lock(mutex);
        for (auto & table : tables)
            DatabaseCatalog::instance().checkTableCanBeRemovedOrRenamed({database_name, table.first}, check_ref_deps, check_loading_deps);
    }

    try
    {
        (void)fs::remove(path_to_metadata_symlink);
    }
    catch (...)
    {
        LOG_WARNING(log, getCurrentExceptionMessageAndPattern(/* with_stacktrace */ true));
    }

    auto new_name_escaped = escapeForFileName(new_name);
    auto old_database_metadata_path = getContext()->getPath() + "metadata/" + escapeForFileName(getDatabaseName()) + ".sql";
    auto new_database_metadata_path = getContext()->getPath() + "metadata/" + new_name_escaped + ".sql";
    renameNoReplace(old_database_metadata_path, new_database_metadata_path);

    String old_path_to_table_symlinks;

    {
        std::lock_guard lock(mutex);
        {
            Strings table_names;
            table_names.reserve(tables.size());
            for (auto & table : tables)
                table_names.push_back(table.first);
            DatabaseCatalog::instance().updateDatabaseName(database_name, new_name, table_names);
        }
        database_name = new_name;

        for (auto & table : tables)
        {
            auto table_id = table.second->getStorageID();
            table_id.database_name = database_name;
            table.second->renameInMemory(table_id);
        }

        path_to_metadata_symlink = getContext()->getPath() + "metadata/" + new_name_escaped;
        old_path_to_table_symlinks = path_to_table_symlinks;
        path_to_table_symlinks = getContext()->getPath() + "data/" + new_name_escaped + "/";
    }

    fs::rename(old_path_to_table_symlinks, path_to_table_symlinks);
    tryCreateMetadataSymlink();
}

void DatabaseAtomic::waitDetachedTableNotInUse(const UUID & uuid)
{
    /// Table is in use while its shared_ptr counter is greater than 1.
    /// We cannot trigger condvar on shared_ptr destruction, so it's busy wait.
    while (true)
    {
        DetachedTables not_in_use;
        {
            std::lock_guard lock{mutex};
            not_in_use = cleanupDetachedTables();
            if (!detached_tables.contains(uuid))
                return;
        }
        std::this_thread::sleep_for(std::chrono::milliseconds(100));
    }
}

void DatabaseAtomic::checkDetachedTableNotInUse(const UUID & uuid)
{
    DetachedTables not_in_use;
    std::lock_guard lock{mutex};
    not_in_use = cleanupDetachedTables();
    assertDetachedTableNotInUse(uuid);
}

void registerDatabaseAtomic(DatabaseFactory & factory)
{
    auto create_fn = [](const DatabaseFactory::Arguments & args)
    {
        return make_shared<DatabaseAtomic>(
            args.database_name,
            args.metadata_path,
            args.uuid,
            args.context);
    };
    factory.registerDatabase("Atomic", create_fn);
}
}<|MERGE_RESOLUTION|>--- conflicted
+++ resolved
@@ -574,13 +574,8 @@
 {
     try
     {
-<<<<<<< HEAD
         String path = getPathSymlink(table_name);
-        fs::remove(path);
-=======
-        String path = path_to_table_symlinks + escapeForFileName(table_name);
         (void)fs::remove(path);
->>>>>>> 2ba0d78e
     }
     catch (...)
     {
