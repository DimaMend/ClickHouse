--- conflicted
+++ resolved
@@ -183,11 +183,7 @@
                 /// joinGet(join_storage_table_name, `value_column`, join_keys)
                 addQualifiedNameFromArgument(function, 0);
             }
-<<<<<<< HEAD
-            else if (function.name == "in" || function.name == "notIn" || function.name == "globalIn" || function.name == "globalNotIn" || function.name == "probalIn" )
-=======
             else if (functionIsInOrGlobalInOperator(function.name))
->>>>>>> 0f6a8184
             {
                 /// x IN table_name.
                 /// We set evaluate=false here because we don't want to evaluate a subquery in "x IN subquery".
