--- conflicted
+++ resolved
@@ -653,12 +653,6 @@
         /// MYSQL_UNHANDLED_EVENT
         if (receive_event->header.type == ROTATE_EVENT)
         {
-<<<<<<< HEAD
-            WriteBufferFromOwnString buf;
-            receive_event->dump(buf);
-            return buf.str();
-        };
-=======
             /// Some behaviors(such as changing the value of "binlog_checksum") rotate the binlog file.
             /// To ensure that the synchronization continues, we need to handle these events
             metadata.fetchMasterVariablesValue(pool.get());
@@ -672,7 +666,6 @@
                 receive_event->dump(buf);
                 return buf.str();
             };
->>>>>>> bac1def5
 
             LOG_DEBUG(log, "Skip MySQL event: \n {}", dump_event_message());
         }
