--- conflicted
+++ resolved
@@ -46,21 +46,13 @@
 static const std::chrono::seconds lock_acquire_timeout{10};
 
 DatabaseConnectionMySQL::DatabaseConnectionMySQL(
-<<<<<<< HEAD
     ContextPtr context_,
-=======
-    const Context & context,
->>>>>>> d2d4a3d7
     const String & database_name_,
     const String & metadata_path_,
     const ASTStorage * database_engine_define_,
     const String & database_name_in_mysql_,
     std::unique_ptr<ConnectionMySQLSettings> settings_,
-<<<<<<< HEAD
-    mysqlxx::Pool && pool)
-=======
     mysqlxx::PoolWithFailover && pool)
->>>>>>> d2d4a3d7
     : IDatabase(database_name_)
     , WithContext(context_->getGlobalContext())
     , metadata_path(metadata_path_)
