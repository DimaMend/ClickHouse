#include "Common/logger_useful.h"
#include "config.h"

#if USE_MYSQL

#include <Databases/MySQL/MaterializedMySQLSyncThread.h>
#include <Databases/MySQL/tryParseTableIDFromDDL.h>
#include <Databases/MySQL/tryQuoteUnrecognizedTokens.h>
#include <cstdlib>
#include <random>
#include <string_view>
#include <Columns/ColumnTuple.h>
#include <Columns/ColumnDecimal.h>
#include <QueryPipeline/QueryPipelineBuilder.h>
#include <Processors/Executors/PullingPipelineExecutor.h>
#include <Processors/Executors/CompletedPipelineExecutor.h>
#include <Processors/Sources/SourceFromSingleChunk.h>
#include <Processors/Transforms/CountingTransform.h>
#include <Databases/MySQL/DatabaseMaterializedMySQL.h>
#include <Databases/MySQL/MaterializeMetadata.h>
#include <Processors/Sources/MySQLSource.h>
#include <IO/ReadBufferFromString.h>
#include <IO/Operators.h>
#include <Interpreters/Context.h>
#include <Interpreters/executeQuery.h>
#include <Storages/StorageMergeTree.h>
#include <Common/quoteString.h>
#include <Common/setThreadName.h>
#include <base/sleep.h>
#include <boost/algorithm/string/split.hpp>
#include <boost/algorithm/string/trim.hpp>
#include <Parsers/CommonParsers.h>
#include <Parsers/ASTIdentifier.h>

namespace DB
{

namespace ErrorCodes
{
    extern const int SYNTAX_ERROR;
    extern const int LOGICAL_ERROR;
    extern const int NOT_IMPLEMENTED;
    extern const int ILLEGAL_MYSQL_VARIABLE;
    extern const int SYNC_MYSQL_USER_ACCESS_ERROR;
    extern const int UNKNOWN_DATABASE;
    extern const int UNKNOWN_EXCEPTION;
    extern const int CANNOT_READ_ALL_DATA;
}

static constexpr auto MYSQL_BACKGROUND_THREAD_NAME = "MySQLDBSync";

static ContextMutablePtr createQueryContext(ContextPtr context)
{
    Settings new_query_settings = context->getSettings();
    new_query_settings.insert_allow_materialized_columns = true;

    /// To avoid call AST::format
    /// TODO: We need to implement the format function for MySQLAST
    new_query_settings.enable_global_with_statement = false;

    auto query_context = Context::createCopy(context);
    query_context->setSettings(new_query_settings);
    query_context->setInternalQuery(true);

    query_context->setQueryKind(ClientInfo::QueryKind::SECONDARY_QUERY);
    query_context->setCurrentQueryId(""); // generate random query_id
    return query_context;
}

static BlockIO tryToExecuteQuery(const String & query_to_execute, ContextMutablePtr query_context, const String & database, const String & comment)
{
    try
    {
        if (!database.empty())
            query_context->setCurrentDatabase(database);

        return executeQuery("/*" + comment + "*/ " + query_to_execute, query_context, true);
    }
    catch (...)
    {
        tryLogCurrentException(
            &Poco::Logger::get("MaterializedMySQLSyncThread(" + database + ")"),
            "Query " + query_to_execute + " wasn't finished successfully");
        throw;
    }
}


MaterializedMySQLSyncThread::~MaterializedMySQLSyncThread()
{
    try
    {
        stopSynchronization();
    }
    catch (...)
    {
        tryLogCurrentException(__PRETTY_FUNCTION__);
    }
}

static void checkMySQLVariables(const mysqlxx::Pool::Entry & connection, const Settings & settings)
{
    Block variables_header{
        {std::make_shared<DataTypeString>(), "Variable_name"},
        {std::make_shared<DataTypeString>(), "Value"}
    };

    const String & check_query = "SHOW VARIABLES;";

    StreamSettings mysql_input_stream_settings(settings, false, true);
    auto variables_input = std::make_unique<MySQLSource>(connection, check_query, variables_header, mysql_input_stream_settings);

    std::unordered_map<String, String> variables_error_message{
        {"log_bin", "ON"},
        {"binlog_format", "ROW"},
        {"binlog_row_image", "FULL"},
        {"default_authentication_plugin", "mysql_native_password"},
        {"log_bin_use_v1_row_events", "OFF"}
    };

    QueryPipeline pipeline(std::move(variables_input));

    PullingPipelineExecutor executor(pipeline);
    Block variables_block;
    while (executor.pull(variables_block))
    {
        ColumnPtr variable_name_column = variables_block.getByName("Variable_name").column;
        ColumnPtr variable_value_column = variables_block.getByName("Value").column;

        for (size_t index = 0; index < variables_block.rows(); ++index)
        {
            const auto & error_message_it = variables_error_message.find(variable_name_column->getDataAt(index).toString());
            const String variable_val = variable_value_column->getDataAt(index).toString();

            if (error_message_it != variables_error_message.end() && variable_val == error_message_it->second)
                variables_error_message.erase(error_message_it);
        }
    }

    if  (!variables_error_message.empty())
    {
        bool first = true;
        WriteBufferFromOwnString error_message;
        for (const auto & [variable_name, variable_error_val] : variables_error_message)
        {
            error_message << (first ? "" : ", ") << variable_name << "='" << variable_error_val << "'";

            if (first)
                first = false;
        }

        throw Exception(ErrorCodes::ILLEGAL_MYSQL_VARIABLE, "Illegal MySQL variables, the MaterializedMySQL engine requires {}",
                        error_message.str());
    }
}

<<<<<<< HEAD
static std::tuple<String, String> tryExtractTableNameFromDDL(const String & ddl)
{
    String table_name;
    String database_name;
    if (ddl.empty()) return std::make_tuple(database_name, table_name);

    bool parse_failed = false;
    Tokens tokens(ddl.data(), ddl.data() + ddl.size());
    IParser::Pos pos(tokens, 0);
    Expected expected;
    ASTPtr res;
    ASTPtr table;
    if (ParserKeyword(Keyword::CREATE_TEMPORARY_TABLE).ignore(pos, expected) || ParserKeyword(Keyword::CREATE_TABLE).ignore(pos, expected))
    {
        ParserKeyword(Keyword::IF_NOT_EXISTS).ignore(pos, expected);
        if (!ParserCompoundIdentifier(true).parse(pos, table, expected))
            parse_failed = true;
    }
    else if (ParserKeyword(Keyword::ALTER_TABLE).ignore(pos, expected))
    {
        if (!ParserCompoundIdentifier(true).parse(pos, table, expected))
            parse_failed = true;
    }
    else if (ParserKeyword(Keyword::DROP_TABLE).ignore(pos, expected) || ParserKeyword(Keyword::DROP_TEMPORARY_TABLE).ignore(pos, expected))
    {
        ParserKeyword(Keyword::IF_EXISTS).ignore(pos, expected);
        if (!ParserCompoundIdentifier(true).parse(pos, table, expected))
            parse_failed = true;
    }
    else if (ParserKeyword(Keyword::TRUNCATE).ignore(pos, expected))
    {
        ParserKeyword(Keyword::TABLE).ignore(pos, expected);
        if (!ParserCompoundIdentifier(true).parse(pos, table, expected))
            parse_failed = true;
    }
    else if (ParserKeyword(Keyword::RENAME_TABLE).ignore(pos, expected))
    {
        if (!ParserCompoundIdentifier(true).parse(pos, table, expected))
            parse_failed = true;
    }
    else
    {
        parse_failed = true;
    }
    if (!parse_failed)
    {
        if (auto table_id = table->as<ASTTableIdentifier>()->getTableId())
        {
            database_name = table_id.database_name;
            table_name = table_id.table_name;
        }
    }
    return std::make_tuple(database_name, table_name);
}

=======
>>>>>>> 698ceee1
MaterializedMySQLSyncThread::MaterializedMySQLSyncThread(
    ContextPtr context_,
    const String & database_name_,
    const String & mysql_database_name_,
    mysqlxx::Pool && pool_,
    MySQLClient && client_,
    MaterializedMySQLSettings * settings_)
    : WithContext(context_->getGlobalContext())
    , log(&Poco::Logger::get("MaterializedMySQLSyncThread"))
    , database_name(database_name_)
    , mysql_database_name(mysql_database_name_)
    , pool(std::move(pool_)) /// NOLINT
    , client(std::move(client_))
    , settings(settings_)
{
    query_prefix = "EXTERNAL DDL FROM MySQL(" + backQuoteIfNeed(database_name) + ", " + backQuoteIfNeed(mysql_database_name) + ") ";

    if (!settings->materialized_mysql_tables_list.value.empty())
    {
        Names tables_list;
        boost::split(tables_list, settings->materialized_mysql_tables_list.value, [](char c){ return c == ','; });
        for (String & table_name: tables_list)
        {
            boost::trim(table_name);
            materialized_tables_list.insert(table_name);
        }
    }
}

void MaterializedMySQLSyncThread::synchronization()
{
    setThreadName(MYSQL_BACKGROUND_THREAD_NAME);

    try
    {
        MaterializeMetadata metadata(
            DatabaseCatalog::instance().getDatabase(database_name)->getMetadataPath() + "/.metadata", getContext()->getSettingsRef());
        bool need_reconnect = true;

        Stopwatch watch;
        Buffers buffers(database_name);

        while (!isCancelled())
        {
            if (need_reconnect)
            {
                if (!prepareSynchronized(metadata))
                    break;
                need_reconnect = false;
            }

            /// TODO: add gc task for `sign = -1`(use alter table delete, execute by interval. need final state)
            UInt64 max_flush_time = settings->max_flush_data_time;

            try
            {
                UInt64 elapsed_ms = watch.elapsedMilliseconds();
                if (elapsed_ms < max_flush_time)
                {
                    BinlogEventPtr binlog_event = client.readOneBinlogEvent(max_flush_time - elapsed_ms);
                    if (binlog_event)
                        onEvent(buffers, binlog_event, metadata);
                }
            }
            catch (const Exception & e)
            {
                if (e.code() != ErrorCodes::CANNOT_READ_ALL_DATA || settings->max_wait_time_when_mysql_unavailable < 0)
                    throw;

                flushBuffersData(buffers, metadata);
                LOG_INFO(log, "Lost connection to MySQL");
                need_reconnect = true;
                setSynchronizationThreadException(std::current_exception());
                sleepForMilliseconds(settings->max_wait_time_when_mysql_unavailable);
                continue;
            }
            if (watch.elapsedMilliseconds() > max_flush_time || buffers.checkThresholds(
                    settings->max_rows_in_buffer, settings->max_bytes_in_buffer,
                    settings->max_rows_in_buffers, settings->max_bytes_in_buffers)
                )
            {
                watch.restart();
                flushBuffersData(buffers, metadata);
            }
        }
    }
    catch (...)
    {
        client.disconnect();
        tryLogCurrentException(log);
        setSynchronizationThreadException(std::current_exception());
    }
}

void MaterializedMySQLSyncThread::stopSynchronization()
{
    if (!sync_quit && background_thread_pool)
    {
        sync_quit = true;
        if (background_thread_pool->joinable())
            background_thread_pool->join();
        client.disconnect();
    }
}

void MaterializedMySQLSyncThread::startSynchronization()
{
    background_thread_pool = std::make_unique<ThreadFromGlobalPool>([this]() { synchronization(); });
}

void MaterializedMySQLSyncThread::assertMySQLAvailable()
{
    try
    {
        checkMySQLVariables(pool.get(/* wait_timeout= */ UINT64_MAX), getContext()->getSettingsRef());
    }
    catch (const mysqlxx::ConnectionFailed & e)
    {
        if (e.errnum() == ER_ACCESS_DENIED_ERROR
            || e.errnum() == ER_DBACCESS_DENIED_ERROR)
            throw Exception(ErrorCodes::SYNC_MYSQL_USER_ACCESS_ERROR, "MySQL SYNC USER ACCESS ERR: "
                            "mysql sync user needs at least GLOBAL PRIVILEGES:'RELOAD, REPLICATION SLAVE, REPLICATION CLIENT' "
                            "and SELECT PRIVILEGE on Database {}", mysql_database_name);
        else if (e.errnum() == ER_BAD_DB_ERROR)
            throw Exception(ErrorCodes::UNKNOWN_DATABASE, "Unknown database '{}' on MySQL", mysql_database_name);
        else
            throw;
    }
}

static inline void cleanOutdatedTables(const String & database_name, ContextPtr context)
{
    String cleaning_table_name;
    try
    {
        auto ddl_guard = DatabaseCatalog::instance().getDDLGuard(database_name, "");
        const DatabasePtr & clean_database = DatabaseCatalog::instance().getDatabase(database_name);

        for (auto iterator = clean_database->getTablesIterator(context); iterator->isValid(); iterator->next())
        {
            auto query_context = createQueryContext(context);
            CurrentThread::QueryScope query_scope(query_context);

            String comment = "Materialize MySQL step 1: execute MySQL DDL for dump data";
            cleaning_table_name = backQuoteIfNeed(database_name) + "." + backQuoteIfNeed(iterator->name());
            tryToExecuteQuery(" DROP TABLE " + cleaning_table_name, query_context, database_name, comment);
        }
    }
    catch (Exception & exception)
    {
        exception.addMessage("While executing " + (cleaning_table_name.empty() ? "cleanOutdatedTables" : cleaning_table_name));
        throw;
    }
}

static inline QueryPipeline
getTableOutput(const String & database_name, const String & table_name, ContextMutablePtr query_context, bool insert_materialized = false)
{
    const StoragePtr & storage = DatabaseCatalog::instance().getTable(StorageID(database_name, table_name), query_context);

    WriteBufferFromOwnString insert_columns_str;
    const StorageInMemoryMetadata & storage_metadata = storage->getInMemoryMetadata();
    const ColumnsDescription & storage_columns = storage_metadata.getColumns();
    const NamesAndTypesList & insert_columns_names = insert_materialized ? storage_columns.getAllPhysical() : storage_columns.getOrdinary();


    for (auto iterator = insert_columns_names.begin(); iterator != insert_columns_names.end(); ++iterator)
    {
        if (iterator != insert_columns_names.begin())
            insert_columns_str << ", ";

        insert_columns_str << backQuoteIfNeed(iterator->name);
    }


    String comment = "Materialize MySQL step 1: execute dump data";
    BlockIO res = tryToExecuteQuery("INSERT INTO " + backQuote(table_name) + " (" + insert_columns_str.str() + ")" + " VALUES",
        query_context, database_name, comment);

    return std::move(res.pipeline);
}

static inline String rewriteMysqlQueryColumn(mysqlxx::Pool::Entry & connection, const String & database_name, const String & table_name, const Settings & global_settings)
{
    Block tables_columns_sample_block
            {
                    { std::make_shared<DataTypeString>(),   "column_name" },
                    { std::make_shared<DataTypeString>(),   "column_type" }
            };

    String query = "SELECT COLUMN_NAME AS column_name, COLUMN_TYPE AS column_type FROM INFORMATION_SCHEMA.COLUMNS"
                   " WHERE TABLE_SCHEMA = '" + database_name + "' AND TABLE_NAME = '" + table_name + "' ORDER BY ORDINAL_POSITION";

    StreamSettings mysql_input_stream_settings(global_settings, false, true);
    auto mysql_source = std::make_unique<MySQLSource>(connection, query, tables_columns_sample_block, mysql_input_stream_settings);

    Block block;
    WriteBufferFromOwnString query_columns;
    QueryPipeline pipeline(std::move(mysql_source));
    PullingPipelineExecutor executor(pipeline);
    while (executor.pull(block))
    {
        const auto & column_name_col = *block.getByPosition(0).column;
        const auto & column_type_col = *block.getByPosition(1).column;
        size_t rows = block.rows();
        for (size_t i = 0; i < rows; ++i)
        {
            String column_name = column_name_col[i].safeGet<String>();
            String column_type = column_type_col[i].safeGet<String>();
            //we can do something special conversion to guarantee select results is the same as the binlog parse results
            if (column_type.starts_with("set"))
            {
                query_columns << (backQuote(column_name) + " + 0");
            } else
                query_columns << backQuote(column_name);
            query_columns << ",";
        }
    }
    String query_columns_str = query_columns.str();
    return query_columns_str.substr(0, query_columns_str.length() - 1);
}

static inline void dumpDataForTables(
    mysqlxx::Pool::Entry & connection, const std::unordered_map<String, String> & need_dumping_tables,
    const String & query_prefix, const String & database_name, const String & mysql_database_name,
    ContextPtr context, const std::function<bool()> & is_cancelled)
{
    auto iterator = need_dumping_tables.begin();
    for (; iterator != need_dumping_tables.end() && !is_cancelled(); ++iterator)
    {
        try
        {
            const auto & table_name = iterator->first;
            auto query_context = createQueryContext(context);
            CurrentThread::QueryScope query_scope(query_context);

            String comment = "Materialize MySQL step 1: execute MySQL DDL for dump data";
            tryToExecuteQuery(query_prefix + " " + iterator->second, query_context, database_name, comment); /// create table.

            auto pipeline = getTableOutput(database_name, table_name, query_context);
            StreamSettings mysql_input_stream_settings(context->getSettingsRef());
            String mysql_select_all_query = "SELECT " + rewriteMysqlQueryColumn(connection, mysql_database_name, table_name, context->getSettingsRef()) + " FROM "
                    + backQuoteIfNeed(mysql_database_name) + "." + backQuoteIfNeed(table_name);
            LOG_INFO(&Poco::Logger::get("MaterializedMySQLSyncThread(" + database_name + ")"), "mysql_select_all_query is {}", mysql_select_all_query);
            auto input = std::make_unique<MySQLSource>(connection, mysql_select_all_query, pipeline.getHeader(), mysql_input_stream_settings);
            auto counting = std::make_shared<CountingTransform>(pipeline.getHeader());
            Pipe pipe(std::move(input));
            pipe.addTransform(counting);
            pipeline.complete(std::move(pipe));

            Stopwatch watch;
            CompletedPipelineExecutor executor(pipeline);
            executor.execute();

            const Progress & progress = counting->getProgress();
            LOG_INFO(&Poco::Logger::get("MaterializedMySQLSyncThread(" + database_name + ")"),
                "Materialize MySQL step 1: dump {}, {} rows, {} in {} sec., {} rows/sec., {}/sec."
                , table_name, formatReadableQuantity(progress.written_rows), formatReadableSizeWithBinarySuffix(progress.written_bytes)
                , watch.elapsedSeconds(), formatReadableQuantity(static_cast<size_t>(progress.written_rows / watch.elapsedSeconds()))
                , formatReadableSizeWithBinarySuffix(static_cast<size_t>(progress.written_bytes / watch.elapsedSeconds())));
        }
        catch (Exception & exception)
        {
            exception.addMessage("While executing dump MySQL {}.{} table data.", mysql_database_name, iterator->first);
            throw;
        }
    }
}

static inline UInt32 randomNumber()
{
    std::mt19937 rng;
    rng.seed(std::random_device()());
    std::uniform_int_distribution<std::mt19937::result_type> dist6(
        std::numeric_limits<UInt32>::min(), std::numeric_limits<UInt32>::max());
    return static_cast<UInt32>(dist6(rng));
}

bool MaterializedMySQLSyncThread::prepareSynchronized(MaterializeMetadata & metadata)
{
    bool opened_transaction = false;
    mysqlxx::PoolWithFailover::Entry connection;

    while (!isCancelled())
    {
        try
        {
            connection = pool.tryGet();
            if (connection.isNull())
            {
                if (settings->max_wait_time_when_mysql_unavailable < 0)
                    throw Exception(ErrorCodes::UNKNOWN_EXCEPTION, "Unable to connect to MySQL");
                sleepForMilliseconds(settings->max_wait_time_when_mysql_unavailable);
                continue;
            }

            opened_transaction = false;

            checkMySQLVariables(connection, getContext()->getSettingsRef());
            std::unordered_map<String, String> need_dumping_tables;
            metadata.startReplication(connection, mysql_database_name, opened_transaction, need_dumping_tables, materialized_tables_list);

            if (!need_dumping_tables.empty())
            {
                Position position;
                position.update(metadata.binlog_position, metadata.binlog_file, metadata.executed_gtid_set);

                metadata.transaction(position, [&]()
                {
                    cleanOutdatedTables(database_name, getContext());
                    dumpDataForTables(
                        connection, need_dumping_tables, query_prefix, database_name, mysql_database_name, getContext(), [this]
                        {
                            return isCancelled();
                        });
                });

                const auto & position_message = [&]()
                {
                    WriteBufferFromOwnString buf;
                    position.dump(buf);
                    return buf.str();
                };
                LOG_INFO(log, "MySQL dump database position: \n {}", position_message());
            }

            if (opened_transaction)
                connection->query("COMMIT").execute();

            client.connect();
            client.startBinlogDumpGTID(randomNumber(), mysql_database_name, materialized_tables_list, metadata.executed_gtid_set, metadata.binlog_checksum);

            setSynchronizationThreadException(nullptr);
            return true;
        }
        catch (...)
        {
            tryLogCurrentException(log);

            if (opened_transaction)
                connection->query("ROLLBACK").execute();

            try
            {
                throw;
            }
            catch (const mysqlxx::ConnectionFailed & ex)
            {
                LOG_TRACE(log, "Connection to MySQL failed {}", ex.displayText());
            }
            catch (const mysqlxx::BadQuery & e)
            {
                // Lost connection to MySQL server during query
                if (e.code() != CR_SERVER_LOST || settings->max_wait_time_when_mysql_unavailable < 0)
                    throw;
            }

            setSynchronizationThreadException(std::current_exception());
            /// Avoid busy loop when MySQL is not available.
            sleepForMilliseconds(settings->max_wait_time_when_mysql_unavailable);
        }
    }

    return false;
}

void MaterializedMySQLSyncThread::flushBuffersData(Buffers & buffers, MaterializeMetadata & metadata)
{
    if (buffers.data.empty())
        return;

    metadata.transaction(client.getPosition(), [&]() { buffers.commit(getContext()); });

    const auto & position_message = [&]()
    {
        WriteBufferFromOwnString buf;
        client.getPosition().dump(buf);
        return buf.str();
    };
    LOG_INFO(log, "MySQL executed position: \n {}", position_message());
}

static inline void fillSignAndVersionColumnsData(Block & data, Int8 sign_value, UInt64 version_value, size_t fill_size)
{
    MutableColumnPtr sign_mutable_column = IColumn::mutate(std::move(data.getByPosition(data.columns() - 2).column));
    MutableColumnPtr version_mutable_column = IColumn::mutate(std::move(data.getByPosition(data.columns() - 1).column));

    ColumnInt8::Container & sign_column_data = assert_cast<ColumnInt8 &>(*sign_mutable_column).getData();
    ColumnUInt64::Container & version_column_data = assert_cast<ColumnUInt64 &>(*version_mutable_column).getData();

    for (size_t index = 0; index < fill_size; ++index)
    {
        sign_column_data.emplace_back(sign_value);
        version_column_data.emplace_back(version_value);
    }

    data.getByPosition(data.columns() - 2).column = std::move(sign_mutable_column);
    data.getByPosition(data.columns() - 1).column = std::move(version_mutable_column);
}

template <bool assert_nullable = false>
static void writeFieldsToColumn(
    IColumn & column_to, const Row & rows_data, size_t column_index, const std::vector<bool> & mask, ColumnUInt8 * null_map_column = nullptr)
{
    if (ColumnNullable * column_nullable = typeid_cast<ColumnNullable *>(&column_to))
        writeFieldsToColumn<true>(column_nullable->getNestedColumn(), rows_data, column_index, mask, &column_nullable->getNullMapColumn());
    else
    {
        const auto & write_data_to_null_map = [&](const Field & field, size_t row_index)
        {
            if (!mask.empty() && !mask.at(row_index))
                return false;

            if constexpr (assert_nullable)
            {
                if (field.isNull())
                {
                    column_to.insertDefault();
                    null_map_column->insertValue(1);
                    return false;
                }

                null_map_column->insertValue(0);
            }

            return true;
        };

        const auto & write_data_to_column = [&](auto * casted_column, auto from_type, auto to_type)
        {
            for (size_t index = 0; index < rows_data.size(); ++index)
            {
                const Tuple & row_data = rows_data[index].get<const Tuple &>();
                const Field & value = row_data[column_index];

                if (write_data_to_null_map(value, index))
                    casted_column->insertValue(static_cast<decltype(to_type)>(value.template get<decltype(from_type)>()));
            }
        };

        if (ColumnInt8 * casted_int8_column = typeid_cast<ColumnInt8 *>(&column_to))
            write_data_to_column(casted_int8_column, UInt64(), Int8());
        else if (ColumnInt16 * casted_int16_column = typeid_cast<ColumnInt16 *>(&column_to))
            write_data_to_column(casted_int16_column, UInt64(), Int16());
        else if (ColumnInt64 * casted_int64_column = typeid_cast<ColumnInt64 *>(&column_to))
            write_data_to_column(casted_int64_column, UInt64(), Int64());
        else if (ColumnUInt8 * casted_uint8_column = typeid_cast<ColumnUInt8 *>(&column_to))
            write_data_to_column(casted_uint8_column, UInt64(), UInt8());
        else if (ColumnUInt16 * casted_uint16_column = typeid_cast<ColumnUInt16 *>(&column_to))
            write_data_to_column(casted_uint16_column, UInt64(), UInt16());
        else if (ColumnUInt32 * casted_uint32_column = typeid_cast<ColumnUInt32 *>(&column_to))
            write_data_to_column(casted_uint32_column, UInt64(), UInt32());
        else if (ColumnUInt64 * casted_uint64_column = typeid_cast<ColumnUInt64 *>(&column_to))
            write_data_to_column(casted_uint64_column, UInt64(), UInt64());
        else if (ColumnFloat32 * casted_float32_column = typeid_cast<ColumnFloat32 *>(&column_to))
            write_data_to_column(casted_float32_column, Float64(), Float32());
        else if (ColumnFloat64 * casted_float64_column = typeid_cast<ColumnFloat64 *>(&column_to))
            write_data_to_column(casted_float64_column, Float64(), Float64());
        else if (ColumnDecimal<Decimal32> * casted_decimal_32_column = typeid_cast<ColumnDecimal<Decimal32> *>(&column_to))
            write_data_to_column(casted_decimal_32_column, Decimal32(), Decimal32());
        else if (ColumnDecimal<Decimal64> * casted_decimal_64_column = typeid_cast<ColumnDecimal<Decimal64> *>(&column_to))
            write_data_to_column(casted_decimal_64_column, Decimal64(), Decimal64());
        else if (ColumnDecimal<Decimal128> * casted_decimal_128_column = typeid_cast<ColumnDecimal<Decimal128> *>(&column_to))
            write_data_to_column(casted_decimal_128_column, Decimal128(), Decimal128());
        else if (ColumnDecimal<Decimal256> * casted_decimal_256_column = typeid_cast<ColumnDecimal<Decimal256> *>(&column_to))
            write_data_to_column(casted_decimal_256_column, Decimal256(), Decimal256());
        else if (ColumnDecimal<DateTime64> * casted_datetime_64_column = typeid_cast<ColumnDecimal<DateTime64> *>(&column_to))
            write_data_to_column(casted_datetime_64_column, DateTime64(), DateTime64());
        else if (ColumnInt32 * casted_int32_column = typeid_cast<ColumnInt32 *>(&column_to))
        {
            for (size_t index = 0; index < rows_data.size(); ++index)
            {
                const Tuple & row_data = rows_data[index].get<const Tuple &>();
                const Field & value = row_data[column_index];

                if (write_data_to_null_map(value, index))
                {
                    if (value.getType() == Field::Types::UInt64)
                        casted_int32_column->insertValue(static_cast<Int32>(value.get<Int32>()));
                    else if (value.getType() == Field::Types::Int64)
                    {
                        /// For MYSQL_TYPE_INT24
                        const Int32 & num = static_cast<Int32>(value.get<Int32>());
                        casted_int32_column->insertValue(num & 0x800000 ? num | 0xFF000000 : num);
                    }
                    else
                        throw Exception(ErrorCodes::LOGICAL_ERROR, "LOGICAL ERROR: it is a bug.");
                }
            }
        }
        else if (ColumnString * casted_string_column = typeid_cast<ColumnString *>(&column_to))
        {
            for (size_t index = 0; index < rows_data.size(); ++index)
            {
                const Tuple & row_data = rows_data[index].get<const Tuple &>();
                const Field & value = row_data[column_index];

                if (write_data_to_null_map(value, index))
                {
                    const String & data = value.get<const String &>();
                    casted_string_column->insertData(data.data(), data.size());
                }
            }
        }
        else if (ColumnFixedString * casted_fixed_string_column = typeid_cast<ColumnFixedString *>(&column_to))
        {
            for (size_t index = 0; index < rows_data.size(); ++index)
            {
                const Tuple & row_data = rows_data[index].get<const Tuple &>();
                const Field & value = row_data[column_index];

                if (write_data_to_null_map(value, index))
                {
                    const String & data = value.get<const String &>();
                    casted_fixed_string_column->insertData(data.data(), data.size());
                }
            }
        }
        else
            throw Exception(ErrorCodes::NOT_IMPLEMENTED, "Unsupported data type from MySQL.");
    }
}

template <Int8 sign>
static size_t onWriteOrDeleteData(const Row & rows_data, Block & buffer, size_t version)
{
    size_t prev_bytes = buffer.bytes();
    for (size_t column = 0; column < buffer.columns() - 2; ++column)
    {
        MutableColumnPtr col_to = IColumn::mutate(std::move(buffer.getByPosition(column).column));

        writeFieldsToColumn(*col_to, rows_data, column, {});
        buffer.getByPosition(column).column = std::move(col_to);
    }

    fillSignAndVersionColumnsData(buffer, sign, version, rows_data.size());
    return buffer.bytes() - prev_bytes;
}

static inline bool differenceSortingKeys(const Tuple & row_old_data, const Tuple & row_new_data, const std::vector<size_t> sorting_columns_index)
{
    for (const auto & sorting_column_index : sorting_columns_index)
        if (row_old_data[sorting_column_index] != row_new_data[sorting_column_index])
            return true;

    return false;
}

static inline size_t onUpdateData(const Row & rows_data, Block & buffer, size_t version, const std::vector<size_t> & sorting_columns_index)
{
    if (rows_data.size() % 2 != 0)
        throw Exception(ErrorCodes::LOGICAL_ERROR, "LOGICAL ERROR: It is a bug.");

    size_t prev_bytes = buffer.bytes();
    std::vector<bool> writeable_rows_mask(rows_data.size());

    for (size_t index = 0; index < rows_data.size(); index += 2)
    {
        writeable_rows_mask[index + 1] = true;
        writeable_rows_mask[index] = differenceSortingKeys(
            rows_data[index].get<const Tuple &>(), rows_data[index + 1].get<const Tuple &>(), sorting_columns_index);
    }

    for (size_t column = 0; column < buffer.columns() - 2; ++column)
    {
        MutableColumnPtr col_to = IColumn::mutate(std::move(buffer.getByPosition(column).column));

        writeFieldsToColumn(*col_to, rows_data, column, writeable_rows_mask);
        buffer.getByPosition(column).column = std::move(col_to);
    }

    MutableColumnPtr sign_mutable_column = IColumn::mutate(std::move(buffer.getByPosition(buffer.columns() - 2).column));
    MutableColumnPtr version_mutable_column = IColumn::mutate(std::move(buffer.getByPosition(buffer.columns() - 1).column));

    ColumnInt8::Container & sign_column_data = assert_cast<ColumnInt8 &>(*sign_mutable_column).getData();
    ColumnUInt64::Container & version_column_data = assert_cast<ColumnUInt64 &>(*version_mutable_column).getData();

    for (size_t index = 0; index < rows_data.size(); index += 2)
    {
        if (likely(!writeable_rows_mask[index]))
        {
            sign_column_data.emplace_back(1);
            version_column_data.emplace_back(version);
        }
        else
        {
            /// If the sorting keys is modified, we should cancel the old data, but this should not happen frequently
            sign_column_data.emplace_back(-1);
            sign_column_data.emplace_back(1);
            version_column_data.emplace_back(version);
            version_column_data.emplace_back(version);
        }
    }

    buffer.getByPosition(buffer.columns() - 2).column = std::move(sign_mutable_column);
    buffer.getByPosition(buffer.columns() - 1).column = std::move(version_mutable_column);
    return buffer.bytes() - prev_bytes;
}

void MaterializedMySQLSyncThread::onEvent(Buffers & buffers, const BinlogEventPtr & receive_event, MaterializeMetadata & metadata)
{
    if (receive_event->type() == MYSQL_WRITE_ROWS_EVENT)
    {
        WriteRowsEvent & write_rows_event = static_cast<WriteRowsEvent &>(*receive_event);
        Buffers::BufferAndSortingColumnsPtr buffer = buffers.getTableDataBuffer(write_rows_event.table, getContext());
        size_t bytes = onWriteOrDeleteData<1>(write_rows_event.rows, buffer->first, ++metadata.data_version);
        buffers.add(buffer->first.rows(), buffer->first.bytes(), write_rows_event.rows.size(), bytes);
    }
    else if (receive_event->type() == MYSQL_UPDATE_ROWS_EVENT)
    {
        UpdateRowsEvent & update_rows_event = static_cast<UpdateRowsEvent &>(*receive_event);
        Buffers::BufferAndSortingColumnsPtr buffer = buffers.getTableDataBuffer(update_rows_event.table, getContext());
        size_t bytes = onUpdateData(update_rows_event.rows, buffer->first, ++metadata.data_version, buffer->second);
        buffers.add(buffer->first.rows(), buffer->first.bytes(), update_rows_event.rows.size(), bytes);
    }
    else if (receive_event->type() == MYSQL_DELETE_ROWS_EVENT)
    {
        DeleteRowsEvent & delete_rows_event = static_cast<DeleteRowsEvent &>(*receive_event);
        Buffers::BufferAndSortingColumnsPtr buffer = buffers.getTableDataBuffer(delete_rows_event.table, getContext());
        size_t bytes = onWriteOrDeleteData<-1>(delete_rows_event.rows, buffer->first, ++metadata.data_version);
        buffers.add(buffer->first.rows(), buffer->first.bytes(), delete_rows_event.rows.size(), bytes);
    }
    else if (receive_event->type() == MYSQL_QUERY_EVENT)
    {
        QueryEvent & query_event = static_cast<QueryEvent &>(*receive_event);
        Position position_before_ddl;
        position_before_ddl.update(metadata.binlog_position, metadata.binlog_file, metadata.executed_gtid_set);
        metadata.transaction(position_before_ddl, [&]() { buffers.commit(getContext()); });
        metadata.transaction(client.getPosition(),[&](){ executeDDLAtomic(query_event); });
    }
    else
    {
        /// MYSQL_UNHANDLED_EVENT
        if (receive_event->header.type == ROTATE_EVENT)
        {
            /// Some behaviors(such as changing the value of "binlog_checksum") rotate the binlog file.
            /// To ensure that the synchronization continues, we need to handle these events
            metadata.fetchMasterVariablesValue(pool.get(/* wait_timeout= */ UINT64_MAX));
            client.setBinlogChecksum(metadata.binlog_checksum);
        }
        else if (receive_event->header.type != HEARTBEAT_EVENT)
        {
            const auto & dump_event_message = [&]()
            {
                WriteBufferFromOwnString buf;
                receive_event->dump(buf);
                return buf.str();
            };

            LOG_DEBUG(log, "Skip MySQL event: \n {}", dump_event_message());
        }
    }
}

void MaterializedMySQLSyncThread::executeDDLAtomic(const QueryEvent & query_event)
{
    try
    {
        auto query_context = createQueryContext(getContext());
        CurrentThread::QueryScope query_scope(query_context);

        String query = query_event.query;
        tryQuoteUnrecognizedTokens(query, query);
        if (!materialized_tables_list.empty())
        {
            auto table_id = tryParseTableIDFromDDL(query, query_event.schema);
            if (!table_id.table_name.empty())
            {
                if (table_id.database_name != mysql_database_name || !materialized_tables_list.contains(table_id.table_name))
                {
                    LOG_DEBUG(log, "Skip MySQL DDL for {}.{}:\n{}", table_id.database_name, table_id.table_name, query);
                    return;
                }
            }
        }
        String comment = "Materialize MySQL step 2: execute MySQL DDL for sync data";
        String event_database = query_event.schema == mysql_database_name ? database_name : "";
        tryToExecuteQuery(query_prefix + query, query_context, event_database, comment);
    }
    catch (Exception & exception)
    {
        exception.addMessage("While executing MYSQL_QUERY_EVENT. The query: " + query_event.query);

        tryLogCurrentException(log);

        /// If some DDL query was not successfully parsed and executed
        /// Then replication may fail on next binlog events anyway
        if (exception.code() != ErrorCodes::SYNTAX_ERROR)
            throw;
    }
}

void MaterializedMySQLSyncThread::setSynchronizationThreadException(const std::exception_ptr & exception)
{
    assert_cast<DatabaseMaterializedMySQL *>(DatabaseCatalog::instance().getDatabase(database_name).get())->setException(exception);
}

void MaterializedMySQLSyncThread::Buffers::add(size_t block_rows, size_t block_bytes, size_t written_rows, size_t written_bytes)
{
    total_blocks_rows += written_rows;
    total_blocks_bytes += written_bytes;
    max_block_rows = std::max(block_rows, max_block_rows);
    max_block_bytes = std::max(block_bytes, max_block_bytes);
}

bool MaterializedMySQLSyncThread::Buffers::checkThresholds(size_t check_block_rows, size_t check_block_bytes, size_t check_total_rows, size_t check_total_bytes) const
{
    return max_block_rows >= check_block_rows || max_block_bytes >= check_block_bytes || total_blocks_rows >= check_total_rows
        || total_blocks_bytes >= check_total_bytes;
}

void MaterializedMySQLSyncThread::Buffers::commit(ContextPtr context)
{
    try
    {
        for (auto & table_name_and_buffer : data)
        {
            auto query_context = createQueryContext(context);
            CurrentThread::QueryScope query_scope(query_context);

            auto input = std::make_shared<SourceFromSingleChunk>(table_name_and_buffer.second->first);
            auto pipeline = getTableOutput(database, table_name_and_buffer.first, query_context, true);
            pipeline.complete(Pipe(std::move(input)));

            CompletedPipelineExecutor executor(pipeline);
            executor.execute();
        }

        data.clear();
        max_block_rows = 0;
        max_block_bytes = 0;
        total_blocks_rows = 0;
        total_blocks_bytes = 0;
    }
    catch (...)
    {
        data.clear();
        throw;
    }
}

MaterializedMySQLSyncThread::Buffers::BufferAndSortingColumnsPtr MaterializedMySQLSyncThread::Buffers::getTableDataBuffer(
    const String & table_name, ContextPtr context)
{
    const auto & iterator = data.find(table_name);
    if (iterator == data.end())
    {
        StoragePtr storage = DatabaseCatalog::instance().getTable(StorageID(database, table_name), context);

        const StorageInMemoryMetadata & metadata = storage->getInMemoryMetadata();
        BufferAndSortingColumnsPtr & buffer_and_soring_columns = data.try_emplace(
            table_name, std::make_shared<BufferAndSortingColumns>(metadata.getSampleBlock(), std::vector<size_t>{})).first->second;

        Names required_for_sorting_key = metadata.getColumnsRequiredForSortingKey();

        for (const auto & required_name_for_sorting_key : required_for_sorting_key)
            buffer_and_soring_columns->second.emplace_back(
                buffer_and_soring_columns->first.getPositionByName(required_name_for_sorting_key));

        return buffer_and_soring_columns;
    }

    return iterator->second;
}

}

#endif<|MERGE_RESOLUTION|>--- conflicted
+++ resolved
@@ -154,64 +154,6 @@
     }
 }
 
-<<<<<<< HEAD
-static std::tuple<String, String> tryExtractTableNameFromDDL(const String & ddl)
-{
-    String table_name;
-    String database_name;
-    if (ddl.empty()) return std::make_tuple(database_name, table_name);
-
-    bool parse_failed = false;
-    Tokens tokens(ddl.data(), ddl.data() + ddl.size());
-    IParser::Pos pos(tokens, 0);
-    Expected expected;
-    ASTPtr res;
-    ASTPtr table;
-    if (ParserKeyword(Keyword::CREATE_TEMPORARY_TABLE).ignore(pos, expected) || ParserKeyword(Keyword::CREATE_TABLE).ignore(pos, expected))
-    {
-        ParserKeyword(Keyword::IF_NOT_EXISTS).ignore(pos, expected);
-        if (!ParserCompoundIdentifier(true).parse(pos, table, expected))
-            parse_failed = true;
-    }
-    else if (ParserKeyword(Keyword::ALTER_TABLE).ignore(pos, expected))
-    {
-        if (!ParserCompoundIdentifier(true).parse(pos, table, expected))
-            parse_failed = true;
-    }
-    else if (ParserKeyword(Keyword::DROP_TABLE).ignore(pos, expected) || ParserKeyword(Keyword::DROP_TEMPORARY_TABLE).ignore(pos, expected))
-    {
-        ParserKeyword(Keyword::IF_EXISTS).ignore(pos, expected);
-        if (!ParserCompoundIdentifier(true).parse(pos, table, expected))
-            parse_failed = true;
-    }
-    else if (ParserKeyword(Keyword::TRUNCATE).ignore(pos, expected))
-    {
-        ParserKeyword(Keyword::TABLE).ignore(pos, expected);
-        if (!ParserCompoundIdentifier(true).parse(pos, table, expected))
-            parse_failed = true;
-    }
-    else if (ParserKeyword(Keyword::RENAME_TABLE).ignore(pos, expected))
-    {
-        if (!ParserCompoundIdentifier(true).parse(pos, table, expected))
-            parse_failed = true;
-    }
-    else
-    {
-        parse_failed = true;
-    }
-    if (!parse_failed)
-    {
-        if (auto table_id = table->as<ASTTableIdentifier>()->getTableId())
-        {
-            database_name = table_id.database_name;
-            table_name = table_id.table_name;
-        }
-    }
-    return std::make_tuple(database_name, table_name);
-}
-
-=======
->>>>>>> 698ceee1
 MaterializedMySQLSyncThread::MaterializedMySQLSyncThread(
     ContextPtr context_,
     const String & database_name_,
