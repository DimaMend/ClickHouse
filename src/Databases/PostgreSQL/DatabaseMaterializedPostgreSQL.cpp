--- conflicted
+++ resolved
@@ -66,12 +66,8 @@
             /* is_materialized_postgresql_database = */ true,
             settings->materialized_postgresql_tables_list.value);
 
-<<<<<<< HEAD
+    postgres::Connection connection(connection_info);
     std::set<String> tables_to_replicate;
-=======
-    postgres::Connection connection(connection_info);
-    NameSet tables_to_replicate;
->>>>>>> 115ccb89
     try
     {
         tables_to_replicate = replication_handler->fetchRequiredTables(connection);
