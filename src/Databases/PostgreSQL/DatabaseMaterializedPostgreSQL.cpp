#include <Databases/PostgreSQL/DatabaseMaterializedPostgreSQL.h>

#if USE_LIBPQXX

#include <Storages/PostgreSQL/StorageMaterializedPostgreSQL.h>
#include <Databases/PostgreSQL/fetchPostgreSQLTableStructure.h>

#include <DataTypes/DataTypeNullable.h>
#include <DataTypes/DataTypeArray.h>
#include <Databases/DatabaseOrdinary.h>
#include <Databases/DatabaseAtomic.h>
#include <Storages/StoragePostgreSQL.h>
#include <Interpreters/Context.h>
#include <Parsers/ASTCreateQuery.h>
#include <Parsers/ASTFunction.h>
#include <Parsers/ParserCreateQuery.h>
#include <Parsers/parseQuery.h>
#include <Parsers/queryToString.h>
#include <Common/escapeForFileName.h>
#include <Poco/DirectoryIterator.h>
#include <Poco/File.h>
#include <Common/Macros.h>
#include <common/logger_useful.h>


namespace DB
{

namespace ErrorCodes
{
    extern const int NOT_IMPLEMENTED;
    extern const int LOGICAL_ERROR;
}

DatabaseMaterializedPostgreSQL::DatabaseMaterializedPostgreSQL(
        ContextPtr context_,
        const String & metadata_path_,
        UUID uuid_,
        const ASTStorage * database_engine_define_,
        bool is_attach_,
        const String & database_name_,
        const String & postgres_database_name,
        const postgres::ConnectionInfo & connection_info_,
        std::unique_ptr<MaterializedPostgreSQLSettings> settings_)
    : DatabaseAtomic(database_name_, metadata_path_, uuid_, "DatabaseMaterializedPostgreSQL (" + database_name_ + ")", context_)
    , database_engine_define(database_engine_define_->clone())
    , is_attach(is_attach_)
    , remote_database_name(postgres_database_name)
    , connection_info(connection_info_)
    , settings(std::move(settings_))
{
}


void DatabaseMaterializedPostgreSQL::startSynchronization()
{
    replication_handler = std::make_unique<PostgreSQLReplicationHandler>(
            /* replication_identifier */database_name,
            remote_database_name,
            database_name,
            connection_info,
            getContext(),
            is_attach,
            *settings,
            /* is_materialized_postgresql_database = */ true);

<<<<<<< HEAD
    std::set<String> tables_to_replicate;
=======
    postgres::Connection connection(connection_info);
    NameSet tables_to_replicate;
>>>>>>> 4235a832
    try
    {
        tables_to_replicate = replication_handler->fetchRequiredTables(connection);
    }
    catch (...)
    {
        LOG_ERROR(log, "Unable to load replicated tables list");
        throw;
    }

    if (tables_to_replicate.empty())
        throw Exception(ErrorCodes::LOGICAL_ERROR, "Got empty list of tables to replicate");

    for (const auto & table_name : tables_to_replicate)
    {
        /// Check nested ReplacingMergeTree table.
        auto storage = DatabaseAtomic::tryGetTable(table_name, getContext());

        if (storage)
        {
            /// Nested table was already created and synchronized.
            storage = StorageMaterializedPostgreSQL::create(storage, getContext());
        }
        else
        {
            /// Nested table does not exist and will be created by replication thread.
            storage = StorageMaterializedPostgreSQL::create(StorageID(database_name, table_name), getContext());
        }

        /// Cache MaterializedPostgreSQL wrapper over nested table.
        materialized_tables[table_name] = storage;

        /// Let replication thread know, which tables it needs to keep in sync.
        replication_handler->addStorage(table_name, storage->as<StorageMaterializedPostgreSQL>());
    }

    LOG_TRACE(log, "Loaded {} tables. Starting synchronization", materialized_tables.size());
    replication_handler->startup();
}


void DatabaseMaterializedPostgreSQL::loadStoredObjects(
    ContextMutablePtr local_context, bool has_force_restore_data_flag, bool force_attach, bool skip_startup_tables)
{
    DatabaseAtomic::loadStoredObjects(local_context, has_force_restore_data_flag, force_attach, skip_startup_tables);

    try
    {
        startSynchronization();
    }
    catch (...)
    {
        tryLogCurrentException(log, "Cannot load nested database objects for PostgreSQL database engine.");

        if (!force_attach)
            throw;
    }
}


StoragePtr DatabaseMaterializedPostgreSQL::tryGetTable(const String & name, ContextPtr local_context) const
{
    /// In otder to define which table access is needed - to MaterializedPostgreSQL table (only in case of SELECT queries) or
    /// to its nested ReplacingMergeTree table (in all other cases), the context of a query os modified.
    /// Also if materialzied_tables set is empty - it means all access is done to ReplacingMergeTree tables - it is a case after
    /// replication_handler was shutdown.
    if (local_context->isInternalQuery() || materialized_tables.empty())
    {
        return DatabaseAtomic::tryGetTable(name, local_context);
    }

    /// Note: In select query we call MaterializedPostgreSQL table and it calls tryGetTable from its nested.
    /// So the only point, where synchronization is needed - access to MaterializedPostgreSQL table wrapper over nested table.
    std::lock_guard lock(tables_mutex);
    auto table = materialized_tables.find(name);

    /// Return wrapper over ReplacingMergeTree table. If table synchronization just started, table will not
    /// be accessible immediately. Table is considered to exist once its nested table was created.
    if (table != materialized_tables.end() && table->second->as <StorageMaterializedPostgreSQL>()->hasNested())
    {
        return table->second;
    }

    return StoragePtr{};
}


void DatabaseMaterializedPostgreSQL::createTable(ContextPtr local_context, const String & table_name, const StoragePtr & table, const ASTPtr & query)
{
    /// Create table query can only be called from replication thread.
    if (local_context->isInternalQuery())
    {
        DatabaseAtomic::createTable(local_context, table_name, table, query);
        return;
    }

    throw Exception(ErrorCodes::NOT_IMPLEMENTED,
        "Create table query allowed only for ReplacingMergeTree engine and from synchronization thread");
}


void DatabaseMaterializedPostgreSQL::shutdown()
{
    stopReplication();
    DatabaseAtomic::shutdown();
}


void DatabaseMaterializedPostgreSQL::stopReplication()
{
    if (replication_handler)
        replication_handler->shutdown();

    /// Clear wrappers over nested, all access is not done to nested tables directly.
    materialized_tables.clear();
}


void DatabaseMaterializedPostgreSQL::dropTable(ContextPtr local_context, const String & table_name, bool no_delay)
{
    /// Modify context into nested_context and pass query to Atomic database.
    DatabaseAtomic::dropTable(StorageMaterializedPostgreSQL::makeNestedTableContext(local_context), table_name, no_delay);
}


void DatabaseMaterializedPostgreSQL::drop(ContextPtr local_context)
{
    if (replication_handler)
        replication_handler->shutdownFinal();

    DatabaseAtomic::drop(StorageMaterializedPostgreSQL::makeNestedTableContext(local_context));
}


DatabaseTablesIteratorPtr DatabaseMaterializedPostgreSQL::getTablesIterator(
    ContextPtr local_context, const DatabaseOnDisk::FilterByNameFunction & filter_by_table_name) const
{
    /// Modify context into nested_context and pass query to Atomic database.
    return DatabaseAtomic::getTablesIterator(StorageMaterializedPostgreSQL::makeNestedTableContext(local_context), filter_by_table_name);
}


}

#endif<|MERGE_RESOLUTION|>--- conflicted
+++ resolved
@@ -64,12 +64,8 @@
             *settings,
             /* is_materialized_postgresql_database = */ true);
 
-<<<<<<< HEAD
+    postgres::Connection connection(connection_info);
     std::set<String> tables_to_replicate;
-=======
-    postgres::Connection connection(connection_info);
-    NameSet tables_to_replicate;
->>>>>>> 4235a832
     try
     {
         tables_to_replicate = replication_handler->fetchRequiredTables(connection);
