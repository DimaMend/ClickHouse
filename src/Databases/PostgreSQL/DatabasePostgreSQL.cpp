#include <Databases/PostgreSQL/DatabasePostgreSQL.h>

#if USE_LIBPQXX

#include <DataTypes/DataTypeNullable.h>
#include <DataTypes/DataTypeArray.h>
#include <Storages/StoragePostgreSQL.h>
#include <Interpreters/Context.h>
#include <Parsers/ASTCreateQuery.h>
#include <Parsers/ASTFunction.h>
#include <Parsers/ParserCreateQuery.h>
#include <Parsers/parseQuery.h>
#include <Parsers/queryToString.h>
#include <Common/escapeForFileName.h>
#include <Poco/DirectoryIterator.h>
#include <Poco/File.h>
#include <Databases/PostgreSQL/fetchPostgreSQLTableStructure.h>
#include <Common/quoteString.h>
#include <Storages/PostgreSQL/PostgreSQLConnectionPool.h>


namespace DB
{

namespace ErrorCodes
{
    extern const int BAD_ARGUMENTS;
    extern const int NOT_IMPLEMENTED;
    extern const int UNKNOWN_TABLE;
    extern const int TABLE_IS_DROPPED;
    extern const int TABLE_ALREADY_EXISTS;
}

static const auto suffix = ".removed";
static const auto cleaner_reschedule_ms = 60000;

DatabasePostgreSQL::DatabasePostgreSQL(
        ContextPtr context_,
        const String & metadata_path_,
        const ASTStorage * database_engine_define_,
        const String & dbname_,
        const String & postgres_dbname,
        PostgreSQLConnectionPoolPtr connection_pool_,
        const bool cache_tables_)
    : IDatabase(dbname_)
    , WithContext(context_->getGlobalContext())
    , metadata_path(metadata_path_)
    , database_engine_define(database_engine_define_->clone())
    , dbname(postgres_dbname)
    , connection_pool(std::move(connection_pool_))
    , cache_tables(cache_tables_)
{
    cleaner_task = getContext()->getSchedulePool().createTask("PostgreSQLCleanerTask", [this]{ removeOutdatedTables(); });
    cleaner_task->deactivate();
}


bool DatabasePostgreSQL::empty() const
{
    std::lock_guard<std::mutex> lock(mutex);

    auto tables_list = fetchTablesList();

    for (const auto & table_name : tables_list)
        if (!detached_or_dropped.count(table_name))
            return false;

    return true;
}


DatabaseTablesIteratorPtr DatabasePostgreSQL::getTablesIterator(ContextPtr local_context, const FilterByNameFunction & /* filter_by_table_name */)
{
    std::lock_guard<std::mutex> lock(mutex);

    Tables tables;
    auto table_names = fetchTablesList();

    for (const auto & table_name : table_names)
        if (!detached_or_dropped.count(table_name))
            tables[table_name] = fetchTable(table_name, local_context, true);

    return std::make_unique<DatabaseTablesSnapshotIterator>(tables, database_name);
}


std::unordered_set<std::string> DatabasePostgreSQL::fetchTablesList() const
{
    std::unordered_set<std::string> tables;
    std::string query = "SELECT tablename FROM pg_catalog.pg_tables "
        "WHERE schemaname != 'pg_catalog' AND schemaname != 'information_schema'";
    auto connection = connection_pool->get();
    pqxx::read_transaction tx(connection->conn());

    for (auto table_name : tx.stream<std::string>(query))
        tables.insert(std::get<0>(table_name));

    return tables;
}


bool DatabasePostgreSQL::checkPostgresTable(const String & table_name) const
{
    if (table_name.find('\'') != std::string::npos
        || table_name.find('\\') != std::string::npos)
    {
        throw Exception(ErrorCodes::BAD_ARGUMENTS,
            "PostgreSQL table name cannot contain single quote or backslash characters, passed {}", table_name);
    }

    auto connection = connection_pool->get();
    pqxx::nontransaction tx(connection->conn());

    try
    {
        /// Casting table_name::regclass throws pqxx::indefined_table exception if table_name is incorrect.
        pqxx::result result = tx.exec(fmt::format(
                    "SELECT '{}'::regclass, tablename "
                    "FROM pg_catalog.pg_tables "
                    "WHERE schemaname != 'pg_catalog' AND schemaname != 'information_schema' "
                    "AND tablename = '{}'", table_name, table_name));
    }
    catch (pqxx::undefined_table const &)
    {
        return false;
    }
    catch (Exception & e)
    {
        e.addMessage("while checking postgresql table existence");
        throw;
    }

    return true;
}


bool DatabasePostgreSQL::isTableExist(const String & table_name, ContextPtr /* context */) const
{
    std::lock_guard<std::mutex> lock(mutex);

    if (detached_or_dropped.count(table_name))
        return false;

    return checkPostgresTable(table_name);
}


StoragePtr DatabasePostgreSQL::tryGetTable(const String & table_name, ContextPtr local_context) const
{
    std::lock_guard<std::mutex> lock(mutex);

    if (!detached_or_dropped.count(table_name))
        return fetchTable(table_name, local_context, false);

    return StoragePtr{};
}


StoragePtr DatabasePostgreSQL::fetchTable(const String & table_name, ContextPtr local_context, const bool table_checked) const
{
    if (!cache_tables || !cached_tables.count(table_name))
    {
        if (!table_checked && !checkPostgresTable(table_name))
            return StoragePtr{};

<<<<<<< HEAD
        auto use_nulls = local_context->getSettingsRef().external_table_functions_use_nulls;
        auto columns = fetchPostgreSQLTableStructure(connection->conn(), doubleQuoteString(table_name), use_nulls);
=======
        auto use_nulls = context.getSettingsRef().external_table_functions_use_nulls;
        auto columns = fetchPostgreSQLTableStructure(connection_pool->get(), doubleQuoteString(table_name), use_nulls);
>>>>>>> e6c755ca

        if (!columns)
            return StoragePtr{};

        auto storage = StoragePostgreSQL::create(
<<<<<<< HEAD
                StorageID(database_name, table_name), table_name, std::make_shared<PostgreSQLConnection>(*connection),
                ColumnsDescription{*columns}, ConstraintsDescription{}, local_context);
=======
                StorageID(database_name, table_name), table_name, std::make_shared<PostgreSQLConnectionPool>(*connection_pool),
                ColumnsDescription{*columns}, ConstraintsDescription{}, context);
>>>>>>> e6c755ca

        if (cache_tables)
            cached_tables[table_name] = storage;

        return storage;
    }

    if (table_checked || checkPostgresTable(table_name))
    {
        return cached_tables[table_name];
    }

    /// Table does not exist anymore
    cached_tables.erase(table_name);
    return StoragePtr{};
}


void DatabasePostgreSQL::attachTable(const String & table_name, const StoragePtr & storage, const String &)
{
    std::lock_guard<std::mutex> lock{mutex};

    if (!checkPostgresTable(table_name))
        throw Exception(fmt::format("Cannot attach table {}.{} because it does not exist", database_name, table_name), ErrorCodes::UNKNOWN_TABLE);

    if (!detached_or_dropped.count(table_name))
        throw Exception(fmt::format("Cannot attach table {}.{}. It already exists", database_name, table_name), ErrorCodes::TABLE_ALREADY_EXISTS);

    if (cache_tables)
        cached_tables[table_name] = storage;

    detached_or_dropped.erase(table_name);

    Poco::File table_marked_as_removed(getMetadataPath() + '/' + escapeForFileName(table_name) + suffix);
    if (table_marked_as_removed.exists())
        table_marked_as_removed.remove();
}


StoragePtr DatabasePostgreSQL::detachTable(const String & table_name)
{
    std::lock_guard<std::mutex> lock{mutex};

    if (detached_or_dropped.count(table_name))
        throw Exception(fmt::format("Cannot detach table {}.{}. It is already dropped/detached", database_name, table_name), ErrorCodes::TABLE_IS_DROPPED);

    if (!checkPostgresTable(table_name))
        throw Exception(fmt::format("Cannot detach table {}.{} because it does not exist", database_name, table_name), ErrorCodes::UNKNOWN_TABLE);

    if (cache_tables)
        cached_tables.erase(table_name);

    detached_or_dropped.emplace(table_name);

    /// not used anywhere (for postgres database)
    return StoragePtr{};
}


void DatabasePostgreSQL::createTable(ContextPtr, const String & table_name, const StoragePtr & storage, const ASTPtr & create_query)
{
    const auto & create = create_query->as<ASTCreateQuery>();

    if (!create->attach)
        throw Exception("PostgreSQL database engine does not support create table", ErrorCodes::NOT_IMPLEMENTED);

    attachTable(table_name, storage, {});
}


void DatabasePostgreSQL::dropTable(ContextPtr, const String & table_name, bool /* no_delay */)
{
    std::lock_guard<std::mutex> lock{mutex};

    if (!checkPostgresTable(table_name))
        throw Exception(fmt::format("Cannot drop table {}.{} because it does not exist", database_name, table_name), ErrorCodes::UNKNOWN_TABLE);

    if (detached_or_dropped.count(table_name))
        throw Exception(fmt::format("Table {}.{} is already dropped/detached", database_name, table_name), ErrorCodes::TABLE_IS_DROPPED);

    Poco::File mark_table_removed(getMetadataPath() + '/' + escapeForFileName(table_name) + suffix);

    try
    {
        mark_table_removed.createFile();
    }
    catch (...)
    {
        throw;
    }

    if (cache_tables)
        cached_tables.erase(table_name);

    detached_or_dropped.emplace(table_name);
}


void DatabasePostgreSQL::drop(ContextPtr /*context*/)
{
    Poco::File(getMetadataPath()).remove(true);
}


void DatabasePostgreSQL::loadStoredObjects(ContextPtr /* context */, bool, bool /*force_attach*/)
{
    {
        std::lock_guard<std::mutex> lock{mutex};
        Poco::DirectoryIterator iterator(getMetadataPath());

        /// Check for previously dropped tables
        for (Poco::DirectoryIterator end; iterator != end; ++iterator)
        {
            if (iterator->isFile() && endsWith(iterator.name(), suffix))
            {
                const auto & file_name = iterator.name();
                const auto & table_name = unescapeForFileName(file_name.substr(0, file_name.size() - strlen(suffix)));
                detached_or_dropped.emplace(table_name);
            }
        }
    }

    cleaner_task->activateAndSchedule();
}


void DatabasePostgreSQL::removeOutdatedTables()
{
    std::lock_guard<std::mutex> lock{mutex};
    auto actual_tables = fetchTablesList();

    if (cache_tables)
    {
        /// (Tables are cached only after being accessed at least once)
        for (auto iter = cached_tables.begin(); iter != cached_tables.end();)
        {
            if (!actual_tables.count(iter->first))
                iter = cached_tables.erase(iter);
            else
                ++iter;
        }
    }

    for (auto iter = detached_or_dropped.begin(); iter != detached_or_dropped.end();)
    {
        if (!actual_tables.count(*iter))
        {
            auto table_name = *iter;
            iter = detached_or_dropped.erase(iter);
            Poco::File table_marked_as_removed(getMetadataPath() + '/' + escapeForFileName(table_name) + suffix);
            if (table_marked_as_removed.exists())
                table_marked_as_removed.remove();
        }
        else
            ++iter;
    }

    cleaner_task->scheduleAfter(cleaner_reschedule_ms);
}


void DatabasePostgreSQL::shutdown()
{
    cleaner_task->deactivate();
}


ASTPtr DatabasePostgreSQL::getCreateDatabaseQuery() const
{
    const auto & create_query = std::make_shared<ASTCreateQuery>();
    create_query->database = getDatabaseName();
    create_query->set(create_query->storage, database_engine_define);
    return create_query;
}


ASTPtr DatabasePostgreSQL::getCreateTableQueryImpl(const String & table_name, ContextPtr local_context, bool throw_on_error) const
{
    auto storage = fetchTable(table_name, local_context, false);
    if (!storage)
    {
        if (throw_on_error)
            throw Exception(fmt::format("PostgreSQL table {}.{} does not exist", database_name, table_name), ErrorCodes::UNKNOWN_TABLE);

        return nullptr;
    }

    auto create_table_query = std::make_shared<ASTCreateQuery>();
    auto table_storage_define = database_engine_define->clone();
    create_table_query->set(create_table_query->storage, table_storage_define);

    auto columns_declare_list = std::make_shared<ASTColumns>();
    auto columns_expression_list = std::make_shared<ASTExpressionList>();

    columns_declare_list->set(columns_declare_list->columns, columns_expression_list);
    create_table_query->set(create_table_query->columns_list, columns_declare_list);

    /// init create query.
    auto table_id = storage->getStorageID();
    create_table_query->table = table_id.table_name;
    create_table_query->database = table_id.database_name;

    auto metadata_snapshot = storage->getInMemoryMetadataPtr();
    for (const auto & column_type_and_name : metadata_snapshot->getColumns().getOrdinary())
    {
        const auto & column_declaration = std::make_shared<ASTColumnDeclaration>();
        column_declaration->name = column_type_and_name.name;
        column_declaration->type = getColumnDeclaration(column_type_and_name.type);
        columns_expression_list->children.emplace_back(column_declaration);
    }

    ASTStorage * ast_storage = table_storage_define->as<ASTStorage>();
    ASTs storage_children = ast_storage->children;
    auto storage_engine_arguments = ast_storage->engine->arguments;

    /// Remove extra engine argument (`use_table_cache`)
    if (storage_engine_arguments->children.size() > 4)
        storage_engine_arguments->children.resize(storage_engine_arguments->children.size() - 1);

    /// Add table_name to engine arguments
    assert(storage_engine_arguments->children.size() >= 2);
    storage_engine_arguments->children.insert(storage_engine_arguments->children.begin() + 2, std::make_shared<ASTLiteral>(table_id.table_name));

    return create_table_query;
}


ASTPtr DatabasePostgreSQL::getColumnDeclaration(const DataTypePtr & data_type) const
{
    WhichDataType which(data_type);

    if (which.isNullable())
        return makeASTFunction("Nullable", getColumnDeclaration(typeid_cast<const DataTypeNullable *>(data_type.get())->getNestedType()));

    if (which.isArray())
        return makeASTFunction("Array", getColumnDeclaration(typeid_cast<const DataTypeArray *>(data_type.get())->getNestedType()));

    return std::make_shared<ASTIdentifier>(data_type->getName());
}

}

#endif<|MERGE_RESOLUTION|>--- conflicted
+++ resolved
@@ -163,25 +163,15 @@
         if (!table_checked && !checkPostgresTable(table_name))
             return StoragePtr{};
 
-<<<<<<< HEAD
         auto use_nulls = local_context->getSettingsRef().external_table_functions_use_nulls;
-        auto columns = fetchPostgreSQLTableStructure(connection->conn(), doubleQuoteString(table_name), use_nulls);
-=======
-        auto use_nulls = context.getSettingsRef().external_table_functions_use_nulls;
         auto columns = fetchPostgreSQLTableStructure(connection_pool->get(), doubleQuoteString(table_name), use_nulls);
->>>>>>> e6c755ca
 
         if (!columns)
             return StoragePtr{};
 
         auto storage = StoragePostgreSQL::create(
-<<<<<<< HEAD
-                StorageID(database_name, table_name), table_name, std::make_shared<PostgreSQLConnection>(*connection),
+                StorageID(database_name, table_name), table_name, std::make_shared<PostgreSQLConnectionPool>(*connection_pool),
                 ColumnsDescription{*columns}, ConstraintsDescription{}, local_context);
-=======
-                StorageID(database_name, table_name), table_name, std::make_shared<PostgreSQLConnectionPool>(*connection_pool),
-                ColumnsDescription{*columns}, ConstraintsDescription{}, context);
->>>>>>> e6c755ca
 
         if (cache_tables)
             cached_tables[table_name] = storage;
