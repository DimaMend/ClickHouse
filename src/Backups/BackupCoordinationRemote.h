#pragma once

#include <Backups/IBackupCoordination.h>
#include <Backups/BackupCoordinationFileInfos.h>
#include <Backups/BackupCoordinationReplicatedAccess.h>
#include <Backups/BackupCoordinationReplicatedSQLObjects.h>
#include <Backups/BackupCoordinationReplicatedTables.h>
#include <Backups/BackupCoordinationStageSync.h>
#include <Backups/WithRetries.h>


namespace DB
{

/// We try to store data to zookeeper several times due to possible version conflicts.
constexpr size_t MAX_ZOOKEEPER_ATTEMPTS = 10;

/// Implementation of the IBackupCoordination interface performing coordination via ZooKeeper. It's necessary for "BACKUP ON CLUSTER".
class BackupCoordinationRemote : public IBackupCoordination
{
public:
    using BackupKeeperSettings = WithRetries::KeeperSettings;

    BackupCoordinationRemote(
        zkutil::GetZooKeeper get_zookeeper_,
        const String & root_zookeeper_path_,
        const BackupKeeperSettings & keeper_settings_,
        const String & backup_uuid_,
        const Strings & all_hosts_,
        const String & current_host_,
        bool plain_backup_,
        bool is_internal_);

    ~BackupCoordinationRemote() override;

    void setStage(const String & new_stage, const String & message) override;
    void setError(const Exception & exception) override;
    Strings waitForStage(const String & stage_to_wait) override;
    Strings waitForStage(const String & stage_to_wait, std::chrono::milliseconds timeout) override;

    void addReplicatedPartNames(
        const String & table_shared_id,
        const String & table_name_for_logs,
        const String & replica_name,
        const std::vector<PartNameAndChecksum> & part_names_and_checksums) override;

    Strings getReplicatedPartNames(const String & table_shared_id, const String & replica_name) const override;

    void addReplicatedMutations(
        const String & table_shared_id,
        const String & table_name_for_logs,
        const String & replica_name,
        const std::vector<MutationInfo> & mutations) override;

    std::vector<MutationInfo> getReplicatedMutations(const String & table_shared_id, const String & replica_name) const override;

    void addReplicatedDataPath(const String & table_shared_id, const String & data_path) override;
    Strings getReplicatedDataPaths(const String & table_shared_id) const override;

    void addReplicatedAccessFilePath(const String & access_zk_path, AccessEntityType access_entity_type, const String & file_path) override;
    Strings getReplicatedAccessFilePaths(const String & access_zk_path, AccessEntityType access_entity_type) const override;

    void addReplicatedSQLObjectsDir(const String & loader_zk_path, UserDefinedSQLObjectType object_type, const String & dir_path) override;
    Strings getReplicatedSQLObjectsDirs(const String & loader_zk_path, UserDefinedSQLObjectType object_type) const override;

    void addFileInfos(BackupFileInfos && file_infos) override;
    BackupFileInfos getFileInfos() const override;
    BackupFileInfos getFileInfosForAllHosts() const override;
    bool startWritingFile(size_t data_file_index) override;

    bool hasConcurrentBackups(const std::atomic<size_t> & num_active_backups) const override;

    static size_t findCurrentHostIndex(const Strings & all_hosts, const String & current_host);

private:
    void createRootNodes();
    void removeAllNodes();

    void serializeToMultipleZooKeeperNodes(const String & path, const String & value, const String & logging_name);
    String deserializeFromMultipleZooKeeperNodes(const String & path, const String & logging_name) const;

    /// Reads data of all objects from ZooKeeper that replicas have added to backup and add it to the corresponding
    /// BackupCoordinationReplicated* objects.
    /// After that, calling addReplicated* functions is not allowed and throws an exception.
    void prepareReplicatedTables() const TSA_REQUIRES(replicated_tables_mutex);
    void prepareReplicatedAccess() const TSA_REQUIRES(replicated_access_mutex);
    void prepareReplicatedSQLObjects() const TSA_REQUIRES(replicated_sql_objects_mutex);
    void prepareFileInfos() const TSA_REQUIRES(file_infos_mutex);

    const String root_zookeeper_path;
    const String zookeeper_path;
    const BackupKeeperSettings keeper_settings;
    const String backup_uuid;
    const Strings all_hosts;
    const String current_host;
    const size_t current_host_index;
    const bool plain_backup;
    const bool is_internal;
<<<<<<< HEAD
    Poco::Logger * log;
=======
    Poco::Logger * const log;
>>>>>>> 5f930aeb

    /// The order of these two fields matters, because stage_sync holds a reference to with_retries object
    mutable WithRetries with_retries;
    std::optional<BackupCoordinationStageSync> stage_sync;

    mutable std::optional<BackupCoordinationReplicatedTables> TSA_GUARDED_BY(replicated_tables_mutex) replicated_tables;
    mutable std::optional<BackupCoordinationReplicatedAccess> TSA_GUARDED_BY(replicated_access_mutex) replicated_access;
    mutable std::optional<BackupCoordinationReplicatedSQLObjects> TSA_GUARDED_BY(replicated_sql_objects_mutex) replicated_sql_objects;
    mutable std::optional<BackupCoordinationFileInfos> TSA_GUARDED_BY(file_infos_mutex) file_infos;

    mutable std::mutex zookeeper_mutex;
    mutable std::mutex replicated_tables_mutex;
    mutable std::mutex replicated_access_mutex;
    mutable std::mutex replicated_sql_objects_mutex;
    mutable std::mutex file_infos_mutex;
};

}<|MERGE_RESOLUTION|>--- conflicted
+++ resolved
@@ -96,11 +96,7 @@
     const size_t current_host_index;
     const bool plain_backup;
     const bool is_internal;
-<<<<<<< HEAD
-    Poco::Logger * log;
-=======
     Poco::Logger * const log;
->>>>>>> 5f930aeb
 
     /// The order of these two fields matters, because stage_sync holds a reference to with_retries object
     mutable WithRetries with_retries;
