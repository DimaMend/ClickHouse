#include <Backups/BackupIO_S3.h>

#if USE_AWS_S3
#include <Common/quoteString.h>
#include <Interpreters/threadPoolCallbackRunner.h>
#include <Interpreters/Context.h>
#include <IO/SharedThreadPools.h>
#include <IO/ReadBufferFromS3.h>
#include <IO/WriteBufferFromS3.h>
#include <IO/HTTPHeaderEntries.h>
#include <IO/S3/copyS3File.h>
#include <IO/S3/Client.h>
#include <IO/S3/Credentials.h>
#include <Disks/IDisk.h>

#include <Poco/Util/AbstractConfiguration.h>

#include <aws/core/auth/AWSCredentials.h>

#include <filesystem>


namespace fs = std::filesystem;

namespace DB
{
namespace ErrorCodes
{
    extern const int S3_ERROR;
    extern const int LOGICAL_ERROR;
}

namespace
{
    std::shared_ptr<S3::Client>
    makeS3Client(const S3::URI & s3_uri, const String & access_key_id, const String & secret_access_key, const ContextPtr & context)
    {
        auto settings = context->getStorageS3Settings().getSettings(s3_uri.uri.toString());

        Aws::Auth::AWSCredentials credentials(access_key_id, secret_access_key);
        HTTPHeaderEntries headers;
        if (access_key_id.empty())
        {
            credentials = Aws::Auth::AWSCredentials(settings.auth_settings.access_key_id, settings.auth_settings.secret_access_key);
            headers = settings.auth_settings.headers;
        }

        S3::PocoHTTPClientConfiguration client_configuration = S3::ClientFactory::instance().createClientConfiguration(
            settings.auth_settings.region,
            context->getRemoteHostFilter(),
            static_cast<unsigned>(context->getGlobalContext()->getSettingsRef().s3_max_redirects),
            context->getGlobalContext()->getSettingsRef().enable_s3_requests_logging,
<<<<<<< HEAD
            /* for_disk_s3 = */ false, /* get_request_throttler = */ {}, /* put_request_throttler = */ {},
            s3_uri.uri.getScheme());
=======
            /* for_disk_s3 = */ false, settings.request_settings.get_request_throttler, settings.request_settings.put_request_throttler);
>>>>>>> c7996d54

        client_configuration.endpointOverride = s3_uri.endpoint;
        client_configuration.maxConnections = static_cast<unsigned>(context->getSettingsRef().s3_max_connections);
        /// Increase connect timeout
        client_configuration.connectTimeoutMs = 10 * 1000;
        /// Requests in backups can be extremely long, set to one hour
        client_configuration.requestTimeoutMs = 60 * 60 * 1000;

        return S3::ClientFactory::instance().create(
            client_configuration,
            s3_uri.is_virtual_hosted_style,
            credentials.GetAWSAccessKeyId(),
            credentials.GetAWSSecretKey(),
            settings.auth_settings.server_side_encryption_customer_key_base64,
            settings.auth_settings.server_side_encryption_kms_config,
            std::move(headers),
            S3::CredentialsConfiguration
            {
                settings.auth_settings.use_environment_credentials.value_or(
                    context->getConfigRef().getBool("s3.use_environment_credentials", true)),
                settings.auth_settings.use_insecure_imds_request.value_or(
                    context->getConfigRef().getBool("s3.use_insecure_imds_request", false)),
                settings.auth_settings.expiration_window_seconds.value_or(
                    context->getConfigRef().getUInt64("s3.expiration_window_seconds", S3::DEFAULT_EXPIRATION_WINDOW_SECONDS)),
                settings.auth_settings.no_sign_request.value_or(
                    context->getConfigRef().getBool("s3.no_sign_request", false)),
            });
    }

    Aws::Vector<Aws::S3::Model::Object> listObjects(S3::Client & client, const S3::URI & s3_uri, const String & file_name)
    {
        S3::ListObjectsRequest request;
        request.SetBucket(s3_uri.bucket);
        request.SetPrefix(fs::path{s3_uri.key} / file_name);
        request.SetMaxKeys(1);
        auto outcome = client.ListObjects(request);
        if (!outcome.IsSuccess())
            throw S3Exception(outcome.GetError().GetMessage(), outcome.GetError().GetErrorType());
        return outcome.GetResult().GetContents();
    }

    bool isNotFoundError(Aws::S3::S3Errors error)
    {
        return error == Aws::S3::S3Errors::RESOURCE_NOT_FOUND
            || error == Aws::S3::S3Errors::NO_SUCH_KEY;
    }
}


BackupReaderS3::BackupReaderS3(
    const S3::URI & s3_uri_,
    const String & access_key_id_,
    const String & secret_access_key_,
    bool allow_s3_native_copy,
    const ReadSettings & read_settings_,
    const WriteSettings & write_settings_,
    const ContextPtr & context_)
    : BackupReaderDefault(read_settings_, write_settings_, &Poco::Logger::get("BackupReaderS3"))
    , s3_uri(s3_uri_)
    , client(makeS3Client(s3_uri_, access_key_id_, secret_access_key_, context_))
    , request_settings(context_->getStorageS3Settings().getSettings(s3_uri.uri.toString()).request_settings)
    , data_source_description{DataSourceType::S3, s3_uri.endpoint, false, false}
{
    request_settings.updateFromSettings(context_->getSettingsRef());
    request_settings.max_single_read_retries = context_->getSettingsRef().s3_max_single_read_retries; // FIXME: Avoid taking value for endpoint
    request_settings.allow_native_copy = allow_s3_native_copy;
}

BackupReaderS3::~BackupReaderS3() = default;

bool BackupReaderS3::fileExists(const String & file_name)
{
    return !listObjects(*client, s3_uri, file_name).empty();
}

UInt64 BackupReaderS3::getFileSize(const String & file_name)
{
    auto objects = listObjects(*client, s3_uri, file_name);
    if (objects.empty())
        throw Exception(ErrorCodes::S3_ERROR, "Object {} must exist");
    return objects[0].GetSize();
}

std::unique_ptr<SeekableReadBuffer> BackupReaderS3::readFile(const String & file_name)
{
    return std::make_unique<ReadBufferFromS3>(
        client, s3_uri.bucket, fs::path(s3_uri.key) / file_name, s3_uri.version_id, request_settings, read_settings);
}

void BackupReaderS3::copyFileToDisk(const String & path_in_backup, size_t file_size, bool encrypted_in_backup,
                                    DiskPtr destination_disk, const String & destination_path, WriteMode write_mode)
{
    /// Use the native copy as a more optimal way to copy a file from S3 to S3 if it's possible.
    /// We don't check for `has_throttling` here because the native copy almost doesn't use network.
    auto destination_data_source_description = destination_disk->getDataSourceDescription();
    if (destination_data_source_description.sameKind(data_source_description)
        && (destination_data_source_description.is_encrypted == encrypted_in_backup))
    {
        LOG_TRACE(log, "Copying {} from S3 to disk {}", path_in_backup, destination_disk->getName());
        auto write_blob_function = [&](const Strings & blob_path, WriteMode mode, const std::optional<ObjectAttributes> & object_attributes) -> size_t
        {
            /// Object storage always uses mode `Rewrite` because it simulates append using metadata and different files.
            if (blob_path.size() != 2 || mode != WriteMode::Rewrite)
                throw Exception(ErrorCodes::LOGICAL_ERROR,
                                "Blob writing function called with unexpected blob_path.size={} or mode={}",
                                blob_path.size(), mode);

            copyS3File(
                client,
                s3_uri.bucket,
                fs::path(s3_uri.key) / path_in_backup,
                0,
                file_size,
                /* dest_bucket= */ blob_path[1],
                /* dest_key= */ blob_path[0],
                request_settings,
                object_attributes,
                threadPoolCallbackRunner<void>(getBackupsIOThreadPool().get(), "BackupReaderS3"),
                /* for_disk_s3= */ true);

            return file_size;
        };

        destination_disk->writeFileUsingBlobWritingFunction(destination_path, write_mode, write_blob_function);
        return; /// copied!
    }

    /// Fallback to copy through buffers.
    BackupReaderDefault::copyFileToDisk(path_in_backup, file_size, encrypted_in_backup, destination_disk, destination_path, write_mode);
}


BackupWriterS3::BackupWriterS3(
    const S3::URI & s3_uri_,
    const String & access_key_id_,
    const String & secret_access_key_,
    bool allow_s3_native_copy,
    const String & storage_class_name,
    const ReadSettings & read_settings_,
    const WriteSettings & write_settings_,
    const ContextPtr & context_)
    : BackupWriterDefault(read_settings_, write_settings_, &Poco::Logger::get("BackupWriterS3"))
    , s3_uri(s3_uri_)
    , client(makeS3Client(s3_uri_, access_key_id_, secret_access_key_, context_))
    , request_settings(context_->getStorageS3Settings().getSettings(s3_uri.uri.toString()).request_settings)
    , data_source_description{DataSourceType::S3, s3_uri.endpoint, false, false}
{
    request_settings.updateFromSettings(context_->getSettingsRef());
    request_settings.max_single_read_retries = context_->getSettingsRef().s3_max_single_read_retries; // FIXME: Avoid taking value for endpoint
    request_settings.allow_native_copy = allow_s3_native_copy;
    request_settings.setStorageClassName(storage_class_name);
}

void BackupWriterS3::copyFileFromDisk(const String & path_in_backup, DiskPtr src_disk, const String & src_path,
                                      bool copy_encrypted, UInt64 start_pos, UInt64 length)
{
    /// Use the native copy as a more optimal way to copy a file from S3 to S3 if it's possible.
    /// We don't check for `has_throttling` here because the native copy almost doesn't use network.
    auto source_data_source_description = src_disk->getDataSourceDescription();
    if (source_data_source_description.sameKind(data_source_description) && (source_data_source_description.is_encrypted == copy_encrypted))
    {
        /// getBlobPath() can return more than 3 elements if the file is stored as multiple objects in S3 bucket.
        /// In this case we can't use the native copy.
        if (auto blob_path = src_disk->getBlobPath(src_path); blob_path.size() == 2)
        {
            LOG_TRACE(log, "Copying file {} from disk {} to S3", src_path, src_disk->getName());
            copyS3File(
                client,
                /* src_bucket */ blob_path[1],
                /* src_key= */ blob_path[0],
                start_pos,
                length,
                s3_uri.bucket,
                fs::path(s3_uri.key) / path_in_backup,
                request_settings,
                {},
                threadPoolCallbackRunner<void>(getBackupsIOThreadPool().get(), "BackupWriterS3"));
            return; /// copied!
        }
    }

    /// Fallback to copy through buffers.
    BackupWriterDefault::copyFileFromDisk(path_in_backup, src_disk, src_path, copy_encrypted, start_pos, length);
}

void BackupWriterS3::copyDataToFile(const String & path_in_backup, const CreateReadBufferFunction & create_read_buffer, UInt64 start_pos, UInt64 length)
{
    copyDataToS3File(create_read_buffer, start_pos, length, client, s3_uri.bucket, fs::path(s3_uri.key) / path_in_backup, request_settings, {},
                     threadPoolCallbackRunner<void>(getBackupsIOThreadPool().get(), "BackupWriterS3"));
}

BackupWriterS3::~BackupWriterS3() = default;

bool BackupWriterS3::fileExists(const String & file_name)
{
    return !listObjects(*client, s3_uri, file_name).empty();
}

UInt64 BackupWriterS3::getFileSize(const String & file_name)
{
    auto objects = listObjects(*client, s3_uri, file_name);
    if (objects.empty())
        throw Exception(ErrorCodes::S3_ERROR, "Object {} must exist");
    return objects[0].GetSize();
}

std::unique_ptr<ReadBuffer> BackupWriterS3::readFile(const String & file_name, size_t expected_file_size)
{
    return std::make_unique<ReadBufferFromS3>(
            client, s3_uri.bucket, fs::path(s3_uri.key) / file_name, s3_uri.version_id, request_settings, read_settings,
            false, 0, 0, false, expected_file_size);
}

std::unique_ptr<WriteBuffer> BackupWriterS3::writeFile(const String & file_name)
{
    return std::make_unique<WriteBufferFromS3>(
        client,
        client, // already has long timeout
        s3_uri.bucket,
        fs::path(s3_uri.key) / file_name,
        DBMS_DEFAULT_BUFFER_SIZE,
        request_settings,
        std::nullopt,
        threadPoolCallbackRunner<void>(getBackupsIOThreadPool().get(), "BackupWriterS3"),
        write_settings);
}

void BackupWriterS3::removeFile(const String & file_name)
{
    S3::DeleteObjectRequest request;
    request.SetBucket(s3_uri.bucket);
    request.SetKey(fs::path(s3_uri.key) / file_name);
    auto outcome = client->DeleteObject(request);
    if (!outcome.IsSuccess() && !isNotFoundError(outcome.GetError().GetErrorType()))
        throw S3Exception(outcome.GetError().GetMessage(), outcome.GetError().GetErrorType());
}

void BackupWriterS3::removeFiles(const Strings & file_names)
{
    try
    {
        if (!supports_batch_delete.has_value() || supports_batch_delete.value() == true)
        {
            removeFilesBatch(file_names);
            supports_batch_delete = true;
        }
        else
        {
            for (const auto & file_name : file_names)
                removeFile(file_name);
        }
    }
    catch (const Exception &)
    {
        if (!supports_batch_delete.has_value())
        {
            supports_batch_delete = false;
            LOG_TRACE(log, "DeleteObjects is not supported. Retrying with plain DeleteObject.");

            for (const auto & file_name : file_names)
                removeFile(file_name);
        }
        else
            throw;
    }

}

void BackupWriterS3::removeFilesBatch(const Strings & file_names)
{
    /// One call of DeleteObjects() cannot remove more than 1000 keys.
    size_t chunk_size_limit = 1000;

    size_t current_position = 0;
    while (current_position < file_names.size())
    {
        std::vector<Aws::S3::Model::ObjectIdentifier> current_chunk;
        for (; current_position < file_names.size() && current_chunk.size() < chunk_size_limit; ++current_position)
        {
            Aws::S3::Model::ObjectIdentifier obj;
            obj.SetKey(fs::path(s3_uri.key) / file_names[current_position]);
            current_chunk.push_back(obj);
        }

        Aws::S3::Model::Delete delkeys;
        delkeys.SetObjects(current_chunk);
        S3::DeleteObjectsRequest request;
        request.SetBucket(s3_uri.bucket);
        request.SetDelete(delkeys);

        auto outcome = client->DeleteObjects(request);
        if (!outcome.IsSuccess() && !isNotFoundError(outcome.GetError().GetErrorType()))
            throw S3Exception(outcome.GetError().GetMessage(), outcome.GetError().GetErrorType());
    }
}

}

#endif<|MERGE_RESOLUTION|>--- conflicted
+++ resolved
@@ -50,12 +50,8 @@
             context->getRemoteHostFilter(),
             static_cast<unsigned>(context->getGlobalContext()->getSettingsRef().s3_max_redirects),
             context->getGlobalContext()->getSettingsRef().enable_s3_requests_logging,
-<<<<<<< HEAD
-            /* for_disk_s3 = */ false, /* get_request_throttler = */ {}, /* put_request_throttler = */ {},
+            /* for_disk_s3 = */ false, settings.request_settings.get_request_throttler, settings.request_settings.put_request_throttler,
             s3_uri.uri.getScheme());
-=======
-            /* for_disk_s3 = */ false, settings.request_settings.get_request_throttler, settings.request_settings.put_request_throttler);
->>>>>>> c7996d54
 
         client_configuration.endpointOverride = s3_uri.endpoint;
         client_configuration.maxConnections = static_cast<unsigned>(context->getSettingsRef().s3_max_connections);
