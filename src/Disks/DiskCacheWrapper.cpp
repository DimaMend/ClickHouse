#include "DiskCacheWrapper.h"
#include "DiskCacheMetadata.h"
#include <IO/copyData.h>
#include <IO/ReadBufferFromFileDecorator.h>
#include <IO/WriteBufferFromFileDecorator.h>
#include <Common/quoteString.h>
#include <condition_variable>

namespace DB
{
/**
 * Write buffer with possibility to set and invoke callback after 'finalize' call.
 */
class CompletionAwareWriteBuffer : public WriteBufferFromFileDecorator
{
public:
    CompletionAwareWriteBuffer(std::unique_ptr<WriteBufferFromFileBase> impl_, std::function<void()> completion_callback_)
        : WriteBufferFromFileDecorator(std::move(impl_)), completion_callback(completion_callback_) { }

    virtual ~CompletionAwareWriteBuffer() override
    {
        try
        {
            finalize();
        }
        catch (...)
        {
            tryLogCurrentException(__PRETTY_FUNCTION__);
        }
    }

    void finalizeImpl() override
    {
        WriteBufferFromFileDecorator::finalizeImpl();

        completion_callback();
    }

private:
    const std::function<void()> completion_callback;
};

DiskCacheWrapper::DiskCacheWrapper(
    std::shared_ptr<IDisk> delegate_, std::shared_ptr<DiskLocal> cache_disk_, std::function<bool(const String &)> cache_file_predicate_)
    : DiskDecorator(delegate_), cache_disk(cache_disk_), cache_file_predicate(cache_file_predicate_)
{
}

std::shared_ptr<FileDownloadMetadata> DiskCacheWrapper::acquireDownloadMetadata(const String & path) const
{
    std::unique_lock<std::mutex> lock{mutex};

    auto it = file_downloads.find(path);
    if (it != file_downloads.end() && !it->second.expired())
        return it->second.lock();

    std::shared_ptr<FileDownloadMetadata> metadata(
        new FileDownloadMetadata,
        [this, path] (FileDownloadMetadata * p)
        {
            std::unique_lock<std::mutex> erase_lock{mutex};
            file_downloads.erase(path);
            delete p;
        });

    file_downloads.emplace(path, metadata);

    return metadata;
}

std::unique_ptr<ReadBufferFromFileBase>
DiskCacheWrapper::readFile(
    const String & path,
    const ReadSettings & settings,
    std::optional<size_t> size) const
{
    if (!cache_file_predicate(path))
        return DiskDecorator::readFile(path, settings, size);

    LOG_TEST(log, "Read file {} from cache", backQuote(path));

    if (cache_disk->exists(path))
        return cache_disk->readFile(path, settings, size);

    auto metadata = acquireDownloadMetadata(path);

    {
        std::unique_lock<std::mutex> lock{mutex};

        if (metadata->status == FileDownloadStatus::NONE)
        {
            /// This thread will responsible for file downloading to cache.
<<<<<<< HEAD
            metadata->status = FileDownloadStatus::DOWNLOADING;
            LOG_DEBUG(log, "File {} doesn't exist in cache. Will download it", backQuote(path));
=======
            metadata->status = DOWNLOADING;
            LOG_TEST(log, "File {} doesn't exist in cache. Will download it", backQuote(path));
>>>>>>> f2ebeb6d
        }
        else if (metadata->status == FileDownloadStatus::DOWNLOADING)
        {
<<<<<<< HEAD
            LOG_DEBUG(log, "Waiting for file {} download to cache", backQuote(path));
            metadata->condition.wait(lock, [metadata] { return metadata->status == FileDownloadStatus::DOWNLOADED || metadata->status == FileDownloadStatus::ERROR; });
=======
            LOG_TEST(log, "Waiting for file {} download to cache", backQuote(path));
            metadata->condition.wait(lock, [metadata] { return metadata->status == DOWNLOADED || metadata->status == ERROR; });
>>>>>>> f2ebeb6d
        }
    }

    if (metadata->status == FileDownloadStatus::DOWNLOADING)
    {
        FileDownloadStatus result_status = FileDownloadStatus::DOWNLOADED;

        if (!cache_disk->exists(path))
        {
            try
            {
                auto dir_path = directoryPath(path);
                if (!cache_disk->exists(dir_path))
                    cache_disk->createDirectories(dir_path);

                auto tmp_path = path + ".tmp";
                {
                    auto src_buffer = DiskDecorator::readFile(path, settings, size);
                    auto dst_buffer = cache_disk->writeFile(tmp_path, settings.local_fs_buffer_size, WriteMode::Rewrite);
                    copyData(*src_buffer, *dst_buffer);
                }
                cache_disk->moveFile(tmp_path, path);

                LOG_TEST(log, "File {} downloaded to cache", backQuote(path));
            }
            catch (...)
            {
                tryLogCurrentException("DiskCache", "Failed to download file + " + backQuote(path) + " to cache");
                result_status = FileDownloadStatus::ERROR;
            }
        }

        /// Notify all waiters that file download is finished.
        std::unique_lock<std::mutex> lock{mutex};

        metadata->status = result_status;
        lock.unlock();
        metadata->condition.notify_all();
    }

    if (metadata->status == FileDownloadStatus::DOWNLOADED)
        return cache_disk->readFile(path, settings, size);

    return DiskDecorator::readFile(path, settings, size);
}

std::unique_ptr<WriteBufferFromFileBase>
DiskCacheWrapper::writeFile(const String & path, size_t buf_size, WriteMode mode)
{
    if (!cache_file_predicate(path))
        return DiskDecorator::writeFile(path, buf_size, mode);

    LOG_TRACE(log, "Write file {} to cache", backQuote(path));

    auto dir_path = directoryPath(path);
    if (!cache_disk->exists(dir_path))
        cache_disk->createDirectories(dir_path);

    return std::make_unique<CompletionAwareWriteBuffer>(
        cache_disk->writeFile(path, buf_size, mode),
        [this, path, buf_size, mode]()
        {
            /// Copy file from cache to actual disk when cached buffer is finalized.
            auto src_buffer = cache_disk->readFile(path, ReadSettings(), /* size= */ {});
            auto dst_buffer = DiskDecorator::writeFile(path, buf_size, mode);
            copyData(*src_buffer, *dst_buffer);
            dst_buffer->finalize();
        });
}

void DiskCacheWrapper::clearDirectory(const String & path)
{
    if (cache_disk->exists(path))
        cache_disk->clearDirectory(path);
    DiskDecorator::clearDirectory(path);
}

void DiskCacheWrapper::moveDirectory(const String & from_path, const String & to_path)
{
    if (cache_disk->exists(from_path))
    {
        /// Destination directory may not be empty if previous directory move attempt was failed.
        if (cache_disk->exists(to_path) && cache_disk->isDirectory(to_path))
            cache_disk->clearDirectory(to_path);

        cache_disk->moveDirectory(from_path, to_path);
    }
    DiskDecorator::moveDirectory(from_path, to_path);
}

void DiskCacheWrapper::moveFile(const String & from_path, const String & to_path)
{
    if (cache_disk->exists(from_path))
    {
        auto dir_path = directoryPath(to_path);
        if (!cache_disk->exists(dir_path))
            cache_disk->createDirectories(dir_path);

        cache_disk->moveFile(from_path, to_path);
    }
    DiskDecorator::moveFile(from_path, to_path);
}

void DiskCacheWrapper::replaceFile(const String & from_path, const String & to_path)
{
    if (cache_disk->exists(from_path))
    {
        auto dir_path = directoryPath(to_path);
        if (!cache_disk->exists(dir_path))
            cache_disk->createDirectories(dir_path);

        cache_disk->replaceFile(from_path, to_path);
    }
    DiskDecorator::replaceFile(from_path, to_path);
}

void DiskCacheWrapper::removeFile(const String & path)
{
    cache_disk->removeFileIfExists(path);
    DiskDecorator::removeFile(path);
}

void DiskCacheWrapper::removeFileIfExists(const String & path)
{
    cache_disk->removeFileIfExists(path);
    DiskDecorator::removeFileIfExists(path);
}

void DiskCacheWrapper::removeDirectory(const String & path)
{
    if (cache_disk->exists(path))
        cache_disk->removeDirectory(path);
    DiskDecorator::removeDirectory(path);
}

void DiskCacheWrapper::removeRecursive(const String & path)
{
    if (cache_disk->exists(path))
        cache_disk->removeRecursive(path);
    DiskDecorator::removeRecursive(path);
}

void DiskCacheWrapper::removeSharedFile(const String & path, bool keep_s3)
{
    if (cache_disk->exists(path))
        cache_disk->removeSharedFile(path, keep_s3);
    DiskDecorator::removeSharedFile(path, keep_s3);
}

void DiskCacheWrapper::removeSharedRecursive(const String & path, bool keep_s3)
{
    if (cache_disk->exists(path))
        cache_disk->removeSharedRecursive(path, keep_s3);
    DiskDecorator::removeSharedRecursive(path, keep_s3);
}

void DiskCacheWrapper::createHardLink(const String & src_path, const String & dst_path)
{
    /// Don't create hardlinks for cache files to shadow directory as it just waste cache disk space.
    if (cache_disk->exists(src_path) && !dst_path.starts_with("shadow/"))
    {
        auto dir_path = directoryPath(dst_path);
        if (!cache_disk->exists(dir_path))
            cache_disk->createDirectories(dir_path);

        cache_disk->createHardLink(src_path, dst_path);
    }
    DiskDecorator::createHardLink(src_path, dst_path);
}

void DiskCacheWrapper::createDirectory(const String & path)
{
    cache_disk->createDirectory(path);
    DiskDecorator::createDirectory(path);
}

void DiskCacheWrapper::createDirectories(const String & path)
{
    cache_disk->createDirectories(path);
    DiskDecorator::createDirectories(path);
}

ReservationPtr DiskCacheWrapper::reserve(UInt64 bytes)
{
    auto ptr = DiskDecorator::reserve(bytes);
    if (ptr)
    {
        auto disk_ptr = std::static_pointer_cast<DiskCacheWrapper>(shared_from_this());
        return std::make_unique<ReservationDelegate>(std::move(ptr), disk_ptr);
    }
    return ptr;
}

}<|MERGE_RESOLUTION|>--- conflicted
+++ resolved
@@ -90,23 +90,13 @@
         if (metadata->status == FileDownloadStatus::NONE)
         {
             /// This thread will responsible for file downloading to cache.
-<<<<<<< HEAD
             metadata->status = FileDownloadStatus::DOWNLOADING;
-            LOG_DEBUG(log, "File {} doesn't exist in cache. Will download it", backQuote(path));
-=======
-            metadata->status = DOWNLOADING;
             LOG_TEST(log, "File {} doesn't exist in cache. Will download it", backQuote(path));
->>>>>>> f2ebeb6d
         }
         else if (metadata->status == FileDownloadStatus::DOWNLOADING)
         {
-<<<<<<< HEAD
-            LOG_DEBUG(log, "Waiting for file {} download to cache", backQuote(path));
+            LOG_TEST(log, "Waiting for file {} download to cache", backQuote(path));
             metadata->condition.wait(lock, [metadata] { return metadata->status == FileDownloadStatus::DOWNLOADED || metadata->status == FileDownloadStatus::ERROR; });
-=======
-            LOG_TEST(log, "Waiting for file {} download to cache", backQuote(path));
-            metadata->condition.wait(lock, [metadata] { return metadata->status == DOWNLOADED || metadata->status == ERROR; });
->>>>>>> f2ebeb6d
         }
     }
 
