#include <Disks/ObjectStorages/FlatDirectoryStructureKeyGenerator.h>
#include <Disks/ObjectStorages/InMemoryDirectoryPathMap.h>
#include <Disks/ObjectStorages/MetadataStorageFromPlainRewritableObjectStorage.h>
#include <Disks/ObjectStorages/ObjectStorageIterator.h>

#include <algorithm>
#include <any>
#include <cstddef>
#include <exception>
#include <iterator>
#include <mutex>
#include <optional>
#include <unordered_map>
#include <unordered_set>
#include <IO/ReadHelpers.h>
#include <IO/S3Common.h>
#include <IO/SharedThreadPools.h>
#include <Poco/Timestamp.h>
#include <Common/Exception.h>
#include <Common/SharedLockGuard.h>
#include <Common/SharedMutex.h>
#include <Common/logger_useful.h>
#include <Common/setThreadName.h>
#include "CommonPathPrefixKeyGenerator.h"


namespace DB
{

namespace ErrorCodes
{
    extern const int LOGICAL_ERROR;
}

namespace
{

constexpr auto PREFIX_PATH_FILE_NAME = "prefix.path";
constexpr auto METADATA_PATH_TOKEN = "__meta/";

/// Use a separate layout for metadata if:
/// 1. The disk endpoint does not contain any objects yet (empty), OR
/// 2. The metadata is already stored behind a separate endpoint.
/// Otherwise, store metadata along with regular data for backward compatibility.
std::string getMetadataKeyPrefix(ObjectStoragePtr object_storage)
{
    const auto common_key_prefix = std::filesystem::path(object_storage->getCommonKeyPrefix());
    const auto metadata_key_prefix = std::filesystem::path(common_key_prefix) / METADATA_PATH_TOKEN;
    return !object_storage->existsOrHasAnyChild(metadata_key_prefix / "") && object_storage->existsOrHasAnyChild(common_key_prefix / "")
        ? common_key_prefix
        : metadata_key_prefix;
}

void loadDirectoryTree(
    InMemoryDirectoryPathMap::Map & map, InMemoryDirectoryPathMap::FileNames & unique_filenames, ObjectStoragePtr object_storage)
{
    using FileNamesIterator = InMemoryDirectoryPathMap::FileNamesIterator;
    using FileNameIteratorComparator = InMemoryDirectoryPathMap::FileNameIteratorComparator;
    const auto common_key_prefix = object_storage->getCommonKeyPrefix();
    ThreadPool & pool = getIOThreadPool().get();
    ThreadPoolCallbackRunnerLocal<void> runner(pool, "PlainRWTreeLoad");

    std::atomic<size_t> num_files = 0;
    LOG_DEBUG(getLogger("MetadataStorageFromPlainObjectStorage"), "Loading directory tree");
    std::mutex mutex;
    for (auto & item : map)
    {
        auto & remote_path_info = item.second;
        const auto remote_path = std::filesystem::path(common_key_prefix) / remote_path_info.path / "";
        runner(
            [remote_path, &mutex, &remote_path_info, &unique_filenames, &object_storage, &num_files]
            {
                setThreadName("PlainRWTreeLoad");
                std::set<FileNamesIterator, FileNameIteratorComparator> filename_iterators;
                for (auto iterator = object_storage->iterate(remote_path, 0); iterator->isValid(); iterator->next())
                {
                    auto file = iterator->current();
                    String path = file->getPath();
                    chassert(path.starts_with(remote_path.string()));
                    auto filename = std::filesystem::path(path).filename();
                    /// Check that the file is a direct child.
                    if (path.substr(remote_path.string().size()) == filename)
                    {
                        auto filename_it = unique_filenames.end();
                        {
                            std::lock_guard lock(mutex);
                            filename_it = unique_filenames.emplace(filename).first;
                        }
                        auto inserted = filename_iterators.emplace(filename_it).second;
                        chassert(inserted);
                        if (inserted)
                            ++num_files;
                    }
                }

                auto metric = object_storage->getMetadataStorageMetrics().file_count;
                CurrentMetrics::add(metric, filename_iterators.size());
                remote_path_info.filename_iterators = std::move(filename_iterators);
            });
    }
    runner.waitForAllToFinishAndRethrowFirstError();
    LOG_DEBUG(
        getLogger("MetadataStorageFromPlainObjectStorage"),
        "Loaded directory tree for {} directories, found {} files",
        map.size(),
        num_files);
}

std::shared_ptr<InMemoryDirectoryPathMap> loadPathPrefixMap(const std::string & metadata_key_prefix, ObjectStoragePtr object_storage)
{
    auto result = std::make_shared<InMemoryDirectoryPathMap>();
    using Map = InMemoryDirectoryPathMap::Map;

    ThreadPool & pool = getIOThreadPool().get();
    ThreadPoolCallbackRunnerLocal<void> runner(pool, "PlainRWMetaLoad");

    LoggerPtr log = getLogger("MetadataStorageFromPlainObjectStorage");

    ReadSettings settings;
    settings.enable_filesystem_cache = false;
    settings.remote_fs_method = RemoteFSReadMethod::read;
    settings.remote_fs_buffer_size = 1024;  /// These files are small.

    LOG_DEBUG(log, "Loading metadata");
    size_t num_files = 0;

    std::mutex mutex;
    InMemoryDirectoryPathMap::Map map;
    for (auto iterator = object_storage->iterate(metadata_key_prefix, 0); iterator->isValid(); iterator->next())
    {
        ++num_files;
        auto file = iterator->current();
        String path = file->getPath();
        auto remote_metadata_path = std::filesystem::path(path);
        if (remote_metadata_path.filename() != PREFIX_PATH_FILE_NAME)
            continue;

        runner(
            [remote_metadata_path, path, &object_storage, &mutex, &map, &log, &settings, &metadata_key_prefix]
            {
                setThreadName("PlainRWMetaLoad");

                StoredObject object{path};
                String local_path;
                Poco::Timestamp last_modified{};

                try
                {
                    auto read_buf = object_storage->readObject(object, settings);
                    readStringUntilEOF(local_path, *read_buf);
                    auto object_metadata = object_storage->tryGetObjectMetadata(path);
                    /// It ok if a directory was removed just now.
                    /// We support attaching a filesystem that is concurrently modified by someone else.
                    if (!object_metadata)
                        return;
                    /// Assuming that local and the object storage clocks are synchronized.
                    last_modified = object_metadata->last_modified;
                }
#if USE_AWS_S3
                catch (const S3Exception & e)
                {
                    /// It is ok if a directory was removed just now.
                    if (e.getS3ErrorCode() == Aws::S3::S3Errors::NO_SUCH_KEY)
                        return;
                    throw;
                }
#endif
                catch (...)
                {
                    throw;
                }

                chassert(remote_metadata_path.has_parent_path());
                chassert(remote_metadata_path.string().starts_with(metadata_key_prefix));
                auto suffix = remote_metadata_path.string().substr(metadata_key_prefix.size());
                auto rel_path = std::filesystem::path(std::move(suffix));
                std::pair<Map::iterator, bool> res;
                {
                    std::lock_guard lock(mutex);
                    res = map.emplace(
                        std::filesystem::path(local_path).parent_path(),
                        InMemoryDirectoryPathMap::RemotePathInfo{rel_path.parent_path(), last_modified.epochTime(), {}});
                }

                /// This can happen if table replication is enabled, then the same local path is written
                /// in `prefix.path` of each replica.
                if (!res.second)
                    LOG_WARNING(
                        log,
                        "The local path '{}' is already mapped to a remote path '{}', ignoring: '{}'",
                        local_path,
                        res.first->second.path,
                        rel_path.parent_path().string());
            });
    }

    runner.waitForAllToFinishAndRethrowFirstError();

    InMemoryDirectoryPathMap::FileNames unique_filenames;
    LOG_DEBUG(log, "Loaded metadata for {} files, found {} directories", num_files, map.size());
    loadDirectoryTree(map, unique_filenames, object_storage);
    {
        std::lock_guard lock(result->mutex);
        result->map = std::move(map);
        result->unique_filenames = std::move(unique_filenames);

        auto metric = object_storage->getMetadataStorageMetrics().directory_map_size;
        CurrentMetrics::add(metric, result->map.size());
    }
    return result;
}

}

MetadataStorageFromPlainRewritableObjectStorage::MetadataStorageFromPlainRewritableObjectStorage(
    ObjectStoragePtr object_storage_, String storage_path_prefix_, size_t object_metadata_cache_size)
    : MetadataStorageFromPlainObjectStorage(object_storage_, storage_path_prefix_, object_metadata_cache_size)
    , metadata_key_prefix(DB::getMetadataKeyPrefix(object_storage))
    , path_map(loadPathPrefixMap(metadata_key_prefix, object_storage))
{
    if (object_storage->isWriteOnce())
        throw Exception(
            ErrorCodes::LOGICAL_ERROR,
            "MetadataStorageFromPlainRewritableObjectStorage is not compatible with write-once storage '{}'",
            object_storage->getName());

    if (useSeparateLayoutForMetadata())
    {
        /// Use flat directory structure if the metadata is stored separately from the table data.
        auto keys_gen = std::make_shared<FlatDirectoryStructureKeyGenerator>(object_storage->getCommonKeyPrefix(), path_map);
        object_storage->setKeysGenerator(keys_gen);
    }
    else
    {
        auto keys_gen = std::make_shared<CommonPathPrefixKeyGenerator>(object_storage->getCommonKeyPrefix(), path_map);
        object_storage->setKeysGenerator(keys_gen);
    }

    auto metric = object_storage->getMetadataStorageMetrics().unique_filenames_count;
    CurrentMetrics::add(metric, path_map->unique_filenames.size());
}

MetadataStorageFromPlainRewritableObjectStorage::~MetadataStorageFromPlainRewritableObjectStorage()
{
    auto metric = object_storage->getMetadataStorageMetrics().directory_map_size;
    CurrentMetrics::sub(metric, path_map->map.size());
}

bool MetadataStorageFromPlainRewritableObjectStorage::exists(const std::string & path) const
{
    if (isDirectory(path))
        return true;

    return getObjectMetadataEntryWithCache(path) != nullptr;
}

bool MetadataStorageFromPlainRewritableObjectStorage::isFile(const std::string & path) const
{
    if (isDirectory(path))
        return false;

    return getObjectMetadataEntryWithCache(path) != nullptr;
}

bool MetadataStorageFromPlainRewritableObjectStorage::isDirectory(const std::string & path) const
{
    return path_map->getRemotePathInfoIfExists(path) != std::nullopt;
}

std::vector<std::string> MetadataStorageFromPlainRewritableObjectStorage::listDirectory(const std::string & path) const
{
<<<<<<< HEAD
    std::unordered_set<std::string> result = getDirectChildrenOnDisk(std::filesystem::path(path) / "");
    return std::vector<std::string>(std::make_move_iterator(result.begin()), std::make_move_iterator(result.end()));
=======
    auto key_prefix = object_storage->generateObjectKeyForPath(path, "" /* key_prefix */).serialize();

    RelativePathsWithMetadata files;
    auto abs_key = std::filesystem::path(object_storage->getCommonKeyPrefix()) / key_prefix / "";

    object_storage->listObjects(abs_key, files, 0);

    std::unordered_set<std::string> directories;
    getDirectChildrenOnDisk(abs_key, files, std::filesystem::path(path) / "", directories);
    /// List empty directories that are identified by the `prefix.path` metadata files. This is required to, e.g., remove
    /// metadata along with regular files.
    if (useSeparateLayoutForMetadata())
    {
        auto metadata_key = std::filesystem::path(getMetadataKeyPrefix()) / key_prefix / "";
        RelativePathsWithMetadata metadata_files;
        object_storage->listObjects(metadata_key, metadata_files, 0);
        getDirectChildrenOnDisk(metadata_key, metadata_files, std::filesystem::path(path) / "", directories);
    }

    return std::vector<std::string>(std::make_move_iterator(directories.begin()), std::make_move_iterator(directories.end()));
>>>>>>> 64982afa
}

std::optional<Poco::Timestamp> MetadataStorageFromPlainRewritableObjectStorage::getLastModifiedIfExists(const String & path) const
{
    /// Path corresponds to a directory.
    if (auto remote = path_map->getRemotePathInfoIfExists(path))
        return Poco::Timestamp::fromEpochTime(remote->last_modified);

    /// A file.
    if (auto res = getObjectMetadataEntryWithCache(path))
        return Poco::Timestamp::fromEpochTime(res->last_modified);
    return std::nullopt;
}

std::unordered_set<std::string>
MetadataStorageFromPlainRewritableObjectStorage::getDirectChildrenOnDisk(const std::filesystem::path & local_path) const
{
    std::unordered_set<std::string> result;
    SharedLockGuard lock(path_map->mutex);
    const auto end_it = path_map->map.end();
    /// Directories.
    for (auto it = path_map->map.lower_bound(local_path); it != end_it; ++it)
    {
        const auto & subdirectory = it->first.string();
        if (!subdirectory.starts_with(local_path.string()))
            break;

        auto slash_num = count(subdirectory.begin() + local_path.string().size(), subdirectory.end(), '/');
        /// The directory map comparator ensures that the paths with the smallest number of
        /// hops from the local_path are iterated first. The paths do not end with '/', hence
        /// break the loop if the number of slashes to the right from the offset is greater than 0.
        if (slash_num != 0)
            break;

        result.emplace(std::string(subdirectory.begin() + local_path.string().size(), subdirectory.end()) + "/");
    }

    /// Files.
    auto it = path_map->map.find(local_path.parent_path());
    if (it != path_map->map.end())
    {
        for (const auto & filename_it : it->second.filename_iterators)
        {
            chassert(filename_it != path_map->unique_filenames.end());
            result.insert(*filename_it);
        }
    }

    return result;
}

bool MetadataStorageFromPlainRewritableObjectStorage::useSeparateLayoutForMetadata() const
{
    return getMetadataKeyPrefix() != object_storage->getCommonKeyPrefix();
}
}<|MERGE_RESOLUTION|>--- conflicted
+++ resolved
@@ -269,31 +269,8 @@
 
 std::vector<std::string> MetadataStorageFromPlainRewritableObjectStorage::listDirectory(const std::string & path) const
 {
-<<<<<<< HEAD
     std::unordered_set<std::string> result = getDirectChildrenOnDisk(std::filesystem::path(path) / "");
     return std::vector<std::string>(std::make_move_iterator(result.begin()), std::make_move_iterator(result.end()));
-=======
-    auto key_prefix = object_storage->generateObjectKeyForPath(path, "" /* key_prefix */).serialize();
-
-    RelativePathsWithMetadata files;
-    auto abs_key = std::filesystem::path(object_storage->getCommonKeyPrefix()) / key_prefix / "";
-
-    object_storage->listObjects(abs_key, files, 0);
-
-    std::unordered_set<std::string> directories;
-    getDirectChildrenOnDisk(abs_key, files, std::filesystem::path(path) / "", directories);
-    /// List empty directories that are identified by the `prefix.path` metadata files. This is required to, e.g., remove
-    /// metadata along with regular files.
-    if (useSeparateLayoutForMetadata())
-    {
-        auto metadata_key = std::filesystem::path(getMetadataKeyPrefix()) / key_prefix / "";
-        RelativePathsWithMetadata metadata_files;
-        object_storage->listObjects(metadata_key, metadata_files, 0);
-        getDirectChildrenOnDisk(metadata_key, metadata_files, std::filesystem::path(path) / "", directories);
-    }
-
-    return std::vector<std::string>(std::make_move_iterator(directories.begin()), std::make_move_iterator(directories.end()));
->>>>>>> 64982afa
 }
 
 std::optional<Poco::Timestamp> MetadataStorageFromPlainRewritableObjectStorage::getLastModifiedIfExists(const String & path) const
