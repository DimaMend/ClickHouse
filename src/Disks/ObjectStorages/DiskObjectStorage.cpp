--- conflicted
+++ resolved
@@ -725,28 +725,8 @@
         std::move(read_buffer_creator),
         storage_objects,
         read_settings,
-<<<<<<< HEAD
-        use_external_buffer_for_gather,
-        /* buffer_size */use_external_buffer_for_gather ? 0 : buffer_size);
-
-    if (use_page_cache)
-    {
-        /// We identify the file by its first object, with the assumption that an object can't
-        /// belong to more than one file.
-        auto cache_path_prefix = fmt::format("{}:{}:", /*disk*/ name, magic_enum::enum_name(object_storage->getType()));
-        const auto object_namespace = object_storage->getObjectsNamespace();
-        if (!object_namespace.empty())
-            cache_path_prefix += object_namespace + "/";
-        const auto cache_key = PageCacheKey { .path = cache_path_prefix + storage_objects.at(0).remote_path };
-
-        impl = std::make_unique<CachedInMemoryReadBufferFromFile>(
-            cache_key, read_settings.page_cache, std::move(impl), read_settings);
-    }
-=======
-        global_context->getFilesystemCacheLog(),
         /* use_external_buffer */use_async_buffer,
         /* buffer_size */use_async_buffer ? 0 : buffer_size);
->>>>>>> 53a10c50
 
     if (use_async_buffer)
     {
