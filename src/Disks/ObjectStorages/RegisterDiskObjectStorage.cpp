--- conflicted
+++ resolved
@@ -7,14 +7,10 @@
 
 namespace DB
 {
-<<<<<<< HEAD
 namespace ErrorCodes
 {
-    extern const int UNKNOWN_ELEMENT_IN_CONFIG;
     extern const int BAD_ARGUMENTS;
 }
-=======
->>>>>>> 9adab577
 
 void registerObjectStorages();
 void registerMetadataStorages();
@@ -62,29 +58,20 @@
         auto metadata_storage = MetadataStorageFactory::instance().create(
             name, config, config_prefix, object_storage, compatibility_metadata_type_hint);
 
-        const DataSourceType type = object_storage->getDataSourceDescription().type;
-
 // Keeper requires a disk to start up. A VFS disk requires a running Keeper in order to do an access check.
 // This creates a circular dependency, therefore, VFS disks are prohibited.
 #ifndef CLICKHOUSE_KEEPER_STANDALONE_BUILD
         if (config.getBool(config_prefix + ".allow_vfs", false))
         {
-            using enum DataSourceType;
-            if (type != S3)
-                throw Exception(ErrorCodes::BAD_ARGUMENTS, "allow_vfs supports only 's3' disk types");
-
             const bool allow_vfs_gc = true; // TODO myrrc re-add GC ban for Keeper and ch-disks
-
             auto disk = std::make_shared<DiskObjectStorageVFS>(
                 name,
                 object_storage->getCommonKeyPrefix(),
-                fmt::format("DiskVFS_{}({})", toString(type), name),
                 std::move(metadata_storage),
                 std::move(object_storage),
                 config,
                 config_prefix,
                 allow_vfs_gc);
-
             disk->startup(context, skip_access_check);
             return disk;
         }
@@ -93,10 +80,6 @@
         DiskObjectStoragePtr disk = std::make_shared<DiskObjectStorage>(
             name,
             object_storage->getCommonKeyPrefix(),
-<<<<<<< HEAD
-            fmt::format("Disk_{}({})", toString(type), name),
-=======
->>>>>>> 9adab577
             std::move(metadata_storage),
             std::move(object_storage),
             config,
