#include <Disks/ObjectStorages/HDFS/HDFSObjectStorage.h>

#include <IO/copyData.h>
#include <Storages/ObjectStorage/HDFS/WriteBufferFromHDFS.h>
#include <Storages/ObjectStorage/HDFS/HDFSCommon.h>

#include <Disks/IO/ReadBufferFromRemoteFSGather.h>
#include <Storages/ObjectStorage/HDFS/ReadBufferFromHDFS.h>
#include <Common/getRandomASCIIString.h>
#include <Common/logger_useful.h>


#if USE_HDFS

namespace DB
{

namespace ErrorCodes
{
    extern const int UNSUPPORTED_METHOD;
    extern const int HDFS_ERROR;
    extern const int ACCESS_DENIED;
    extern const int LOGICAL_ERROR;
}

void HDFSObjectStorage::initializeHDFSFS() const
{
    if (initialized)
        return;

    std::lock_guard lock(init_mutex);
    if (initialized)
        return;

    hdfs_fs = createHDFSFS(builder.get());
    initialized = true;
}

std::string HDFSObjectStorage::extractObjectKeyFromURL(const StoredObject & object) const
{
    /// This is very unfortunate, but for disk HDFS we made a mistake
    /// and now its behaviour is inconsistent with S3 and Azure disks.
    /// The mistake is that for HDFS we write into metadata files whole URL + data directory + key,
    /// while for S3 and Azure we write there only data_directory + key.
    /// This leads us into ambiguity that for StorageHDFS we have just key in object.remote_path,
    /// but for DiskHDFS we have there URL as well.
    auto path = object.remote_path;
    if (path.starts_with(url))
        path = path.substr(url.size());
    if (path.starts_with("/"))
        path.substr(1);
    return path;
}

ObjectStorageKey
HDFSObjectStorage::generateObjectKeyForPath(const std::string & /* path */, const std::optional<std::string> & /* key_prefix */) const
{
    initializeHDFSFS();
    /// what ever data_source_description.description value is, consider that key as relative key
    chassert(data_directory.starts_with("/"));
    return ObjectStorageKey::createAsRelative(
        fs::path(url_without_path) / data_directory.substr(1), getRandomASCIIString(32));
}

bool HDFSObjectStorage::exists(const StoredObject & object) const
{
    initializeHDFSFS();
    std::string path = object.remote_path;
    if (path.starts_with(url_without_path))
        path = path.substr(url_without_path.size());

    return (0 == wrapErr<int>(hdfsExists, hdfs_fs.get(), path.c_str()));
}

std::unique_ptr<ReadBufferFromFileBase> HDFSObjectStorage::readObject( /// NOLINT
    const StoredObject & object,
    const ReadSettings & read_settings,
    std::optional<size_t>,
    std::optional<size_t>) const
{
    initializeHDFSFS();
    auto path = extractObjectKeyFromURL(object);
    return std::make_unique<ReadBufferFromHDFS>(
        fs::path(url_without_path) / "", fs::path(data_directory) / path, config, patchSettings(read_settings));
}

std::unique_ptr<ReadBufferFromFileBase> HDFSObjectStorage::readObjects( /// NOLINT
    const StoredObjects & objects,
    const ReadSettings & read_settings,
    std::optional<size_t>,
    std::optional<size_t>) const
{
    initializeHDFSFS();
    auto disk_read_settings = patchSettings(read_settings);
    auto read_buffer_creator =
        [this, disk_read_settings]
        (bool /* restricted_seek */, const StoredObject & object_) -> std::unique_ptr<ReadBufferFromFileBase>
    {
        auto path = extractObjectKeyFromURL(object_);
        return std::make_unique<ReadBufferFromHDFS>(
            fs::path(url_without_path) / "", fs::path(data_directory) / path, config, disk_read_settings, /* read_until_position */0, /* use_external_buffer */true);
    };

    return std::make_unique<ReadBufferFromRemoteFSGather>(
        std::move(read_buffer_creator), objects, "hdfs:", disk_read_settings, nullptr, /* use_external_buffer */false);
}

std::unique_ptr<WriteBufferFromFileBase> HDFSObjectStorage::writeObject( /// NOLINT
    const StoredObject & object,
    WriteMode mode,
    std::optional<ObjectAttributes> attributes,
    size_t buf_size,
    const WriteSettings & write_settings)
{
    initializeHDFSFS();
    if (attributes.has_value())
        throw Exception(
            ErrorCodes::UNSUPPORTED_METHOD,
            "HDFS API doesn't support custom attributes/metadata for stored objects");

    std::string path = object.remote_path;
    if (path.starts_with("/"))
        path = path.substr(1);
    if (!path.starts_with(url))
        path = fs::path(url) / path;

    /// Single O_WRONLY in libhdfs adds O_TRUNC
    return std::make_unique<WriteBufferFromHDFS>(
        path, config, settings->replication, patchSettings(write_settings), buf_size,
        mode == WriteMode::Rewrite ? O_WRONLY : O_WRONLY | O_APPEND);
}


/// Remove file. Throws exception if file doesn't exists or it's a directory.
void HDFSObjectStorage::removeObject(const StoredObject & object)
{
    initializeHDFSFS();
    auto path = object.remote_path;
    if (path.starts_with(url_without_path))
        path = path.substr(url_without_path.size());

    /// Add path from root to file name
    int res = wrapErr<int>(hdfsDelete, hdfs_fs.get(), path.c_str(), 0);
    if (res == -1)
        throw Exception(ErrorCodes::HDFS_ERROR, "HDFSDelete failed with path: {}", path);

}

void HDFSObjectStorage::removeObjects(const StoredObjects & objects)
{
    initializeHDFSFS();
    for (const auto & object : objects)
        removeObject(object);
}

void HDFSObjectStorage::removeObjectIfExists(const StoredObject & object)
{
    initializeHDFSFS();
    if (exists(object))
        removeObject(object);
}

void HDFSObjectStorage::removeObjectsIfExist(const StoredObjects & objects)
{
    initializeHDFSFS();
    for (const auto & object : objects)
        removeObjectIfExists(object);
}

ObjectMetadata HDFSObjectStorage::getObjectMetadata(const std::string & path) const
{
    initializeHDFSFS();
    auto * file_info = wrapErr<hdfsFileInfo *>(hdfsGetPathInfo, hdfs_fs.get(), path.data());
    if (!file_info)
        throw Exception(ErrorCodes::HDFS_ERROR,
                        "Cannot get file info for: {}. Error: {}", path, hdfsGetLastError());

    ObjectMetadata metadata;
    metadata.size_bytes = static_cast<size_t>(file_info->mSize);
    metadata.last_modified = Poco::Timestamp::fromEpochTime(file_info->mLastMod);

    hdfsFreeFileInfo(file_info, 1);
    return metadata;
}

void HDFSObjectStorage::listObjects(const std::string & path, RelativePathsWithMetadata & children, size_t max_keys) const
{
    initializeHDFSFS();
    LOG_TEST(log, "Trying to list files for {}", path);

    HDFSFileInfo ls;
<<<<<<< HEAD
    ls.file_info = wrapErr<hdfsFileInfo *>(hdfsListDirectory, hdfs_fs.get(), path.data(), &ls.length);
=======
    ls.file_info = hdfsListDirectory(hdfs_fs.get(), path.data(), &ls.length);
>>>>>>> 05d788b3

    if (ls.file_info == nullptr && errno != ENOENT) // NOLINT
    {
        // ignore file not found exception, keep throw other exception,
        // libhdfs3 doesn't have function to get exception type, so use errno.
<<<<<<< HEAD
        if (ls.file_info == nullptr && errno != ENOENT) // NOLINT
        {
            throw Exception(ErrorCodes::ACCESS_DENIED, "Cannot list directory {}: {}",
                        path, String(hdfsGetLastError()));
        }
=======
        throw Exception(ErrorCodes::ACCESS_DENIED, "Cannot list directory {}: {}",
                        path, String(hdfsGetLastError()));
>>>>>>> 05d788b3
    }

    if (!ls.file_info && ls.length > 0)
    {
        throw Exception(ErrorCodes::LOGICAL_ERROR, "file_info shouldn't be null");
    }

    LOG_TEST(log, "Listed {} files for {}", ls.length, path);

    for (int i = 0; i < ls.length; ++i)
    {
        const String file_path = fs::path(ls.file_info[i].mName).lexically_normal();
        const bool is_directory = ls.file_info[i].mKind == 'D';
        if (is_directory)
        {
            listObjects(fs::path(file_path) / "", children, max_keys);
        }
        else
        {
            children.emplace_back(std::make_shared<RelativePathWithMetadata>(
                String(file_path),
                ObjectMetadata{
                    static_cast<uint64_t>(ls.file_info[i].mSize),
                    Poco::Timestamp::fromEpochTime(ls.file_info[i].mLastMod),
                    "",
                    {}}));
        }

        if (max_keys && children.size() >= max_keys)
            break;
    }
}

void HDFSObjectStorage::copyObject( /// NOLINT
    const StoredObject & object_from,
    const StoredObject & object_to,
    const ReadSettings & read_settings,
    const WriteSettings & write_settings,
    std::optional<ObjectAttributes> object_to_attributes)
{
    initializeHDFSFS();
    if (object_to_attributes.has_value())
        throw Exception(
            ErrorCodes::UNSUPPORTED_METHOD,
            "HDFS API doesn't support custom attributes/metadata for stored objects");

    auto in = readObject(object_from, read_settings);
    auto out = writeObject(object_to, WriteMode::Rewrite, /* attributes= */ {}, /* buf_size= */ DBMS_DEFAULT_BUFFER_SIZE, write_settings);
    copyData(*in, *out);
    out->finalize();
}


std::unique_ptr<IObjectStorage> HDFSObjectStorage::cloneObjectStorage(
    const std::string &,
    const Poco::Util::AbstractConfiguration &,
    const std::string &, ContextPtr)
{
    throw Exception(ErrorCodes::UNSUPPORTED_METHOD, "HDFS object storage doesn't support cloning");
}

}

#endif<|MERGE_RESOLUTION|>--- conflicted
+++ resolved
@@ -189,26 +189,17 @@
     LOG_TEST(log, "Trying to list files for {}", path);
 
     HDFSFileInfo ls;
-<<<<<<< HEAD
     ls.file_info = wrapErr<hdfsFileInfo *>(hdfsListDirectory, hdfs_fs.get(), path.data(), &ls.length);
-=======
-    ls.file_info = hdfsListDirectory(hdfs_fs.get(), path.data(), &ls.length);
->>>>>>> 05d788b3
 
     if (ls.file_info == nullptr && errno != ENOENT) // NOLINT
     {
         // ignore file not found exception, keep throw other exception,
         // libhdfs3 doesn't have function to get exception type, so use errno.
-<<<<<<< HEAD
         if (ls.file_info == nullptr && errno != ENOENT) // NOLINT
         {
             throw Exception(ErrorCodes::ACCESS_DENIED, "Cannot list directory {}: {}",
                         path, String(hdfsGetLastError()));
         }
-=======
-        throw Exception(ErrorCodes::ACCESS_DENIED, "Cannot list directory {}: {}",
-                        path, String(hdfsGetLastError()));
->>>>>>> 05d788b3
     }
 
     if (!ls.file_info && ls.length > 0)
