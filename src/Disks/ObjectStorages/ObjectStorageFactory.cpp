#include "config.h"
#include <Disks/ObjectStorages/ObjectStorageFactory.h>
#if USE_AWS_S3
#include <Disks/ObjectStorages/S3/S3ObjectStorage.h>
#include <Disks/ObjectStorages/S3/diskSettings.h>
#include <Disks/ObjectStorages/S3/DiskS3Utils.h>
#endif
#if USE_HDFS && !defined(CLICKHOUSE_KEEPER_STANDALONE_BUILD)
#include <Disks/ObjectStorages/HDFS/HDFSObjectStorage.h>
#include <Storages/HDFS/HDFSCommon.h>
#endif
#if USE_AZURE_BLOB_STORAGE && !defined(CLICKHOUSE_KEEPER_STANDALONE_BUILD)
#include <Disks/ObjectStorages/AzureBlobStorage/AzureObjectStorage.h>
#include <Disks/ObjectStorages/AzureBlobStorage/AzureBlobStorageAuth.h>
#endif
#ifndef CLICKHOUSE_KEEPER_STANDALONE_BUILD
#include <Disks/ObjectStorages/Web/WebObjectStorage.h>
#include <Disks/ObjectStorages/Local/LocalObjectStorage.h>
#include <Disks/loadLocalDiskConfig.h>
#endif
#include <Disks/ObjectStorages/MetadataStorageFactory.h>
#include <Disks/ObjectStorages/PlainObjectStorage.h>
#include <Interpreters/Context.h>
#include <Common/Macros.h>


namespace DB
{
namespace ErrorCodes
{
    extern const int NO_ELEMENTS_IN_CONFIG;
    extern const int UNKNOWN_ELEMENT_IN_CONFIG;
    extern const int BAD_ARGUMENTS;
    extern const int LOGICAL_ERROR;
}

namespace
{
    bool isPlainStorage(
        ObjectStorageType type,
        const Poco::Util::AbstractConfiguration & config,
        const std::string & config_prefix)
    {
        auto compatibility_hint = MetadataStorageFactory::getCompatibilityMetadataTypeHint(type);
        auto metadata_type = MetadataStorageFactory::getMetadataType(config, config_prefix, compatibility_hint);
        return metadataTypeFromString(metadata_type) == MetadataStorageType::Plain;
    }

    template <typename BaseObjectStorage, class ...Args>
    ObjectStoragePtr createObjectStorage(
        ObjectStorageType type,
        const Poco::Util::AbstractConfiguration & config,
        const std::string & config_prefix,
        Args && ...args)
    {
        if (isPlainStorage(type, config, config_prefix))
        {
            return std::make_shared<PlainObjectStorage<BaseObjectStorage>>(std::forward<Args>(args)...);
        }
        else
        {
            return std::make_shared<BaseObjectStorage>(std::forward<Args>(args)...);
        }
    }
}

ObjectStorageFactory & ObjectStorageFactory::instance()
{
    static ObjectStorageFactory factory;
    return factory;
}

void ObjectStorageFactory::registerObjectStorageType(const std::string & type, Creator creator)
{
    if (!registry.emplace(type, creator).second)
    {
        throw Exception(ErrorCodes::LOGICAL_ERROR,
                        "ObjectStorageFactory: the metadata type '{}' is not unique", type);
    }
}

ObjectStoragePtr ObjectStorageFactory::create(
    const std::string & name,
    const Poco::Util::AbstractConfiguration & config,
    const std::string & config_prefix,
    const ContextPtr & context,
    bool skip_access_check) const
{
    std::string type;
    if (config.has(config_prefix + ".object_storage_type"))
    {
        type = config.getString(config_prefix + ".object_storage_type");
    }
    else if (config.has(config_prefix + ".type")) /// .type -- for compatibility.
    {
        type = config.getString(config_prefix + ".type");
    }
    else
    {
        throw Exception(ErrorCodes::NO_ELEMENTS_IN_CONFIG, "Expected `object_storage_type` in config");
    }

    const auto it = registry.find(type);

    if (it == registry.end())
    {
        throw Exception(ErrorCodes::UNKNOWN_ELEMENT_IN_CONFIG,
                        "ObjectStorageFactory: unknown object storage type: {}", type);
    }

    return it->second(name, config, config_prefix, context, skip_access_check);
}

#if USE_AWS_S3
namespace
{

S3::URI getS3URI(const Poco::Util::AbstractConfiguration & config, const std::string & config_prefix, const ContextPtr & context)
{
    String endpoint = context->getMacros()->expand(config.getString(config_prefix + ".endpoint"));
    S3::URI uri(endpoint);

    /// An empty key remains empty.
    if (!uri.key.empty() && !uri.key.ends_with('/'))
        uri.key.push_back('/');

    return uri;
}

void checkS3Capabilities(
    S3ObjectStorage & storage, const S3Capabilities s3_capabilities, const String & name, const String & key_with_trailing_slash)
{
    /// If `support_batch_delete` is turned on (default), check and possibly switch it off.
    if (s3_capabilities.support_batch_delete && !checkBatchRemove(storage, key_with_trailing_slash))
    {
        LOG_WARNING(
            getLogger("S3ObjectStorage"),
            "Storage for disk {} does not support batch delete operations, "
            "so `s3_capabilities.support_batch_delete` was automatically turned off during the access check. "
            "To remove this message set `s3_capabilities.support_batch_delete` for the disk to `false`.",
            name);
        storage.setCapabilitiesSupportBatchDelete(false);
    }
}
}

void registerS3ObjectStorage(ObjectStorageFactory & factory)
{
    static constexpr auto disk_type = "s3";

    factory.registerObjectStorageType(disk_type, [](
        const std::string & name,
        const Poco::Util::AbstractConfiguration & config,
        const std::string & config_prefix,
        const ContextPtr & context,
        bool skip_access_check) -> ObjectStoragePtr
    {
        auto uri = getS3URI(config, config_prefix, context);
        auto s3_capabilities = getCapabilitiesFromConfig(config, config_prefix);
        auto settings = getSettings(config, config_prefix, context);
        auto client = getClient(config, config_prefix, context, *settings);
        auto key_generator = getKeyGenerator(uri, config, config_prefix);

        auto object_storage = createObjectStorage<S3ObjectStorage>(
            ObjectStorageType::S3, config, config_prefix, std::move(client), std::move(settings), uri, s3_capabilities, key_generator, name);

        /// NOTE: should we still perform this check for clickhouse-disks?
        if (!skip_access_check)
<<<<<<< HEAD
            checkS3Capabilities(*dynamic_cast<S3ObjectStorage *>(object_storage.get()), s3_capabilities, name);
=======
            checkS3Capabilities(*object_storage, s3_capabilities, name, uri.key);
>>>>>>> 70e0c59d

        return object_storage;
    });
}

void registerS3PlainObjectStorage(ObjectStorageFactory & factory)
{
    static constexpr auto disk_type = "s3_plain";

    factory.registerObjectStorageType(disk_type, [](
        const std::string & name,
        const Poco::Util::AbstractConfiguration & config,
        const std::string & config_prefix,
        const ContextPtr & context,
        bool skip_access_check) -> ObjectStoragePtr
    {
        /// send_metadata changes the filenames (includes revision), while
        /// s3_plain do not care about this, and expect that the file name
        /// will not be changed.
        ///
        /// And besides, send_metadata does not make sense for s3_plain.
        if (config.getBool(config_prefix + ".send_metadata", false))
            throw Exception(ErrorCodes::BAD_ARGUMENTS, "s3_plain does not supports send_metadata");

        auto uri = getS3URI(config, config_prefix, context);
        auto s3_capabilities = getCapabilitiesFromConfig(config, config_prefix);
        auto settings = getSettings(config, config_prefix, context);
        auto client = getClient(config, config_prefix, context, *settings);
        auto key_generator = getKeyGenerator(uri, config, config_prefix);

        auto object_storage = std::make_shared<PlainObjectStorage<S3ObjectStorage>>(
            std::move(client), std::move(settings), uri, s3_capabilities, key_generator, name);

        /// NOTE: should we still perform this check for clickhouse-disks?
        if (!skip_access_check)
<<<<<<< HEAD
            checkS3Capabilities(*dynamic_cast<S3ObjectStorage *>(object_storage.get()), s3_capabilities, name);
=======
            checkS3Capabilities(*object_storage, s3_capabilities, name, uri.key);
>>>>>>> 70e0c59d

        return object_storage;
    });
}
#endif

#if USE_HDFS && !defined(CLICKHOUSE_KEEPER_STANDALONE_BUILD)
void registerHDFSObjectStorage(ObjectStorageFactory & factory)
{
    factory.registerObjectStorageType("hdfs", [](
        const std::string & /* name */,
        const Poco::Util::AbstractConfiguration & config,
        const std::string & config_prefix,
        const ContextPtr & context,
        bool /* skip_access_check */) -> ObjectStoragePtr
    {
        auto uri = context->getMacros()->expand(config.getString(config_prefix + ".endpoint"));
        checkHDFSURL(uri);
        if (uri.back() != '/')
            throw Exception(ErrorCodes::BAD_ARGUMENTS, "HDFS path must ends with '/', but '{}' doesn't.", uri);

        std::unique_ptr<HDFSObjectStorageSettings> settings = std::make_unique<HDFSObjectStorageSettings>(
            config.getUInt64(config_prefix + ".min_bytes_for_seek", 1024 * 1024),
            config.getInt(config_prefix + ".objects_chunk_size_to_delete", 1000),
            context->getSettingsRef().hdfs_replication
        );

        return createObjectStorage<HDFSObjectStorage>(ObjectStorageType::HDFS, config, config_prefix, uri, std::move(settings), config);
    });
}
#endif

#if USE_AZURE_BLOB_STORAGE && !defined(CLICKHOUSE_KEEPER_STANDALONE_BUILD)
void registerAzureObjectStorage(ObjectStorageFactory & factory)
{
    factory.registerObjectStorageType("azure_blob_storage", [](
        const std::string & name,
        const Poco::Util::AbstractConfiguration & config,
        const std::string & config_prefix,
        const ContextPtr & context,
        bool /* skip_access_check */) -> ObjectStoragePtr
    {
<<<<<<< HEAD
        AzureBlobStorageEndpoint endpoint = processAzureBlobStorageEndpoint(config, config_prefix);
        return createObjectStorage<AzureObjectStorage>(
            ObjectStorageType::Azure, config, config_prefix, name,
            getAzureBlobContainerClient(config, config_prefix),
            getAzureBlobStorageSettings(config, config_prefix, context),
            endpoint.prefix.empty() ? endpoint.container_name : endpoint.container_name + "/" + endpoint.prefix);
    };
    factory.registerObjectStorageType("azure_blob_storage", creator);
    factory.registerObjectStorageType("azure", creator);
=======
        String container_name = config.getString(config_prefix + ".container_name", "default-container");
        return std::make_unique<AzureObjectStorage>(
            name,
            getAzureBlobContainerClient(config, config_prefix),
            getAzureBlobStorageSettings(config, config_prefix, context),
            container_name);

    });
>>>>>>> 70e0c59d
}
#endif

#ifndef CLICKHOUSE_KEEPER_STANDALONE_BUILD
void registerWebObjectStorage(ObjectStorageFactory & factory)
{
    factory.registerObjectStorageType("web", [](
        const std::string & /* name */,
        const Poco::Util::AbstractConfiguration & config,
        const std::string & config_prefix,
        const ContextPtr & context,
        bool /* skip_access_check */) -> ObjectStoragePtr
    {
        auto uri = context->getMacros()->expand(config.getString(config_prefix + ".endpoint"));
        if (!uri.ends_with('/'))
            throw Exception(
                ErrorCodes::BAD_ARGUMENTS, "URI must end with '/', but '{}' doesn't.", uri);
        try
        {
            Poco::URI poco_uri(uri);
        }
        catch (const Poco::Exception & e)
        {
            throw Exception(
                ErrorCodes::BAD_ARGUMENTS, "Bad URI: `{}`. Error: {}", uri, e.what());
        }

        return createObjectStorage<WebObjectStorage>(ObjectStorageType::Web, config, config_prefix, uri, context);
    });
}

void registerLocalObjectStorage(ObjectStorageFactory & factory)
{
    factory.registerObjectStorageType("local_blob_storage", [](
        const std::string & name,
        const Poco::Util::AbstractConfiguration & config,
        const std::string & config_prefix,
        const ContextPtr & context,
        bool /* skip_access_check */) -> ObjectStoragePtr
    {
        String object_key_prefix;
        UInt64 keep_free_space_bytes;
        loadDiskLocalConfig(name, config, config_prefix, context, object_key_prefix, keep_free_space_bytes);
        /// keys are mapped to the fs, object_key_prefix is a directory also
        fs::create_directories(object_key_prefix);
<<<<<<< HEAD
        return createObjectStorage<LocalObjectStorage>(ObjectStorageType::Local, config, config_prefix, object_key_prefix);
    };

    factory.registerObjectStorageType("local_blob_storage", creator);
    factory.registerObjectStorageType("local", creator);
=======
        return std::make_shared<LocalObjectStorage>(object_key_prefix);
    });
>>>>>>> 70e0c59d
}
#endif

void registerObjectStorages()
{
    auto & factory = ObjectStorageFactory::instance();

#if USE_AWS_S3
    registerS3ObjectStorage(factory);
    registerS3PlainObjectStorage(factory);
#endif

#if USE_HDFS && !defined(CLICKHOUSE_KEEPER_STANDALONE_BUILD)
    registerHDFSObjectStorage(factory);
#endif

#if USE_AZURE_BLOB_STORAGE && !defined(CLICKHOUSE_KEEPER_STANDALONE_BUILD)
    registerAzureObjectStorage(factory);
#endif

#ifndef CLICKHOUSE_KEEPER_STANDALONE_BUILD
    registerWebObjectStorage(factory);
    registerLocalObjectStorage(factory);
#endif
}

}<|MERGE_RESOLUTION|>--- conflicted
+++ resolved
@@ -166,12 +166,7 @@
 
         /// NOTE: should we still perform this check for clickhouse-disks?
         if (!skip_access_check)
-<<<<<<< HEAD
             checkS3Capabilities(*dynamic_cast<S3ObjectStorage *>(object_storage.get()), s3_capabilities, name);
-=======
-            checkS3Capabilities(*object_storage, s3_capabilities, name, uri.key);
->>>>>>> 70e0c59d
-
         return object_storage;
     });
 }
@@ -206,11 +201,7 @@
 
         /// NOTE: should we still perform this check for clickhouse-disks?
         if (!skip_access_check)
-<<<<<<< HEAD
             checkS3Capabilities(*dynamic_cast<S3ObjectStorage *>(object_storage.get()), s3_capabilities, name);
-=======
-            checkS3Capabilities(*object_storage, s3_capabilities, name, uri.key);
->>>>>>> 70e0c59d
 
         return object_storage;
     });
@@ -253,26 +244,16 @@
         const ContextPtr & context,
         bool /* skip_access_check */) -> ObjectStoragePtr
     {
-<<<<<<< HEAD
         AzureBlobStorageEndpoint endpoint = processAzureBlobStorageEndpoint(config, config_prefix);
+        String container_name = config.getString(config_prefix + ".container_name", "default-container");
         return createObjectStorage<AzureObjectStorage>(
             ObjectStorageType::Azure, config, config_prefix, name,
             getAzureBlobContainerClient(config, config_prefix),
             getAzureBlobStorageSettings(config, config_prefix, context),
-            endpoint.prefix.empty() ? endpoint.container_name : endpoint.container_name + "/" + endpoint.prefix);
+            container_name);
     };
     factory.registerObjectStorageType("azure_blob_storage", creator);
     factory.registerObjectStorageType("azure", creator);
-=======
-        String container_name = config.getString(config_prefix + ".container_name", "default-container");
-        return std::make_unique<AzureObjectStorage>(
-            name,
-            getAzureBlobContainerClient(config, config_prefix),
-            getAzureBlobStorageSettings(config, config_prefix, context),
-            container_name);
-
-    });
->>>>>>> 70e0c59d
 }
 #endif
 
@@ -318,16 +299,11 @@
         loadDiskLocalConfig(name, config, config_prefix, context, object_key_prefix, keep_free_space_bytes);
         /// keys are mapped to the fs, object_key_prefix is a directory also
         fs::create_directories(object_key_prefix);
-<<<<<<< HEAD
         return createObjectStorage<LocalObjectStorage>(ObjectStorageType::Local, config, config_prefix, object_key_prefix);
     };
 
     factory.registerObjectStorageType("local_blob_storage", creator);
     factory.registerObjectStorageType("local", creator);
-=======
-        return std::make_shared<LocalObjectStorage>(object_key_prefix);
-    });
->>>>>>> 70e0c59d
 }
 #endif
 
