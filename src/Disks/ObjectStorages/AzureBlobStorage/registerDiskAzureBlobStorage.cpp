--- conflicted
+++ resolved
@@ -19,68 +19,7 @@
 
 void registerDiskAzureBlobStorage(DiskFactory & factory, bool global_skip_access_check)
 {
-<<<<<<< HEAD
-    extern const int PATH_ACCESS_DENIED;
-}
-
-namespace
-{
-
-constexpr char test_file[] = "test.txt";
-constexpr char test_str[] = "test";
-constexpr size_t test_str_size = 4;
-
-void checkWriteAccess(IDisk & disk)
-{
-    auto file = disk.writeFile(test_file, DBMS_DEFAULT_BUFFER_SIZE, WriteMode::Rewrite);
-    try
-    {
-        file->write(test_str, test_str_size);
-        file->finalize();
-    }
-    catch (...)
-    {
-        /// Log current exception, because finalize() can throw a different exception.
-        tryLogCurrentException(__PRETTY_FUNCTION__);
-        file->finalize();
-        throw;
-    }
-}
-
-void checkReadAccess(IDisk & disk)
-{
-    auto file = disk.readFile(test_file);
-    String buf(test_str_size, '0');
-    file->readStrict(buf.data(), test_str_size);
-    if (buf != test_str)
-        throw Exception("No read access to disk", ErrorCodes::PATH_ACCESS_DENIED);
-}
-
-void checkReadWithOffset(IDisk & disk)
-{
-    auto file = disk.readFile(test_file);
-    auto offset = 2;
-    auto test_size = test_str_size - offset;
-    String buf(test_size, '0');
-    file->seek(offset, 0);
-    file->readStrict(buf.data(), test_size);
-    if (buf != test_str + offset)
-        throw Exception("Failed to read file with offset", ErrorCodes::PATH_ACCESS_DENIED);
-}
-
-void checkRemoveAccess(IDisk & disk)
-{
-    disk.removeFile(test_file);
-}
-
-}
-
-void registerDiskAzureBlobStorage(DiskFactory & factory)
-{
-    auto creator = [](
-=======
     auto creator = [global_skip_access_check](
->>>>>>> d4cd53cc
         const String & name,
         const Poco::Util::AbstractConfiguration & config,
         const String & config_prefix,
