#include <Disks/ObjectStorages/DiskObjectStorageTransaction.h>
#include <Disks/ObjectStorages/DiskObjectStorage.h>
#include <Common/checkStackSize.h>
#include <ranges>
#include <Common/logger_useful.h>

namespace DB
{

namespace ErrorCodes
{
    extern const int UNKNOWN_FORMAT;
    extern const int ATTEMPT_TO_READ_AFTER_EOF;
    extern const int CANNOT_READ_ALL_DATA;
    extern const int CANNOT_OPEN_FILE;
    extern const int FILE_DOESNT_EXIST;
    extern const int BAD_FILE_TYPE;
    extern const int FILE_ALREADY_EXISTS;
}

DiskObjectStorageTransaction::DiskObjectStorageTransaction(
    IObjectStorage & object_storage_,
    IMetadataStorage & metadata_storage_,
    DiskObjectStorageRemoteMetadataRestoreHelper * metadata_helper_)
    : object_storage(object_storage_)
    , metadata_storage(metadata_storage_)
    , metadata_transaction(metadata_storage.createTransaction())
    , metadata_helper(metadata_helper_)
{}

namespace
{
/// Operation which affects only metadata. Simplest way to
/// implement via callback.
struct PureMetadataObjectStorageOperation final : public IDiskObjectStorageOperation
{
    std::function<void(MetadataTransactionPtr tx)> on_execute;

    PureMetadataObjectStorageOperation(
        IObjectStorage & object_storage_,
        IMetadataStorage & metadata_storage_,
        std::function<void(MetadataTransactionPtr tx)> && on_execute_)
        : IDiskObjectStorageOperation(object_storage_, metadata_storage_)
        , on_execute(std::move(on_execute_))
    {}

    void execute(MetadataTransactionPtr transaction) override
    {
        on_execute(transaction);
    }

    void undo() override
    {
    }

    void finalize() override
    {
    }

    std::string getInfoForLog() const override { return fmt::format("PureMetadataObjectStorageOperation"); }
};

struct RemoveObjectStorageOperation final : public IDiskObjectStorageOperation
{
    std::string path;
    bool delete_metadata_only;
    StoredObjects objects_to_remove;
    bool if_exists;
    bool remove_from_cache = false;

    RemoveObjectStorageOperation(
        IObjectStorage & object_storage_,
        IMetadataStorage & metadata_storage_,
        const std::string & path_,
        bool delete_metadata_only_,
        bool if_exists_)
        : IDiskObjectStorageOperation(object_storage_, metadata_storage_)
        , path(path_)
        , delete_metadata_only(delete_metadata_only_)
        , if_exists(if_exists_)
    {}

    std::string getInfoForLog() const override
    {
        return fmt::format("RemoveObjectStorageOperation (path: {}, if exists: {})", path, if_exists);
    }

    void execute(MetadataTransactionPtr tx) override
    {
        if (!metadata_storage.exists(path))
        {
            if (if_exists)
                return;

            throw Exception(ErrorCodes::FILE_DOESNT_EXIST, "Metadata path '{}' doesn't exist", path);
        }

        if (!metadata_storage.isFile(path))
            throw Exception(ErrorCodes::BAD_FILE_TYPE, "Path '{}' is not a regular file", path);

        try
        {
            uint32_t hardlink_count = metadata_storage.getHardlinkCount(path);
            auto objects = metadata_storage.getStorageObjects(path);

            tx->unlinkMetadata(path);

            if (hardlink_count == 0)
            {
                objects_to_remove = objects;
            }
        }
        catch (const Exception & e)
        {
            /// If it's impossible to read meta - just remove it from FS.
            if (e.code() == ErrorCodes::UNKNOWN_FORMAT
                || e.code() == ErrorCodes::ATTEMPT_TO_READ_AFTER_EOF
                || e.code() == ErrorCodes::CANNOT_READ_ALL_DATA
                || e.code() == ErrorCodes::CANNOT_OPEN_FILE)
            {
                tx->unlinkFile(path);
            }
            else
                throw;
        }
    }

    void undo() override
    {

    }

    void finalize() override
    {
        if (!delete_metadata_only && !objects_to_remove.empty())
            object_storage.removeObjects(objects_to_remove);
    }
};

struct RemoveManyObjectStorageOperation final : public IDiskObjectStorageOperation
{
    RemoveBatchRequest remove_paths;
    bool keep_all_batch_data;
    NameSet file_names_remove_metadata_only;
    StoredObjects objects_to_remove;
    bool remove_from_cache = false;

    RemoveManyObjectStorageOperation(
        IObjectStorage & object_storage_,
        IMetadataStorage & metadata_storage_,
        const RemoveBatchRequest & remove_paths_,
        bool keep_all_batch_data_,
        const NameSet & file_names_remove_metadata_only_)
        : IDiskObjectStorageOperation(object_storage_, metadata_storage_)
        , remove_paths(remove_paths_)
        , keep_all_batch_data(keep_all_batch_data_)
        , file_names_remove_metadata_only(file_names_remove_metadata_only_)
    {}

    std::string getInfoForLog() const override
    {
        return fmt::format("RemoveManyObjectStorageOperation (paths size: {}, keep all batch {}, files to keep {})", remove_paths.size(), keep_all_batch_data, fmt::join(file_names_remove_metadata_only, ", "));
    }

    void execute(MetadataTransactionPtr tx) override
    {
        for (const auto & [path, if_exists] : remove_paths)
        {

            if (!metadata_storage.exists(path))
            {
                if (if_exists)
<<<<<<< HEAD
                    return;
=======
                    continue;
>>>>>>> a419e5f4

                throw Exception(ErrorCodes::FILE_DOESNT_EXIST, "Metadata path '{}' doesn't exist", path);
            }

            if (!metadata_storage.isFile(path))
                throw Exception(ErrorCodes::BAD_FILE_TYPE, "Path '{}' is not a regular file", path);

            try
            {
                uint32_t hardlink_count = metadata_storage.getHardlinkCount(path);
                auto objects = metadata_storage.getStorageObjects(path);

                tx->unlinkMetadata(path);

                /// File is really redundant
                if (hardlink_count == 0 && !keep_all_batch_data && !file_names_remove_metadata_only.contains(fs::path(path).filename()))
                    objects_to_remove.insert(objects_to_remove.end(), objects.begin(), objects.end());
            }
            catch (const Exception & e)
            {
                /// If it's impossible to read meta - just remove it from FS.
                if (e.code() == ErrorCodes::UNKNOWN_FORMAT
                    || e.code() == ErrorCodes::ATTEMPT_TO_READ_AFTER_EOF
                    || e.code() == ErrorCodes::CANNOT_READ_ALL_DATA
                    || e.code() == ErrorCodes::CANNOT_OPEN_FILE)
                {
                    tx->unlinkFile(path);
                }
                else
                    throw;
            }
        }
    }

    void undo() override
    {

    }

    void finalize() override
    {
        if (!objects_to_remove.empty())
            object_storage.removeObjects(objects_to_remove);
    }
};


struct RemoveRecursiveObjectStorageOperation final : public IDiskObjectStorageOperation
{
    std::string path;
    std::unordered_map<std::string, StoredObjects> objects_to_remove;
    bool keep_all_batch_data;
    NameSet file_names_remove_metadata_only;
    StoredObjects objects_to_remove_from_cache;

    RemoveRecursiveObjectStorageOperation(
        IObjectStorage & object_storage_,
        IMetadataStorage & metadata_storage_,
        const std::string & path_,
        bool keep_all_batch_data_,
        const NameSet & file_names_remove_metadata_only_)
        : IDiskObjectStorageOperation(object_storage_, metadata_storage_)
        , path(path_)
        , keep_all_batch_data(keep_all_batch_data_)
        , file_names_remove_metadata_only(file_names_remove_metadata_only_)
    {}

    std::string getInfoForLog() const override
    {
        return fmt::format("RemoveRecursiveObjectStorageOperation (path: {})", path);
    }

    void removeMetadataRecursive(MetadataTransactionPtr tx, const std::string & path_to_remove)
    {
        checkStackSize(); /// This is needed to prevent stack overflow in case of cyclic symlinks.

        if (metadata_storage.isFile(path_to_remove))
        {
            try
            {
                uint32_t hardlink_count = metadata_storage.getHardlinkCount(path_to_remove);
                auto objects_paths = metadata_storage.getStorageObjects(path_to_remove);

                tx->unlinkMetadata(path_to_remove);

                if (hardlink_count == 0)
                {
                    objects_to_remove[path_to_remove] = objects_paths;
                }
            }
            catch (const Exception & e)
            {
                /// If it's impossible to read meta - just remove it from FS.
                if (e.code() == ErrorCodes::UNKNOWN_FORMAT
                    || e.code() == ErrorCodes::ATTEMPT_TO_READ_AFTER_EOF
                    || e.code() == ErrorCodes::CANNOT_READ_ALL_DATA
                    || e.code() == ErrorCodes::CANNOT_OPEN_FILE)
                {
                    tx->unlinkFile(path_to_remove);
                }
                else
                    throw;
            }
        }
        else
        {
            for (auto it = metadata_storage.iterateDirectory(path_to_remove); it->isValid(); it->next())
                removeMetadataRecursive(tx, it->path());

            tx->removeDirectory(path_to_remove);
        }
    }

    void execute(MetadataTransactionPtr tx) override
    {
        removeMetadataRecursive(tx, path);
    }

    void undo() override
    {

    }

    void finalize() override
    {
        if (!keep_all_batch_data)
        {
            StoredObjects remove_from_remote;
            for (auto && [local_path, remote_paths] : objects_to_remove)
            {
                if (!file_names_remove_metadata_only.contains(fs::path(local_path).filename()))
                {
                    remove_from_remote.insert(remove_from_remote.end(), remote_paths.begin(), remote_paths.end());
                }
            }
            object_storage.removeObjects(remove_from_remote);
        }
    }
};


struct ReplaceFileObjectStorageOperation final : public IDiskObjectStorageOperation
{
    std::string path_from;
    std::string path_to;
    StoredObjects objects_to_remove;

    ReplaceFileObjectStorageOperation(
        IObjectStorage & object_storage_,
        IMetadataStorage & metadata_storage_,
        const std::string & path_from_,
        const std::string & path_to_)
        : IDiskObjectStorageOperation(object_storage_, metadata_storage_)
        , path_from(path_from_)
        , path_to(path_to_)
    {}

    std::string getInfoForLog() const override
    {
        return fmt::format("ReplaceFileObjectStorageOperation (path_from: {}, path_to: {})", path_from, path_to);
    }

    void execute(MetadataTransactionPtr tx) override
    {
        if (metadata_storage.exists(path_to))
        {
            objects_to_remove = metadata_storage.getStorageObjects(path_to);
            tx->replaceFile(path_from, path_to);
        }
        else
            tx->moveFile(path_from, path_to);
    }

    void undo() override
    {

    }

    void finalize() override
    {
        if (!objects_to_remove.empty())
            object_storage.removeObjects(objects_to_remove);
    }
};

struct WriteFileObjectStorageOperation final : public IDiskObjectStorageOperation
{
    StoredObject object;
    std::function<void(MetadataTransactionPtr)> on_execute;

    WriteFileObjectStorageOperation(
        IObjectStorage & object_storage_,
        IMetadataStorage & metadata_storage_,
        const StoredObject & object_)
        : IDiskObjectStorageOperation(object_storage_, metadata_storage_)
        , object(object_)
    {}

    std::string getInfoForLog() const override
    {
        return fmt::format("WriteFileObjectStorageOperation");
    }

    void setOnExecute(std::function<void(MetadataTransactionPtr)> && on_execute_)
    {
        on_execute = on_execute_;
    }

    void execute(MetadataTransactionPtr tx) override
    {
        if (on_execute)
            on_execute(tx);
    }

    void undo() override
    {
        if (object_storage.exists(object))
            object_storage.removeObject(object);
    }

    void finalize() override
    {
    }
};


struct CopyFileObjectStorageOperation final : public IDiskObjectStorageOperation
{
    /// Local paths
    std::string from_path;
    std::string to_path;

    StoredObjects created_objects;

    CopyFileObjectStorageOperation(
        IObjectStorage & object_storage_,
        IMetadataStorage & metadata_storage_,
        const std::string & from_path_,
        const std::string & to_path_)
        : IDiskObjectStorageOperation(object_storage_, metadata_storage_)
        , from_path(from_path_)
        , to_path(to_path_)
    {}

    std::string getInfoForLog() const override
    {
        return fmt::format("CopyFileObjectStorageOperation (path_from: {}, path_to: {})", from_path, to_path);
    }

    void execute(MetadataTransactionPtr tx) override
    {
        tx->createEmptyMetadataFile(to_path);
        auto source_blobs = metadata_storage.getStorageObjects(from_path); /// Full paths

        for (const auto & object_from : source_blobs)
        {
            std::string blob_name = object_storage.generateBlobNameForPath(to_path);
            auto object_to = StoredObject::create(
                object_storage, fs::path(metadata_storage.getObjectStorageRootPath()) / blob_name);

            object_storage.copyObject(object_from, object_to);

            tx->addBlobToMetadata(to_path, blob_name, object_from.bytes_size);

            created_objects.push_back(object_to);
        }
    }

    void undo() override
    {
        for (const auto & object : created_objects)
            object_storage.removeObject(object);
    }

    void finalize() override
    {
    }
};

}

void DiskObjectStorageTransaction::createDirectory(const std::string & path)
{
    operations_to_execute.emplace_back(
        std::make_unique<PureMetadataObjectStorageOperation>(object_storage, metadata_storage, [path](MetadataTransactionPtr tx)
        {
            tx->createDirectory(path);
        }));
}

void DiskObjectStorageTransaction::createDirectories(const std::string & path)
{
    operations_to_execute.emplace_back(
        std::make_unique<PureMetadataObjectStorageOperation>(object_storage, metadata_storage, [path](MetadataTransactionPtr tx)
        {
            tx->createDirectoryRecursive(path);
        }));
}


void DiskObjectStorageTransaction::moveDirectory(const std::string & from_path, const std::string & to_path)
{
    operations_to_execute.emplace_back(
        std::make_unique<PureMetadataObjectStorageOperation>(object_storage, metadata_storage, [from_path, to_path](MetadataTransactionPtr tx)
        {
            tx->moveDirectory(from_path, to_path);
        }));
}

void DiskObjectStorageTransaction::moveFile(const String & from_path, const String & to_path)
{
     operations_to_execute.emplace_back(
        std::make_unique<PureMetadataObjectStorageOperation>(object_storage, metadata_storage, [from_path, to_path, this](MetadataTransactionPtr tx)
        {
            if (metadata_storage.exists(to_path))
                throw Exception("File already exists: " + to_path, ErrorCodes::FILE_ALREADY_EXISTS);

            if (!metadata_storage.exists(from_path))
                throw Exception(ErrorCodes::FILE_DOESNT_EXIST, "File {} doesn't exist, cannot move", to_path);

            tx->moveFile(from_path, to_path);
        }));
}

void DiskObjectStorageTransaction::replaceFile(const std::string & from_path, const std::string & to_path)
{
    auto operation = std::make_unique<ReplaceFileObjectStorageOperation>(object_storage, metadata_storage, from_path, to_path);
    operations_to_execute.emplace_back(std::move(operation));
}

void DiskObjectStorageTransaction::clearDirectory(const std::string & path)
{
    for (auto it = metadata_storage.iterateDirectory(path); it->isValid(); it->next())
    {
        if (metadata_storage.isFile(it->path()))
            removeFile(it->path());
    }
}

void DiskObjectStorageTransaction::removeFile(const std::string & path)
{
    removeSharedFile(path, false);
}

void DiskObjectStorageTransaction::removeSharedFile(const std::string & path, bool keep_shared_data)
{
    auto operation = std::make_unique<RemoveObjectStorageOperation>(object_storage, metadata_storage, path, keep_shared_data, false);
    operations_to_execute.emplace_back(std::move(operation));
}

void DiskObjectStorageTransaction::removeSharedRecursive(
    const std::string & path, bool keep_all_shared_data, const NameSet & file_names_remove_metadata_only)
{
    auto operation = std::make_unique<RemoveRecursiveObjectStorageOperation>(
        object_storage, metadata_storage, path, keep_all_shared_data, file_names_remove_metadata_only);
    operations_to_execute.emplace_back(std::move(operation));
}

void DiskObjectStorageTransaction::removeSharedFileIfExists(const std::string & path, bool keep_shared_data)
{
    auto operation = std::make_unique<RemoveObjectStorageOperation>(object_storage, metadata_storage, path, keep_shared_data, true);
    operations_to_execute.emplace_back(std::move(operation));
}

void DiskObjectStorageTransaction::removeDirectory(const std::string & path)
{
    operations_to_execute.emplace_back(
        std::make_unique<PureMetadataObjectStorageOperation>(object_storage, metadata_storage, [path](MetadataTransactionPtr tx)
        {
            tx->removeDirectory(path);
        }));
}


void DiskObjectStorageTransaction::removeRecursive(const std::string & path)
{
    removeSharedRecursive(path, false, {});
}

void DiskObjectStorageTransaction::removeFileIfExists(const std::string & path)
{
    removeSharedFileIfExists(path, false);
}


void DiskObjectStorageTransaction::removeSharedFiles(
    const RemoveBatchRequest & files, bool keep_all_batch_data, const NameSet & file_names_remove_metadata_only)
{
    auto operation = std::make_unique<RemoveManyObjectStorageOperation>(object_storage, metadata_storage, files, keep_all_batch_data, file_names_remove_metadata_only);
    operations_to_execute.emplace_back(std::move(operation));
}

namespace
{

String revisionToString(UInt64 revision)
{
    return std::bitset<64>(revision).to_string();
}

}

std::unique_ptr<WriteBufferFromFileBase> DiskObjectStorageTransaction::writeFile( /// NOLINT
    const std::string & path,
    size_t buf_size,
    WriteMode mode,
    const WriteSettings & settings,
    bool autocommit)
{
    String blob_name;
    std::optional<ObjectAttributes> object_attributes;

    blob_name = object_storage.generateBlobNameForPath(path);
    if (metadata_helper)
    {
        auto revision = metadata_helper->revision_counter + 1;
        metadata_helper->revision_counter++;
        object_attributes = {
            {"path", path}
        };
        blob_name = "r" + revisionToString(revision) + "-file-" + blob_name;
    }

    auto object = StoredObject::create(object_storage, fs::path(metadata_storage.getObjectStorageRootPath()) / blob_name);
    auto write_operation = std::make_unique<WriteFileObjectStorageOperation>(object_storage, metadata_storage, object);
    std::function<void(size_t count)> create_metadata_callback;

    if  (autocommit)
    {
        create_metadata_callback = [tx = shared_from_this(), mode, path, blob_name] (size_t count)
        {
            if (mode == WriteMode::Rewrite)
                tx->metadata_transaction->createMetadataFile(path, blob_name, count);
            else
                tx->metadata_transaction->addBlobToMetadata(path, blob_name, count);

            tx->metadata_transaction->commit();
        };
    }
    else
    {
        create_metadata_callback = [write_op = write_operation.get(), mode, path, blob_name] (size_t count)
        {
            /// This callback called in WriteBuffer finalize method -- only there we actually know
            /// how many bytes were written. We don't control when this finalize method will be called
            /// so here we just modify operation itself, but don't execute anything (and don't modify metadata transaction).
            /// Otherwise it's possible to get reorder of operations, like:
            /// tx->createDirectory(xxx) -- will add metadata operation in execute
            /// buf1 = tx->writeFile(xxx/yyy.bin)
            /// buf2 = tx->writeFile(xxx/zzz.bin)
            /// ...
            /// buf1->finalize() // shouldn't do anything with metadata operations, just memoize what to do
            /// tx->commit()
            write_op->setOnExecute([mode, path, blob_name, count](MetadataTransactionPtr tx)
            {
                if (mode == WriteMode::Rewrite)
                    tx->createMetadataFile(path, blob_name, count);
                else
                    tx->addBlobToMetadata(path, blob_name, count);
            });
        };

    }

    operations_to_execute.emplace_back(std::move(write_operation));

    /// We always use mode Rewrite because we simulate append using metadata and different files
    return object_storage.writeObject(
        object,
        WriteMode::Rewrite,
        object_attributes,
        std::move(create_metadata_callback),
        buf_size,
        settings);
}


void DiskObjectStorageTransaction::createHardLink(const std::string & src_path, const std::string & dst_path)
{
    operations_to_execute.emplace_back(
        std::make_unique<PureMetadataObjectStorageOperation>(object_storage, metadata_storage, [src_path, dst_path](MetadataTransactionPtr tx)
        {
            tx->createHardLink(src_path, dst_path);
        }));
}

void DiskObjectStorageTransaction::setReadOnly(const std::string & path)
{
    operations_to_execute.emplace_back(
        std::make_unique<PureMetadataObjectStorageOperation>(object_storage, metadata_storage, [path](MetadataTransactionPtr tx)
        {
            tx->setReadOnly(path);
        }));
}

void DiskObjectStorageTransaction::setLastModified(const std::string & path, const Poco::Timestamp & timestamp)
{
    operations_to_execute.emplace_back(
        std::make_unique<PureMetadataObjectStorageOperation>(object_storage, metadata_storage, [path, timestamp](MetadataTransactionPtr tx)
        {
            tx->setLastModified(path, timestamp);
        }));
}

void DiskObjectStorageTransaction::chmod(const String & path, mode_t mode)
{
    operations_to_execute.emplace_back(
        std::make_unique<PureMetadataObjectStorageOperation>(object_storage, metadata_storage, [path, mode](MetadataTransactionPtr tx)
        {
            tx->chmod(path, mode);
        }));
}

void DiskObjectStorageTransaction::createFile(const std::string & path)
{
    operations_to_execute.emplace_back(
        std::make_unique<PureMetadataObjectStorageOperation>(object_storage, metadata_storage, [path](MetadataTransactionPtr tx)
        {
            tx->createEmptyMetadataFile(path);
        }));
}

void DiskObjectStorageTransaction::copyFile(const std::string & from_file_path, const std::string & to_file_path)
{
    operations_to_execute.emplace_back(
        std::make_unique<CopyFileObjectStorageOperation>(object_storage, metadata_storage, from_file_path, to_file_path));
}

void DiskObjectStorageTransaction::commit()
{
    for (size_t i = 0; i < operations_to_execute.size(); ++i)
    {
        try
        {
            operations_to_execute[i]->execute(metadata_transaction);
        }
        catch (Exception & ex)
        {
            ex.addMessage(fmt::format("While executing operation #{} ({})", i, operations_to_execute[i]->getInfoForLog()));

            for (int64_t j = i; j >= 0; --j)
            {
                try
                {
                    operations_to_execute[j]->undo();
                }
                catch (Exception & rollback_ex)
                {
                    rollback_ex.addMessage(fmt::format("While undoing operation #{}", i));
                    throw;
                }
            }
            throw;
        }
    }

    try
    {
        metadata_transaction->commit();
    }
    catch (...)
    {
        for (const auto & operation : operations_to_execute | std::views::reverse)
            operation->undo();

        throw;
    }

    for (const auto & operation : operations_to_execute)
        operation->finalize();
}

}<|MERGE_RESOLUTION|>--- conflicted
+++ resolved
@@ -170,11 +170,7 @@
             if (!metadata_storage.exists(path))
             {
                 if (if_exists)
-<<<<<<< HEAD
-                    return;
-=======
                     continue;
->>>>>>> a419e5f4
 
                 throw Exception(ErrorCodes::FILE_DOESNT_EXIST, "Metadata path '{}' doesn't exist", path);
             }
