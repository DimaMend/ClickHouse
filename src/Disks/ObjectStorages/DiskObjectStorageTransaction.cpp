--- conflicted
+++ resolved
@@ -160,241 +160,8 @@
             object_storage.removeObjectsIfExist(objects_to_remove.objects);
     }
 };
-<<<<<<< HEAD
 };
 
-=======
-
-struct RemoveManyObjectStorageOperation final : public IDiskObjectStorageOperation
-{
-    const RemoveBatchRequest remove_paths;
-    const bool keep_all_batch_data;
-    const NameSet file_names_remove_metadata_only;
-
-    std::vector<String> paths_removed_with_objects;
-    std::vector<ObjectsToRemove> objects_to_remove;
-
-    RemoveManyObjectStorageOperation(
-        IObjectStorage & object_storage_,
-        IMetadataStorage & metadata_storage_,
-        const RemoveBatchRequest & remove_paths_,
-        bool keep_all_batch_data_,
-        const NameSet & file_names_remove_metadata_only_)
-        : IDiskObjectStorageOperation(object_storage_, metadata_storage_)
-        , remove_paths(remove_paths_)
-        , keep_all_batch_data(keep_all_batch_data_)
-        , file_names_remove_metadata_only(file_names_remove_metadata_only_)
-    {}
-
-    std::string getInfoForLog() const override
-    {
-        return fmt::format("RemoveManyObjectStorageOperation (paths size: {}, keep all batch {}, files to keep {})", remove_paths.size(), keep_all_batch_data, fmt::join(file_names_remove_metadata_only, ", "));
-    }
-
-    void execute(MetadataTransactionPtr tx) override
-    {
-        for (const auto & [path, if_exists] : remove_paths)
-        {
-            if (!metadata_storage.exists(path))
-            {
-                if (if_exists)
-                    continue;
-
-                throw Exception(ErrorCodes::FILE_DOESNT_EXIST, "Metadata path '{}' doesn't exist", path);
-            }
-
-            if (!metadata_storage.isFile(path))
-                throw Exception(ErrorCodes::BAD_FILE_TYPE, "Path '{}' is not a regular file", path);
-
-            try
-            {
-                auto objects = metadata_storage.getStorageObjects(path);
-                auto unlink_outcome = tx->unlinkMetadata(path);
-                if (unlink_outcome && !keep_all_batch_data && !file_names_remove_metadata_only.contains(fs::path(path).filename()))
-                {
-                    objects_to_remove.emplace_back(ObjectsToRemove{std::move(objects), std::move(unlink_outcome)});
-                    paths_removed_with_objects.push_back(path);
-                }
-            }
-            catch (const Exception & e)
-            {
-                /// If it's impossible to read meta - just remove it from FS.
-                if (e.code() == ErrorCodes::UNKNOWN_FORMAT
-                    || e.code() == ErrorCodes::ATTEMPT_TO_READ_AFTER_EOF
-                    || e.code() == ErrorCodes::CANNOT_READ_ALL_DATA
-                    || e.code() == ErrorCodes::CANNOT_OPEN_FILE)
-                {
-                    LOG_DEBUG(
-                        getLogger("RemoveManyObjectStorageOperation"),
-                        "Can't read metadata because of an exception. Just remove it from the filesystem. Path: {}, exception: {}",
-                        metadata_storage.getPath() + path,
-                        e.message());
-
-                    tx->unlinkFile(path);
-                }
-                else
-                    throw;
-            }
-        }
-    }
-
-    void undo() override
-    {
-    }
-
-    void finalize() override
-    {
-        StoredObjects remove_from_remote;
-        for (auto && [objects, unlink_outcome] : objects_to_remove)
-        {
-            if (unlink_outcome->num_hardlinks == 0)
-                std::move(objects.begin(), objects.end(), std::back_inserter(remove_from_remote));
-        }
-
-        /// Read comment inside RemoveObjectStorageOperation class
-        /// TL;DR Don't pay any attention to 404 status code
-        if (!remove_from_remote.empty())
-            object_storage.removeObjectsIfExist(remove_from_remote);
-
-        if (!keep_all_batch_data)
-        {
-            LOG_DEBUG(
-                getLogger("RemoveManyObjectStorageOperation"),
-                "metadata and objects were removed for [{}], "
-                "only metadata were removed for [{}].",
-                boost::algorithm::join(paths_removed_with_objects, ", "),
-                boost::algorithm::join(file_names_remove_metadata_only, ", "));
-        }
-    }
-};
-
-
-struct RemoveRecursiveObjectStorageOperation final : public IDiskObjectStorageOperation
-{
-    /// path inside disk with metadata
-    const std::string path;
-    const bool keep_all_batch_data;
-    /// paths inside the 'this->path'
-    const NameSet file_names_remove_metadata_only;
-
-    /// map from local_path to its remote objects with hardlinks counter
-    /// local_path is the path inside 'this->path'
-    std::unordered_map<std::string, ObjectsToRemove> objects_to_remove_by_path;
-
-    RemoveRecursiveObjectStorageOperation(
-        IObjectStorage & object_storage_,
-        IMetadataStorage & metadata_storage_,
-        const std::string & path_,
-        bool keep_all_batch_data_,
-        const NameSet & file_names_remove_metadata_only_)
-        : IDiskObjectStorageOperation(object_storage_, metadata_storage_)
-        , path(path_)
-        , keep_all_batch_data(keep_all_batch_data_)
-        , file_names_remove_metadata_only(file_names_remove_metadata_only_)
-    {}
-
-    std::string getInfoForLog() const override
-    {
-        return fmt::format("RemoveRecursiveObjectStorageOperation (path: {})", path);
-    }
-
-    void removeMetadataRecursive(MetadataTransactionPtr tx, const std::string & path_to_remove)
-    {
-        checkStackSize(); /// This is needed to prevent stack overflow in case of cyclic symlinks.
-
-        if (metadata_storage.isFile(path_to_remove))
-        {
-            try
-            {
-                chassert(path_to_remove.starts_with(path));
-                auto rel_path = String(fs::relative(fs::path(path_to_remove), fs::path(path)));
-
-                auto objects_paths = metadata_storage.getStorageObjects(path_to_remove);
-                auto unlink_outcome = tx->unlinkMetadata(path_to_remove);
-
-                if (unlink_outcome && !file_names_remove_metadata_only.contains(rel_path))
-                {
-                    objects_to_remove_by_path[std::move(rel_path)]
-                        = ObjectsToRemove{std::move(objects_paths), std::move(unlink_outcome)};
-                }
-            }
-            catch (const Exception & e)
-            {
-                /// If it's impossible to read meta - just remove it from FS.
-                if (e.code() == ErrorCodes::UNKNOWN_FORMAT
-                    || e.code() == ErrorCodes::ATTEMPT_TO_READ_AFTER_EOF
-                    || e.code() == ErrorCodes::CANNOT_READ_ALL_DATA
-                    || e.code() == ErrorCodes::CANNOT_OPEN_FILE
-                    || e.code() == ErrorCodes::CANNOT_PARSE_INPUT_ASSERTION_FAILED)
-                {
-                    LOG_DEBUG(
-                        getLogger("RemoveRecursiveObjectStorageOperation"),
-                        "Can't read metadata because of an exception. Just remove it from the filesystem. Path: {}, exception: {}",
-                        metadata_storage.getPath() + path_to_remove,
-                        e.message());
-
-                    tx->unlinkFile(path_to_remove);
-                }
-                else
-                    throw;
-            }
-        }
-        else
-        {
-            for (auto it = metadata_storage.iterateDirectory(path_to_remove); it->isValid(); it->next())
-                removeMetadataRecursive(tx, it->path());
-
-            tx->removeDirectory(path_to_remove);
-        }
-    }
-
-    void execute(MetadataTransactionPtr tx) override
-    {
-        /// Similar to DiskLocal and https://en.cppreference.com/w/cpp/filesystem/remove
-        if (metadata_storage.exists(path))
-            removeMetadataRecursive(tx, path);
-    }
-
-    void undo() override
-    {
-    }
-
-    void finalize() override
-    {
-        if (!keep_all_batch_data)
-        {
-            std::vector<String> total_removed_paths;
-            total_removed_paths.reserve(objects_to_remove_by_path.size());
-
-            StoredObjects remove_from_remote;
-            for (auto && [local_path, objects_to_remove] : objects_to_remove_by_path)
-            {
-                chassert(!file_names_remove_metadata_only.contains(local_path));
-                if (objects_to_remove.unlink_outcome->num_hardlinks == 0)
-                {
-                    std::move(objects_to_remove.objects.begin(), objects_to_remove.objects.end(), std::back_inserter(remove_from_remote));
-                    total_removed_paths.push_back(local_path);
-                }
-            }
-
-            /// Read comment inside RemoveObjectStorageOperation class
-            /// TL;DR Don't pay any attention to 404 status code
-            object_storage.removeObjectsIfExist(remove_from_remote);
-
-            LOG_DEBUG(
-                getLogger("RemoveRecursiveObjectStorageOperation"),
-                "Recursively remove path {}: "
-                "metadata and objects were removed for [{}], "
-                "only metadata were removed for [{}].",
-                path,
-                boost::algorithm::join(total_removed_paths, ", "),
-                boost::algorithm::join(file_names_remove_metadata_only, ", "));
-        }
-    }
-};
-
-
->>>>>>> 0cbadc9b
 struct ReplaceFileObjectStorageOperation final : public IDiskObjectStorageOperation
 {
     std::string path_from;
@@ -805,14 +572,8 @@
         catch (...)
         {
             tryLogCurrentException(
-<<<<<<< HEAD
-                &Poco::Logger::get("DiskObjectStorageTransaction"),
-                fmt::format(
-                    "An error occurred while executing transaction's operation #{} ({})", i, operations_to_execute[i]->getInfoForLog()));
-=======
                 getLogger("DiskObjectStorageTransaction"),
                 fmt::format("An error occurred while executing transaction's operation #{} ({})", i, operations_to_execute[i]->getInfoForLog()));
->>>>>>> 0cbadc9b
 
             for (int64_t j = i; j >= 0; --j)
             {
