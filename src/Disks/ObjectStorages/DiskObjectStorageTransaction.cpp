--- conflicted
+++ resolved
@@ -17,7 +17,6 @@
 
 namespace ErrorCodes
 {
-<<<<<<< HEAD
 extern const int UNKNOWN_FORMAT;
 extern const int LOGICAL_ERROR;
 extern const int ATTEMPT_TO_READ_AFTER_EOF;
@@ -26,16 +25,6 @@
 extern const int FILE_DOESNT_EXIST;
 extern const int BAD_FILE_TYPE;
 extern const int FILE_ALREADY_EXISTS;
-=======
-    extern const int UNKNOWN_FORMAT;
-    extern const int ATTEMPT_TO_READ_AFTER_EOF;
-    extern const int CANNOT_READ_ALL_DATA;
-    extern const int CANNOT_OPEN_FILE;
-    extern const int FILE_DOESNT_EXIST;
-    extern const int BAD_FILE_TYPE;
-    extern const int CANNOT_PARSE_INPUT_ASSERTION_FAILED;
-    extern const int LOGICAL_ERROR;
->>>>>>> 90a5143b
 }
 
 DiskObjectStorageTransaction::DiskObjectStorageTransaction(
@@ -265,15 +254,10 @@
 
 void DiskObjectStorageTransaction::moveFile(const String & from_path, const String & to_path)
 {
-<<<<<<< HEAD
     operations_to_execute.emplace_back(std::make_unique<PureMetadataObjectStorageOperation>(
         object_storage,
         metadata_storage,
         [from_path, to_path, this](MetadataTransactionPtr tx)
-=======
-     operations_to_execute.emplace_back(
-        std::make_unique<PureMetadataObjectStorageOperation>(object_storage, metadata_storage, [from_path, to_path](MetadataTransactionPtr tx)
->>>>>>> 90a5143b
         {
             tx->moveFile(from_path, to_path);
         }));
