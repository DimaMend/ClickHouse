--- conflicted
+++ resolved
@@ -1,14 +1,14 @@
+#include <ranges>
+#include <Disks/IO/WriteBufferWithFinalizeCallback.h>
+#include <Disks/ObjectStorages/DiskObjectStorage.h>
 #include <Disks/ObjectStorages/DiskObjectStorageTransaction.h>
 #include <Disks/ObjectStorages/DiskObjectStorageTransactionOperation.h>
-#include <Disks/ObjectStorages/DiskObjectStorage.h>
-#include <Disks/IO/WriteBufferWithFinalizeCallback.h>
+#include <Disks/WriteMode.h>
 #include <Interpreters/Context.h>
+#include <base/defines.h>
+#include <Common/Exception.h>
 #include <Common/checkStackSize.h>
-#include <ranges>
 #include <Common/logger_useful.h>
-#include <Common/Exception.h>
-#include <Disks/WriteMode.h>
-#include <base/defines.h>
 
 #include <Disks/ObjectStorages/MetadataStorageFromDisk.h>
 
@@ -17,25 +17,24 @@
 
 namespace ErrorCodes
 {
-    extern const int UNKNOWN_FORMAT;
-    extern const int LOGICAL_ERROR;
-    extern const int ATTEMPT_TO_READ_AFTER_EOF;
-    extern const int CANNOT_READ_ALL_DATA;
-    extern const int CANNOT_OPEN_FILE;
-    extern const int FILE_DOESNT_EXIST;
-    extern const int BAD_FILE_TYPE;
-    extern const int FILE_ALREADY_EXISTS;
+extern const int UNKNOWN_FORMAT;
+extern const int LOGICAL_ERROR;
+extern const int ATTEMPT_TO_READ_AFTER_EOF;
+extern const int CANNOT_READ_ALL_DATA;
+extern const int CANNOT_OPEN_FILE;
+extern const int FILE_DOESNT_EXIST;
+extern const int BAD_FILE_TYPE;
+extern const int FILE_ALREADY_EXISTS;
 }
 
 DiskObjectStorageTransaction::DiskObjectStorageTransaction(
-    IObjectStorage & object_storage_,
-    IMetadataStorage & metadata_storage_,
-    DiskObjectStorageRemoteMetadataRestoreHelper * metadata_helper_)
+    IObjectStorage & object_storage_, IMetadataStorage & metadata_storage_, DiskObjectStorageRemoteMetadataRestoreHelper * metadata_helper_)
     : object_storage(object_storage_)
     , metadata_storage(metadata_storage_)
     , metadata_transaction(metadata_storage.createTransaction())
     , metadata_helper(metadata_helper_)
-{}
+{
+}
 
 
 DiskObjectStorageTransaction::DiskObjectStorageTransaction(
@@ -47,18 +46,20 @@
     , metadata_storage(metadata_storage_)
     , metadata_transaction(metadata_transaction_)
     , metadata_helper(metadata_helper_)
-{}
+{
+}
 
 MultipleDisksObjectStorageTransaction::MultipleDisksObjectStorageTransaction(
     IObjectStorage & object_storage_,
     IMetadataStorage & metadata_storage_,
-    IObjectStorage& destination_object_storage_,
-    IMetadataStorage& destination_metadata_storage_,
+    IObjectStorage & destination_object_storage_,
+    IMetadataStorage & destination_metadata_storage_,
     DiskObjectStorageRemoteMetadataRestoreHelper * metadata_helper_)
     : DiskObjectStorageTransaction(object_storage_, metadata_storage_, metadata_helper_, destination_metadata_storage_.createTransaction())
     , destination_object_storage(destination_object_storage_)
     , destination_metadata_storage(destination_metadata_storage_)
-{}
+{
+}
 
 namespace
 {
@@ -72,22 +73,15 @@
         IObjectStorage & object_storage_,
         IMetadataStorage & metadata_storage_,
         std::function<void(MetadataTransactionPtr tx)> && on_execute_)
-        : IDiskObjectStorageOperation(object_storage_, metadata_storage_)
-        , on_execute(std::move(on_execute_))
-    {}
-
-    void execute(MetadataTransactionPtr transaction) override
-    {
-        on_execute(transaction);
-    }
-
-    void undo() override
-    {
-    }
-
-    void finalize() override
-    {
-    }
+        : IDiskObjectStorageOperation(object_storage_, metadata_storage_), on_execute(std::move(on_execute_))
+    {
+    }
+
+    void execute(MetadataTransactionPtr transaction) override { on_execute(transaction); }
+
+    void undo() override { }
+
+    void finalize() override { }
 
     std::string getInfoForLog() const override { return fmt::format("PureMetadataObjectStorageOperation"); }
 };
@@ -110,7 +104,8 @@
         , path(path_)
         , delete_metadata_only(delete_metadata_only_)
         , if_exists(if_exists_)
-    {}
+    {
+    }
 
     std::string getInfoForLog() const override
     {
@@ -142,10 +137,8 @@
         catch (const Exception & e)
         {
             /// If it's impossible to read meta - just remove it from FS.
-            if (e.code() == ErrorCodes::UNKNOWN_FORMAT
-                || e.code() == ErrorCodes::ATTEMPT_TO_READ_AFTER_EOF
-                || e.code() == ErrorCodes::CANNOT_READ_ALL_DATA
-                || e.code() == ErrorCodes::CANNOT_OPEN_FILE)
+            if (e.code() == ErrorCodes::UNKNOWN_FORMAT || e.code() == ErrorCodes::ATTEMPT_TO_READ_AFTER_EOF
+                || e.code() == ErrorCodes::CANNOT_READ_ALL_DATA || e.code() == ErrorCodes::CANNOT_OPEN_FILE)
             {
                 tx->unlinkFile(path);
             }
@@ -154,10 +147,7 @@
         }
     }
 
-    void undo() override
-    {
-
-    }
+    void undo() override { }
 
     void finalize() override
     {
@@ -166,11 +156,8 @@
         /// due to network error or similar. And when it will retry an operation it may receive
         /// a 404 HTTP code. We don't want to threat this code as a real error for deletion process
         /// (e.g. throwing some exceptions) and thus we just use method `removeObjectsIfExists`
-        if (!delete_metadata_only && !objects_to_remove.objects.empty()
-            && objects_to_remove.unlink_outcome->num_hardlinks == 0)
-        {
+        if (!delete_metadata_only && !objects_to_remove.objects.empty() && objects_to_remove.unlink_outcome->num_hardlinks == 0)
             object_storage.removeObjectsIfExist(objects_to_remove.objects);
-        }
     }
 };
 };
@@ -186,10 +173,9 @@
         IMetadataStorage & metadata_storage_,
         const std::string & path_from_,
         const std::string & path_to_)
-        : IDiskObjectStorageOperation(object_storage_, metadata_storage_)
-        , path_from(path_from_)
-        , path_to(path_to_)
-    {}
+        : IDiskObjectStorageOperation(object_storage_, metadata_storage_), path_from(path_from_), path_to(path_to_)
+    {
+    }
 
     std::string getInfoForLog() const override
     {
@@ -207,10 +193,7 @@
             tx->moveFile(path_from, path_to);
     }
 
-    void undo() override
-    {
-
-    }
+    void undo() override { }
 
     void finalize() override
     {
@@ -226,23 +209,14 @@
     StoredObject object;
     std::function<void(MetadataTransactionPtr)> on_execute;
 
-    WriteFileObjectStorageOperation(
-        IObjectStorage & object_storage_,
-        IMetadataStorage & metadata_storage_,
-        const StoredObject & object_)
-        : IDiskObjectStorageOperation(object_storage_, metadata_storage_)
-        , object(object_)
-    {}
-
-    std::string getInfoForLog() const override
-    {
-        return fmt::format("WriteFileObjectStorageOperation");
-    }
-
-    void setOnExecute(std::function<void(MetadataTransactionPtr)> && on_execute_)
-    {
-        on_execute = on_execute_;
-    }
+    WriteFileObjectStorageOperation(IObjectStorage & object_storage_, IMetadataStorage & metadata_storage_, const StoredObject & object_)
+        : IDiskObjectStorageOperation(object_storage_, metadata_storage_), object(object_)
+    {
+    }
+
+    std::string getInfoForLog() const override { return fmt::format("WriteFileObjectStorageOperation"); }
+
+    void setOnExecute(std::function<void(MetadataTransactionPtr)> && on_execute_) { on_execute = on_execute_; }
 
     void execute(MetadataTransactionPtr tx) override
     {
@@ -256,111 +230,34 @@
             object_storage.removeObject(object);
     }
 
-    void finalize() override
-    {
-    }
+    void finalize() override { }
 };
 
-<<<<<<< HEAD
-=======
-
-struct CopyFileObjectStorageOperation final : public IDiskObjectStorageOperation
-{
-    ReadSettings read_settings;
-    WriteSettings write_settings;
-
-    /// Local paths
-    std::string from_path;
-    std::string to_path;
-
-    StoredObjects created_objects;
-    IObjectStorage& destination_object_storage;
-
-    CopyFileObjectStorageOperation(
-        IObjectStorage & object_storage_,
-        IMetadataStorage & metadata_storage_,
-        IObjectStorage & destination_object_storage_,
-        const ReadSettings & read_settings_,
-        const WriteSettings & write_settings_,
-        const std::string & from_path_,
-        const std::string & to_path_)
-        : IDiskObjectStorageOperation(object_storage_, metadata_storage_)
-        , read_settings(read_settings_)
-        , write_settings(write_settings_)
-        , from_path(from_path_)
-        , to_path(to_path_)
-        , destination_object_storage(destination_object_storage_)
-    {}
-
-    std::string getInfoForLog() const override
-    {
-        return fmt::format("CopyFileObjectStorageOperation (path_from: {}, path_to: {})", from_path, to_path);
-    }
-
-    void execute(MetadataTransactionPtr tx) override
-    {
-        tx->createEmptyMetadataFile(to_path);
-        auto source_blobs = metadata_storage.getStorageObjects(from_path); /// Full paths
-
-        for (const auto & object_from : source_blobs)
-        {
-            auto object_key = destination_object_storage.generateObjectKeyForPath(to_path);
-            auto object_to = StoredObject(object_key.serialize());
-
-            object_storage.copyObjectToAnotherObjectStorage(object_from, object_to,read_settings,write_settings, destination_object_storage);
-
-            tx->addBlobToMetadata(to_path, object_key, object_from.bytes_size);
-
-            created_objects.push_back(object_to);
-        }
-    }
-
-    void undo() override
-    {
-        for (const auto & object : created_objects)
-            destination_object_storage.removeObject(object);
-    }
-
-    void finalize() override
-    {
-    }
-};
-
-}
-
->>>>>>> facbd89d
 void DiskObjectStorageTransaction::createDirectory(const std::string & path)
 {
-    operations_to_execute.emplace_back(
-        std::make_unique<PureMetadataObjectStorageOperation>(object_storage, metadata_storage, [path](MetadataTransactionPtr tx)
-        {
-            tx->createDirectory(path);
-        }));
+    operations_to_execute.emplace_back(std::make_unique<PureMetadataObjectStorageOperation>(
+        object_storage, metadata_storage, [path](MetadataTransactionPtr tx) { tx->createDirectory(path); }));
 }
 
 void DiskObjectStorageTransaction::createDirectories(const std::string & path)
 {
-    operations_to_execute.emplace_back(
-        std::make_unique<PureMetadataObjectStorageOperation>(object_storage, metadata_storage, [path](MetadataTransactionPtr tx)
-        {
-            tx->createDirectoryRecursive(path);
-        }));
+    operations_to_execute.emplace_back(std::make_unique<PureMetadataObjectStorageOperation>(
+        object_storage, metadata_storage, [path](MetadataTransactionPtr tx) { tx->createDirectoryRecursive(path); }));
 }
 
 
 void DiskObjectStorageTransaction::moveDirectory(const std::string & from_path, const std::string & to_path)
 {
-    operations_to_execute.emplace_back(
-        std::make_unique<PureMetadataObjectStorageOperation>(object_storage, metadata_storage, [from_path, to_path](MetadataTransactionPtr tx)
-        {
-            tx->moveDirectory(from_path, to_path);
-        }));
+    operations_to_execute.emplace_back(std::make_unique<PureMetadataObjectStorageOperation>(
+        object_storage, metadata_storage, [from_path, to_path](MetadataTransactionPtr tx) { tx->moveDirectory(from_path, to_path); }));
 }
 
 void DiskObjectStorageTransaction::moveFile(const String & from_path, const String & to_path)
 {
-     operations_to_execute.emplace_back(
-        std::make_unique<PureMetadataObjectStorageOperation>(object_storage, metadata_storage, [from_path, to_path, this](MetadataTransactionPtr tx)
+    operations_to_execute.emplace_back(std::make_unique<PureMetadataObjectStorageOperation>(
+        object_storage,
+        metadata_storage,
+        [from_path, to_path, this](MetadataTransactionPtr tx)
         {
             if (metadata_storage.exists(to_path))
                 throw Exception(ErrorCodes::FILE_ALREADY_EXISTS, "File already exists: {}", to_path);
@@ -381,10 +278,8 @@
 void DiskObjectStorageTransaction::clearDirectory(const std::string & path)
 {
     for (auto it = metadata_storage.iterateDirectory(path); it->isValid(); it->next())
-    {
         if (metadata_storage.isFile(it->path()))
             removeFile(it->path());
-    }
 }
 
 void DiskObjectStorageTransaction::removeFile(const std::string & path)
@@ -414,11 +309,8 @@
 
 void DiskObjectStorageTransaction::removeDirectory(const std::string & path)
 {
-    operations_to_execute.emplace_back(
-        std::make_unique<PureMetadataObjectStorageOperation>(object_storage, metadata_storage, [path](MetadataTransactionPtr tx)
-        {
-            tx->removeDirectory(path);
-        }));
+    operations_to_execute.emplace_back(std::make_unique<PureMetadataObjectStorageOperation>(
+        object_storage, metadata_storage, [path](MetadataTransactionPtr tx) { tx->removeDirectory(path); }));
 }
 
 
@@ -436,7 +328,8 @@
 void DiskObjectStorageTransaction::removeSharedFiles(
     const RemoveBatchRequest & files, bool keep_all_batch_data, const NameSet & file_names_remove_metadata_only)
 {
-    auto operation = std::make_unique<RemoveManyObjectStorageOperation>(object_storage, metadata_storage, files, keep_all_batch_data, file_names_remove_metadata_only);
+    auto operation = std::make_unique<RemoveManyObjectStorageOperation>(
+        object_storage, metadata_storage, files, keep_all_batch_data, file_names_remove_metadata_only);
     operations_to_execute.emplace_back(std::move(operation));
 }
 
@@ -467,7 +360,7 @@
     WriteMode mode,
     const WriteSettings & settings,
     bool autocommit,
-    StoredObject& object)
+    StoredObject & object)
 {
     auto object_key = object_storage.generateObjectKeyForPath(path);
     std::optional<ObjectAttributes> object_attributes;
@@ -479,13 +372,10 @@
 
         auto revision = metadata_helper->revision_counter + 1;
         metadata_helper->revision_counter++;
-        object_attributes = {
-            {"path", path}
-        };
+        object_attributes = {{"path", path}};
 
         object_key = ObjectStorageKey::createAsRelative(
-            object_key.getPrefix(),
-            "r" + revisionToString(revision) + "-file-" + object_key.getSuffix());
+            object_key.getPrefix(), "r" + revisionToString(revision) + "-file-" + object_key.getSuffix());
     }
 
     /// seems ok
@@ -517,7 +407,9 @@
     {
         auto write_operation = std::make_unique<WriteFileObjectStorageOperation>(object_storage, metadata_storage, object);
 
-        create_metadata_callback = [object_storage_tx = shared_from_this(), write_op = write_operation.get(), mode, path, key_ = std::move(object_key)](size_t count)
+        create_metadata_callback
+            = [object_storage_tx = shared_from_this(), write_op = write_operation.get(), mode, path, key_ = std::move(object_key)](
+                  size_t count)
         {
             /// This callback called in WriteBuffer finalize method -- only there we actually know
             /// how many bytes were written. We don't control when this finalize method will be called
@@ -529,23 +421,22 @@
             /// ...
             /// buf1->finalize() // shouldn't do anything with metadata operations, just memoize what to do
             /// tx->commit()
-            write_op->setOnExecute([object_storage_tx, mode, path, key_, count](MetadataTransactionPtr tx)
-            {
-                if (mode == WriteMode::Rewrite)
+            write_op->setOnExecute(
+                [object_storage_tx, mode, path, key_, count](MetadataTransactionPtr tx)
                 {
-                    /// Otherwise we will produce lost blobs which nobody points to
-                    /// WriteOnce storages are not affected by the issue
-                    if (!object_storage_tx->object_storage.isWriteOnce() && object_storage_tx->metadata_storage.exists(path))
+                    if (mode == WriteMode::Rewrite)
                     {
-                        object_storage_tx->object_storage.removeObjectsIfExist(
-                            object_storage_tx->metadata_storage.getStorageObjects(path));
+                        /// Otherwise we will produce lost blobs which nobody points to
+                        /// WriteOnce storages are not affected by the issue
+                        if (!object_storage_tx->object_storage.isWriteOnce() && object_storage_tx->metadata_storage.exists(path))
+                            object_storage_tx->object_storage.removeObjectsIfExist(
+                                object_storage_tx->metadata_storage.getStorageObjects(path));
+
+                        tx->createMetadataFile(path, key_, count);
                     }
-
-                    tx->createMetadataFile(path, key_, count);
-                }
-                else
-                    tx->addBlobToMetadata(path, key_, count);
-            });
+                    else
+                        tx->addBlobToMetadata(path, key_, count);
+                });
         };
 
         operations_to_execute.emplace_back(std::move(write_operation));
@@ -560,8 +451,7 @@
         buf_size,
         settings);
 
-    return std::make_unique<WriteBufferWithFinalizeCallback>(
-        std::move(impl), std::move(create_metadata_callback), object.remote_path);
+    return std::make_unique<WriteBufferWithFinalizeCallback>(std::move(impl), std::move(create_metadata_callback), object.remote_path);
 }
 
 void DiskObjectStorageTransaction::writeFileUsingBlobWritingFunction(
@@ -572,7 +462,7 @@
 }
 
 void DiskObjectStorageTransaction::writeFileUsingBlobWritingFunctionOps(
-    const String & path, WriteMode mode, WriteBlobFunction && write_blob_function, StoredObject& object)
+    const String & path, WriteMode mode, WriteBlobFunction && write_blob_function, StoredObject & object)
 {
     /// This function is a simplified and adapted version of DiskObjectStorageTransaction::writeFile().
     auto object_key = object_storage.generateObjectKeyForPath(path);
@@ -585,13 +475,10 @@
 
         auto revision = metadata_helper->revision_counter + 1;
         metadata_helper->revision_counter++;
-        object_attributes = {
-            {"path", path}
-        };
+        object_attributes = {{"path", path}};
 
         object_key = ObjectStorageKey::createAsRelative(
-            object_key.getPrefix(),
-            "r" + revisionToString(revision) + "-file-" + object_key.getSuffix());
+            object_key.getPrefix(), "r" + revisionToString(revision) + "-file-" + object_key.getSuffix());
     }
 
     /// seems ok
@@ -626,59 +513,52 @@
 
 void DiskObjectStorageTransaction::createHardLink(const std::string & src_path, const std::string & dst_path)
 {
-    operations_to_execute.emplace_back(
-        std::make_unique<PureMetadataObjectStorageOperation>(object_storage, metadata_storage, [src_path, dst_path](MetadataTransactionPtr tx)
-        {
-            tx->createHardLink(src_path, dst_path);
-        }));
+    operations_to_execute.emplace_back(std::make_unique<PureMetadataObjectStorageOperation>(
+        object_storage, metadata_storage, [src_path, dst_path](MetadataTransactionPtr tx) { tx->createHardLink(src_path, dst_path); }));
 }
 
 void DiskObjectStorageTransaction::setReadOnly(const std::string & path)
 {
-    operations_to_execute.emplace_back(
-        std::make_unique<PureMetadataObjectStorageOperation>(object_storage, metadata_storage, [path](MetadataTransactionPtr tx)
-        {
-            tx->setReadOnly(path);
-        }));
+    operations_to_execute.emplace_back(std::make_unique<PureMetadataObjectStorageOperation>(
+        object_storage, metadata_storage, [path](MetadataTransactionPtr tx) { tx->setReadOnly(path); }));
 }
 
 void DiskObjectStorageTransaction::setLastModified(const std::string & path, const Poco::Timestamp & timestamp)
 {
-    operations_to_execute.emplace_back(
-        std::make_unique<PureMetadataObjectStorageOperation>(object_storage, metadata_storage, [path, timestamp](MetadataTransactionPtr tx)
-        {
-            tx->setLastModified(path, timestamp);
-        }));
+    operations_to_execute.emplace_back(std::make_unique<PureMetadataObjectStorageOperation>(
+        object_storage, metadata_storage, [path, timestamp](MetadataTransactionPtr tx) { tx->setLastModified(path, timestamp); }));
 }
 
 void DiskObjectStorageTransaction::chmod(const String & path, mode_t mode)
 {
-    operations_to_execute.emplace_back(
-        std::make_unique<PureMetadataObjectStorageOperation>(object_storage, metadata_storage, [path, mode](MetadataTransactionPtr tx)
-        {
-            tx->chmod(path, mode);
-        }));
+    operations_to_execute.emplace_back(std::make_unique<PureMetadataObjectStorageOperation>(
+        object_storage, metadata_storage, [path, mode](MetadataTransactionPtr tx) { tx->chmod(path, mode); }));
 }
 
 void DiskObjectStorageTransaction::createFile(const std::string & path)
 {
-    operations_to_execute.emplace_back(
-        std::make_unique<PureMetadataObjectStorageOperation>(object_storage, metadata_storage, [path](MetadataTransactionPtr tx)
-        {
-            tx->createEmptyMetadataFile(path);
-        }));
-}
-
-void DiskObjectStorageTransaction::copyFile(const std::string & from_file_path, const std::string & to_file_path, const ReadSettings & read_settings, const WriteSettings & write_settings)
-{
-    operations_to_execute.emplace_back(
-        std::make_unique<CopyFileObjectStorageOperation>(object_storage, metadata_storage, object_storage, read_settings, write_settings, from_file_path, to_file_path));
-}
-
-void MultipleDisksObjectStorageTransaction::copyFile(const std::string & from_file_path, const std::string & to_file_path, const ReadSettings & read_settings, const WriteSettings & write_settings)
-{
-    operations_to_execute.emplace_back(
-        std::make_unique<CopyFileObjectStorageOperation>(object_storage, metadata_storage, destination_object_storage, read_settings, write_settings, from_file_path, to_file_path));
+    operations_to_execute.emplace_back(std::make_unique<PureMetadataObjectStorageOperation>(
+        object_storage, metadata_storage, [path](MetadataTransactionPtr tx) { tx->createEmptyMetadataFile(path); }));
+}
+
+void DiskObjectStorageTransaction::copyFile(
+    const std::string & from_file_path,
+    const std::string & to_file_path,
+    const ReadSettings & read_settings,
+    const WriteSettings & write_settings)
+{
+    operations_to_execute.emplace_back(std::make_unique<CopyFileObjectStorageOperation>(
+        object_storage, metadata_storage, object_storage, read_settings, write_settings, from_file_path, to_file_path));
+}
+
+void MultipleDisksObjectStorageTransaction::copyFile(
+    const std::string & from_file_path,
+    const std::string & to_file_path,
+    const ReadSettings & read_settings,
+    const WriteSettings & write_settings)
+{
+    operations_to_execute.emplace_back(std::make_unique<CopyFileObjectStorageOperation>(
+        object_storage, metadata_storage, destination_object_storage, read_settings, write_settings, from_file_path, to_file_path));
 }
 
 void DiskObjectStorageTransaction::commit()
@@ -693,7 +573,8 @@
         {
             tryLogCurrentException(
                 &Poco::Logger::get("DiskObjectStorageTransaction"),
-                fmt::format("An error occurred while executing transaction's operation #{} ({})", i, operations_to_execute[i]->getInfoForLog()));
+                fmt::format(
+                    "An error occurred while executing transaction's operation #{} ({})", i, operations_to_execute[i]->getInfoForLog()));
 
             for (int64_t j = i; j >= 0; --j)
             {
