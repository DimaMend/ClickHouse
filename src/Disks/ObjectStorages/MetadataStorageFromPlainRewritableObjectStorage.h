#pragma once

#include <Disks/ObjectStorages/MetadataStorageFromPlainObjectStorage.h>

#include <memory>
#include <unordered_set>


namespace DB
{

class MetadataStorageFromPlainRewritableObjectStorage final : public MetadataStorageFromPlainObjectStorage
{
private:
    const std::string metadata_key_prefix;
    std::shared_ptr<InMemoryDirectoryPathMap> path_map;

public:
<<<<<<< HEAD
    MetadataStorageFromPlainRewritableObjectStorage(
        ObjectStoragePtr object_storage_, String storage_path_prefix_, size_t object_metadata_cache_size);
    ~MetadataStorageFromPlainRewritableObjectStorage() override;

    MetadataStorageType getType() const override { return MetadataStorageType::PlainRewritable; }

    bool existsFile(const std::string & path) const override;

    bool existsDirectory(const std::string & path) const override;

    bool existsFileOrDirectory(const std::string & path) const override;

=======
    MetadataStorageFromPlainRewritableObjectStorage(ObjectStoragePtr object_storage_, String storage_path_prefix_);
    ~MetadataStorageFromPlainRewritableObjectStorage() override;

    MetadataStorageType getType() const override { return MetadataStorageType::PlainRewritable; }
    bool exists(const std::string & path) const override;
    bool isDirectory(const std::string & path) const override;
>>>>>>> 0adcaa55
    std::vector<std::string> listDirectory(const std::string & path) const override;

    std::optional<Poco::Timestamp> getLastModifiedIfExists(const String & path) const override;

protected:
    std::string getMetadataKeyPrefix() const override { return metadata_key_prefix; }
    std::shared_ptr<InMemoryDirectoryPathMap> getPathMap() const override { return path_map; }
    void getDirectChildrenOnDisk(
        const std::string & storage_key,
        const RelativePathsWithMetadata & remote_paths,
        const std::string & local_path,
        std::unordered_set<std::string> & result) const;

private:
    bool useSeparateLayoutForMetadata() const;
};

}<|MERGE_RESOLUTION|>--- conflicted
+++ resolved
@@ -16,27 +16,16 @@
     std::shared_ptr<InMemoryDirectoryPathMap> path_map;
 
 public:
-<<<<<<< HEAD
     MetadataStorageFromPlainRewritableObjectStorage(
         ObjectStoragePtr object_storage_, String storage_path_prefix_, size_t object_metadata_cache_size);
     ~MetadataStorageFromPlainRewritableObjectStorage() override;
 
-    MetadataStorageType getType() const override { return MetadataStorageType::PlainRewritable; }
+    bool exists(const std::string & path) const override;
 
-    bool existsFile(const std::string & path) const override;
+    bool isFile(const std::string & path) const override;
 
-    bool existsDirectory(const std::string & path) const override;
+    bool isDirectory(const std::string & path) const override;
 
-    bool existsFileOrDirectory(const std::string & path) const override;
-
-=======
-    MetadataStorageFromPlainRewritableObjectStorage(ObjectStoragePtr object_storage_, String storage_path_prefix_);
-    ~MetadataStorageFromPlainRewritableObjectStorage() override;
-
-    MetadataStorageType getType() const override { return MetadataStorageType::PlainRewritable; }
-    bool exists(const std::string & path) const override;
-    bool isDirectory(const std::string & path) const override;
->>>>>>> 0adcaa55
     std::vector<std::string> listDirectory(const std::string & path) const override;
 
     std::optional<Poco::Timestamp> getLastModifiedIfExists(const String & path) const override;
