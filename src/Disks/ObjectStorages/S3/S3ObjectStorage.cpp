--- conflicted
+++ resolved
@@ -306,11 +306,7 @@
 
     throwIfUnexpectedError(outcome, if_exists);
 
-<<<<<<< HEAD
-    LOG_DEBUG(log, "Object with path {} was removed from S3", object.remote_path);
-=======
-    LOG_TRACE(log, "Object with path {} was removed from S3", object.absolute_path);
->>>>>>> e590eeaa
+    LOG_DEBUG(log, "Object with path {} was removed from S3", object.absolute_path);
 }
 
 void S3ObjectStorage::removeObjectsImpl(const StoredObjects & objects, bool if_exists)
