#pragma once
#include "Common/MultiVersion.h"
#include "Common/ZooKeeper/ZooKeeperWithFaultInjection.h"
#include "DiskObjectStorage.h"
#include "ObjectStorageVFSGCThread.h"
#include "VFSSettings.h"

namespace DB
{
// A wrapper for object storage which counts references to objects using a transaction log in Keeper.
// Operations don't remove data from object storage immediately -- a garbage collector is responsible for that.
class DiskObjectStorageVFS final : public DiskObjectStorage
{
public:
    DiskObjectStorageVFS(
        const String & name,
        const String & object_key_prefix_,
        MetadataStoragePtr metadata_storage_,
        ObjectStoragePtr object_storage_,
        const Poco::Util::AbstractConfiguration & config,
        const String & config_prefix,
        bool enable_gc_);
    ~DiskObjectStorageVFS() override = default;

    void startupImpl(ContextPtr context) override;
    void shutdown() override;
    void applyNewSettings(const Poco::Util::AbstractConfiguration & config, ContextPtr, const String &, const DisksMap &) override;

    constexpr bool isObjectStorageVFS() const override { return true; }
    constexpr bool supportZeroCopyReplication() const override { return false; }
    DiskObjectStoragePtr createDiskObjectStorage() override;
    String getStructure() const override;

    bool lock(std::string_view path, bool block) override;
    void unlock(std::string_view path) override;

    bool tryDownloadMetadata(std::string_view remote_from, const String & to);
    void uploadMetadata(std::string_view remote_to, const String & from);

private:
    friend struct RemoveRecursiveObjectStorageVFSOperation;
    friend struct RemoveManyObjectStorageVFSOperation;
    friend struct CopyFileObjectStorageVFSOperation;
    friend struct DiskObjectStorageVFSTransaction;
    friend class ObjectStorageVFSGCThread;

    std::optional<ObjectStorageVFSGCThread> garbage_collector;

    const bool enable_gc; // In certain conditions we don't want a GC e.g. when running from clickhouse-disks
<<<<<<< HEAD
    MultiVersion<VFSSettings> settings;
=======
    VFSSettings settings;
    double keeper_fault_injection_probability{0};
    UInt64 keeper_fault_injection_seed{0};
    const ObjectStorageType object_storage_type;
>>>>>>> ef0d5372

    ZooKeeperWithFaultInjection::Ptr zookeeper();

    DiskTransactionPtr createObjectStorageTransaction() final;
    String lockPathToFullPath(std::string_view path) const;
    StoredObject getMetadataObject(std::string_view remote) const;
};
}<|MERGE_RESOLUTION|>--- conflicted
+++ resolved
@@ -47,14 +47,8 @@
     std::optional<ObjectStorageVFSGCThread> garbage_collector;
 
     const bool enable_gc; // In certain conditions we don't want a GC e.g. when running from clickhouse-disks
-<<<<<<< HEAD
+    const ObjectStorageType object_storage_type;
     MultiVersion<VFSSettings> settings;
-=======
-    VFSSettings settings;
-    double keeper_fault_injection_probability{0};
-    UInt64 keeper_fault_injection_seed{0};
-    const ObjectStorageType object_storage_type;
->>>>>>> ef0d5372
 
     ZooKeeperWithFaultInjection::Ptr zookeeper();
 
