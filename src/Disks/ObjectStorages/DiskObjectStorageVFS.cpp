--- conflicted
+++ resolved
@@ -5,7 +5,7 @@
 #include "ObjectStorageVFSGCThread.h"
 
 #if USE_AZURE_BLOB_STORAGE
-#include <azure/storage/common/storage_exception.hpp>
+#    include <azure/storage/common/storage_exception.hpp>
 #endif
 
 namespace DB
@@ -25,15 +25,11 @@
     bool enable_gc_)
     : DiskObjectStorage(name_, object_key_prefix_, std::move(metadata_storage_), std::move(object_storage_), config, config_prefix)
     , enable_gc(enable_gc_)
-<<<<<<< HEAD
+    , object_storage_type(object_storage->getType())
     , settings(MultiVersion<VFSSettings>{std::make_unique<VFSSettings>(config, config_prefix, name)})
-=======
-    , settings(config, config_prefix, name)
-    , object_storage_type(object_storage->getType())
->>>>>>> ef0d5372
 {
     if (object_storage_type != ObjectStorageType::S3 && object_storage_type != ObjectStorageType::Azure)
-        throw Exception(ErrorCodes::BAD_ARGUMENTS, "VFS supports only 's3' disk type");
+        throw Exception(ErrorCodes::BAD_ARGUMENTS, "VFS supports only 's3' or 'azure_blob_storage' disk type");
     if (send_metadata)
         throw Exception(ErrorCodes::BAD_ARGUMENTS, "VFS doesn't support send_metadata");
     zookeeper()->createAncestors(settings.get()->log_item);
@@ -152,14 +148,14 @@
     }
 #endif
 #if USE_AZURE_BLOB_STORAGE
-    catch (const Azure::Storage::StorageException &e)
+    catch (const Azure::Storage::StorageException & e)
     {
         if (e.StatusCode == Azure::Core::Http::HttpStatusCode::NotFound)
             return false;
         throw;
     }
 #endif
-        catch (...)
+    catch (...)
     {
         throw;
     }
@@ -228,10 +224,7 @@
 {
     // TODO myrrc this works only for S3 and Azure. Must also recheck encrypted disk replication
     // We must include disk name as two disks with different names might use same object storage bucket
-<<<<<<< HEAD
     // TODO myrrc replace with vfs_disk_id
-    String remote_key = fmt::format("vfs/_{}_{}", name, remote);
-=======
     String remote_key;
     switch (object_storage_type)
     {
@@ -244,7 +237,6 @@
         default:
             std::unreachable();
     }
->>>>>>> ef0d5372
     return StoredObject{ObjectStorageKey::createAsRelative(object_key_prefix, std::move(remote_key)).serialize()};
 }
 }