#pragma once

#include <Common/FileCache.h>
#include <Common/logger_useful.h>
#include <IO/SeekableReadBuffer.h>
#include <IO/WriteBufferFromFile.h>
#include <IO/ReadSettings.h>
#include <IO/ReadBufferFromFileBase.h>
#include <Interpreters/FilesystemCacheLog.h>
#include <Common/FileSegment.h>


namespace CurrentMetrics
{
extern const Metric FilesystemCacheReadBuffers;
}

namespace DB
{

class CachedOnDiskReadBufferFromFile : public ReadBufferFromFileBase
{
public:
    using ImplementationBufferPtr = std::shared_ptr<ReadBufferFromFileBase>;
    using ImplementationBufferCreator = std::function<ImplementationBufferPtr()>;

    CachedOnDiskReadBufferFromFile(
        const String & source_file_path_,
        const IFileCache::Key & cache_key_,
        FileCachePtr cache_,
        ImplementationBufferCreator implementation_buffer_creator_,
        const ReadSettings & settings_,
        const String & query_id_,
        size_t file_size_,
        bool allow_seeks_,
        bool use_external_buffer_,
        std::optional<size_t> read_until_position_ = std::nullopt);

    ~CachedOnDiskReadBufferFromFile() override;

    bool nextImpl() override;

    off_t seek(off_t off, int whence) override;

    off_t getPosition() override;

    size_t getFileOffsetOfBufferEnd() const override { return file_offset_of_buffer_end; }

    String getInfoForLog() override;

    void setReadUntilPosition(size_t position) override;

    void setReadUntilEnd() override;

    String getFileName() const override { return source_file_path; }

    enum class ReadType
    {
        CACHED,
        REMOTE_FS_READ_BYPASS_CACHE,
        REMOTE_FS_READ_AND_PUT_IN_CACHE,
    };

private:
    void initialize(size_t offset, size_t size);

    ImplementationBufferPtr getImplementationBuffer(FileSegmentPtr & file_segment);

    ImplementationBufferPtr getReadBufferForFileSegment(FileSegmentPtr & file_segment);

    ImplementationBufferPtr getCacheReadBuffer(size_t offset) const;

    std::optional<size_t> getLastNonDownloadedOffset() const;

    bool updateImplementationBufferIfNeeded();

    void predownload(FileSegmentPtr & file_segment);

    bool nextImplStep();

    void assertCorrectness() const;

    std::shared_ptr<ReadBufferFromFileBase> getRemoteFSReadBuffer(FileSegmentPtr & file_segment, ReadType read_type_);

    size_t getTotalSizeToRead();

    bool completeFileSegmentAndGetNext();

    void appendFilesystemCacheLog(const FileSegment::Range & file_segment_range, ReadType read_type);

    bool writeCache(char * data, size_t size, size_t offset, FileSegment & file_segment);

    Poco::Logger * log;
<<<<<<< HEAD:src/Disks/IO/CachedOnDiskReadBufferFromFile.h
    IFileCache::Key cache_key;
    String source_file_path;
=======
    FileCache::Key cache_key;
    String remote_fs_object_path;
>>>>>>> upstream/master:src/Disks/IO/CachedReadBufferFromRemoteFS.h
    FileCachePtr cache;
    ReadSettings settings;

    size_t read_until_position;
    size_t file_offset_of_buffer_end = 0;
    size_t bytes_to_predownload = 0;

    ImplementationBufferCreator implementation_buffer_creator;

    /// Remote read buffer, which can only be owned by current buffer.
    FileSegment::RemoteFileReaderPtr remote_file_reader;

    std::optional<FileSegmentsHolder> file_segments_holder;
    FileSegments::iterator current_file_segment_it;

    ImplementationBufferPtr implementation_buffer;
    bool initialized = false;

    ReadType read_type = ReadType::REMOTE_FS_READ_BYPASS_CACHE;

    static String toString(ReadType type)
    {
        switch (type)
        {
            case ReadType::CACHED:
                return "CACHED";
            case ReadType::REMOTE_FS_READ_BYPASS_CACHE:
                return "REMOTE_FS_READ_BYPASS_CACHE";
            case ReadType::REMOTE_FS_READ_AND_PUT_IN_CACHE:
                return "REMOTE_FS_READ_AND_PUT_IN_CACHE";
        }
        __builtin_unreachable();
    }

    size_t first_offset = 0;
    String nextimpl_step_log_info;
    String last_caller_id;

    String query_id;
    bool enable_logging = false;
    String current_buffer_id;

    bool allow_seeks;
    [[maybe_unused]]bool use_external_buffer;
    CurrentMetrics::Increment metric_increment{CurrentMetrics::FilesystemCacheReadBuffers};
    ProfileEvents::Counters current_file_segment_counters;

    FileCache::QueryContextHolder query_context_holder;

    bool is_persistent;
};

}<|MERGE_RESOLUTION|>--- conflicted
+++ resolved
@@ -26,7 +26,7 @@
 
     CachedOnDiskReadBufferFromFile(
         const String & source_file_path_,
-        const IFileCache::Key & cache_key_,
+        const FileCache::Key & cache_key_,
         FileCachePtr cache_,
         ImplementationBufferCreator implementation_buffer_creator_,
         const ReadSettings & settings_,
@@ -91,13 +91,9 @@
     bool writeCache(char * data, size_t size, size_t offset, FileSegment & file_segment);
 
     Poco::Logger * log;
-<<<<<<< HEAD:src/Disks/IO/CachedOnDiskReadBufferFromFile.h
-    IFileCache::Key cache_key;
+    FileCache::Key cache_key;
     String source_file_path;
-=======
-    FileCache::Key cache_key;
-    String remote_fs_object_path;
->>>>>>> upstream/master:src/Disks/IO/CachedReadBufferFromRemoteFS.h
+
     FileCachePtr cache;
     ReadSettings settings;
 
