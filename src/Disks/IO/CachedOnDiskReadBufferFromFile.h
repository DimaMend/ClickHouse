--- conflicted
+++ resolved
@@ -90,13 +90,10 @@
 
     bool writeCache(char * data, size_t size, size_t offset, FileSegment & file_segment);
 
-<<<<<<< HEAD
-    bool canStartFromCache(size_t current_offset, const FileSegment & file_segment) const;
 
     void prepareForSkipCache(FileSegment & file_segment);
-=======
-    static bool canStartFromCache(size_t current_offset, const FileSegment & file_segment);
->>>>>>> 14b256f6
+
+    bool canStartFromCache(size_t current_offset, const FileSegment & file_segment) const;
 
     Poco::Logger * log;
     FileCache::Key cache_key;
