--- conflicted
+++ resolved
@@ -43,11 +43,7 @@
     auto remote_file_reader_creator = [=, this]()
     {
         return std::make_unique<ReadBufferFromS3>(
-<<<<<<< HEAD
-            client_ptr, bucket, fs::path(metadata.remote_fs_root_path) / path, version_id, max_single_read_retries,
-=======
-            client_ptr, bucket, fs::path(common_path_prefix) / path, max_single_read_retries,
->>>>>>> 43de4827
+            client_ptr, bucket, fs::path(common_path_prefix) / path, version_id, max_single_read_retries,
             settings, /* use_external_buffer */true, /* offset */ 0, read_until_position, /* restricted_seek */true);
     };
 
