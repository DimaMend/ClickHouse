#pragma once

#include <Disks/ObjectStorages/IObjectStorage.h>
#include <IO/AsynchronousReader.h>
#include <IO/ReadBufferFromFile.h>
#include <IO/ReadSettings.h>
<<<<<<< HEAD
=======
#include "IO/FileEncryptionCommon.h"
>>>>>>> e1b4ea15
#include "config.h"

namespace Poco { class Logger; }

namespace DB
{
class FilesystemCacheLog;

/**
 * Remote disk might need to split one clickhouse file into multiple files in remote fs.
 * This class works like a proxy to allow transition from one file into multiple.
 */
class ReadBufferFromRemoteFSGather final : public ReadBufferFromFileBase
{
friend class ReadIndirectBufferFromRemoteFS;

public:
<<<<<<< HEAD
    using ReadBufferCreator = std::function<std::unique_ptr<ReadBufferFromFileBase>(bool restricted_seek, const std::string & path)>;
=======
    using ReadBufferCreator = std::function<std::unique_ptr<ReadBufferFromFileBase>(
        const std::string & path, size_t read_until_position, bool use_external_buffer)>;
>>>>>>> e1b4ea15

    ReadBufferFromRemoteFSGather(
        ReadBufferCreator && read_buffer_creator_,
        const StoredObjects & blobs_to_read_,
        const std::string & cache_path_prefix_,
        const ReadSettings & settings_,
        std::shared_ptr<FilesystemCacheLog> cache_log_,
        bool use_external_buffer_);

    ~ReadBufferFromRemoteFSGather() override;

    String getFileName() const override { return current_object.remote_path; }

    String getInfoForLog() override { return current_buf ? current_buf->getInfoForLog() : ""; }

    void setReadUntilPosition(size_t position) override;

    void setReadUntilEnd() override { return setReadUntilPosition(getFileSize()); }

    size_t getFileSize() override { return getTotalSize(blobs_to_read); }

    size_t getFileOffsetOfBufferEnd() const override { return file_offset_of_buffer_end; }

    off_t seek(off_t offset, int whence) override;

    off_t getPosition() override { return file_offset_of_buffer_end - available(); }

    bool isSeekCheap() override;

    bool isContentCached(size_t offset, size_t size) override;

private:
    SeekableReadBufferPtr createImplementationBuffer(const StoredObject & object, size_t start_offset);

    bool nextImpl() override;

    void initialize();

    bool readImpl();

    bool moveToNextBuffer();

    void appendUncachedReadInfo();

    void reset();

    const ReadSettings settings;
    const StoredObjects blobs_to_read;
    const ReadBufferCreator read_buffer_creator;
    const std::string cache_path_prefix;
    const std::shared_ptr<FilesystemCacheLog> cache_log;
    const String query_id;
    const bool use_external_buffer;
    const bool with_file_cache;
    const bool with_page_cache;

    size_t read_until_position = 0;
    size_t file_offset_of_buffer_end = 0;

    StoredObject current_object;
    size_t current_buf_idx = 0;
    SeekableReadBufferPtr current_buf;

    LoggerPtr log;
};

size_t chooseBufferSizeForRemoteReading(const DB::ReadSettings & settings, size_t file_size);
}<|MERGE_RESOLUTION|>--- conflicted
+++ resolved
@@ -4,10 +4,7 @@
 #include <IO/AsynchronousReader.h>
 #include <IO/ReadBufferFromFile.h>
 #include <IO/ReadSettings.h>
-<<<<<<< HEAD
-=======
 #include "IO/FileEncryptionCommon.h"
->>>>>>> e1b4ea15
 #include "config.h"
 
 namespace Poco { class Logger; }
@@ -25,12 +22,11 @@
 friend class ReadIndirectBufferFromRemoteFS;
 
 public:
-<<<<<<< HEAD
-    using ReadBufferCreator = std::function<std::unique_ptr<ReadBufferFromFileBase>(bool restricted_seek, const std::string & path)>;
-=======
     using ReadBufferCreator = std::function<std::unique_ptr<ReadBufferFromFileBase>(
-        const std::string & path, size_t read_until_position, bool use_external_buffer)>;
->>>>>>> e1b4ea15
+        const std::string & path,
+        size_t read_until_position,
+        bool use_external_buffer,
+        bool restricted_seek)>;
 
     ReadBufferFromRemoteFSGather(
         ReadBufferCreator && read_buffer_creator_,
