--- conflicted
+++ resolved
@@ -103,13 +103,9 @@
     ReadBufferFromS3Gather(
         std::shared_ptr<Aws::S3::S3Client> client_ptr_,
         const String & bucket_,
-<<<<<<< HEAD
         const String & version_id_,
-        IDiskRemote::Metadata metadata_,
-=======
         const std::string & common_path_prefix_,
         const BlobsPathToSize & blobs_to_read_,
->>>>>>> 43de4827
         size_t max_single_read_retries_,
         const ReadSettings & settings_)
         : ReadBufferFromRemoteFSGather(common_path_prefix_, blobs_to_read_, settings_)
