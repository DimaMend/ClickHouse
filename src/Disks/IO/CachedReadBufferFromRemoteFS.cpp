#include "CachedReadBufferFromRemoteFS.h"

#include <Common/assert_cast.h>
#include <Common/hex.h>
#include <Disks/IO/createReadBufferFromFileBase.h>
#include <IO/ReadBufferFromFile.h>
#include <base/scope_guard.h>


namespace ProfileEvents
{
    extern const Event RemoteFSReadBytes;
    extern const Event RemoteFSCacheReadBytes;
    extern const Event RemoteFSCacheDownloadBytes;
}

namespace DB
{

namespace ErrorCodes
{
    extern const int CANNOT_SEEK_THROUGH_FILE;
    extern const int LOGICAL_ERROR;
}

CachedReadBufferFromRemoteFS::CachedReadBufferFromRemoteFS(
    const String & remote_fs_object_path_,
    FileCachePtr cache_,
    RemoteFSFileReaderCreator remote_file_reader_creator_,
    const ReadSettings & settings_,
    size_t read_until_position_)
    : SeekableReadBuffer(nullptr, 0)
#ifndef NDEBUG
    , log(&Poco::Logger::get("CachedReadBufferFromRemoteFS(" + remote_fs_object_path_ + ")"))
#else
    , log(&Poco::Logger::get("CachedReadBufferFromRemoteFS"))
#endif
    , cache_key(cache_->hash(remote_fs_object_path_))
    , remote_fs_object_path(remote_fs_object_path_)
    , cache(cache_)
    , settings(settings_)
    , read_until_position(read_until_position_)
    , remote_file_reader_creator(remote_file_reader_creator_)
{
}

void CachedReadBufferFromRemoteFS::initialize(size_t offset, size_t size)
{

    if (settings.read_from_filesystem_cache_if_exists_otherwise_bypass_cache)
    {
        file_segments_holder.emplace(cache->get(cache_key, offset, size));
    }
    else
    {
        file_segments_holder.emplace(cache->getOrSet(cache_key, offset, size));
    }

    /**
     * Segments in returned list are ordered in ascending order and represent a full contiguous
     * interval (no holes). Each segment in returned list has state: DOWNLOADED, DOWNLOADING or EMPTY.
     */
    if (file_segments_holder->file_segments.empty())
        throw Exception(ErrorCodes::LOGICAL_ERROR, "List of file segments cannot be empty");

    LOG_TEST(log, "Having {} file segments to read", file_segments_holder->file_segments.size());
    current_file_segment_it = file_segments_holder->file_segments.begin();

    initialized = true;
}

SeekableReadBufferPtr CachedReadBufferFromRemoteFS::getCacheReadBuffer(size_t offset) const
{
    auto path = cache->getPathInLocalCache(cache_key, offset);
    auto buf = std::make_shared<ReadBufferFromFile>(path, settings.local_fs_buffer_size);
    if (buf->size() == 0)
        throw Exception(ErrorCodes::LOGICAL_ERROR, "Attempt to read from an empty cache file: {}", path);
    return buf;
}

SeekableReadBufferPtr CachedReadBufferFromRemoteFS::getRemoteFSReadBuffer(FileSegmentPtr & file_segment, ReadType read_type_)
{
    switch (read_type_)
    {
        case ReadType::REMOTE_FS_READ_AND_PUT_IN_CACHE:
        {
            /**
            * Each downloader is elected to download at most buffer_size bytes and then any other can
            * continue. The one who continues download should reuse download buffer.
            *
            * TODO: Also implementation (s3, hdfs, web) buffer might be passed through file segments.
            * E.g. consider for query1 and query2 we need intersecting ranges like this:
            *
            *     [___________]         -- read_range_1 for query1
            *        [_______________]  -- read_range_2 for query2
            *     ^___________^______^
            *     | segment1 | segment2
            *
            * So query2 can reuse implementation buffer, which downloaded segment1.
            * Implementation buffer from segment1 is passed to segment2 once segment1 is loaded.
            */

            auto remote_fs_segment_reader = file_segment->getRemoteFileReader();

            if (remote_fs_segment_reader)
                return remote_fs_segment_reader;

            remote_fs_segment_reader = remote_file_reader_creator();
            file_segment->setRemoteFileReader(remote_fs_segment_reader);

            return remote_fs_segment_reader;
        }
        case ReadType::REMOTE_FS_READ_BYPASS_CACHE:
        {
            /// Result buffer is owned only by current buffer -- not shareable like in the case above.

            if (remote_file_reader && remote_file_reader->getFileOffsetOfBufferEnd() == file_offset_of_buffer_end)
                return remote_file_reader;

            remote_file_reader = remote_file_reader_creator();
            return remote_file_reader;
        }
        default:
            throw Exception(ErrorCodes::LOGICAL_ERROR,
                            "Cannot use remote filesystem reader with read type: {}", toString(read_type));
    }
}

SeekableReadBufferPtr CachedReadBufferFromRemoteFS::getReadBufferForFileSegment(FileSegmentPtr & file_segment)
{
    auto range = file_segment->range();

    size_t wait_download_max_tries = settings.filesystem_cache_max_wait_sec;
    size_t wait_download_tries = 0;

    auto download_state = file_segment->state();

    if (settings.read_from_filesystem_cache_if_exists_otherwise_bypass_cache)
    {
        if (download_state == FileSegment::State::DOWNLOADED)
        {
            read_type = ReadType::CACHED;
            return getCacheReadBuffer(range.left);
        }
        else
        {
            read_type = ReadType::REMOTE_FS_READ_BYPASS_CACHE;
            return getRemoteFSReadBuffer(file_segment, read_type);
        }
    }

    while (true)
    {
        switch (download_state)
        {
            case FileSegment::State::SKIP_CACHE:
            {
                read_type = ReadType::REMOTE_FS_READ_BYPASS_CACHE;
                return getRemoteFSReadBuffer(file_segment, read_type);
            }
            case FileSegment::State::EMPTY:
            {
                auto downloader_id = file_segment->getOrSetDownloader();
                if (downloader_id == file_segment->getCallerId())
                {
                    if (file_offset_of_buffer_end == file_segment->getDownloadOffset())
                    {
                        read_type = ReadType::REMOTE_FS_READ_AND_PUT_IN_CACHE;
                        return getRemoteFSReadBuffer(file_segment, read_type);
                    }
                    else
                    {
                        ///                      segment{k}
                        /// cache:           [______|___________
                        ///                         ^
                        ///                         download_offset
                        /// requested_range:            [__________]
                        ///                             ^
                        ///                             file_offset_of_buffer_end
                        assert(file_offset_of_buffer_end > file_segment->getDownloadOffset());
                        bytes_to_predownload = file_offset_of_buffer_end - file_segment->getDownloadOffset();

                        read_type = ReadType::REMOTE_FS_READ_AND_PUT_IN_CACHE;
                        return getRemoteFSReadBuffer(file_segment, read_type);
                    }
                }
                else
                {
                    download_state = file_segment->state();
                    continue;
                }
            }
            case FileSegment::State::DOWNLOADING:
            {
                size_t download_offset = file_segment->getDownloadOffset();
                bool can_start_from_cache = download_offset > file_offset_of_buffer_end;

                /// If file segment is being downloaded but we can already read from already downloaded part, do that.
                if (can_start_from_cache)
                {
                    ///                      segment{k} state: DOWNLOADING
                    /// cache:           [______|___________
                    ///                         ^
                    ///                         download_offset (in progress)
                    /// requested_range:    [__________]
                    ///                     ^
                    ///                     file_offset_of_buffer_end

                    read_type = ReadType::CACHED;
                    return getCacheReadBuffer(range.left);
                }

                if (wait_download_tries++ < wait_download_max_tries)
                {
                    download_state = file_segment->wait();
                }
                else
                {
                    download_state = FileSegment::State::SKIP_CACHE;
                }

                continue;
            }
            case FileSegment::State::DOWNLOADED:
            {
                read_type = ReadType::CACHED;
                return getCacheReadBuffer(range.left);
            }
            case FileSegment::State::PARTIALLY_DOWNLOADED:
            {
                auto downloader_id = file_segment->getOrSetDownloader();
                if (downloader_id == file_segment->getCallerId())
                {
                    size_t download_offset = file_segment->getDownloadOffset();
                    bool can_start_from_cache = download_offset > file_offset_of_buffer_end;

                    LOG_TEST(log, "Current download offset: {}, file offset of buffer end: {}", download_offset, file_offset_of_buffer_end);

                    if (can_start_from_cache)
                    {
                        ///                      segment{k}
                        /// cache:           [______|___________
                        ///                         ^
                        ///                         download_offset
                        /// requested_range:    [__________]
                        ///                     ^
                        ///                     file_offset_of_buffer_end

                        read_type = ReadType::CACHED;
                        file_segment->resetDownloader();
                        return getCacheReadBuffer(range.left);
                    }

                    if (download_offset < file_offset_of_buffer_end)
                    {
                        ///                   segment{1}
                        /// cache:         [_____|___________
                        ///                      ^
                        ///                      download_offset
                        /// requested_range:          [__________]
                        ///                           ^
                        ///                           file_offset_of_buffer_end

                        assert(file_offset_of_buffer_end > file_segment->getDownloadOffset());
                        bytes_to_predownload = file_offset_of_buffer_end - file_segment->getDownloadOffset();
                    }

                    download_offset = file_segment->getDownloadOffset();
                    can_start_from_cache = download_offset > file_offset_of_buffer_end;
                    assert(!can_start_from_cache);

                    read_type = ReadType::REMOTE_FS_READ_AND_PUT_IN_CACHE;
                    return getRemoteFSReadBuffer(file_segment, read_type);
                }

                download_state = file_segment->state();
                continue;
            }
            case FileSegment::State::PARTIALLY_DOWNLOADED_NO_CONTINUATION:
            {
                size_t download_offset = file_segment->getDownloadOffset();
                bool can_start_from_cache = download_offset > file_offset_of_buffer_end;

                if (can_start_from_cache)
                {
                    read_type = ReadType::CACHED;
                    return getCacheReadBuffer(range.left);
                }
                else
                {
                    read_type = ReadType::REMOTE_FS_READ_BYPASS_CACHE;
                    return getRemoteFSReadBuffer(file_segment, read_type);
                }
            }
        }
    }
}

SeekableReadBufferPtr CachedReadBufferFromRemoteFS::getImplementationBuffer(FileSegmentPtr & file_segment)
{
    assert(!file_segment->isDownloader());
    assert(file_offset_of_buffer_end >= file_segment->range().left);

    auto range = file_segment->range();
    bytes_to_predownload = 0;

    auto read_buffer_for_file_segment = getReadBufferForFileSegment(file_segment);

    [[maybe_unused]] auto download_current_segment = read_type == ReadType::REMOTE_FS_READ_AND_PUT_IN_CACHE;
    assert(download_current_segment == file_segment->isDownloader());

    assert(file_segment->range() == range);
    assert(file_offset_of_buffer_end >= range.left && file_offset_of_buffer_end <= range.right);

    LOG_TEST(log, "Current file segment: {}, read type: {}, current file offset: {}",
             range.toString(), toString(read_type), file_offset_of_buffer_end);

    read_buffer_for_file_segment->setReadUntilPosition(range.right + 1); /// [..., range.right]

    switch (read_type)
    {
        case ReadType::CACHED:
        {
#ifndef NDEBUG
            auto * file_reader = assert_cast<ReadBufferFromFile *>(read_buffer_for_file_segment.get());
            size_t file_size = file_reader->size();

            if (file_size == 0 || range.left + file_size <= file_offset_of_buffer_end)
                throw Exception(
                    ErrorCodes::LOGICAL_ERROR,
                    "Unexpected state of cache file. Cache file size: {}, cache file offset: {}, "
                    "expected file size to be non-zero and file downloaded size to exceed current file read offset (expected: {} > {})",
                    file_size, range.left, range.left + file_size, file_offset_of_buffer_end);
#endif

            size_t seek_offset = file_offset_of_buffer_end - range.left;

            if (file_offset_of_buffer_end < range.left)
                throw Exception(ErrorCodes::LOGICAL_ERROR, "Invariant failed. Expected {} > {} (current offset > file segment's start offset)", file_offset_of_buffer_end, range.left);

            read_buffer_for_file_segment->seek(seek_offset, SEEK_SET);

            break;
        }
        case ReadType::REMOTE_FS_READ_BYPASS_CACHE:
        {
            read_buffer_for_file_segment->seek(file_offset_of_buffer_end, SEEK_SET);
            break;
        }
        case ReadType::REMOTE_FS_READ_AND_PUT_IN_CACHE:
        {
            assert(file_segment->isDownloader());

            if (bytes_to_predownload)
            {
                size_t download_offset = file_segment->getDownloadOffset();
                read_buffer_for_file_segment->seek(download_offset, SEEK_SET);
            }
            else
            {
                read_buffer_for_file_segment->seek(file_offset_of_buffer_end, SEEK_SET);
            }

            auto download_offset = file_segment->getDownloadOffset();
            if (download_offset != static_cast<size_t>(read_buffer_for_file_segment->getPosition()))
            {
                auto impl_range = read_buffer_for_file_segment->getRemainingReadRange();
                throw Exception(
                    ErrorCodes::LOGICAL_ERROR,
                    "Buffer's offsets mismatch; cached buffer offset: {}, download_offset: {}, position: {}, implementation buffer offset: {}, "
                    "implementation buffer reading until: {}, file segment info: {}",
                    file_offset_of_buffer_end, download_offset, read_buffer_for_file_segment->getPosition(),
                    impl_range.left, *impl_range.right, file_segment->getInfoForLog());
            }

            break;
        }
    }

    return read_buffer_for_file_segment;
}

bool CachedReadBufferFromRemoteFS::completeFileSegmentAndGetNext()
{
    LOG_TEST(log, "Completed segment: {}", (*current_file_segment_it)->range().toString());

    auto file_segment_it = current_file_segment_it++;
    auto & file_segment = *file_segment_it;

    [[maybe_unused]] const auto & range = file_segment->range();
    assert(file_offset_of_buffer_end > range.right);

    LOG_TEST(log, "Removing file segment: {}, downloader: {}, state: {}",
             file_segment->range().toString(), file_segment->getDownloader(), file_segment->state());

    /// Do not hold pointer to file segment if it is not needed anymore
    /// so can become releasable and can be evicted from cache.
    file_segments_holder->file_segments.erase(file_segment_it);

    if (current_file_segment_it == file_segments_holder->file_segments.end())
        return false;

    implementation_buffer = getImplementationBuffer(*current_file_segment_it);

    if (read_type == ReadType::CACHED)
        (*current_file_segment_it)->incrementHitsCount();

    LOG_TEST(log, "New segment: {}", (*current_file_segment_it)->range().toString());
    return true;
}

void CachedReadBufferFromRemoteFS::predownload(FileSegmentPtr & file_segment)
{
    if (bytes_to_predownload)
    {
        /// Consider this case. Some user needed segment [a, b] and downloaded it partially.
        /// But before he called complete(state) or his holder called complete(),
        /// some other user, who needed segment [a', b'], a < a' < b', started waiting on [a, b] to be
        /// downloaded because it intersects with the range he needs.
        /// But then first downloader fails and second must continue. In this case we need to
        /// download from offset a'' < a', but return buffer from offset a'.
        LOG_TEST(log, "Bytes to predownload: {}, caller_id: {}", bytes_to_predownload, FileSegment::getCallerId());

        assert(implementation_buffer->getFileOffsetOfBufferEnd() == file_segment->getDownloadOffset());
        size_t current_offset = file_segment->getDownloadOffset();

        while (true)
        {
            if (!bytes_to_predownload || implementation_buffer->eof())
            {
                if (bytes_to_predownload)
                    throw Exception(
                        ErrorCodes::LOGICAL_ERROR,
                        "Failed to predownload remaining {} bytes. Current file segment: {}, current download offset: {}, expected: {}, "
                        "eof: {}",
                        bytes_to_predownload,
                        file_segment->range().toString(),
                        file_segment->getDownloadOffset(),
                        file_offset_of_buffer_end,
                        implementation_buffer->eof());

                auto result = implementation_buffer->hasPendingData();

                if (result)
                {
                    nextimpl_working_buffer_offset = implementation_buffer->offset();

                    auto download_offset = file_segment->getDownloadOffset();
                    if (download_offset != static_cast<size_t>(implementation_buffer->getPosition()) || download_offset != file_offset_of_buffer_end)
                        throw Exception(
                            ErrorCodes::LOGICAL_ERROR,
                            "Buffer's offsets mismatch after predownloading; download offset: {}, cached buffer offset: {}, implementation buffer offset: {}, "
                            "file segment info: {}", download_offset, file_offset_of_buffer_end, implementation_buffer->getPosition(), file_segment->getInfoForLog());
                }

                break;
            }

            size_t current_predownload_size = std::min(implementation_buffer->buffer().size(), bytes_to_predownload);

            if (file_segment->reserve(current_predownload_size))
            {
                LOG_TEST(log, "Left to predownload: {}, buffer size: {}", bytes_to_predownload, implementation_buffer->buffer().size());

                assert(file_segment->getDownloadOffset() == static_cast<size_t>(implementation_buffer->getPosition()));

                file_segment->write(implementation_buffer->buffer().begin(), current_predownload_size, current_offset);

                current_offset += current_predownload_size;

                bytes_to_predownload -= current_predownload_size;
                implementation_buffer->position() += current_predownload_size;
            }
            else
            {
                /// We were predownloading:
                ///                   segment{1}
                /// cache:         [_____|___________
                ///                      ^
                ///                      download_offset
                /// requested_range:          [__________]
                ///                           ^
                ///                           file_offset_of_buffer_end
                /// But space reservation failed.
                /// So get working and internal buffer from predownload buffer, get new download buffer,
                /// return buffer back, seek to actual position.
                /// We could reuse predownload buffer and just seek to needed position, but for now
                /// seek is only allowed once for ReadBufferForS3 - before call to nextImpl.
                /// TODO: allow seek more than once with seek avoiding.

                bytes_to_predownload = 0;
                file_segment->complete(FileSegment::State::PARTIALLY_DOWNLOADED_NO_CONTINUATION);

                read_type = ReadType::REMOTE_FS_READ_BYPASS_CACHE;

                swap(*implementation_buffer);
                working_buffer.resize(0);
                position() = working_buffer.end();

                implementation_buffer = getRemoteFSReadBuffer(file_segment, read_type);

                swap(*implementation_buffer);

                implementation_buffer->seek(file_offset_of_buffer_end, SEEK_SET);

                LOG_TEST(
                    log, "Predownload failed because of space limit. Will read from remote filesystem starting from offset: {}",
                    file_offset_of_buffer_end);

                break;
            }
        }
    }
}

bool CachedReadBufferFromRemoteFS::updateImplementationBufferIfNeeded()
{
    auto & file_segment = *current_file_segment_it;
    auto current_read_range = file_segment->range();
    auto current_state = file_segment->state();

    assert(current_read_range.left <= file_offset_of_buffer_end);
    assert(!file_segment->isDownloader());

    if (file_offset_of_buffer_end > current_read_range.right)
    {
        return completeFileSegmentAndGetNext();
    }

    if (read_type == ReadType::CACHED && current_state != FileSegment::State::DOWNLOADED)
    {
        /// If current read_type is ReadType::CACHED and file segment is not DOWNLOADED,
        /// it means the following case, e.g. we started from CacheReadBuffer and continue with RemoteFSReadBuffer.
        ///                      segment{k}
        /// cache:           [______|___________
        ///                         ^
        ///                         download_offset
        /// requested_range:    [__________]
        ///                     ^
        ///                     file_offset_of_buffer_end

        auto download_offset = file_segment->getDownloadOffset();
        if (download_offset == file_offset_of_buffer_end)
        {
            /// TODO: makes sense to reuse local file reader if we return here with CACHED read type again?
            implementation_buffer = getImplementationBuffer(*current_file_segment_it);

            return true;
        }
        else if (download_offset < file_offset_of_buffer_end)
            throw Exception(ErrorCodes::LOGICAL_ERROR, "Expected {} >= {} ({})", download_offset, file_offset_of_buffer_end, getInfoForLog());
    }

    if (read_type == ReadType::REMOTE_FS_READ_AND_PUT_IN_CACHE)
    {
        /**
        * ReadType::REMOTE_FS_READ_AND_PUT_IN_CACHE means that on previous getImplementationBuffer() call
        * current buffer successfully called file_segment->getOrSetDownloader() and became a downloader
        * for this file segment. However, the downloader's term has a lifespan of 1 nextImpl() call,
        * e.g. downloader reads buffer_size byte and calls completeBatchAndResetDownloader() and some other
        * thread can become a downloader if it calls getOrSetDownloader() faster.
        *
        * So downloader is committed to download only buffer_size bytes and then is not a downloader anymore,
        * because there is no guarantee on a higher level, that current buffer will not disappear without
        * being destructed till the end of query or without finishing the read range, which he was supposed
        * to read by marks range given to him. Therefore, each nextImpl() call, in case of
        * READ_AND_PUT_IN_CACHE, starts with getOrSetDownloader().
        */
        implementation_buffer = getImplementationBuffer(*current_file_segment_it);
    }

    return true;
}

bool CachedReadBufferFromRemoteFS::nextImpl()
{
    try
    {
        return nextImplStep();
    }
    catch (Exception & e)
    {
        e.addMessage("Cache info: {}", nextimpl_step_log_info);
        throw;
    }
}

bool CachedReadBufferFromRemoteFS::nextImplStep()
{
    last_caller_id = FileSegment::getCallerId();

    assertCorrectness();

    if (!initialized)
        initialize(file_offset_of_buffer_end, getTotalSizeToRead());

    if (current_file_segment_it == file_segments_holder->file_segments.end())
        return false;

    SCOPE_EXIT({
        /// Save state of current file segment before it is completed.
        try
        {
            nextimpl_step_log_info = getInfoForLog();

            if (current_file_segment_it == file_segments_holder->file_segments.end())
                return;

            auto & file_segment = *current_file_segment_it;

<<<<<<< HEAD
            bool download_current_segment = read_type == ReadType::REMOTE_FS_READ_AND_PUT_IN_CACHE;
            if (download_current_segment)
=======
        bool download_current_segment = read_type == ReadType::REMOTE_FS_READ_AND_PUT_IN_CACHE;
        if (download_current_segment)
        {
            try
            {
                bool need_complete_file_segment = file_segment->isDownloader();
                if (need_complete_file_segment)
                    file_segment->completeBatchAndResetDownloader();
            }
            catch (...)
>>>>>>> 4d667301
            {
                try
                {
                    bool file_segment_already_completed = !file_segment->isDownloader();
                    if (!file_segment_already_completed)
                        file_segment->completeBatchAndResetDownloader();
                }
                catch (...)
                {
                    tryLogCurrentException(__PRETTY_FUNCTION__);
                }
            }
            assert(!file_segment->isDownloader());
        }
        catch (Exception & e)
        {
            e.addMessage("while exiting from nextImpl()");
        }
    });

    bytes_to_predownload = 0;

    if (implementation_buffer)
    {
        bool can_read_further = updateImplementationBufferIfNeeded();
        if (!can_read_further)
            return false;
    }
    else
    {
        implementation_buffer = getImplementationBuffer(*current_file_segment_it);

        if (read_type == ReadType::CACHED)
            (*current_file_segment_it)->incrementHitsCount();
    }

    assert(!internal_buffer.empty());
    swap(*implementation_buffer);

    auto & file_segment = *current_file_segment_it;
    auto current_read_range = file_segment->range();

    LOG_TEST(log, "Current segment: {}, downloader: {}, current count: {}, position: {}",
             current_read_range.toString(), file_segment->getDownloader(), implementation_buffer->count(), implementation_buffer->getPosition());

    assert(current_read_range.left <= file_offset_of_buffer_end);
    assert(current_read_range.right >= file_offset_of_buffer_end);

    bool result = false;
    size_t size = 0;

    size_t needed_to_predownload = bytes_to_predownload;
    if (needed_to_predownload)
    {
        predownload(file_segment);

        result = implementation_buffer->hasPendingData();
        size = implementation_buffer->available();
    }

    auto download_current_segment = read_type == ReadType::REMOTE_FS_READ_AND_PUT_IN_CACHE;
    if (download_current_segment != file_segment->isDownloader())
        throw Exception(
            ErrorCodes::LOGICAL_ERROR,
            "Incorrect segment state. Having read type: {}, Caller id: {}, downloader id: {}, file segment state: {}",
            toString(read_type), file_segment->getCallerId(), file_segment->getDownloader(), file_segment->state());

    if (!result)
    {
#ifndef NDEBUG
        if (auto * cache_file_reader = typeid_cast<ReadBufferFromFile *>(implementation_buffer.get()))
        {
            auto cache_file_size = cache_file_reader->size();
            if (cache_file_size == 0)
                throw Exception(
                    ErrorCodes::LOGICAL_ERROR,
                    "Attempt to read from an empty cache file: {} (just before actual read)",
                    cache_file_size);
        }
#endif

        result = implementation_buffer->next();
        size = implementation_buffer->buffer().size();
    }

    if (result)
    {
        if (download_current_segment)
        {
            assert(file_offset_of_buffer_end + size - 1 <= file_segment->range().right);

            if (file_segment->reserve(size))
            {
                assert(file_segment->getDownloadOffset() == static_cast<size_t>(implementation_buffer->getPosition()));

                file_segment->write(needed_to_predownload ? implementation_buffer->position() : implementation_buffer->buffer().begin(), size, file_offset_of_buffer_end);

                assert(file_segment->getDownloadOffset() <= file_segment->range().right + 1);
                assert(std::next(current_file_segment_it) == file_segments_holder->file_segments.end() || file_segment->getDownloadOffset() == implementation_buffer->getFileOffsetOfBufferEnd());
            }
            else
            {
                download_current_segment = false;
                file_segment->complete(FileSegment::State::PARTIALLY_DOWNLOADED_NO_CONTINUATION);
                LOG_DEBUG(log, "No space left in cache, will continue without cache download");
            }
        }

        switch (read_type)
        {
            case ReadType::CACHED:
            {
                ProfileEvents::increment(ProfileEvents::RemoteFSCacheReadBytes, size);
                break;
            }
            case ReadType::REMOTE_FS_READ_BYPASS_CACHE:
            {
                ProfileEvents::increment(ProfileEvents::RemoteFSReadBytes, size);
                break;
            }
            case ReadType::REMOTE_FS_READ_AND_PUT_IN_CACHE:
            {
                ProfileEvents::increment(ProfileEvents::RemoteFSReadBytes, size);
                ProfileEvents::increment(ProfileEvents::RemoteFSCacheDownloadBytes, size);
                break;
            }
        }

        /// - If last file segment was read from remote fs, then we read up to segment->range().right, but
        /// the requested right boundary could be segment->range().left < requested_right_boundary <  segment->range().right.
        /// Therefore need to resize to a smaller size. And resize must be done after write into cache.
        /// - If last file segment was read from local fs, then we could read more than file_segemnt->range().right, so resize is also needed.
        if (std::next(current_file_segment_it) == file_segments_holder->file_segments.end())
        {
            size_t remaining_size_to_read = std::min(current_read_range.right, read_until_position - 1) - file_offset_of_buffer_end + 1;
            size = std::min(size, remaining_size_to_read);
            assert(implementation_buffer->buffer().size() >= nextimpl_working_buffer_offset + size);
            implementation_buffer->buffer().resize(nextimpl_working_buffer_offset + size);
        }

        file_offset_of_buffer_end += size;
    }

    swap(*implementation_buffer);

    try
    {
        if (download_current_segment)
            file_segment->completeBatchAndResetDownloader();
    }
    catch (Exception & e)
    {
        e.addMessage("which finilizing current batch. Info: " + file_segment->getInfoForLog());
    }

    assert(!file_segment->isDownloader());

    LOG_TEST(log,
             "Key: {}. Returning with {} bytes, buffer position: {} (offset: {}, predownloaded: {}), "
             "buffer available: {}, current range: {}, current offset: {}, file segment state: {}, download offset: {}, read_type: {}, "
             "reading until position: {}, started with offset: {}, remaining ranges: {}",
             getHexUIntLowercase(cache_key), working_buffer.size(), getPosition(), offset(), needed_to_predownload,
             available(), current_read_range.toString(),
             file_offset_of_buffer_end, FileSegment::stateToString(file_segment->state()), file_segment->getDownloadOffset(), toString(read_type),
             read_until_position, first_offset, file_segments_holder->toString());

    if (size == 0 && file_offset_of_buffer_end < read_until_position)
    {
        std::optional<size_t> cache_file_size;
        if (auto * cache_file_reader = assert_cast<ReadBufferFromFile *>(implementation_buffer.get()))
            cache_file_size = cache_file_reader->size();

         throw Exception(ErrorCodes::LOGICAL_ERROR,
                         "Having zero bytes, but range is not finished: file offset: {}, reading until: {}, read type: {}, cache file size: {}",
                         file_offset_of_buffer_end, read_until_position, toString(read_type), cache_file_size ? std::to_string(*cache_file_size) : "None");
    }

    return result;
}

off_t CachedReadBufferFromRemoteFS::seek(off_t offset, int whence)
{
    if (initialized)
        throw Exception(ErrorCodes::CANNOT_SEEK_THROUGH_FILE,
                        "Seek is allowed only before first read attempt from the buffer");

    if (whence != SEEK_SET)
        throw Exception(ErrorCodes::CANNOT_SEEK_THROUGH_FILE, "Only SEEK_SET allowed");

    first_offset = offset;
    file_offset_of_buffer_end = offset;
    size_t size = getTotalSizeToRead();
    initialize(offset, size);

    return offset;
}

size_t CachedReadBufferFromRemoteFS::getTotalSizeToRead()
{
    /// Last position should be guaranteed to be set, as at least we always know file size.
    if (!read_until_position)
        throw Exception(ErrorCodes::LOGICAL_ERROR, "Last position was not set");

    /// On this level should be guaranteed that read size is non-zero.
    if (file_offset_of_buffer_end >= read_until_position)
        throw Exception(ErrorCodes::LOGICAL_ERROR, "Read boundaries mismatch. Expected {} < {}",
                        file_offset_of_buffer_end, read_until_position);

    return read_until_position - file_offset_of_buffer_end;
}

void CachedReadBufferFromRemoteFS::setReadUntilPosition(size_t)
{
    throw Exception(ErrorCodes::LOGICAL_ERROR, "Method `setReadUntilPosition()` not allowed");
}

off_t CachedReadBufferFromRemoteFS::getPosition()
{
    return file_offset_of_buffer_end - available();
}

std::optional<size_t> CachedReadBufferFromRemoteFS::getLastNonDownloadedOffset() const
{
    if (!file_segments_holder)
        throw Exception(ErrorCodes::LOGICAL_ERROR, "File segments holder not initialized");

    const auto & file_segments = file_segments_holder->file_segments;
    for (auto it = file_segments.rbegin(); it != file_segments.rend(); ++it)
    {
        const auto & file_segment = *it;
        if (file_segment->state() != FileSegment::State::DOWNLOADED)
            return file_segment->range().right;
    }

    return std::nullopt;
}

void CachedReadBufferFromRemoteFS::assertCorrectness() const
{
    if (IFileCache::isReadOnly() && !settings.read_from_filesystem_cache_if_exists_otherwise_bypass_cache)
        throw Exception(ErrorCodes::LOGICAL_ERROR, "Cache usage is not allowed");
}

String CachedReadBufferFromRemoteFS::getInfoForLog()
{
    String implementation_buffer_read_range_str;
    if (implementation_buffer)
    {
        auto read_range = implementation_buffer->getRemainingReadRange();
        implementation_buffer_read_range_str = std::to_string(read_range.left) + '-' + (read_range.right ? std::to_string(*read_range.right) : "None");
    }
    else
        implementation_buffer_read_range_str = "None";

    auto current_file_segment_info = current_file_segment_it == file_segments_holder->file_segments.end() ? "None" : (*current_file_segment_it)->getInfoForLog();

    return fmt::format("Buffer path: {}, hash key: {}, file_offset_of_buffer_end: {}, internal buffer remaining read range: {}, "
                       "read_type: {}, last caller: {}, file segment info: {}",
                       remote_fs_object_path,
                       getHexUIntLowercase(cache_key),
                       file_offset_of_buffer_end,
                       implementation_buffer_read_range_str,
                       toString(read_type),
                       last_caller_id,
                       current_file_segment_info);
}

}<|MERGE_RESOLUTION|>--- conflicted
+++ resolved
@@ -608,21 +608,8 @@
 
             auto & file_segment = *current_file_segment_it;
 
-<<<<<<< HEAD
             bool download_current_segment = read_type == ReadType::REMOTE_FS_READ_AND_PUT_IN_CACHE;
             if (download_current_segment)
-=======
-        bool download_current_segment = read_type == ReadType::REMOTE_FS_READ_AND_PUT_IN_CACHE;
-        if (download_current_segment)
-        {
-            try
-            {
-                bool need_complete_file_segment = file_segment->isDownloader();
-                if (need_complete_file_segment)
-                    file_segment->completeBatchAndResetDownloader();
-            }
-            catch (...)
->>>>>>> 4d667301
             {
                 try
                 {
