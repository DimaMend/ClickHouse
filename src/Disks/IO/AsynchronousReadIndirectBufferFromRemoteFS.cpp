--- conflicted
+++ resolved
@@ -2,12 +2,8 @@
 
 #include <Common/Stopwatch.h>
 #include <Common/logger_useful.h>
-<<<<<<< HEAD
 #include <Common/getRandomASCIIString.h>
-#include <Storages/ElapsedTimeProfileEventIncrement.h>
-=======
 #include <Common/ElapsedTimeProfileEventIncrement.h>
->>>>>>> f791d543
 #include <Disks/IO/ReadBufferFromRemoteFSGather.h>
 #include <Disks/IO/ThreadPoolRemoteFSReader.h>
 #include <Interpreters/FilesystemReadPrefetchesLog.h>
@@ -233,14 +229,12 @@
     if (!hasPendingDataToRead())
         return false;
 
-<<<<<<< HEAD
-    Stopwatch watch;
     size_t size, offset;
-    CurrentMetrics::Increment metric_increment{CurrentMetrics::AsynchronousReadWait};
 
     if (prefetch_future.valid())
     {
-        ElapsedUSProfileEventIncrement measure_time(ProfileEvents::AsynchronousReadWaitMicroseconds);
+        ProfileEventTimeIncrement<Microseconds> watch(ProfileEvents::AsynchronousRemoteReadWaitMicroseconds);
+        CurrentMetrics::Increment metric_increment{CurrentMetrics::AsynchronousReadWait};
 
         std::tie(size, offset) = prefetch_future.get();
         prefetch_future = {};
@@ -256,10 +250,11 @@
     }
     else
     {
-        ElapsedUSProfileEventIncrement measure_time(ProfileEvents::AsynchronousReadWaitMicroseconds);
+        ProfileEventTimeIncrement<Microseconds> watch(ProfileEvents::AsynchronousRemoteReadWaitMicroseconds);
 
         chassert(memory.size() == read_settings.remote_fs_buffer_size);
-        std::tie(size, offset) = asyncReadInto(memory.data(), memory.size(), 0).get();
+        std::tie(size, offset) = impl->readInto(memory.data(), memory.size(), file_offset_of_buffer_end, bytes_to_ignore);
+        bytes_to_ignore = 0;
 
         ProfileEvents::increment(ProfileEvents::RemoteFSUnprefetchedReads);
         ProfileEvents::increment(ProfileEvents::RemoteFSUnprefetchedBytes, size);
@@ -277,42 +272,6 @@
         pos = working_buffer.begin();
     }
 
-=======
-    size_t size, offset;
-
-    if (prefetch_future.valid())
-    {
-        ProfileEventTimeIncrement<Microseconds> watch(ProfileEvents::AsynchronousRemoteReadWaitMicroseconds);
-        CurrentMetrics::Increment metric_increment{CurrentMetrics::AsynchronousReadWait};
-
-        std::tie(size, offset) = prefetch_future.get();
-        prefetch_future = {};
-        prefetch_buffer.swap(memory);
-
-        ProfileEvents::increment(ProfileEvents::RemoteFSPrefetchedReads);
-    }
-    else
-    {
-        ProfileEventTimeIncrement<Microseconds> watch(ProfileEvents::AsynchronousRemoteReadWaitMicroseconds);
-
-        chassert(memory.size() == read_settings.remote_fs_buffer_size);
-        std::tie(size, offset) = impl->readInto(memory.data(), memory.size(), file_offset_of_buffer_end, bytes_to_ignore);
-        bytes_to_ignore = 0;
-
-        ProfileEvents::increment(ProfileEvents::RemoteFSUnprefetchedReads);
-    }
-
-    chassert(size >= offset);
-    size_t bytes_read = size - offset;
-    if (bytes_read)
-    {
-        /// Adjust the working buffer so that it ignores `offset` bytes.
-        internal_buffer = Buffer(memory.data(), memory.data() + memory.size());
-        working_buffer = Buffer(memory.data() + offset, memory.data() + size);
-        pos = working_buffer.begin();
-    }
-
->>>>>>> f791d543
     file_offset_of_buffer_end = impl->getFileOffsetOfBufferEnd();
 
     /// In case of multiple files for the same file in clickhouse (i.e. log family)
@@ -321,7 +280,6 @@
     assert(file_offset_of_buffer_end >= impl->getImplementationBufferOffset());
     assert(file_offset_of_buffer_end <= impl->getFileSize());
 
-<<<<<<< HEAD
     // if (bytes_read)
     // {
     //     /// Prefetch next data. Will do nothing if the requested range
@@ -329,8 +287,6 @@
     //     prefetch();
     // }
 
-=======
->>>>>>> f791d543
     return bytes_read;
 }
 
