--- conflicted
+++ resolved
@@ -167,25 +167,12 @@
             CurrentMetrics::Increment metric_increment{CurrentMetrics::AsynchronousReadWait};
             auto result = prefetch_future.get();
             size = result.size;
-<<<<<<< HEAD
-            auto offset = result.offset;
+            offset = result.offset;
             LOG_TEST(log, "Current size: {}, offset: {}", size, offset);
-            assert(offset < size);
-
-            if (size)
-            {
-                memory.swap(prefetch_buffer);
-                size -= offset;
-                set(memory.data() + offset, size);
-                working_buffer.resize(size);
-                file_offset_of_buffer_end += size;
-            }
-=======
-            offset = result.offset;
+
             /// If prefetch_future is valid, size should always be greater than zero.
             assert(offset < size && size > 0);
             ProfileEvents::increment(ProfileEvents::AsynchronousReadWaitMicroseconds, watch.elapsedMicroseconds());
->>>>>>> c44aeda2
         }
 
         prefetch_buffer.swap(memory);
@@ -199,13 +186,10 @@
         auto result = readInto(memory.data(), memory.size()).get();
         size = result.size;
         auto offset = result.offset;
-<<<<<<< HEAD
+
         LOG_TEST(log, "Current size: {}, offset: {}", size, offset);
-        assert(offset < size);
-
-=======
         assert(offset < size || size == 0);
->>>>>>> c44aeda2
+
         if (size)
         {
             /// Adjust the working buffer so that it ignores `offset` bytes.
@@ -213,13 +197,8 @@
         }
     }
 
-<<<<<<< HEAD
-    if (file_offset_of_buffer_end != impl->getFileOffsetOfBufferEnd())
-        throw Exception(ErrorCodes::LOGICAL_ERROR, "Expected equality {} == {}. It's a bug", file_offset_of_buffer_end, impl->getFileOffsetOfBufferEnd());
-
-=======
     file_offset_of_buffer_end = impl->offset();
->>>>>>> c44aeda2
+
     prefetch_future = {};
     return size;
 }
@@ -289,10 +268,6 @@
     * Lazy ignore. Save number of bytes to ignore and ignore it either for prefetch buffer or current buffer.
     * Note: we read in range [file_offset_of_buffer_end, read_until_position).
     */
-<<<<<<< HEAD
-    off_t file_offset_before_seek = impl->getFileOffsetOfBufferEnd();
-=======
->>>>>>> c44aeda2
     if (impl->initialized()
         && read_until_position && new_pos < *read_until_position
         && new_pos > file_offset_of_buffer_end
