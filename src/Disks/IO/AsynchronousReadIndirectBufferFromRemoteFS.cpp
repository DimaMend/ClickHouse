--- conflicted
+++ resolved
@@ -147,35 +147,25 @@
     /// reading and ignoring some data.
     if (!read_until_position || position > *read_until_position)
     {
-<<<<<<< HEAD
         ProfileEvents::increment(ProfileEvents::RemoteFSCancelledPrefetches);
         if (read_settings.enable_filesystem_read_prefetches_log)
         {
             appendToPrefetchLog(state);
         }
-        prefetch_future.wait();
-        prefetch_future = {};
-    }
-}
-
-void AsynchronousReadIndirectBufferFromRemoteFS::setReadUntilPosition(size_t position)
-{
-    if (!read_until_position || position > *read_until_position)
-    {
-=======
         /// We must wait on future and reset the prefetch here, because otherwise there might be
         /// a race between reading the data in the threadpool and impl->setReadUntilPosition()
         /// which reinitializes internal remote read buffer (because if we have a new read range
         /// then we need a new range request) and in case of reading from cache we need to request
         /// and hold more file segment ranges from cache.
-        if (prefetch_future.valid())
-        {
-            ProfileEvents::increment(ProfileEvents::RemoteFSCancelledPrefetches);
-            prefetch_future.wait();
-            prefetch_future = {};
-        }
-
->>>>>>> 52d3e547
+        prefetch_future.wait();
+        prefetch_future = {};
+    }
+}
+
+void AsynchronousReadIndirectBufferFromRemoteFS::setReadUntilPosition(size_t position)
+{
+    if (!read_until_position || position > *read_until_position)
+    {
         read_until_position = position;
         impl->setReadUntilPosition(*read_until_position);
     }
