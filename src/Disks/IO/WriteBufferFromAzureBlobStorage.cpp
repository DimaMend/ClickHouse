--- conflicted
+++ resolved
@@ -28,17 +28,7 @@
 {
 }
 
-<<<<<<< HEAD
-void WriteBufferFromAzureBlobStorage::finalizeImpl()
-=======
-
-WriteBufferFromAzureBlobStorage::~WriteBufferFromAzureBlobStorage()
-{
-    finalize();
-}
-
 void WriteBufferFromAzureBlobStorage::execWithRetry(std::function<void()> func, size_t num_tries)
->>>>>>> b0a362e4
 {
     auto handle_exception = [&](const auto & e, size_t i)
     {
