#pragma once

#include <base/defines.h>
#include <base/types.h>

namespace DB
{

enum class DataSourceType
{
    Local,
    RAM,
    ObjectStorage,
};

enum class ObjectStorageType
{
    None,
    S3,
    Azure,
    HDFS,
    Web,
    Local,
};

enum class MetadataStorageType
{
    None,
    Local,
    Plain,
    StaticWeb,
};

<<<<<<< HEAD
MetadataStorageType metadataTypeFromString(const String & type);
=======
>>>>>>> 70e0c59d
String toString(DataSourceType data_source_type);

struct DataSourceDescription
{
    DataSourceType type;
    ObjectStorageType object_storage_type = ObjectStorageType::None;
    MetadataStorageType metadata_type = MetadataStorageType::None;

    std::string description;

    bool is_encrypted = false;
    bool is_cached = false;

    bool operator==(const DataSourceDescription & other) const;
    bool sameKind(const DataSourceDescription & other) const;

    std::string toString() const;
};

}<|MERGE_RESOLUTION|>--- conflicted
+++ resolved
@@ -31,10 +31,8 @@
     StaticWeb,
 };
 
-<<<<<<< HEAD
 MetadataStorageType metadataTypeFromString(const String & type);
-=======
->>>>>>> 70e0c59d
+
 String toString(DataSourceType data_source_type);
 
 struct DataSourceDescription
