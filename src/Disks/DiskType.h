--- conflicted
+++ resolved
@@ -15,11 +15,8 @@
     HDFS,
     WebServer,
     AzureBlobStorage,
-<<<<<<< HEAD
+    LocalBlobStorage,
     Remote,
-=======
-    LocalBlobStorage,
->>>>>>> 412b1611
 };
 
 inline String toString(DataSourceType data_source_type)
@@ -40,13 +37,10 @@
             return "web";
         case DataSourceType::AzureBlobStorage:
             return "azure_blob_storage";
-<<<<<<< HEAD
+        case DataSourceType::LocalBlobStorage:
+            return "local_blob_storage";
         case DataSourceType::Remote:
             return "remote";
-=======
-        case DataSourceType::LocalBlobStorage:
-            return "local_blob_storage";
->>>>>>> 412b1611
     }
     UNREACHABLE();
 }
