--- conflicted
+++ resolved
@@ -9,16 +9,13 @@
     DiskFactory.cpp
     DiskLocal.cpp
     DiskMemory.cpp
-    DiskS3.cpp
-    DiskSpaceMonitor.cpp
+    DiskSelector.cpp
     IDisk.cpp
+    IVolume.cpp
     registerDisks.cpp
-<<<<<<< HEAD
-=======
     SingleDiskVolume.cpp
     StoragePolicy.cpp
     VolumeJBOD.cpp
->>>>>>> 811d124a
 )
 
 END()