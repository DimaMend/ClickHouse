#include "createVolume.h"

#include <Disks/SingleDiskVolume.h>
#include <Disks/VolumeJBOD.h>
#include <Disks/VolumeRAID1.h>

#include <boost/algorithm/string.hpp>

namespace DB
{

namespace ErrorCodes
{
    extern const int UNKNOWN_RAID_TYPE;
}

VolumePtr createVolumeFromReservation(const ReservationPtr & reservation, VolumePtr other_volume)
{
    if (other_volume->getType() == VolumeType::JBOD || other_volume->getType() == VolumeType::SINGLE_DISK)
    {
<<<<<<< HEAD
        /// Since reservation on JBOD chooses one of disks and makes reservation there, volume
=======
        /// Since reservation on JBOD choices one of disks and makes reservation there, volume
>>>>>>> 8b2a5d81
        /// for such type of reservation will be with one disk.
        return std::make_shared<SingleDiskVolume>(other_volume->getName(), reservation->getDisk());
    }
    if (other_volume->getType() == VolumeType::RAID1)
    {
        auto volume = std::dynamic_pointer_cast<VolumeRAID1>(other_volume);
        return std::make_shared<VolumeRAID1>(volume->getName(), reservation->getDisks(), volume->max_data_part_size);
    }
    return nullptr;
}

VolumePtr createVolumeFromConfig(
    String name,
    const Poco::Util::AbstractConfiguration & config,
    const String & config_prefix,
    DiskSelectorPtr disk_selector
)
{
    auto has_raid_type = config.has(config_prefix + ".raid_type");
    if (!has_raid_type)
    {
        return std::make_shared<VolumeJBOD>(name, config, config_prefix, disk_selector);
    }
    String raid_type = config.getString(config_prefix + ".raid_type");
    if (raid_type == "RAID 1" || raid_type == "RAID-1" || raid_type == "RAID1")
    {
        return std::make_shared<VolumeRAID1>(name, config, config_prefix, disk_selector);
    }
    else if (raid_type == "JBOD")
    {
        return std::make_shared<VolumeJBOD>(name, config, config_prefix, disk_selector);
    }
    throw Exception("Unknown raid type '" + raid_type + "'", ErrorCodes::UNKNOWN_RAID_TYPE);
}

}<|MERGE_RESOLUTION|>--- conflicted
+++ resolved
@@ -18,11 +18,7 @@
 {
     if (other_volume->getType() == VolumeType::JBOD || other_volume->getType() == VolumeType::SINGLE_DISK)
     {
-<<<<<<< HEAD
-        /// Since reservation on JBOD chooses one of disks and makes reservation there, volume
-=======
-        /// Since reservation on JBOD choices one of disks and makes reservation there, volume
->>>>>>> 8b2a5d81
+        /// Since reservation on JBOD selects one of disks and makes reservation there, volume
         /// for such type of reservation will be with one disk.
         return std::make_shared<SingleDiskVolume>(other_volume->getName(), reservation->getDisk());
     }
