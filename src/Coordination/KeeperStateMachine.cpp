--- conflicted
+++ resolved
@@ -133,27 +133,17 @@
             session_id = storage->getSessionID(session_id_request.session_timeout_ms);
             LOG_DEBUG(log, "Session ID response {} with timeout {}", session_id, session_id_request.session_timeout_ms);
             response->session_id = session_id;
-<<<<<<< HEAD
-            responses_queue.push(response_for_session);
-=======
             if (!responses_queue.push(response_for_session))
                 throw Exception(ErrorCodes::SYSTEM_ERROR, "Could not push response with session id {} into responses queue", session_id);
->>>>>>> df57f8e3
         }
     }
     else
     {
         std::lock_guard lock(storage_and_responses_lock);
-<<<<<<< HEAD
-        KeeperStorage::ResponsesForSessions responses_for_sessions = storage->processRequest(request_for_session.request, request_for_session.session_id, log_idx);
-        for (auto & response_for_session : responses_for_sessions)
-            responses_queue.push(response_for_session);
-=======
         KeeperStorage::ResponsesForSessions responses_for_sessions = storage->processRequest(request_for_session.request, request_for_session.session_id, request_for_session.time, log_idx);
         for (auto & response_for_session : responses_for_sessions)
             if (!responses_queue.push(response_for_session))
                 throw Exception(ErrorCodes::SYSTEM_ERROR, "Could not push response with session id {} into responses queue", response_for_session.session_id);
->>>>>>> df57f8e3
     }
 
     last_committed_idx = log_idx;
@@ -174,14 +164,10 @@
 
     { /// deserialize and apply snapshot to storage
         std::lock_guard lock(storage_and_responses_lock);
-<<<<<<< HEAD
-        std::tie(latest_snapshot_meta, storage) = snapshot_manager.deserializeSnapshotFromBuffer(latest_snapshot_ptr);
-=======
         auto snapshot_deserialization_result = snapshot_manager.deserializeSnapshotFromBuffer(snapshot_manager.deserializeSnapshotBufferFromDisk(s.get_last_log_idx()));
         storage = std::move(snapshot_deserialization_result.storage);
         latest_snapshot_meta = snapshot_deserialization_result.snapshot_meta;
         cluster_config = snapshot_deserialization_result.cluster_config;
->>>>>>> df57f8e3
     }
 
     last_committed_idx = s.get_last_log_idx();
@@ -214,11 +200,7 @@
     CreateSnapshotTask snapshot_task;
     { /// lock storage for a short period time to turn on "snapshot mode". After that we can read consistent storage state without locking.
         std::lock_guard lock(storage_and_responses_lock);
-<<<<<<< HEAD
-        snapshot_task.snapshot = std::make_shared<KeeperStorageSnapshot>(storage.get(), snapshot_meta_copy);
-=======
         snapshot_task.snapshot = std::make_shared<KeeperStorageSnapshot>(storage.get(), snapshot_meta_copy, getClusterConfig());
->>>>>>> df57f8e3
     }
 
     /// create snapshot task for background execution (in snapshot thread)
@@ -242,13 +224,6 @@
             }
 
             {
-<<<<<<< HEAD
-                /// Must do it with lock (clearing elements from list)
-                std::lock_guard lock(storage_and_responses_lock);
-                /// Turn off "snapshot mode" and clear outdate part of storage state
-                storage->clearGarbageAfterSnapshot();
-=======
->>>>>>> df57f8e3
                 /// Destroy snapshot with lock
                 std::lock_guard lock(storage_and_responses_lock);
                 LOG_TRACE(log, "Clearing garbage after snapshot");
@@ -289,11 +264,7 @@
     if (obj_id == 0) /// Fake snapshot required by NuRaft at startup
     {
         std::lock_guard lock(storage_and_responses_lock);
-<<<<<<< HEAD
-        KeeperStorageSnapshot snapshot(storage.get(), s.get_last_log_idx());
-=======
         KeeperStorageSnapshot snapshot(storage.get(), s.get_last_log_idx(), getClusterConfig());
->>>>>>> df57f8e3
         cloned_buffer = snapshot_manager.serializeSnapshotToBuffer(snapshot);
     }
     else
@@ -394,11 +365,7 @@
 {
     /// Pure local request, just process it with storage
     std::lock_guard lock(storage_and_responses_lock);
-<<<<<<< HEAD
-    auto responses = storage->processRequest(request_for_session.request, request_for_session.session_id, std::nullopt);
-=======
     auto responses = storage->processRequest(request_for_session.request, request_for_session.session_id, request_for_session.time, std::nullopt);
->>>>>>> df57f8e3
     for (const auto & response : responses)
         if (!responses_queue.push(response))
             throw Exception(ErrorCodes::SYSTEM_ERROR, "Could not push response with session id {} into responses queue", response.session_id);
@@ -419,9 +386,6 @@
 uint64_t KeeperStateMachine::getLastProcessedZxid() const
 {
     std::lock_guard lock(storage_and_responses_lock);
-<<<<<<< HEAD
-    storage->finalize();
-=======
     return storage->getZXID();
 }
 
@@ -509,7 +473,6 @@
         return ClusterConfig::deserialize(*tmp);
     }
     return nullptr;
->>>>>>> df57f8e3
 }
 
 }