--- conflicted
+++ resolved
@@ -433,11 +433,7 @@
     if (!keeper_context->localLogsPreprocessed() && !preprocess(*request_for_session))
         return nullptr;
 
-<<<<<<< HEAD
-    auto try_push = [&](const KeeperStorageBase::ResponseForSession& response)
-=======
-    auto try_push = [&](const KeeperStorage::ResponseForSession & response)
->>>>>>> 4a7e81a9
+    auto try_push = [&](const KeeperStorageBase::ResponseForSession & response)
     {
         if (!responses_queue.push(response))
         {
