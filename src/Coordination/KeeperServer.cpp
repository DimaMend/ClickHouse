#include <Coordination/Defines.h>
#include <Coordination/KeeperServer.h>

#include "config.h"

#include <chrono>
#include <filesystem>
#include <string>
<<<<<<< HEAD
#include <Coordination/KeeperLogStore.h>
#include <Coordination/KeeperSnapshotManagerS3.h>
=======
>>>>>>> f292f688
#include <Coordination/KeeperStateMachine.h>
#include <Coordination/KeeperStateManager.h>
#include <Coordination/LoggerWrapper.h>
#include <Coordination/ReadBufferFromNuraftBuffer.h>
#include <Coordination/WriteBufferFromNuraftBuffer.h>
#include <Disks/DiskLocal.h>
#include <IO/ReadHelpers.h>
#include <IO/WriteHelpers.h>
#include <boost/algorithm/string.hpp>
#include <libnuraft/cluster_config.hxx>
#include <libnuraft/log_val_type.hxx>
#include <libnuraft/ptr.hxx>
#include <libnuraft/raft_server.hxx>
#include <Poco/Util/AbstractConfiguration.h>
#include <Poco/Util/Application.h>
#include <Common/Exception.h>
#include <Common/LockMemoryExceptionInThread.h>
#include <Common/ZooKeeper/ZooKeeperIO.h>
#include <Common/Stopwatch.h>
#include <Common/getMultipleKeysFromConfig.h>
<<<<<<< HEAD
#include <Common/getNumberOfPhysicalCPUCores.h>

#pragma clang diagnostic ignored "-Wdeprecated-declarations"
=======
#include <Disks/DiskLocal.h>
>>>>>>> f292f688
#include <fmt/chrono.h>

namespace DB
{

namespace ErrorCodes
{
    extern const int RAFT_ERROR;
    extern const int NO_ELEMENTS_IN_CONFIG;
    extern const int SUPPORT_IS_DISABLED;
    extern const int LOGICAL_ERROR;
    extern const int INVALID_CONFIG_PARAMETER;
}

using namespace std::chrono_literals;

namespace
{

#if USE_SSL
void setSSLParams(nuraft::asio_service::options & asio_opts)
{
    const Poco::Util::LayeredConfiguration & config = Poco::Util::Application::instance().config();
    String certificate_file_property = "openSSL.server.certificateFile";
    String private_key_file_property = "openSSL.server.privateKeyFile";
    String root_ca_file_property = "openSSL.server.caConfig";

    if (!config.has(certificate_file_property))
        throw Exception(ErrorCodes::NO_ELEMENTS_IN_CONFIG, "Server certificate file is not set.");

    if (!config.has(private_key_file_property))
        throw Exception(ErrorCodes::NO_ELEMENTS_IN_CONFIG, "Server private key file is not set.");

    asio_opts.enable_ssl_ = true;
    asio_opts.server_cert_file_ = config.getString(certificate_file_property);
    asio_opts.server_key_file_ = config.getString(private_key_file_property);

    if (config.has(root_ca_file_property))
        asio_opts.root_cert_file_ = config.getString(root_ca_file_property);

    if (config.getBool("openSSL.server.loadDefaultCAFile", false))
        asio_opts.load_default_ca_file_ = true;

    if (config.getString("openSSL.server.verificationMode", "none") == "none")
        asio_opts.skip_verification_ = true;
}
#endif

std::string checkAndGetSuperdigest(const String & user_and_digest)
{
    if (user_and_digest.empty())
        return "";

    std::vector<std::string> scheme_and_id;
    boost::split(scheme_and_id, user_and_digest, [](char c) { return c == ':'; });
    if (scheme_and_id.size() != 2 || scheme_and_id[0] != "super")
        throw Exception(
            ErrorCodes::INVALID_CONFIG_PARAMETER, "Incorrect superdigest in keeper_server config. Must be 'super:base64string'");

    return user_and_digest;
}

int32_t getValueOrMaxInt32AndLogWarning(uint64_t value, const std::string & name, Poco::Logger * log)
{
    if (value > std::numeric_limits<int32_t>::max())
    {
        LOG_WARNING(
            log,
            "Got {} value for setting '{}' which is bigger than int32_t max value, lowering value to {}.",
            value,
            name,
            std::numeric_limits<int32_t>::max());
        return std::numeric_limits<int32_t>::max();
    }

    return static_cast<int32_t>(value);
}

}

KeeperServer::KeeperServer(
    const KeeperConfigurationAndSettingsPtr & configuration_and_settings_,
    const Poco::Util::AbstractConfiguration & config,
    ResponsesQueue & responses_queue_,
    SnapshotsQueue & snapshots_queue_,
    KeeperContextPtr keeper_context_,
    KeeperSnapshotManagerS3 & snapshot_manager_s3,
    KeeperStateMachine::CommitCallback commit_callback)
    : server_id(configuration_and_settings_->server_id)
    , coordination_settings(configuration_and_settings_->coordination_settings)
    , log(&Poco::Logger::get("KeeperServer"))
    , is_recovering(config.getBool("keeper_server.force_recovery", false))
    , keeper_context{std::move(keeper_context_)}
    , create_snapshot_on_exit(config.getBool("keeper_server.create_snapshot_on_exit", true))
    , enable_reconfiguration(config.getBool("keeper_server.enable_reconfiguration", false))
{
    if (coordination_settings->quorum_reads)
        LOG_WARNING(log, "Quorum reads enabled, Keeper will work slower.");

    state_machine = nuraft::cs_new<KeeperStateMachine>(
        responses_queue_,
        snapshots_queue_,
        coordination_settings,
        keeper_context,
        config.getBool("keeper_server.upload_snapshot_on_exit", true) ? &snapshot_manager_s3 : nullptr,
        commit_callback,
        checkAndGetSuperdigest(configuration_and_settings_->super_digest));

    state_manager = nuraft::cs_new<KeeperStateManager>(
        server_id,
        "keeper_server",
        "state",
        config,
        coordination_settings,
        keeper_context);
}

/**
 * Tiny wrapper around nuraft::raft_server which adds some functions
 * necessary for recovery, mostly connected to config manipulation.
 */
struct KeeperServer::KeeperRaftServer : public nuraft::raft_server
{
    bool isClusterHealthy()
    {
        if (timer_from_init)
        {
            size_t expiry = get_current_params().heart_beat_interval_ * raft_server::raft_limits_.response_limit_;

            if (timer_from_init->elapsedMilliseconds() < expiry)
                return false;

            timer_from_init.reset();
        }

        const size_t voting_members = get_num_voting_members();
        const auto not_responding_peers = get_not_responding_peers();
        const auto quorum_size = voting_members / 2 + 1;
        const auto max_not_responding_peers = voting_members - quorum_size;

        return not_responding_peers <= max_not_responding_peers;
    }

    // Manually set the internal config of the raft server
    // This should be used only for recovery
    void setConfig(const nuraft::ptr<nuraft::cluster_config> & new_config)
    {
        set_config(new_config);
    }

    // Manually reconfigure the cluster
    // This should be used only for recovery
    void forceReconfigure(const nuraft::ptr<nuraft::cluster_config> & new_config)
    {
        reconfigure(new_config);
    }

    void commit_in_bg() override
    {
        // For NuRaft, if any commit fails (uncaught exception) the whole server aborts as a safety
        // This includes failed allocation which can produce an unknown state for the storage,
        // making it impossible to handle correctly.
        // We block the memory tracker for all the commit operations (including KeeperStateMachine::commit)
        // assuming that the allocations are small
        LockMemoryExceptionInThread blocker{VariableContext::Global};
        nuraft::raft_server::commit_in_bg();
    }

    using nuraft::raft_server::raft_server;

    // peers are initially marked as responding because at least one cycle
    // of heartbeat * response_limit (20) need to pass to be marked
    // as not responding
    // until that time passes we can't say that the cluster is healthy
    std::optional<Stopwatch> timer_from_init = std::make_optional<Stopwatch>();
};

void KeeperServer::loadLatestConfig()
{
    auto latest_snapshot_config = state_machine->getClusterConfig();
    auto latest_log_store_config = state_manager->getLatestConfigFromLogStore();

    if (latest_snapshot_config && latest_log_store_config)
    {
        if (latest_snapshot_config->get_log_idx() > latest_log_store_config->get_log_idx())
        {
            LOG_INFO(log, "Will use config from snapshot with log index {}", latest_snapshot_config->get_log_idx());
            state_manager->save_config(*latest_snapshot_config);
        }
        else
        {
            LOG_INFO(log, "Will use config from log store with log index {}", latest_snapshot_config->get_log_idx());
            state_manager->save_config(*latest_log_store_config);
        }
    }
    else if (latest_snapshot_config)
    {
        LOG_INFO(log, "No config in log store, will use config from snapshot with log index {}", latest_snapshot_config->get_log_idx());
        state_manager->save_config(*latest_snapshot_config);
    }
    else if (latest_log_store_config)
    {
        LOG_INFO(log, "No config in snapshot, will use config from log store with log index {}", latest_log_store_config->get_log_idx());
        state_manager->save_config(*latest_log_store_config);
    }
    else
    {
        LOG_INFO(log, "No config in log store and snapshot, probably it's initial run. Will use config from .xml on disk");
    }
}

void KeeperServer::enterRecoveryMode(nuraft::raft_params & params)
{
    LOG_WARNING(
        log,
        "This instance is in recovery mode. Until the quorum is restored, no requests should be sent to any "
        "of the cluster instances. This instance will start accepting requests only when the recovery is finished.");

    auto latest_config = state_manager->load_config();

    nuraft::ptr<nuraft::cluster_config> new_config = std::make_shared<nuraft::cluster_config>(0, latest_config ? latest_config->get_log_idx() : 0);
    new_config->set_log_idx(state_manager->load_log_store()->next_slot());

    new_config->get_servers() = last_local_config->get_servers();

    state_manager->save_config(*new_config);
    params.with_custom_commit_quorum_size(1);
    params.with_custom_election_quorum_size(1);
}

void KeeperServer::forceRecovery()
{
    // notify threads containing the lock that we want to enter recovery mode
    is_recovering = true;
    std::lock_guard lock{server_write_mutex};
    auto params = raft_instance->get_current_params();
    enterRecoveryMode(params);
    raft_instance->setConfig(state_manager->load_config());
    raft_instance->update_params(params);
}

void KeeperServer::launchRaftServer(const Poco::Util::AbstractConfiguration & config, bool enable_ipv6)
{
    nuraft::raft_params params;
    params.parallel_log_appending_ = true;
    params.heart_beat_interval_
        = getValueOrMaxInt32AndLogWarning(coordination_settings->heart_beat_interval_ms.totalMilliseconds(), "heart_beat_interval_ms", log);
    params.election_timeout_lower_bound_ = getValueOrMaxInt32AndLogWarning(
        coordination_settings->election_timeout_lower_bound_ms.totalMilliseconds(), "election_timeout_lower_bound_ms", log);
    params.election_timeout_upper_bound_ = getValueOrMaxInt32AndLogWarning(
        coordination_settings->election_timeout_upper_bound_ms.totalMilliseconds(), "election_timeout_upper_bound_ms", log);

    if (params.election_timeout_lower_bound_ || params.election_timeout_upper_bound_)
    {
        if (params.election_timeout_lower_bound_ >= params.election_timeout_upper_bound_)
        {
            LOG_FATAL(
                log,
                "election_timeout_lower_bound_ms is greater than election_timeout_upper_bound_ms, this would disable leader election "
                "completely.");
            std::terminate();
        }
    }

    params.reserved_log_items_ = getValueOrMaxInt32AndLogWarning(coordination_settings->reserved_log_items, "reserved_log_items", log);
    params.snapshot_distance_ = getValueOrMaxInt32AndLogWarning(coordination_settings->snapshot_distance, "snapshot_distance", log);

    if (params.snapshot_distance_ < 10000)
        LOG_WARNING(log, "Very small snapshot_distance {} specified in coordination settings. "
                    "It doesn't make sense to specify such small value, because it can lead to degraded performance and another issues.", params.snapshot_distance_);

    params.stale_log_gap_ = getValueOrMaxInt32AndLogWarning(coordination_settings->stale_log_gap, "stale_log_gap", log);
    params.fresh_log_gap_ = getValueOrMaxInt32AndLogWarning(coordination_settings->fresh_log_gap, "fresh_log_gap", log);
    params.client_req_timeout_
        = getValueOrMaxInt32AndLogWarning(coordination_settings->operation_timeout_ms.totalMilliseconds(), "operation_timeout_ms", log);
    params.auto_forwarding_ = coordination_settings->auto_forwarding;
    params.auto_forwarding_req_timeout_ = std::max<int32_t>(
        static_cast<int32_t>(coordination_settings->operation_timeout_ms.totalMilliseconds() * 2),
        std::numeric_limits<int32_t>::max());
    params.auto_forwarding_req_timeout_
        = getValueOrMaxInt32AndLogWarning(coordination_settings->operation_timeout_ms.totalMilliseconds() * 2, "operation_timeout_ms", log);
    params.max_append_size_
        = getValueOrMaxInt32AndLogWarning(coordination_settings->max_requests_batch_size, "max_requests_batch_size", log);

    params.return_method_ = nuraft::raft_params::async_handler;

    nuraft::asio_service::options asio_opts{};
<<<<<<< HEAD

    /// If asio worker threads fail in any way, NuRaft will stop to make any progress
    /// For that reason we need to suppress out of memory exceptions in such threads
    /// TODO: use `get_active_workers` to detect when we have no active workers to abort
    asio_opts.worker_start_ = [](uint32_t /*worker_id*/)
    {
        LockMemoryExceptionInThread::addUniqueLock(VariableContext::Global);
    };

    asio_opts.worker_stop_ = [](uint32_t /*worker_id*/)
    {
        LockMemoryExceptionInThread::removeUniqueLock();
    };

    asio_opts.thread_pool_size_ = getNumberOfPhysicalCPUCores();

=======
>>>>>>> f292f688
    if (state_manager->isSecure())
    {
#if USE_SSL
        setSSLParams(asio_opts);
#else
        throw Exception(ErrorCodes::SUPPORT_IS_DISABLED, "SSL support for NuRaft is disabled because ClickHouse was built without SSL support.");
#endif
    }

    if (is_recovering)
        enterRecoveryMode(params);

    nuraft::raft_server::init_options init_options;

    init_options.skip_initial_election_timeout_ = state_manager->shouldStartAsFollower();
    init_options.start_server_in_constructor_ = false;
    init_options.raft_callback_ = [this](nuraft::cb_func::Type type, nuraft::cb_func::Param * param) { return callbackFunc(type, param); };

    nuraft::ptr<nuraft::logger> logger = nuraft::cs_new<LoggerWrapper>("RaftInstance", coordination_settings->raft_logs_level);
    asio_service = nuraft::cs_new<nuraft::asio_service>(asio_opts, logger);

    // we use the same config as for the CH replicas because it is for internal communication between Keeper instances
    std::vector<std::string> listen_hosts = DB::getMultipleValuesFromConfig(config, "", "interserver_listen_host");

    if (listen_hosts.empty())
    {
        auto asio_listener = asio_service->create_rpc_listener(state_manager->getPort(), logger, enable_ipv6);
        if (!asio_listener)
            throw Exception(ErrorCodes::RAFT_ERROR, "Cannot create interserver listener on port {}", state_manager->getPort());
        asio_listeners.emplace_back(std::move(asio_listener));
    }
    else
    {
        for (const auto & listen_host : listen_hosts)
        {
            auto asio_listener = asio_service->create_rpc_listener(listen_host, state_manager->getPort(), logger);
            if (asio_listener)
                asio_listeners.emplace_back(std::move(asio_listener));
        }
    }

    nuraft::ptr<nuraft::delayed_task_scheduler> scheduler = asio_service;
    nuraft::ptr<nuraft::rpc_client_factory> rpc_cli_factory = asio_service;

    nuraft::ptr<nuraft::state_mgr> casted_state_manager = state_manager;
    nuraft::ptr<nuraft::state_machine> casted_state_machine = state_machine;

    /// raft_server creates unique_ptr from it
    nuraft::context * ctx
        = new nuraft::context(casted_state_manager, casted_state_machine, asio_listeners, logger, rpc_cli_factory, scheduler, params);

    raft_instance = nuraft::cs_new<KeeperRaftServer>(ctx, init_options);

    if (!raft_instance)
        throw Exception(ErrorCodes::RAFT_ERROR, "Cannot allocate RAFT instance");

    state_manager->getLogStore()->setRaftServer(raft_instance);

    nuraft::raft_server::limits raft_limits;
    raft_limits.reconnect_limit_ = getValueOrMaxInt32AndLogWarning(coordination_settings->raft_limits_reconnect_limit, "raft_limits_reconnect_limit", log);
    raft_instance->set_raft_limits(raft_limits);

    raft_instance->start_server(init_options.skip_initial_election_timeout_);

    nuraft::ptr<nuraft::raft_server> casted_raft_server = raft_instance;

    for (const auto & asio_listener : asio_listeners)
    {
        asio_listener->listen(casted_raft_server);
    }
}

void KeeperServer::startup(const Poco::Util::AbstractConfiguration & config, bool enable_ipv6)
{
    state_machine->init();

    state_manager->loadLogStore(state_machine->last_commit_index() + 1, coordination_settings->reserved_log_items);

    auto log_store = state_manager->load_log_store();
    auto next_log_idx = log_store->next_slot();
    if (next_log_idx > 0 && next_log_idx > state_machine->last_commit_index())
    {
        auto log_entries = log_store->log_entries(state_machine->last_commit_index() + 1, next_log_idx);

        size_t preprocessed = 0;
        LOG_INFO(log, "Preprocessing {} log entries", log_entries->size());
        auto idx = state_machine->last_commit_index() + 1;
        for (const auto & entry : *log_entries)
        {
            if (entry && entry->get_val_type() == nuraft::log_val_type::app_log)
                state_machine->pre_commit(idx, entry->get_buf());

            ++idx;
            ++preprocessed;

            if (preprocessed % 50000 == 0)
                LOG_TRACE(log, "Preprocessed {}/{} entries", preprocessed, log_entries->size());
        }
        LOG_INFO(log, "Preprocessing done");
    }

    loadLatestConfig();

    last_local_config = state_manager->parseServersConfiguration(config, true).cluster_config;

    launchRaftServer(config, enable_ipv6);

    keeper_context->setServerState(KeeperContext::Phase::RUNNING);
}

void KeeperServer::shutdownRaftServer()
{
    size_t timeout = coordination_settings->shutdown_timeout.totalSeconds();

    if (!raft_instance)
    {
        LOG_INFO(log, "RAFT doesn't start, shutdown not required");
        return;
    }

    raft_instance->shutdown();

    keeper_context->setServerState(KeeperContext::Phase::SHUTDOWN);

    if (create_snapshot_on_exit)
        raft_instance->create_snapshot();

    raft_instance.reset();

    for (const auto & asio_listener : asio_listeners)
    {
        if (asio_listener)
        {
            asio_listener->stop();
            asio_listener->shutdown();
        }
    }

    if (asio_service)
    {
        asio_service->stop();
        size_t count = 0;
        while (asio_service->get_active_workers() != 0 && count < timeout * 100)
        {
            std::this_thread::sleep_for(10ms);
            count++;
        }
    }

    if (asio_service->get_active_workers() != 0)
        LOG_WARNING(log, "Failed to shutdown RAFT server in {} seconds", timeout);
}


void KeeperServer::shutdown()
{
    shutdownRaftServer();
    state_manager->flushAndShutDownLogStore();
    state_machine->shutdownStorage();
}

namespace
{

// Serialize the request for the log entry
nuraft::ptr<nuraft::buffer> getZooKeeperLogEntry(const KeeperStorage::RequestForSession & request_for_session)
{
    DB::WriteBufferFromNuraftBuffer write_buf;
    DB::writeIntBinary(request_for_session.session_id, write_buf);
    request_for_session.request->write(write_buf);
    DB::writeIntBinary(request_for_session.time, write_buf);
    /// we fill with dummy values to eliminate unnecessary copy later on when we will write correct values
    DB::writeIntBinary(static_cast<int64_t>(0), write_buf); /// zxid
    DB::writeIntBinary(KeeperStorage::DigestVersion::NO_DIGEST, write_buf); /// digest version or NO_DIGEST flag
    DB::writeIntBinary(static_cast<uint64_t>(0), write_buf); /// digest value
    /// if new fields are added, update KeeperStateMachine::ZooKeeperLogSerializationVersion along with parseRequest function and PreAppendLog callback handler
    return write_buf.getBuffer();
}

}

void KeeperServer::putLocalReadRequest(const KeeperStorage::RequestForSession & request_for_session)
{
    if (!request_for_session.request->isReadRequest())
        throw Exception(ErrorCodes::LOGICAL_ERROR, "Cannot process non-read request locally");

    state_machine->processReadRequest(request_for_session);
}

RaftAppendResult KeeperServer::putRequestBatch(const KeeperStorage::RequestsForSessions & requests_for_sessions)
{
    std::vector<nuraft::ptr<nuraft::buffer>> entries;
    for (const auto & request_for_session : requests_for_sessions)
        entries.push_back(getZooKeeperLogEntry(request_for_session));

    std::lock_guard lock{server_write_mutex};
    if (is_recovering)
        return nullptr;

    return raft_instance->append_entries(entries);
}

bool KeeperServer::isLeader() const
{
    return raft_instance->is_leader();
}

bool KeeperServer::isObserver() const
{
    auto srv_config = state_manager->get_srv_config();
    return srv_config->is_learner();
}

bool KeeperServer::isFollower() const
{
    return !isLeader() && !isObserver();
}

bool KeeperServer::isLeaderAlive() const
{
    return raft_instance && raft_instance->is_leader_alive();
}

/// TODO test whether taking failed peer in count
uint64_t KeeperServer::getFollowerCount() const
{
    return raft_instance->get_peer_info_all().size();
}

uint64_t KeeperServer::getSyncedFollowerCount() const
{
    uint64_t last_log_idx = raft_instance->get_last_log_idx();
    const auto followers = raft_instance->get_peer_info_all();

    uint64_t stale_followers = 0;

    const uint64_t stale_follower_gap = raft_instance->get_current_params().stale_log_gap_;
    for (const auto & fl : followers)
    {
        if (last_log_idx > fl.last_log_idx_ + stale_follower_gap)
            stale_followers++;
    }
    return followers.size() - stale_followers;
}

nuraft::cb_func::ReturnCode KeeperServer::callbackFunc(nuraft::cb_func::Type type, nuraft::cb_func::Param * param)
{
    if (is_recovering)
    {
        const auto finish_recovering = [&]
        {
            auto new_params = raft_instance->get_current_params();
            new_params.custom_commit_quorum_size_ = 0;
            new_params.custom_election_quorum_size_ = 0;
            raft_instance->update_params(new_params);

            LOG_INFO(log, "Recovery is done. You can continue using cluster normally.");
            is_recovering = false;
        };

        switch (type)
        {
            case nuraft::cb_func::HeartBeat:
            {
                if (raft_instance->isClusterHealthy())
                    finish_recovering();
                break;
            }
            case nuraft::cb_func::NewConfig:
            {
                // Apply the manually set config when in recovery mode
                // NuRaft will commit but skip the reconfigure if the current
                // config is the same as the committed one
                // Because we manually set the config to commit
                // we need to call the reconfigure also
                uint64_t log_idx = *static_cast<uint64_t *>(param->ctx);

                auto config = state_manager->load_config();
                if (log_idx == config->get_log_idx())
                {
                    raft_instance->forceReconfigure(config);

                    // Single node cluster doesn't need to wait for any other nodes
                    // so we can finish recovering immediately after applying
                    // new configuration
                    if (config->get_servers().size() == 1)
                        finish_recovering();
                }

                break;
            }
            case nuraft::cb_func::ProcessReq:
                // we don't accept requests from our peers or clients
                // while in recovery mode
                return nuraft::cb_func::ReturnCode::ReturnNull;
            default:
                break;
        }
    }

    const auto follower_preappend = [&](const auto & entry)
    {
        if (entry->get_val_type() != nuraft::app_log)
            return nuraft::cb_func::ReturnCode::Ok;

        try
        {
            state_machine->parseRequest(entry->get_buf(), /*final=*/false);
        }
        catch (...)
        {
            tryLogCurrentException(log, "Failed to parse request from log entry");
            throw;
        }
        return nuraft::cb_func::ReturnCode::Ok;

    };

    if (initialized_flag)
    {
        switch (type)
        {
            // This event is called before a single log is appended to the entry on the leader node
            case nuraft::cb_func::PreAppendLogLeader:
            {
                // we are relying on the fact that request are being processed under a mutex
                // and not a RW lock
                auto & entry = *static_cast<LogEntryPtr *>(param->ctx);

                assert(entry->get_val_type() == nuraft::app_log);
                auto next_zxid = state_machine->getNextZxid();

                auto entry_buf = entry->get_buf_ptr();

                KeeperStateMachine::ZooKeeperLogSerializationVersion serialization_version;
                auto request_for_session = state_machine->parseRequest(*entry_buf, /*final=*/false, &serialization_version);
                request_for_session->zxid = next_zxid;
                if (!state_machine->preprocess(*request_for_session))
                    return nuraft::cb_func::ReturnCode::ReturnNull;

                request_for_session->digest = state_machine->getNodesDigest();

                /// older versions of Keeper can send logs that are missing some fields
                size_t bytes_missing = 0;
                if (serialization_version < KeeperStateMachine::ZooKeeperLogSerializationVersion::WITH_TIME)
                    bytes_missing += sizeof(request_for_session->time);

                if (serialization_version < KeeperStateMachine::ZooKeeperLogSerializationVersion::WITH_ZXID_DIGEST)
                    bytes_missing += sizeof(request_for_session->zxid) + sizeof(request_for_session->digest->version) + sizeof(request_for_session->digest->value);

                if (bytes_missing != 0)
                {
                    auto new_buffer = nuraft::buffer::alloc(entry_buf->size() + bytes_missing);
                    memcpy(new_buffer->data_begin(), entry_buf->data_begin(), entry_buf->size());
                    entry_buf = std::move(new_buffer);
                    entry = nuraft::cs_new<nuraft::log_entry>(entry->get_term(), entry_buf, entry->get_val_type());
                }

                size_t write_buffer_header_size
                    = sizeof(request_for_session->zxid) + sizeof(request_for_session->digest->version) + sizeof(request_for_session->digest->value);

                if (serialization_version < KeeperStateMachine::ZooKeeperLogSerializationVersion::WITH_TIME)
                    write_buffer_header_size += sizeof(request_for_session->time);

                auto * buffer_start = reinterpret_cast<BufferBase::Position>(entry_buf->data_begin() + entry_buf->size() - write_buffer_header_size);

                WriteBufferFromPointer write_buf(buffer_start, write_buffer_header_size);

                if (serialization_version < KeeperStateMachine::ZooKeeperLogSerializationVersion::WITH_TIME)
                    writeIntBinary(request_for_session->time, write_buf);

                writeIntBinary(request_for_session->zxid, write_buf);
                writeIntBinary(request_for_session->digest->version, write_buf);
                if (request_for_session->digest->version != KeeperStorage::NO_DIGEST)
                    writeIntBinary(request_for_session->digest->value, write_buf);

                write_buf.finalize();

                return nuraft::cb_func::ReturnCode::Ok;
            }
            case nuraft::cb_func::PreAppendLogFollower:
            {
                const auto & entry = *static_cast<LogEntryPtr *>(param->ctx);
                return follower_preappend(entry);
            }
            case nuraft::cb_func::AppendLogFailed:
            {
                // we are relying on the fact that request are being processed under a mutex
                // and not a RW lock
                auto & entry = *static_cast<LogEntryPtr *>(param->ctx);

                assert(entry->get_val_type() == nuraft::app_log);

                auto & entry_buf = entry->get_buf();
                auto request_for_session = state_machine->parseRequest(entry_buf, true);
                state_machine->rollbackRequest(*request_for_session, true);
                return nuraft::cb_func::ReturnCode::Ok;
            }
            default:
                return nuraft::cb_func::ReturnCode::Ok;
        }
    }

    size_t last_commited = state_machine->last_commit_index();
    size_t next_index = state_manager->getLogStore()->next_slot();
    bool commited_store = false;
    if (next_index < last_commited || next_index - last_commited <= 1)
        commited_store = true;

    auto set_initialized = [this]
    {
        {
            std::lock_guard lock(initialized_mutex);
            initialized_flag = true;
        }
        initialized_cv.notify_all();
    };

    switch (type)
    {
        case nuraft::cb_func::BecomeLeader:
        {
            /// We become leader and store is empty or we already committed it
            if (commited_store || initial_batch_committed)
                set_initialized();
            return nuraft::cb_func::ReturnCode::Ok;
        }
        case nuraft::cb_func::BecomeFollower:
        case nuraft::cb_func::GotAppendEntryReqFromLeader:
        {
            if (param->leaderId != -1)
            {
                auto leader_index = raft_instance->get_leader_committed_log_idx();
                auto our_index = raft_instance->get_committed_log_idx();
                /// This may happen when we start RAFT cluster from scratch.
                /// Node first became leader, and after that some other node became leader.
                /// BecameFresh for this node will not be called because it was already fresh
                /// when it was leader.
                if (leader_index < our_index + coordination_settings->fresh_log_gap)
                    set_initialized();
            }
            return nuraft::cb_func::ReturnCode::Ok;
        }
        case nuraft::cb_func::BecomeFresh:
        {
            set_initialized(); /// We are fresh follower, ready to serve requests.
            return nuraft::cb_func::ReturnCode::Ok;
        }
        case nuraft::cb_func::InitialBatchCommited:
        {
            if (param->myId == param->leaderId) /// We have committed our log store and we are leader, ready to serve requests.
                set_initialized();
            initial_batch_committed = true;
            return nuraft::cb_func::ReturnCode::Ok;
        }
        case nuraft::cb_func::PreAppendLogLeader:
        {
            return nuraft::cb_func::ReturnCode::ReturnNull;
        }
        case nuraft::cb_func::PreAppendLogFollower:
        {
            const auto & entry = *static_cast<LogEntryPtr *>(param->ctx);
            return follower_preappend(entry);
        }
        default: /// ignore other events
            return nuraft::cb_func::ReturnCode::Ok;
    }
}

void KeeperServer::waitInit()
{
    std::unique_lock lock(initialized_mutex);

    int64_t timeout = coordination_settings->startup_timeout.totalMilliseconds();
    if (!initialized_cv.wait_for(lock, std::chrono::milliseconds(timeout), [&] { return initialized_flag.load(); }))
        LOG_WARNING(log, "Failed to wait for RAFT initialization in {}ms, will continue in background", timeout);
}

std::vector<int64_t> KeeperServer::getDeadSessions()
{
    return state_machine->getDeadSessions();
}

bool KeeperServer::applyConfigUpdate(const ClusterUpdateAction & action)
{
    std::lock_guard _{server_write_mutex};

    if (const auto * add = std::get_if<AddRaftServer>(&action))
    {
        if (raft_instance->get_srv_config(add->id) != nullptr)
            return true;

        auto resp = raft_instance->add_srv(static_cast<nuraft::srv_config>(*add));
        resp->get();
        return resp->get_accepted();
    }
    else if (const auto * remove = std::get_if<RemoveRaftServer>(&action))
    {
        if (remove->id == raft_instance->get_leader())
        {
            if (isLeader())
                raft_instance->yield_leadership();
            else
                raft_instance->request_leadership();
            return false;
        }

        if (raft_instance->get_srv_config(remove->id) == nullptr)
            return true;

        auto resp = raft_instance->remove_srv(remove->id);
        resp->get();
        return resp->get_accepted();
    }
    else if (const auto * update = std::get_if<UpdateRaftServerPriority>(&action))
    {
        if (auto ptr = raft_instance->get_srv_config(update->id); ptr == nullptr)
            throw Exception(ErrorCodes::RAFT_ERROR,
                "Attempt to apply {} but server is not present in Raft",
                action);
        else if (ptr->get_priority() == update->priority)
            return true;

        raft_instance->set_priority(update->id, update->priority, /*broadcast on live leader*/true);
        return true;
    }
    UNREACHABLE();
}

ClusterUpdateActions KeeperServer::getRaftConfigurationDiff(const Poco::Util::AbstractConfiguration & config)
{
    auto diff = state_manager->getRaftConfigurationDiff(config);

    if (!diff.empty())
    {
        std::lock_guard lock{server_write_mutex};
        last_local_config = state_manager->parseServersConfiguration(config, true).cluster_config;
    }

    return diff;
}

void KeeperServer::applyConfigUpdateWithReconfigDisabled(const ClusterUpdateAction& action)
{
    std::lock_guard _{server_write_mutex};
    if (is_recovering) return;
    constexpr auto sleep_time = 500ms;

    LOG_INFO(log, "Will try to apply {}", action);

    auto applied = [&] { LOG_INFO(log, "Applied {}", action); };
    auto not_leader = [&] { LOG_INFO(log, "Not leader anymore, aborting"); };
    auto backoff_on_refusal = [&](size_t i)
    {
        LOG_INFO(log, "Update was not accepted (try {}), backing off for {}", i + 1, sleep_time * (i + 1));
        std::this_thread::sleep_for(sleep_time * (i + 1));
    };

    if (const auto * add = std::get_if<AddRaftServer>(&action))
    {
        for (size_t i = 0; i < coordination_settings->configuration_change_tries_count && !is_recovering; ++i)
        {
            if (raft_instance->get_srv_config(add->id) != nullptr)
                return applied();
            if (!isLeader())
                return not_leader();
            if (!raft_instance->add_srv(static_cast<nuraft::srv_config>(*add))->get_accepted())
                backoff_on_refusal(i);
        }
    }
    else if (const auto * remove = std::get_if<RemoveRaftServer>(&action))
    {
        if (remove->id == state_manager->server_id())
        {
            LOG_INFO(log,
                "Trying to remove leader node (ourself), so will yield leadership and some other node "
                "(new leader) will try to remove us. "
                "Probably you will have to run SYSTEM RELOAD CONFIG on the new leader node");
            return raft_instance->yield_leadership();
        }

        for (size_t i = 0; i < coordination_settings->configuration_change_tries_count && !is_recovering; ++i)
        {
            if (raft_instance->get_srv_config(remove->id) == nullptr)
                return applied();
            if (!isLeader())
                return not_leader();
            if (!raft_instance->remove_srv(remove->id)->get_accepted())
                backoff_on_refusal(i);
        }
    }
    else if (const auto * update = std::get_if<UpdateRaftServerPriority>(&action))
    {
        raft_instance->set_priority(update->id, update->priority, /*broadcast on live leader*/true);
        return;
    }

    throw Exception(ErrorCodes::RAFT_ERROR,
        "Configuration change {} was not accepted by Raft after {} retries",
        action, coordination_settings->configuration_change_tries_count);
}

bool KeeperServer::waitForConfigUpdateWithReconfigDisabled(const ClusterUpdateAction& action)
{
    if (is_recovering) return false;
    constexpr auto sleep_time = 500ms;

    LOG_INFO(log, "Will try to wait for {}", action);

    auto applied = [&] { LOG_INFO(log, "Applied {}", action); return true; };
    auto became_leader = [&] { LOG_INFO(log, "Became leader, aborting"); return false; };
    auto backoff = [&](size_t i) { std::this_thread::sleep_for(sleep_time * (i + 1)); };

    if (const auto* add = std::get_if<AddRaftServer>(&action))
    {
        for (size_t i = 0; i < coordination_settings->configuration_change_tries_count && !is_recovering; ++i)
        {
            if (raft_instance->get_srv_config(add->id) != nullptr)
                return applied();
            if (isLeader())
                return became_leader();
            backoff(i);
        }
    }
    else if (const auto* remove = std::get_if<RemoveRaftServer>(&action))
    {
        for (size_t i = 0; i < coordination_settings->configuration_change_tries_count && !is_recovering; ++i)
        {
            if (raft_instance->get_srv_config(remove->id) == nullptr)
                return applied();
            if (isLeader())
                return became_leader();
            backoff(i);
        }
    }
    else if (std::holds_alternative<UpdateRaftServerPriority>(action))
        return true;

    return false;
}

Keeper4LWInfo KeeperServer::getPartiallyFilled4LWInfo() const
{
    Keeper4LWInfo result;
    result.is_leader = raft_instance->is_leader();

    auto srv_config = state_manager->get_srv_config();
    result.is_observer = srv_config->is_learner();

    result.is_follower = !result.is_leader && !result.is_observer;
    result.has_leader = result.is_leader || isLeaderAlive();
    result.is_standalone = !result.is_follower && getFollowerCount() == 0;
    if (result.is_leader)
    {
        result.follower_count = getFollowerCount();
        result.synced_follower_count = getSyncedFollowerCount();
    }
    result.total_nodes_count = getKeeperStateMachine()->getNodesCount();
    result.last_zxid = getKeeperStateMachine()->getLastProcessedZxid();
    return result;
}

uint64_t KeeperServer::createSnapshot()
{
    uint64_t log_idx = raft_instance->create_snapshot();
    if (log_idx != 0)
        LOG_INFO(log, "Snapshot creation scheduled with last committed log index {}.", log_idx);
    else
        LOG_WARNING(log, "Failed to schedule snapshot creation task.");
    return log_idx;
}

KeeperLogInfo KeeperServer::getKeeperLogInfo()
{
    KeeperLogInfo log_info;
    auto log_store = state_manager->load_log_store();
    if (log_store)
    {
        log_info.first_log_idx = log_store->start_index();
        log_info.first_log_term = log_store->term_at(log_info.first_log_idx);
    }

    if (raft_instance)
    {
        log_info.last_log_idx = raft_instance->get_last_log_idx();
        log_info.last_log_term = raft_instance->get_last_log_term();
        log_info.last_committed_log_idx = raft_instance->get_committed_log_idx();
        log_info.leader_committed_log_idx = raft_instance->get_leader_committed_log_idx();
        log_info.target_committed_log_idx = raft_instance->get_target_committed_log_idx();
        log_info.last_snapshot_idx = raft_instance->get_last_snapshot_idx();
    }

    return log_info;
}

bool KeeperServer::requestLeader()
{
    return isLeader() || raft_instance->request_leadership();
}

void KeeperServer::recalculateStorageStats()
{
    state_machine->recalculateStorageStats();
}

}<|MERGE_RESOLUTION|>--- conflicted
+++ resolved
@@ -6,11 +6,8 @@
 #include <chrono>
 #include <filesystem>
 #include <string>
-<<<<<<< HEAD
 #include <Coordination/KeeperLogStore.h>
 #include <Coordination/KeeperSnapshotManagerS3.h>
-=======
->>>>>>> f292f688
 #include <Coordination/KeeperStateMachine.h>
 #include <Coordination/KeeperStateManager.h>
 #include <Coordination/LoggerWrapper.h>
@@ -31,13 +28,9 @@
 #include <Common/ZooKeeper/ZooKeeperIO.h>
 #include <Common/Stopwatch.h>
 #include <Common/getMultipleKeysFromConfig.h>
-<<<<<<< HEAD
 #include <Common/getNumberOfPhysicalCPUCores.h>
 
 #pragma clang diagnostic ignored "-Wdeprecated-declarations"
-=======
-#include <Disks/DiskLocal.h>
->>>>>>> f292f688
 #include <fmt/chrono.h>
 
 namespace DB
@@ -325,25 +318,9 @@
     params.return_method_ = nuraft::raft_params::async_handler;
 
     nuraft::asio_service::options asio_opts{};
-<<<<<<< HEAD
-
-    /// If asio worker threads fail in any way, NuRaft will stop to make any progress
-    /// For that reason we need to suppress out of memory exceptions in such threads
-    /// TODO: use `get_active_workers` to detect when we have no active workers to abort
-    asio_opts.worker_start_ = [](uint32_t /*worker_id*/)
-    {
-        LockMemoryExceptionInThread::addUniqueLock(VariableContext::Global);
-    };
-
-    asio_opts.worker_stop_ = [](uint32_t /*worker_id*/)
-    {
-        LockMemoryExceptionInThread::removeUniqueLock();
-    };
 
     asio_opts.thread_pool_size_ = getNumberOfPhysicalCPUCores();
 
-=======
->>>>>>> f292f688
     if (state_manager->isSecure())
     {
 #if USE_SSL
