#include <Coordination/Defines.h>
#include <Coordination/KeeperServer.h>

#include "config.h"

#include <chrono>
#include <filesystem>
#include <string>
#include <Coordination/KeeperStateMachine.h>
#include <Coordination/KeeperStateManager.h>
#include <Coordination/KeeperSnapshotManagerS3.h>
#include <Coordination/LoggerWrapper.h>
#include <Coordination/ReadBufferFromNuraftBuffer.h>
#include <Coordination/WriteBufferFromNuraftBuffer.h>
#include <IO/ReadHelpers.h>
#include <IO/WriteHelpers.h>
#include <boost/algorithm/string.hpp>
#include <libnuraft/cluster_config.hxx>
#include <libnuraft/log_val_type.hxx>
#include <libnuraft/ptr.hxx>
#include <libnuraft/raft_server.hxx>
#include <Poco/Util/AbstractConfiguration.h>
#include <Poco/Util/Application.h>
#include <Common/Exception.h>
#include <Common/LockMemoryExceptionInThread.h>
#include <Common/ZooKeeper/ZooKeeperIO.h>
#include <Common/Stopwatch.h>
#include <Common/getMultipleKeysFromConfig.h>

namespace DB
{

namespace ErrorCodes
{
    extern const int RAFT_ERROR;
    extern const int NO_ELEMENTS_IN_CONFIG;
    extern const int SUPPORT_IS_DISABLED;
    extern const int LOGICAL_ERROR;
    extern const int INVALID_CONFIG_PARAMETER;
}

namespace
{

#if USE_SSL
void setSSLParams(nuraft::asio_service::options & asio_opts)
{
    const Poco::Util::LayeredConfiguration & config = Poco::Util::Application::instance().config();
    String certificate_file_property = "openSSL.server.certificateFile";
    String private_key_file_property = "openSSL.server.privateKeyFile";
    String root_ca_file_property = "openSSL.server.caConfig";

    if (!config.has(certificate_file_property))
        throw Exception(ErrorCodes::NO_ELEMENTS_IN_CONFIG, "Server certificate file is not set.");

    if (!config.has(private_key_file_property))
        throw Exception(ErrorCodes::NO_ELEMENTS_IN_CONFIG, "Server private key file is not set.");

    asio_opts.enable_ssl_ = true;
    asio_opts.server_cert_file_ = config.getString(certificate_file_property);
    asio_opts.server_key_file_ = config.getString(private_key_file_property);

    if (config.has(root_ca_file_property))
        asio_opts.root_cert_file_ = config.getString(root_ca_file_property);

    if (config.getBool("openSSL.server.loadDefaultCAFile", false))
        asio_opts.load_default_ca_file_ = true;

    if (config.getString("openSSL.server.verificationMode", "none") == "none")
        asio_opts.skip_verification_ = true;
}
#endif

std::string checkAndGetSuperdigest(const String & user_and_digest)
{
    if (user_and_digest.empty())
        return "";

    std::vector<std::string> scheme_and_id;
    boost::split(scheme_and_id, user_and_digest, [](char c) { return c == ':'; });
    if (scheme_and_id.size() != 2 || scheme_and_id[0] != "super")
        throw Exception(
            ErrorCodes::INVALID_CONFIG_PARAMETER, "Incorrect superdigest in keeper_server config. Must be 'super:base64string'");

    return user_and_digest;
}

int32_t getValueOrMaxInt32AndLogWarning(uint64_t value, const std::string & name, Poco::Logger * log)
{
    if (value > std::numeric_limits<int32_t>::max())
    {
        LOG_WARNING(
            log,
            "Got {} value for setting '{}' which is bigger than int32_t max value, lowering value to {}.",
            value,
            name,
            std::numeric_limits<int32_t>::max());
        return std::numeric_limits<int32_t>::max();
    }

    return static_cast<int32_t>(value);
}

}

KeeperServer::KeeperServer(
    const KeeperConfigurationAndSettingsPtr & configuration_and_settings_,
    const Poco::Util::AbstractConfiguration & config,
    ResponsesQueue & responses_queue_,
    SnapshotsQueue & snapshots_queue_,
    KeeperSnapshotManagerS3 & snapshot_manager_s3,
    KeeperStateMachine::CommitCallback commit_callback)
    : server_id(configuration_and_settings_->server_id)
    , coordination_settings(configuration_and_settings_->coordination_settings)
    , log(&Poco::Logger::get("KeeperServer"))
    , is_recovering(config.getBool("keeper_server.force_recovery", false))
    , keeper_context{std::make_shared<KeeperContext>()}
    , create_snapshot_on_exit(config.getBool("keeper_server.create_snapshot_on_exit", true))
{
    if (coordination_settings->quorum_reads)
        LOG_WARNING(log, "Quorum reads enabled, Keeper will work slower.");

    keeper_context->digest_enabled = config.getBool("keeper_server.digest_enabled", false);
    keeper_context->ignore_system_path_on_startup = config.getBool("keeper_server.ignore_system_path_on_startup", false);

    state_machine = nuraft::cs_new<KeeperStateMachine>(
        responses_queue_,
        snapshots_queue_,
        configuration_and_settings_->snapshot_storage_path,
        coordination_settings,
        keeper_context,
        config.getBool("keeper_server.upload_snapshot_on_exit", true) ? &snapshot_manager_s3 : nullptr,
        commit_callback,
        checkAndGetSuperdigest(configuration_and_settings_->super_digest));

    state_manager = nuraft::cs_new<KeeperStateManager>(
        server_id,
        "keeper_server",
        configuration_and_settings_->log_storage_path,
        configuration_and_settings_->state_file_path,
        config,
        coordination_settings);
}

/**
 * Tiny wrapper around nuraft::raft_server which adds some functions
 * necessary for recovery, mostly connected to config manipulation.
 */
struct KeeperServer::KeeperRaftServer : public nuraft::raft_server
{
    bool isClusterHealthy()
    {
        if (timer_from_init)
        {
            size_t expiry = get_current_params().heart_beat_interval_ * raft_server::raft_limits_.response_limit_;

            if (timer_from_init->elapsedMilliseconds() < expiry)
                return false;

            timer_from_init.reset();
        }

        const size_t voting_members = get_num_voting_members();
        const auto not_responding_peers = get_not_responding_peers();
        const auto quorum_size = voting_members / 2 + 1;
        const auto max_not_responding_peers = voting_members - quorum_size;

        return not_responding_peers <= max_not_responding_peers;
    }

    // Manually set the internal config of the raft server
    // This should be used only for recovery
    void setConfig(const nuraft::ptr<nuraft::cluster_config> & new_config)
    {
        set_config(new_config);
    }

    // Manually reconfigure the cluster
    // This should be used only for recovery
    void forceReconfigure(const nuraft::ptr<nuraft::cluster_config> & new_config)
    {
        reconfigure(new_config);
    }

    void commit_in_bg() override
    {
        // For NuRaft, if any commit fails (uncaught exception) the whole server aborts as a safety
        // This includes failed allocation which can produce an unknown state for the storage,
        // making it impossible to handle correctly.
        // We block the memory tracker for all the commit operations (including KeeperStateMachine::commit)
        // assuming that the allocations are small
        LockMemoryExceptionInThread blocker{VariableContext::Global};
        nuraft::raft_server::commit_in_bg();
    }

    using nuraft::raft_server::raft_server;

    // peers are initially marked as responding because at least one cycle
    // of heartbeat * response_limit (20) need to pass to be marked
    // as not responding
    // until that time passes we can't say that the cluster is healthy
    std::optional<Stopwatch> timer_from_init = std::make_optional<Stopwatch>();
};

void KeeperServer::loadLatestConfig()
{
    auto latest_snapshot_config = state_machine->getClusterConfig();
    auto latest_log_store_config = state_manager->getLatestConfigFromLogStore();

    if (latest_snapshot_config && latest_log_store_config)
    {
        if (latest_snapshot_config->get_log_idx() > latest_log_store_config->get_log_idx())
        {
            LOG_INFO(log, "Will use config from snapshot with log index {}", latest_snapshot_config->get_log_idx());
            state_manager->save_config(*latest_snapshot_config);
        }
        else
        {
            LOG_INFO(log, "Will use config from log store with log index {}", latest_snapshot_config->get_log_idx());
            state_manager->save_config(*latest_log_store_config);
        }
    }
    else if (latest_snapshot_config)
    {
        LOG_INFO(log, "No config in log store, will use config from snapshot with log index {}", latest_snapshot_config->get_log_idx());
        state_manager->save_config(*latest_snapshot_config);
    }
    else if (latest_log_store_config)
    {
        LOG_INFO(log, "No config in snapshot, will use config from log store with log index {}", latest_log_store_config->get_log_idx());
        state_manager->save_config(*latest_log_store_config);
    }
    else
    {
        LOG_INFO(log, "No config in log store and snapshot, probably it's initial run. Will use config from .xml on disk");
    }
}

void KeeperServer::enterRecoveryMode(nuraft::raft_params & params)
{
    LOG_WARNING(
        log,
        "This instance is in recovery mode. Until the quorum is restored, no requests should be sent to any "
        "of the cluster instances. This instance will start accepting requests only when the recovery is finished.");

    auto latest_config = state_manager->load_config();

    nuraft::ptr<nuraft::cluster_config> new_config = std::make_shared<nuraft::cluster_config>(0, latest_config ? latest_config->get_log_idx() : 0);
    new_config->set_log_idx(state_manager->load_log_store()->next_slot());

    new_config->get_servers() = last_local_config->get_servers();

    state_manager->save_config(*new_config);
    params.with_custom_commit_quorum_size(1);
    params.with_custom_election_quorum_size(1);
}

void KeeperServer::forceRecovery()
{
    // notify threads containing the lock that we want to enter recovery mode
    is_recovering = true;
    std::lock_guard lock{server_write_mutex};
    auto params = raft_instance->get_current_params();
    enterRecoveryMode(params);
    raft_instance->setConfig(state_manager->load_config());
    raft_instance->update_params(params);
}

void KeeperServer::launchRaftServer(const Poco::Util::AbstractConfiguration & config, bool enable_ipv6)
{
    nuraft::raft_params params;
    params.parallel_log_appending_ = true;
    params.heart_beat_interval_
        = getValueOrMaxInt32AndLogWarning(coordination_settings->heart_beat_interval_ms.totalMilliseconds(), "heart_beat_interval_ms", log);
    params.election_timeout_lower_bound_ = getValueOrMaxInt32AndLogWarning(
        coordination_settings->election_timeout_lower_bound_ms.totalMilliseconds(), "election_timeout_lower_bound_ms", log);
    params.election_timeout_upper_bound_ = getValueOrMaxInt32AndLogWarning(
        coordination_settings->election_timeout_upper_bound_ms.totalMilliseconds(), "election_timeout_upper_bound_ms", log);

    if (params.election_timeout_lower_bound_ || params.election_timeout_upper_bound_)
    {
        if (params.election_timeout_lower_bound_ >= params.election_timeout_upper_bound_)
        {
            LOG_FATAL(
                log,
                "election_timeout_lower_bound_ms is greater than election_timeout_upper_bound_ms, this would disable leader election "
                "completely.");
            std::terminate();
        }
    }

    params.reserved_log_items_ = getValueOrMaxInt32AndLogWarning(coordination_settings->reserved_log_items, "reserved_log_items", log);
    params.snapshot_distance_ = getValueOrMaxInt32AndLogWarning(coordination_settings->snapshot_distance, "snapshot_distance", log);

    if (params.snapshot_distance_ < 10000)
        LOG_WARNING(log, "Very small snapshot_distance {} specified in coordination settings. "
                    "It doesn't make sense to specify such small value, because it can lead to degraded performance and another issues.", params.snapshot_distance_);

    params.stale_log_gap_ = getValueOrMaxInt32AndLogWarning(coordination_settings->stale_log_gap, "stale_log_gap", log);
    params.fresh_log_gap_ = getValueOrMaxInt32AndLogWarning(coordination_settings->fresh_log_gap, "fresh_log_gap", log);
    params.client_req_timeout_
        = getValueOrMaxInt32AndLogWarning(coordination_settings->operation_timeout_ms.totalMilliseconds(), "operation_timeout_ms", log);
    params.auto_forwarding_ = coordination_settings->auto_forwarding;
    params.auto_forwarding_req_timeout_ = std::max<int32_t>(
        static_cast<int32_t>(coordination_settings->operation_timeout_ms.totalMilliseconds() * 2),
        std::numeric_limits<int32_t>::max());
    params.auto_forwarding_req_timeout_
        = getValueOrMaxInt32AndLogWarning(coordination_settings->operation_timeout_ms.totalMilliseconds() * 2, "operation_timeout_ms", log);
    params.max_append_size_
        = getValueOrMaxInt32AndLogWarning(coordination_settings->max_requests_batch_size, "max_requests_batch_size", log);

    params.return_method_ = nuraft::raft_params::async_handler;

    nuraft::asio_service::options asio_opts{};
    if (state_manager->isSecure())
    {
#if USE_SSL
        setSSLParams(asio_opts);
#else
        throw Exception(ErrorCodes::SUPPORT_IS_DISABLED, "SSL support for NuRaft is disabled because ClickHouse was built without SSL support.");
#endif
    }

    if (is_recovering)
        enterRecoveryMode(params);

    nuraft::raft_server::init_options init_options;

    init_options.skip_initial_election_timeout_ = state_manager->shouldStartAsFollower();
    init_options.start_server_in_constructor_ = false;
    init_options.raft_callback_ = [this](nuraft::cb_func::Type type, nuraft::cb_func::Param * param) { return callbackFunc(type, param); };

    nuraft::ptr<nuraft::logger> logger = nuraft::cs_new<LoggerWrapper>("RaftInstance", coordination_settings->raft_logs_level);
    asio_service = nuraft::cs_new<nuraft::asio_service>(asio_opts, logger);

    // we use the same config as for the CH replicas because it is for internal communication between Keeper instances
    std::vector<std::string> listen_hosts = DB::getMultipleValuesFromConfig(config, "", "interserver_listen_host");

    if (listen_hosts.empty())
    {
        auto asio_listener = asio_service->create_rpc_listener(state_manager->getPort(), logger, enable_ipv6);
        if (!asio_listener)
            throw Exception(ErrorCodes::RAFT_ERROR, "Cannot create interserver listener on port {}", state_manager->getPort());
        asio_listeners.emplace_back(std::move(asio_listener));
    }
    else
    {
        for (const auto & listen_host : listen_hosts)
        {
            auto asio_listener = asio_service->create_rpc_listener(listen_host, state_manager->getPort(), logger);
            if (asio_listener)
                asio_listeners.emplace_back(std::move(asio_listener));
        }
    }

    nuraft::ptr<nuraft::delayed_task_scheduler> scheduler = asio_service;
    nuraft::ptr<nuraft::rpc_client_factory> rpc_cli_factory = asio_service;

    nuraft::ptr<nuraft::state_mgr> casted_state_manager = state_manager;
    nuraft::ptr<nuraft::state_machine> casted_state_machine = state_machine;

    /// raft_server creates unique_ptr from it
    nuraft::context * ctx
        = new nuraft::context(casted_state_manager, casted_state_machine, asio_listeners, logger, rpc_cli_factory, scheduler, params);

    raft_instance = nuraft::cs_new<KeeperRaftServer>(ctx, init_options);

    if (!raft_instance)
        throw Exception(ErrorCodes::RAFT_ERROR, "Cannot allocate RAFT instance");

    state_manager->getLogStore()->setRaftServer(raft_instance);

    raft_instance->start_server(init_options.skip_initial_election_timeout_);

    nuraft::ptr<nuraft::raft_server> casted_raft_server = raft_instance;

    for (const auto & asio_listener : asio_listeners)
    {
        asio_listener->listen(casted_raft_server);
    }
}

void KeeperServer::startup(const Poco::Util::AbstractConfiguration & config, bool enable_ipv6)
{
    state_machine->init();

    state_manager->loadLogStore(state_machine->last_commit_index() + 1, coordination_settings->reserved_log_items);

    auto log_store = state_manager->load_log_store();
    auto next_log_idx = log_store->next_slot();
    if (next_log_idx > 0 && next_log_idx > state_machine->last_commit_index())
    {
        auto log_entries = log_store->log_entries(state_machine->last_commit_index() + 1, next_log_idx);

        size_t preprocessed = 0;
        LOG_INFO(log, "Preprocessing {} log entries", log_entries->size());
        auto idx = state_machine->last_commit_index() + 1;
        for (const auto & entry : *log_entries)
        {
            if (entry && entry->get_val_type() == nuraft::log_val_type::app_log)
                state_machine->pre_commit(idx, entry->get_buf());

            ++idx;
            ++preprocessed;

            if (preprocessed % 50000 == 0)
                LOG_TRACE(log, "Preprocessed {}/{} entries", preprocessed, log_entries->size());
        }
        LOG_INFO(log, "Preprocessing done");
    }

    loadLatestConfig();

    last_local_config = state_manager->parseServersConfiguration(config, true).cluster_config;

    launchRaftServer(config, enable_ipv6);

    keeper_context->server_state = KeeperContext::Phase::RUNNING;
}

void KeeperServer::shutdownRaftServer()
{
    size_t timeout = coordination_settings->shutdown_timeout.totalSeconds();

    if (!raft_instance)
    {
        LOG_INFO(log, "RAFT doesn't start, shutdown not required");
        return;
    }

    raft_instance->shutdown();

    keeper_context->server_state = KeeperContext::Phase::SHUTDOWN;

    if (create_snapshot_on_exit)
        raft_instance->create_snapshot();

    raft_instance.reset();

    for (const auto & asio_listener : asio_listeners)
    {
        if (asio_listener)
        {
            asio_listener->stop();
            asio_listener->shutdown();
        }
    }

    if (asio_service)
    {
        asio_service->stop();
        size_t count = 0;
        while (asio_service->get_active_workers() != 0 && count < timeout * 100)
        {
            std::this_thread::sleep_for(std::chrono::milliseconds(10));
            count++;
        }
    }

    if (asio_service->get_active_workers() != 0)
        LOG_WARNING(log, "Failed to shutdown RAFT server in {} seconds", timeout);
}


void KeeperServer::shutdown()
{
    shutdownRaftServer();
    state_manager->flushAndShutDownLogStore();
    state_machine->shutdownStorage();
}

namespace
{

// Serialize the request with all the necessary information for the leader
// we don't know ZXID and digest yet so we don't serialize it
nuraft::ptr<nuraft::buffer> getZooKeeperRequestMessage(const KeeperStorage::RequestForSession & request_for_session)
{
    DB::WriteBufferFromNuraftBuffer write_buf;
    DB::writeIntBinary(request_for_session.session_id, write_buf);
    request_for_session.request->write(write_buf);
    DB::writeIntBinary(request_for_session.time, write_buf);
    return write_buf.getBuffer();
}

// Serialize the request for the log entry
nuraft::ptr<nuraft::buffer> getZooKeeperLogEntry(const KeeperStorage::RequestForSession & request_for_session)
{
    DB::WriteBufferFromNuraftBuffer write_buf;
    DB::writeIntBinary(request_for_session.session_id, write_buf);
    request_for_session.request->write(write_buf);
    DB::writeIntBinary(request_for_session.time, write_buf);
    DB::writeIntBinary(request_for_session.zxid, write_buf);
    assert(request_for_session.digest);
    DB::writeIntBinary(request_for_session.digest->version, write_buf);
    if (request_for_session.digest->version != KeeperStorage::DigestVersion::NO_DIGEST)
        DB::writeIntBinary(request_for_session.digest->value, write_buf);

    return write_buf.getBuffer();
}

}

void KeeperServer::putLocalReadRequest(const KeeperStorage::RequestForSession & request_for_session)
{
    if (!request_for_session.request->isReadRequest())
        throw Exception(ErrorCodes::LOGICAL_ERROR, "Cannot process non-read request locally");

    state_machine->processReadRequest(request_for_session);
}

RaftAppendResult KeeperServer::putRequestBatch(const KeeperStorage::RequestsForSessions & requests_for_sessions)
{
    std::vector<nuraft::ptr<nuraft::buffer>> entries;
    for (const auto & request_for_session : requests_for_sessions)
    {
        entries.push_back(getZooKeeperRequestMessage(request_for_session));
    }

    std::lock_guard lock{server_write_mutex};
    if (is_recovering)
        return nullptr;

    return raft_instance->append_entries(entries);
}

bool KeeperServer::isLeader() const
{
    return raft_instance->is_leader();
}

bool KeeperServer::isObserver() const
{
    auto srv_config = state_manager->get_srv_config();
    return srv_config->is_learner();
}

bool KeeperServer::isFollower() const
{
    return !isLeader() && !isObserver();
}

bool KeeperServer::isLeaderAlive() const
{
    return raft_instance && raft_instance->is_leader_alive();
}

/// TODO test whether taking failed peer in count
uint64_t KeeperServer::getFollowerCount() const
{
    return raft_instance->get_peer_info_all().size();
}

uint64_t KeeperServer::getSyncedFollowerCount() const
{
    uint64_t last_log_idx = raft_instance->get_last_log_idx();
    const auto followers = raft_instance->get_peer_info_all();

    uint64_t stale_followers = 0;

    const uint64_t stale_follower_gap = raft_instance->get_current_params().stale_log_gap_;
    for (const auto & fl : followers)
    {
        if (last_log_idx > fl.last_log_idx_ + stale_follower_gap)
            stale_followers++;
    }
    return followers.size() - stale_followers;
}

nuraft::cb_func::ReturnCode KeeperServer::callbackFunc(nuraft::cb_func::Type type, nuraft::cb_func::Param * param)
{
    if (is_recovering)
    {
        const auto finish_recovering = [&]
        {
            auto new_params = raft_instance->get_current_params();
            new_params.custom_commit_quorum_size_ = 0;
            new_params.custom_election_quorum_size_ = 0;
            raft_instance->update_params(new_params);

            LOG_INFO(log, "Recovery is done. You can continue using cluster normally.");
            is_recovering = false;
        };

        switch (type)
        {
            case nuraft::cb_func::HeartBeat:
            {
                if (raft_instance->isClusterHealthy())
                    finish_recovering();
                break;
            }
            case nuraft::cb_func::NewConfig:
            {
                // Apply the manually set config when in recovery mode
                // NuRaft will commit but skip the reconfigure if the current
                // config is the same as the committed one
                // Because we manually set the config to commit
                // we need to call the reconfigure also
                uint64_t log_idx = *static_cast<uint64_t *>(param->ctx);

                auto config = state_manager->load_config();
                if (log_idx == config->get_log_idx())
                {
                    raft_instance->forceReconfigure(config);

                    // Single node cluster doesn't need to wait for any other nodes
                    // so we can finish recovering immediately after applying
                    // new configuration
                    if (config->get_servers().size() == 1)
                        finish_recovering();
                }

                break;
            }
            case nuraft::cb_func::ProcessReq:
                // we don't accept requests from our peers or clients
                // while in recovery mode
                return nuraft::cb_func::ReturnCode::ReturnNull;
            default:
                break;
        }
    }

    const auto follower_preappend = [&](const auto & entry)
    {
        if (entry->get_val_type() != nuraft::app_log)
            return nuraft::cb_func::ReturnCode::Ok;

        try
        {
            state_machine->parseRequest(entry->get_buf(), /*final=*/false);
        }
        catch (...)
        {
            tryLogCurrentException(log, "Failed to parse request from log entry");
            throw;
        }
        return nuraft::cb_func::ReturnCode::Ok;

    };

    if (initialized_flag)
    {
        switch (type)
        {
            // This event is called before a single log is appended to the entry on the leader node
            case nuraft::cb_func::PreAppendLogLeader:
            {
                // we are relying on the fact that request are being processed under a mutex
                // and not a RW lock
                auto & entry = *static_cast<LogEntryPtr *>(param->ctx);

                assert(entry->get_val_type() == nuraft::app_log);
                auto next_zxid = state_machine->getNextZxid();

                auto & entry_buf = entry->get_buf();
                auto request_for_session = state_machine->parseRequest(entry_buf);
                request_for_session.zxid = next_zxid;
                if (!state_machine->preprocess(request_for_session))
                    return nuraft::cb_func::ReturnCode::ReturnNull;

<<<<<<< HEAD
                request_for_session->digest = state_machine->getNodesDigest();

                /// older versions of Keeper can send logs that are missing some fields
                size_t bytes_missing = 0;
                if (serialization_version < KeeperStateMachine::ZooKeeperLogSerializationVersion::WITH_TIME)
                    bytes_missing += sizeof(request_for_session->time);

                if (serialization_version < KeeperStateMachine::ZooKeeperLogSerializationVersion::WITH_ZXID_DIGEST)
                    bytes_missing += sizeof(request_for_session->zxid) + sizeof(request_for_session->digest->version) + sizeof(request_for_session->digest->value);

                if (bytes_missing != 0)
                {
                    auto new_buffer = nuraft::buffer::alloc(entry_buf->size() + bytes_missing);
                    memcpy(new_buffer->data_begin(), entry_buf->data_begin(), entry_buf->size());
                    entry_buf = std::move(new_buffer);
                    entry = nuraft::cs_new<nuraft::log_entry>(entry->get_term(), entry_buf, entry->get_val_type());
                }

                size_t write_buffer_header_size
                    = sizeof(request_for_session->zxid) + sizeof(request_for_session->digest->version) + sizeof(request_for_session->digest->value);

                if (serialization_version < KeeperStateMachine::ZooKeeperLogSerializationVersion::WITH_TIME)
                    write_buffer_header_size += sizeof(request_for_session->time);

                auto * buffer_start = reinterpret_cast<BufferBase::Position>(entry_buf->data_begin() + entry_buf->size() - write_buffer_header_size);

                WriteBuffer write_buf(buffer_start, write_buffer_header_size);

                if (serialization_version < KeeperStateMachine::ZooKeeperLogSerializationVersion::WITH_TIME)
                    writeIntBinary(request_for_session->time, write_buf);

                writeIntBinary(request_for_session->zxid, write_buf);
                writeIntBinary(request_for_session->digest->version, write_buf);
                if (request_for_session->digest->version != KeeperStorage::NO_DIGEST)
                    writeIntBinary(request_for_session->digest->value, write_buf);

                return nuraft::cb_func::ReturnCode::Ok;
            }
            case nuraft::cb_func::PreAppendLogFollower:
            {
                const auto & entry = *static_cast<LogEntryPtr *>(param->ctx);
                return follower_preappend(entry);
=======
                request_for_session.digest = state_machine->getNodesDigest();
                entry = nuraft::cs_new<nuraft::log_entry>(entry->get_term(), getZooKeeperLogEntry(request_for_session), entry->get_val_type());
                break;
>>>>>>> 434092fa
            }
            case nuraft::cb_func::AppendLogFailed:
            {
                // we are relying on the fact that request are being processed under a mutex
                // and not a RW lock
                auto & entry = *static_cast<LogEntryPtr *>(param->ctx);

                assert(entry->get_val_type() == nuraft::app_log);

                auto & entry_buf = entry->get_buf();
<<<<<<< HEAD
                auto request_for_session = state_machine->parseRequest(entry_buf, true);
                state_machine->rollbackRequest(*request_for_session, true);
                return nuraft::cb_func::ReturnCode::Ok;
=======
                auto request_for_session = state_machine->parseRequest(entry_buf);
                state_machine->rollbackRequest(request_for_session, true);
                break;
>>>>>>> 434092fa
            }
            default:
                return nuraft::cb_func::ReturnCode::Ok;
        }
    }

    size_t last_commited = state_machine->last_commit_index();
    size_t next_index = state_manager->getLogStore()->next_slot();
    bool commited_store = false;
    if (next_index < last_commited || next_index - last_commited <= 1)
        commited_store = true;

    auto set_initialized = [this]()
    {
        std::lock_guard lock(initialized_mutex);
        initialized_flag = true;
        initialized_cv.notify_all();
    };

    switch (type)
    {
        case nuraft::cb_func::BecomeLeader:
        {
            /// We become leader and store is empty or we already committed it
            if (commited_store || initial_batch_committed)
                set_initialized();
            return nuraft::cb_func::ReturnCode::Ok;
        }
        case nuraft::cb_func::BecomeFollower:
        case nuraft::cb_func::GotAppendEntryReqFromLeader:
        {
            if (param->leaderId != -1)
            {
                auto leader_index = raft_instance->get_leader_committed_log_idx();
                auto our_index = raft_instance->get_committed_log_idx();
                /// This may happen when we start RAFT cluster from scratch.
                /// Node first became leader, and after that some other node became leader.
                /// BecameFresh for this node will not be called because it was already fresh
                /// when it was leader.
                if (leader_index < our_index + coordination_settings->fresh_log_gap)
                    set_initialized();
            }
            return nuraft::cb_func::ReturnCode::Ok;
        }
        case nuraft::cb_func::BecomeFresh:
        {
            set_initialized(); /// We are fresh follower, ready to serve requests.
            return nuraft::cb_func::ReturnCode::Ok;
        }
        case nuraft::cb_func::InitialBatchCommited:
        {
            if (param->myId == param->leaderId) /// We have committed our log store and we are leader, ready to serve requests.
                set_initialized();
            initial_batch_committed = true;
            return nuraft::cb_func::ReturnCode::Ok;
        }
        case nuraft::cb_func::PreAppendLogFollower:
        {
            const auto & entry = *static_cast<LogEntryPtr *>(param->ctx);
            return follower_preappend(entry);
        }
        default: /// ignore other events
            return nuraft::cb_func::ReturnCode::Ok;
    }
}

void KeeperServer::waitInit()
{
    std::unique_lock lock(initialized_mutex);

    int64_t timeout = coordination_settings->startup_timeout.totalMilliseconds();
    if (!initialized_cv.wait_for(lock, std::chrono::milliseconds(timeout), [&] { return initialized_flag.load(); }))
        LOG_WARNING(log, "Failed to wait for RAFT initialization in {}ms, will continue in background", timeout);
}

std::vector<int64_t> KeeperServer::getDeadSessions()
{
    return state_machine->getDeadSessions();
}

ConfigUpdateActions KeeperServer::getConfigurationDiff(const Poco::Util::AbstractConfiguration & config)
{
    auto diff = state_manager->getConfigurationDiff(config);

    if (!diff.empty())
    {
        std::lock_guard lock{server_write_mutex};
        last_local_config = state_manager->parseServersConfiguration(config, true).cluster_config;
    }

    return diff;
}

void KeeperServer::applyConfigurationUpdate(const ConfigUpdateAction & task)
{
    std::lock_guard lock{server_write_mutex};
    if (is_recovering)
        return;

    size_t sleep_ms = 500;
    if (task.action_type == ConfigUpdateActionType::AddServer)
    {
        LOG_INFO(log, "Will try to add server with id {}", task.server->get_id());
        bool added = false;
        for (size_t i = 0; i < coordination_settings->configuration_change_tries_count && !is_recovering; ++i)
        {
            if (raft_instance->get_srv_config(task.server->get_id()) != nullptr)
            {
                LOG_INFO(log, "Server with id {} was successfully added", task.server->get_id());
                added = true;
                break;
            }

            if (!isLeader())
            {
                LOG_INFO(log, "We are not leader anymore, will not try to add server {}", task.server->get_id());
                break;
            }

            auto result = raft_instance->add_srv(*task.server);
            if (!result->get_accepted())
                LOG_INFO(
                    log,
                    "Command to add server {} was not accepted for the {} time, will sleep for {} ms and retry",
                    task.server->get_id(),
                    i + 1,
                    sleep_ms * (i + 1));

            std::this_thread::sleep_for(std::chrono::milliseconds(sleep_ms * (i + 1)));
        }
        if (!added)
            throw Exception(
                ErrorCodes::RAFT_ERROR,
                "Configuration change to add server (id {}) was not accepted by RAFT after all {} retries",
                task.server->get_id(),
                coordination_settings->configuration_change_tries_count);
    }
    else if (task.action_type == ConfigUpdateActionType::RemoveServer)
    {
        LOG_INFO(log, "Will try to remove server with id {}", task.server->get_id());

        bool removed = false;
        if (task.server->get_id() == state_manager->server_id())
        {
            LOG_INFO(
                log,
                "Trying to remove leader node (ourself), so will yield leadership and some other node (new leader) will try remove us. "
                "Probably you will have to run SYSTEM RELOAD CONFIG on the new leader node");

            raft_instance->yield_leadership();
            return;
        }

        for (size_t i = 0; i < coordination_settings->configuration_change_tries_count && !is_recovering; ++i)
        {
            if (raft_instance->get_srv_config(task.server->get_id()) == nullptr)
            {
                LOG_INFO(log, "Server with id {} was successfully removed", task.server->get_id());
                removed = true;
                break;
            }

            if (!isLeader())
            {
                LOG_INFO(log, "We are not leader anymore, will not try to remove server {}", task.server->get_id());
                break;
            }

            auto result = raft_instance->remove_srv(task.server->get_id());
            if (!result->get_accepted())
                LOG_INFO(
                    log,
                    "Command to remove server {} was not accepted for the {} time, will sleep for {} ms and retry",
                    task.server->get_id(),
                    i + 1,
                    sleep_ms * (i + 1));

            std::this_thread::sleep_for(std::chrono::milliseconds(sleep_ms * (i + 1)));
        }
        if (!removed)
            throw Exception(
                ErrorCodes::RAFT_ERROR,
                "Configuration change to remove server (id {}) was not accepted by RAFT after all {} retries",
                task.server->get_id(),
                coordination_settings->configuration_change_tries_count);
    }
    else if (task.action_type == ConfigUpdateActionType::UpdatePriority)
        raft_instance->set_priority(task.server->get_id(), task.server->get_priority());
    else
        LOG_WARNING(log, "Unknown configuration update type {}", static_cast<uint64_t>(task.action_type));
}


bool KeeperServer::waitConfigurationUpdate(const ConfigUpdateAction & task)
{
    if (is_recovering)
        return false;

    size_t sleep_ms = 500;
    if (task.action_type == ConfigUpdateActionType::AddServer)
    {
        LOG_INFO(log, "Will try to wait server with id {} to be added", task.server->get_id());
        for (size_t i = 0; i < coordination_settings->configuration_change_tries_count && !is_recovering; ++i)
        {
            if (raft_instance->get_srv_config(task.server->get_id()) != nullptr)
            {
                LOG_INFO(log, "Server with id {} was successfully added by leader", task.server->get_id());
                return true;
            }

            if (isLeader())
            {
                LOG_INFO(log, "We are leader now, probably we will have to add server {}", task.server->get_id());
                return false;
            }

            std::this_thread::sleep_for(std::chrono::milliseconds(sleep_ms * (i + 1)));
        }
        return false;
    }
    else if (task.action_type == ConfigUpdateActionType::RemoveServer)
    {
        LOG_INFO(log, "Will try to wait remove of server with id {}", task.server->get_id());

        for (size_t i = 0; i < coordination_settings->configuration_change_tries_count && !is_recovering; ++i)
        {
            if (raft_instance->get_srv_config(task.server->get_id()) == nullptr)
            {
                LOG_INFO(log, "Server with id {} was successfully removed by leader", task.server->get_id());
                return true;
            }

            if (isLeader())
            {
                LOG_INFO(log, "We are leader now, probably we will have to remove server {}", task.server->get_id());
                return false;
            }

            std::this_thread::sleep_for(std::chrono::milliseconds(sleep_ms * (i + 1)));
        }
        return false;
    }
    else if (task.action_type == ConfigUpdateActionType::UpdatePriority)
        return true;
    else
        LOG_WARNING(log, "Unknown configuration update type {}", static_cast<uint64_t>(task.action_type));
    return true;
}

Keeper4LWInfo KeeperServer::getPartiallyFilled4LWInfo() const
{
    Keeper4LWInfo result;
    result.is_leader = raft_instance->is_leader();

    auto srv_config = state_manager->get_srv_config();
    result.is_observer = srv_config->is_learner();

    result.is_follower = !result.is_leader && !result.is_observer;
    result.has_leader = result.is_leader || isLeaderAlive();
    result.is_standalone = !result.is_follower && getFollowerCount() == 0;
    if (result.is_leader)
    {
        result.follower_count = getFollowerCount();
        result.synced_follower_count = getSyncedFollowerCount();
    }
    result.total_nodes_count = getKeeperStateMachine()->getNodesCount();
    result.last_zxid = getKeeperStateMachine()->getLastProcessedZxid();
    return result;
}

uint64_t KeeperServer::createSnapshot()
{
    uint64_t log_idx = raft_instance->create_snapshot();
    if (log_idx != 0)
        LOG_INFO(log, "Snapshot creation scheduled with last committed log index {}.", log_idx);
    else
        LOG_WARNING(log, "Failed to schedule snapshot creation task.");
    return log_idx;
}

KeeperLogInfo KeeperServer::getKeeperLogInfo()
{
    KeeperLogInfo log_info;
    auto log_store = state_manager->load_log_store();
    if (log_store)
    {
        log_info.first_log_idx = log_store->start_index();
        log_info.first_log_term = log_store->term_at(log_info.first_log_idx);
    }

    if (raft_instance)
    {
        log_info.last_log_idx = raft_instance->get_last_log_idx();
        log_info.last_log_term = raft_instance->get_last_log_term();
        log_info.last_committed_log_idx = raft_instance->get_committed_log_idx();
        log_info.leader_committed_log_idx = raft_instance->get_leader_committed_log_idx();
        log_info.target_committed_log_idx = raft_instance->get_target_committed_log_idx();
        log_info.last_snapshot_idx = raft_instance->get_last_snapshot_idx();
    }

    return log_info;
}

bool KeeperServer::requestLeader()
{
    return isLeader() || raft_instance->request_leadership();
}

void KeeperServer::recalculateStorageStats()
{
    state_machine->recalculateStorageStats();
}

}<|MERGE_RESOLUTION|>--- conflicted
+++ resolved
@@ -660,54 +660,14 @@
                 if (!state_machine->preprocess(request_for_session))
                     return nuraft::cb_func::ReturnCode::ReturnNull;
 
-<<<<<<< HEAD
-                request_for_session->digest = state_machine->getNodesDigest();
-
-                /// older versions of Keeper can send logs that are missing some fields
-                size_t bytes_missing = 0;
-                if (serialization_version < KeeperStateMachine::ZooKeeperLogSerializationVersion::WITH_TIME)
-                    bytes_missing += sizeof(request_for_session->time);
-
-                if (serialization_version < KeeperStateMachine::ZooKeeperLogSerializationVersion::WITH_ZXID_DIGEST)
-                    bytes_missing += sizeof(request_for_session->zxid) + sizeof(request_for_session->digest->version) + sizeof(request_for_session->digest->value);
-
-                if (bytes_missing != 0)
-                {
-                    auto new_buffer = nuraft::buffer::alloc(entry_buf->size() + bytes_missing);
-                    memcpy(new_buffer->data_begin(), entry_buf->data_begin(), entry_buf->size());
-                    entry_buf = std::move(new_buffer);
-                    entry = nuraft::cs_new<nuraft::log_entry>(entry->get_term(), entry_buf, entry->get_val_type());
-                }
-
-                size_t write_buffer_header_size
-                    = sizeof(request_for_session->zxid) + sizeof(request_for_session->digest->version) + sizeof(request_for_session->digest->value);
-
-                if (serialization_version < KeeperStateMachine::ZooKeeperLogSerializationVersion::WITH_TIME)
-                    write_buffer_header_size += sizeof(request_for_session->time);
-
-                auto * buffer_start = reinterpret_cast<BufferBase::Position>(entry_buf->data_begin() + entry_buf->size() - write_buffer_header_size);
-
-                WriteBuffer write_buf(buffer_start, write_buffer_header_size);
-
-                if (serialization_version < KeeperStateMachine::ZooKeeperLogSerializationVersion::WITH_TIME)
-                    writeIntBinary(request_for_session->time, write_buf);
-
-                writeIntBinary(request_for_session->zxid, write_buf);
-                writeIntBinary(request_for_session->digest->version, write_buf);
-                if (request_for_session->digest->version != KeeperStorage::NO_DIGEST)
-                    writeIntBinary(request_for_session->digest->value, write_buf);
-
+                request_for_session.digest = state_machine->getNodesDigest();
+                entry = nuraft::cs_new<nuraft::log_entry>(entry->get_term(), getZooKeeperLogEntry(request_for_session), entry->get_val_type());
                 return nuraft::cb_func::ReturnCode::Ok;
             }
             case nuraft::cb_func::PreAppendLogFollower:
             {
                 const auto & entry = *static_cast<LogEntryPtr *>(param->ctx);
                 return follower_preappend(entry);
-=======
-                request_for_session.digest = state_machine->getNodesDigest();
-                entry = nuraft::cs_new<nuraft::log_entry>(entry->get_term(), getZooKeeperLogEntry(request_for_session), entry->get_val_type());
-                break;
->>>>>>> 434092fa
             }
             case nuraft::cb_func::AppendLogFailed:
             {
@@ -718,15 +678,9 @@
                 assert(entry->get_val_type() == nuraft::app_log);
 
                 auto & entry_buf = entry->get_buf();
-<<<<<<< HEAD
-                auto request_for_session = state_machine->parseRequest(entry_buf, true);
-                state_machine->rollbackRequest(*request_for_session, true);
-                return nuraft::cb_func::ReturnCode::Ok;
-=======
                 auto request_for_session = state_machine->parseRequest(entry_buf);
                 state_machine->rollbackRequest(request_for_session, true);
-                break;
->>>>>>> 434092fa
+                return nuraft::cb_func::ReturnCode::Ok;
             }
             default:
                 return nuraft::cb_func::ReturnCode::Ok;
