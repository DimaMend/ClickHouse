#include <exception>
#include <filesystem>
#include <mutex>
#include <ranges>
#include <Coordination/Changelog.h>
#include <Coordination/Keeper4LWInfo.h>
#include <Coordination/KeeperContext.h>
#include <Coordination/CoordinationSettings.h>
#include <Coordination/KeeperCommon.h>
#include <Disks/DiskLocal.h>
#include <IO/ReadBufferFromFile.h>
#include <IO/ReadHelpers.h>
#include <IO/WriteBufferFromFile.h>
#include <IO/WriteHelpers.h>
#include <IO/ZstdDeflatingAppendableWriteBuffer.h>
#include <base/errnoToString.h>
#include <boost/algorithm/string/join.hpp>
#include <boost/algorithm/string/split.hpp>
#include <boost/algorithm/string/trim.hpp>
#include <Common/Exception.h>
#include <Common/SipHash.h>
#include <Common/filesystemHelpers.h>
#include <Common/logger_useful.h>
#include <Common/ThreadPool.h>
#include <Common/ProfileEvents.h>
#include <libnuraft/log_val_type.hxx>
#include <libnuraft/log_entry.hxx>
#include <libnuraft/raft_server.hxx>

namespace ProfileEvents
{
    extern const Event KeeperLogsEntryReadFromLatestCache;
    extern const Event KeeperLogsEntryReadFromCommitCache;
    extern const Event KeeperLogsEntryReadFromFile;
    extern const Event KeeperLogsPrefetchedEntries;
}

namespace DB
{

namespace ErrorCodes
{
    extern const int CHECKSUM_DOESNT_MATCH;
    extern const int CORRUPTED_DATA;
    extern const int UNKNOWN_FORMAT_VERSION;
    extern const int NOT_IMPLEMENTED;
    extern const int BAD_ARGUMENTS;
    extern const int LOGICAL_ERROR;
}

namespace
{

void moveChangelogBetweenDisks(
    DiskPtr disk_from,
    ChangelogFileDescriptionPtr description,
    DiskPtr disk_to,
    const std::string & path_to,
    const KeeperContextPtr & keeper_context)
{
    auto path_from = description->path;
    moveFileBetweenDisks(
        disk_from,
        path_from,
        disk_to,
        path_to,
        [&]
        {
            /// a different thread could be trying to read from the file
            /// we should make sure the source disk contains the file while read is in progress
            description->withLock(
                [&]
                {
                    description->disk = disk_to;
                    description->path = path_to;
                });
        },
        getLogger("Changelog"),
        keeper_context);
}

constexpr auto DEFAULT_PREFIX = "changelog";

inline std::string
formatChangelogPath(const std::string & name_prefix, uint64_t from_index, uint64_t to_index, const std::string & extension)
{
    return fmt::format("{}_{}_{}.{}", name_prefix, from_index, to_index, extension);
}

ChangelogFileDescriptionPtr getChangelogFileDescription(const std::filesystem::path & path)
{
    // we can have .bin.zstd so we cannot use std::filesystem stem and extension
    std::string filename_with_extension = path.filename();
    std::string_view filename_with_extension_view = filename_with_extension;

    auto first_dot = filename_with_extension.find('.');
    if (first_dot == std::string::npos)
        throw Exception(ErrorCodes::LOGICAL_ERROR, "Invalid changelog file {}", path.generic_string());

    Strings filename_parts;
    boost::split(filename_parts, filename_with_extension_view.substr(0, first_dot), boost::is_any_of("_"));
    if (filename_parts.size() < 3)
        throw Exception(ErrorCodes::CORRUPTED_DATA, "Invalid changelog {}", path.generic_string());

    auto result = std::make_shared<ChangelogFileDescription>();
    result->prefix = filename_parts[0];
    result->from_log_index = parse<uint64_t>(filename_parts[1]);
    result->to_log_index = parse<uint64_t>(filename_parts[2]);
    result->extension = std::string(filename_with_extension.substr(first_dot + 1));
    result->path = path.generic_string();
    return result;
}

Checksum computeRecordChecksum(const ChangelogRecord & record)
{
    SipHash hash;
    hash.update(record.header.version);
    hash.update(record.header.index);
    hash.update(record.header.term);
    hash.update(record.header.value_type);
    hash.update(record.header.blob_size);
    if (record.header.blob_size != 0)
        hash.update(reinterpret_cast<char *>(record.blob->data_begin()), record.blob->size());
    return hash.get64();
}

}

/// Appendable log writer
/// New file on disk will be created when:
/// - we have already "rotation_interval" amount of logs in a single file
/// - maximum log file size is reached
/// At least 1 log record should be contained in each log
class ChangelogWriter
{
public:
    ChangelogWriter(
        std::map<uint64_t, ChangelogFileDescriptionPtr> & existing_changelogs_,
        LogEntryStorage & entry_storage_,
        KeeperContextPtr keeper_context_,
        LogFileSettings log_file_settings_)
        : existing_changelogs(existing_changelogs_)
        , entry_storage(entry_storage_)
        , log_file_settings(log_file_settings_)
        , keeper_context(std::move(keeper_context_))
        , log(getLogger("Changelog"))
    {
    }

    void setFile(ChangelogFileDescriptionPtr file_description, WriteMode mode)
    {
        auto disk = getDisk();

        try
        {
            if (mode == WriteMode::Append && file_description->expectedEntriesCountInLog() != log_file_settings.rotate_interval)
                LOG_TRACE(
                    log,
                    "Looks like rotate_logs_interval was changed, current {}, expected entries in last log {}",
                    log_file_settings.rotate_interval,
                    file_description->expectedEntriesCountInLog());

            // we have a file we need to finalize first
            if (tryGetFileBaseBuffer() && prealloc_done)
            {
                finalizeCurrentFile();

                assert(current_file_description);
                // if we wrote at least 1 log in the log file we can rename the file to reflect correctly the
                // contained logs
                // file can be deleted from disk earlier by compaction
                if (!current_file_description->deleted)
                {
                    auto log_disk = current_file_description->disk;
                    const auto & path = current_file_description->path;
                    std::string new_path = path;
                    if (last_index_written && *last_index_written != current_file_description->to_log_index)
                    {
                        new_path = formatChangelogPath(
                            current_file_description->prefix,
                            current_file_description->from_log_index,
                            *last_index_written,
                            current_file_description->extension);
                    }

                    if (disk == log_disk)
                    {
                        if (path != new_path)
                        {
                            try
                            {
                                disk->moveFile(path, new_path);
                            }
                            catch (...)
                            {
                                tryLogCurrentException(log, fmt::format("File rename failed on disk {}", disk->getName()));
                            }
                            current_file_description->path = std::move(new_path);
                        }
                    }
                    else
                    {
                        moveChangelogBetweenDisks(log_disk, current_file_description, disk, new_path, keeper_context);
                    }
                }
            }

            auto latest_log_disk = getLatestLogDisk();
            chassert(file_description->disk == latest_log_disk);
            file_buf = latest_log_disk->writeFile(file_description->path, DBMS_DEFAULT_BUFFER_SIZE, mode);
            chassert(file_buf);
            last_index_written.reset();
            current_file_description = std::move(file_description);

            if (log_file_settings.compress_logs)
                compressed_buffer = std::make_unique<ZstdDeflatingAppendableWriteBuffer>(
                    std::move(file_buf),
                    /* compressi)on level = */ 3,
                    /* append_to_existing_file_ = */ mode == WriteMode::Append,
                    [latest_log_disk, path = current_file_description->path] { return latest_log_disk->readFile(path); });

            prealloc_done = false;
        }
        catch (...)
        {
            tryLogCurrentException(log, "While setting new changelog file");
            throw;
        }
    }

    /// There is bug when compressed_buffer has value, file_buf's ownership transfer to compressed_buffer
    bool isFileSet() const { return compressed_buffer != nullptr || file_buf != nullptr; }

    bool appendRecord(ChangelogRecord && record)
    {
        const auto * file_buffer = tryGetFileBaseBuffer();
        assert(file_buffer && current_file_description);

        assert(record.header.index - getStartIndex() <= current_file_description->expectedEntriesCountInLog());
        // check if log file reached the limit for amount of records it can contain
        if (record.header.index - getStartIndex() == current_file_description->expectedEntriesCountInLog())
        {
            rotate(record.header.index);
        }
        else
        {
            // writing at least 1 log is requirement - we don't want empty log files
            // we use count() that can be unreliable for more complex WriteBuffers, so we should be careful if we change the type of it in the future
            const bool log_too_big = record.header.index != getStartIndex() && log_file_settings.max_size != 0
                && initial_file_size + file_buffer->count() > log_file_settings.max_size;

            if (log_too_big)
            {
                LOG_TRACE(log, "Log file reached maximum allowed size ({} bytes), creating new log file", log_file_settings.max_size);
                rotate(record.header.index);
            }
        }

        if (!prealloc_done) [[unlikely]]
        {
            tryPreallocateForFile();

            if (!prealloc_done)
                return false;
        }

        auto & write_buffer = getBuffer();
        auto current_position = initial_file_size + write_buffer.count();
        writeIntBinary(computeRecordChecksum(record), write_buffer);

        writeIntBinary(record.header.version, write_buffer);

        writeIntBinary(record.header.index, write_buffer);
        writeIntBinary(record.header.term, write_buffer);
        writeIntBinary(record.header.value_type, write_buffer);
        writeIntBinary(record.header.blob_size, write_buffer);

        if (record.header.blob_size != 0)
            write_buffer.write(reinterpret_cast<char *>(record.blob->data_begin()), record.blob->size());

        if (compressed_buffer)
        {
            /// Flush compressed data to file buffer
            compressed_buffer->next();
        }
        else
        {
            unflushed_indices_with_log_location.emplace_back(
                record.header.index,
                LogLocation{
                    .file_description = current_file_description,
                    .position = current_position,
                    .entry_size = record.header.blob_size,
                    .size_in_file = initial_file_size + write_buffer.count() - current_position});
        }

        last_index_written = record.header.index;

        return true;
    }

    void flush()
    {
        auto * file_buffer = tryGetFileBaseBuffer();
        if (file_buffer)
        {
            /// Fsync file system if needed
            if (log_file_settings.force_sync)
                file_buffer->sync();
            else
                file_buffer->next();
        }
        entry_storage.addLogLocations(std::move(unflushed_indices_with_log_location));
        unflushed_indices_with_log_location.clear();
    }

    uint64_t getStartIndex() const
    {
        assert(current_file_description);
        return current_file_description->from_log_index;
    }

    void rotate(uint64_t new_start_log_index)
    {
        /// Start new one
        auto new_description = std::make_shared<ChangelogFileDescription>();
        new_description->prefix = DEFAULT_PREFIX;
        new_description->from_log_index = new_start_log_index;
        new_description->to_log_index = new_start_log_index + log_file_settings.rotate_interval - 1;
        new_description->extension = "bin";
        new_description->disk = getLatestLogDisk();

        if (log_file_settings.compress_logs)
            new_description->extension += "." + toContentEncodingName(CompressionMethod::Zstd);

        new_description->path = formatChangelogPath(
            new_description->prefix,
            new_start_log_index,
            new_start_log_index + log_file_settings.rotate_interval - 1,
            new_description->extension);

        LOG_TRACE(log, "Starting new changelog {}", new_description->path);
        auto [it, inserted] = existing_changelogs.insert(std::make_pair(new_start_log_index, std::move(new_description)));

        setFile(it->second, WriteMode::Rewrite);
    }

    void finalize()
    {
        if (isFileSet() && prealloc_done)
            finalizeCurrentFile();
    }

private:
    void finalizeCurrentFile()
    {
        chassert(prealloc_done);

        chassert(current_file_description);
        // compact can delete the file and we don't need to do anything
        if (current_file_description->deleted)
        {
            LOG_WARNING(log, "Log {} is already deleted", current_file_description->path);
            return;
        }

        if (log_file_settings.compress_logs)
            compressed_buffer->finalize();

        flush();

        const auto * file_buffer = tryGetFileBuffer();

        if (log_file_settings.max_size != 0 && file_buffer)
        {
            int res = -1;
            do
            {
                res = ftruncate(file_buffer->getFD(), initial_file_size + file_buffer->count());
            } while (res < 0 && errno == EINTR);

            if (res != 0)
                LOG_WARNING(log, "Could not ftruncate file. Error: {}, errno: {}", errnoToString(), errno);
        }

        if (log_file_settings.compress_logs)
        {
            compressed_buffer.reset();
        }
        else
        {
            chassert(file_buf);
            file_buf->finalize();
            file_buf.reset();
        }
    }

    WriteBuffer & getBuffer()
    {
        /// TODO: unify compressed_buffer and file_buf,
        /// compressed_buffer can use its NestedBuffer directly if compress_logs=false
        if (compressed_buffer)
            return *compressed_buffer;

        if (file_buf)
            return *file_buf;

        throw Exception(ErrorCodes::LOGICAL_ERROR, "Log writer wasn't initialized for any file");
    }

    WriteBufferFromFile & getFileBuffer()
    {
        auto * file_buffer = tryGetFileBuffer();

        if (!file_buffer)
            throw Exception(ErrorCodes::LOGICAL_ERROR, "Log writer wasn't initialized for any file");

        return *file_buffer;
    }

    const WriteBufferFromFile * tryGetFileBuffer() const { return const_cast<ChangelogWriter *>(this)->tryGetFileBuffer(); }

    WriteBufferFromFile * tryGetFileBuffer()
    {
        if (compressed_buffer)
            return dynamic_cast<WriteBufferFromFile *>(compressed_buffer->getNestedBuffer());

        return dynamic_cast<WriteBufferFromFile *>(file_buf.get());
    }

    WriteBufferFromFileBase * tryGetFileBaseBuffer()
    {
        if (compressed_buffer)
            return dynamic_cast<WriteBufferFromFileBase *>(compressed_buffer->getNestedBuffer());

        return file_buf.get();
    }

    void tryPreallocateForFile()
    {
        const auto * file_buffer = tryGetFileBuffer();

        if (file_buffer)
            initial_file_size = getSizeFromFileDescriptor(file_buffer->getFD());

        if (log_file_settings.max_size == 0 || !file_buffer)
        {
            prealloc_done = true;
            return;
        }

#ifdef OS_LINUX
        {
            int res = -1;
            do
            {
                res = fallocate(
                    file_buffer->getFD(), FALLOC_FL_KEEP_SIZE, 0, log_file_settings.max_size + log_file_settings.overallocate_size);
            } while (res < 0 && errno == EINTR);

            if (res != 0)
            {
                if (errno == ENOSPC)
                {
                    LOG_FATAL(log, "Failed to allocate enough space on disk for logs");
                    return;
                }

                LOG_WARNING(log, "Could not preallocate space on disk using fallocate. Error: {}, errno: {}", errnoToString(), errno);
            }
        }
#endif

        prealloc_done = true;
    }

    DiskPtr getLatestLogDisk() const { return keeper_context->getLatestLogDisk(); }

    DiskPtr getDisk() const { return keeper_context->getLogDisk(); }

    bool isLocalDisk() const { return dynamic_cast<DiskLocal *>(getDisk().get()) != nullptr; }

    std::map<uint64_t, ChangelogFileDescriptionPtr> & existing_changelogs;

    LogEntryStorage & entry_storage;

    std::vector<std::pair<uint64_t, LogLocation>> unflushed_indices_with_log_location;

    ChangelogFileDescriptionPtr current_file_description{nullptr};
    std::unique_ptr<WriteBufferFromFileBase> file_buf;
    std::optional<uint64_t> last_index_written;
    size_t initial_file_size{0};

    std::unique_ptr<ZstdDeflatingAppendableWriteBuffer> compressed_buffer;

    bool prealloc_done{false};

    LogFileSettings log_file_settings;

    KeeperContextPtr keeper_context;

    LoggerPtr const log;
};

namespace
{

struct ChangelogReadResult
{
    /// Total entries read from log including skipped.
    /// Useful when we decide to continue to write in the same log and want to know
    /// how many entries was already written in it.
    uint64_t total_entries_read_from_log{0};

    /// First index in log
    uint64_t log_start_index{0};

    /// First entry actually read log (not including skipped)
    uint64_t first_read_index{0};
    /// Last entry read from log (last entry in log)
    /// When we don't skip anything last_read_index - first_read_index = total_entries_read_from_log.
    /// But when some entries from the start of log can be skipped because they are not required.
    uint64_t last_read_index{0};

    /// last offset we were able to read from log
    off_t last_position;

    /// Whether the changelog file was written using compression
    bool compressed_log;
    bool error;
};

ChangelogRecord readChangelogRecord(ReadBuffer & read_buf, const std::string & filepath)
{
    /// Read checksum
    Checksum record_checksum;
    readIntBinary(record_checksum, read_buf);

    /// Read header
    ChangelogRecord record;
    readIntBinary(record.header.version, read_buf);
    readIntBinary(record.header.index, read_buf);
    readIntBinary(record.header.term, read_buf);
    readIntBinary(record.header.value_type, read_buf);
    readIntBinary(record.header.blob_size, read_buf);

    if (record.header.version > CURRENT_CHANGELOG_VERSION)
        throw Exception(
            ErrorCodes::UNKNOWN_FORMAT_VERSION, "Unsupported changelog version {} on path {}", static_cast<uint8_t>(record.header.version), filepath);

    /// Read data
    if (record.header.blob_size != 0)
    {
        auto buffer = nuraft::buffer::alloc(record.header.blob_size);
        auto * buffer_begin = reinterpret_cast<char *>(buffer->data_begin());
        read_buf.readStrict(buffer_begin, record.header.blob_size);
        record.blob = buffer;
    }
    else
        record.blob = nullptr;

    /// Compare checksums
    Checksum checksum = computeRecordChecksum(record);
    if (checksum != record_checksum)
    {
        throw Exception(
            ErrorCodes::CHECKSUM_DOESNT_MATCH,
            "Checksums doesn't match for log {} (version {}), index {}, blob_size {}",
            filepath,
            record.header.version,
            record.header.index,
            record.header.blob_size);
    }

    return record;
}

LogEntryPtr logEntryFromRecord(const ChangelogRecord & record)
{
    return nuraft::cs_new<nuraft::log_entry>(record.header.term, record.blob, static_cast<nuraft::log_val_type>(record.header.value_type));
}

size_t logEntrySize(const LogEntryPtr & log_entry)
{
    return log_entry->get_buf().size();
}

LogEntryPtr getLogEntry(const CacheEntry & cache_entry)
{
    if (const auto * log_entry = std::get_if<LogEntryPtr>(&cache_entry))
        return *log_entry;

    const auto & prefetched_log_entry = std::get<PrefetchedCacheEntry>(cache_entry);
    return prefetched_log_entry.getLogEntry();
}

}

class ChangelogReader
{
public:
    explicit ChangelogReader(ChangelogFileDescriptionPtr changelog_description_) : changelog_description(changelog_description_)
    {
        compression_method = chooseCompressionMethod(changelog_description->path, "");
        auto read_buffer_from_file = changelog_description->disk->readFile(changelog_description->path);
        read_buf = wrapReadBufferWithCompressionMethod(std::move(read_buffer_from_file), compression_method);
    }

    /// start_log_index -- all entries with index < start_log_index will be skipped, but accounted into total_entries_read_from_log
    ChangelogReadResult readChangelog(LogEntryStorage & entry_storage, uint64_t start_log_index, LoggerPtr log)
    {
        ChangelogReadResult result{};
        result.compressed_log = compression_method != CompressionMethod::None;
        const auto & filepath = changelog_description->path;
        try
        {
            while (!read_buf->eof())
            {
                result.last_position = read_buf->count();

                auto record = readChangelogRecord(*read_buf, filepath);

                /// Check for duplicated changelog ids
                if (entry_storage.contains(record.header.index))
                    entry_storage.cleanAfter(record.header.index - 1);

                result.total_entries_read_from_log += 1;

                /// Read but skip this entry because our state is already more fresh
                if (record.header.index < start_log_index)
                    continue;

                /// Create log entry for read data
                auto log_entry = logEntryFromRecord(record);
                if (result.first_read_index == 0)
                    result.first_read_index = record.header.index;

                /// Put it into in memory structure
                entry_storage.addEntryWithLocation(
                    record.header.index,
                    log_entry,
                    LogLocation{
                        .file_description = changelog_description,
                        .position = static_cast<size_t>(result.last_position),
                        .entry_size = record.header.blob_size,
                        .size_in_file = read_buf->count() - result.last_position});
                result.last_read_index = record.header.index;

                if (result.total_entries_read_from_log % 50000 == 0)
                    LOG_TRACE(log, "Reading changelog from path {}, entries {}", filepath, result.total_entries_read_from_log);
            }
        }
        catch (const Exception & ex)
        {
            if (ex.code() == ErrorCodes::UNKNOWN_FORMAT_VERSION)
                throw;

            result.error = true;
            LOG_WARNING(log, "Cannot completely read changelog on path {}, error: {}", filepath, ex.message());
        }
        catch (...)
        {
            result.error = true;
            tryLogCurrentException(log);
        }

        LOG_TRACE(log, "Totally read from changelog {} {} entries", filepath, result.total_entries_read_from_log);

        return result;
    }

private:
    ChangelogFileDescriptionPtr changelog_description;
    CompressionMethod compression_method;
    std::unique_ptr<ReadBuffer> read_buf;
};

PrefetchedCacheEntry::PrefetchedCacheEntry()
    : log_entry(log_entry_resolver.get_future())
{}

const LogEntryPtr & PrefetchedCacheEntry::getLogEntry() const
{
    return log_entry.get();
}

void PrefetchedCacheEntry::resolve(std::exception_ptr exception)
{
    log_entry_resolver.set_exception(exception);
}

void PrefetchedCacheEntry::resolve(LogEntryPtr log_entry_)
{
    log_entry_resolver.set_value(std::move(log_entry_));
}

LogEntryStorage::LogEntryStorage(const LogFileSettings & log_settings, KeeperContextPtr keeper_context_)
    : latest_logs_cache(log_settings.latest_logs_cache_size_threshold)
    , commit_logs_cache(log_settings.commit_logs_cache_size_threshold)
    , prefetch_queue(std::numeric_limits<uint64_t>::max())
    , keeper_context(std::move(keeper_context_))
    , log(getLogger("Changelog"))
{
    commit_logs_prefetcher = std::make_unique<ThreadFromGlobalPool>([this] { prefetchCommitLogs(); });
}

LogEntryStorage::~LogEntryStorage()
{
    shutdown();
}

void LogEntryStorage::prefetchCommitLogs()
{
    std::shared_ptr<PrefetchInfo> prefetch_info;
    while (prefetch_queue.pop(prefetch_info))
    {
        if (prefetch_info->cancel)
        {
            prefetch_info->done = true;
            prefetch_info->done.notify_all();
            continue;
        }

        auto current_index = prefetch_info->commit_prefetch_index_range.first;
        try
        {
            for (const auto & prefetch_file_info : prefetch_info->file_infos)
            {
                prefetch_file_info.file_description->withLock(
                    [&]
                    {
                        const auto & [changelog_description, position, count] = prefetch_file_info;
                        auto file = changelog_description->disk->readFile(changelog_description->path, ReadSettings());
                        file->seek(position, SEEK_SET);
                        LOG_TRACE(
                            log, "Prefetching {} log entries from path {}, from position {}", count, changelog_description->path, position);
                        ProfileEvents::increment(ProfileEvents::KeeperLogsPrefetchedEntries, count);

                        for (size_t i = 0; i < count; ++i)
                        {
                            if (prefetch_info->cancel)
                                break;

                            auto record = readChangelogRecord(*file, changelog_description->path);
                            auto entry = logEntryFromRecord(record);
                            if (current_index != record.header.index)
                                throw Exception(
                                    ErrorCodes::LOGICAL_ERROR,
                                    "Invalid index prefetched, expected {}, actual {}",
                                    current_index,
                                    record.header.index);

                            commit_logs_cache.getPrefetchedCacheEntry(record.header.index).resolve(std::move(entry));
                            ++current_index;
                        }
                    });

                if (prefetch_info->cancel)
                    break;
            }
        }
        catch (...)
        {
            tryLogCurrentException(log, "While prefetching log entries");
            auto exception = std::current_exception();

            for (; current_index <= prefetch_info->commit_prefetch_index_range.second; ++current_index)
                commit_logs_cache.getPrefetchedCacheEntry(current_index).resolve(exception);
        }

        prefetch_info->done = true;
        prefetch_info->done.notify_all();
    }
}

void LogEntryStorage::startCommitLogsPrefetch(uint64_t last_committed_index) const
{
    if (keeper_context->isShutdownCalled())
        return;

    /// commit logs is not empty and it's not next log
    if (!commit_logs_cache.empty() && commit_logs_cache.max_index_in_cache != last_committed_index)
        return;

    if (logs_location.empty())
        return;

    /// we are already prefetching some logs for commit
    if (current_prefetch_info && !current_prefetch_info->done)
        return;

    auto new_prefetch_info = std::make_shared<PrefetchInfo>();
    auto & [prefetch_from, prefetch_to] = new_prefetch_info->commit_prefetch_index_range;

    /// if there are no entries in commit cache we will start from the next log that will be committed
    /// otherwise we continue appending the commit cache from the latest entry stored in it
    size_t current_index = commit_logs_cache.empty() ? last_committed_index + 1 : commit_logs_cache.max_index_in_cache + 1;

    prefetch_from = current_index;

    size_t total_size = 0;
    std::vector<FileReadInfo> file_infos;
    FileReadInfo * current_file_info = nullptr;
    size_t next_position = 0;

    size_t max_index_for_prefetch = 0;
    if (!latest_logs_cache.empty())
        max_index_for_prefetch = latest_logs_cache.min_index_in_cache - 1;
    else
        max_index_for_prefetch = max_index_with_location;

    for (; current_index <= max_index_for_prefetch; ++current_index)
    {
        auto location_it = logs_location.find(current_index);
        if (location_it == logs_location.end())
            throw Exception(ErrorCodes::LOGICAL_ERROR, "Location of log entry with index {} is missing", current_index);

        const auto & [changelog_description, position, entry_size, size_in_file] = location_it->second;
        if (total_size == 0)
        {
            current_file_info = &file_infos.emplace_back(changelog_description, position, /* count */ 1);
            next_position = position + size_in_file;
        }
        else if (total_size + entry_size > commit_logs_cache.size_threshold)
            break;
        else if (changelog_description == current_file_info->file_description && position == next_position)
        {
            ++current_file_info->count;
            next_position += size_in_file;
        }
        else
        {
            current_file_info = &file_infos.emplace_back(changelog_description, position, /* count */ 1);
            next_position = position + size_in_file;
        }

<<<<<<< HEAD
        total_size += entry_size;
        commit_logs_cache.addEntry(current_index, entry_size, std::make_shared<PrefetchedCacheEntry>());
=======
        total_size += size;
        commit_logs_cache.addEntry(current_index, size, PrefetchedCacheEntry());
>>>>>>> 3c866d48
    }

    if (!file_infos.empty())
    {
        current_prefetch_info = std::move(new_prefetch_info);
        prefetch_to = current_index - 1;
        LOG_TRACE(log, "Will prefetch {} commit log entries [{} - {}]", prefetch_to - prefetch_from + 1, prefetch_from, prefetch_to);

        current_prefetch_info->file_infos = std::move(file_infos);
        auto inserted = prefetch_queue.push(current_prefetch_info);
        chassert(inserted);
    }
}

LogEntryStorage::InMemoryCache::InMemoryCache(size_t size_threshold_)
    : size_threshold(size_threshold_)
{}

void LogEntryStorage::InMemoryCache::updateStatsWithNewEntry(uint64_t index, size_t size)
{
    cache_size += size;

    if (cache.size() == 1)
    {
        min_index_in_cache = index;
        max_index_in_cache = index;
    }
    else
    {
        chassert(index > max_index_in_cache);
        max_index_in_cache = index;
    }
}

void LogEntryStorage::InMemoryCache::addEntry(uint64_t index, size_t size, CacheEntry log_entry)
{
    auto [_, inserted] = cache.emplace(index, std::move(log_entry));
    if (!inserted)
        throw Exception(ErrorCodes::LOGICAL_ERROR, "Trying to insert log with index {} which is already present in cache", index);

    updateStatsWithNewEntry(index, size);
}

void LogEntryStorage::InMemoryCache::addEntry(IndexToCacheEntryNode && node)
{
    auto index = node.key();
    auto entry_size = logEntrySize(getLogEntry(node.mapped()));

    auto result = cache.insert(std::move(node));
    if (!result.inserted)
        throw Exception(ErrorCodes::LOGICAL_ERROR, "Trying to insert log with index {} which is already present in cache", index);

    updateStatsWithNewEntry(index, entry_size);
}

IndexToCacheEntryNode LogEntryStorage::InMemoryCache::popOldestEntry()
{
    auto node = cache.extract(min_index_in_cache);
    if (node.empty())
        throw Exception(ErrorCodes::LOGICAL_ERROR, "Couldn't find the oldest entry of index {} in logs cache", min_index_in_cache);
    ++min_index_in_cache;
    cache_size -= logEntrySize(getLogEntry(node.mapped()));
    return node;
}

bool LogEntryStorage::InMemoryCache::containsEntry(uint64_t index) const
{
    return !cache.empty() && index >= min_index_in_cache && index <= max_index_in_cache;
}

CacheEntry * LogEntryStorage::InMemoryCache::getCacheEntry(uint64_t index)
{
    if (!containsEntry(index))
        return nullptr;

    auto it = cache.find(index);
    if (it == cache.end())
        throw Exception(ErrorCodes::LOGICAL_ERROR, "Index {} missing from cache while it should be present", index);

    return &it->second;
}

const CacheEntry * LogEntryStorage::InMemoryCache::getCacheEntry(uint64_t index) const
{
    return const_cast<InMemoryCache &>(*this).getCacheEntry(index);
}

PrefetchedCacheEntry & LogEntryStorage::InMemoryCache::getPrefetchedCacheEntry(uint64_t index)
{
    auto * cache_entry = getCacheEntry(index);
    if (cache_entry == nullptr)
        throw Exception(ErrorCodes::LOGICAL_ERROR, "Missing expected index {} in cache", index);

    return std::get<PrefetchedCacheEntry>(*cache_entry);
}


LogEntryPtr LogEntryStorage::InMemoryCache::getEntry(uint64_t index) const
{
    const auto * cache_entry = getCacheEntry(index);
    if (cache_entry == nullptr)
        return nullptr;

    return getLogEntry(*cache_entry);
}

void LogEntryStorage::InMemoryCache::cleanUpTo(uint64_t index)
{
    if (empty() || index <= min_index_in_cache)
        return;

    if (index > max_index_in_cache)
    {
        cache.clear();
        cache_size = 0;
        return;
    }

    for (size_t i = min_index_in_cache; i < index; ++i)
    {
        auto it = cache.find(i);
        if (it == cache.end())
            throw Exception(ErrorCodes::LOGICAL_ERROR, "Log entry with index {} unexpectedly missing from cache", i);

        cache_size -= logEntrySize(getLogEntry(it->second));
        cache.erase(it);
    }
    min_index_in_cache = index;
}

void LogEntryStorage::InMemoryCache::cleanAfter(uint64_t index)
{
    if (empty() || index >= max_index_in_cache)
        return;

    if (index < min_index_in_cache)
    {
        cache.clear();
        cache_size = 0;
        return;
    }

    for (size_t i = index + 1; i <= max_index_in_cache; ++i)
    {
        auto it = cache.find(i);
        if (it == cache.end())
            throw Exception(ErrorCodes::LOGICAL_ERROR, "Log entry with index {} unexpectedly missing from cache", i);

        cache_size -= logEntrySize(getLogEntry(it->second));
        cache.erase(it);
    }

    max_index_in_cache = index;
}

void LogEntryStorage::InMemoryCache::clear()
{
    cache.clear();
    cache_size = 0;
}

bool LogEntryStorage::InMemoryCache::empty() const
{
    return cache.empty();
}

size_t LogEntryStorage::InMemoryCache::numberOfEntries() const
{
    return cache.size();
}

bool LogEntryStorage::InMemoryCache::hasSpaceAvailable(size_t log_entry_size) const
{
    return size_threshold == 0 || empty() || cache_size + log_entry_size < size_threshold;
}

void LogEntryStorage::addEntry(uint64_t index, const LogEntryPtr & log_entry)
{
    /// we update the cache for added entries on refreshCache call
    latest_logs_cache.addEntry(index, logEntrySize(log_entry), log_entry);

    if (log_entry->get_val_type() == nuraft::conf)
    {
        latest_config = log_entry;
        latest_config_index = index;
        logs_with_config_changes.insert(index);
    }

    updateTermInfoWithNewEntry(index, log_entry->get_term());
}

bool LogEntryStorage::shouldMoveLogToCommitCache(uint64_t index, size_t log_entry_size)
{
    /// if commit logs cache is empty, we need it only if it's the next log to commit
    if (commit_logs_cache.empty())
        return keeper_context->lastCommittedIndex() + 1 == index;

    return commit_logs_cache.max_index_in_cache == index - 1 && commit_logs_cache.hasSpaceAvailable(log_entry_size);
}

void LogEntryStorage::updateTermInfoWithNewEntry(uint64_t index, uint64_t term)
{
    if (!log_term_infos.empty() && log_term_infos.back().term == term)
        return;

    log_term_infos.push_back(LogTermInfo{.term = term, .first_index = index});
}

void LogEntryStorage::addEntryWithLocation(uint64_t index, const LogEntryPtr & log_entry, LogLocation log_location)
{
    auto entry_size = logEntrySize(log_entry);
    while (!latest_logs_cache.hasSpaceAvailable(entry_size))
    {
        auto entry_handle = latest_logs_cache.popOldestEntry();
        size_t removed_entry_size = logEntrySize(getLogEntry(entry_handle.mapped()));
        if (shouldMoveLogToCommitCache(entry_handle.key(), removed_entry_size))
            commit_logs_cache.addEntry(std::move(entry_handle));
    }
    latest_logs_cache.addEntry(index, entry_size, CacheEntry(log_entry));

    logs_location.emplace(index, std::move(log_location));

    if (logs_location.size() == 1)
        min_index_with_location = index;

    max_index_with_location = index;

    if (log_entry->get_val_type() == nuraft::conf)
    {
        latest_config = log_entry;
        latest_config_index = index;
        logs_with_config_changes.insert(index);
    }

    updateTermInfoWithNewEntry(index, log_entry->get_term());
}

void LogEntryStorage::cleanUpTo(uint64_t index)
{
    latest_logs_cache.cleanUpTo(index);

    if (!logs_location.empty() && index > min_index_with_location)
    {
        if (index > max_index_with_location)
        {
            logs_location.clear();
        }
        else
        {
            for (size_t i = min_index_with_location; i < index; ++i)
            {
                auto it = logs_location.find(i);
                if (it == logs_location.end())
                    throw Exception(ErrorCodes::LOGICAL_ERROR, "Log entry with index {} unexpectedly missing from logs location", i);

                logs_location.erase(it);
            }

            min_index_with_location = index;

        }
    }

    {
        std::lock_guard lock(logs_location_mutex);
        if (!unapplied_indices_with_log_locations.empty())
        {
            auto last = std::ranges::lower_bound(
                unapplied_indices_with_log_locations,
                index,
                std::ranges::less{},
                [](const auto & index_with_location) { return index_with_location.first; });

            unapplied_indices_with_log_locations.erase(unapplied_indices_with_log_locations.begin(), last);
        }
    }

    /// uncommitted logs should be compacted only if we received snapshot from leader
    if (current_prefetch_info && !current_prefetch_info->done)
    {
        auto [prefetch_from, prefetch_to] = current_prefetch_info->commit_prefetch_index_range;
        /// if we will clean some logs that are currently prefetched, stop prefetching
        /// and clean all logs from it
        if (index > prefetch_from)
        {
            current_prefetch_info->cancel = true;
            current_prefetch_info->done.wait(false);
            commit_logs_cache.clear();
        }

        /// start prefetching logs for committing at the current index
        /// the last log index in the snapshot should be the
        /// last log we cleaned up
        startCommitLogsPrefetch(index - 1);
    }
    else
        commit_logs_cache.cleanUpTo(index);

    std::erase_if(logs_with_config_changes, [&](const auto conf_index) { return conf_index < index; });
    if (auto it = std::max_element(logs_with_config_changes.begin(), logs_with_config_changes.end()); it != logs_with_config_changes.end())
    {
        latest_config_index = *it;
        latest_config = getEntry(latest_config_index);
    }
    else
        latest_config = nullptr;

    if (first_log_index < index)
        first_log_entry = nullptr;

    /// remove all the term infos we don't need (all terms that start before index)
    uint64_t last_removed_term = 0;
    while (!log_term_infos.empty() && log_term_infos.front().first_index < index)
    {
        last_removed_term = log_term_infos.front().term;
        log_term_infos.pop_front();
    }

    /// the last removed term info could contain terms for some indices we didn't cleanup
    /// so we add the last removed term info back but with new first index
    if (last_removed_term != 0 && (log_term_infos.empty() || log_term_infos.front().first_index > index))
        log_term_infos.push_front(LogTermInfo{.term = last_removed_term, .first_index = index});
}

void LogEntryStorage::cleanAfter(uint64_t index)
{
    latest_logs_cache.cleanAfter(index);

    if (!logs_location.empty() && index < max_index_with_location)
    {
        if (index < min_index_with_location)
        {
            logs_location.clear();
        }
        else
        {
            for (size_t i = index + 1; i <= max_index_with_location; ++i)
            {
                auto it = logs_location.find(i);
                if (it == logs_location.end())
                    throw Exception(ErrorCodes::LOGICAL_ERROR, "Log entry with index {} unexpectedly missing from logs location", i);

                logs_location.erase(it);
            }

            max_index_with_location = index;
        }
    }

    {
        std::lock_guard lock(logs_location_mutex);
        if (!unapplied_indices_with_log_locations.empty())
        {
            auto first = std::ranges::upper_bound(
                unapplied_indices_with_log_locations,
                index,
                std::ranges::less{},
                [](const auto & index_with_location) { return index_with_location.first; });

            unapplied_indices_with_log_locations.erase(first, unapplied_indices_with_log_locations.end());
        }
    }

    /// if we cleared all latest logs, there is a possibility we would need to clear commit logs
    if (latest_logs_cache.empty())
    {
        /// we will clean everything after the index, if there is a prefetch in progress
        /// wait until we fetch everything until index
        /// afterwards we can stop prefetching of newer logs because they will be cleaned up
        commit_logs_cache.getEntry(index);
        if (current_prefetch_info && !current_prefetch_info->done)
        {
            auto [prefetch_from, prefetch_to] = current_prefetch_info->commit_prefetch_index_range;
            /// if we will clean some logs that are currently prefetched, stop prefetching
            if (index < prefetch_to)
            {
                current_prefetch_info->cancel = true;
                current_prefetch_info->done.wait(false);
            }
        }

        commit_logs_cache.cleanAfter(index);
        startCommitLogsPrefetch(keeper_context->lastCommittedIndex());
    }

    if (empty() || first_log_index > index)
    {
        /// if we don't store any logs or if the first log index changed, reset first log cache
        first_log_entry = nullptr;
    }

    std::erase_if(logs_with_config_changes, [&](const auto conf_index) { return conf_index > index; });
    if (auto it = std::max_element(logs_with_config_changes.begin(), logs_with_config_changes.end()); it != logs_with_config_changes.end())
    {
        latest_config_index = *it;
        latest_config = getEntry(latest_config_index);
    }
    else
        latest_config = nullptr;

    /// remove all the term infos we don't need (all terms that start after index)
    while (!log_term_infos.empty() && log_term_infos.back().first_index > index)
        log_term_infos.pop_back();
}

bool LogEntryStorage::contains(uint64_t index) const
{
    return logs_location.contains(index) || latest_logs_cache.containsEntry(index);
}

LogEntryPtr LogEntryStorage::getEntry(uint64_t index) const
{
    auto last_committed_index = keeper_context->lastCommittedIndex();
    commit_logs_cache.cleanUpTo(last_committed_index);
    startCommitLogsPrefetch(last_committed_index);

    LogEntryPtr entry = nullptr;

    if (latest_config != nullptr && index == latest_config_index)
        return latest_config;

    if (first_log_entry != nullptr && index == first_log_index)
        return first_log_entry;

    if (auto entry_from_latest_cache = latest_logs_cache.getEntry(index))
    {
        ProfileEvents::increment(ProfileEvents::KeeperLogsEntryReadFromLatestCache);
        return entry_from_latest_cache;
    }

    if (auto entry_from_commit_cache = commit_logs_cache.getEntry(index))
    {
        ProfileEvents::increment(ProfileEvents::KeeperLogsEntryReadFromCommitCache);
        return entry_from_commit_cache;
    }

    if (auto it = logs_location.find(index); it != logs_location.end())
    {
        it->second.file_description->withLock(
            [&]
            {
<<<<<<< HEAD
                const auto & [changelog_description, position, entry_size, size_in_file] = it->second;
                auto file = changelog_description->disk->readFile(changelog_description->path, getReadSettings());
=======
                const auto & [changelog_description, position, size] = it->second;
                auto file = changelog_description->disk->readFile(changelog_description->path, ReadSettings());
>>>>>>> 3c866d48
                file->seek(position, SEEK_SET);
                LOG_TRACE(
                    log,
                    "Reading log entry at index {} from path {}, position {}, size {}",
                    index,
                    changelog_description->path,
                    position,
                    entry_size);

                auto record = readChangelogRecord(*file, changelog_description->path);
                entry = logEntryFromRecord(record);
            });

        /// if we fetched the first log entry, we will cache it because it's often accessed
        if (first_log_entry == nullptr && index == getFirstIndex())
        {
            first_log_index = index;
            first_log_entry = entry;
        }

        ProfileEvents::increment(ProfileEvents::KeeperLogsEntryReadFromFile);
    }

    return entry;
}

void LogEntryStorage::clear()
{
    latest_logs_cache.clear();
    commit_logs_cache.clear();
    logs_location.clear();
}

LogEntryPtr LogEntryStorage::getLatestConfigChange() const
{
    return latest_config;
}

uint64_t LogEntryStorage::termAt(uint64_t index) const
{
    uint64_t term_for_index = 0;
    for (const auto [term, first_index] : log_term_infos)
    {
        if (index < first_index)
            return term_for_index;

        term_for_index = term;
    }

    return term_for_index;
}

void LogEntryStorage::addLogLocations(std::vector<std::pair<uint64_t, LogLocation>> && indices_with_log_locations)
{
    /// if we have unlimited space in latest logs cache we don't need log location
    if (latest_logs_cache.size_threshold == 0)
        return;

    std::lock_guard lock(logs_location_mutex);
    unapplied_indices_with_log_locations.insert(
        unapplied_indices_with_log_locations.end(),
        std::make_move_iterator(indices_with_log_locations.begin()),
        std::make_move_iterator(indices_with_log_locations.end()));
}

void LogEntryStorage::refreshCache()
{
    /// if we have unlimited space in latest logs cache we don't need log location
    if (latest_logs_cache.size_threshold == 0)
        return;

    std::vector<IndexWithLogLocation> new_unapplied_indices_with_log_locations;
    {
        std::lock_guard lock(logs_location_mutex);
        new_unapplied_indices_with_log_locations.swap(unapplied_indices_with_log_locations);
    }

    for (auto & [index, log_location] : new_unapplied_indices_with_log_locations)
    {
        if (logs_location.empty())
            min_index_with_location = index;

        logs_location.emplace(index, std::move(log_location));
        max_index_with_location = index;
    }

    if (logs_location.empty())
        return;

    while (latest_logs_cache.numberOfEntries() > 1 && latest_logs_cache.min_index_in_cache <= max_index_with_location
           && latest_logs_cache.cache_size > latest_logs_cache.size_threshold)
    {
        auto node = latest_logs_cache.popOldestEntry();
        auto log_entry_size = logEntrySize(getLogEntry(node.mapped()));
        if (shouldMoveLogToCommitCache(node.key(), log_entry_size))
            commit_logs_cache.addEntry(std::move(node));
    }
}

LogEntriesPtr LogEntryStorage::getLogEntriesBetween(uint64_t start, uint64_t end) const
{
    LogEntriesPtr ret = nuraft::cs_new<std::vector<nuraft::ptr<nuraft::log_entry>>>();
    ret->reserve(end - start);

    /// we rely on fact that changelogs need to be written sequentially with
    /// no other writes between
    std::optional<FileReadInfo> read_info;
    size_t next_position = 0;
    const auto set_new_file = [&](const auto & log_location)
    {
        read_info.emplace();
        read_info->file_description = log_location.file_description;
        read_info->position = log_location.position;
        read_info->count = 1;
        next_position = log_location.position + log_location.size_in_file;
    };

    const auto flush_file = [&]
    {
        if (!read_info)
            return;

        LOG_TRACE(log, "Reading from path {} {} entries", read_info->file_description->path, read_info->count);
        read_info->file_description->withLock(
            [&]
            {
                const auto & [file_description, start_position, count] = *read_info;
                auto file = file_description->disk->readFile(file_description->path);
                file->seek(start_position, SEEK_SET);

                for (size_t i = 0; i < count; ++i)
                {
                    auto record = readChangelogRecord(*file, file_description->path);
                    ret->push_back(logEntryFromRecord(record));
                    ProfileEvents::increment(ProfileEvents::KeeperLogsEntryReadFromFile);
                }
            });

        read_info.reset();
    };

    for (size_t i = start; i < end; ++i)
    {
        if (auto commit_cache_entry = commit_logs_cache.getEntry(i))
        {
            flush_file();
            ret->push_back(std::move(commit_cache_entry));
        }
        else if (auto latest_cache_entry = latest_logs_cache.getEntry(i))
        {
            flush_file();
            ret->push_back(std::move(latest_cache_entry));
        }
        else
        {
            auto location_it = logs_location.find(i);
            if (location_it == logs_location.end())
                throw Exception(ErrorCodes::LOGICAL_ERROR, "Location of log entry with index {} is missing", i);

            const auto & log_location = location_it->second;

            if (!read_info)
                set_new_file(log_location);
            else if (read_info->file_description == log_location.file_description && next_position == log_location.position)
            {
                ++read_info->count;
                next_position += log_location.size_in_file;
            }
            else
            {
                flush_file();
                set_new_file(log_location);
            }
        }
    }

    flush_file();
    return ret;
}

void LogEntryStorage::getKeeperLogInfo(KeeperLogInfo & log_info) const
{
    log_info.latest_logs_cache_entries = latest_logs_cache.numberOfEntries();
    log_info.latest_logs_cache_size = latest_logs_cache.cache_size;

    log_info.commit_logs_cache_entries = commit_logs_cache.numberOfEntries();
    log_info.commit_logs_cache_size = commit_logs_cache.cache_size;
}

bool LogEntryStorage::isConfigLog(uint64_t index) const
{
    return logs_with_config_changes.contains(index);
}

size_t LogEntryStorage::empty() const
{
    return logs_location.empty() && latest_logs_cache.empty();
}

size_t LogEntryStorage::size() const
{
    if (empty())
        return 0;

    size_t min_index = 0;
    size_t max_index = 0;

    if (!logs_location.empty())
    {
        min_index = min_index_with_location;
        max_index = max_index_with_location;
    }
    else
        min_index = latest_logs_cache.min_index_in_cache;

    if (!latest_logs_cache.empty())
        max_index = latest_logs_cache.max_index_in_cache;

    return max_index - min_index + 1;
}

size_t LogEntryStorage::getFirstIndex() const
{
    if (!logs_location.empty())
        return min_index_with_location;

    if (!latest_logs_cache.empty())
        return latest_logs_cache.min_index_in_cache;

    return 0;
}

void LogEntryStorage::shutdown()
{
    if (std::exchange(is_shutdown, true))
        return;

    if (!prefetch_queue.isFinished())
        prefetch_queue.finish();

    if (current_prefetch_info)
    {
        current_prefetch_info->cancel = true;
        current_prefetch_info->done.wait(false);
    }

    if (commit_logs_prefetcher->joinable())
        commit_logs_prefetcher->join();
}

Changelog::Changelog(
    LoggerPtr log_, LogFileSettings log_file_settings, FlushSettings flush_settings_, KeeperContextPtr keeper_context_)
    : changelogs_detached_dir("detached")
    , rotate_interval(log_file_settings.rotate_interval)
    , compress_logs(log_file_settings.compress_logs)
    , log(log_)
    , entry_storage(log_file_settings, keeper_context_)
    , write_operations(std::numeric_limits<size_t>::max())
    , append_completion_queue(std::numeric_limits<size_t>::max())
    , keeper_context(std::move(keeper_context_))
    , flush_settings(flush_settings_)
{
    try
    {
        if (auto latest_log_disk = getLatestLogDisk();
            log_file_settings.force_sync && dynamic_cast<const DiskLocal *>(latest_log_disk.get()) == nullptr)
        {
            throw DB::Exception(
                DB::ErrorCodes::BAD_ARGUMENTS,
                "force_sync is set to true for logs but disk '{}' cannot satisfy such guarantee because it's not of type DiskLocal.\n"
                "If you want to use force_sync and same disk for all logs, please set keeper_server.log_storage_disk to a local disk.\n"
                "If you want to use force_sync and different disk only for old logs, please set 'keeper_server.log_storage_disk' to any "
                "supported disk and 'keeper_server.latest_log_storage_disk' to a local disk.\n"
                "Otherwise, disable force_sync",
                latest_log_disk->getName());
        }

        /// Load all files on changelog disks

        std::unordered_set<DiskPtr> read_disks;

        const auto load_from_disk = [&](const auto & disk)
        {
            if (read_disks.contains(disk))
                return;

            LOG_TRACE(log, "Reading from disk {}", disk->getName());
            std::unordered_map<std::string, std::string> incomplete_files;

            const auto clean_incomplete_file = [&](const auto & file_path)
            {
                if (auto incomplete_it = incomplete_files.find(fs::path(file_path).filename()); incomplete_it != incomplete_files.end())
                {
                    LOG_TRACE(log, "Removing {} from {}", file_path, disk->getName());
                    disk->removeFile(file_path);
                    disk->removeFile(incomplete_it->second);
                    incomplete_files.erase(incomplete_it);
                    return true;
                }

                return false;
            };

            std::vector<std::string> changelog_files;
            for (auto it = disk->iterateDirectory(""); it->isValid(); it->next())
            {
                const auto & file_name = it->name();
                if (file_name == changelogs_detached_dir)
                    continue;

                if (file_name.starts_with(tmp_keeper_file_prefix))
                {
                    incomplete_files.emplace(file_name.substr(tmp_keeper_file_prefix.size()), it->path());
                    continue;
                }

                if (file_name.starts_with(DEFAULT_PREFIX))
                {
                    if (!clean_incomplete_file(it->path()))
                        changelog_files.push_back(it->path());
                }
                else
                {
                    LOG_WARNING(log, "Unknown file found in log directory: {}", file_name);
                }
            }

            for (const auto & changelog_file : changelog_files)
            {
                if (clean_incomplete_file(fs::path(changelog_file).filename()))
                    continue;

                auto file_description = getChangelogFileDescription(changelog_file);
                file_description->disk = disk;

                LOG_TRACE(log, "Found {} on {}", changelog_file, disk->getName());
                auto [changelog_it, inserted] = existing_changelogs.insert_or_assign(file_description->from_log_index, std::move(file_description));

                if (!inserted)
                    LOG_WARNING(log, "Found duplicate entries for {}, will use the entry from {}", changelog_it->second->path, disk->getName());
            }

            for (const auto & [name, path] : incomplete_files)
                disk->removeFile(path);

            read_disks.insert(disk);
        };

        /// Load all files from old disks
        for (const auto & disk : keeper_context->getOldLogDisks())
            load_from_disk(disk);

        auto disk = getDisk();
        load_from_disk(disk);

        auto latest_log_disk = getLatestLogDisk();
        if (disk != latest_log_disk)
            load_from_disk(latest_log_disk);

        if (existing_changelogs.empty())
            LOG_WARNING(log, "No logs exists in {}. It's Ok if it's the first run of clickhouse-keeper.", disk->getPath());

        clean_log_thread = std::make_unique<ThreadFromGlobalPool>([this] { cleanLogThread(); });

        write_thread = std::make_unique<ThreadFromGlobalPool>([this] { writeThread(); });

        append_completion_thread = std::make_unique<ThreadFromGlobalPool>([this] { appendCompletionThread(); });

        current_writer = std::make_unique<ChangelogWriter>(existing_changelogs, entry_storage, keeper_context, log_file_settings);
    }
    catch (...)
    {
        tryLogCurrentException(log);
        throw;
    }
}

void Changelog::readChangelogAndInitWriter(uint64_t last_commited_log_index, uint64_t logs_to_keep)
try
{
    std::lock_guard writer_lock(writer_mutex);
    std::optional<ChangelogReadResult> last_log_read_result;

    /// Last log has some free space to write
    bool last_log_is_not_complete = false;

    /// We must start to read from this log index
    uint64_t start_to_read_from = last_commited_log_index;

    /// If we need to have some reserved log read additional `logs_to_keep` logs
    if (start_to_read_from > logs_to_keep)
        start_to_read_from -= logs_to_keep;
    else
        start_to_read_from = 1;

    uint64_t last_read_index = 0;

    /// Got through changelog files in order of start_index
    for (const auto & [changelog_start_index, changelog_description_ptr] : existing_changelogs)
    {
        const auto & changelog_description = *changelog_description_ptr;
        /// [from_log_index.>=.......start_to_read_from.....<=.to_log_index]
        if (changelog_description.to_log_index >= start_to_read_from)
        {
            if (!last_log_read_result) /// still nothing was read
            {
                /// Our first log starts from the more fresh log_id than we required to read and this changelog is not empty log.
                /// So we are missing something in our logs, but it's not dataloss, we will receive snapshot and required
                /// entries from leader.
                if (changelog_description.from_log_index > last_commited_log_index
                    && (changelog_description.from_log_index - last_commited_log_index) > 1)
                {
                    LOG_ERROR(
                        log,
                        "Some records were lost, last committed log index {}, smallest available log index on disk {}. Hopefully will "
                        "receive missing records from leader.",
                        last_commited_log_index,
                        changelog_description.from_log_index);
                    /// Nothing to do with our more fresh log, leader will overwrite them, so remove everything and just start from last_commited_index
                    removeAllLogs();
                    max_log_id = last_commited_log_index == 0 ? 0 : last_commited_log_index - 1;
                    current_writer->rotate(max_log_id + 1);
                    initialized = true;
                    return;
                }
                else if (changelog_description.from_log_index > start_to_read_from)
                {
                    /// We don't have required amount of reserved logs, but nothing was lost.
                    LOG_WARNING(
                        log,
                        "Don't have required amount of reserved log records. Need to read from {}, smallest available log index on disk "
                        "{}.",
                        start_to_read_from,
                        changelog_description.from_log_index);
                }
            }
            else if ((changelog_description.from_log_index - last_read_index) > 1)
            {
                if (!last_log_read_result->error)
                {
                    LOG_ERROR(
                        log,
                        "Some records were lost, last found log index {}, while the next log index on disk is {}. Hopefully will receive "
                        "missing records from leader.",
                        last_read_index,
                        changelog_description.from_log_index);
                    removeAllLogsAfter(last_log_read_result->log_start_index);
                }
                break;
            }

            ChangelogReader reader(changelog_description_ptr);
            last_log_read_result = reader.readChangelog(entry_storage, start_to_read_from, log);

            if (last_log_read_result->last_read_index != 0)
                last_read_index = last_log_read_result->last_read_index;

            last_log_read_result->log_start_index = changelog_description.from_log_index;

            if (last_log_read_result->last_read_index != 0)
                max_log_id = last_log_read_result->last_read_index;

            /// How many entries we have in the last changelog
            uint64_t log_count = changelog_description.expectedEntriesCountInLog();

            /// Unfinished log
            last_log_is_not_complete = last_log_read_result->error || last_log_read_result->total_entries_read_from_log < log_count;
        }
    }

    const auto move_from_latest_logs_disks = [&](auto & description)
    {
        /// check if we need to move completed log to another disk
        auto latest_log_disk = getLatestLogDisk();
        auto disk = getDisk();

        if (latest_log_disk != disk && latest_log_disk == description->disk)
            moveChangelogBetweenDisks(latest_log_disk, description, disk, description->path, keeper_context);
    };

    /// we can have empty log (with zero entries) and last_log_read_result will be initialized
    if (!last_log_read_result || entry_storage.empty()) /// We just may have no logs (only snapshot or nothing)
    {
        /// Just to be sure they don't exist
        removeAllLogs();
        max_log_id = last_commited_log_index == 0 ? 0 : last_commited_log_index - 1;
    }
    else if (last_commited_log_index != 0 && max_log_id < last_commited_log_index - 1) /// If we have more fresh snapshot than our logs
    {
        LOG_WARNING(
            log,
            "Our most fresh log_id {} is smaller than stored data in snapshot {}. It can indicate data loss. Removing outdated logs.",
            max_log_id,
            last_commited_log_index - 1);

        removeAllLogs();
        max_log_id = last_commited_log_index - 1;
    }
    else if (last_log_is_not_complete) /// if it's complete just start new one
    {
        assert(last_log_read_result != std::nullopt);
        assert(!existing_changelogs.empty());

        /// Continue to write into incomplete existing log if it didn't finish with error
        const auto & description = existing_changelogs[last_log_read_result->log_start_index];

        const auto remove_invalid_logs = [&]
        {
            /// Actually they shouldn't exist, but to be sure we remove them
            removeAllLogsAfter(last_log_read_result->log_start_index);

            /// This log, even if it finished with error shouldn't be removed
            chassert(existing_changelogs.find(last_log_read_result->log_start_index) != existing_changelogs.end());
            chassert(existing_changelogs.find(last_log_read_result->log_start_index)->first == existing_changelogs.rbegin()->first);
        };

        if (last_log_read_result->last_read_index == 0) /// If it's broken or empty log then remove it
        {
            LOG_INFO(log, "Removing chagelog {} because it's empty", description->path);
            remove_invalid_logs();
            description->disk->removeFile(description->path);
            existing_changelogs.erase(last_log_read_result->log_start_index);
            entry_storage.cleanAfter(last_log_read_result->log_start_index - 1);
        }
        else if (last_log_read_result->error)
        {
            LOG_INFO(log, "Changelog {} read finished with error but some logs were read from it, file will not be removed", description->path);
            remove_invalid_logs();
            entry_storage.cleanAfter(last_log_read_result->last_read_index);
            move_from_latest_logs_disks(existing_changelogs.at(last_log_read_result->log_start_index));
        }
        /// don't mix compressed and uncompressed writes
        else if (compress_logs == last_log_read_result->compressed_log)
        {
            initWriter(description);
        }
    }
    else if (last_log_read_result.has_value())
    {
        move_from_latest_logs_disks(existing_changelogs.at(last_log_read_result->log_start_index));
    }

    /// Start new log if we don't initialize writer from previous log. All logs can be "complete".
    if (!current_writer->isFileSet())
        current_writer->rotate(max_log_id + 1);

    /// Move files to correct disks
    auto latest_start_index = current_writer->getStartIndex();
    auto latest_log_disk = getLatestLogDisk();
    auto disk = getDisk();
    for (const auto & [start_index, description] : existing_changelogs)
    {
        /// latest log should already be on latest_log_disk
        if (start_index == latest_start_index)
        {
            chassert(description->disk == latest_log_disk);
            continue;
        }

        if (description->disk != disk)
            moveChangelogBetweenDisks(description->disk, description, disk, description->path, keeper_context);
    }

    initialized = true;
}
catch (...)
{
    tryLogCurrentException(__PRETTY_FUNCTION__);
}


void Changelog::initWriter(ChangelogFileDescriptionPtr description)
{
    if (description->expectedEntriesCountInLog() != rotate_interval)
        LOG_TRACE(
            log,
            "Looks like rotate_logs_interval was changed, current {}, expected entries in last log {}",
            rotate_interval,
            description->expectedEntriesCountInLog());

    LOG_TRACE(log, "Continue to write into {}", description->path);

    auto log_disk = description->disk;
    auto latest_log_disk = getLatestLogDisk();
    if (log_disk != latest_log_disk)
        moveChangelogBetweenDisks(log_disk, description, latest_log_disk, description->path, keeper_context);

    current_writer->setFile(std::move(description), WriteMode::Append);
}

namespace
{

    std::string getCurrentTimestampFolder()
    {
        const auto timestamp = LocalDateTime{std::time(nullptr)};
        return fmt::format(
            "{:02}{:02}{:02}T{:02}{:02}{:02}",
            timestamp.year(),
            timestamp.month(),
            timestamp.day(),
            timestamp.hour(),
            timestamp.minute(),
            timestamp.second());
    }

}

DiskPtr Changelog::getDisk() const
{
    return keeper_context->getLogDisk();
}

DiskPtr Changelog::getLatestLogDisk() const
{
    return keeper_context->getLatestLogDisk();
}

void Changelog::removeExistingLogs(ChangelogIter begin, ChangelogIter end)
{
    auto disk = getDisk();

    const auto timestamp_folder = (fs::path(changelogs_detached_dir) / getCurrentTimestampFolder()).generic_string();

    for (auto itr = begin; itr != end;)
    {
        auto & changelog_description = itr->second;

        if (!disk->exists(timestamp_folder))
        {
            LOG_WARNING(log, "Moving broken logs to {}", timestamp_folder);
            disk->createDirectories(timestamp_folder);
        }

        LOG_WARNING(log, "Removing changelog {}", changelog_description->path);
        const std::filesystem::path & path = changelog_description->path;
        const auto new_path = timestamp_folder / path.filename();

        auto changelog_disk = changelog_description->disk;
        if (changelog_disk == disk)
        {
            try
            {
                disk->moveFile(path.generic_string(), new_path.generic_string());
            }
            catch (const DB::Exception & e)
            {
                if (e.code() == DB::ErrorCodes::NOT_IMPLEMENTED)
                    moveChangelogBetweenDisks(changelog_disk, changelog_description, disk, new_path, keeper_context);
            }
        }
        else
            moveChangelogBetweenDisks(changelog_disk, changelog_description, disk, new_path, keeper_context);

        itr = existing_changelogs.erase(itr);
    }
}

void Changelog::removeAllLogsAfter(uint64_t remove_after_log_start_index)
{
    auto start_to_remove_from_itr = existing_changelogs.upper_bound(remove_after_log_start_index);
    if (start_to_remove_from_itr == existing_changelogs.end())
        return;

    size_t start_to_remove_from_log_id = start_to_remove_from_itr->first;

    /// All subsequent logs shouldn't exist. But they may exist if we crashed after writeAt started. Remove them.
    LOG_WARNING(log, "Removing changelogs that go after broken changelog entry");
    removeExistingLogs(start_to_remove_from_itr, existing_changelogs.end());

    entry_storage.cleanAfter(start_to_remove_from_log_id - 1);
}

void Changelog::removeAllLogs()
{
    LOG_WARNING(log, "Removing all changelogs");
    removeExistingLogs(existing_changelogs.begin(), existing_changelogs.end());
    entry_storage.clear();
}

ChangelogRecord Changelog::buildRecord(uint64_t index, const LogEntryPtr & log_entry)
{
    ChangelogRecord record;
    record.header.version = ChangelogVersion::V1;
    record.header.index = index;
    record.header.term = log_entry->get_term();
    record.header.value_type = log_entry->get_val_type();
    auto buffer = log_entry->get_buf_ptr();
    if (buffer)
        record.header.blob_size = buffer->size();
    else
        record.header.blob_size = 0;

    record.blob = buffer;

    return record;
}
void Changelog::appendCompletionThread()
{
    bool append_ok = false;
    while (append_completion_queue.pop(append_ok))
    {
        if (!append_ok)
            current_writer->finalize();

        // we shouldn't start the raft_server before sending it here
        if (auto raft_server_locked = raft_server.lock())
            raft_server_locked->notify_log_append_completion(append_ok);
        else
            LOG_INFO(log, "Raft server is not set in LogStore.");
    }
}

void Changelog::writeThread()
{
    WriteOperation write_operation;
    bool batch_append_ok = true;
    size_t pending_appends = 0;
    bool try_batch_flush = false;

    const auto flush_logs = [&](const auto & flush)
    {
        LOG_TEST(log, "Flushing {} logs", pending_appends);

        {
            std::lock_guard writer_lock(writer_mutex);
            current_writer->flush();
        }

        {
            std::lock_guard lock{durable_idx_mutex};
            last_durable_idx = flush.index;
        }

        pending_appends = 0;
    };

    const auto notify_append_completion = [&]
    {
        durable_idx_cv.notify_all();

        // we need to call completion callback in another thread because it takes a global lock for the NuRaft server
        // NuRaft will in some places wait for flush to be done while having the same global lock leading to deadlock
        // -> future write operations are blocked by flush that cannot be completed because it cannot take NuRaft lock
        // -> NuRaft won't leave lock until its flush is done
        if (!append_completion_queue.push(batch_append_ok))
            LOG_WARNING(log, "Changelog is shut down");
    };

    try
    {
        /// NuRaft writes a batch of request by first calling multiple store requests, i.e. AppendLog
        /// finished by a flush request
        /// We assume that after some number of appends, we always get flush request
        while (true)
        {
            if (try_batch_flush)
            {
                try_batch_flush = false;
                /// we have Flush request stored in write operation
                /// but we try to get new append operations
                /// if there are none, we apply the currently set Flush
                chassert(std::holds_alternative<Flush>(write_operation));
                if (!write_operations.tryPop(write_operation))
                {
                    chassert(batch_append_ok);
                    const auto & flush = std::get<Flush>(write_operation);
                    flush_logs(flush);
                    notify_append_completion();
                    if (!write_operations.pop(write_operation))
                        break;
                }
            }
            else if (!write_operations.pop(write_operation))
            {
                break;
            }

            assert(initialized);

            if (auto * append_log = std::get_if<AppendLog>(&write_operation))
            {
                if (!batch_append_ok)
                    continue;

                std::lock_guard writer_lock(writer_mutex);
                assert(current_writer);

                batch_append_ok = current_writer->appendRecord(buildRecord(append_log->index, append_log->log_entry));
                ++pending_appends;
            }
            else
            {
                const auto & flush = std::get<Flush>(write_operation);

                if (batch_append_ok)
                {
                    /// we can try batching more logs for flush
                    if (pending_appends < flush_settings.max_flush_batch_size)
                    {
                        try_batch_flush = true;
                        continue;
                    }
                    /// we need to flush because we have maximum allowed pending records
                    flush_logs(flush);
                }
                else
                {
                    std::lock_guard lock{durable_idx_mutex};
                    *flush.failed = true;
                }
                notify_append_completion();
                batch_append_ok = true;
            }
        }
    }
    catch (...)
    {
        tryLogCurrentException(log, "Write thread failed, aborting");
        std::abort();
    }
}


void Changelog::appendEntry(uint64_t index, const LogEntryPtr & log_entry)
{
    if (!initialized)
        throw Exception(ErrorCodes::LOGICAL_ERROR, "Changelog must be initialized before appending records");

    entry_storage.addEntry(index, log_entry);
    max_log_id = index;

    if (!write_operations.push(AppendLog{index, log_entry}))
        LOG_WARNING(log, "Changelog is shut down");
}

void Changelog::writeAt(uint64_t index, const LogEntryPtr & log_entry)
{
    if (!initialized)
        throw Exception(ErrorCodes::LOGICAL_ERROR, "Changelog must be initialized before writing records");

    {
        std::lock_guard lock(writer_mutex);
        /// This write_at require to overwrite everything in this file and also in previous file(s)
        const bool go_to_previous_file = index < current_writer->getStartIndex();

        if (go_to_previous_file)
        {
            auto index_changelog = existing_changelogs.lower_bound(index);

            ChangelogFileDescriptionPtr description{nullptr};

            if (index_changelog->first == index) /// exactly this file starts from index
                description = index_changelog->second;
            else
                description = std::prev(index_changelog)->second;

            auto log_disk = description->disk;
            auto latest_log_disk = getLatestLogDisk();
            if (log_disk != latest_log_disk)
                moveChangelogBetweenDisks(log_disk, description, latest_log_disk, description->path, keeper_context);

            current_writer->setFile(std::move(description), WriteMode::Append);

            /// Remove all subsequent files if overwritten something in previous one
            auto to_remove_itr = existing_changelogs.upper_bound(index);
            for (auto itr = to_remove_itr; itr != existing_changelogs.end();)
            {
                itr->second->disk->removeFile(itr->second->path);
                itr = existing_changelogs.erase(itr);
            }
        }
    }

    /// Remove redundant logs from memory
    /// Everything >= index must be removed
    entry_storage.cleanAfter(index - 1);

    /// Now we can actually override entry at index
    appendEntry(index, log_entry);
}

void Changelog::compact(uint64_t up_to_log_index)
{
    if (!initialized)
        throw Exception(ErrorCodes::LOGICAL_ERROR, "Changelog must be initialized before compacting records");

    std::lock_guard lock(writer_mutex);
    LOG_INFO(log, "Compact logs up to log index {}, our max log id is {}", up_to_log_index, max_log_id);

    bool remove_all_logs = false;
    if (up_to_log_index > max_log_id)
    {
        LOG_INFO(log, "Seems like this node recovers from leaders snapshot, removing all logs");
        /// If we received snapshot from leader we may compact up to more fresh log
        max_log_id = up_to_log_index;
        remove_all_logs = true;
    }

    bool need_rotate = false;
    for (auto itr = existing_changelogs.begin(); itr != existing_changelogs.end();)
    {
        auto & changelog_description = *itr->second;
        /// Remove all completely outdated changelog files
        if (remove_all_logs || changelog_description.to_log_index <= up_to_log_index)
        {
            if (current_writer && changelog_description.from_log_index == current_writer->getStartIndex())
            {
                LOG_INFO(
                    log,
                    "Trying to remove log {} which is current active log for write. Possibly this node recovers from snapshot",
                    changelog_description.path);
                need_rotate = true;
            }

            LOG_INFO(log, "Removing changelog {} because of compaction", changelog_description.path);

            /// If failed to push to queue for background removing, then we will remove it now
            if (!log_files_to_delete_queue.tryPush({changelog_description.path, changelog_description.disk}, 1))
            {
                try
                {
                    changelog_description.disk->removeFile(changelog_description.path);
                    LOG_INFO(log, "Removed changelog {} because of compaction.", changelog_description.path);
                }
                catch (Exception & e)
                {
                    LOG_WARNING(
                        log, "Failed to remove changelog {} in compaction, error message: {}", changelog_description.path, e.message());
                }
                catch (...)
                {
                    tryLogCurrentException(log);
                }
            }

            changelog_description.deleted = true;

            itr = existing_changelogs.erase(itr);
        }
        else /// Files are ordered, so all subsequent should exist
            break;
    }

    entry_storage.cleanUpTo(up_to_log_index + 1);

    if (need_rotate)
        current_writer->rotate(up_to_log_index + 1);

    LOG_INFO(log, "Compaction up to {} finished new min index {}, new max index {}", up_to_log_index, getStartIndex(), max_log_id);
}

uint64_t Changelog::getNextEntryIndex() const
{
    return max_log_id + 1;
}

uint64_t Changelog::getStartIndex() const
{
    return entry_storage.empty() ? max_log_id + 1 : entry_storage.getFirstIndex();
}

LogEntryPtr Changelog::getLastEntry() const
{
    /// This entry treaded in special way by NuRaft
    static LogEntryPtr fake_entry = nuraft::cs_new<nuraft::log_entry>(0, nuraft::buffer::alloc(0));

    auto entry = entry_storage.getEntry(max_log_id);
    if (entry == nullptr)
        return fake_entry;

    return entry;
}

LogEntriesPtr Changelog::getLogEntriesBetween(uint64_t start, uint64_t end)
{
    return entry_storage.getLogEntriesBetween(start, end);
}

LogEntryPtr Changelog::entryAt(uint64_t index) const
{
    return entry_storage.getEntry(index);
}

LogEntryPtr Changelog::getLatestConfigChange() const
{
    return entry_storage.getLatestConfigChange();
}

nuraft::ptr<nuraft::buffer> Changelog::serializeEntriesToBuffer(uint64_t index, int32_t count)
{
    std::vector<nuraft::ptr<nuraft::buffer>> returned_logs;
    returned_logs.reserve(count);

    uint64_t size_total = 0;
    for (uint64_t i = index; i < index + count; ++i)
    {
        auto entry = entry_storage.getEntry(i);
        if (entry == nullptr)
            throw Exception(ErrorCodes::LOGICAL_ERROR, "Don't have log entry {}", i);

        nuraft::ptr<nuraft::buffer> buf = entry->serialize();
        size_total += buf->size();
        returned_logs.push_back(std::move(buf));
    }

    nuraft::ptr<nuraft::buffer> buf_out = nuraft::buffer::alloc(sizeof(int32_t) + count * sizeof(int32_t) + size_total);
    buf_out->pos(0);
    buf_out->put(count);

    for (auto & entry : returned_logs)
    {
        buf_out->put(static_cast<int32_t>(entry->size()));
        buf_out->put(*entry);
    }
    return buf_out;
}

void Changelog::applyEntriesFromBuffer(uint64_t index, nuraft::buffer & buffer)
{
    buffer.pos(0);
    int num_logs = buffer.get_int();

    for (int i = 0; i < num_logs; ++i)
    {
        uint64_t cur_index = index + i;
        int buf_size = buffer.get_int();

        nuraft::ptr<nuraft::buffer> buf_local = nuraft::buffer::alloc(buf_size);
        buffer.get(buf_local);

        LogEntryPtr log_entry = nuraft::log_entry::deserialize(*buf_local);
        if (i == 0 && cur_index >= entry_storage.getFirstIndex() && cur_index <= max_log_id)
            writeAt(cur_index, log_entry);
        else
            appendEntry(cur_index, log_entry);
    }
}

bool Changelog::isConfigLog(uint64_t index) const
{
    return entry_storage.isConfigLog(index);
}

uint64_t Changelog::termAt(uint64_t index) const
{
    return entry_storage.termAt(index);
}

bool Changelog::flush()
{
    if (auto failed_ptr = flushAsync())
    {
        std::unique_lock lock{durable_idx_mutex};
        durable_idx_cv.wait(lock, [&] { return *failed_ptr || last_durable_idx == max_log_id; });

        return !*failed_ptr;
    }

    // if we are shutting down let's return true to avoid abort inside NuRaft
    // this can only happen when the config change is appended so no data loss should happen
    return true;
}

std::shared_ptr<bool> Changelog::flushAsync()
{
    if (!initialized)
        throw Exception(ErrorCodes::LOGICAL_ERROR, "Changelog must be initialized before flushing records");

    auto failed = std::make_shared<bool>(false);
    bool pushed = write_operations.push(Flush{max_log_id, failed});

    if (!pushed)
    {
        LOG_INFO(log, "Changelog is shut down");
        return nullptr;
    }

    entry_storage.refreshCache();
    return failed;
}

uint64_t Changelog::size() const
{
    return entry_storage.size();
}

void Changelog::shutdown()
{
    LOG_DEBUG(log, "Shutting down Changelog");
    if (!log_files_to_delete_queue.isFinished())
        log_files_to_delete_queue.finish();

    if (clean_log_thread->joinable())
        clean_log_thread->join();

    if (!write_operations.isFinished())
        write_operations.finish();

    if (write_thread->joinable())
        write_thread->join();

    if (!append_completion_queue.isFinished())
        append_completion_queue.finish();

    if (append_completion_thread->joinable())
        append_completion_thread->join();

    if (current_writer)
    {
        current_writer->finalize();
        current_writer.reset();
    }

    entry_storage.shutdown();
}

Changelog::~Changelog()
{
    try
    {
        flush();
        shutdown();
    }
    catch (...)
    {
        tryLogCurrentException(__PRETTY_FUNCTION__);
    }
}

void Changelog::cleanLogThread()
{
    std::pair<std::string, DiskPtr> path_with_disk;
    while (log_files_to_delete_queue.pop(path_with_disk))
    {
        const auto & [path, disk] = path_with_disk;
        try
        {
            disk->removeFile(path);
            LOG_INFO(log, "Removed changelog {} because of compaction.", path);
        }
        catch (Exception & e)
        {
            LOG_WARNING(log, "Failed to remove changelog {} in compaction, error message: {}", path, e.message());
        }
        catch (...)
        {
            tryLogCurrentException(log);
        }
    }
}

void Changelog::setRaftServer(const nuraft::ptr<nuraft::raft_server> & raft_server_)
{
    assert(raft_server_);
    raft_server = raft_server_;
}

bool Changelog::isInitialized() const
{
    return initialized;
}

void Changelog::getKeeperLogInfo(KeeperLogInfo & log_info) const
{
    if (!entry_storage.empty())
    {
        log_info.first_log_idx = getStartIndex();
        log_info.first_log_term = termAt(log_info.first_log_idx);

        log_info.last_log_idx = max_log_id;
        log_info.last_log_term = termAt(log_info.last_log_idx);
    }

    entry_storage.getKeeperLogInfo(log_info);
}

}<|MERGE_RESOLUTION|>--- conflicted
+++ resolved
@@ -834,13 +834,8 @@
             next_position = position + size_in_file;
         }
 
-<<<<<<< HEAD
         total_size += entry_size;
-        commit_logs_cache.addEntry(current_index, entry_size, std::make_shared<PrefetchedCacheEntry>());
-=======
-        total_size += size;
         commit_logs_cache.addEntry(current_index, size, PrefetchedCacheEntry());
->>>>>>> 3c866d48
     }
 
     if (!file_infos.empty())
@@ -1282,13 +1277,8 @@
         it->second.file_description->withLock(
             [&]
             {
-<<<<<<< HEAD
                 const auto & [changelog_description, position, entry_size, size_in_file] = it->second;
-                auto file = changelog_description->disk->readFile(changelog_description->path, getReadSettings());
-=======
-                const auto & [changelog_description, position, size] = it->second;
                 auto file = changelog_description->disk->readFile(changelog_description->path, ReadSettings());
->>>>>>> 3c866d48
                 file->seek(position, SEEK_SET);
                 LOG_TRACE(
                     log,
