#include <Coordination/FourLetterCommand.h>

#include <Coordination/KeeperDispatcher.h>
#include <Server/KeeperTCPHandler.h>
#include <Common/ZooKeeper/IKeeper.h>
#include <Common/logger_useful.h>
#include <Poco/Environment.h>
#include <Poco/Path.h>
#include <Common/getCurrentProcessFDCount.h>
#include <Common/getMaxFileDescriptorCount.h>
#include <Common/StringUtils/StringUtils.h>
#include <Coordination/Keeper4LWInfo.h>
#include <IO/WriteHelpers.h>
#include <IO/Operators.h>

#include <unistd.h>
<<<<<<< HEAD
#include <bit>

#if USE_JEMALLOC
#include <Common/Jemalloc.h>
#include <jemalloc/jemalloc.h>
#endif

namespace
{

String formatZxid(int64_t zxid)
{
    /// ZooKeeper print zxid in hex and
    String hex = getHexUIntLowercase(zxid);
    /// without leading zeros
    trimLeft(hex, '0');
    return "0x" + hex;
}

}

=======
>>>>>>> 06027fea

namespace DB
{
namespace ErrorCodes
{
    extern const int LOGICAL_ERROR;
}

IFourLetterCommand::IFourLetterCommand(KeeperDispatcher & keeper_dispatcher_)
    : keeper_dispatcher(keeper_dispatcher_)
{
}

int32_t IFourLetterCommand::code()
{
    return toCode(name());
}

String IFourLetterCommand::toName(int32_t code)
{
    int reverted_code = __builtin_bswap32(code);
    return String(reinterpret_cast<char *>(&reverted_code), 4);
}

int32_t IFourLetterCommand::toCode(const String & name)
{
    int32_t res = *reinterpret_cast<const int32_t *>(name.data());
    /// keep consistent with Coordination::read method by changing big endian to little endian.
    return __builtin_bswap32(res);
}

IFourLetterCommand::~IFourLetterCommand() = default;

FourLetterCommandFactory & FourLetterCommandFactory::instance()
{
    static FourLetterCommandFactory factory;
    return factory;
}

void FourLetterCommandFactory::checkInitialization() const
{
    if (!initialized)
        throw Exception(ErrorCodes::LOGICAL_ERROR, "Four letter command not initialized");
}

bool FourLetterCommandFactory::isKnown(int32_t code)
{
    checkInitialization();
    return commands.contains(code);
}

FourLetterCommandPtr FourLetterCommandFactory::get(int32_t code)
{
    checkInitialization();
    return commands.at(code);
}

void FourLetterCommandFactory::registerCommand(FourLetterCommandPtr & command)
{
    if (commands.contains(command->code()))
        throw Exception(ErrorCodes::LOGICAL_ERROR, "Four letter command {} already registered", command->name());

    commands.emplace(command->code(), std::move(command));
}

void FourLetterCommandFactory::registerCommands(KeeperDispatcher & keeper_dispatcher)
{
    FourLetterCommandFactory & factory = FourLetterCommandFactory::instance();

    if (!factory.isInitialized())
    {
        FourLetterCommandPtr ruok_command = std::make_shared<RuokCommand>(keeper_dispatcher);
        factory.registerCommand(ruok_command);

        FourLetterCommandPtr mntr_command = std::make_shared<MonitorCommand>(keeper_dispatcher);
        factory.registerCommand(mntr_command);

        FourLetterCommandPtr conf_command = std::make_shared<ConfCommand>(keeper_dispatcher);
        factory.registerCommand(conf_command);

        FourLetterCommandPtr cons_command = std::make_shared<ConsCommand>(keeper_dispatcher);
        factory.registerCommand(cons_command);

        FourLetterCommandPtr brief_watch_command = std::make_shared<BriefWatchCommand>(keeper_dispatcher);
        factory.registerCommand(brief_watch_command);

        FourLetterCommandPtr data_size_command = std::make_shared<DataSizeCommand>(keeper_dispatcher);
        factory.registerCommand(data_size_command);

        FourLetterCommandPtr dump_command = std::make_shared<DumpCommand>(keeper_dispatcher);
        factory.registerCommand(dump_command);

        FourLetterCommandPtr envi_command = std::make_shared<EnviCommand>(keeper_dispatcher);
        factory.registerCommand(envi_command);

        FourLetterCommandPtr is_rad_only_command = std::make_shared<IsReadOnlyCommand>(keeper_dispatcher);
        factory.registerCommand(is_rad_only_command);

        FourLetterCommandPtr rest_conn_stats_command = std::make_shared<RestConnStatsCommand>(keeper_dispatcher);
        factory.registerCommand(rest_conn_stats_command);

        FourLetterCommandPtr server_stat_command = std::make_shared<ServerStatCommand>(keeper_dispatcher);
        factory.registerCommand(server_stat_command);

        FourLetterCommandPtr stat_command = std::make_shared<StatCommand>(keeper_dispatcher);
        factory.registerCommand(stat_command);

        FourLetterCommandPtr stat_reset_command = std::make_shared<StatResetCommand>(keeper_dispatcher);
        factory.registerCommand(stat_reset_command);

        FourLetterCommandPtr watch_by_path_command = std::make_shared<WatchByPathCommand>(keeper_dispatcher);
        factory.registerCommand(watch_by_path_command);

        FourLetterCommandPtr watch_command = std::make_shared<WatchCommand>(keeper_dispatcher);
        factory.registerCommand(watch_command);

        FourLetterCommandPtr recovery_command = std::make_shared<RecoveryCommand>(keeper_dispatcher);
        factory.registerCommand(recovery_command);

        FourLetterCommandPtr api_version_command = std::make_shared<ApiVersionCommand>(keeper_dispatcher);
        factory.registerCommand(api_version_command);

        FourLetterCommandPtr create_snapshot_command = std::make_shared<CreateSnapshotCommand>(keeper_dispatcher);
        factory.registerCommand(create_snapshot_command);

        FourLetterCommandPtr log_info_command = std::make_shared<LogInfoCommand>(keeper_dispatcher);
        factory.registerCommand(log_info_command);

        FourLetterCommandPtr request_leader_command = std::make_shared<RequestLeaderCommand>(keeper_dispatcher);
        factory.registerCommand(request_leader_command);

        FourLetterCommandPtr recalculate_command = std::make_shared<RecalculateCommand>(keeper_dispatcher);
        factory.registerCommand(recalculate_command);

        FourLetterCommandPtr clean_resources_command = std::make_shared<CleanResourcesCommand>(keeper_dispatcher);
        factory.registerCommand(clean_resources_command);

<<<<<<< HEAD
        FourLetterCommandPtr feature_flags_command = std::make_shared<FeatureFlagsCommand>(keeper_dispatcher);
        factory.registerCommand(feature_flags_command);

        FourLetterCommandPtr yield_leadership_command = std::make_shared<YieldLeadershipCommand>(keeper_dispatcher);
        factory.registerCommand(yield_leadership_command);

#if USE_JEMALLOC
        FourLetterCommandPtr jemalloc_dump_stats = std::make_shared<JemallocDumpStats>(keeper_dispatcher);
        factory.registerCommand(jemalloc_dump_stats);

        FourLetterCommandPtr jemalloc_flush_profile = std::make_shared<JemallocFlushProfile>(keeper_dispatcher);
        factory.registerCommand(jemalloc_flush_profile);

        FourLetterCommandPtr jemalloc_enable_profile = std::make_shared<JemallocEnableProfile>(keeper_dispatcher);
        factory.registerCommand(jemalloc_enable_profile);

        FourLetterCommandPtr jemalloc_disable_profile = std::make_shared<JemallocDisableProfile>(keeper_dispatcher);
        factory.registerCommand(jemalloc_disable_profile);
#endif

=======
>>>>>>> 06027fea
        factory.initializeAllowList(keeper_dispatcher);
        factory.setInitialize(true);
    }
}

bool FourLetterCommandFactory::isEnabled(int32_t code)
{
    checkInitialization();
    if (!allow_list.empty() && *allow_list.cbegin() == ALLOW_LIST_ALL)
        return true;

    return std::find(allow_list.begin(), allow_list.end(), code) != allow_list.end();
}

void FourLetterCommandFactory::initializeAllowList(KeeperDispatcher & keeper_dispatcher)
{
    const auto & keeper_settings = keeper_dispatcher.getKeeperConfigurationAndSettings();

    String list_str = keeper_settings->four_letter_word_allow_list;
    Strings tokens;
    splitInto<','>(tokens, list_str);

    for (String token: tokens)
    {
        trim(token);

        if (token == "*")
        {
            allow_list.clear();
            allow_list.push_back(ALLOW_LIST_ALL);
            return;
        }
        else
        {
            if (commands.contains(IFourLetterCommand::toCode(token)))
            {
                allow_list.push_back(IFourLetterCommand::toCode(token));
            }
            else
            {
                auto * log = &Poco::Logger::get("FourLetterCommandFactory");
                LOG_WARNING(log, "Find invalid keeper 4lw command {} when initializing, ignore it.", token);
            }
        }
    }
}

String RuokCommand::run()
{
    return "imok";
}

namespace
{

void print(IFourLetterCommand::StringBuffer & buf, const String & key, const String & value)
{
    writeText("zk_", buf);
    writeText(key, buf);
    writeText('\t', buf);
    writeText(value, buf);
    writeText('\n', buf);
}

void print(IFourLetterCommand::StringBuffer & buf, const String & key, uint64_t value)
{
    print(buf, key, toString(value));
}

constexpr auto * SERVER_NOT_ACTIVE_MSG = "This instance is not currently serving requests";

}

String MonitorCommand::run()
{
    if (!keeper_dispatcher.isServerActive())
        return SERVER_NOT_ACTIVE_MSG;

    auto & stats = keeper_dispatcher.getKeeperConnectionStats();
    Keeper4LWInfo keeper_info = keeper_dispatcher.getKeeper4LWInfo();

    const auto & state_machine = keeper_dispatcher.getStateMachine();

    StringBuffer ret;
    print(ret, "version", String(VERSION_DESCRIBE) + "-" + VERSION_GITHASH);

    print(ret, "avg_latency", stats.getAvgLatency());
    print(ret, "max_latency", stats.getMaxLatency());
    print(ret, "min_latency", stats.getMinLatency());
    print(ret, "packets_received", stats.getPacketsReceived());
    print(ret, "packets_sent", stats.getPacketsSent());

    print(ret, "num_alive_connections", keeper_info.alive_connections_count);
    print(ret, "outstanding_requests", keeper_info.outstanding_requests_count);

    print(ret, "server_state", keeper_info.getRole());

    print(ret, "znode_count", state_machine.getNodesCount());
    print(ret, "watch_count", state_machine.getTotalWatchesCount());
    print(ret, "ephemerals_count", state_machine.getTotalEphemeralNodesCount());
    print(ret, "approximate_data_size", state_machine.getApproximateDataSize());
    print(ret, "key_arena_size", state_machine.getKeyArenaSize());
    print(ret, "latest_snapshot_size", state_machine.getLatestSnapshotBufSize());

#if defined(OS_LINUX) || defined(OS_DARWIN)
    print(ret, "open_file_descriptor_count", getCurrentProcessFDCount());
    print(ret, "max_file_descriptor_count", getMaxFileDescriptorCount());
#endif

    if (keeper_info.is_leader)
    {
        print(ret, "followers", keeper_info.follower_count);
        print(ret, "synced_followers", keeper_info.synced_follower_count);
    }

    return ret.str();
}

String StatResetCommand::run()
{
    if (!keeper_dispatcher.isServerActive())
        return SERVER_NOT_ACTIVE_MSG;

    keeper_dispatcher.resetConnectionStats();
    return "Server stats reset.\n";
}

String NopCommand::run()
{
    return "";
}

String ConfCommand::run()
{
    if (!keeper_dispatcher.isServerActive())
        return SERVER_NOT_ACTIVE_MSG;

    StringBuffer buf;
    keeper_dispatcher.getKeeperConfigurationAndSettings()->dump(buf);
    return buf.str();
}

String ConsCommand::run()
{
    if (!keeper_dispatcher.isServerActive())
        return SERVER_NOT_ACTIVE_MSG;

    StringBuffer buf;
    KeeperTCPHandler::dumpConnections(buf, false);
    return buf.str();
}

String RestConnStatsCommand::run()
{
    if (!keeper_dispatcher.isServerActive())
        return SERVER_NOT_ACTIVE_MSG;

    KeeperTCPHandler::resetConnsStats();
    return "Connection stats reset.\n";
}

String ServerStatCommand::run()
{
    if (!keeper_dispatcher.isServerActive())
        return SERVER_NOT_ACTIVE_MSG;

    StringBuffer buf;

    auto write = [&buf](const String & key, const String & value)
    {
        writeText(key, buf);
        writeText(": ", buf);
        writeText(value, buf);
        writeText('\n', buf);
    };

    auto & stats = keeper_dispatcher.getKeeperConnectionStats();
    Keeper4LWInfo keeper_info = keeper_dispatcher.getKeeper4LWInfo();

    write("ClickHouse Keeper version", String(VERSION_DESCRIBE) + "-" + VERSION_GITHASH);

    StringBuffer latency;
    latency << stats.getMinLatency() << "/" << stats.getAvgLatency() << "/" << stats.getMaxLatency();
    write("Latency min/avg/max", latency.str());

    write("Received", toString(stats.getPacketsReceived()));
    write("Sent", toString(stats.getPacketsSent()));
    write("Connections", toString(keeper_info.alive_connections_count));
    write("Outstanding", toString(keeper_info.outstanding_requests_count));
    write("Zxid", toString(keeper_info.last_zxid));
    write("Mode", keeper_info.getRole());
    write("Node count", toString(keeper_info.total_nodes_count));

    return buf.str();
}

String StatCommand::run()
{
    if (!keeper_dispatcher.isServerActive())
        return SERVER_NOT_ACTIVE_MSG;

    StringBuffer buf;

    auto write = [&buf] (const String & key, const String & value) { buf << key << ": " << value << '\n'; };

    auto & stats = keeper_dispatcher.getKeeperConnectionStats();
    Keeper4LWInfo keeper_info = keeper_dispatcher.getKeeper4LWInfo();

    write("ClickHouse Keeper version", String(VERSION_DESCRIBE) + "-" + VERSION_GITHASH);

    buf << "Clients:\n";
    KeeperTCPHandler::dumpConnections(buf, true);
    buf << '\n';

    StringBuffer latency;
    latency << stats.getMinLatency() << "/" << stats.getAvgLatency() << "/" << stats.getMaxLatency();
    write("Latency min/avg/max", latency.str());

    write("Received", toString(stats.getPacketsReceived()));
    write("Sent", toString(stats.getPacketsSent()));
    write("Connections", toString(keeper_info.alive_connections_count));
    write("Outstanding", toString(keeper_info.outstanding_requests_count));
    write("Zxid", toString(keeper_info.last_zxid));
    write("Mode", keeper_info.getRole());
    write("Node count", toString(keeper_info.total_nodes_count));

    return buf.str();
}

String BriefWatchCommand::run()
{
    if (!keeper_dispatcher.isServerActive())
        return SERVER_NOT_ACTIVE_MSG;

    StringBuffer buf;
    const auto & state_machine = keeper_dispatcher.getStateMachine();
    buf << state_machine.getSessionsWithWatchesCount() << " connections watching "
        << state_machine.getWatchedPathsCount() << " paths\n";
    buf << "Total watches:" << state_machine.getTotalWatchesCount() << "\n";
    return buf.str();
}

String WatchCommand::run()
{
    if (!keeper_dispatcher.isServerActive())
        return SERVER_NOT_ACTIVE_MSG;

    StringBuffer buf;
    const auto & state_machine = keeper_dispatcher.getStateMachine();
    state_machine.dumpWatches(buf);
    return buf.str();
}

String WatchByPathCommand::run()
{
    if (!keeper_dispatcher.isServerActive())
        return SERVER_NOT_ACTIVE_MSG;

    StringBuffer buf;
    const auto & state_machine = keeper_dispatcher.getStateMachine();
    state_machine.dumpWatchesByPath(buf);
    return buf.str();
}

String DataSizeCommand::run()
{
    if (!keeper_dispatcher.isServerActive())
        return SERVER_NOT_ACTIVE_MSG;

    StringBuffer buf;
    buf << "snapshot_dir_size: " << keeper_dispatcher.getSnapDirSize() << '\n';
    buf << "log_dir_size: " << keeper_dispatcher.getLogDirSize() << '\n';
    return buf.str();
}

String DumpCommand::run()
{
    if (!keeper_dispatcher.isServerActive())
        return SERVER_NOT_ACTIVE_MSG;

    StringBuffer buf;
    const auto & state_machine = keeper_dispatcher.getStateMachine();
    state_machine.dumpSessionsAndEphemerals(buf);
    return buf.str();
}

String EnviCommand::run()
{
    using Poco::Environment;
    using Poco::Path;

    StringBuffer buf;
    buf << "Environment:\n";
    buf << "clickhouse.keeper.version=" << (String(VERSION_DESCRIBE) + "-" + VERSION_GITHASH) << '\n';

    buf << "host.name=" << Environment::nodeName() << '\n';
    buf << "os.name=" << Environment::osDisplayName() << '\n';
    buf << "os.arch=" << Environment::osArchitecture() << '\n';
    buf << "os.version=" << Environment::osVersion() << '\n';
    buf << "cpu.count=" << Environment::processorCount() << '\n';

    String os_user;
    os_user.resize(256, '\0');
    if (0 == getlogin_r(os_user.data(), os_user.size() - 1))
        os_user.resize(strlen(os_user.c_str()));
    else
        os_user.clear();    /// Don't mind if we cannot determine user login.

    buf << "user.name=" << os_user << '\n';

    buf << "user.home=" << Path::home() << '\n';
    buf << "user.dir=" << Path::current() << '\n';
    buf << "user.tmp=" << Path::temp() << '\n';

    return buf.str();
}

String IsReadOnlyCommand::run()
{
    if (keeper_dispatcher.isObserver())
        return "ro";
    else
        return "rw";
}

String RecoveryCommand::run()
{
    keeper_dispatcher.forceRecovery();
    return "ok";
}

String ApiVersionCommand::run()
{
    return toString(static_cast<uint8_t>(Coordination::current_keeper_api_version));
}

String CreateSnapshotCommand::run()
{
    auto log_index = keeper_dispatcher.createSnapshot();
    return log_index > 0 ? std::to_string(log_index) : "Failed to schedule snapshot creation task.";
}

String LogInfoCommand::run()
{
    KeeperLogInfo log_info = keeper_dispatcher.getKeeperLogInfo();
    StringBuffer ret;

    auto append = [&ret] (String key, uint64_t value) -> void
    {
        writeText(key, ret);
        writeText('\t', ret);
        writeText(std::to_string(value), ret);
        writeText('\n', ret);
    };
    append("first_log_idx", log_info.first_log_idx);
    append("first_log_term", log_info.first_log_idx);
    append("last_log_idx", log_info.last_log_idx);
    append("last_log_term", log_info.last_log_term);
    append("last_committed_log_idx", log_info.last_committed_log_idx);
    append("leader_committed_log_idx", log_info.leader_committed_log_idx);
    append("target_committed_log_idx", log_info.target_committed_log_idx);
    append("last_snapshot_idx", log_info.last_snapshot_idx);
    return ret.str();
}

String RequestLeaderCommand::run()
{
    return keeper_dispatcher.requestLeader() ? "Sent leadership request to leader." : "Failed to send leadership request to leader.";
}

String RecalculateCommand::run()
{
    keeper_dispatcher.recalculateStorageStats();
    return "ok";
}

String CleanResourcesCommand::run()
{
    keeper_dispatcher.cleanResources();
    return "ok";
}

<<<<<<< HEAD
String FeatureFlagsCommand::run()
{
    const auto & feature_flags = keeper_dispatcher.getKeeperContext()->getFeatureFlags();

    StringBuffer ret;

    auto append = [&ret] (const String & key, uint8_t value) -> void
    {
        writeText(key, ret);
        writeText('\t', ret);
        writeText(std::to_string(value), ret);
        writeText('\n', ret);
    };

    for (const auto & [feature_flag, name] : magic_enum::enum_entries<KeeperFeatureFlag>())
    {
        std::string feature_flag_string(name);
        boost::to_lower(feature_flag_string);
        append(feature_flag_string, feature_flags.isEnabled(feature_flag));
    }

    return ret.str();
}

String YieldLeadershipCommand::run()
{
    keeper_dispatcher.yieldLeadership();
    return "Sent yield leadership request to leader.";
}

#if USE_JEMALLOC

void printToString(void * output, const char * data)
{
    std::string * output_data = reinterpret_cast<std::string *>(output);
    *output_data += std::string(data);
}

String JemallocDumpStats::run()
{
    std::string output;
    malloc_stats_print(printToString, &output, nullptr);
    return output;
}

String JemallocFlushProfile::run()
{
    return flushJemallocProfile("/tmp/jemalloc_keeper");
}

String JemallocEnableProfile::run()
{
    setJemallocProfileActive(true);
    return "ok";
}

String JemallocDisableProfile::run()
{
    setJemallocProfileActive(false);
    return "ok";
}
#endif

=======
>>>>>>> 06027fea
}<|MERGE_RESOLUTION|>--- conflicted
+++ resolved
@@ -14,31 +14,12 @@
 #include <IO/Operators.h>
 
 #include <unistd.h>
-<<<<<<< HEAD
-#include <bit>
 
 #if USE_JEMALLOC
 #include <Common/Jemalloc.h>
 #include <jemalloc/jemalloc.h>
 #endif
 
-namespace
-{
-
-String formatZxid(int64_t zxid)
-{
-    /// ZooKeeper print zxid in hex and
-    String hex = getHexUIntLowercase(zxid);
-    /// without leading zeros
-    trimLeft(hex, '0');
-    return "0x" + hex;
-}
-
-}
-
-=======
->>>>>>> 06027fea
-
 namespace DB
 {
 namespace ErrorCodes
@@ -175,13 +156,6 @@
         FourLetterCommandPtr clean_resources_command = std::make_shared<CleanResourcesCommand>(keeper_dispatcher);
         factory.registerCommand(clean_resources_command);
 
-<<<<<<< HEAD
-        FourLetterCommandPtr feature_flags_command = std::make_shared<FeatureFlagsCommand>(keeper_dispatcher);
-        factory.registerCommand(feature_flags_command);
-
-        FourLetterCommandPtr yield_leadership_command = std::make_shared<YieldLeadershipCommand>(keeper_dispatcher);
-        factory.registerCommand(yield_leadership_command);
-
 #if USE_JEMALLOC
         FourLetterCommandPtr jemalloc_dump_stats = std::make_shared<JemallocDumpStats>(keeper_dispatcher);
         factory.registerCommand(jemalloc_dump_stats);
@@ -196,8 +170,6 @@
         factory.registerCommand(jemalloc_disable_profile);
 #endif
 
-=======
->>>>>>> 06027fea
         factory.initializeAllowList(keeper_dispatcher);
         factory.setInitialize(true);
     }
@@ -580,37 +552,6 @@
     return "ok";
 }
 
-<<<<<<< HEAD
-String FeatureFlagsCommand::run()
-{
-    const auto & feature_flags = keeper_dispatcher.getKeeperContext()->getFeatureFlags();
-
-    StringBuffer ret;
-
-    auto append = [&ret] (const String & key, uint8_t value) -> void
-    {
-        writeText(key, ret);
-        writeText('\t', ret);
-        writeText(std::to_string(value), ret);
-        writeText('\n', ret);
-    };
-
-    for (const auto & [feature_flag, name] : magic_enum::enum_entries<KeeperFeatureFlag>())
-    {
-        std::string feature_flag_string(name);
-        boost::to_lower(feature_flag_string);
-        append(feature_flag_string, feature_flags.isEnabled(feature_flag));
-    }
-
-    return ret.str();
-}
-
-String YieldLeadershipCommand::run()
-{
-    keeper_dispatcher.yieldLeadership();
-    return "Sent yield leadership request to leader.";
-}
-
 #if USE_JEMALLOC
 
 void printToString(void * output, const char * data)
@@ -644,6 +585,4 @@
 }
 #endif
 
-=======
->>>>>>> 06027fea
 }