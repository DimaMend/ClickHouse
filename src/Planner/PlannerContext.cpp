--- conflicted
+++ resolved
@@ -115,12 +115,7 @@
 
 PlannerContext::SetKey PlannerContext::createSetKey(const DataTypePtr & left_operand_type, const QueryTreeNodePtr & set_source_node)
 {
-<<<<<<< HEAD
     const auto set_source_hash = set_source_node->getTreeHash();
-    return "__set_" + toString(set_source_hash);
-=======
-    auto set_source_hash = set_source_node->getTreeHash();
-
     if (set_source_node->as<ConstantNode>())
     {
         /* We need to hash the type of the left operand because we can build different sets for different types.
@@ -131,12 +126,11 @@
          *   - `{1, 2.5} :: Set(Decimal(9, 1))` for a
          *   - `{1} :: Set(Decimal(9, 0))` for b (2.5 omitted because bercause it's not representable as Decimal(9, 0)).
          */
-        return "__set_" + left_operand_type->getName() + '_' + toString(set_source_hash.first) + '_' + toString(set_source_hash.second);
+        return "__set_" + left_operand_type->getName() + '_' + toString(set_source_hash);
     }
 
     /// For other cases we will cast left operand to the type of the set source, so no difference in types.
-    return "__set_" + toString(set_source_hash.first) + '_' + toString(set_source_hash.second);
->>>>>>> 78771fc0
+    return "__set_" + toString(set_source_hash);
 }
 
 }