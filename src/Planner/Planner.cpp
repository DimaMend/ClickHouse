#include <Planner/Planner.h>

#include <Core/ProtocolDefines.h>

#include <DataTypes/DataTypeString.h>

#include <Functions/FunctionFactory.h>
#include <Functions/CastOverloadResolver.h>

#include <QueryPipeline/Pipe.h>
#include <Processors/Sources/SourceFromSingleChunk.h>
#include <Processors/QueryPlan/QueryPlan.h>
#include <Processors/QueryPlan/ExpressionStep.h>
#include <Processors/QueryPlan/Optimizations/QueryPlanOptimizationSettings.h>
#include <Processors/QueryPlan/FilterStep.h>
#include <Processors/QueryPlan/UnionStep.h>
#include <Processors/QueryPlan/DistinctStep.h>
#include <Processors/QueryPlan/IntersectOrExceptStep.h>
#include <Processors/QueryPlan/CreatingSetsStep.h>
#include <Processors/QueryPlan/AggregatingStep.h>
#include <Processors/QueryPlan/MergingAggregatedStep.h>
#include <Processors/QueryPlan/SortingStep.h>
#include <Processors/QueryPlan/FillingStep.h>
#include <Processors/QueryPlan/LimitStep.h>
#include <Processors/QueryPlan/OffsetStep.h>
#include <Processors/QueryPlan/ExtremesStep.h>
#include <Processors/QueryPlan/TotalsHavingStep.h>
#include <Processors/QueryPlan/RollupStep.h>
#include <Processors/QueryPlan/CubeStep.h>
#include <Processors/QueryPlan/LimitByStep.h>
#include <Processors/QueryPlan/WindowStep.h>
#include <Processors/QueryPlan/ReadNothingStep.h>
#include <QueryPipeline/QueryPipelineBuilder.h>

#include <Interpreters/Context.h>
#include <Interpreters/convertFieldToType.h>

#include <Storages/SelectQueryInfo.h>
#include <Storages/IStorage.h>

#include <Analyzer/Utils.h>
#include <Analyzer/ConstantNode.h>
#include <Analyzer/FunctionNode.h>
#include <Analyzer/SortNode.h>
#include <Analyzer/InterpolateNode.h>
#include <Analyzer/WindowNode.h>
#include <Analyzer/TableNode.h>
#include <Analyzer/TableFunctionNode.h>
#include <Analyzer/QueryNode.h>
#include <Analyzer/UnionNode.h>
#include <Analyzer/JoinNode.h>
#include <Analyzer/ArrayJoinNode.h>
#include <Analyzer/QueryTreeBuilder.h>
#include <Analyzer/QueryTreePassManager.h>
#include <Analyzer/AggregationUtils.h>
#include <Analyzer/WindowFunctionsUtils.h>

#include <Planner/Utils.h>
#include <Planner/PlannerContext.h>
#include <Planner/PlannerActionsVisitor.h>
#include <Planner/PlannerJoins.h>
#include <Planner/PlannerAggregation.h>
#include <Planner/PlannerSorting.h>
#include <Planner/PlannerWindowFunctions.h>
#include <Planner/ActionsChain.h>
#include <Planner/CollectSets.h>
#include <Planner/CollectTableExpressionData.h>
#include <Planner/PlannerJoinTree.h>
#include <Planner/PlannerExpressionAnalysis.h>
#include <Planner/CollectColumnIdentifiers.h>
#include <Planner/PlannerQueryProcessingInfo.h>

namespace DB
{

namespace ErrorCodes
{
    extern const int UNSUPPORTED_METHOD;
    extern const int LOGICAL_ERROR;
    extern const int BAD_ARGUMENTS;
    extern const int TOO_DEEP_SUBQUERIES;
    extern const int NOT_IMPLEMENTED;
    extern const int INVALID_LIMIT_EXPRESSION;
    extern const int ILLEGAL_PREWHERE;
}

/** ClickHouse query planner.
  *
  * TODO: Support JOIN with JOIN engine.
  * TODO: Support VIEWs.
  * TODO: JOIN drop unnecessary columns after ON, USING section
  * TODO: Support RBAC. Support RBAC for ALIAS columns
  * TODO: Support PREWHERE
  * TODO: Support DISTINCT
  * TODO: Support trivial count optimization
  * TODO: Support projections
  * TODO: Support read in order optimization
  * TODO: UNION storage limits
  * TODO: Support max streams
  * TODO: Support ORDER BY read in order optimization
  * TODO: Support GROUP BY read in order optimization
  * TODO: Support Key Condition. Support indexes for IN function.
  * TODO: Better support for quota and limits.
  */

namespace
{

/** Check that table and table function table expressions from planner context support transactions.
  *
  * There is precondition that table expression data for table expression nodes is collected in planner context.
  */
void checkStoragesSupportTransactions(const PlannerContextPtr & planner_context)
{
    const auto & query_context = planner_context->getQueryContext();
    if (query_context->getSettingsRef().throw_on_unsupported_query_inside_transaction)
        return;

    if (!query_context->getCurrentTransaction())
        return;

    for (const auto & [table_expression, _] : planner_context->getTableExpressionNodeToData())
    {
        StoragePtr storage;
        if (auto * table_node = table_expression->as<TableNode>())
            storage = table_node->getStorage();
        else if (auto * table_function_node = table_expression->as<TableFunctionNode>())
            storage = table_function_node->getStorage();

        if (storage->supportsTransactions())
            continue;

        throw Exception(ErrorCodes::NOT_IMPLEMENTED,
            "Storage {} (table {}) does not support transactions",
            storage->getName(),
            storage->getStorageID().getNameForLogs());
    }
}

void checkStorageSupportPrewhere(const QueryTreeNodePtr & query_node)
{
    auto & query_node_typed = query_node->as<QueryNode &>();
    auto table_expression = extractLeftTableExpression(query_node_typed.getJoinTree());

    if (auto * table_node = table_expression->as<TableNode>())
    {
        auto storage = table_node->getStorage();
        if (!storage->supportsPrewhere())
            throw Exception(ErrorCodes::ILLEGAL_PREWHERE,
                "Storage {} (table {}) does not support PREWHERE",
                storage->getName(),
                storage->getStorageID().getNameForLogs());
    }
    else if (auto * table_function_node = table_expression->as<TableFunctionNode>())
    {
        auto storage = table_function_node->getStorage();
        if (!storage->supportsPrewhere())
            throw Exception(ErrorCodes::ILLEGAL_PREWHERE,
                "Table function storage {} (table {}) does not support PREWHERE",
                storage->getName(),
                storage->getStorageID().getNameForLogs());
    }
    else
    {
        throw Exception(ErrorCodes::ILLEGAL_PREWHERE,
            "Subquery {} does not support PREWHERE",
            query_node->formatASTForErrorMessage());
    }
}

/// Extend lifetime of query context, storages, and table locks
void extendQueryContextAndStoragesLifetime(QueryPlan & query_plan, const PlannerContextPtr & planner_context)
{
    query_plan.addInterpreterContext(planner_context->getQueryContext());

    for (const auto & [table_expression, _] : planner_context->getTableExpressionNodeToData())
    {
        if (auto * table_node = table_expression->as<TableNode>())
        {
            query_plan.addStorageHolder(table_node->getStorage());
            query_plan.addTableLock(table_node->getStorageLock());
        }
        else if (auto * table_function_node = table_expression->as<TableFunctionNode>())
        {
            query_plan.addStorageHolder(table_function_node->getStorage());
        }
    }
}

class QueryAnalysisResult
{
public:
    QueryAnalysisResult(const QueryTreeNodePtr & query_tree,
        const PlannerQueryProcessingInfo & query_processing_info,
        const PlannerContextPtr & planner_context)
    {
        const auto & query_node = query_tree->as<QueryNode &>();
        const auto & query_context = planner_context->getQueryContext();
        const auto & settings = query_context->getSettingsRef();

        aggregate_overflow_row = query_node.isGroupByWithTotals() && settings.max_rows_to_group_by
            && settings.group_by_overflow_mode == OverflowMode::ANY && settings.totals_mode != TotalsMode::AFTER_HAVING_EXCLUSIVE;
        aggregate_final = query_processing_info.getToStage() > QueryProcessingStage::WithMergeableState
            && !query_node.isGroupByWithTotals() && !query_node.isGroupByWithRollup() && !query_node.isGroupByWithCube();
        aggregation_with_rollup_or_cube_or_grouping_sets = query_node.isGroupByWithRollup() || query_node.isGroupByWithCube() ||
            query_node.isGroupByWithGroupingSets();
        aggregation_should_produce_results_in_order_of_bucket_number = query_processing_info.getToStage() == QueryProcessingStage::WithMergeableState &&
            settings.distributed_aggregation_memory_efficient;

        query_has_array_join_in_join_tree = queryHasArrayJoinInJoinTree(query_tree);
        query_has_with_totals_in_any_subquery_in_join_tree = queryHasWithTotalsInAnySubqueryInJoinTree(query_tree);

        sort_description = extractSortDescription(query_node.getOrderByNode(), *planner_context);

        if (query_node.hasLimit())
        {
            /// Constness of limit is validated during query analysis stage
<<<<<<< HEAD
            Field converted_limit = convertFieldToType(query_node.getLimit()->as<ConstantNode &>().getValue(), DataTypeInt128());
            Int128 limit_val = converted_limit.safeGet<Int128>();
            is_limit_negative = limit_val < 0;
            limit_val = is_limit_negative ? (0 - limit_val) : limit_val;
            limit_length = UInt64(limit_val);

            if (limit_length && query_node.hasOffset())
            {
                /// Constness of offset is validated during query analysis stage
                Field converted_offset = convertFieldToType(query_node.getOffset()->as<ConstantNode &>().getValue(), DataTypeInt128());
                Int128 offset_val = converted_offset.safeGet<Int128>();
                /// If a query passed analysis stage successfully, the sign of its limit and offset must be the same.
                offset_val = is_limit_negative ? (0 - offset_val) : offset_val;
                limit_offset = UInt64(offset_val);
=======
            limit_length = query_node.getLimit()->as<ConstantNode &>().getValue().safeGet<UInt64>();

            if (query_node.hasOffset() && limit_length)
            {
                /// Constness of offset is validated during query analysis stage
                limit_offset = query_node.getOffset()->as<ConstantNode &>().getValue().safeGet<UInt64>();
>>>>>>> 8e0a2a3a
            }
        }
        else if (query_node.hasOffset())
        {
            /// Constness of offset is validated during query analysis stage
            Field converted = convertFieldToType(query_node.getOffset()->as<ConstantNode &>().getValue(), DataTypeInt128());
            Int128 val = converted.safeGet<Int128>();
            is_limit_negative = val < 0;
            val = is_limit_negative ? (0 - val) : val;
            limit_offset = UInt64(val);
        }

        /// Partial sort can be done if there is LIMIT, but no DISTINCT, LIMIT WITH TIES, LIMIT BY, ARRAY JOIN
        if (limit_length != 0 &&
            !is_limit_negative &&
            !query_node.isDistinct() &&
            !query_node.isLimitWithTies() &&
            !query_node.hasLimitBy() &&
            !query_has_array_join_in_join_tree &&
            limit_length <= std::numeric_limits<UInt64>::max() - limit_offset)
        {
            partial_sorting_limit = limit_length + limit_offset;
        }
    }

    bool aggregate_overflow_row = false;
    bool aggregate_final = false;
    bool aggregation_with_rollup_or_cube_or_grouping_sets = false;
    bool aggregation_should_produce_results_in_order_of_bucket_number = false;
    bool query_has_array_join_in_join_tree = false;
    bool query_has_with_totals_in_any_subquery_in_join_tree = false;
    bool is_limit_negative = false;
    SortDescription sort_description;
    UInt64 limit_length = 0;
    UInt64 limit_offset = 0;
    UInt64 partial_sorting_limit = 0;
};

void addExpressionStep(QueryPlan & query_plan,
    const ActionsDAGPtr & expression_actions,
    const std::string & step_description,
    std::vector<ActionsDAGPtr> & result_actions_to_execute)
{
    result_actions_to_execute.push_back(expression_actions);
    auto expression_step = std::make_unique<ExpressionStep>(query_plan.getCurrentDataStream(), expression_actions);
    expression_step->setStepDescription(step_description);
    query_plan.addStep(std::move(expression_step));
}

void addFilterStep(QueryPlan & query_plan,
    const FilterAnalysisResult & filter_analysis_result,
    const std::string & step_description,
    std::vector<ActionsDAGPtr> & result_actions_to_execute)
{
    result_actions_to_execute.push_back(filter_analysis_result.filter_actions);
    auto where_step = std::make_unique<FilterStep>(query_plan.getCurrentDataStream(),
        filter_analysis_result.filter_actions,
        filter_analysis_result.filter_column_name,
        filter_analysis_result.remove_filter_column);
    where_step->setStepDescription(step_description);
    query_plan.addStep(std::move(where_step));
}

Aggregator::Params getAggregatorParams(const PlannerContextPtr & planner_context,
    const AggregationAnalysisResult & aggregation_analysis_result,
    const QueryAnalysisResult & query_analysis_result,
    const SelectQueryInfo & select_query_info,
    bool aggregate_descriptions_remove_arguments = false)
{
    const auto & query_context = planner_context->getQueryContext();
    const Settings & settings = query_context->getSettingsRef();

    const auto stats_collecting_params = Aggregator::Params::StatsCollectingParams(
        select_query_info.query,
        settings.collect_hash_table_stats_during_aggregation,
        settings.max_entries_for_hash_table_stats,
        settings.max_size_to_preallocate_for_aggregation);

    auto aggregate_descriptions = aggregation_analysis_result.aggregate_descriptions;
    if (aggregate_descriptions_remove_arguments)
    {
        for (auto & aggregate_description : aggregate_descriptions)
            aggregate_description.argument_names.clear();
    }

    Aggregator::Params aggregator_params = Aggregator::Params(
        aggregation_analysis_result.aggregation_keys,
        aggregate_descriptions,
        query_analysis_result.aggregate_overflow_row,
        settings.max_rows_to_group_by,
        settings.group_by_overflow_mode,
        settings.group_by_two_level_threshold,
        settings.group_by_two_level_threshold_bytes,
        settings.max_bytes_before_external_group_by,
        settings.empty_result_for_aggregation_by_empty_set
            || (settings.empty_result_for_aggregation_by_constant_keys_on_empty_set && aggregation_analysis_result.aggregation_keys.empty()
                && aggregation_analysis_result.group_by_with_constant_keys),
        query_context->getTempDataOnDisk(),
        settings.max_threads,
        settings.min_free_disk_space_for_temporary_data,
        settings.compile_aggregate_expressions,
        settings.min_count_to_compile_aggregate_expression,
        settings.max_block_size,
        settings.enable_software_prefetch_in_aggregation,
        /* only_merge */ false,
        stats_collecting_params);

    return aggregator_params;
}

void addAggregationStep(QueryPlan & query_plan,
    const AggregationAnalysisResult & aggregation_analysis_result,
    const QueryAnalysisResult & query_analysis_result,
    const PlannerContextPtr & planner_context,
    const SelectQueryInfo & select_query_info)
{
    const Settings & settings = planner_context->getQueryContext()->getSettingsRef();
    auto aggregator_params = getAggregatorParams(planner_context, aggregation_analysis_result, query_analysis_result, select_query_info);

    SortDescription sort_description_for_merging;
    SortDescription group_by_sort_description;

    auto merge_threads = settings.max_threads;
    auto temporary_data_merge_threads = settings.aggregation_memory_efficient_merge_threads
        ? static_cast<size_t>(settings.aggregation_memory_efficient_merge_threads)
        : static_cast<size_t>(settings.max_threads);

    bool storage_has_evenly_distributed_read = false;
    const auto & table_expression_node_to_data = planner_context->getTableExpressionNodeToData();

    if (table_expression_node_to_data.size() == 1)
    {
        auto it = table_expression_node_to_data.begin();
        const auto & table_expression_node = it->first;
        if (const auto * table_node = table_expression_node->as<TableNode>())
            storage_has_evenly_distributed_read = table_node->getStorage()->hasEvenlyDistributedRead();
        else if (const auto * table_function_node = table_expression_node->as<TableFunctionNode>())
            storage_has_evenly_distributed_read = table_function_node->getStorageOrThrow()->hasEvenlyDistributedRead();
    }

    auto aggregating_step = std::make_unique<AggregatingStep>(
        query_plan.getCurrentDataStream(),
        aggregator_params,
        aggregation_analysis_result.grouping_sets_parameters_list,
        query_analysis_result.aggregate_final,
        settings.max_block_size,
        settings.aggregation_in_order_max_block_bytes,
        merge_threads,
        temporary_data_merge_threads,
        storage_has_evenly_distributed_read,
        settings.group_by_use_nulls,
        std::move(sort_description_for_merging),
        std::move(group_by_sort_description),
        query_analysis_result.aggregation_should_produce_results_in_order_of_bucket_number,
        settings.enable_memory_bound_merging_of_aggregation_results,
        settings.force_aggregation_in_order);
    query_plan.addStep(std::move(aggregating_step));
}

void addMergingAggregatedStep(QueryPlan & query_plan,
    const AggregationAnalysisResult & aggregation_analysis_result,
    const QueryAnalysisResult & query_analysis_result,
    const PlannerContextPtr & planner_context)
{
    const auto & query_context = planner_context->getQueryContext();
    const auto & settings = query_context->getSettingsRef();

    /** There are two modes of distributed aggregation.
      *
      * 1. In different threads read from the remote servers blocks.
      * Save all the blocks in the RAM. Merge blocks.
      * If the aggregation is two-level - parallelize to the number of buckets.
      *
      * 2. In one thread, read blocks from different servers in order.
      * RAM stores only one block from each server.
      * If the aggregation is a two-level aggregation, we consistently merge the blocks of each next level.
      *
      * The second option consumes less memory (up to 256 times less)
      * in the case of two-level aggregation, which is used for large results after GROUP BY,
      * but it can work more slowly.
      */

    Aggregator::Params params(aggregation_analysis_result.aggregation_keys,
        aggregation_analysis_result.aggregate_descriptions,
        query_analysis_result.aggregate_overflow_row,
        settings.max_threads,
        settings.max_block_size);

    bool is_remote_storage = false;

    const auto & table_expression_node_to_data = planner_context->getTableExpressionNodeToData();
    if (table_expression_node_to_data.size() == 1)
    {
        auto it = table_expression_node_to_data.begin();
        is_remote_storage = it->second.isRemote();
    }

    SortDescription group_by_sort_description;

    auto merging_aggregated = std::make_unique<MergingAggregatedStep>(
        query_plan.getCurrentDataStream(),
        params,
        query_analysis_result.aggregate_final,
        /// Grouping sets don't work with distributed_aggregation_memory_efficient enabled (#43989)
        settings.distributed_aggregation_memory_efficient && is_remote_storage && !query_analysis_result.aggregation_with_rollup_or_cube_or_grouping_sets,
        settings.max_threads,
        settings.aggregation_memory_efficient_merge_threads,
        query_analysis_result.aggregation_should_produce_results_in_order_of_bucket_number,
        settings.max_block_size,
        settings.aggregation_in_order_max_block_bytes,
        std::move(group_by_sort_description),
        settings.enable_memory_bound_merging_of_aggregation_results);
    query_plan.addStep(std::move(merging_aggregated));
}

void addTotalsHavingStep(QueryPlan & query_plan,
    const PlannerExpressionsAnalysisResult & expression_analysis_result,
    const QueryAnalysisResult & query_analysis_result,
    const PlannerContextPtr & planner_context,
    const QueryNode & query_node,
    std::vector<ActionsDAGPtr> & result_actions_to_execute)
{
    const auto & query_context = planner_context->getQueryContext();
    const auto & settings = query_context->getSettingsRef();

    const auto & aggregation_analysis_result = expression_analysis_result.getAggregation();
    const auto & having_analysis_result = expression_analysis_result.getHaving();
    bool need_finalize = !query_node.isGroupByWithRollup() && !query_node.isGroupByWithCube();

    if (having_analysis_result.filter_actions)
        result_actions_to_execute.push_back(having_analysis_result.filter_actions);

    auto totals_having_step = std::make_unique<TotalsHavingStep>(
        query_plan.getCurrentDataStream(),
        aggregation_analysis_result.aggregate_descriptions,
        query_analysis_result.aggregate_overflow_row,
        having_analysis_result.filter_actions,
        having_analysis_result.filter_column_name,
        having_analysis_result.remove_filter_column,
        settings.totals_mode,
        settings.totals_auto_threshold,
        need_finalize);
    query_plan.addStep(std::move(totals_having_step));
}

void addCubeOrRollupStepIfNeeded(QueryPlan & query_plan,
    const AggregationAnalysisResult & aggregation_analysis_result,
    const QueryAnalysisResult & query_analysis_result,
    const PlannerContextPtr & planner_context,
    const SelectQueryInfo & select_query_info,
    const QueryNode & query_node)
{
    if (!query_node.isGroupByWithCube() && !query_node.isGroupByWithRollup())
        return;

    const auto & query_context = planner_context->getQueryContext();
    const auto & settings = query_context->getSettingsRef();

    auto aggregator_params = getAggregatorParams(planner_context,
        aggregation_analysis_result,
        query_analysis_result,
        select_query_info,
        true /*aggregate_descriptions_remove_arguments*/);

    if (query_node.isGroupByWithRollup())
    {
        auto rollup_step = std::make_unique<RollupStep>(
            query_plan.getCurrentDataStream(), std::move(aggregator_params), true /*final*/, settings.group_by_use_nulls);
        query_plan.addStep(std::move(rollup_step));
    }
    else if (query_node.isGroupByWithCube())
    {
        auto cube_step = std::make_unique<CubeStep>(
            query_plan.getCurrentDataStream(), std::move(aggregator_params), true /*final*/, settings.group_by_use_nulls);
        query_plan.addStep(std::move(cube_step));
    }
}

void addDistinctStep(QueryPlan & query_plan,
    const QueryAnalysisResult & query_analysis_result,
    const PlannerContextPtr & planner_context,
    const Names & column_names,
    const QueryNode & query_node,
    bool before_order,
    bool pre_distinct)
{
    const Settings & settings = planner_context->getQueryContext()->getSettingsRef();

    UInt64 limit_offset = query_analysis_result.limit_offset;
    UInt64 limit_length = query_analysis_result.limit_length;

    UInt64 limit_hint_for_distinct = 0;

    /** If after this stage of DISTINCT
      * 1. ORDER BY is not executed.
      * 2. There is no LIMIT BY.
      * Then you can get no more than limit_length + limit_offset of different rows.
      */
    if (!query_analysis_result.is_limit_negative && (!query_node.hasOrderBy() || !before_order) && !query_node.hasLimitBy())
    {
        if (limit_length <= std::numeric_limits<UInt64>::max() - limit_offset)
            limit_hint_for_distinct = limit_length + limit_offset;
    }

    SizeLimits limits(settings.max_rows_in_distinct, settings.max_bytes_in_distinct, settings.distinct_overflow_mode);

    auto distinct_step = std::make_unique<DistinctStep>(
        query_plan.getCurrentDataStream(),
        limits,
        limit_hint_for_distinct,
        column_names,
        pre_distinct,
        settings.optimize_distinct_in_order);

    distinct_step->setStepDescription(pre_distinct ? "Preliminary DISTINCT" : "DISTINCT");
    query_plan.addStep(std::move(distinct_step));
}

void addSortingStep(QueryPlan & query_plan,
    const QueryAnalysisResult & query_analysis_result,
    const PlannerContextPtr & planner_context)
{
    const auto & sort_description = query_analysis_result.sort_description;
    const auto & query_context = planner_context->getQueryContext();
    const Settings & settings = query_context->getSettingsRef();
    SortingStep::Settings sort_settings(*query_context);

    auto sorting_step = std::make_unique<SortingStep>(
        query_plan.getCurrentDataStream(),
        sort_description,
        query_analysis_result.partial_sorting_limit,
        sort_settings,
        settings.optimize_sorting_by_input_stream_properties);
    sorting_step->setStepDescription("Sorting for ORDER BY");
    query_plan.addStep(std::move(sorting_step));
}

void addMergeSortingStep(QueryPlan & query_plan,
    const QueryAnalysisResult & query_analysis_result,
    const PlannerContextPtr & planner_context,
    const std::string & description)
{
    const auto & query_context = planner_context->getQueryContext();
    const auto & settings = query_context->getSettingsRef();

    const auto & sort_description = query_analysis_result.sort_description;
    const auto max_block_size = settings.max_block_size;

    auto merging_sorted = std::make_unique<SortingStep>(query_plan.getCurrentDataStream(),
        sort_description,
        max_block_size,
        query_analysis_result.partial_sorting_limit);
    merging_sorted->setStepDescription("Merge sorted streams " + description);
    query_plan.addStep(std::move(merging_sorted));
}

void addWithFillStepIfNeeded(QueryPlan & query_plan,
    const QueryAnalysisResult & query_analysis_result,
    const PlannerContextPtr & planner_context,
    const QueryNode & query_node)
{
    const auto & sort_description = query_analysis_result.sort_description;

    NameSet column_names_with_fill;
    SortDescription fill_description;

    for (const auto & description : sort_description)
    {
        if (description.with_fill)
        {
            fill_description.push_back(description);
            column_names_with_fill.insert(description.column_name);
        }
    }

    if (fill_description.empty())
        return;

    InterpolateDescriptionPtr interpolate_description;

    if (query_node.hasInterpolate())
    {
        auto interpolate_actions_dag = std::make_shared<ActionsDAG>();
        auto query_plan_columns = query_plan.getCurrentDataStream().header.getColumnsWithTypeAndName();
        for (auto & query_plan_column : query_plan_columns)
        {
            /// INTERPOLATE actions dag input columns must be non constant
            query_plan_column.column = nullptr;
            interpolate_actions_dag->addInput(query_plan_column);
        }

        auto & interpolate_list_node = query_node.getInterpolate()->as<ListNode &>();
        auto & interpolate_list_nodes = interpolate_list_node.getNodes();

        if (interpolate_list_nodes.empty())
        {
            for (const auto * input_node : interpolate_actions_dag->getInputs())
            {
                if (column_names_with_fill.contains(input_node->result_name))
                    continue;

                interpolate_actions_dag->getOutputs().push_back(input_node);
            }
        }
        else
        {
            for (auto & interpolate_node : interpolate_list_nodes)
            {
                auto & interpolate_node_typed = interpolate_node->as<InterpolateNode &>();

                PlannerActionsVisitor planner_actions_visitor(planner_context);
                auto expression_to_interpolate_expression_nodes = planner_actions_visitor.visit(interpolate_actions_dag,
                    interpolate_node_typed.getExpression());
                if (expression_to_interpolate_expression_nodes.size() != 1)
                    throw Exception(ErrorCodes::BAD_ARGUMENTS, "Expression to interpolate expected to have single action node");

                auto interpolate_expression_nodes = planner_actions_visitor.visit(interpolate_actions_dag,
                    interpolate_node_typed.getInterpolateExpression());
                if (interpolate_expression_nodes.size() != 1)
                    throw Exception(ErrorCodes::BAD_ARGUMENTS, "Interpolate expression expected to have single action node");

                const auto * expression_to_interpolate = expression_to_interpolate_expression_nodes[0];
                const auto & expression_to_interpolate_name = expression_to_interpolate->result_name;

                const auto * interpolate_expression = interpolate_expression_nodes[0];
                if (!interpolate_expression->result_type->equals(*expression_to_interpolate->result_type))
                {
                    interpolate_expression = &interpolate_actions_dag->addCast(*interpolate_expression,
                        expression_to_interpolate->result_type,
                        interpolate_expression->result_name);
                }

                const auto * alias_node = &interpolate_actions_dag->addAlias(*interpolate_expression, expression_to_interpolate_name);
                interpolate_actions_dag->getOutputs().push_back(alias_node);
            }

            interpolate_actions_dag->removeUnusedActions();
        }

        Aliases empty_aliases;
        interpolate_description = std::make_shared<InterpolateDescription>(std::move(interpolate_actions_dag), empty_aliases);
    }

    auto filling_step = std::make_unique<FillingStep>(query_plan.getCurrentDataStream(), std::move(fill_description), interpolate_description);
    query_plan.addStep(std::move(filling_step));
}

void addLimitByStep(QueryPlan & query_plan,
    const LimitByAnalysisResult & limit_by_analysis_result,
    const QueryNode & query_node)
{
    /// Constness of LIMIT BY limit is validated during query analysis stage
    UInt64 limit_by_limit = query_node.getLimitByLimit()->as<ConstantNode &>().getValue().safeGet<UInt64>();
    UInt64 limit_by_offset = 0;

    if (query_node.hasLimitByOffset())
    {
        /// Constness of LIMIT BY offset is validated during query analysis stage
        limit_by_offset = query_node.getLimitByOffset()->as<ConstantNode &>().getValue().safeGet<UInt64>();
    }

    auto limit_by_step = std::make_unique<LimitByStep>(query_plan.getCurrentDataStream(),
        limit_by_limit,
        limit_by_offset,
        limit_by_analysis_result.limit_by_column_names);
    query_plan.addStep(std::move(limit_by_step));
}

void addPreliminaryLimitStep(QueryPlan & query_plan,
    const QueryAnalysisResult & query_analysis_result,
    const PlannerContextPtr & planner_context,
    bool do_not_skip_offset)
{
    UInt64 limit_offset = query_analysis_result.limit_offset;
    UInt64 limit_length = query_analysis_result.limit_length;

    if (do_not_skip_offset)
    {
        if (limit_length > std::numeric_limits<UInt64>::max() - limit_offset)
            return;

        limit_length += limit_offset;
        limit_offset = 0;
    }

    const auto & query_context = planner_context->getQueryContext();
    const Settings & settings = query_context->getSettingsRef();

    auto limit = std::make_unique<LimitStep>(query_plan.getCurrentDataStream(), limit_length, limit_offset,
                                             settings.exact_rows_before_limit, false, query_analysis_result.is_limit_negative);
    limit->setStepDescription(do_not_skip_offset ? "preliminary LIMIT (with OFFSET)" : "preliminary LIMIT (without OFFSET)");
    query_plan.addStep(std::move(limit));
}

bool addPreliminaryLimitOptimizationStepIfNeeded(QueryPlan & query_plan,
    const QueryAnalysisResult & query_analysis_result,
    const PlannerContextPtr planner_context,
    const PlannerQueryProcessingInfo & query_processing_info,
    const QueryTreeNodePtr & query_tree)
{
    const auto & query_node = query_tree->as<QueryNode &>();
    const auto & query_context = planner_context->getQueryContext();
    const auto & settings = query_context->getSettingsRef();
    const auto & sort_description = query_analysis_result.sort_description;

    bool has_withfill = false;

    for (const auto & desc : sort_description)
    {
        if (desc.with_fill)
        {
            has_withfill = true;
            break;
        }
    }

    bool apply_limit = query_processing_info.getToStage() != QueryProcessingStage::WithMergeableStateAfterAggregation;
    bool apply_prelimit = apply_limit &&
        query_node.hasLimit() &&
        !query_node.isLimitWithTies() &&
        !query_node.isGroupByWithTotals() &&
        !query_analysis_result.query_has_with_totals_in_any_subquery_in_join_tree &&
        !query_analysis_result.query_has_array_join_in_join_tree &&
        !query_node.isDistinct() &&
        !query_node.hasLimitBy() &&
        !settings.extremes &&
        !has_withfill;
    bool apply_offset = query_processing_info.getToStage() != QueryProcessingStage::WithMergeableStateAfterAggregationAndLimit;
    if (apply_prelimit)
    {
        addPreliminaryLimitStep(query_plan, query_analysis_result, planner_context, /* do_not_skip_offset= */!apply_offset);
        return true;
    }

    return false;
}

/** For distributed query processing, add preliminary sort or distinct or limit
  * for first stage of query processing on shard, if there is no GROUP BY, HAVING,
  * WINDOW functions.
  */
void addPreliminarySortOrDistinctOrLimitStepsIfNeeded(QueryPlan & query_plan,
    const PlannerExpressionsAnalysisResult & expressions_analysis_result,
    const QueryAnalysisResult & query_analysis_result,
    const PlannerContextPtr & planner_context,
    const PlannerQueryProcessingInfo & query_processing_info,
    const QueryTreeNodePtr & query_tree,
    std::vector<ActionsDAGPtr> & result_actions_to_execute)
{
    const auto & query_node = query_tree->as<QueryNode &>();

    if (query_processing_info.isSecondStage() ||
        expressions_analysis_result.hasAggregation() ||
        expressions_analysis_result.hasHaving() ||
        expressions_analysis_result.hasWindow())
        return;

    if (expressions_analysis_result.hasSort())
        addSortingStep(query_plan, query_analysis_result, planner_context);

    /** For DISTINCT step, pre_distinct = false, because if we have limit and distinct,
      * we need to merge streams to one and calculate overall distinct.
      * Otherwise we can take several equal values from different streams
      * according to limit and skip some distinct values.
      */
    if (query_node.hasLimit() && query_node.isDistinct())
    {
        addDistinctStep(query_plan,
            query_analysis_result,
            planner_context,
            expressions_analysis_result.getProjection().projection_column_names,
            query_node,
            false /*before_order*/,
            false /*pre_distinct*/);
    }

    if (expressions_analysis_result.hasLimitBy())
    {
        const auto & limit_by_analysis_result = expressions_analysis_result.getLimitBy();
        addExpressionStep(query_plan, limit_by_analysis_result.before_limit_by_actions, "Before LIMIT BY", result_actions_to_execute);
        addLimitByStep(query_plan, limit_by_analysis_result, query_node);
    }

    if (query_node.hasLimit())
        addPreliminaryLimitStep(query_plan, query_analysis_result, planner_context, true /*do_not_skip_offset*/);
}

void addWindowSteps(QueryPlan & query_plan,
    const PlannerContextPtr & planner_context,
    const WindowAnalysisResult & window_analysis_result)
{
    const auto & query_context = planner_context->getQueryContext();
    const auto & settings = query_context->getSettingsRef();

    auto window_descriptions = window_analysis_result.window_descriptions;
    sortWindowDescriptions(window_descriptions);

    size_t window_descriptions_size = window_descriptions.size();

    for (size_t i = 0; i < window_descriptions_size; ++i)
    {
        const auto & window_description = window_descriptions[i];

        /** We don't need to sort again if the input from previous window already
          * has suitable sorting. Also don't create sort steps when there are no
          * columns to sort by, because the sort nodes are confused by this. It
          * happens in case of `over ()`.
          */
        if (!window_description.full_sort_description.empty() &&
            (i == 0 || !sortDescriptionIsPrefix(window_description.full_sort_description, window_descriptions[i - 1].full_sort_description)))
        {
            SortingStep::Settings sort_settings(*query_context);

            auto sorting_step = std::make_unique<SortingStep>(
                query_plan.getCurrentDataStream(),
                window_description.full_sort_description,
                0 /*limit*/,
                sort_settings,
                settings.optimize_sorting_by_input_stream_properties);
            sorting_step->setStepDescription("Sorting for window '" + window_description.window_name + "'");
            query_plan.addStep(std::move(sorting_step));
        }

        auto window_step
            = std::make_unique<WindowStep>(query_plan.getCurrentDataStream(), window_description, window_description.window_functions);
        window_step->setStepDescription("Window step for window '" + window_description.window_name + "'");
        query_plan.addStep(std::move(window_step));
    }
}

void addLimitStep(QueryPlan & query_plan,
    const QueryAnalysisResult & query_analysis_result,
    const PlannerContextPtr & planner_context,
    const QueryNode & query_node)
{
    const auto & query_context = planner_context->getQueryContext();
    const auto & settings = query_context->getSettingsRef();
    bool always_read_till_end = settings.exact_rows_before_limit;
    bool limit_with_ties = query_node.isLimitWithTies();

    /** Special cases:
      *
      * 1. If there is WITH TOTALS and there is no ORDER BY, then read the data to the end,
      *  otherwise TOTALS is counted according to incomplete data.
      *
      * 2. If there is no WITH TOTALS and there is a subquery in FROM, and there is WITH TOTALS on one of the levels,
      *  then when using LIMIT, you should read the data to the end, rather than cancel the query earlier,
      *  because if you cancel the query, we will not get `totals` data from the remote server.
      */
    if (query_node.isGroupByWithTotals() && !query_node.hasOrderBy())
        always_read_till_end = true;

    if (!query_node.isGroupByWithTotals() && query_analysis_result.query_has_with_totals_in_any_subquery_in_join_tree)
        always_read_till_end = true;

    SortDescription limit_with_ties_sort_description;

    if (query_node.isLimitWithTies())
    {
        /// Validated during parser stage
        if (!query_node.hasOrderBy())
            throw Exception(ErrorCodes::LOGICAL_ERROR, "LIMIT WITH TIES without ORDER BY");

        if (query_analysis_result.is_limit_negative)
            throw Exception(ErrorCodes::INVALID_LIMIT_EXPRESSION, "Negative LIMIT WITH TIES");

        limit_with_ties_sort_description = query_analysis_result.sort_description;
    }

    UInt64 limit_length = query_analysis_result.limit_length;
    UInt64 limit_offset = query_analysis_result.limit_offset;

    auto limit = std::make_unique<LimitStep>(
        query_plan.getCurrentDataStream(),
        limit_length,
        limit_offset,
        always_read_till_end,
        limit_with_ties,
        query_analysis_result.is_limit_negative,
        limit_with_ties_sort_description);

    if (limit_with_ties)
        limit->setStepDescription("LIMIT WITH TIES");

    query_plan.addStep(std::move(limit));
}

void addExtremesStepIfNeeded(QueryPlan & query_plan, const PlannerContextPtr & planner_context)
{
    const auto & query_context = planner_context->getQueryContext();
    if (!query_context->getSettingsRef().extremes)
        return;

    auto extremes_step = std::make_unique<ExtremesStep>(query_plan.getCurrentDataStream());
    query_plan.addStep(std::move(extremes_step));
}

void addOffsetStep(QueryPlan & query_plan, const QueryAnalysisResult & query_analysis_result)
{
    UInt64 limit_offset = query_analysis_result.limit_offset;
    auto offsets_step = std::make_unique<OffsetStep>(query_plan.getCurrentDataStream(), limit_offset, query_analysis_result.is_limit_negative);
    query_plan.addStep(std::move(offsets_step));
}

void addBuildSubqueriesForSetsStepIfNeeded(QueryPlan & query_plan,
    const SelectQueryOptions & select_query_options,
    const PlannerContextPtr & planner_context,
    const std::vector<ActionsDAGPtr> & result_actions_to_execute)
{
    PreparedSets::SubqueriesForSets subqueries_for_sets;

    for (const auto & actions_to_execute : result_actions_to_execute)
    {
        for (const auto & node : actions_to_execute->getNodes())
        {
            const auto & set_key = node.result_name;
            const auto * planner_set = planner_context->getSetOrNull(set_key);
            if (!planner_set)
                continue;

            if (planner_set->getSet()->isCreated() || !planner_set->getSubqueryNode())
                continue;

            auto subquery_options = select_query_options.subquery();
            Planner subquery_planner(
                planner_set->getSubqueryNode(),
                subquery_options,
                planner_context->getGlobalPlannerContext());
            subquery_planner.buildQueryPlanIfNeeded();

            SubqueryForSet subquery_for_set;
            subquery_for_set.set = planner_set->getSet();
            subquery_for_set.source = std::make_unique<QueryPlan>(std::move(subquery_planner).extractQueryPlan());

            subqueries_for_sets.emplace(set_key, std::move(subquery_for_set));
        }
    }

    addCreatingSetsStep(query_plan, std::move(subqueries_for_sets), planner_context->getQueryContext());
}

}

PlannerContextPtr buildPlannerContext(const QueryTreeNodePtr & query_tree_node,
    const SelectQueryOptions & select_query_options,
    GlobalPlannerContextPtr global_planner_context)
{
    auto * query_node = query_tree_node->as<QueryNode>();
    auto * union_node = query_tree_node->as<UnionNode>();

    if (!query_node && !union_node)
        throw Exception(ErrorCodes::UNSUPPORTED_METHOD,
            "Expected QUERY or UNION node. Actual {}",
            query_tree_node->formatASTForErrorMessage());

    auto & mutable_context = query_node ? query_node->getMutableContext() : union_node->getMutableContext();
    size_t max_subquery_depth = mutable_context->getSettingsRef().max_subquery_depth;
    if (max_subquery_depth && select_query_options.subquery_depth > max_subquery_depth)
        throw Exception(ErrorCodes::TOO_DEEP_SUBQUERIES,
            "Too deep subqueries. Maximum: {}",
            max_subquery_depth);

    const auto & client_info = mutable_context->getClientInfo();
    auto min_major = static_cast<UInt64>(DBMS_MIN_MAJOR_VERSION_WITH_CURRENT_AGGREGATION_VARIANT_SELECTION_METHOD);
    auto min_minor = static_cast<UInt64>(DBMS_MIN_MINOR_VERSION_WITH_CURRENT_AGGREGATION_VARIANT_SELECTION_METHOD);

    bool need_to_disable_two_level_aggregation = client_info.query_kind == ClientInfo::QueryKind::SECONDARY_QUERY &&
        client_info.connection_client_version_major < min_major &&
        client_info.connection_client_version_minor < min_minor;

    if (need_to_disable_two_level_aggregation)
    {
        /// Disable two-level aggregation due to version incompatibility
        mutable_context->setSetting("group_by_two_level_threshold", Field(0));
        mutable_context->setSetting("group_by_two_level_threshold_bytes", Field(0));
    }

    if (select_query_options.is_subquery)
        updateContextForSubqueryExecution(mutable_context);

    return std::make_shared<PlannerContext>(mutable_context, std::move(global_planner_context));
}

Planner::Planner(const QueryTreeNodePtr & query_tree_,
    const SelectQueryOptions & select_query_options_)
    : query_tree(query_tree_)
    , select_query_options(select_query_options_)
    , planner_context(buildPlannerContext(query_tree, select_query_options, std::make_shared<GlobalPlannerContext>()))
{
}

Planner::Planner(const QueryTreeNodePtr & query_tree_,
    const SelectQueryOptions & select_query_options_,
    GlobalPlannerContextPtr global_planner_context_)
    : query_tree(query_tree_)
    , select_query_options(select_query_options_)
    , planner_context(buildPlannerContext(query_tree_, select_query_options, std::move(global_planner_context_)))
{
}

Planner::Planner(const QueryTreeNodePtr & query_tree_,
    const SelectQueryOptions & select_query_options_,
    PlannerContextPtr planner_context_)
    : query_tree(query_tree_)
    , select_query_options(select_query_options_)
    , planner_context(std::move(planner_context_))
{
}

void Planner::buildQueryPlanIfNeeded()
{
    if (query_plan.isInitialized())
        return;

    LOG_TRACE(&Poco::Logger::get("Planner"), "Query {} to stage {}{}",
        query_tree->formatConvertedASTForErrorMessage(),
        QueryProcessingStage::toString(select_query_options.to_stage),
        select_query_options.only_analyze ? " only analyze" : "");

    if (query_tree->getNodeType() == QueryTreeNodeType::UNION)
        buildPlanForUnionNode();
    else
        buildPlanForQueryNode();

    extendQueryContextAndStoragesLifetime(query_plan, planner_context);
}

void Planner::buildPlanForUnionNode()
{
    const auto & union_node = query_tree->as<UnionNode &>();
    auto union_mode = union_node.getUnionMode();
    if (union_mode == SelectUnionMode::UNION_DEFAULT || union_mode == SelectUnionMode::EXCEPT_DEFAULT
        || union_mode == SelectUnionMode::INTERSECT_DEFAULT)
        throw Exception(ErrorCodes::BAD_ARGUMENTS, "UNION mode must be initialized");

    const auto & union_queries_nodes = union_node.getQueries().getNodes();
    size_t queries_size = union_queries_nodes.size();

    std::vector<std::unique_ptr<QueryPlan>> query_plans;
    query_plans.reserve(queries_size);

    Blocks query_plans_headers;
    query_plans_headers.reserve(queries_size);

    for (const auto & query_node : union_queries_nodes)
    {
        Planner query_planner(query_node, select_query_options);
        query_planner.buildQueryPlanIfNeeded();
        auto query_node_plan = std::make_unique<QueryPlan>(std::move(query_planner).extractQueryPlan());
        query_plans_headers.push_back(query_node_plan->getCurrentDataStream().header);
        query_plans.push_back(std::move(query_node_plan));
    }

    Block union_common_header = buildCommonHeaderForUnion(query_plans_headers, union_mode);
    DataStreams query_plans_streams;
    query_plans_streams.reserve(query_plans.size());

    for (auto & query_node_plan : query_plans)
    {
        if (blocksHaveEqualStructure(query_node_plan->getCurrentDataStream().header, union_common_header))
        {
            query_plans_streams.push_back(query_node_plan->getCurrentDataStream());
            continue;
        }

        auto actions_dag = ActionsDAG::makeConvertingActions(
            query_node_plan->getCurrentDataStream().header.getColumnsWithTypeAndName(),
            union_common_header.getColumnsWithTypeAndName(),
            ActionsDAG::MatchColumnsMode::Position);
        auto converting_step = std::make_unique<ExpressionStep>(query_node_plan->getCurrentDataStream(), std::move(actions_dag));
        converting_step->setStepDescription("Conversion before UNION");
        query_node_plan->addStep(std::move(converting_step));

        query_plans_streams.push_back(query_node_plan->getCurrentDataStream());
    }

    const auto & query_context = planner_context->getQueryContext();
    const auto & settings = query_context->getSettingsRef();
    auto max_threads = settings.max_threads;

    bool is_distinct = union_mode == SelectUnionMode::UNION_DISTINCT || union_mode == SelectUnionMode::INTERSECT_DISTINCT
        || union_mode == SelectUnionMode::EXCEPT_DISTINCT;

    if (union_mode == SelectUnionMode::UNION_ALL || union_mode == SelectUnionMode::UNION_DISTINCT)
    {
        auto union_step = std::make_unique<UnionStep>(std::move(query_plans_streams), max_threads);
        query_plan.unitePlans(std::move(union_step), std::move(query_plans));
    }
    else if (union_mode == SelectUnionMode::INTERSECT_ALL || union_mode == SelectUnionMode::INTERSECT_DISTINCT
        || union_mode == SelectUnionMode::EXCEPT_ALL || union_mode == SelectUnionMode::EXCEPT_DISTINCT)
    {
        IntersectOrExceptStep::Operator intersect_or_except_operator = IntersectOrExceptStep::Operator::UNKNOWN;

        if (union_mode == SelectUnionMode::INTERSECT_ALL)
            intersect_or_except_operator = IntersectOrExceptStep::Operator::INTERSECT_ALL;
        else if (union_mode == SelectUnionMode::INTERSECT_DISTINCT)
            intersect_or_except_operator = IntersectOrExceptStep::Operator::INTERSECT_DISTINCT;
        else if (union_mode == SelectUnionMode::EXCEPT_ALL)
            intersect_or_except_operator = IntersectOrExceptStep::Operator::EXCEPT_ALL;
        else if (union_mode == SelectUnionMode::EXCEPT_DISTINCT)
            intersect_or_except_operator = IntersectOrExceptStep::Operator::EXCEPT_DISTINCT;

        auto union_step
            = std::make_unique<IntersectOrExceptStep>(std::move(query_plans_streams), intersect_or_except_operator, max_threads);
        query_plan.unitePlans(std::move(union_step), std::move(query_plans));
    }

    if (is_distinct)
    {
        /// Add distinct transform
        SizeLimits limits(settings.max_rows_in_distinct, settings.max_bytes_in_distinct, settings.distinct_overflow_mode);

        auto distinct_step = std::make_unique<DistinctStep>(
            query_plan.getCurrentDataStream(),
            limits,
            0 /*limit hint*/,
            query_plan.getCurrentDataStream().header.getNames(),
            false /*pre distinct*/,
            settings.optimize_distinct_in_order);
        query_plan.addStep(std::move(distinct_step));
    }
}

void Planner::buildPlanForQueryNode()
{
    auto & query_node = query_tree->as<QueryNode &>();
    const auto & query_context = planner_context->getQueryContext();

    if (query_node.hasPrewhere())
    {
        checkStorageSupportPrewhere(query_tree);

        if (query_node.hasWhere())
            query_node.getWhere() = mergeConditionNodes({query_node.getPrewhere(), query_node.getWhere()}, query_context);
        else
            query_node.getWhere() = query_node.getPrewhere();

        query_node.getPrewhere() = {};
    }

    if (query_node.hasWhere())
    {
        auto condition_constant = tryExtractConstantFromConditionNode(query_node.getWhere());
        if (condition_constant.has_value() && *condition_constant)
            query_node.getWhere() = {};
    }

    SelectQueryInfo select_query_info;
    select_query_info.original_query = queryNodeToSelectQuery(query_tree);
    select_query_info.query = select_query_info.original_query;
    select_query_info.query_tree = query_tree;
    select_query_info.planner_context = planner_context;

    StorageLimitsList current_storage_limits = storage_limits;
    select_query_info.local_storage_limits = buildStorageLimits(*query_context, select_query_options);
    current_storage_limits.push_back(select_query_info.local_storage_limits);
    select_query_info.storage_limits = std::make_shared<StorageLimitsList>(current_storage_limits);
    select_query_info.has_order_by = query_node.hasOrderBy();
    select_query_info.has_window = hasWindowFunctionNodes(query_tree);
    select_query_info.has_aggregates = hasAggregateFunctionNodes(query_tree);
    select_query_info.need_aggregate = query_node.hasGroupBy() || select_query_info.has_aggregates;

    if (!select_query_info.need_aggregate && query_node.hasHaving())
    {
        if (query_node.hasWhere())
            query_node.getWhere() = mergeConditionNodes({query_node.getWhere(), query_node.getHaving()}, query_context);
        else
            query_node.getWhere() = query_node.getHaving();

        query_node.getHaving() = {};
    }

    checkStoragesSupportTransactions(planner_context);
    collectTableExpressionData(query_tree, *planner_context);
    collectSets(query_tree, *planner_context);

    auto top_level_identifiers = collectTopLevelColumnIdentifiers(query_tree, planner_context);
    auto join_tree_query_plan = buildJoinTreeQueryPlan(query_tree,
        select_query_info,
        select_query_options,
        top_level_identifiers,
        planner_context);
    auto from_stage = join_tree_query_plan.from_stage;
    query_plan = std::move(join_tree_query_plan.query_plan);

    LOG_TRACE(&Poco::Logger::get("Planner"), "Query {} from stage {} to stage {}{}",
        query_tree->formatConvertedASTForErrorMessage(),
        QueryProcessingStage::toString(from_stage),
        QueryProcessingStage::toString(select_query_options.to_stage),
        select_query_options.only_analyze ? " only analyze" : "");

    if (select_query_options.to_stage == QueryProcessingStage::FetchColumns)
        return;

    PlannerQueryProcessingInfo query_processing_info(from_stage, select_query_options.to_stage);
    QueryAnalysisResult query_analysis_result(query_tree, query_processing_info, planner_context);
    auto expression_analysis_result = buildExpressionAnalysisResult(query_tree,
        query_plan.getCurrentDataStream().header.getColumnsWithTypeAndName(),
        planner_context,
        query_processing_info);

    std::vector<ActionsDAGPtr> result_actions_to_execute;

    if (query_processing_info.isIntermediateStage())
    {
        addPreliminarySortOrDistinctOrLimitStepsIfNeeded(query_plan,
            expression_analysis_result,
            query_analysis_result,
            planner_context,
            query_processing_info,
            query_tree,
            result_actions_to_execute);

        if (expression_analysis_result.hasAggregation())
        {
            const auto & aggregation_analysis_result = expression_analysis_result.getAggregation();
            addMergingAggregatedStep(query_plan, aggregation_analysis_result, query_analysis_result, planner_context);
        }
    }

    if (query_processing_info.isFirstStage())
    {
        if (expression_analysis_result.hasWhere())
            addFilterStep(query_plan, expression_analysis_result.getWhere(), "WHERE", result_actions_to_execute);

        if (expression_analysis_result.hasAggregation())
        {
            const auto & aggregation_analysis_result = expression_analysis_result.getAggregation();
            if (aggregation_analysis_result.before_aggregation_actions)
                addExpressionStep(query_plan, aggregation_analysis_result.before_aggregation_actions, "Before GROUP BY", result_actions_to_execute);

            addAggregationStep(query_plan, aggregation_analysis_result, query_analysis_result, planner_context, select_query_info);
        }

        /** If we have aggregation, we can't execute any later-stage
          * expressions on shards, neither "Before WINDOW" nor "Before ORDER BY"
          */
        if (!expression_analysis_result.hasAggregation())
        {
            if (expression_analysis_result.hasWindow())
            {
                /** Window functions must be executed on initiator (second_stage).
                  * ORDER BY and DISTINCT might depend on them, so if we have
                  * window functions, we can't execute ORDER BY and DISTINCT
                  * now, on shard (first_stage).
                  */
                const auto & window_analysis_result = expression_analysis_result.getWindow();
                if (window_analysis_result.before_window_actions)
                    addExpressionStep(query_plan, window_analysis_result.before_window_actions, "Before WINDOW", result_actions_to_execute);
            }
            else
            {
                /** There are no window functions, so we can execute the
                  * Projection expressions, preliminary DISTINCT and before ORDER BY expressions
                  * now, on shards (first_stage).
                  */
                const auto & projection_analysis_result = expression_analysis_result.getProjection();
                addExpressionStep(query_plan, projection_analysis_result.projection_actions, "Projection", result_actions_to_execute);

                if (query_node.isDistinct())
                {
                    addDistinctStep(query_plan,
                        query_analysis_result,
                        planner_context,
                        expression_analysis_result.getProjection().projection_column_names,
                        query_node,
                        true /*before_order*/,
                        true /*pre_distinct*/);
                }

                if (expression_analysis_result.hasSort())
                {
                    const auto & sort_analysis_result = expression_analysis_result.getSort();
                    addExpressionStep(query_plan, sort_analysis_result.before_order_by_actions, "Before ORDER BY", result_actions_to_execute);
                }
            }
        }

        addPreliminarySortOrDistinctOrLimitStepsIfNeeded(query_plan,
            expression_analysis_result,
            query_analysis_result,
            planner_context,
            query_processing_info,
            query_tree,
            result_actions_to_execute);
    }

    if (query_processing_info.isSecondStage() || query_processing_info.isFromAggregationState())
    {
        if (query_processing_info.isFromAggregationState())
        {
            /// Aggregation was performed on remote shards
        }
        else if (expression_analysis_result.hasAggregation())
        {
            const auto & aggregation_analysis_result = expression_analysis_result.getAggregation();

            if (!query_processing_info.isFirstStage())
            {
                addMergingAggregatedStep(query_plan, aggregation_analysis_result, query_analysis_result, planner_context);
            }

            bool having_executed = false;

            if (query_node.isGroupByWithTotals())
            {
                addTotalsHavingStep(query_plan, expression_analysis_result, query_analysis_result, planner_context, query_node, result_actions_to_execute);
                having_executed = true;
            }

            addCubeOrRollupStepIfNeeded(query_plan, aggregation_analysis_result, query_analysis_result, planner_context, select_query_info, query_node);

            if (!having_executed && expression_analysis_result.hasHaving())
                addFilterStep(query_plan, expression_analysis_result.getHaving(), "HAVING", result_actions_to_execute);
        }

        if (query_processing_info.isFromAggregationState())
        {
            if (expression_analysis_result.hasWindow())
                throw Exception(ErrorCodes::NOT_IMPLEMENTED,
                    "Window functions does not support processing from WithMergeableStateAfterAggregation");
        }
        else if (expression_analysis_result.hasWindow() || expression_analysis_result.hasAggregation())
        {
            if (expression_analysis_result.hasWindow())
            {
                const auto & window_analysis_result = expression_analysis_result.getWindow();
                if (expression_analysis_result.hasAggregation())
                    addExpressionStep(query_plan, window_analysis_result.before_window_actions, "Before window functions", result_actions_to_execute);

                addWindowSteps(query_plan, planner_context, window_analysis_result);
            }

            const auto & projection_analysis_result = expression_analysis_result.getProjection();
            addExpressionStep(query_plan, projection_analysis_result.projection_actions, "Projection", result_actions_to_execute);

            if (query_node.isDistinct())
            {
                addDistinctStep(query_plan,
                    query_analysis_result,
                    planner_context,
                    expression_analysis_result.getProjection().projection_column_names,
                    query_node,
                    true /*before_order*/,
                    true /*pre_distinct*/);
            }

            if (expression_analysis_result.hasSort())
            {
                const auto & sort_analysis_result = expression_analysis_result.getSort();
                addExpressionStep(query_plan, sort_analysis_result.before_order_by_actions, "Before ORDER BY", result_actions_to_execute);
            }
        }
        else
        {
            /// There are no aggregation or windows, all expressions before ORDER BY executed on shards
        }

        if (expression_analysis_result.hasSort())
        {
            /** If there is an ORDER BY for distributed query processing,
              * but there is no aggregation, then on the remote servers ORDER BY was made
              * and we merge the sorted streams from remote servers.
              *
              * Also in case of remote servers was process the query up to WithMergeableStateAfterAggregationAndLimit
              * (distributed_group_by_no_merge=2 or optimize_distributed_group_by_sharding_key=1 takes place),
              * then merge the sorted streams is enough, since remote servers already did full ORDER BY.
              */
            if (query_processing_info.isFromAggregationState())
                addMergeSortingStep(query_plan, query_analysis_result, planner_context, "after aggregation stage for ORDER BY");
            else if (!query_processing_info.isFirstStage() &&
                !expression_analysis_result.hasAggregation() &&
                !expression_analysis_result.hasWindow() &&
                !(query_node.isGroupByWithTotals() && !query_analysis_result.aggregate_final))
                addMergeSortingStep(query_plan, query_analysis_result, planner_context, "for ORDER BY, without aggregation");
            else
                addSortingStep(query_plan, query_analysis_result, planner_context);
        }

        /** Optimization if there are several sources and there is LIMIT, then first apply the preliminary LIMIT,
          * limiting the number of rows in each up to `offset + limit`.
          */
        bool applied_prelimit = addPreliminaryLimitOptimizationStepIfNeeded(query_plan,
            query_analysis_result,
            planner_context,
            query_processing_info,
            query_tree);

        //// If there was more than one stream, then DISTINCT needs to be performed once again after merging all streams.
        if (!query_processing_info.isFromAggregationState() && query_node.isDistinct())
        {
            addDistinctStep(query_plan,
                query_analysis_result,
                planner_context,
                expression_analysis_result.getProjection().projection_column_names,
                query_node,
                false /*before_order*/,
                false /*pre_distinct*/);
        }

        if (!query_processing_info.isFromAggregationState() && expression_analysis_result.hasLimitBy())
        {
            const auto & limit_by_analysis_result = expression_analysis_result.getLimitBy();
            addExpressionStep(query_plan, limit_by_analysis_result.before_limit_by_actions, "Before LIMIT BY", result_actions_to_execute);
            addLimitByStep(query_plan, limit_by_analysis_result, query_node);
        }

        addWithFillStepIfNeeded(query_plan, query_analysis_result, planner_context, query_node);

        bool apply_offset = query_processing_info.getToStage() != QueryProcessingStage::WithMergeableStateAfterAggregationAndLimit;

        if (query_node.hasLimit() && query_node.isLimitWithTies() && apply_offset)
            addLimitStep(query_plan, query_analysis_result, planner_context, query_node);

        addExtremesStepIfNeeded(query_plan, planner_context);

        bool limit_applied = applied_prelimit || (query_node.isLimitWithTies() && apply_offset);
        bool apply_limit = query_processing_info.getToStage() != QueryProcessingStage::WithMergeableStateAfterAggregation;

        /** Limit is no longer needed if there is prelimit.
          *
          * That LIMIT cannot be applied if OFFSET should not be applied, since LIMIT will apply OFFSET too.
          * This is the case for various optimizations for distributed queries,
          * and when LIMIT cannot be applied it will be applied on the initiator anyway.
          */
        if (query_node.hasLimit() && apply_limit && !limit_applied && apply_offset)
            addLimitStep(query_plan, query_analysis_result, planner_context, query_node);
        else if (!limit_applied && apply_offset && query_node.hasOffset())
            addOffsetStep(query_plan, query_analysis_result);

        /// Project names is not done on shards, because initiator will not find columns in blocks
        if (!query_processing_info.isToAggregationState())
        {
            const auto & projection_analysis_result = expression_analysis_result.getProjection();
            addExpressionStep(query_plan, projection_analysis_result.project_names_actions, "Project names", result_actions_to_execute);
        }
    }

    if (!select_query_options.only_analyze)
        addBuildSubqueriesForSetsStepIfNeeded(query_plan, select_query_options, planner_context, result_actions_to_execute);
}

void Planner::addStorageLimits(const StorageLimitsList & limits)
{
    for (const auto & limit : limits)
        storage_limits.push_back(limit);
}

}<|MERGE_RESOLUTION|>--- conflicted
+++ resolved
@@ -215,14 +215,13 @@
         if (query_node.hasLimit())
         {
             /// Constness of limit is validated during query analysis stage
-<<<<<<< HEAD
             Field converted_limit = convertFieldToType(query_node.getLimit()->as<ConstantNode &>().getValue(), DataTypeInt128());
             Int128 limit_val = converted_limit.safeGet<Int128>();
             is_limit_negative = limit_val < 0;
             limit_val = is_limit_negative ? (0 - limit_val) : limit_val;
             limit_length = UInt64(limit_val);
 
-            if (limit_length && query_node.hasOffset())
+            if (query_node.hasOffset() && limit_length)
             {
                 /// Constness of offset is validated during query analysis stage
                 Field converted_offset = convertFieldToType(query_node.getOffset()->as<ConstantNode &>().getValue(), DataTypeInt128());
@@ -230,14 +229,6 @@
                 /// If a query passed analysis stage successfully, the sign of its limit and offset must be the same.
                 offset_val = is_limit_negative ? (0 - offset_val) : offset_val;
                 limit_offset = UInt64(offset_val);
-=======
-            limit_length = query_node.getLimit()->as<ConstantNode &>().getValue().safeGet<UInt64>();
-
-            if (query_node.hasOffset() && limit_length)
-            {
-                /// Constness of offset is validated during query analysis stage
-                limit_offset = query_node.getOffset()->as<ConstantNode &>().getValue().safeGet<UInt64>();
->>>>>>> 8e0a2a3a
             }
         }
         else if (query_node.hasOffset())
