#include <Planner/Planner.h>

#include <Core/ProtocolDefines.h>
#include <Common/logger_useful.h>
#include <Common/ProfileEvents.h>
#include <Columns/ColumnSet.h>

#include <DataTypes/DataTypeString.h>

#include <Functions/FunctionFactory.h>
#include <Functions/CastOverloadResolver.h>
#include <Functions/indexHint.h>

#include <QueryPipeline/Pipe.h>
#include <Processors/Sources/SourceFromSingleChunk.h>
#include <Processors/QueryPlan/QueryPlan.h>
#include <Processors/QueryPlan/ExpressionStep.h>
#include <Processors/QueryPlan/Optimizations/QueryPlanOptimizationSettings.h>
#include <Processors/QueryPlan/FilterStep.h>
#include <Processors/QueryPlan/UnionStep.h>
#include <Processors/QueryPlan/DistinctStep.h>
#include <Processors/QueryPlan/IntersectOrExceptStep.h>
#include <Processors/QueryPlan/CreatingSetsStep.h>
#include <Processors/QueryPlan/AggregatingStep.h>
#include <Processors/QueryPlan/MergingAggregatedStep.h>
#include <Processors/QueryPlan/SortingStep.h>
#include <Processors/QueryPlan/FillingStep.h>
#include <Processors/QueryPlan/LimitStep.h>
#include <Processors/QueryPlan/OffsetStep.h>
#include <Processors/QueryPlan/ExtremesStep.h>
#include <Processors/QueryPlan/TotalsHavingStep.h>
#include <Processors/QueryPlan/RollupStep.h>
#include <Processors/QueryPlan/CubeStep.h>
#include <Processors/QueryPlan/LimitByStep.h>
#include <Processors/QueryPlan/WindowStep.h>
#include <Processors/QueryPlan/ReadNothingStep.h>
#include <QueryPipeline/QueryPipelineBuilder.h>

#include <Interpreters/Context.h>
#include <Interpreters/StorageID.h>

#include <Storages/ColumnsDescription.h>
#include <Storages/IStorage.h>
#include <Storages/MergeTree/MergeTreeData.h>
#include <Storages/SelectQueryInfo.h>
#include <Storages/StorageDistributed.h>
#include <Storages/StorageDummy.h>

#include <Analyzer/Utils.h>
#include <Analyzer/ColumnNode.h>
#include <Analyzer/ConstantNode.h>
#include <Analyzer/FunctionNode.h>
#include <Analyzer/SortNode.h>
#include <Analyzer/InterpolateNode.h>
#include <Analyzer/WindowNode.h>
#include <Analyzer/TableNode.h>
#include <Analyzer/TableFunctionNode.h>
#include <Analyzer/QueryNode.h>
#include <Analyzer/UnionNode.h>
#include <Analyzer/JoinNode.h>
#include <Analyzer/ArrayJoinNode.h>
#include <Analyzer/QueryTreeBuilder.h>
#include <Analyzer/QueryTreePassManager.h>
#include <Analyzer/AggregationUtils.h>
#include <Analyzer/WindowFunctionsUtils.h>

#include <Planner/Utils.h>
#include <Planner/PlannerContext.h>
#include <Planner/PlannerActionsVisitor.h>
#include <Planner/PlannerJoins.h>
#include <Planner/PlannerAggregation.h>
#include <Planner/PlannerSorting.h>
#include <Planner/PlannerWindowFunctions.h>
#include <Planner/ActionsChain.h>
#include <Planner/CollectSets.h>
#include <Planner/CollectTableExpressionData.h>
#include <Planner/PlannerJoinTree.h>
#include <Planner/PlannerExpressionAnalysis.h>
#include <Planner/CollectColumnIdentifiers.h>
#include <Planner/PlannerQueryProcessingInfo.h>

namespace ProfileEvents
{
    extern const Event SelectQueriesWithSubqueries;
    extern const Event QueriesWithSubqueries;
}

namespace DB
{

namespace ErrorCodes
{
    extern const int UNSUPPORTED_METHOD;
    extern const int LOGICAL_ERROR;
    extern const int BAD_ARGUMENTS;
    extern const int TOO_DEEP_SUBQUERIES;
    extern const int NOT_IMPLEMENTED;
    extern const int SUPPORT_IS_DISABLED;
}

/** ClickHouse query planner.
  *
  * TODO: Support projections.
  * TODO: Support trivial count using partition predicates.
  * TODO: Support trivial count for table functions.
  * TODO: Support indexes for IN function.
  */

namespace
{

/** Check that table and table function table expressions from planner context support transactions.
  *
  * There is precondition that table expression data for table expression nodes is collected in planner context.
  */
void checkStoragesSupportTransactions(const PlannerContextPtr & planner_context)
{
    const auto & query_context = planner_context->getQueryContext();
    if (query_context->getSettingsRef().throw_on_unsupported_query_inside_transaction)
        return;

    if (!query_context->getCurrentTransaction())
        return;

    for (const auto & [table_expression, _] : planner_context->getTableExpressionNodeToData())
    {
        StoragePtr storage;
        if (auto * table_node = table_expression->as<TableNode>())
            storage = table_node->getStorage();
        else if (auto * table_function_node = table_expression->as<TableFunctionNode>())
            storage = table_function_node->getStorage();

        if (storage->supportsTransactions())
            continue;

        throw Exception(ErrorCodes::NOT_IMPLEMENTED,
            "Storage {} (table {}) does not support transactions",
            storage->getName(),
            storage->getStorageID().getNameForLogs());
    }
}

/** Storages can rely that filters that for storage will be available for analysis before
  * getQueryProcessingStage method will be called.
  *
  * StorageDistributed skip unused shards optimization relies on this.
  * Parallel replicas estimation relies on this too.
  *
  * To collect filters that will be applied to specific table in case we have JOINs requires
  * to run query plan optimization pipeline.
  *
  * Algorithm:
  * 1. Replace all table expressions in query tree with dummy tables.
  * 2. Build query plan.
  * 3. Optimize query plan.
  * 4. Extract filters from ReadFromDummy query plan steps from query plan leaf nodes.
  */
void collectFiltersForAnalysis(const QueryTreeNodePtr & query_tree, const PlannerContextPtr & planner_context)
{
    bool collect_filters = false;
    const auto & query_context = planner_context->getQueryContext();
    const auto & settings = query_context->getSettingsRef();

    bool parallel_replicas_estimation_enabled
        = query_context->canUseParallelReplicasOnInitiator() && settings.parallel_replicas_min_number_of_rows_per_replica > 0;

    for (auto & [table_expression, table_expression_data] : planner_context->getTableExpressionNodeToData())
    {
        auto * table_node = table_expression->as<TableNode>();
        auto * table_function_node = table_expression->as<TableFunctionNode>();
        if (!table_node && !table_function_node)
            continue;

        const auto & storage = table_node ? table_node->getStorage() : table_function_node->getStorage();
        if (typeid_cast<const StorageDistributed *>(storage.get())
            || (parallel_replicas_estimation_enabled && std::dynamic_pointer_cast<MergeTreeData>(storage)))
        {
            collect_filters = true;
            break;
        }
    }

    if (!collect_filters)
        return;

    ResultReplacementMap replacement_map;
    auto updated_query_tree = replaceTableExpressionsWithDummyTables(query_tree, planner_context->getQueryContext(), &replacement_map);

    std::unordered_map<const IStorage *, TableExpressionData *> dummy_storage_to_table_expression_data;

    for (auto & [from_table_expression, dummy_table_expression] : replacement_map)
    {
        auto * dummy_storage = dummy_table_expression->as<TableNode &>().getStorage().get();
        auto * table_expression_data = &planner_context->getTableExpressionDataOrThrow(from_table_expression);
        dummy_storage_to_table_expression_data.emplace(dummy_storage, table_expression_data);
    }

    SelectQueryOptions select_query_options;
    Planner planner(updated_query_tree, select_query_options);
    planner.buildQueryPlanIfNeeded();

    auto & result_query_plan = planner.getQueryPlan();

    auto optimization_settings = QueryPlanOptimizationSettings::fromContext(query_context);
    result_query_plan.optimize(optimization_settings);

    std::vector<QueryPlan::Node *> nodes_to_process;
    nodes_to_process.push_back(result_query_plan.getRootNode());

    while (!nodes_to_process.empty())
    {
        const auto * node_to_process = nodes_to_process.back();
        nodes_to_process.pop_back();
        nodes_to_process.insert(nodes_to_process.end(), node_to_process->children.begin(), node_to_process->children.end());

        auto * read_from_dummy = typeid_cast<ReadFromDummy *>(node_to_process->step.get());
        if (!read_from_dummy)
            continue;

        auto filter_actions = ActionsDAG::buildFilterActionsDAG(read_from_dummy->getFilterNodes().nodes, {}, query_context);
        auto & table_expression_data = dummy_storage_to_table_expression_data.at(&read_from_dummy->getStorage());
        table_expression_data->setFilterActions(std::move(filter_actions));
    }
}

/// Extend lifetime of query context, storages, and table locks
void extendQueryContextAndStoragesLifetime(QueryPlan & query_plan, const PlannerContextPtr & planner_context)
{
    query_plan.addInterpreterContext(planner_context->getQueryContext());

    for (const auto & [table_expression, _] : planner_context->getTableExpressionNodeToData())
    {
        if (auto * table_node = table_expression->as<TableNode>())
        {
            query_plan.addStorageHolder(table_node->getStorage());
            query_plan.addTableLock(table_node->getStorageLock());
        }
        else if (auto * table_function_node = table_expression->as<TableFunctionNode>())
        {
            query_plan.addStorageHolder(table_function_node->getStorage());
        }
    }
}

class QueryAnalysisResult
{
public:
    QueryAnalysisResult(const QueryTreeNodePtr & query_tree,
        const PlannerQueryProcessingInfo & query_processing_info,
        const PlannerContextPtr & planner_context)
    {
        const auto & query_node = query_tree->as<QueryNode &>();
        const auto & query_context = planner_context->getQueryContext();
        const auto & settings = query_context->getSettingsRef();

        aggregate_overflow_row = query_node.isGroupByWithTotals() && settings.max_rows_to_group_by
            && settings.group_by_overflow_mode == OverflowMode::ANY && settings.totals_mode != TotalsMode::AFTER_HAVING_EXCLUSIVE;
        aggregate_final = query_processing_info.getToStage() > QueryProcessingStage::WithMergeableState
            && !query_node.isGroupByWithTotals() && !query_node.isGroupByWithRollup() && !query_node.isGroupByWithCube();
        aggregation_with_rollup_or_cube_or_grouping_sets = query_node.isGroupByWithRollup() || query_node.isGroupByWithCube() ||
            query_node.isGroupByWithGroupingSets();
        aggregation_should_produce_results_in_order_of_bucket_number = query_processing_info.getToStage() == QueryProcessingStage::WithMergeableState &&
            settings.distributed_aggregation_memory_efficient;

        query_has_array_join_in_join_tree = queryHasArrayJoinInJoinTree(query_tree);
        query_has_with_totals_in_any_subquery_in_join_tree = queryHasWithTotalsInAnySubqueryInJoinTree(query_tree);

        sort_description = extractSortDescription(query_node.getOrderByNode(), *planner_context);

        if (query_node.hasLimit())
        {
            /// Constness of limit is validated during query analysis stage
            limit_length = query_node.getLimit()->as<ConstantNode &>().getValue().safeGet<UInt64>();

            if (query_node.hasOffset() && limit_length)
            {
                /// Constness of offset is validated during query analysis stage
                limit_offset = query_node.getOffset()->as<ConstantNode &>().getValue().safeGet<UInt64>();
            }
        }
        else if (query_node.hasOffset())
        {
            /// Constness of offset is validated during query analysis stage
            limit_offset = query_node.getOffset()->as<ConstantNode &>().getValue().safeGet<UInt64>();
        }

        /// Partial sort can be done if there is LIMIT, but no DISTINCT, LIMIT WITH TIES, LIMIT BY, ARRAY JOIN
        if (limit_length != 0 &&
            !query_node.isDistinct() &&
            !query_node.isLimitWithTies() &&
            !query_node.hasLimitBy() &&
            !query_has_array_join_in_join_tree &&
            limit_length <= std::numeric_limits<UInt64>::max() - limit_offset)
        {
            partial_sorting_limit = limit_length + limit_offset;
        }
    }

    bool aggregate_overflow_row = false;
    bool aggregate_final = false;
    bool aggregation_with_rollup_or_cube_or_grouping_sets = false;
    bool aggregation_should_produce_results_in_order_of_bucket_number = false;
    bool query_has_array_join_in_join_tree = false;
    bool query_has_with_totals_in_any_subquery_in_join_tree = false;
    SortDescription sort_description;
    UInt64 limit_length = 0;
    UInt64 limit_offset = 0;
    UInt64 partial_sorting_limit = 0;
};

void collectSetsFromActionsDAG(const ActionsDAGPtr & dag, std::unordered_set<const FutureSet *> & useful_sets)
{
    for (const auto & node : dag->getNodes())
    {
        if (node.column)
        {
            const IColumn * column = node.column.get();
            if (const auto * column_const = typeid_cast<const ColumnConst *>(column))
                column = &column_const->getDataColumn();

            if (const auto * column_set = typeid_cast<const ColumnSet *>(column))
                useful_sets.insert(column_set->getData().get());
        }

        if (node.type == ActionsDAG::ActionType::FUNCTION && node.function_base->getName() == "indexHint")
        {
            ActionsDAG::NodeRawConstPtrs children;
            if (const auto * adaptor = typeid_cast<const FunctionToFunctionBaseAdaptor *>(node.function_base.get()))
            {
                if (const auto * index_hint = typeid_cast<const FunctionIndexHint *>(adaptor->getFunction().get()))
                {
                    collectSetsFromActionsDAG(index_hint->getActions(), useful_sets);
                }
            }
        }
    }
}

void addBuildSubqueriesForSetsStepIfNeeded(
    QueryPlan & query_plan,
    const SelectQueryOptions & select_query_options,
    const PlannerContextPtr & planner_context,
    const std::vector<ActionsDAGPtr> & result_actions_to_execute)
{
    auto subqueries = planner_context->getPreparedSets().getSubqueries();
    std::unordered_set<const FutureSet *> useful_sets;

    for (const auto & actions_to_execute : result_actions_to_execute)
        collectSetsFromActionsDAG(actions_to_execute, useful_sets);

    auto predicate = [&useful_sets](const auto & set) { return !useful_sets.contains(set.get()); };
    auto it = std::remove_if(subqueries.begin(), subqueries.end(), std::move(predicate));
    subqueries.erase(it, subqueries.end());

    for (auto & subquery : subqueries)
    {
        auto query_tree = subquery->detachQueryTree();
        auto subquery_options = select_query_options.subquery();
        Planner subquery_planner(
            query_tree,
            subquery_options,
            planner_context->getGlobalPlannerContext());
        subquery_planner.buildQueryPlanIfNeeded();

        subquery->setQueryPlan(std::make_unique<QueryPlan>(std::move(subquery_planner).extractQueryPlan()));
    }

    if (!subqueries.empty())
    {
        auto step = std::make_unique<DelayedCreatingSetsStep>(
            query_plan.getCurrentDataStream(),
            std::move(subqueries),
            planner_context->getQueryContext());

        query_plan.addStep(std::move(step));
    }
}

void addExpressionStep(QueryPlan & query_plan,
    const ActionsDAGPtr & expression_actions,
    const std::string & step_description,
    std::vector<ActionsDAGPtr> & result_actions_to_execute,
    const SelectQueryOptions & select_query_options,
    PlannerContextPtr planner_context)
{
    result_actions_to_execute.push_back(expression_actions);
    auto expression_step = std::make_unique<ExpressionStep>(query_plan.getCurrentDataStream(), expression_actions);
    expression_step->setStepDescription(step_description);
    query_plan.addStep(std::move(expression_step));

    auto query_context = planner_context->getQueryContext();
    if (expression_actions && query_context->getSettingsRef().allow_experimental_query_coordination)
        addBuildSubqueriesForSetsStepIfNeeded(query_plan, select_query_options, planner_context, {expression_actions});
}

void addFilterStep(QueryPlan & query_plan,
    const FilterAnalysisResult & filter_analysis_result,
    const std::string & step_description,
    std::vector<ActionsDAGPtr> & result_actions_to_execute,
    const SelectQueryOptions & select_query_options,
    PlannerContextPtr planner_context)
{
    result_actions_to_execute.push_back(filter_analysis_result.filter_actions);
    auto where_step = std::make_unique<FilterStep>(query_plan.getCurrentDataStream(),
        filter_analysis_result.filter_actions,
        filter_analysis_result.filter_column_name,
        filter_analysis_result.remove_filter_column);
    where_step->setStepDescription(step_description);
    query_plan.addStep(std::move(where_step));

    auto query_context = planner_context->getQueryContext();
    if (filter_analysis_result.filter_actions && query_context->getSettingsRef().allow_experimental_query_coordination)
        addBuildSubqueriesForSetsStepIfNeeded(query_plan, select_query_options, planner_context, {filter_analysis_result.filter_actions});
}

Aggregator::Params getAggregatorParams(const PlannerContextPtr & planner_context,
    const AggregationAnalysisResult & aggregation_analysis_result,
    const QueryAnalysisResult & query_analysis_result,
    const SelectQueryInfo & select_query_info,
    bool aggregate_descriptions_remove_arguments = false)
{
    const auto & query_context = planner_context->getQueryContext();
    const Settings & settings = query_context->getSettingsRef();

    const auto stats_collecting_params = Aggregator::Params::StatsCollectingParams(
        select_query_info.query,
        settings.collect_hash_table_stats_during_aggregation,
        settings.max_entries_for_hash_table_stats,
        settings.max_size_to_preallocate_for_aggregation);

    auto aggregate_descriptions = aggregation_analysis_result.aggregate_descriptions;
    if (aggregate_descriptions_remove_arguments)
    {
        for (auto & aggregate_description : aggregate_descriptions)
            aggregate_description.argument_names.clear();
    }

    Aggregator::Params aggregator_params = Aggregator::Params(
        aggregation_analysis_result.aggregation_keys,
        aggregate_descriptions,
        query_analysis_result.aggregate_overflow_row,
        settings.max_rows_to_group_by,
        settings.group_by_overflow_mode,
        settings.group_by_two_level_threshold,
        settings.group_by_two_level_threshold_bytes,
        settings.max_bytes_before_external_group_by,
        settings.empty_result_for_aggregation_by_empty_set
            || (settings.empty_result_for_aggregation_by_constant_keys_on_empty_set && aggregation_analysis_result.aggregation_keys.empty()
                && aggregation_analysis_result.group_by_with_constant_keys),
        query_context->getTempDataOnDisk(),
        settings.max_threads,
        settings.min_free_disk_space_for_temporary_data,
        settings.compile_aggregate_expressions,
        settings.min_count_to_compile_aggregate_expression,
        settings.max_block_size,
        settings.enable_software_prefetch_in_aggregation,
        /* only_merge */ false,
        settings.optimize_group_by_constant_keys,
        stats_collecting_params);

    return aggregator_params;
}

void addAggregationStep(QueryPlan & query_plan,
    const AggregationAnalysisResult & aggregation_analysis_result,
    const QueryAnalysisResult & query_analysis_result,
    const PlannerContextPtr & planner_context,
    const SelectQueryInfo & select_query_info)
{
    const Settings & settings = planner_context->getQueryContext()->getSettingsRef();
    auto aggregator_params = getAggregatorParams(planner_context, aggregation_analysis_result, query_analysis_result, select_query_info);

    SortDescription sort_description_for_merging;
    SortDescription group_by_sort_description;

    auto merge_threads = settings.max_threads;
    auto temporary_data_merge_threads = settings.aggregation_memory_efficient_merge_threads
        ? static_cast<size_t>(settings.aggregation_memory_efficient_merge_threads)
        : static_cast<size_t>(settings.max_threads);

    bool storage_has_evenly_distributed_read = false;
    const auto & table_expression_node_to_data = planner_context->getTableExpressionNodeToData();

    if (table_expression_node_to_data.size() == 1)
    {
        auto it = table_expression_node_to_data.begin();
        const auto & table_expression_node = it->first;
        if (const auto * table_node = table_expression_node->as<TableNode>())
            storage_has_evenly_distributed_read = table_node->getStorage()->hasEvenlyDistributedRead();
        else if (const auto * table_function_node = table_expression_node->as<TableFunctionNode>())
            storage_has_evenly_distributed_read = table_function_node->getStorageOrThrow()->hasEvenlyDistributedRead();
    }

    auto aggregating_step = std::make_unique<AggregatingStep>(
        query_plan.getCurrentDataStream(),
        aggregator_params,
        aggregation_analysis_result.grouping_sets_parameters_list,
        query_analysis_result.aggregate_final,
        settings.max_block_size,
        settings.aggregation_in_order_max_block_bytes,
        merge_threads,
        temporary_data_merge_threads,
        storage_has_evenly_distributed_read,
        settings.group_by_use_nulls,
        std::move(sort_description_for_merging),
        std::move(group_by_sort_description),
        query_analysis_result.aggregation_should_produce_results_in_order_of_bucket_number,
        settings.enable_memory_bound_merging_of_aggregation_results,
        settings.force_aggregation_in_order);
    query_plan.addStep(std::move(aggregating_step));
}

void addMergingAggregatedStep(QueryPlan & query_plan,
    const AggregationAnalysisResult & aggregation_analysis_result,
    const QueryAnalysisResult & query_analysis_result,
    const PlannerContextPtr & planner_context)
{
    const auto & query_context = planner_context->getQueryContext();
    const auto & settings = query_context->getSettingsRef();

    /** There are two modes of distributed aggregation.
      *
      * 1. In different threads read from the remote servers blocks.
      * Save all the blocks in the RAM. Merge blocks.
      * If the aggregation is two-level - parallelize to the number of buckets.
      *
      * 2. In one thread, read blocks from different servers in order.
      * RAM stores only one block from each server.
      * If the aggregation is a two-level aggregation, we consistently merge the blocks of each next level.
      *
      * The second option consumes less memory (up to 256 times less)
      * in the case of two-level aggregation, which is used for large results after GROUP BY,
      * but it can work more slowly.
      */

    auto keys = aggregation_analysis_result.aggregation_keys;
    if (!aggregation_analysis_result.grouping_sets_parameters_list.empty())
        keys.insert(keys.begin(), "__grouping_set");

    Aggregator::Params params(keys,
        aggregation_analysis_result.aggregate_descriptions,
        query_analysis_result.aggregate_overflow_row,
        settings.max_threads,
        settings.max_block_size);

    bool is_remote_storage = false;

    const auto & table_expression_node_to_data = planner_context->getTableExpressionNodeToData();
    if (table_expression_node_to_data.size() == 1)
    {
        auto it = table_expression_node_to_data.begin();
        is_remote_storage = it->second.isRemote();
    }

    SortDescription group_by_sort_description;

    auto merging_aggregated = std::make_unique<MergingAggregatedStep>(
        query_plan.getCurrentDataStream(),
        params,
        query_analysis_result.aggregate_final,
        /// Grouping sets don't work with distributed_aggregation_memory_efficient enabled (#43989)
        settings.distributed_aggregation_memory_efficient && is_remote_storage && !query_analysis_result.aggregation_with_rollup_or_cube_or_grouping_sets,
        settings.max_threads,
        settings.aggregation_memory_efficient_merge_threads,
        query_analysis_result.aggregation_should_produce_results_in_order_of_bucket_number,
        settings.max_block_size,
        settings.aggregation_in_order_max_block_bytes,
        std::move(group_by_sort_description),
        settings.enable_memory_bound_merging_of_aggregation_results);
    query_plan.addStep(std::move(merging_aggregated));
}

void addTotalsHavingStep(QueryPlan & query_plan,
    const PlannerExpressionsAnalysisResult & expression_analysis_result,
    const QueryAnalysisResult & query_analysis_result,
    const PlannerContextPtr & planner_context,
    const QueryNode & query_node,
    std::vector<ActionsDAGPtr> & result_actions_to_execute,
    const SelectQueryOptions & select_query_options)
{
    const auto & query_context = planner_context->getQueryContext();
    const auto & settings = query_context->getSettingsRef();

    const auto & aggregation_analysis_result = expression_analysis_result.getAggregation();
    const auto & having_analysis_result = expression_analysis_result.getHaving();
    bool need_finalize = !query_node.isGroupByWithRollup() && !query_node.isGroupByWithCube();

    if (having_analysis_result.filter_actions)
        result_actions_to_execute.push_back(having_analysis_result.filter_actions);

    auto totals_having_step = std::make_unique<TotalsHavingStep>(
        query_plan.getCurrentDataStream(),
        aggregation_analysis_result.aggregate_descriptions,
        query_analysis_result.aggregate_overflow_row,
        having_analysis_result.filter_actions,
        having_analysis_result.filter_column_name,
        having_analysis_result.remove_filter_column,
        settings.totals_mode,
        settings.totals_auto_threshold,
        need_finalize);
    query_plan.addStep(std::move(totals_having_step));

    if (having_analysis_result.filter_actions && query_context->getSettingsRef().allow_experimental_query_coordination)
        addBuildSubqueriesForSetsStepIfNeeded(query_plan, select_query_options, planner_context, {having_analysis_result.filter_actions});
}

void addCubeOrRollupStepIfNeeded(QueryPlan & query_plan,
    const AggregationAnalysisResult & aggregation_analysis_result,
    const QueryAnalysisResult & query_analysis_result,
    const PlannerContextPtr & planner_context,
    const SelectQueryInfo & select_query_info,
    const QueryNode & query_node)
{
    if (!query_node.isGroupByWithCube() && !query_node.isGroupByWithRollup())
        return;

    const auto & query_context = planner_context->getQueryContext();
    const auto & settings = query_context->getSettingsRef();

    auto aggregator_params = getAggregatorParams(planner_context,
        aggregation_analysis_result,
        query_analysis_result,
        select_query_info,
        true /*aggregate_descriptions_remove_arguments*/);

    if (query_node.isGroupByWithRollup())
    {
        auto rollup_step = std::make_unique<RollupStep>(
            query_plan.getCurrentDataStream(), std::move(aggregator_params), true /*final*/, settings.group_by_use_nulls);
        query_plan.addStep(std::move(rollup_step));
    }
    else if (query_node.isGroupByWithCube())
    {
        auto cube_step = std::make_unique<CubeStep>(
            query_plan.getCurrentDataStream(), std::move(aggregator_params), true /*final*/, settings.group_by_use_nulls);
        query_plan.addStep(std::move(cube_step));
    }
}

void addDistinctStep(QueryPlan & query_plan,
    const QueryAnalysisResult & query_analysis_result,
    const PlannerContextPtr & planner_context,
    const Names & column_names,
    const QueryNode & query_node,
    bool before_order,
    bool pre_distinct)
{
    const Settings & settings = planner_context->getQueryContext()->getSettingsRef();

    UInt64 limit_offset = query_analysis_result.limit_offset;
    UInt64 limit_length = query_analysis_result.limit_length;

    UInt64 limit_hint_for_distinct = 0;

    /** If after this stage of DISTINCT
      * 1. ORDER BY is not executed.
      * 2. There is no LIMIT BY.
      * Then you can get no more than limit_length + limit_offset of different rows.
      */
    if ((!query_node.hasOrderBy() || !before_order) && !query_node.hasLimitBy())
    {
        if (limit_length <= std::numeric_limits<UInt64>::max() - limit_offset)
            limit_hint_for_distinct = limit_length + limit_offset;
    }

    SizeLimits limits(settings.max_rows_in_distinct, settings.max_bytes_in_distinct, settings.distinct_overflow_mode);

    auto distinct_step = std::make_unique<DistinctStep>(
        query_plan.getCurrentDataStream(),
        limits,
        limit_hint_for_distinct,
        column_names,
        pre_distinct,
        settings.optimize_distinct_in_order);

    distinct_step->setStepDescription(pre_distinct ? "Preliminary DISTINCT" : "DISTINCT");
    query_plan.addStep(std::move(distinct_step));
}

void addSortingStep(QueryPlan & query_plan,
    const QueryAnalysisResult & query_analysis_result,
    const PlannerContextPtr & planner_context)
{
    const auto & sort_description = query_analysis_result.sort_description;
    const auto & query_context = planner_context->getQueryContext();
    const Settings & settings = query_context->getSettingsRef();
    SortingStep::Settings sort_settings(*query_context);

    auto sorting_step = std::make_unique<SortingStep>(
        query_plan.getCurrentDataStream(),
        sort_description,
        query_analysis_result.partial_sorting_limit,
        sort_settings,
        settings.optimize_sorting_by_input_stream_properties);
    sorting_step->setStepDescription("Sorting for ORDER BY");
    query_plan.addStep(std::move(sorting_step));
}

void addMergeSortingStep(QueryPlan & query_plan,
    const QueryAnalysisResult & query_analysis_result,
    const PlannerContextPtr & planner_context,
    const std::string & description)
{
    const auto & query_context = planner_context->getQueryContext();
    const auto & settings = query_context->getSettingsRef();

    const auto & sort_description = query_analysis_result.sort_description;
    const auto max_block_size = settings.max_block_size;

    auto merging_sorted = std::make_unique<SortingStep>(query_plan.getCurrentDataStream(),
        sort_description,
        max_block_size,
        query_analysis_result.partial_sorting_limit,
        settings.exact_rows_before_limit);
    merging_sorted->setStepDescription("Merge sorted streams " + description);
    query_plan.addStep(std::move(merging_sorted));
}

void addWithFillStepIfNeeded(QueryPlan & query_plan,
    const QueryAnalysisResult & query_analysis_result,
    const PlannerContextPtr & planner_context,
    const QueryNode & query_node)
{
    const auto & sort_description = query_analysis_result.sort_description;

    NameSet column_names_with_fill;
    SortDescription fill_description;

    for (const auto & description : sort_description)
    {
        if (description.with_fill)
        {
            fill_description.push_back(description);
            column_names_with_fill.insert(description.column_name);
        }
    }

    if (fill_description.empty())
        return;

    InterpolateDescriptionPtr interpolate_description;

    if (query_node.hasInterpolate())
    {
        auto interpolate_actions_dag = std::make_shared<ActionsDAG>();
        auto query_plan_columns = query_plan.getCurrentDataStream().header.getColumnsWithTypeAndName();
        for (auto & query_plan_column : query_plan_columns)
        {
            /// INTERPOLATE actions dag input columns must be non constant
            query_plan_column.column = nullptr;
            interpolate_actions_dag->addInput(query_plan_column);
        }

        auto & interpolate_list_node = query_node.getInterpolate()->as<ListNode &>();
        auto & interpolate_list_nodes = interpolate_list_node.getNodes();

        if (interpolate_list_nodes.empty())
        {
            for (const auto * input_node : interpolate_actions_dag->getInputs())
            {
                if (column_names_with_fill.contains(input_node->result_name))
                    continue;

                interpolate_actions_dag->getOutputs().push_back(input_node);
            }
        }
        else
        {
            for (auto & interpolate_node : interpolate_list_nodes)
            {
                auto & interpolate_node_typed = interpolate_node->as<InterpolateNode &>();

                PlannerActionsVisitor planner_actions_visitor(planner_context);
                auto expression_to_interpolate_expression_nodes = planner_actions_visitor.visit(interpolate_actions_dag,
                    interpolate_node_typed.getExpression());
                if (expression_to_interpolate_expression_nodes.size() != 1)
                    throw Exception(ErrorCodes::BAD_ARGUMENTS, "Expression to interpolate expected to have single action node");

                auto interpolate_expression_nodes = planner_actions_visitor.visit(interpolate_actions_dag,
                    interpolate_node_typed.getInterpolateExpression());
                if (interpolate_expression_nodes.size() != 1)
                    throw Exception(ErrorCodes::BAD_ARGUMENTS, "Interpolate expression expected to have single action node");

                const auto * expression_to_interpolate = expression_to_interpolate_expression_nodes[0];
                const auto & expression_to_interpolate_name = expression_to_interpolate->result_name;

                const auto * interpolate_expression = interpolate_expression_nodes[0];
                if (!interpolate_expression->result_type->equals(*expression_to_interpolate->result_type))
                {
                    interpolate_expression = &interpolate_actions_dag->addCast(*interpolate_expression,
                        expression_to_interpolate->result_type,
                        interpolate_expression->result_name);
                }

                const auto * alias_node = &interpolate_actions_dag->addAlias(*interpolate_expression, expression_to_interpolate_name);
                interpolate_actions_dag->getOutputs().push_back(alias_node);
            }

            interpolate_actions_dag->removeUnusedActions();
        }

        Aliases empty_aliases;
        interpolate_description = std::make_shared<InterpolateDescription>(std::move(interpolate_actions_dag), empty_aliases);
    }

    const auto & query_context = planner_context->getQueryContext();
    const Settings & settings = query_context->getSettingsRef();
    auto filling_step = std::make_unique<FillingStep>(
        query_plan.getCurrentDataStream(),
        sort_description,
        std::move(fill_description),
        interpolate_description,
        settings.use_with_fill_by_sorting_prefix);
    query_plan.addStep(std::move(filling_step));
}

void addLimitByStep(QueryPlan & query_plan,
    const LimitByAnalysisResult & limit_by_analysis_result,
    const QueryNode & query_node)
{
    /// Constness of LIMIT BY limit is validated during query analysis stage
    UInt64 limit_by_limit = query_node.getLimitByLimit()->as<ConstantNode &>().getValue().safeGet<UInt64>();
    UInt64 limit_by_offset = 0;

    if (query_node.hasLimitByOffset())
    {
        /// Constness of LIMIT BY offset is validated during query analysis stage
        limit_by_offset = query_node.getLimitByOffset()->as<ConstantNode &>().getValue().safeGet<UInt64>();
    }

    auto limit_by_step = std::make_unique<LimitByStep>(query_plan.getCurrentDataStream(),
        limit_by_limit,
        limit_by_offset,
        limit_by_analysis_result.limit_by_column_names);
    query_plan.addStep(std::move(limit_by_step));
}

void addPreliminaryLimitStep(QueryPlan & query_plan,
    const QueryAnalysisResult & query_analysis_result,
    const PlannerContextPtr & planner_context,
    bool do_not_skip_offset)
{
    UInt64 limit_offset = query_analysis_result.limit_offset;
    UInt64 limit_length = query_analysis_result.limit_length;

    if (do_not_skip_offset)
    {
        if (limit_length > std::numeric_limits<UInt64>::max() - limit_offset)
            return;

        limit_length += limit_offset;
        limit_offset = 0;
    }

    const auto & query_context = planner_context->getQueryContext();
    const Settings & settings = query_context->getSettingsRef();

    auto limit = std::make_unique<LimitStep>(query_plan.getCurrentDataStream(), limit_length, limit_offset, settings.exact_rows_before_limit);
    limit->setStepDescription(do_not_skip_offset ? "preliminary LIMIT (with OFFSET)" : "preliminary LIMIT (without OFFSET)");
    query_plan.addStep(std::move(limit));
}

bool addPreliminaryLimitOptimizationStepIfNeeded(QueryPlan & query_plan,
    const QueryAnalysisResult & query_analysis_result,
    const PlannerContextPtr planner_context,
    const PlannerQueryProcessingInfo & query_processing_info,
    const QueryTreeNodePtr & query_tree)
{
    const auto & query_node = query_tree->as<QueryNode &>();
    const auto & query_context = planner_context->getQueryContext();
    const auto & settings = query_context->getSettingsRef();
    const auto & sort_description = query_analysis_result.sort_description;

    bool has_withfill = false;

    for (const auto & desc : sort_description)
    {
        if (desc.with_fill)
        {
            has_withfill = true;
            break;
        }
    }

    bool apply_limit = query_processing_info.getToStage() != QueryProcessingStage::WithMergeableStateAfterAggregation;
    bool apply_prelimit = apply_limit &&
        query_node.hasLimit() &&
        !query_node.isLimitWithTies() &&
        !query_node.isGroupByWithTotals() &&
        !query_analysis_result.query_has_with_totals_in_any_subquery_in_join_tree &&
        !query_analysis_result.query_has_array_join_in_join_tree &&
        !query_node.isDistinct() &&
        !query_node.hasLimitBy() &&
        !settings.extremes &&
        !has_withfill;
    bool apply_offset = query_processing_info.getToStage() != QueryProcessingStage::WithMergeableStateAfterAggregationAndLimit;
    if (apply_prelimit)
    {
        addPreliminaryLimitStep(query_plan, query_analysis_result, planner_context, /* do_not_skip_offset= */!apply_offset);
        return true;
    }

    return false;
}

/** For distributed query processing, add preliminary sort or distinct or limit
  * for first stage of query processing on shard, if there is no GROUP BY, HAVING,
  * WINDOW functions.
  */
void addPreliminarySortOrDistinctOrLimitStepsIfNeeded(QueryPlan & query_plan,
    const PlannerExpressionsAnalysisResult & expressions_analysis_result,
    const QueryAnalysisResult & query_analysis_result,
    const PlannerContextPtr & planner_context,
    const PlannerQueryProcessingInfo & query_processing_info,
    const QueryTreeNodePtr & query_tree,
    std::vector<ActionsDAGPtr> & result_actions_to_execute,
    const SelectQueryOptions & select_query_options)
{
    const auto & query_node = query_tree->as<QueryNode &>();

    if (query_processing_info.isSecondStage() ||
        expressions_analysis_result.hasAggregation() ||
        expressions_analysis_result.hasHaving() ||
        expressions_analysis_result.hasWindow())
        return;

    if (expressions_analysis_result.hasSort())
        addSortingStep(query_plan, query_analysis_result, planner_context);

    /** For DISTINCT step, pre_distinct = false, because if we have limit and distinct,
      * we need to merge streams to one and calculate overall distinct.
      * Otherwise we can take several equal values from different streams
      * according to limit and skip some distinct values.
      */
    if (query_node.hasLimit() && query_node.isDistinct())
    {
        addDistinctStep(query_plan,
            query_analysis_result,
            planner_context,
            expressions_analysis_result.getProjection().projection_column_names,
            query_node,
            false /*before_order*/,
            false /*pre_distinct*/);
    }

    if (expressions_analysis_result.hasLimitBy())
    {
        const auto & limit_by_analysis_result = expressions_analysis_result.getLimitBy();
        addExpressionStep(query_plan, limit_by_analysis_result.before_limit_by_actions, "Before LIMIT BY", result_actions_to_execute, select_query_options, planner_context);
        addLimitByStep(query_plan, limit_by_analysis_result, query_node);
    }

    if (query_node.hasLimit())
        addPreliminaryLimitStep(query_plan, query_analysis_result, planner_context, true /*do_not_skip_offset*/);
}

void addWindowSteps(QueryPlan & query_plan,
    const PlannerContextPtr & planner_context,
    const WindowAnalysisResult & window_analysis_result)
{
    const auto & query_context = planner_context->getQueryContext();
    const auto & settings = query_context->getSettingsRef();

    auto window_descriptions = window_analysis_result.window_descriptions;
    sortWindowDescriptions(window_descriptions);

    size_t window_descriptions_size = window_descriptions.size();

    for (size_t i = 0; i < window_descriptions_size; ++i)
    {
        const auto & window_description = window_descriptions[i];

        /** We don't need to sort again if the input from previous window already
          * has suitable sorting. Also don't create sort steps when there are no
          * columns to sort by, because the sort nodes are confused by this. It
          * happens in case of `over ()`.
          */
        if (!window_description.full_sort_description.empty() &&
            (i == 0 || !sortDescriptionIsPrefix(window_description.full_sort_description, window_descriptions[i - 1].full_sort_description)))
        {
            SortingStep::Settings sort_settings(*query_context);

            auto sorting_step = std::make_unique<SortingStep>(
                query_plan.getCurrentDataStream(),
                window_description.full_sort_description,
                0 /*limit*/,
                sort_settings,
                settings.optimize_sorting_by_input_stream_properties);
            sorting_step->setStepDescription("Sorting for window '" + window_description.window_name + "'");
            query_plan.addStep(std::move(sorting_step));
        }

        // Fan out streams only for the last window to preserve the ordering between windows,
        // and WindowTransform works on single stream anyway.
        const bool streams_fan_out = settings.query_plan_enable_multithreading_after_window_functions && ((i + 1) == window_descriptions_size);

        auto window_step
            = std::make_unique<WindowStep>(query_plan.getCurrentDataStream(), window_description, window_description.window_functions, streams_fan_out);
        window_step->setStepDescription("Window step for window '" + window_description.window_name + "'");
        query_plan.addStep(std::move(window_step));
    }
}

void addLimitStep(QueryPlan & query_plan,
    const QueryAnalysisResult & query_analysis_result,
    const PlannerContextPtr & planner_context,
    const QueryNode & query_node)
{
    const auto & query_context = planner_context->getQueryContext();
    const auto & settings = query_context->getSettingsRef();
    bool always_read_till_end = settings.exact_rows_before_limit;
    bool limit_with_ties = query_node.isLimitWithTies();

    /** Special cases:
      *
      * 1. If there is WITH TOTALS and there is no ORDER BY, then read the data to the end,
      *  otherwise TOTALS is counted according to incomplete data.
      *
      * 2. If there is no WITH TOTALS and there is a subquery in FROM, and there is WITH TOTALS on one of the levels,
      *  then when using LIMIT, you should read the data to the end, rather than cancel the query earlier,
      *  because if you cancel the query, we will not get `totals` data from the remote server.
      */
    if (query_node.isGroupByWithTotals() && !query_node.hasOrderBy())
        always_read_till_end = true;

    if (!query_node.isGroupByWithTotals() && query_analysis_result.query_has_with_totals_in_any_subquery_in_join_tree)
        always_read_till_end = true;

    SortDescription limit_with_ties_sort_description;

    if (query_node.isLimitWithTies())
    {
        /// Validated during parser stage
        if (!query_node.hasOrderBy())
            throw Exception(ErrorCodes::LOGICAL_ERROR, "LIMIT WITH TIES without ORDER BY");

        limit_with_ties_sort_description = query_analysis_result.sort_description;
    }

    UInt64 limit_length = query_analysis_result.limit_length;
    UInt64 limit_offset = query_analysis_result.limit_offset;

    auto limit = std::make_unique<LimitStep>(
        query_plan.getCurrentDataStream(),
        limit_length,
        limit_offset,
        always_read_till_end,
        limit_with_ties,
        limit_with_ties_sort_description);

    if (limit_with_ties)
        limit->setStepDescription("LIMIT WITH TIES");

    query_plan.addStep(std::move(limit));
}

void addExtremesStepIfNeeded(QueryPlan & query_plan, const PlannerContextPtr & planner_context)
{
    const auto & query_context = planner_context->getQueryContext();
    if (!query_context->getSettingsRef().extremes)
        return;

    auto extremes_step = std::make_unique<ExtremesStep>(query_plan.getCurrentDataStream());
    query_plan.addStep(std::move(extremes_step));
}

void addOffsetStep(QueryPlan & query_plan, const QueryAnalysisResult & query_analysis_result)
{
    UInt64 limit_offset = query_analysis_result.limit_offset;
    auto offsets_step = std::make_unique<OffsetStep>(query_plan.getCurrentDataStream(), limit_offset);
    query_plan.addStep(std::move(offsets_step));
}

/// Support for `additional_result_filter` setting
void addAdditionalFilterStepIfNeeded(QueryPlan & query_plan,
    const QueryNode & query_node,
    const SelectQueryOptions & select_query_options,
    PlannerContextPtr & planner_context
)
{
    if (select_query_options.subquery_depth != 0)
        return;

    const auto & query_context = planner_context->getQueryContext();
    const auto & settings = query_context->getSettingsRef();

    auto additional_result_filter_ast = parseAdditionalResultFilter(settings);
    if (!additional_result_filter_ast)
        return;

    ColumnsDescription fake_column_descriptions;
    NameSet fake_name_set;
    for (const auto & column : query_node.getProjectionColumns())
    {
        fake_column_descriptions.add(ColumnDescription(column.name, column.type));
        fake_name_set.emplace(column.name);
    }

    auto storage = std::make_shared<StorageDummy>(StorageID{"dummy", "dummy"}, fake_column_descriptions);
    auto fake_table_expression = std::make_shared<TableNode>(std::move(storage), query_context);

    auto filter_info = buildFilterInfo(additional_result_filter_ast, fake_table_expression, planner_context, std::move(fake_name_set));
    if (!filter_info.actions || !query_plan.isInitialized())
        return;

    auto filter_step = std::make_unique<FilterStep>(query_plan.getCurrentDataStream(),
        filter_info.actions,
        filter_info.column_name,
        filter_info.do_remove_column);
    filter_step->setStepDescription("additional result filter");
    query_plan.addStep(std::move(filter_step));
}

}

PlannerContextPtr buildPlannerContext(const QueryTreeNodePtr & query_tree_node,
    const SelectQueryOptions & select_query_options,
    GlobalPlannerContextPtr global_planner_context)
{
    auto * query_node = query_tree_node->as<QueryNode>();
    auto * union_node = query_tree_node->as<UnionNode>();

    if (!query_node && !union_node)
        throw Exception(ErrorCodes::UNSUPPORTED_METHOD,
            "Expected QUERY or UNION node. Actual {}",
            query_tree_node->formatASTForErrorMessage());

    auto & mutable_context = query_node ? query_node->getMutableContext() : union_node->getMutableContext();
    size_t max_subquery_depth = mutable_context->getSettingsRef().max_subquery_depth;
    if (max_subquery_depth && select_query_options.subquery_depth > max_subquery_depth)
        throw Exception(ErrorCodes::TOO_DEEP_SUBQUERIES,
            "Too deep subqueries. Maximum: {}",
            max_subquery_depth);

    const auto & client_info = mutable_context->getClientInfo();
    auto min_major = static_cast<UInt64>(DBMS_MIN_MAJOR_VERSION_WITH_CURRENT_AGGREGATION_VARIANT_SELECTION_METHOD);
    auto min_minor = static_cast<UInt64>(DBMS_MIN_MINOR_VERSION_WITH_CURRENT_AGGREGATION_VARIANT_SELECTION_METHOD);

    bool need_to_disable_two_level_aggregation = client_info.query_kind == ClientInfo::QueryKind::SECONDARY_QUERY &&
        client_info.connection_client_version_major < min_major &&
        client_info.connection_client_version_minor < min_minor;

    if (need_to_disable_two_level_aggregation)
    {
        /// Disable two-level aggregation due to version incompatibility
        mutable_context->setSetting("group_by_two_level_threshold", Field(0));
        mutable_context->setSetting("group_by_two_level_threshold_bytes", Field(0));
    }

    if (select_query_options.is_subquery)
        updateContextForSubqueryExecution(mutable_context);

    return std::make_shared<PlannerContext>(mutable_context, std::move(global_planner_context));
}

Planner::Planner(const QueryTreeNodePtr & query_tree_,
    SelectQueryOptions & select_query_options_)
    : query_tree(query_tree_)
    , select_query_options(select_query_options_)
    , planner_context(buildPlannerContext(query_tree, select_query_options, std::make_shared<GlobalPlannerContext>()))
{
}

Planner::Planner(const QueryTreeNodePtr & query_tree_,
    SelectQueryOptions & select_query_options_,
    GlobalPlannerContextPtr global_planner_context_)
    : query_tree(query_tree_)
    , select_query_options(select_query_options_)
    , planner_context(buildPlannerContext(query_tree_, select_query_options, std::move(global_planner_context_)))
{
}

Planner::Planner(const QueryTreeNodePtr & query_tree_,
    SelectQueryOptions & select_query_options_,
    PlannerContextPtr planner_context_)
    : query_tree(query_tree_)
    , select_query_options(select_query_options_)
    , planner_context(std::move(planner_context_))
{
}

void Planner::buildQueryPlanIfNeeded()
{
    if (query_plan.isInitialized())
        return;

    LOG_TRACE(&Poco::Logger::get("Planner"), "Query {} to stage {}{}",
        query_tree->formatConvertedASTForErrorMessage(),
        QueryProcessingStage::toString(select_query_options.to_stage),
        select_query_options.only_analyze ? " only analyze" : "");

    if (query_tree->getNodeType() == QueryTreeNodeType::UNION)
        buildPlanForUnionNode();
    else
        buildPlanForQueryNode();

    extendQueryContextAndStoragesLifetime(query_plan, planner_context);
}

void Planner::buildPlanForUnionNode()
{
    const auto & union_node = query_tree->as<UnionNode &>();
    auto union_mode = union_node.getUnionMode();
    if (union_mode == SelectUnionMode::UNION_DEFAULT || union_mode == SelectUnionMode::EXCEPT_DEFAULT
        || union_mode == SelectUnionMode::INTERSECT_DEFAULT)
        throw Exception(ErrorCodes::BAD_ARGUMENTS, "UNION mode must be initialized");

    const auto & union_queries_nodes = union_node.getQueries().getNodes();
    size_t queries_size = union_queries_nodes.size();

    std::vector<std::unique_ptr<QueryPlan>> query_plans;
    query_plans.reserve(queries_size);

    Blocks query_plans_headers;
    query_plans_headers.reserve(queries_size);

    for (const auto & query_node : union_queries_nodes)
    {
        Planner query_planner(query_node, select_query_options);
        query_planner.buildQueryPlanIfNeeded();
        auto query_node_plan = std::make_unique<QueryPlan>(std::move(query_planner).extractQueryPlan());
        query_plans_headers.push_back(query_node_plan->getCurrentDataStream().header);
        query_plans.push_back(std::move(query_node_plan));
    }

    Block union_common_header = buildCommonHeaderForUnion(query_plans_headers, union_mode);
    DataStreams query_plans_streams;
    query_plans_streams.reserve(query_plans.size());

    for (auto & query_node_plan : query_plans)
    {
        if (blocksHaveEqualStructure(query_node_plan->getCurrentDataStream().header, union_common_header))
        {
            query_plans_streams.push_back(query_node_plan->getCurrentDataStream());
            continue;
        }

        auto actions_dag = ActionsDAG::makeConvertingActions(
            query_node_plan->getCurrentDataStream().header.getColumnsWithTypeAndName(),
            union_common_header.getColumnsWithTypeAndName(),
            ActionsDAG::MatchColumnsMode::Position);
        auto converting_step = std::make_unique<ExpressionStep>(query_node_plan->getCurrentDataStream(), std::move(actions_dag));
        converting_step->setStepDescription("Conversion before UNION");
        query_node_plan->addStep(std::move(converting_step));

        query_plans_streams.push_back(query_node_plan->getCurrentDataStream());
    }

    const auto & query_context = planner_context->getQueryContext();
    const auto & settings = query_context->getSettingsRef();
    auto max_threads = settings.max_threads;

    bool is_distinct = union_mode == SelectUnionMode::UNION_DISTINCT || union_mode == SelectUnionMode::INTERSECT_DISTINCT
        || union_mode == SelectUnionMode::EXCEPT_DISTINCT;

    if (union_mode == SelectUnionMode::UNION_ALL || union_mode == SelectUnionMode::UNION_DISTINCT)
    {
        auto union_step = std::make_unique<UnionStep>(std::move(query_plans_streams), max_threads);
        query_plan.unitePlans(std::move(union_step), std::move(query_plans));
    }
    else if (union_mode == SelectUnionMode::INTERSECT_ALL || union_mode == SelectUnionMode::INTERSECT_DISTINCT
        || union_mode == SelectUnionMode::EXCEPT_ALL || union_mode == SelectUnionMode::EXCEPT_DISTINCT)
    {
        IntersectOrExceptStep::Operator intersect_or_except_operator = IntersectOrExceptStep::Operator::UNKNOWN;

        if (union_mode == SelectUnionMode::INTERSECT_ALL)
            intersect_or_except_operator = IntersectOrExceptStep::Operator::INTERSECT_ALL;
        else if (union_mode == SelectUnionMode::INTERSECT_DISTINCT)
            intersect_or_except_operator = IntersectOrExceptStep::Operator::INTERSECT_DISTINCT;
        else if (union_mode == SelectUnionMode::EXCEPT_ALL)
            intersect_or_except_operator = IntersectOrExceptStep::Operator::EXCEPT_ALL;
        else if (union_mode == SelectUnionMode::EXCEPT_DISTINCT)
            intersect_or_except_operator = IntersectOrExceptStep::Operator::EXCEPT_DISTINCT;

        auto union_step
            = std::make_unique<IntersectOrExceptStep>(std::move(query_plans_streams), intersect_or_except_operator, max_threads);
        query_plan.unitePlans(std::move(union_step), std::move(query_plans));
    }

    if (is_distinct)
    {
        /// Add distinct transform
        SizeLimits limits(settings.max_rows_in_distinct, settings.max_bytes_in_distinct, settings.distinct_overflow_mode);

        auto distinct_step = std::make_unique<DistinctStep>(
            query_plan.getCurrentDataStream(),
            limits,
            0 /*limit hint*/,
            query_plan.getCurrentDataStream().header.getNames(),
            false /*pre distinct*/,
            settings.optimize_distinct_in_order);
        query_plan.addStep(std::move(distinct_step));
    }
}

void Planner::buildPlanForQueryNode()
{
    ProfileEvents::increment(ProfileEvents::SelectQueriesWithSubqueries);
    ProfileEvents::increment(ProfileEvents::QueriesWithSubqueries);

    auto & query_node = query_tree->as<QueryNode &>();
    const auto & query_context = planner_context->getQueryContext();

    if (query_node.hasWhere())
    {
        auto condition_constant = tryExtractConstantFromConditionNode(query_node.getWhere());
        if (condition_constant.has_value() && *condition_constant)
            query_node.getWhere() = {};
    }

    SelectQueryInfo select_query_info = buildSelectQueryInfo();

    StorageLimitsList current_storage_limits = storage_limits;
    select_query_info.local_storage_limits = buildStorageLimits(*query_context, select_query_options);
    current_storage_limits.push_back(select_query_info.local_storage_limits);
    select_query_info.storage_limits = std::make_shared<StorageLimitsList>(current_storage_limits);
    select_query_info.has_order_by = query_node.hasOrderBy();
    select_query_info.has_window = hasWindowFunctionNodes(query_tree);
    select_query_info.has_aggregates = hasAggregateFunctionNodes(query_tree);
    select_query_info.need_aggregate = query_node.hasGroupBy() || select_query_info.has_aggregates;

    if (!select_query_info.need_aggregate && query_node.hasHaving())
    {
        if (query_node.hasWhere())
            query_node.getWhere() = mergeConditionNodes({query_node.getWhere(), query_node.getHaving()}, query_context);
        else
            query_node.getWhere() = query_node.getHaving();

        query_node.getHaving() = {};
    }

    checkStoragesSupportTransactions(planner_context);
    collectSets(query_tree, *planner_context);
    collectTableExpressionData(query_tree, planner_context);

    if (!select_query_options.only_analyze)
        collectFiltersForAnalysis(query_tree, planner_context);

    const auto & settings = query_context->getSettingsRef();

    /// Check support for JOIN for parallel replicas with custom key
    if (planner_context->getTableExpressionNodeToData().size() > 1)
    {
        if (settings.allow_experimental_parallel_reading_from_replicas == 1 || !settings.parallel_replicas_custom_key.value.empty())
        {
            LOG_DEBUG(
                &Poco::Logger::get("Planner"),
                "JOINs are not supported with parallel replicas. Query will be executed without using them.");

            auto & mutable_context = planner_context->getMutableQueryContext();
            mutable_context->setSetting("allow_experimental_parallel_reading_from_replicas", Field(0));
            mutable_context->setSetting("parallel_replicas_custom_key", String{""});
        }
        else if (settings.allow_experimental_parallel_reading_from_replicas == 2)
        {
            throw Exception(ErrorCodes::SUPPORT_IS_DISABLED, "JOINs are not supported with parallel replicas");
        }
    }

    /// TODO: Also disable parallel replicas in case of FINAL

    auto top_level_identifiers = collectTopLevelColumnIdentifiers(query_tree, planner_context);
    auto join_tree_query_plan = buildJoinTreeQueryPlan(query_tree,
        select_query_info,
        select_query_options,
        top_level_identifiers,
        planner_context);
    auto from_stage = join_tree_query_plan.from_stage;
    query_plan = std::move(join_tree_query_plan.query_plan);

    LOG_TRACE(&Poco::Logger::get("Planner"), "Query {} from stage {} to stage {}{}",
        query_tree->formatConvertedASTForErrorMessage(),
        QueryProcessingStage::toString(from_stage),
        QueryProcessingStage::toString(select_query_options.to_stage),
        select_query_options.only_analyze ? " only analyze" : "");

    if (select_query_options.to_stage == QueryProcessingStage::FetchColumns)
        return;

    PlannerQueryProcessingInfo query_processing_info(from_stage, select_query_options.to_stage);
    QueryAnalysisResult query_analysis_result(query_tree, query_processing_info, planner_context);
    auto expression_analysis_result = buildExpressionAnalysisResult(query_tree,
        query_plan.getCurrentDataStream().header.getColumnsWithTypeAndName(),
        planner_context,
        query_processing_info);

    std::vector<ActionsDAGPtr> result_actions_to_execute;

    for (auto & [_, table_expression_data] : planner_context->getTableExpressionNodeToData())
    {
        if (table_expression_data.getPrewhereFilterActions())
        {
            result_actions_to_execute.push_back(table_expression_data.getPrewhereFilterActions());

<<<<<<< HEAD
            if (query_context->getSettingsRef().allow_experimental_query_coordination)
                addBuildSubqueriesForSetsStepIfNeeded(query_plan, select_query_options, planner_context, {table_expression_data.getPrewhereFilterActions()});
        }
=======
        if (table_expression_data.getRowLevelFilterActions())
            result_actions_to_execute.push_back(table_expression_data.getRowLevelFilterActions());
>>>>>>> 845a235a
    }

    if (query_processing_info.isIntermediateStage())
    {
        addPreliminarySortOrDistinctOrLimitStepsIfNeeded(query_plan,
            expression_analysis_result,
            query_analysis_result,
            planner_context,
            query_processing_info,
            query_tree,
            result_actions_to_execute,
            select_query_options);

        if (expression_analysis_result.hasAggregation())
        {
            const auto & aggregation_analysis_result = expression_analysis_result.getAggregation();
            addMergingAggregatedStep(query_plan, aggregation_analysis_result, query_analysis_result, planner_context);
        }
    }

    if (query_processing_info.isFirstStage())
    {
        if (expression_analysis_result.hasWhere())
            addFilterStep(query_plan, expression_analysis_result.getWhere(), "WHERE", result_actions_to_execute, select_query_options, planner_context);

        if (expression_analysis_result.hasAggregation())
        {
            const auto & aggregation_analysis_result = expression_analysis_result.getAggregation();
            if (aggregation_analysis_result.before_aggregation_actions)
                addExpressionStep(query_plan, aggregation_analysis_result.before_aggregation_actions, "Before GROUP BY", result_actions_to_execute, select_query_options, planner_context);
            LOG_INFO(&Poco::Logger::get("Planner"), "addAggregationStep");
            addAggregationStep(query_plan, aggregation_analysis_result, query_analysis_result, planner_context, select_query_info);
        }

        /** If we have aggregation, we can't execute any later-stage
          * expressions on shards, neither "Before WINDOW" nor "Before ORDER BY"
          */
        if (!expression_analysis_result.hasAggregation())
        {
            if (expression_analysis_result.hasWindow())
            {
                /** Window functions must be executed on initiator (second_stage).
                  * ORDER BY and DISTINCT might depend on them, so if we have
                  * window functions, we can't execute ORDER BY and DISTINCT
                  * now, on shard (first_stage).
                  */
                const auto & window_analysis_result = expression_analysis_result.getWindow();
                if (window_analysis_result.before_window_actions)
                    addExpressionStep(query_plan, window_analysis_result.before_window_actions, "Before WINDOW", result_actions_to_execute, select_query_options, planner_context);
            }
            else
            {
                /** There are no window functions, so we can execute the
                  * Projection expressions, preliminary DISTINCT and before ORDER BY expressions
                  * now, on shards (first_stage).
                  */
                const auto & projection_analysis_result = expression_analysis_result.getProjection();
                addExpressionStep(query_plan, projection_analysis_result.projection_actions, "Projection", result_actions_to_execute, select_query_options, planner_context);

                if (query_node.isDistinct())
                {
                    addDistinctStep(query_plan,
                        query_analysis_result,
                        planner_context,
                        expression_analysis_result.getProjection().projection_column_names,
                        query_node,
                        true /*before_order*/,
                        true /*pre_distinct*/);
                }

                if (expression_analysis_result.hasSort())
                {
                    const auto & sort_analysis_result = expression_analysis_result.getSort();
                    addExpressionStep(query_plan, sort_analysis_result.before_order_by_actions, "Before ORDER BY", result_actions_to_execute, select_query_options, planner_context);
                }
            }
        }

        addPreliminarySortOrDistinctOrLimitStepsIfNeeded(query_plan,
            expression_analysis_result,
            query_analysis_result,
            planner_context,
            query_processing_info,
            query_tree,
            result_actions_to_execute,
            select_query_options);
    }

    if (query_processing_info.isSecondStage() || query_processing_info.isFromAggregationState())
    {
        if (query_processing_info.isFromAggregationState())
        {
            /// Aggregation was performed on remote shards
        }
        else if (expression_analysis_result.hasAggregation())
        {
            const auto & aggregation_analysis_result = expression_analysis_result.getAggregation();

            if (!query_processing_info.isFirstStage())
            {
                LOG_INFO(&Poco::Logger::get("Planner"), "addMergingAggregatedStep");
                addMergingAggregatedStep(query_plan, aggregation_analysis_result, query_analysis_result, planner_context);
            }

            bool having_executed = false;

            if (query_node.isGroupByWithTotals())
            {
                addTotalsHavingStep(query_plan, expression_analysis_result, query_analysis_result, planner_context, query_node, result_actions_to_execute, select_query_options);
                having_executed = true;
            }

            addCubeOrRollupStepIfNeeded(query_plan, aggregation_analysis_result, query_analysis_result, planner_context, select_query_info, query_node);

            if (!having_executed && expression_analysis_result.hasHaving())
                addFilterStep(query_plan, expression_analysis_result.getHaving(), "HAVING", result_actions_to_execute, select_query_options, planner_context);
        }

        if (query_processing_info.isFromAggregationState())
        {
            if (expression_analysis_result.hasWindow())
                throw Exception(ErrorCodes::NOT_IMPLEMENTED,
                    "Window functions does not support processing from WithMergeableStateAfterAggregation");
        }
        else if (expression_analysis_result.hasWindow() || expression_analysis_result.hasAggregation())
        {
            if (expression_analysis_result.hasWindow())
            {
                const auto & window_analysis_result = expression_analysis_result.getWindow();
                if (expression_analysis_result.hasAggregation())
                    addExpressionStep(query_plan, window_analysis_result.before_window_actions, "Before window functions", result_actions_to_execute, select_query_options, planner_context);

                addWindowSteps(query_plan, planner_context, window_analysis_result);
            }

            const auto & projection_analysis_result = expression_analysis_result.getProjection();
            addExpressionStep(query_plan, projection_analysis_result.projection_actions, "Projection", result_actions_to_execute, select_query_options, planner_context);

            if (query_node.isDistinct())
            {
                addDistinctStep(query_plan,
                    query_analysis_result,
                    planner_context,
                    expression_analysis_result.getProjection().projection_column_names,
                    query_node,
                    true /*before_order*/,
                    true /*pre_distinct*/);
            }

            if (expression_analysis_result.hasSort())
            {
                const auto & sort_analysis_result = expression_analysis_result.getSort();
                addExpressionStep(query_plan, sort_analysis_result.before_order_by_actions, "Before ORDER BY", result_actions_to_execute, select_query_options, planner_context);
            }
        }
        else
        {
            /// There are no aggregation or windows, all expressions before ORDER BY executed on shards
        }

        if (expression_analysis_result.hasSort())
        {
            /** If there is an ORDER BY for distributed query processing,
              * but there is no aggregation, then on the remote servers ORDER BY was made
              * and we merge the sorted streams from remote servers.
              *
              * Also in case of remote servers was process the query up to WithMergeableStateAfterAggregationAndLimit
              * (distributed_group_by_no_merge=2 or optimize_distributed_group_by_sharding_key=1 takes place),
              * then merge the sorted streams is enough, since remote servers already did full ORDER BY.
              */
            if (query_processing_info.isFromAggregationState())
                addMergeSortingStep(query_plan, query_analysis_result, planner_context, "after aggregation stage for ORDER BY");
            else if (!query_processing_info.isFirstStage() &&
                !expression_analysis_result.hasAggregation() &&
                !expression_analysis_result.hasWindow() &&
                !(query_node.isGroupByWithTotals() && !query_analysis_result.aggregate_final))
                addMergeSortingStep(query_plan, query_analysis_result, planner_context, "for ORDER BY, without aggregation");
            else
                addSortingStep(query_plan, query_analysis_result, planner_context);
        }

        /** Optimization if there are several sources and there is LIMIT, then first apply the preliminary LIMIT,
          * limiting the number of rows in each up to `offset + limit`.
          */
        bool applied_prelimit = addPreliminaryLimitOptimizationStepIfNeeded(query_plan,
            query_analysis_result,
            planner_context,
            query_processing_info,
            query_tree);

        //// If there was more than one stream, then DISTINCT needs to be performed once again after merging all streams.
        if (!query_processing_info.isFromAggregationState() && query_node.isDistinct())
        {
            addDistinctStep(query_plan,
                query_analysis_result,
                planner_context,
                expression_analysis_result.getProjection().projection_column_names,
                query_node,
                false /*before_order*/,
                false /*pre_distinct*/);
        }

        if (!query_processing_info.isFromAggregationState() && expression_analysis_result.hasLimitBy())
        {
            const auto & limit_by_analysis_result = expression_analysis_result.getLimitBy();
            addExpressionStep(query_plan, limit_by_analysis_result.before_limit_by_actions, "Before LIMIT BY", result_actions_to_execute, select_query_options, planner_context);
            addLimitByStep(query_plan, limit_by_analysis_result, query_node);
        }

        if (query_node.hasOrderBy())
            addWithFillStepIfNeeded(query_plan, query_analysis_result, planner_context, query_node);

        bool apply_offset = query_processing_info.getToStage() != QueryProcessingStage::WithMergeableStateAfterAggregationAndLimit;

        if (query_node.hasLimit() && query_node.isLimitWithTies() && apply_offset)
            addLimitStep(query_plan, query_analysis_result, planner_context, query_node);

        addExtremesStepIfNeeded(query_plan, planner_context);

        bool limit_applied = applied_prelimit || (query_node.isLimitWithTies() && apply_offset);
        bool apply_limit = query_processing_info.getToStage() != QueryProcessingStage::WithMergeableStateAfterAggregation;

        /** Limit is no longer needed if there is prelimit.
          *
          * That LIMIT cannot be applied if OFFSET should not be applied, since LIMIT will apply OFFSET too.
          * This is the case for various optimizations for distributed queries,
          * and when LIMIT cannot be applied it will be applied on the initiator anyway.
          */
        if (query_node.hasLimit() && apply_limit && !limit_applied && apply_offset)
            addLimitStep(query_plan, query_analysis_result, planner_context, query_node);
        else if (!limit_applied && apply_offset && query_node.hasOffset())
            addOffsetStep(query_plan, query_analysis_result);

        /// Project names is not done on shards, because initiator will not find columns in blocks
        if (!query_processing_info.isToAggregationState())
        {
            const auto & projection_analysis_result = expression_analysis_result.getProjection();
            addExpressionStep(query_plan, projection_analysis_result.project_names_actions, "Project names", result_actions_to_execute, select_query_options, planner_context);
        }

        // For additional_result_filter setting
        addAdditionalFilterStepIfNeeded(query_plan, query_node, select_query_options, planner_context);
    }

    if (!select_query_options.only_analyze && !planner_context->getQueryContext()->getSettingsRef().allow_experimental_query_coordination)
        addBuildSubqueriesForSetsStepIfNeeded(query_plan, select_query_options, planner_context, result_actions_to_execute);
}

SelectQueryInfo Planner::buildSelectQueryInfo() const
{
    return ::DB::buildSelectQueryInfo(query_tree, planner_context);
}

void Planner::addStorageLimits(const StorageLimitsList & limits)
{
    for (const auto & limit : limits)
        storage_limits.push_back(limit);
}

}<|MERGE_RESOLUTION|>--- conflicted
+++ resolved
@@ -1391,15 +1391,12 @@
         if (table_expression_data.getPrewhereFilterActions())
         {
             result_actions_to_execute.push_back(table_expression_data.getPrewhereFilterActions());
-
-<<<<<<< HEAD
             if (query_context->getSettingsRef().allow_experimental_query_coordination)
                 addBuildSubqueriesForSetsStepIfNeeded(query_plan, select_query_options, planner_context, {table_expression_data.getPrewhereFilterActions()});
         }
-=======
+
         if (table_expression_data.getRowLevelFilterActions())
             result_actions_to_execute.push_back(table_expression_data.getRowLevelFilterActions());
->>>>>>> 845a235a
     }
 
     if (query_processing_info.isIntermediateStage())
