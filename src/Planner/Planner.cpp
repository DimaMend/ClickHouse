#include <Planner/Planner.h>

#include <Core/ProtocolDefines.h>
#include <Common/logger_useful.h>
#include <Common/ProfileEvents.h>

#include <DataTypes/DataTypeString.h>

#include <Functions/FunctionFactory.h>
#include <Functions/CastOverloadResolver.h>

#include <QueryPipeline/Pipe.h>
#include <Processors/Sources/SourceFromSingleChunk.h>
#include <Processors/QueryPlan/QueryPlan.h>
#include <Processors/QueryPlan/ExpressionStep.h>
#include <Processors/QueryPlan/Optimizations/QueryPlanOptimizationSettings.h>
#include <Processors/QueryPlan/FilterStep.h>
#include <Processors/QueryPlan/UnionStep.h>
#include <Processors/QueryPlan/DistinctStep.h>
#include <Processors/QueryPlan/IntersectOrExceptStep.h>
#include <Processors/QueryPlan/CreatingSetsStep.h>
#include <Processors/QueryPlan/AggregatingStep.h>
#include <Processors/QueryPlan/MergingAggregatedStep.h>
#include <Processors/QueryPlan/SortingStep.h>
#include <Processors/QueryPlan/FillingStep.h>
#include <Processors/QueryPlan/LimitStep.h>
#include <Processors/QueryPlan/OffsetStep.h>
#include <Processors/QueryPlan/ExtremesStep.h>
#include <Processors/QueryPlan/TotalsHavingStep.h>
#include <Processors/QueryPlan/RollupStep.h>
#include <Processors/QueryPlan/CubeStep.h>
#include <Processors/QueryPlan/LimitByStep.h>
#include <Processors/QueryPlan/WindowStep.h>
#include <Processors/QueryPlan/ReadNothingStep.h>
#include <QueryPipeline/QueryPipelineBuilder.h>

#include <Interpreters/Context.h>
#include <Interpreters/StorageID.h>

#include <Storages/ColumnsDescription.h>
#include <Storages/SelectQueryInfo.h>
#include <Storages/StorageDummy.h>
#include <Storages/IStorage.h>

#include <Analyzer/Utils.h>
#include <Analyzer/ColumnNode.h>
#include <Analyzer/ConstantNode.h>
#include <Analyzer/FunctionNode.h>
#include <Analyzer/SortNode.h>
#include <Analyzer/InterpolateNode.h>
#include <Analyzer/WindowNode.h>
#include <Analyzer/TableNode.h>
#include <Analyzer/TableFunctionNode.h>
#include <Analyzer/QueryNode.h>
#include <Analyzer/UnionNode.h>
#include <Analyzer/JoinNode.h>
#include <Analyzer/ArrayJoinNode.h>
#include <Analyzer/QueryTreeBuilder.h>
#include <Analyzer/QueryTreePassManager.h>
#include <Analyzer/AggregationUtils.h>
#include <Analyzer/WindowFunctionsUtils.h>

#include <Planner/Utils.h>
#include <Planner/PlannerContext.h>
#include <Planner/PlannerActionsVisitor.h>
#include <Planner/PlannerJoins.h>
#include <Planner/PlannerAggregation.h>
#include <Planner/PlannerSorting.h>
#include <Planner/PlannerWindowFunctions.h>
#include <Planner/ActionsChain.h>
#include <Planner/CollectSets.h>
#include <Planner/CollectTableExpressionData.h>
#include <Planner/PlannerJoinTree.h>
#include <Planner/PlannerExpressionAnalysis.h>
#include <Planner/CollectColumnIdentifiers.h>
#include <Planner/PlannerQueryProcessingInfo.h>

namespace ProfileEvents
{
    extern const Event SelectQueriesWithSubqueries;
    extern const Event QueriesWithSubqueries;
}

namespace DB
{

namespace ErrorCodes
{
    extern const int UNSUPPORTED_METHOD;
    extern const int LOGICAL_ERROR;
    extern const int BAD_ARGUMENTS;
    extern const int TOO_DEEP_SUBQUERIES;
    extern const int NOT_IMPLEMENTED;
<<<<<<< HEAD
    extern const int INVALID_LIMIT_EXPRESSION;
=======
    extern const int SUPPORT_IS_DISABLED;
>>>>>>> ce38d64c
}

/** ClickHouse query planner.
  *
  * TODO: Support projections.
  * TODO: Support trivial count using partition predicates.
  * TODO: Support trivial count for table functions.
  * TODO: Support indexes for IN function.
  */

namespace
{

/** Check that table and table function table expressions from planner context support transactions.
  *
  * There is precondition that table expression data for table expression nodes is collected in planner context.
  */
void checkStoragesSupportTransactions(const PlannerContextPtr & planner_context)
{
    const auto & query_context = planner_context->getQueryContext();
    if (query_context->getSettingsRef().throw_on_unsupported_query_inside_transaction)
        return;

    if (!query_context->getCurrentTransaction())
        return;

    for (const auto & [table_expression, _] : planner_context->getTableExpressionNodeToData())
    {
        StoragePtr storage;
        if (auto * table_node = table_expression->as<TableNode>())
            storage = table_node->getStorage();
        else if (auto * table_function_node = table_expression->as<TableFunctionNode>())
            storage = table_function_node->getStorage();

        if (storage->supportsTransactions())
            continue;

        throw Exception(ErrorCodes::NOT_IMPLEMENTED,
            "Storage {} (table {}) does not support transactions",
            storage->getName(),
            storage->getStorageID().getNameForLogs());
    }
}

/// Extend lifetime of query context, storages, and table locks
void extendQueryContextAndStoragesLifetime(QueryPlan & query_plan, const PlannerContextPtr & planner_context)
{
    query_plan.addInterpreterContext(planner_context->getQueryContext());

    for (const auto & [table_expression, _] : planner_context->getTableExpressionNodeToData())
    {
        if (auto * table_node = table_expression->as<TableNode>())
        {
            query_plan.addStorageHolder(table_node->getStorage());
            query_plan.addTableLock(table_node->getStorageLock());
        }
        else if (auto * table_function_node = table_expression->as<TableFunctionNode>())
        {
            query_plan.addStorageHolder(table_function_node->getStorage());
        }
    }
}

class QueryAnalysisResult
{
public:
    QueryAnalysisResult(const QueryTreeNodePtr & query_tree,
        const PlannerQueryProcessingInfo & query_processing_info,
        const PlannerContextPtr & planner_context)
    {
        const auto & query_node = query_tree->as<QueryNode &>();
        const auto & query_context = planner_context->getQueryContext();
        const auto & settings = query_context->getSettingsRef();

        aggregate_overflow_row = query_node.isGroupByWithTotals() && settings.max_rows_to_group_by
            && settings.group_by_overflow_mode == OverflowMode::ANY && settings.totals_mode != TotalsMode::AFTER_HAVING_EXCLUSIVE;
        aggregate_final = query_processing_info.getToStage() > QueryProcessingStage::WithMergeableState
            && !query_node.isGroupByWithTotals() && !query_node.isGroupByWithRollup() && !query_node.isGroupByWithCube();
        aggregation_with_rollup_or_cube_or_grouping_sets = query_node.isGroupByWithRollup() || query_node.isGroupByWithCube() ||
            query_node.isGroupByWithGroupingSets();
        aggregation_should_produce_results_in_order_of_bucket_number = query_processing_info.getToStage() == QueryProcessingStage::WithMergeableState &&
            settings.distributed_aggregation_memory_efficient;

        query_has_array_join_in_join_tree = queryHasArrayJoinInJoinTree(query_tree);
        query_has_with_totals_in_any_subquery_in_join_tree = queryHasWithTotalsInAnySubqueryInJoinTree(query_tree);

        sort_description = extractSortDescription(query_node.getOrderByNode(), *planner_context);

        if (query_node.hasLimit())
        {
            /// Constness of limit is validated during query analysis stage
            Int128 limit_val = query_node.getLimit()->as<ConstantNode &>().getValue().safeGet<Int128>();
            is_limit_negative = limit_val < 0;
            limit_length = UInt64(is_limit_negative ? (0 - limit_val) : limit_val);

            if (query_node.hasOffset() && limit_length)
            {
                /// Constness of offset is validated during query analysis stage
                Int128 offset_val = query_node.getOffset()->as<ConstantNode &>().getValue().safeGet<Int128>();
                /// If a query passed analysis stage successfully, the sign of its limit and offset must be the same.
                limit_offset = UInt64(is_limit_negative ? (0 - offset_val) : offset_val);
            }
        }
        else if (query_node.hasOffset())
        {
            /// Constness of offset is validated during query analysis stage
            Int128 offset_val = query_node.getOffset()->as<ConstantNode &>().getValue().safeGet<Int128>();
            is_limit_negative = offset_val < 0;
            limit_offset = UInt64(is_limit_negative ? (0 - offset_val) : offset_val);
        }

        /// Partial sort can be done if there is LIMIT, but no DISTINCT, LIMIT WITH TIES, LIMIT BY, ARRAY JOIN
        if (limit_length != 0 &&
            !is_limit_negative &&
            !query_node.isDistinct() &&
            !query_node.isLimitWithTies() &&
            !query_node.hasLimitBy() &&
            !query_has_array_join_in_join_tree &&
            limit_length <= std::numeric_limits<UInt64>::max() - limit_offset)
        {
            partial_sorting_limit = limit_length + limit_offset;
        }
    }

    bool aggregate_overflow_row = false;
    bool aggregate_final = false;
    bool aggregation_with_rollup_or_cube_or_grouping_sets = false;
    bool aggregation_should_produce_results_in_order_of_bucket_number = false;
    bool query_has_array_join_in_join_tree = false;
    bool query_has_with_totals_in_any_subquery_in_join_tree = false;
    bool is_limit_negative = false;
    SortDescription sort_description;
    UInt64 limit_length = 0;
    UInt64 limit_offset = 0;
    UInt64 partial_sorting_limit = 0;
};

void addExpressionStep(QueryPlan & query_plan,
    const ActionsDAGPtr & expression_actions,
    const std::string & step_description,
    std::vector<ActionsDAGPtr> & result_actions_to_execute)
{
    result_actions_to_execute.push_back(expression_actions);
    auto expression_step = std::make_unique<ExpressionStep>(query_plan.getCurrentDataStream(), expression_actions);
    expression_step->setStepDescription(step_description);
    query_plan.addStep(std::move(expression_step));
}

void addFilterStep(QueryPlan & query_plan,
    const FilterAnalysisResult & filter_analysis_result,
    const std::string & step_description,
    std::vector<ActionsDAGPtr> & result_actions_to_execute)
{
    result_actions_to_execute.push_back(filter_analysis_result.filter_actions);
    auto where_step = std::make_unique<FilterStep>(query_plan.getCurrentDataStream(),
        filter_analysis_result.filter_actions,
        filter_analysis_result.filter_column_name,
        filter_analysis_result.remove_filter_column);
    where_step->setStepDescription(step_description);
    query_plan.addStep(std::move(where_step));
}

Aggregator::Params getAggregatorParams(const PlannerContextPtr & planner_context,
    const AggregationAnalysisResult & aggregation_analysis_result,
    const QueryAnalysisResult & query_analysis_result,
    const SelectQueryInfo & select_query_info,
    bool aggregate_descriptions_remove_arguments = false)
{
    const auto & query_context = planner_context->getQueryContext();
    const Settings & settings = query_context->getSettingsRef();

    const auto stats_collecting_params = Aggregator::Params::StatsCollectingParams(
        select_query_info.query,
        settings.collect_hash_table_stats_during_aggregation,
        settings.max_entries_for_hash_table_stats,
        settings.max_size_to_preallocate_for_aggregation);

    auto aggregate_descriptions = aggregation_analysis_result.aggregate_descriptions;
    if (aggregate_descriptions_remove_arguments)
    {
        for (auto & aggregate_description : aggregate_descriptions)
            aggregate_description.argument_names.clear();
    }

    Aggregator::Params aggregator_params = Aggregator::Params(
        aggregation_analysis_result.aggregation_keys,
        aggregate_descriptions,
        query_analysis_result.aggregate_overflow_row,
        settings.max_rows_to_group_by,
        settings.group_by_overflow_mode,
        settings.group_by_two_level_threshold,
        settings.group_by_two_level_threshold_bytes,
        settings.max_bytes_before_external_group_by,
        settings.empty_result_for_aggregation_by_empty_set
            || (settings.empty_result_for_aggregation_by_constant_keys_on_empty_set && aggregation_analysis_result.aggregation_keys.empty()
                && aggregation_analysis_result.group_by_with_constant_keys),
        query_context->getTempDataOnDisk(),
        settings.max_threads,
        settings.min_free_disk_space_for_temporary_data,
        settings.compile_aggregate_expressions,
        settings.min_count_to_compile_aggregate_expression,
        settings.max_block_size,
        settings.enable_software_prefetch_in_aggregation,
        /* only_merge */ false,
        stats_collecting_params);

    return aggregator_params;
}

void addAggregationStep(QueryPlan & query_plan,
    const AggregationAnalysisResult & aggregation_analysis_result,
    const QueryAnalysisResult & query_analysis_result,
    const PlannerContextPtr & planner_context,
    const SelectQueryInfo & select_query_info)
{
    const Settings & settings = planner_context->getQueryContext()->getSettingsRef();
    auto aggregator_params = getAggregatorParams(planner_context, aggregation_analysis_result, query_analysis_result, select_query_info);

    SortDescription sort_description_for_merging;
    SortDescription group_by_sort_description;

    auto merge_threads = settings.max_threads;
    auto temporary_data_merge_threads = settings.aggregation_memory_efficient_merge_threads
        ? static_cast<size_t>(settings.aggregation_memory_efficient_merge_threads)
        : static_cast<size_t>(settings.max_threads);

    bool storage_has_evenly_distributed_read = false;
    const auto & table_expression_node_to_data = planner_context->getTableExpressionNodeToData();

    if (table_expression_node_to_data.size() == 1)
    {
        auto it = table_expression_node_to_data.begin();
        const auto & table_expression_node = it->first;
        if (const auto * table_node = table_expression_node->as<TableNode>())
            storage_has_evenly_distributed_read = table_node->getStorage()->hasEvenlyDistributedRead();
        else if (const auto * table_function_node = table_expression_node->as<TableFunctionNode>())
            storage_has_evenly_distributed_read = table_function_node->getStorageOrThrow()->hasEvenlyDistributedRead();
    }

    auto aggregating_step = std::make_unique<AggregatingStep>(
        query_plan.getCurrentDataStream(),
        aggregator_params,
        aggregation_analysis_result.grouping_sets_parameters_list,
        query_analysis_result.aggregate_final,
        settings.max_block_size,
        settings.aggregation_in_order_max_block_bytes,
        merge_threads,
        temporary_data_merge_threads,
        storage_has_evenly_distributed_read,
        settings.group_by_use_nulls,
        std::move(sort_description_for_merging),
        std::move(group_by_sort_description),
        query_analysis_result.aggregation_should_produce_results_in_order_of_bucket_number,
        settings.enable_memory_bound_merging_of_aggregation_results,
        settings.force_aggregation_in_order);
    query_plan.addStep(std::move(aggregating_step));
}

void addMergingAggregatedStep(QueryPlan & query_plan,
    const AggregationAnalysisResult & aggregation_analysis_result,
    const QueryAnalysisResult & query_analysis_result,
    const PlannerContextPtr & planner_context)
{
    const auto & query_context = planner_context->getQueryContext();
    const auto & settings = query_context->getSettingsRef();

    /** There are two modes of distributed aggregation.
      *
      * 1. In different threads read from the remote servers blocks.
      * Save all the blocks in the RAM. Merge blocks.
      * If the aggregation is two-level - parallelize to the number of buckets.
      *
      * 2. In one thread, read blocks from different servers in order.
      * RAM stores only one block from each server.
      * If the aggregation is a two-level aggregation, we consistently merge the blocks of each next level.
      *
      * The second option consumes less memory (up to 256 times less)
      * in the case of two-level aggregation, which is used for large results after GROUP BY,
      * but it can work more slowly.
      */

    auto keys = aggregation_analysis_result.aggregation_keys;
    if (!aggregation_analysis_result.grouping_sets_parameters_list.empty())
        keys.insert(keys.begin(), "__grouping_set");

    Aggregator::Params params(keys,
        aggregation_analysis_result.aggregate_descriptions,
        query_analysis_result.aggregate_overflow_row,
        settings.max_threads,
        settings.max_block_size);

    bool is_remote_storage = false;

    const auto & table_expression_node_to_data = planner_context->getTableExpressionNodeToData();
    if (table_expression_node_to_data.size() == 1)
    {
        auto it = table_expression_node_to_data.begin();
        is_remote_storage = it->second.isRemote();
    }

    SortDescription group_by_sort_description;

    auto merging_aggregated = std::make_unique<MergingAggregatedStep>(
        query_plan.getCurrentDataStream(),
        params,
        query_analysis_result.aggregate_final,
        /// Grouping sets don't work with distributed_aggregation_memory_efficient enabled (#43989)
        settings.distributed_aggregation_memory_efficient && is_remote_storage && !query_analysis_result.aggregation_with_rollup_or_cube_or_grouping_sets,
        settings.max_threads,
        settings.aggregation_memory_efficient_merge_threads,
        query_analysis_result.aggregation_should_produce_results_in_order_of_bucket_number,
        settings.max_block_size,
        settings.aggregation_in_order_max_block_bytes,
        std::move(group_by_sort_description),
        settings.enable_memory_bound_merging_of_aggregation_results);
    query_plan.addStep(std::move(merging_aggregated));
}

void addTotalsHavingStep(QueryPlan & query_plan,
    const PlannerExpressionsAnalysisResult & expression_analysis_result,
    const QueryAnalysisResult & query_analysis_result,
    const PlannerContextPtr & planner_context,
    const QueryNode & query_node,
    std::vector<ActionsDAGPtr> & result_actions_to_execute)
{
    const auto & query_context = planner_context->getQueryContext();
    const auto & settings = query_context->getSettingsRef();

    const auto & aggregation_analysis_result = expression_analysis_result.getAggregation();
    const auto & having_analysis_result = expression_analysis_result.getHaving();
    bool need_finalize = !query_node.isGroupByWithRollup() && !query_node.isGroupByWithCube();

    if (having_analysis_result.filter_actions)
        result_actions_to_execute.push_back(having_analysis_result.filter_actions);

    auto totals_having_step = std::make_unique<TotalsHavingStep>(
        query_plan.getCurrentDataStream(),
        aggregation_analysis_result.aggregate_descriptions,
        query_analysis_result.aggregate_overflow_row,
        having_analysis_result.filter_actions,
        having_analysis_result.filter_column_name,
        having_analysis_result.remove_filter_column,
        settings.totals_mode,
        settings.totals_auto_threshold,
        need_finalize);
    query_plan.addStep(std::move(totals_having_step));
}

void addCubeOrRollupStepIfNeeded(QueryPlan & query_plan,
    const AggregationAnalysisResult & aggregation_analysis_result,
    const QueryAnalysisResult & query_analysis_result,
    const PlannerContextPtr & planner_context,
    const SelectQueryInfo & select_query_info,
    const QueryNode & query_node)
{
    if (!query_node.isGroupByWithCube() && !query_node.isGroupByWithRollup())
        return;

    const auto & query_context = planner_context->getQueryContext();
    const auto & settings = query_context->getSettingsRef();

    auto aggregator_params = getAggregatorParams(planner_context,
        aggregation_analysis_result,
        query_analysis_result,
        select_query_info,
        true /*aggregate_descriptions_remove_arguments*/);

    if (query_node.isGroupByWithRollup())
    {
        auto rollup_step = std::make_unique<RollupStep>(
            query_plan.getCurrentDataStream(), std::move(aggregator_params), true /*final*/, settings.group_by_use_nulls);
        query_plan.addStep(std::move(rollup_step));
    }
    else if (query_node.isGroupByWithCube())
    {
        auto cube_step = std::make_unique<CubeStep>(
            query_plan.getCurrentDataStream(), std::move(aggregator_params), true /*final*/, settings.group_by_use_nulls);
        query_plan.addStep(std::move(cube_step));
    }
}

void addDistinctStep(QueryPlan & query_plan,
    const QueryAnalysisResult & query_analysis_result,
    const PlannerContextPtr & planner_context,
    const Names & column_names,
    const QueryNode & query_node,
    bool before_order,
    bool pre_distinct)
{
    const Settings & settings = planner_context->getQueryContext()->getSettingsRef();

    UInt64 limit_offset = query_analysis_result.limit_offset;
    UInt64 limit_length = query_analysis_result.limit_length;

    UInt64 limit_hint_for_distinct = 0;

    /** If after this stage of DISTINCT
      * 1. ORDER BY is not executed.
      * 2. There is no LIMIT BY.
      * Then you can get no more than limit_length + limit_offset of different rows.
      */
    if (!query_analysis_result.is_limit_negative && (!query_node.hasOrderBy() || !before_order) && !query_node.hasLimitBy())
    {
        if (limit_length <= std::numeric_limits<UInt64>::max() - limit_offset)
            limit_hint_for_distinct = limit_length + limit_offset;
    }

    SizeLimits limits(settings.max_rows_in_distinct, settings.max_bytes_in_distinct, settings.distinct_overflow_mode);

    auto distinct_step = std::make_unique<DistinctStep>(
        query_plan.getCurrentDataStream(),
        limits,
        limit_hint_for_distinct,
        column_names,
        pre_distinct,
        settings.optimize_distinct_in_order);

    distinct_step->setStepDescription(pre_distinct ? "Preliminary DISTINCT" : "DISTINCT");
    query_plan.addStep(std::move(distinct_step));
}

void addSortingStep(QueryPlan & query_plan,
    const QueryAnalysisResult & query_analysis_result,
    const PlannerContextPtr & planner_context)
{
    const auto & sort_description = query_analysis_result.sort_description;
    const auto & query_context = planner_context->getQueryContext();
    const Settings & settings = query_context->getSettingsRef();
    SortingStep::Settings sort_settings(*query_context);

    auto sorting_step = std::make_unique<SortingStep>(
        query_plan.getCurrentDataStream(),
        sort_description,
        query_analysis_result.partial_sorting_limit,
        sort_settings,
        settings.optimize_sorting_by_input_stream_properties);
    sorting_step->setStepDescription("Sorting for ORDER BY");
    query_plan.addStep(std::move(sorting_step));
}

void addMergeSortingStep(QueryPlan & query_plan,
    const QueryAnalysisResult & query_analysis_result,
    const PlannerContextPtr & planner_context,
    const std::string & description)
{
    const auto & query_context = planner_context->getQueryContext();
    const auto & settings = query_context->getSettingsRef();

    const auto & sort_description = query_analysis_result.sort_description;
    const auto max_block_size = settings.max_block_size;

    auto merging_sorted = std::make_unique<SortingStep>(query_plan.getCurrentDataStream(),
        sort_description,
        max_block_size,
        query_analysis_result.partial_sorting_limit,
        settings.exact_rows_before_limit);
    merging_sorted->setStepDescription("Merge sorted streams " + description);
    query_plan.addStep(std::move(merging_sorted));
}

void addWithFillStepIfNeeded(QueryPlan & query_plan,
    const QueryAnalysisResult & query_analysis_result,
    const PlannerContextPtr & planner_context,
    const QueryNode & query_node)
{
    const auto & sort_description = query_analysis_result.sort_description;

    NameSet column_names_with_fill;
    SortDescription fill_description;

    for (const auto & description : sort_description)
    {
        if (description.with_fill)
        {
            fill_description.push_back(description);
            column_names_with_fill.insert(description.column_name);
        }
    }

    if (fill_description.empty())
        return;

    InterpolateDescriptionPtr interpolate_description;

    if (query_node.hasInterpolate())
    {
        auto interpolate_actions_dag = std::make_shared<ActionsDAG>();
        auto query_plan_columns = query_plan.getCurrentDataStream().header.getColumnsWithTypeAndName();
        for (auto & query_plan_column : query_plan_columns)
        {
            /// INTERPOLATE actions dag input columns must be non constant
            query_plan_column.column = nullptr;
            interpolate_actions_dag->addInput(query_plan_column);
        }

        auto & interpolate_list_node = query_node.getInterpolate()->as<ListNode &>();
        auto & interpolate_list_nodes = interpolate_list_node.getNodes();

        if (interpolate_list_nodes.empty())
        {
            for (const auto * input_node : interpolate_actions_dag->getInputs())
            {
                if (column_names_with_fill.contains(input_node->result_name))
                    continue;

                interpolate_actions_dag->getOutputs().push_back(input_node);
            }
        }
        else
        {
            for (auto & interpolate_node : interpolate_list_nodes)
            {
                auto & interpolate_node_typed = interpolate_node->as<InterpolateNode &>();

                PlannerActionsVisitor planner_actions_visitor(planner_context);
                auto expression_to_interpolate_expression_nodes = planner_actions_visitor.visit(interpolate_actions_dag,
                    interpolate_node_typed.getExpression());
                if (expression_to_interpolate_expression_nodes.size() != 1)
                    throw Exception(ErrorCodes::BAD_ARGUMENTS, "Expression to interpolate expected to have single action node");

                auto interpolate_expression_nodes = planner_actions_visitor.visit(interpolate_actions_dag,
                    interpolate_node_typed.getInterpolateExpression());
                if (interpolate_expression_nodes.size() != 1)
                    throw Exception(ErrorCodes::BAD_ARGUMENTS, "Interpolate expression expected to have single action node");

                const auto * expression_to_interpolate = expression_to_interpolate_expression_nodes[0];
                const auto & expression_to_interpolate_name = expression_to_interpolate->result_name;

                const auto * interpolate_expression = interpolate_expression_nodes[0];
                if (!interpolate_expression->result_type->equals(*expression_to_interpolate->result_type))
                {
                    interpolate_expression = &interpolate_actions_dag->addCast(*interpolate_expression,
                        expression_to_interpolate->result_type,
                        interpolate_expression->result_name);
                }

                const auto * alias_node = &interpolate_actions_dag->addAlias(*interpolate_expression, expression_to_interpolate_name);
                interpolate_actions_dag->getOutputs().push_back(alias_node);
            }

            interpolate_actions_dag->removeUnusedActions();
        }

        Aliases empty_aliases;
        interpolate_description = std::make_shared<InterpolateDescription>(std::move(interpolate_actions_dag), empty_aliases);
    }

    const auto & query_context = planner_context->getQueryContext();
    const Settings & settings = query_context->getSettingsRef();
    auto filling_step = std::make_unique<FillingStep>(
        query_plan.getCurrentDataStream(),
        sort_description,
        std::move(fill_description),
        interpolate_description,
        settings.use_with_fill_by_sorting_prefix);
    query_plan.addStep(std::move(filling_step));
}

void addLimitByStep(QueryPlan & query_plan,
    const LimitByAnalysisResult & limit_by_analysis_result,
    const QueryNode & query_node)
{
    /// Constness of LIMIT BY limit is validated during query analysis stage
    UInt64 limit_by_limit = query_node.getLimitByLimit()->as<ConstantNode &>().getValue().safeGet<UInt64>();
    UInt64 limit_by_offset = 0;

    if (query_node.hasLimitByOffset())
    {
        /// Constness of LIMIT BY offset is validated during query analysis stage
        limit_by_offset = query_node.getLimitByOffset()->as<ConstantNode &>().getValue().safeGet<UInt64>();
    }

    auto limit_by_step = std::make_unique<LimitByStep>(query_plan.getCurrentDataStream(),
        limit_by_limit,
        limit_by_offset,
        limit_by_analysis_result.limit_by_column_names);
    query_plan.addStep(std::move(limit_by_step));
}

void addPreliminaryLimitStep(QueryPlan & query_plan,
    const QueryAnalysisResult & query_analysis_result,
    const PlannerContextPtr & planner_context,
    bool do_not_skip_offset)
{
    UInt64 limit_offset = query_analysis_result.limit_offset;
    UInt64 limit_length = query_analysis_result.limit_length;

    if (do_not_skip_offset)
    {
        if (limit_length > std::numeric_limits<UInt64>::max() - limit_offset)
            return;

        limit_length += limit_offset;
        limit_offset = 0;
    }

    const auto & query_context = planner_context->getQueryContext();
    const Settings & settings = query_context->getSettingsRef();

    auto limit = std::make_unique<LimitStep>(query_plan.getCurrentDataStream(), limit_length, limit_offset,
                                             settings.exact_rows_before_limit, false, query_analysis_result.is_limit_negative);
    limit->setStepDescription(do_not_skip_offset ? "preliminary LIMIT (with OFFSET)" : "preliminary LIMIT (without OFFSET)");
    query_plan.addStep(std::move(limit));
}

bool addPreliminaryLimitOptimizationStepIfNeeded(QueryPlan & query_plan,
    const QueryAnalysisResult & query_analysis_result,
    const PlannerContextPtr planner_context,
    const PlannerQueryProcessingInfo & query_processing_info,
    const QueryTreeNodePtr & query_tree)
{
    const auto & query_node = query_tree->as<QueryNode &>();
    const auto & query_context = planner_context->getQueryContext();
    const auto & settings = query_context->getSettingsRef();
    const auto & sort_description = query_analysis_result.sort_description;

    bool has_withfill = false;

    for (const auto & desc : sort_description)
    {
        if (desc.with_fill)
        {
            has_withfill = true;
            break;
        }
    }

    bool apply_limit = query_processing_info.getToStage() != QueryProcessingStage::WithMergeableStateAfterAggregation;
    bool apply_prelimit = apply_limit &&
        query_node.hasLimit() &&
        !query_node.isLimitWithTies() &&
        !query_node.isGroupByWithTotals() &&
        !query_analysis_result.query_has_with_totals_in_any_subquery_in_join_tree &&
        !query_analysis_result.query_has_array_join_in_join_tree &&
        !query_node.isDistinct() &&
        !query_node.hasLimitBy() &&
        !settings.extremes &&
        !has_withfill;
    bool apply_offset = query_processing_info.getToStage() != QueryProcessingStage::WithMergeableStateAfterAggregationAndLimit;
    if (apply_prelimit)
    {
        addPreliminaryLimitStep(query_plan, query_analysis_result, planner_context, /* do_not_skip_offset= */!apply_offset);
        return true;
    }

    return false;
}

/** For distributed query processing, add preliminary sort or distinct or limit
  * for first stage of query processing on shard, if there is no GROUP BY, HAVING,
  * WINDOW functions.
  */
void addPreliminarySortOrDistinctOrLimitStepsIfNeeded(QueryPlan & query_plan,
    const PlannerExpressionsAnalysisResult & expressions_analysis_result,
    const QueryAnalysisResult & query_analysis_result,
    const PlannerContextPtr & planner_context,
    const PlannerQueryProcessingInfo & query_processing_info,
    const QueryTreeNodePtr & query_tree,
    std::vector<ActionsDAGPtr> & result_actions_to_execute)
{
    const auto & query_node = query_tree->as<QueryNode &>();

    if (query_processing_info.isSecondStage() ||
        expressions_analysis_result.hasAggregation() ||
        expressions_analysis_result.hasHaving() ||
        expressions_analysis_result.hasWindow())
        return;

    if (expressions_analysis_result.hasSort())
        addSortingStep(query_plan, query_analysis_result, planner_context);

    /** For DISTINCT step, pre_distinct = false, because if we have limit and distinct,
      * we need to merge streams to one and calculate overall distinct.
      * Otherwise we can take several equal values from different streams
      * according to limit and skip some distinct values.
      */
    if (query_node.hasLimit() && query_node.isDistinct())
    {
        addDistinctStep(query_plan,
            query_analysis_result,
            planner_context,
            expressions_analysis_result.getProjection().projection_column_names,
            query_node,
            false /*before_order*/,
            false /*pre_distinct*/);
    }

    if (expressions_analysis_result.hasLimitBy())
    {
        const auto & limit_by_analysis_result = expressions_analysis_result.getLimitBy();
        addExpressionStep(query_plan, limit_by_analysis_result.before_limit_by_actions, "Before LIMIT BY", result_actions_to_execute);
        addLimitByStep(query_plan, limit_by_analysis_result, query_node);
    }

    if (query_node.hasLimit())
        addPreliminaryLimitStep(query_plan, query_analysis_result, planner_context, true /*do_not_skip_offset*/);
}

void addWindowSteps(QueryPlan & query_plan,
    const PlannerContextPtr & planner_context,
    const WindowAnalysisResult & window_analysis_result)
{
    const auto & query_context = planner_context->getQueryContext();
    const auto & settings = query_context->getSettingsRef();

    auto window_descriptions = window_analysis_result.window_descriptions;
    sortWindowDescriptions(window_descriptions);

    size_t window_descriptions_size = window_descriptions.size();

    for (size_t i = 0; i < window_descriptions_size; ++i)
    {
        const auto & window_description = window_descriptions[i];

        /** We don't need to sort again if the input from previous window already
          * has suitable sorting. Also don't create sort steps when there are no
          * columns to sort by, because the sort nodes are confused by this. It
          * happens in case of `over ()`.
          */
        if (!window_description.full_sort_description.empty() &&
            (i == 0 || !sortDescriptionIsPrefix(window_description.full_sort_description, window_descriptions[i - 1].full_sort_description)))
        {
            SortingStep::Settings sort_settings(*query_context);

            auto sorting_step = std::make_unique<SortingStep>(
                query_plan.getCurrentDataStream(),
                window_description.full_sort_description,
                0 /*limit*/,
                sort_settings,
                settings.optimize_sorting_by_input_stream_properties);
            sorting_step->setStepDescription("Sorting for window '" + window_description.window_name + "'");
            query_plan.addStep(std::move(sorting_step));
        }

        auto window_step
            = std::make_unique<WindowStep>(query_plan.getCurrentDataStream(), window_description, window_description.window_functions);
        window_step->setStepDescription("Window step for window '" + window_description.window_name + "'");
        query_plan.addStep(std::move(window_step));
    }
}

void addLimitStep(QueryPlan & query_plan,
    const QueryAnalysisResult & query_analysis_result,
    const PlannerContextPtr & planner_context,
    const QueryNode & query_node)
{
    const auto & query_context = planner_context->getQueryContext();
    const auto & settings = query_context->getSettingsRef();
    bool always_read_till_end = settings.exact_rows_before_limit;
    bool limit_with_ties = query_node.isLimitWithTies();

    /** Special cases:
      *
      * 1. If there is WITH TOTALS and there is no ORDER BY, then read the data to the end,
      *  otherwise TOTALS is counted according to incomplete data.
      *
      * 2. If there is no WITH TOTALS and there is a subquery in FROM, and there is WITH TOTALS on one of the levels,
      *  then when using LIMIT, you should read the data to the end, rather than cancel the query earlier,
      *  because if you cancel the query, we will not get `totals` data from the remote server.
      */
    if (query_node.isGroupByWithTotals() && !query_node.hasOrderBy())
        always_read_till_end = true;

    if (!query_node.isGroupByWithTotals() && query_analysis_result.query_has_with_totals_in_any_subquery_in_join_tree)
        always_read_till_end = true;

    SortDescription limit_with_ties_sort_description;

    if (query_node.isLimitWithTies())
    {
        /// Validated during parser stage
        if (!query_node.hasOrderBy())
            throw Exception(ErrorCodes::LOGICAL_ERROR, "LIMIT WITH TIES without ORDER BY");

        if (query_analysis_result.is_limit_negative)
            throw Exception(ErrorCodes::INVALID_LIMIT_EXPRESSION, "Negative LIMIT WITH TIES");

        limit_with_ties_sort_description = query_analysis_result.sort_description;
    }

    UInt64 limit_length = query_analysis_result.limit_length;
    UInt64 limit_offset = query_analysis_result.limit_offset;

    auto limit = std::make_unique<LimitStep>(
        query_plan.getCurrentDataStream(),
        limit_length,
        limit_offset,
        always_read_till_end,
        limit_with_ties,
        query_analysis_result.is_limit_negative,
        limit_with_ties_sort_description);

    if (limit_with_ties)
        limit->setStepDescription("LIMIT WITH TIES");

    query_plan.addStep(std::move(limit));
}

void addExtremesStepIfNeeded(QueryPlan & query_plan, const PlannerContextPtr & planner_context)
{
    const auto & query_context = planner_context->getQueryContext();
    if (!query_context->getSettingsRef().extremes)
        return;

    auto extremes_step = std::make_unique<ExtremesStep>(query_plan.getCurrentDataStream());
    query_plan.addStep(std::move(extremes_step));
}

void addOffsetStep(QueryPlan & query_plan, const QueryAnalysisResult & query_analysis_result)
{
    UInt64 limit_offset = query_analysis_result.limit_offset;
    auto offsets_step = std::make_unique<OffsetStep>(query_plan.getCurrentDataStream(), limit_offset, query_analysis_result.is_limit_negative);
    query_plan.addStep(std::move(offsets_step));
}

void addBuildSubqueriesForSetsStepIfNeeded(QueryPlan & query_plan,
    const SelectQueryOptions & select_query_options,
    const PlannerContextPtr & planner_context,
    const std::vector<ActionsDAGPtr> & result_actions_to_execute)
{
    PreparedSets::SubqueriesForSets subqueries_for_sets;

    for (const auto & actions_to_execute : result_actions_to_execute)
    {
        for (const auto & node : actions_to_execute->getNodes())
        {
            const auto & set_key = node.result_name;
            auto * planner_set = planner_context->getSetOrNull(set_key);
            if (!planner_set)
                continue;

            auto subquery_to_execute = planner_set->getSubqueryNode();

            if (planner_set->getSet().isCreated() || !subquery_to_execute)
                continue;

            if (auto * table_node = subquery_to_execute->as<TableNode>())
            {
                auto storage_snapshot = table_node->getStorageSnapshot();
                auto columns_to_select = storage_snapshot->getColumns(GetColumnsOptions(GetColumnsOptions::Ordinary));

                size_t columns_to_select_size = columns_to_select.size();

                auto column_nodes_to_select = std::make_shared<ListNode>();
                column_nodes_to_select->getNodes().reserve(columns_to_select_size);

                NamesAndTypes projection_columns;
                projection_columns.reserve(columns_to_select_size);

                for (auto & column : columns_to_select)
                {
                    column_nodes_to_select->getNodes().emplace_back(std::make_shared<ColumnNode>(column, subquery_to_execute));
                    projection_columns.emplace_back(column.name, column.type);
                }

                auto subquery_for_table = std::make_shared<QueryNode>(Context::createCopy(planner_context->getQueryContext()));
                subquery_for_table->setIsSubquery(true);
                subquery_for_table->getProjectionNode() = std::move(column_nodes_to_select);
                subquery_for_table->getJoinTree() = std::move(subquery_to_execute);
                subquery_for_table->resolveProjectionColumns(std::move(projection_columns));

                subquery_to_execute = std::move(subquery_for_table);
            }

            auto subquery_options = select_query_options.subquery();
            Planner subquery_planner(
                subquery_to_execute,
                subquery_options,
                planner_context->getGlobalPlannerContext());
            subquery_planner.buildQueryPlanIfNeeded();

            const auto & settings = planner_context->getQueryContext()->getSettingsRef();
            SizeLimits size_limits_for_set = {settings.max_rows_in_set, settings.max_bytes_in_set, settings.set_overflow_mode};
            bool tranform_null_in = settings.transform_null_in;
            auto set = std::make_shared<Set>(size_limits_for_set, false /*fill_set_elements*/, tranform_null_in);

            SubqueryForSet subquery_for_set;
            subquery_for_set.key = set_key;
            subquery_for_set.set_in_progress = set;
            subquery_for_set.set = planner_set->getSet();
            subquery_for_set.promise_to_fill_set = planner_set->extractPromiseToBuildSet();
            subquery_for_set.source = std::make_unique<QueryPlan>(std::move(subquery_planner).extractQueryPlan());

            subqueries_for_sets.emplace(set_key, std::move(subquery_for_set));
        }
    }

    addCreatingSetsStep(query_plan, std::move(subqueries_for_sets), planner_context->getQueryContext());
}

/// Support for `additional_result_filter` setting
void addAdditionalFilterStepIfNeeded(QueryPlan & query_plan,
    const QueryNode & query_node,
    const SelectQueryOptions & select_query_options,
    PlannerContextPtr & planner_context
)
{
    if (select_query_options.subquery_depth != 0)
        return;

    const auto & query_context = planner_context->getQueryContext();
    const auto & settings = query_context->getSettingsRef();

    auto additional_result_filter_ast = parseAdditionalResultFilter(settings);
    if (!additional_result_filter_ast)
        return;

    ColumnsDescription fake_column_descriptions;
    NameSet fake_name_set;
    for (const auto & column : query_node.getProjectionColumns())
    {
        fake_column_descriptions.add(ColumnDescription(column.name, column.type));
        fake_name_set.emplace(column.name);
    }

    auto storage = std::make_shared<StorageDummy>(StorageID{"dummy", "dummy"}, fake_column_descriptions);
    auto fake_table_expression = std::make_shared<TableNode>(std::move(storage), query_context);

    auto filter_info = buildFilterInfo(additional_result_filter_ast, fake_table_expression, planner_context, std::move(fake_name_set));
    if (!filter_info.actions || !query_plan.isInitialized())
        return;

    auto filter_step = std::make_unique<FilterStep>(query_plan.getCurrentDataStream(),
        filter_info.actions,
        filter_info.column_name,
        filter_info.do_remove_column);
    filter_step->setStepDescription("additional result filter");
    query_plan.addStep(std::move(filter_step));
}

}

PlannerContextPtr buildPlannerContext(const QueryTreeNodePtr & query_tree_node,
    const SelectQueryOptions & select_query_options,
    GlobalPlannerContextPtr global_planner_context)
{
    auto * query_node = query_tree_node->as<QueryNode>();
    auto * union_node = query_tree_node->as<UnionNode>();

    if (!query_node && !union_node)
        throw Exception(ErrorCodes::UNSUPPORTED_METHOD,
            "Expected QUERY or UNION node. Actual {}",
            query_tree_node->formatASTForErrorMessage());

    auto & mutable_context = query_node ? query_node->getMutableContext() : union_node->getMutableContext();
    size_t max_subquery_depth = mutable_context->getSettingsRef().max_subquery_depth;
    if (max_subquery_depth && select_query_options.subquery_depth > max_subquery_depth)
        throw Exception(ErrorCodes::TOO_DEEP_SUBQUERIES,
            "Too deep subqueries. Maximum: {}",
            max_subquery_depth);

    const auto & client_info = mutable_context->getClientInfo();
    auto min_major = static_cast<UInt64>(DBMS_MIN_MAJOR_VERSION_WITH_CURRENT_AGGREGATION_VARIANT_SELECTION_METHOD);
    auto min_minor = static_cast<UInt64>(DBMS_MIN_MINOR_VERSION_WITH_CURRENT_AGGREGATION_VARIANT_SELECTION_METHOD);

    bool need_to_disable_two_level_aggregation = client_info.query_kind == ClientInfo::QueryKind::SECONDARY_QUERY &&
        client_info.connection_client_version_major < min_major &&
        client_info.connection_client_version_minor < min_minor;

    if (need_to_disable_two_level_aggregation)
    {
        /// Disable two-level aggregation due to version incompatibility
        mutable_context->setSetting("group_by_two_level_threshold", Field(0));
        mutable_context->setSetting("group_by_two_level_threshold_bytes", Field(0));
    }

    if (select_query_options.is_subquery)
        updateContextForSubqueryExecution(mutable_context);

    return std::make_shared<PlannerContext>(mutable_context, std::move(global_planner_context));
}

Planner::Planner(const QueryTreeNodePtr & query_tree_,
    const SelectQueryOptions & select_query_options_)
    : query_tree(query_tree_)
    , select_query_options(select_query_options_)
    , planner_context(buildPlannerContext(query_tree, select_query_options, std::make_shared<GlobalPlannerContext>()))
{
}

Planner::Planner(const QueryTreeNodePtr & query_tree_,
    const SelectQueryOptions & select_query_options_,
    GlobalPlannerContextPtr global_planner_context_)
    : query_tree(query_tree_)
    , select_query_options(select_query_options_)
    , planner_context(buildPlannerContext(query_tree_, select_query_options, std::move(global_planner_context_)))
{
}

Planner::Planner(const QueryTreeNodePtr & query_tree_,
    const SelectQueryOptions & select_query_options_,
    PlannerContextPtr planner_context_)
    : query_tree(query_tree_)
    , select_query_options(select_query_options_)
    , planner_context(std::move(planner_context_))
{
}

void Planner::buildQueryPlanIfNeeded()
{
    if (query_plan.isInitialized())
        return;

    LOG_TRACE(&Poco::Logger::get("Planner"), "Query {} to stage {}{}",
        query_tree->formatConvertedASTForErrorMessage(),
        QueryProcessingStage::toString(select_query_options.to_stage),
        select_query_options.only_analyze ? " only analyze" : "");

    if (query_tree->getNodeType() == QueryTreeNodeType::UNION)
        buildPlanForUnionNode();
    else
        buildPlanForQueryNode();

    extendQueryContextAndStoragesLifetime(query_plan, planner_context);
}

void Planner::buildPlanForUnionNode()
{
    const auto & union_node = query_tree->as<UnionNode &>();
    auto union_mode = union_node.getUnionMode();
    if (union_mode == SelectUnionMode::UNION_DEFAULT || union_mode == SelectUnionMode::EXCEPT_DEFAULT
        || union_mode == SelectUnionMode::INTERSECT_DEFAULT)
        throw Exception(ErrorCodes::BAD_ARGUMENTS, "UNION mode must be initialized");

    const auto & union_queries_nodes = union_node.getQueries().getNodes();
    size_t queries_size = union_queries_nodes.size();

    std::vector<std::unique_ptr<QueryPlan>> query_plans;
    query_plans.reserve(queries_size);

    Blocks query_plans_headers;
    query_plans_headers.reserve(queries_size);

    for (const auto & query_node : union_queries_nodes)
    {
        Planner query_planner(query_node, select_query_options);
        query_planner.buildQueryPlanIfNeeded();
        auto query_node_plan = std::make_unique<QueryPlan>(std::move(query_planner).extractQueryPlan());
        query_plans_headers.push_back(query_node_plan->getCurrentDataStream().header);
        query_plans.push_back(std::move(query_node_plan));
    }

    Block union_common_header = buildCommonHeaderForUnion(query_plans_headers, union_mode);
    DataStreams query_plans_streams;
    query_plans_streams.reserve(query_plans.size());

    for (auto & query_node_plan : query_plans)
    {
        if (blocksHaveEqualStructure(query_node_plan->getCurrentDataStream().header, union_common_header))
        {
            query_plans_streams.push_back(query_node_plan->getCurrentDataStream());
            continue;
        }

        auto actions_dag = ActionsDAG::makeConvertingActions(
            query_node_plan->getCurrentDataStream().header.getColumnsWithTypeAndName(),
            union_common_header.getColumnsWithTypeAndName(),
            ActionsDAG::MatchColumnsMode::Position);
        auto converting_step = std::make_unique<ExpressionStep>(query_node_plan->getCurrentDataStream(), std::move(actions_dag));
        converting_step->setStepDescription("Conversion before UNION");
        query_node_plan->addStep(std::move(converting_step));

        query_plans_streams.push_back(query_node_plan->getCurrentDataStream());
    }

    const auto & query_context = planner_context->getQueryContext();
    const auto & settings = query_context->getSettingsRef();
    auto max_threads = settings.max_threads;

    bool is_distinct = union_mode == SelectUnionMode::UNION_DISTINCT || union_mode == SelectUnionMode::INTERSECT_DISTINCT
        || union_mode == SelectUnionMode::EXCEPT_DISTINCT;

    if (union_mode == SelectUnionMode::UNION_ALL || union_mode == SelectUnionMode::UNION_DISTINCT)
    {
        auto union_step = std::make_unique<UnionStep>(std::move(query_plans_streams), max_threads);
        query_plan.unitePlans(std::move(union_step), std::move(query_plans));
    }
    else if (union_mode == SelectUnionMode::INTERSECT_ALL || union_mode == SelectUnionMode::INTERSECT_DISTINCT
        || union_mode == SelectUnionMode::EXCEPT_ALL || union_mode == SelectUnionMode::EXCEPT_DISTINCT)
    {
        IntersectOrExceptStep::Operator intersect_or_except_operator = IntersectOrExceptStep::Operator::UNKNOWN;

        if (union_mode == SelectUnionMode::INTERSECT_ALL)
            intersect_or_except_operator = IntersectOrExceptStep::Operator::INTERSECT_ALL;
        else if (union_mode == SelectUnionMode::INTERSECT_DISTINCT)
            intersect_or_except_operator = IntersectOrExceptStep::Operator::INTERSECT_DISTINCT;
        else if (union_mode == SelectUnionMode::EXCEPT_ALL)
            intersect_or_except_operator = IntersectOrExceptStep::Operator::EXCEPT_ALL;
        else if (union_mode == SelectUnionMode::EXCEPT_DISTINCT)
            intersect_or_except_operator = IntersectOrExceptStep::Operator::EXCEPT_DISTINCT;

        auto union_step
            = std::make_unique<IntersectOrExceptStep>(std::move(query_plans_streams), intersect_or_except_operator, max_threads);
        query_plan.unitePlans(std::move(union_step), std::move(query_plans));
    }

    if (is_distinct)
    {
        /// Add distinct transform
        SizeLimits limits(settings.max_rows_in_distinct, settings.max_bytes_in_distinct, settings.distinct_overflow_mode);

        auto distinct_step = std::make_unique<DistinctStep>(
            query_plan.getCurrentDataStream(),
            limits,
            0 /*limit hint*/,
            query_plan.getCurrentDataStream().header.getNames(),
            false /*pre distinct*/,
            settings.optimize_distinct_in_order);
        query_plan.addStep(std::move(distinct_step));
    }
}

void Planner::buildPlanForQueryNode()
{
    ProfileEvents::increment(ProfileEvents::SelectQueriesWithSubqueries);
    ProfileEvents::increment(ProfileEvents::QueriesWithSubqueries);

    auto & query_node = query_tree->as<QueryNode &>();
    const auto & query_context = planner_context->getQueryContext();

    if (query_node.hasWhere())
    {
        auto condition_constant = tryExtractConstantFromConditionNode(query_node.getWhere());
        if (condition_constant.has_value() && *condition_constant)
            query_node.getWhere() = {};
    }

    SelectQueryInfo select_query_info = buildSelectQueryInfo();

    StorageLimitsList current_storage_limits = storage_limits;
    select_query_info.local_storage_limits = buildStorageLimits(*query_context, select_query_options);
    current_storage_limits.push_back(select_query_info.local_storage_limits);
    select_query_info.storage_limits = std::make_shared<StorageLimitsList>(current_storage_limits);
    select_query_info.has_order_by = query_node.hasOrderBy();
    select_query_info.has_window = hasWindowFunctionNodes(query_tree);
    select_query_info.has_aggregates = hasAggregateFunctionNodes(query_tree);
    select_query_info.need_aggregate = query_node.hasGroupBy() || select_query_info.has_aggregates;

    if (!select_query_info.need_aggregate && query_node.hasHaving())
    {
        if (query_node.hasWhere())
            query_node.getWhere() = mergeConditionNodes({query_node.getWhere(), query_node.getHaving()}, query_context);
        else
            query_node.getWhere() = query_node.getHaving();

        query_node.getHaving() = {};
    }

    checkStoragesSupportTransactions(planner_context);
    collectSets(query_tree, *planner_context);
    collectTableExpressionData(query_tree, planner_context);

    const auto & settings = query_context->getSettingsRef();

    /// Check support for JOIN for parallel replicas with custom key
    if (planner_context->getTableExpressionNodeToData().size() > 1)
    {
        if (settings.allow_experimental_parallel_reading_from_replicas == 1 || !settings.parallel_replicas_custom_key.value.empty())
        {
            LOG_WARNING(
                &Poco::Logger::get("Planner"),
                "JOINs are not supported with parallel replicas. Query will be executed without using them.");

            auto & mutable_context = planner_context->getMutableQueryContext();
            mutable_context->setSetting("allow_experimental_parallel_reading_from_replicas", Field(0));
            mutable_context->setSetting("parallel_replicas_custom_key", String{""});
        }
        else if (settings.allow_experimental_parallel_reading_from_replicas == 2)
        {
            throw Exception(ErrorCodes::SUPPORT_IS_DISABLED, "JOINs are not supported with parallel replicas");
        }
    }

    /// TODO: Also disable parallel replicas in case of FINAL

    auto top_level_identifiers = collectTopLevelColumnIdentifiers(query_tree, planner_context);
    auto join_tree_query_plan = buildJoinTreeQueryPlan(query_tree,
        select_query_info,
        select_query_options,
        top_level_identifiers,
        planner_context);
    auto from_stage = join_tree_query_plan.from_stage;
    query_plan = std::move(join_tree_query_plan.query_plan);

    LOG_TRACE(&Poco::Logger::get("Planner"), "Query {} from stage {} to stage {}{}",
        query_tree->formatConvertedASTForErrorMessage(),
        QueryProcessingStage::toString(from_stage),
        QueryProcessingStage::toString(select_query_options.to_stage),
        select_query_options.only_analyze ? " only analyze" : "");

    if (select_query_options.to_stage == QueryProcessingStage::FetchColumns)
        return;

    PlannerQueryProcessingInfo query_processing_info(from_stage, select_query_options.to_stage);
    QueryAnalysisResult query_analysis_result(query_tree, query_processing_info, planner_context);
    auto expression_analysis_result = buildExpressionAnalysisResult(query_tree,
        query_plan.getCurrentDataStream().header.getColumnsWithTypeAndName(),
        planner_context,
        query_processing_info);

    std::vector<ActionsDAGPtr> result_actions_to_execute;

    for (auto & [_, table_expression_data] : planner_context->getTableExpressionNodeToData())
    {
        if (table_expression_data.getPrewhereFilterActions())
            result_actions_to_execute.push_back(table_expression_data.getPrewhereFilterActions());
    }

    if (query_processing_info.isIntermediateStage())
    {
        addPreliminarySortOrDistinctOrLimitStepsIfNeeded(query_plan,
            expression_analysis_result,
            query_analysis_result,
            planner_context,
            query_processing_info,
            query_tree,
            result_actions_to_execute);

        if (expression_analysis_result.hasAggregation())
        {
            const auto & aggregation_analysis_result = expression_analysis_result.getAggregation();
            addMergingAggregatedStep(query_plan, aggregation_analysis_result, query_analysis_result, planner_context);
        }
    }

    if (query_processing_info.isFirstStage())
    {
        if (expression_analysis_result.hasWhere())
            addFilterStep(query_plan, expression_analysis_result.getWhere(), "WHERE", result_actions_to_execute);

        if (expression_analysis_result.hasAggregation())
        {
            const auto & aggregation_analysis_result = expression_analysis_result.getAggregation();
            if (aggregation_analysis_result.before_aggregation_actions)
                addExpressionStep(query_plan, aggregation_analysis_result.before_aggregation_actions, "Before GROUP BY", result_actions_to_execute);

            addAggregationStep(query_plan, aggregation_analysis_result, query_analysis_result, planner_context, select_query_info);
        }

        /** If we have aggregation, we can't execute any later-stage
          * expressions on shards, neither "Before WINDOW" nor "Before ORDER BY"
          */
        if (!expression_analysis_result.hasAggregation())
        {
            if (expression_analysis_result.hasWindow())
            {
                /** Window functions must be executed on initiator (second_stage).
                  * ORDER BY and DISTINCT might depend on them, so if we have
                  * window functions, we can't execute ORDER BY and DISTINCT
                  * now, on shard (first_stage).
                  */
                const auto & window_analysis_result = expression_analysis_result.getWindow();
                if (window_analysis_result.before_window_actions)
                    addExpressionStep(query_plan, window_analysis_result.before_window_actions, "Before WINDOW", result_actions_to_execute);
            }
            else
            {
                /** There are no window functions, so we can execute the
                  * Projection expressions, preliminary DISTINCT and before ORDER BY expressions
                  * now, on shards (first_stage).
                  */
                const auto & projection_analysis_result = expression_analysis_result.getProjection();
                addExpressionStep(query_plan, projection_analysis_result.projection_actions, "Projection", result_actions_to_execute);

                if (query_node.isDistinct())
                {
                    addDistinctStep(query_plan,
                        query_analysis_result,
                        planner_context,
                        expression_analysis_result.getProjection().projection_column_names,
                        query_node,
                        true /*before_order*/,
                        true /*pre_distinct*/);
                }

                if (expression_analysis_result.hasSort())
                {
                    const auto & sort_analysis_result = expression_analysis_result.getSort();
                    addExpressionStep(query_plan, sort_analysis_result.before_order_by_actions, "Before ORDER BY", result_actions_to_execute);
                }
            }
        }

        addPreliminarySortOrDistinctOrLimitStepsIfNeeded(query_plan,
            expression_analysis_result,
            query_analysis_result,
            planner_context,
            query_processing_info,
            query_tree,
            result_actions_to_execute);
    }

    if (query_processing_info.isSecondStage() || query_processing_info.isFromAggregationState())
    {
        if (query_processing_info.isFromAggregationState())
        {
            /// Aggregation was performed on remote shards
        }
        else if (expression_analysis_result.hasAggregation())
        {
            const auto & aggregation_analysis_result = expression_analysis_result.getAggregation();

            if (!query_processing_info.isFirstStage())
            {
                addMergingAggregatedStep(query_plan, aggregation_analysis_result, query_analysis_result, planner_context);
            }

            bool having_executed = false;

            if (query_node.isGroupByWithTotals())
            {
                addTotalsHavingStep(query_plan, expression_analysis_result, query_analysis_result, planner_context, query_node, result_actions_to_execute);
                having_executed = true;
            }

            addCubeOrRollupStepIfNeeded(query_plan, aggregation_analysis_result, query_analysis_result, planner_context, select_query_info, query_node);

            if (!having_executed && expression_analysis_result.hasHaving())
                addFilterStep(query_plan, expression_analysis_result.getHaving(), "HAVING", result_actions_to_execute);
        }

        if (query_processing_info.isFromAggregationState())
        {
            if (expression_analysis_result.hasWindow())
                throw Exception(ErrorCodes::NOT_IMPLEMENTED,
                    "Window functions does not support processing from WithMergeableStateAfterAggregation");
        }
        else if (expression_analysis_result.hasWindow() || expression_analysis_result.hasAggregation())
        {
            if (expression_analysis_result.hasWindow())
            {
                const auto & window_analysis_result = expression_analysis_result.getWindow();
                if (expression_analysis_result.hasAggregation())
                    addExpressionStep(query_plan, window_analysis_result.before_window_actions, "Before window functions", result_actions_to_execute);

                addWindowSteps(query_plan, planner_context, window_analysis_result);
            }

            const auto & projection_analysis_result = expression_analysis_result.getProjection();
            addExpressionStep(query_plan, projection_analysis_result.projection_actions, "Projection", result_actions_to_execute);

            if (query_node.isDistinct())
            {
                addDistinctStep(query_plan,
                    query_analysis_result,
                    planner_context,
                    expression_analysis_result.getProjection().projection_column_names,
                    query_node,
                    true /*before_order*/,
                    true /*pre_distinct*/);
            }

            if (expression_analysis_result.hasSort())
            {
                const auto & sort_analysis_result = expression_analysis_result.getSort();
                addExpressionStep(query_plan, sort_analysis_result.before_order_by_actions, "Before ORDER BY", result_actions_to_execute);
            }
        }
        else
        {
            /// There are no aggregation or windows, all expressions before ORDER BY executed on shards
        }

        if (expression_analysis_result.hasSort())
        {
            /** If there is an ORDER BY for distributed query processing,
              * but there is no aggregation, then on the remote servers ORDER BY was made
              * and we merge the sorted streams from remote servers.
              *
              * Also in case of remote servers was process the query up to WithMergeableStateAfterAggregationAndLimit
              * (distributed_group_by_no_merge=2 or optimize_distributed_group_by_sharding_key=1 takes place),
              * then merge the sorted streams is enough, since remote servers already did full ORDER BY.
              */
            if (query_processing_info.isFromAggregationState())
                addMergeSortingStep(query_plan, query_analysis_result, planner_context, "after aggregation stage for ORDER BY");
            else if (!query_processing_info.isFirstStage() &&
                !expression_analysis_result.hasAggregation() &&
                !expression_analysis_result.hasWindow() &&
                !(query_node.isGroupByWithTotals() && !query_analysis_result.aggregate_final))
                addMergeSortingStep(query_plan, query_analysis_result, planner_context, "for ORDER BY, without aggregation");
            else
                addSortingStep(query_plan, query_analysis_result, planner_context);
        }

        /** Optimization if there are several sources and there is LIMIT, then first apply the preliminary LIMIT,
          * limiting the number of rows in each up to `offset + limit`.
          */
        bool applied_prelimit = addPreliminaryLimitOptimizationStepIfNeeded(query_plan,
            query_analysis_result,
            planner_context,
            query_processing_info,
            query_tree);

        //// If there was more than one stream, then DISTINCT needs to be performed once again after merging all streams.
        if (!query_processing_info.isFromAggregationState() && query_node.isDistinct())
        {
            addDistinctStep(query_plan,
                query_analysis_result,
                planner_context,
                expression_analysis_result.getProjection().projection_column_names,
                query_node,
                false /*before_order*/,
                false /*pre_distinct*/);
        }

        if (!query_processing_info.isFromAggregationState() && expression_analysis_result.hasLimitBy())
        {
            const auto & limit_by_analysis_result = expression_analysis_result.getLimitBy();
            addExpressionStep(query_plan, limit_by_analysis_result.before_limit_by_actions, "Before LIMIT BY", result_actions_to_execute);
            addLimitByStep(query_plan, limit_by_analysis_result, query_node);
        }

        if (query_node.hasOrderBy())
            addWithFillStepIfNeeded(query_plan, query_analysis_result, planner_context, query_node);

        bool apply_offset = query_processing_info.getToStage() != QueryProcessingStage::WithMergeableStateAfterAggregationAndLimit;

        if (query_node.hasLimit() && query_node.isLimitWithTies() && apply_offset)
            addLimitStep(query_plan, query_analysis_result, planner_context, query_node);

        addExtremesStepIfNeeded(query_plan, planner_context);

        bool limit_applied = applied_prelimit || (query_node.isLimitWithTies() && apply_offset);
        bool apply_limit = query_processing_info.getToStage() != QueryProcessingStage::WithMergeableStateAfterAggregation;

        /** Limit is no longer needed if there is prelimit.
          *
          * That LIMIT cannot be applied if OFFSET should not be applied, since LIMIT will apply OFFSET too.
          * This is the case for various optimizations for distributed queries,
          * and when LIMIT cannot be applied it will be applied on the initiator anyway.
          */
        if (query_node.hasLimit() && apply_limit && !limit_applied && apply_offset)
            addLimitStep(query_plan, query_analysis_result, planner_context, query_node);
        else if (!limit_applied && apply_offset && query_node.hasOffset())
            addOffsetStep(query_plan, query_analysis_result);

        /// Project names is not done on shards, because initiator will not find columns in blocks
        if (!query_processing_info.isToAggregationState())
        {
            const auto & projection_analysis_result = expression_analysis_result.getProjection();
            addExpressionStep(query_plan, projection_analysis_result.project_names_actions, "Project names", result_actions_to_execute);
        }

        // For additional_result_filter setting
        addAdditionalFilterStepIfNeeded(query_plan, query_node, select_query_options, planner_context);
    }

    if (!select_query_options.only_analyze)
        addBuildSubqueriesForSetsStepIfNeeded(query_plan, select_query_options, planner_context, result_actions_to_execute);
}

SelectQueryInfo Planner::buildSelectQueryInfo() const
{
    return ::DB::buildSelectQueryInfo(query_tree, planner_context);
}

void Planner::addStorageLimits(const StorageLimitsList & limits)
{
    for (const auto & limit : limits)
        storage_limits.push_back(limit);
}

}<|MERGE_RESOLUTION|>--- conflicted
+++ resolved
@@ -91,11 +91,8 @@
     extern const int BAD_ARGUMENTS;
     extern const int TOO_DEEP_SUBQUERIES;
     extern const int NOT_IMPLEMENTED;
-<<<<<<< HEAD
     extern const int INVALID_LIMIT_EXPRESSION;
-=======
     extern const int SUPPORT_IS_DISABLED;
->>>>>>> ce38d64c
 }
 
 /** ClickHouse query planner.
