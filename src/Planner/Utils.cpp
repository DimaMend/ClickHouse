--- conflicted
+++ resolved
@@ -480,35 +480,6 @@
     return additional_result_filter_ast;
 }
 
-<<<<<<< HEAD
-void appendSetsFromActionsDAG(const ActionsDAG & dag, UsefulSets & useful_sets)
-{
-    for (const auto & node : dag.getNodes())
-    {
-        if (node.column)
-        {
-            const IColumn * column = node.column.get();
-            if (const auto * column_const = typeid_cast<const ColumnConst *>(column))
-                column = &column_const->getDataColumn();
-
-            if (const auto * column_set = typeid_cast<const ColumnSet *>(column))
-                useful_sets.insert(column_set->getData());
-        }
-
-        if (node.type == ActionsDAG::ActionType::FUNCTION && node.function_base->getName() == "indexHint")
-        {
-            ActionsDAG::NodeRawConstPtrs children;
-            if (const auto * adaptor = typeid_cast<const FunctionToFunctionBaseAdaptor *>(node.function_base.get()))
-            {
-                if (const auto * index_hint = typeid_cast<const FunctionIndexHint *>(adaptor->getFunction().get()))
-                {
-                    appendSetsFromActionsDAG(index_hint->getActions(), useful_sets);
-                }
-            }
-        }
-    }
-}
-
 std::optional<WindowFrame> extractWindowFrame(const FunctionNode & node)
 {
     if (!node.isWindowFunction())
@@ -525,6 +496,4 @@
     return {};
 }
 
-=======
->>>>>>> b2be2d33
 }