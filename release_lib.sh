function get_revision {
    BASEDIR=$(dirname "${BASH_SOURCE[0]}")
    grep "set(VERSION_REVISION" ${BASEDIR}/dbms/cmake/version.cmake | sed 's/^.*VERSION_REVISION \(.*\))$/\1/'
}

# remove me after fixing all testing-building scripts
function make_control {
    true
}

# Генерируем номер ревизии.
# выставляются переменные окружения REVISION, AUTHOR
function gen_revision_author {
    REVISION=$(get_revision)

    if [ -z $VERSION_PREFIX ] ; then
        VERSION_PREFIX="v1.1."
    fi

    if [ -z $VERSION_POSTFIX ] ; then
        VERSION_POSTFIX="-testing"
    fi
<<<<<<< HEAD

    if [[ $STANDALONE != 'yes' ]]; then

=======

    if [[ $STANDALONE != 'yes' ]]; then

>>>>>>> debccd8a
        git fetch --tags

        succeeded=0
        attempts=0
        max_attempts=1000
        while [ $succeeded -eq 0 ] && [ $attempts -le $max_attempts ]; do
            attempts=$(($attempts + 1))
            REVISION=$(($REVISION + 1))
            git_tag_grep=`git tag | grep "$VERSION_PREFIX$REVISION$VERSION_POSTFIX"`
            if [ "$git_tag_grep" == "" ]; then
                succeeded=1
            fi
        done
        if [ $succeeded -eq 0 ]; then
            echo "Fail to create revision up to $REVISION"
            exit 1
        fi

        auto_message="Auto version update to"
        git_log_grep=`git log --oneline --max-count=1 | grep "$auto_message"`
        if [ "$git_log_grep" == "" ]; then
<<<<<<< HEAD
=======
            tag="$VERSION_PREFIX$REVISION$VERSION_POSTFIX"

            # First tag for correct git describe
            echo -e "\nTrying to create tag: $tag"
            git tag -a "$tag" -m "$tag"
>>>>>>> debccd8a

            git_describe=`git describe`
            sed -i -- "s/VERSION_REVISION .*)/VERSION_REVISION $REVISION)/g;s/VERSION_DESCRIBE .*)/VERSION_DESCRIBE $git_describe)/g" dbms/cmake/version.cmake
            git commit -m "$auto_message [$REVISION]" dbms/cmake/version.cmake
            #git push

<<<<<<< HEAD
            tag="$VERSION_PREFIX$REVISION$VERSION_POSTFIX"

            echo -e "\nTrying to create tag: $tag"
            if git tag -a "$tag" -m "$tag"
=======
            # Second tag for correct version information in version.cmake inside tag
            if git tag --force -a "$tag" -m "$tag"
>>>>>>> debccd8a
            then
                echo -e "\nTrying to push tag to origin: $tag"
                git push origin "$tag"
                if [ $? -ne 0 ]
                then
                    git tag -d "$tag"
                    echo "Fail to create tag"
                    exit 1
                fi
            fi

        else
            REVISION=$(get_revision)
            echo reusing old version $REVISION
        fi

    fi

    AUTHOR=$(git config --get user.name)
    export REVISION
    export AUTHOR
}

function get_revision_author {
    REVISION=$(get_revision)
    AUTHOR=$(git config --get user.name)
    export REVISION
    export AUTHOR
}

# Генерируем changelog из changelog.in.
# изменяет
#   programs/CMakeLists.txt
#   dbms/src/CMakeLists.txt
function gen_changelog {
    REVISION="$1"
    CHDATE="$2"
    AUTHOR="$3"
    CHLOG="$4"

    sed \
        -e "s/[@]REVISION[@]/$REVISION/g" \
        -e "s/[@]DATE[@]/$CHDATE/g" \
        -e "s/[@]AUTHOR[@]/$AUTHOR/g" \
        -e "s/[@]EMAIL[@]/$(whoami)@yandex-team.ru/g" \
        < $CHLOG.in > $CHLOG
}

# Загрузка в репозитории Метрики
# рабочая директория - где лежит сам скрипт
function upload_debs {
    REVISION="$1"
    # Определим репозиторий, в который надо загружать пакеты. Он соответствует версии Ubuntu.
    source /etc/lsb-release

    if [ "$DISTRIB_CODENAME" == "precise" ]; then
        REPO="metrika"
    elif [ "$DISTRIB_CODENAME" == "trusty" ]; then
        REPO="metrika-trusty"
    elif [ "$DISTRIB_CODENAME" == "xenial" ]; then
        REPO="metrika-xenial"
    else
        echo -e "\n\e[0;31mUnknown Ubuntu version $DISTRIB_CODENAME \e[0;0m\n"
    fi

    # Загрузка в репозиторий Метрики.

    cd ../
    DUPLOAD_CONF=dupload.conf
    cat src/debian/dupload.conf.in | sed -e "s/[@]AUTHOR[@]/$(whoami)/g" > $DUPLOAD_CONF

    dupload metrika-yandex_1.1."$REVISION"_amd64.changes -t $REPO -c --nomail
}<|MERGE_RESOLUTION|>--- conflicted
+++ resolved
@@ -20,15 +20,9 @@
     if [ -z $VERSION_POSTFIX ] ; then
         VERSION_POSTFIX="-testing"
     fi
-<<<<<<< HEAD
 
     if [[ $STANDALONE != 'yes' ]]; then
 
-=======
-
-    if [[ $STANDALONE != 'yes' ]]; then
-
->>>>>>> debccd8a
         git fetch --tags
 
         succeeded=0
@@ -50,29 +44,19 @@
         auto_message="Auto version update to"
         git_log_grep=`git log --oneline --max-count=1 | grep "$auto_message"`
         if [ "$git_log_grep" == "" ]; then
-<<<<<<< HEAD
-=======
             tag="$VERSION_PREFIX$REVISION$VERSION_POSTFIX"
 
             # First tag for correct git describe
             echo -e "\nTrying to create tag: $tag"
             git tag -a "$tag" -m "$tag"
->>>>>>> debccd8a
 
             git_describe=`git describe`
             sed -i -- "s/VERSION_REVISION .*)/VERSION_REVISION $REVISION)/g;s/VERSION_DESCRIBE .*)/VERSION_DESCRIBE $git_describe)/g" dbms/cmake/version.cmake
             git commit -m "$auto_message [$REVISION]" dbms/cmake/version.cmake
             #git push
 
-<<<<<<< HEAD
-            tag="$VERSION_PREFIX$REVISION$VERSION_POSTFIX"
-
-            echo -e "\nTrying to create tag: $tag"
-            if git tag -a "$tag" -m "$tag"
-=======
             # Second tag for correct version information in version.cmake inside tag
             if git tag --force -a "$tag" -m "$tag"
->>>>>>> debccd8a
             then
                 echo -e "\nTrying to push tag to origin: $tag"
                 git push origin "$tag"
