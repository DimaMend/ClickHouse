--- conflicted
+++ resolved
@@ -10,7 +10,6 @@
 from integration_test_images import IMAGES
 
 
-<<<<<<< HEAD
 class Labels(metaclass=WithIter):
     """
     Label names or commit tokens in normalized form
@@ -146,10 +145,6 @@
 for attr_name in dir(Build):
     if not attr_name.startswith("__") and not callable(getattr(Build, attr_name)):
         setattr(JobNames, attr_name, getattr(Build, attr_name))
-=======
-class Labels(Enum):
-    DO_NOT_TEST_LABEL = "do not test"
->>>>>>> 85e1abc1
 
 
 @dataclass
@@ -732,11 +727,7 @@
         ),
     },
     other_jobs_configs={
-<<<<<<< HEAD
         JobNames.DOCKER_SERVER: TestConfig(
-=======
-        "Docker server and keeper images": TestConfig(
->>>>>>> 85e1abc1
             "",
             job_config=JobConfig(
                 digest=DigestConfig(
