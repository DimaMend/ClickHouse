#!/usr/bin/env python3

from dataclasses import dataclass
from typing import Callable, Dict, TypeVar

ConfValue = TypeVar("ConfValue", str, bool)
BuildConfig = Dict[str, ConfValue]

CI_CONFIG = {
    "build_config": {
        "package_release": {
            "compiler": "clang-15",
            "build_type": "",
            "sanitizer": "",
            "package_type": "deb",
            "static_binary_name": "amd64",
            "additional_pkgs": True,
            "tidy": "disable",
            "with_coverage": False,
        },
        "coverity": {
            "compiler": "clang-15",
            "build_type": "",
            "sanitizer": "",
            "package_type": "coverity",
            "tidy": "disable",
            "with_coverage": False,
            "official": False,
        },
        "package_aarch64": {
            "compiler": "clang-15-aarch64",
            "build_type": "",
            "sanitizer": "",
            "package_type": "deb",
            "static_binary_name": "aarch64",
            "additional_pkgs": True,
            "tidy": "disable",
            "with_coverage": False,
        },
        "package_asan": {
            "compiler": "clang-15",
            "build_type": "",
            "sanitizer": "address",
            "package_type": "deb",
            "tidy": "disable",
            "with_coverage": False,
        },
        "package_ubsan": {
            "compiler": "clang-15",
            "build_type": "",
            "sanitizer": "undefined",
            "package_type": "deb",
            "tidy": "disable",
            "with_coverage": False,
        },
        "package_tsan": {
            "compiler": "clang-15",
            "build_type": "",
            "sanitizer": "thread",
            "package_type": "deb",
            "tidy": "disable",
            "with_coverage": False,
        },
        "package_msan": {
            "compiler": "clang-15",
            "build_type": "",
            "sanitizer": "memory",
            "package_type": "deb",
            "tidy": "disable",
            "with_coverage": False,
        },
        "package_debug": {
            "compiler": "clang-15",
            "build_type": "debug",
            "sanitizer": "",
            "package_type": "deb",
            "tidy": "disable",
            "with_coverage": False,
        },
        "binary_release": {
            "compiler": "clang-15",
            "build_type": "",
            "sanitizer": "",
            "package_type": "binary",
            "tidy": "disable",
            "with_coverage": False,
        },
        "binary_tidy": {
            "compiler": "clang-15",
            "build_type": "debug",
            "sanitizer": "",
            "package_type": "binary",
            "static_binary_name": "debug-amd64",
            "tidy": "enable",
            "with_coverage": False,
        },
        "binary_darwin": {
            "compiler": "clang-15-darwin",
            "build_type": "",
            "sanitizer": "",
            "package_type": "binary",
            "static_binary_name": "macos",
            "tidy": "disable",
            "with_coverage": False,
        },
        "binary_aarch64": {
            "compiler": "clang-15-aarch64",
            "build_type": "",
            "sanitizer": "",
            "package_type": "binary",
            "tidy": "disable",
            "with_coverage": False,
        },
        "binary_aarch64_v80compat": {
            "compiler": "clang-15-aarch64-v80compat",
            "build_type": "",
            "sanitizer": "",
            "package_type": "binary",
            "static_binary_name": "aarch64v80compat",
            "tidy": "disable",
            "with_coverage": False,
        },
        "binary_freebsd": {
            "compiler": "clang-15-freebsd",
            "build_type": "",
            "sanitizer": "",
            "package_type": "binary",
            "static_binary_name": "freebsd",
            "tidy": "disable",
            "with_coverage": False,
        },
        "binary_darwin_aarch64": {
            "compiler": "clang-15-darwin-aarch64",
            "build_type": "",
            "sanitizer": "",
            "package_type": "binary",
            "static_binary_name": "macos-aarch64",
            "tidy": "disable",
            "with_coverage": False,
        },
        "binary_ppc64le": {
            "compiler": "clang-15-ppc64le",
            "build_type": "",
            "sanitizer": "",
            "package_type": "binary",
            "static_binary_name": "powerpc64le",
            "tidy": "disable",
            "with_coverage": False,
        },
        "binary_amd64_compat": {
            "compiler": "clang-15-amd64-compat",
            "build_type": "",
            "sanitizer": "",
            "package_type": "binary",
            "static_binary_name": "amd64compat",
            "tidy": "disable",
            "with_coverage": False,
        },
    },
    "builds_report_config": {
        "ClickHouse build check": [
            "package_release",
            "coverity",
            "package_aarch64",
            "package_asan",
            "package_ubsan",
            "package_tsan",
            "package_msan",
            "package_debug",
            "binary_release",
        ],
        "ClickHouse special build check": [
            "binary_tidy",
            "binary_darwin",
            "binary_aarch64",
            "binary_aarch64_v80compat",
            "binary_freebsd",
            "binary_darwin_aarch64",
            "binary_ppc64le",
            "binary_amd64_compat",
        ],
    },
    "tests_config": {
        # required_build - build name for artifacts
        # force_tests - force success status for tests
        "Install packages (amd64)": {
            "required_build": "package_release",
        },
        "Install packages (arm64)": {
            "required_build": "package_aarch64",
        },
        "Stateful tests (asan)": {
            "required_build": "package_asan",
        },
        "Stateful tests (tsan)": {
            "required_build": "package_tsan",
        },
        "Stateful tests (msan)": {
            "required_build": "package_msan",
        },
        "Stateful tests (ubsan)": {
            "required_build": "package_ubsan",
        },
        "Stateful tests (debug)": {
            "required_build": "package_debug",
        },
        "Stateful tests (release)": {
            "required_build": "package_release",
        },
        "Stateful tests (aarch64)": {
            "required_build": "package_aarch64",
        },
        "Stateful tests (release, DatabaseOrdinary)": {
            "required_build": "package_release",
        },
        "Stateful tests (release, DatabaseReplicated)": {
            "required_build": "package_release",
        },
        # Stateful tests for parallel replicas
        "Stateful tests (release, ParallelReplicas)": {
            "required_build": "package_release",
        },
        "Stateful tests (debug, ParallelReplicas)": {
            "required_build": "package_debug",
        },
        "Stateful tests (asan, ParallelReplicas)": {
            "required_build": "package_asan",
        },
        "Stateful tests (msan, ParallelReplicas)": {
            "required_build": "package_msan",
        },
        "Stateful tests (ubsan, ParallelReplicas)": {
            "required_build": "package_ubsan",
        },
        "Stateful tests (tsan, ParallelReplicas)": {
            "required_build": "package_tsan",
        },
        # End stateful tests for parallel replicas
        "Stateless tests (asan)": {
            "required_build": "package_asan",
        },
        "Stateless tests (tsan)": {
            "required_build": "package_tsan",
        },
        "Stateless tests (msan)": {
            "required_build": "package_msan",
        },
        "Stateless tests (ubsan)": {
            "required_build": "package_ubsan",
        },
        "Stateless tests (debug)": {
            "required_build": "package_debug",
        },
        "Stateless tests (release)": {
            "required_build": "package_release",
        },
        "Stateless tests (aarch64)": {
            "required_build": "package_aarch64",
        },
        "Stateless tests (release, wide parts enabled)": {
            "required_build": "package_release",
        },
        "Stateless tests (release, DatabaseOrdinary)": {
            "required_build": "package_release",
        },
        "Stateless tests (release, DatabaseReplicated)": {
            "required_build": "package_release",
        },
        "Stateless tests (release, s3 storage)": {
            "required_build": "package_release",
        },
        "Stateless tests (debug, s3 storage)": {
            "required_build": "package_debug",
        },
        "Stateless tests (tsan, s3 storage)": {
            "required_build": "package_tsan",
        },
        "Stress test (asan)": {
            "required_build": "package_asan",
        },
        "Stress test (tsan)": {
            "required_build": "package_tsan",
        },
        "Stress test (ubsan)": {
            "required_build": "package_ubsan",
        },
        "Stress test (msan)": {
            "required_build": "package_msan",
        },
        "Stress test (debug)": {
            "required_build": "package_debug",
        },
        "Upgrade check (asan)": {
            "required_build": "package_asan",
        },
        "Upgrade check (tsan)": {
            "required_build": "package_tsan",
        },
        "Upgrade check (msan)": {
            "required_build": "package_msan",
        },
        "Upgrade check (debug)": {
            "required_build": "package_debug",
        },
        "Integration tests (asan)": {
            "required_build": "package_asan",
        },
        "Integration tests (tsan)": {
            "required_build": "package_tsan",
        },
        "Integration tests (release)": {
            "required_build": "package_release",
        },
        "Integration tests (msan)": {
            "required_build": "package_msan",
        },
        "Integration tests flaky check (asan)": {
            "required_build": "package_asan",
        },
        "Compatibility check (amd64)": {
            "required_build": "package_release",
        },
        "Compatibility check (aarch64)": {
            "required_build": "package_aarch64",
        },
        "Unit tests (release-clang)": {
            "required_build": "binary_release",
        },
        "Unit tests (asan)": {
            "required_build": "package_asan",
        },
        "Unit tests (msan)": {
            "required_build": "package_msan",
        },
        "Unit tests (tsan)": {
            "required_build": "package_tsan",
        },
        "Unit tests (ubsan)": {
            "required_build": "package_ubsan",
        },
        "AST fuzzer (debug)": {
            "required_build": "package_debug",
        },
        "AST fuzzer (asan)": {
            "required_build": "package_asan",
        },
        "AST fuzzer (msan)": {
            "required_build": "package_msan",
        },
        "AST fuzzer (tsan)": {
            "required_build": "package_tsan",
        },
        "AST fuzzer (ubsan)": {
            "required_build": "package_ubsan",
        },
        "Stateless tests flaky check (asan)": {
            "required_build": "package_asan",
        },
        "ClickHouse Keeper Jepsen": {
            "required_build": "binary_release",
        },
        "ClickHouse Server Jepsen": {
            "required_build": "binary_release",
        },
        "Performance Comparison": {
            "required_build": "package_release",
            "test_grep_exclude_filter": "",
        },
        "Performance Comparison Aarch64": {
            "required_build": "package_aarch64",
            "test_grep_exclude_filter": "",
        },
        "SQLancer (release)": {
            "required_build": "package_release",
        },
        "SQLancer (debug)": {
            "required_build": "package_debug",
        },
    },
}  # type: dict

# checks required by Mergeable Check
REQUIRED_CHECKS = [
    "Fast test",
    "Style Check",
    "ClickHouse build check",
    "ClickHouse special build check",
    "Stateful tests (release)",
    "Stateless tests (release)",
    "Unit tests (release-clang)",
    "Unit tests (asan)",
    "Unit tests (msan)",
    "Unit tests (tsan)",
    "Unit tests (ubsan)",
]


@dataclass
class CheckDescription:
    name: str
    description: str  # the check descriptions, will be put into the status table
    match_func: Callable[[str], bool]  # the function to check vs the commit status

    def __hash__(self) -> int:
        return hash(self.name + self.description)


CHECK_DESCRIPTIONS = [
    CheckDescription(
        "AST fuzzer",
        "Runs randomly generated queries to catch program errors. "
        "The build type is optionally given in parenthesis. "
        "If it fails, ask a maintainer for help",
        lambda x: x.startswith("AST fuzzer"),
    ),
    CheckDescription(
        "Bugfix validate check",
        "Checks that either a new test (functional or integration) or there "
        "some changed tests that fail with the binary built on master branch",
        lambda x: x == "Bugfix validate check",
    ),
    CheckDescription(
        "CI running",
        "A meta-check that indicates the running CI. Normally, it's in <b>success</b> or "
        "<b>pending</b> state. The failed status indicates some problems with the PR",
        lambda x: x == "CI running",
    ),
    CheckDescription(
        "ClickHouse build check",
        "Builds ClickHouse in various configurations for use in further steps. "
        "You have to fix the builds that fail. Build logs often has enough "
        "information to fix the error, but you might have to reproduce the failure "
        "locally. The <b>cmake</b> options can be found in the build log, grepping for "
        '<b>cmake</b>. Use these options and follow the <a href="'
        'https://clickhouse.com/docs/en/development/build">general build process</a>',
        lambda x: x.startswith("ClickHouse") and x.endswith("build check"),
    ),
    CheckDescription(
        "Compatibility check",
        "Checks that <b>clickhouse</b> binary runs on distributions with old libc "
        "versions. If it fails, ask a maintainer for help",
        lambda x: x.startswith("Compatibility check"),
    ),
    CheckDescription(
        "Docker image for servers",
        "The check to build and optionally push the mentioned image to docker hub",
        lambda x: x.startswith("Docker image")
        and (x.endswith("building check") or x.endswith("build and push")),
    ),
    CheckDescription(
        "Docs Check", "Builds and tests the documentation", lambda x: x == "Docs Check"
    ),
    CheckDescription(
        "Fast test",
        "Normally this is the first check that is ran for a PR. It builds ClickHouse "
        'and runs most of <a href="https://clickhouse.com/docs/en/development/tests'
        '#functional-tests">stateless functional tests</a>, '
        "omitting some. If it fails, further checks are not started until it is fixed. "
        "Look at the report to see which tests fail, then reproduce the failure "
        'locally as described <a href="https://clickhouse.com/docs/en/development/'
        'tests#functional-test-locally">here</a>',
        lambda x: x == "Fast test",
    ),
    CheckDescription(
        "Flaky tests",
<<<<<<< HEAD
        "Checks if new added or modified tests are flaky by running them repeatedly, "
        "in parallel, with more randomization. Functional tests are run 100 times "
        "with address sanitizer, and additional randomization of thread scheduling. "
        "Integrational tests are run up to 10 times. If at least once a new test has "
        "failed, or was too long, this check will be red. We don't allow flaky tests, "
        'read <a href="https://clickhouse.com/blog/decorating-a-christmas-tree-with-'
        'the-help-of-flaky-tests/">the doc</a>',
=======
        "Runs a flaky tests from master multiple times to identify if they are stable.",
>>>>>>> e5d00069
        lambda x: "tests flaky check" in x,
    ),
    CheckDescription(
        "Install packages",
        "Checks that the built packages are installable in a clear environment",
        lambda x: x.startswith("Install packages ("),
    ),
    CheckDescription(
        "Integration tests",
        "The integration tests report. In parenthesis the package type is given, "
        "and in square brackets are the optional part/total tests",
        lambda x: x.startswith("Integration tests ("),
    ),
    CheckDescription(
        "Mergeable Check",
        "Checks if all other necessary checks are successful",
        lambda x: x == "Mergeable Check",
    ),
    CheckDescription(
        "Performance Comparison",
        "Measure changes in query performance. The performance test report is "
        'described in detail <a href="https://github.com/ClickHouse/ClickHouse/tree'
        '/master/docker/test/performance-comparison#how-to-read-the-report">here</a>. '
        "In square brackets are the optional part/total tests",
        lambda x: x.startswith("Performance Comparison"),
    ),
    CheckDescription(
        "Push to Dockerhub",
        "The check for building and pushing the CI related docker images to docker hub",
        lambda x: x.startswith("Push") and "to Dockerhub" in x,
    ),
    CheckDescription(
        "Sqllogic",
        "Run clickhouse on the "
        '<a href="https://www.sqlite.org/sqllogictest">sqllogic</a> '
        "test set against sqlite and checks that all statements are passed",
        lambda x: x.startswith("Sqllogic test"),
    ),
    CheckDescription(
        "SQLancer",
        "Fuzzing tests that detect logical bugs with "
        '<a href="https://github.com/sqlancer/sqlancer">SQLancer</a> tool',
        lambda x: x.startswith("SQLancer"),
    ),
    CheckDescription(
        "Stateful tests",
        "Runs stateful functional tests for ClickHouse binaries built in various "
        "configurations -- release, debug, with sanitizers, etc",
        lambda x: x.startswith("Stateful tests ("),
    ),
    CheckDescription(
        "Stateless tests",
        "Runs stateless functional tests for ClickHouse binaries built in various "
        "configurations -- release, debug, with sanitizers, etc",
        lambda x: x.startswith("Stateless tests ("),
    ),
    CheckDescription(
        "Stress test",
        "Runs stateless functional tests concurrently from several clients to detect "
        "concurrency-related errors",
        lambda x: x.startswith("Stress test ("),
    ),
    CheckDescription(
        "Style Check",
        "Runs a set of checks to keep the code style clean. If some of tests failed, "
        "see the related log from the report",
        lambda x: x == "Style Check",
    ),
    CheckDescription(
        "Unit tests",
        "Runs the unit tests for different release types",
        lambda x: x.startswith("Unit tests ("),
    ),
    CheckDescription(
        "Upgrade check",
        "Runs stress tests on server version from last release and then tries to "
        "upgrade it to the version from the PR. It checks if the new server can "
        "successfully startup without any errors, crashes or sanitizer asserts",
        lambda x: x.startswith("Upgrade check ("),
    ),
    CheckDescription(
        "Falback for unknown",
        "There's no description for the check yet, please add it to "
        "tests/ci/ci_config.py:CHECK_DESCRIPTIONS",
        lambda x: True,
    ),
]<|MERGE_RESOLUTION|>--- conflicted
+++ resolved
@@ -463,7 +463,6 @@
     ),
     CheckDescription(
         "Flaky tests",
-<<<<<<< HEAD
         "Checks if new added or modified tests are flaky by running them repeatedly, "
         "in parallel, with more randomization. Functional tests are run 100 times "
         "with address sanitizer, and additional randomization of thread scheduling. "
@@ -471,9 +470,6 @@
         "failed, or was too long, this check will be red. We don't allow flaky tests, "
         'read <a href="https://clickhouse.com/blog/decorating-a-christmas-tree-with-'
         'the-help-of-flaky-tests/">the doc</a>',
-=======
-        "Runs a flaky tests from master multiple times to identify if they are stable.",
->>>>>>> e5d00069
         lambda x: "tests flaky check" in x,
     ),
     CheckDescription(
