#!/usr/bin/env python3

from enum import Enum
import logging
from argparse import ArgumentDefaultsHelpFormatter, ArgumentParser
from dataclasses import dataclass, field
from pathlib import Path
from typing import Callable, Dict, Iterable, List, Literal, Optional, Union

from integration_test_images import IMAGES
from ci_utils import WithIter


class Labels(metaclass=WithIter):
    DO_NOT_TEST_LABEL = "do_not_test"
    NO_MERGE_COMMIT = "no_merge_commit"
    NO_CI_CACHE = "no_ci_cache"
    CI_SET_REDUCED = "ci_set_reduced"


class JobNames(metaclass=WithIter):
    STYLE_CHECK = "Style check"
    FAST_TEST = "Fast tests"
    DOCKER_SERVER = "Docker server and keeper images"
    PACKAGE_DEBUG = "package_debug"
    PACKAGE_RELEASE = "package_release"
    PACKAGE_RELEASE = "package_aarch64"
    PACKAGE_BIN_RELEASE = "binary_release"
    INSTALL_TEST_AMD = "Install packages (amd64)"
    INSTALL_TEST_ARM = "Install packages (arm64)"
    STATELESS_TEST_DEBUG = "Stateless tests (debug)"
    STATEFUL_TEST_DEBUG = "Stateful tests (debug)"
    INTEGRATION_TEST = "Integration tests (release)"
    UPGRADE_TEST_DEBUG = "Upgrade check (debug)"
    AST_FUZZER_TEST_DEBUG = "AST fuzzer (debug)"
    COMPATIBILITY_TEST = "Compatibility check (amd64)"
    UNIT_TEST = "Unit tests (release)"
    PERFORMANCE_TEST_AMD64 = "Performance Comparison"
    SQL_LANCER_TEST = "SQLancer (release)"
    SQL_LOGIC_TEST = "Sqllogic test (release)"
    CLCIKBENCH_TEST = "ClickBench (amd64)"
    LIBFUZZER_TEST = "libFuzzer tests"
    STRESS_TEST_DEBUG = "Stress test (debug)"
    BUILD_CHECK = "ClickHouse build check"
    DOCS_CHECK = "Docs check"
    # FIXME: add all jobs


@dataclass
class DigestConfig:
    # all files, dirs to include into digest, glob supported
    include_paths: List[Union[str, Path]] = field(default_factory=list)
    # file suffixes to exclude from digest
    exclude_files: List[str] = field(default_factory=list)
    # directories to exlude from digest
    exclude_dirs: List[Union[str, Path]] = field(default_factory=list)
    # docker names to include into digest
    docker: List[str] = field(default_factory=list)
    # git submodules digest
    git_submodules: bool = False


@dataclass
class LabelConfig:
    """
    class to configure different CI scenarious per GH label
    """

    run_jobs: Iterable[str] = frozenset()


@dataclass
class JobConfig:
    """
    contains config parameter relevant for job execution in CI workflow
    @digest - configures digest calculation for the job
    @run_command - will be triggered for the job if omited in CI workflow yml
    @timeout
    @num_batches - sets number of batches for multi-batch job
    """

    digest: DigestConfig = DigestConfig()
    run_command: str = ""
    timeout: Optional[int] = None
    num_batches: int = 1
    run_by_label: str = ""
    run_always: bool = False


@dataclass
class BuildConfig:
    name: str
    compiler: str
    package_type: Literal["deb", "binary", "fuzzers"]
    additional_pkgs: bool = False
    debug_build: bool = False
    sanitizer: str = ""
    tidy: bool = False
    sparse_checkout: bool = False
    comment: str = ""
    static_binary_name: str = ""
    job_config: JobConfig = field(
        default_factory=lambda: JobConfig(
            digest=DigestConfig(
                include_paths=[
                    "./src",
                    "./contrib/*-cmake",
                    "./contrib/consistent-hashing",
                    "./contrib/murmurhash",
                    "./contrib/libfarmhash",
                    "./contrib/pdqsort",
                    "./contrib/cityhash102",
                    "./contrib/sparse-checkout",
                    "./contrib/libmetrohash",
                    "./contrib/update-submodules.sh",
                    "./contrib/CMakeLists.txt",
                    "./CMakeLists.txt",
                    "./PreLoad.cmake",
                    "./cmake",
                    "./base",
                    "./programs",
                    "./packages",
                    "./docker/packager/packager",
                    "./rust",
                ],
                exclude_files=[".md"],
                docker=["clickhouse/binary-builder"],
                git_submodules=True,
            ),
            run_command="build_check.py $BUILD_NAME",
        )
    )

    def export_env(self, export: bool = False) -> str:
        def process(field_name: str, field: Union[bool, str]) -> str:
            if isinstance(field, bool):
                field = str(field).lower()
            if export:
                return f"export BUILD_{field_name.upper()}={repr(field)}"
            return f"BUILD_{field_name.upper()}={field}"

        return "\n".join(process(k, v) for k, v in self.__dict__.items())


@dataclass
class BuildReportConfig:
    builds: List[str]
<<<<<<< HEAD
    job_config: JobConfig = field(
        default_factory=lambda: JobConfig(
            digest=DigestConfig(
                include_paths=[
                    "./tests/ci/build_report_check.py",
                    "./tests/ci/upload_result_helper.py",
                ],
            ),
        )
    )
=======
    job_config: JobConfig = JobConfig()
>>>>>>> b19ab24a


@dataclass
class TestConfig:
    required_build: str
    force_tests: bool = False
    job_config: JobConfig = JobConfig()


BuildConfigs = Dict[str, BuildConfig]
BuildsReportConfig = Dict[str, BuildReportConfig]
TestConfigs = Dict[str, TestConfig]
LabelConfigs = Dict[str, LabelConfig]

# common digests configs
compatibility_check_digest = DigestConfig(
    include_paths=["./tests/ci/compatibility_check.py"],
    docker=["clickhouse/test-old-ubuntu", "clickhouse/test-old-centos"],
)
install_check_digest = DigestConfig(
    include_paths=["./tests/ci/install_check.py"],
    docker=["clickhouse/install-deb-test", "clickhouse/install-rpm-test"],
)
statless_check_digest = DigestConfig(
    include_paths=["./tests/queries/0_stateless/"],
    exclude_files=[".md"],
    docker=["clickhouse/stateless-test"],
)
stateful_check_digest = DigestConfig(
    include_paths=["./tests/queries/1_stateful/"],
    exclude_files=[".md"],
    docker=["clickhouse/stateful-test"],
)
# FIXME: which tests are stresstest? stateless?
stress_check_digest = DigestConfig(
    include_paths=["./tests/queries/0_stateless/"],
    exclude_files=[".md"],
    docker=["clickhouse/stress-test"],
)
# FIXME: which tests are upgrade? just python?
upgrade_check_digest = DigestConfig(
    include_paths=["./tests/ci/upgrade_check.py"],
    exclude_files=[".md"],
    docker=["clickhouse/upgrade-check"],
)
integration_check_digest = DigestConfig(
    include_paths=["./tests/ci/integration_test_check.py", "./tests/integration"],
    exclude_files=[".md"],
    docker=IMAGES.copy(),
)

ast_fuzzer_check_digest = DigestConfig(
    # include_paths=["./tests/ci/ast_fuzzer_check.py"],
    # exclude_files=[".md"],
    # docker=["clickhouse/fuzzer"],
)
unit_check_digest = DigestConfig(
    include_paths=["./tests/ci/unit_tests_check.py"],
    exclude_files=[".md"],
    docker=["clickhouse/unit-test"],
)
perf_check_digest = DigestConfig(
    include_paths=[
        "./tests/ci/performance_comparison_check.py",
        "./tests/performance/",
    ],
    exclude_files=[".md"],
    docker=["clickhouse/performance-comparison"],
)
sqllancer_check_digest = DigestConfig(
    # include_paths=["./tests/ci/sqlancer_check.py"],
    # exclude_files=[".md"],
    # docker=["clickhouse/sqlancer-test"],
)
sqllogic_check_digest = DigestConfig(
    include_paths=["./tests/ci/sqllogic_test.py"],
    exclude_files=[".md"],
    docker=["clickhouse/sqllogic-test"],
)
sqltest_check_digest = DigestConfig(
    include_paths=["./tests/ci/sqltest.py"],
    exclude_files=[".md"],
    docker=["clickhouse/sqltest"],
)
bugfix_validate_check = DigestConfig(
    include_paths=[
        "./tests/queries/0_stateless/",
        "./tests/ci/integration_test_check.py",
        "./tests/ci/functional_test_check.py",
        "./tests/ci/bugfix_validate_check.py",
    ],
    exclude_files=[".md"],
    docker=IMAGES.copy()
    + [
        "clickhouse/stateless-test",
    ],
)
# common test params
statless_test_common_params = {
    "digest": statless_check_digest,
    "run_command": 'functional_test_check.py "$CHECK_NAME" $KILL_TIMEOUT',
    "timeout": 10800,
}
stateful_test_common_params = {
    "digest": stateful_check_digest,
    "run_command": 'functional_test_check.py "$CHECK_NAME" $KILL_TIMEOUT',
    "timeout": 3600,
}
stress_test_common_params = {
    "digest": stress_check_digest,
    "run_command": "stress_check.py",
}
upgrade_test_common_params = {
    "digest": upgrade_check_digest,
    "run_command": "upgrade_check.py",
}
astfuzzer_test_common_params = {
    "digest": ast_fuzzer_check_digest,
    "run_command": "ast_fuzzer_check.py",
    "run_always": True,
}
integration_test_common_params = {
    "digest": integration_check_digest,
    "run_command": 'integration_test_check.py "$CHECK_NAME"',
}
unit_test_common_params = {
    "digest": unit_check_digest,
    "run_command": "unit_tests_check.py",
}
perf_test_common_params = {
    "digest": perf_check_digest,
    "run_command": "performance_comparison_check.py",
}
sqllancer_test_common_params = {
    "digest": sqllancer_check_digest,
    "run_command": "sqlancer_check.py",
    "run_always": True,
}
sqllogic_test_params = {
    "digest": sqllogic_check_digest,
    "run_command": "sqllogic_test.py",
    "timeout": 10800,
}
sql_test_params = {
    "digest": sqltest_check_digest,
    "run_command": "sqltest.py",
    "timeout": 10800,
}


@dataclass
class CiConfig:
    """
    Contains configs for ALL jobs in CI pipeline
    each config item in the below dicts should be an instance of JobConfig class or inherited from it
    """

    build_config: BuildConfigs
    builds_report_config: BuildsReportConfig
    test_configs: TestConfigs
    other_jobs_configs: TestConfigs
    label_configs: LabelConfigs

    def get_label_config(self, label_name: str) -> Optional[LabelConfig]:
        for label, config in self.label_configs.items():
            if self.normalize_string(label_name) == self.normalize_string(label):
                return config
        return None

    def get_job_config(self, check_name: str) -> JobConfig:
        res = None
        for config in (
            self.build_config,
            self.builds_report_config,
            self.test_configs,
            self.other_jobs_configs,
        ):
            if check_name in config:  # type: ignore
                res = config[check_name].job_config  # type: ignore
                break
        assert (
            res is not None
        ), f"Invalid check_name or CI_CONFIG outdated, config not found for [{check_name}]"
        return res  # type: ignore

    @staticmethod
    def normalize_string(input_string: str) -> str:
        lowercase_string = input_string.lower()
        normalized_string = (
            lowercase_string.replace(" ", "_")
            .replace("-", "_")
            .replace("(", "")
            .replace(")", "")
            .replace(",", "")
        )
        return normalized_string

    def get_job_with_parents(self, check_name: str) -> List[str]:
        res = []
        check_name = self.normalize_string(check_name)

        for config in (
            self.build_config,
            self.builds_report_config,
            self.test_configs,
            self.other_jobs_configs,
        ):
            for job_name in config:  # type: ignore
                if check_name == self.normalize_string(job_name):
                    res.append(job_name)
                    if isinstance(config[job_name], TestConfig):  # type: ignore
                        if config[job_name].required_build:  # type: ignore
                            res.append(config[job_name].required_build)  # type: ignore
                    elif isinstance(config[job_name], BuildConfig):  # type: ignore
                        pass
                    elif isinstance(config[job_name], BuildReportConfig):  # type: ignore
                        # add all build jobs as parents for build report check
                        res.extend(
                            [job for job in JobNames if job in self.build_config]
                        )
                    else:
                        assert (
                            False
                        ), f"check commit message tags or FIXME: request for job [{check_name}] not yet supported"
                    break
        assert (
            res
        ), f"Error: Experimantal feature... Invlid request or not supported job [{check_name}]"
        return res

    def get_digest_config(self, check_name: str) -> DigestConfig:
        res = None
        for config in (
            self.other_jobs_configs,
            self.build_config,
            self.builds_report_config,
            self.test_configs,
        ):
            if check_name in config:  # type: ignore
                res = config[check_name].job_config.digest  # type: ignore
        assert (
            res
        ), f"Invalid check_name or CI_CONFIG outdated, config not found for [{check_name}]"
        return res  # type: ignore

    def job_generator(self) -> Iterable[str]:
        """
        traverses all check names in CI pipeline
        """
        for config in (
            self.other_jobs_configs,
            self.build_config,
            self.builds_report_config,
            self.test_configs,
        ):
            for check_name in config:  # type: ignore
                yield check_name

    def get_builds_for_report(self, report_name: str) -> List[str]:
        return self.builds_report_config[report_name].builds

    def validate(self) -> None:
        errors = []
        for name, build_config in self.build_config.items():
            build_in_reports = False
            for _, report_config in self.builds_report_config.items():
                if name in report_config.builds:
                    build_in_reports = True
                    break
            # All build configs must belong to build_report_config
            if not build_in_reports:
                logging.error("Build name %s does not belong to build reports", name)
                errors.append(f"Build name {name} does not belong to build reports")
            # The name should be the same as build_config.name
            if not build_config.name == name:
                logging.error(
                    "Build name '%s' does not match the config 'name' value '%s'",
                    name,
                    build_config.name,
                )
                errors.append(
                    f"Build name {name} does not match 'name' value '{build_config.name}'"
                )
        # All build_report_config values should be in build_config.keys()
        for build_report_name, build_report_config in self.builds_report_config.items():
            build_names = build_report_config.builds
            missed_names = [
                name for name in build_names if name not in self.build_config.keys()
            ]
            if missed_names:
                logging.error(
                    "The following names of the build report '%s' "
                    "are missed in build_config: %s",
                    build_report_name,
                    missed_names,
                )
                errors.append(
                    f"The following names of the build report '{build_report_name}' "
                    f"are missed in build_config: {missed_names}",
                )
        # And finally, all of tests' requirements must be in the builds
        for test_name, test_config in self.test_configs.items():
            if test_config.required_build not in self.build_config.keys():
                logging.error(
                    "The requierment '%s' for '%s' is not found in builds",
                    test_config,
                    test_name,
                )
                errors.append(
                    f"The requierment '{test_config}' for "
                    f"'{test_name}' is not found in builds"
                )

        if errors:
            raise KeyError("config contains errors", errors)


CI_CONFIG = CiConfig(
    label_configs={
        Labels.DO_NOT_TEST_LABEL: LabelConfig(run_jobs=[JobNames.STYLE_CHECK]),
        Labels.CI_SET_REDUCED: LabelConfig(
            run_jobs=[
                job
                for job in JobNames
                if not any(
                    [
                        nogo in job
                        for nogo in (
                            "asan",
                            "tsan",
                            "msan",
                            "ubsan",
                        )
                    ]
                )
            ]
        ),
    },
    build_config={
        "package_release": BuildConfig(
            name="package_release",
            compiler="clang-17",
            package_type="deb",
            static_binary_name="amd64",
            additional_pkgs=True,
        ),
        "package_aarch64": BuildConfig(
            name="package_aarch64",
            compiler="clang-17-aarch64",
            package_type="deb",
            static_binary_name="aarch64",
            additional_pkgs=True,
        ),
        "package_asan": BuildConfig(
            name="package_asan",
            compiler="clang-17",
            sanitizer="address",
            package_type="deb",
        ),
        "package_ubsan": BuildConfig(
            name="package_ubsan",
            compiler="clang-17",
            sanitizer="undefined",
            package_type="deb",
        ),
        "package_tsan": BuildConfig(
            name="package_tsan",
            compiler="clang-17",
            sanitizer="thread",
            package_type="deb",
        ),
        "package_msan": BuildConfig(
            name="package_msan",
            compiler="clang-17",
            sanitizer="memory",
            package_type="deb",
        ),
        "package_debug": BuildConfig(
            name="package_debug",
            compiler="clang-17",
            debug_build=True,
            package_type="deb",
            sparse_checkout=True,
        ),
        "binary_release": BuildConfig(
            name="binary_release",
            compiler="clang-17",
            package_type="binary",
        ),
        "binary_tidy": BuildConfig(
            name="binary_tidy",
            compiler="clang-17",
            debug_build=True,
            package_type="binary",
            static_binary_name="debug-amd64",
            tidy=True,
            comment="clang-tidy is used for static analysis",
        ),
        "binary_darwin": BuildConfig(
            name="binary_darwin",
            compiler="clang-17-darwin",
            package_type="binary",
            static_binary_name="macos",
            sparse_checkout=True,
        ),
        "binary_aarch64": BuildConfig(
            name="binary_aarch64",
            compiler="clang-17-aarch64",
            package_type="binary",
        ),
        "binary_aarch64_v80compat": BuildConfig(
            name="binary_aarch64_v80compat",
            compiler="clang-17-aarch64-v80compat",
            package_type="binary",
            static_binary_name="aarch64v80compat",
            comment="For ARMv8.1 and older",
        ),
        "binary_freebsd": BuildConfig(
            name="binary_freebsd",
            compiler="clang-17-freebsd",
            package_type="binary",
            static_binary_name="freebsd",
        ),
        "binary_darwin_aarch64": BuildConfig(
            name="binary_darwin_aarch64",
            compiler="clang-17-darwin-aarch64",
            package_type="binary",
            static_binary_name="macos-aarch64",
        ),
        "binary_ppc64le": BuildConfig(
            name="binary_ppc64le",
            compiler="clang-17-ppc64le",
            package_type="binary",
            static_binary_name="powerpc64le",
        ),
        "binary_amd64_compat": BuildConfig(
            name="binary_amd64_compat",
            compiler="clang-17-amd64-compat",
            package_type="binary",
            static_binary_name="amd64compat",
            comment="SSE2-only build",
        ),
        "binary_amd64_musl": BuildConfig(
            name="binary_amd64_musl",
            compiler="clang-17-amd64-musl",
            package_type="binary",
            static_binary_name="amd64musl",
            comment="Build with Musl",
        ),
        "binary_riscv64": BuildConfig(
            name="binary_riscv64",
            compiler="clang-17-riscv64",
            package_type="binary",
            static_binary_name="riscv64",
        ),
        "binary_s390x": BuildConfig(
            name="binary_s390x",
            compiler="clang-17-s390x",
            package_type="binary",
            static_binary_name="s390x",
        ),
        "fuzzers": BuildConfig(
            name="fuzzers",
            compiler="clang-17",
            package_type="fuzzers",
        ),
    },
    builds_report_config={
        JobNames.BUILD_CHECK: BuildReportConfig(
            builds=[
                "package_release",
                "package_aarch64",
                "package_asan",
                "package_ubsan",
                "package_tsan",
                "package_msan",
                "package_debug",
                "binary_release",
                "fuzzers",
            ],
<<<<<<< HEAD
=======
            job_config=JobConfig(run_always=True),
>>>>>>> b19ab24a
        ),
        "ClickHouse special build check": BuildReportConfig(
            builds=[
                "binary_tidy",
                "binary_darwin",
                "binary_aarch64",
                "binary_aarch64_v80compat",
                "binary_freebsd",
                "binary_darwin_aarch64",
                "binary_ppc64le",
                "binary_riscv64",
                "binary_s390x",
                "binary_amd64_compat",
                "binary_amd64_musl",
            ],
<<<<<<< HEAD
=======
            job_config=JobConfig(run_always=True),
>>>>>>> b19ab24a
        ),
    },
    other_jobs_configs={
        JobNames.DOCKER_SERVER: TestConfig(
            "",
            job_config=JobConfig(
                digest=DigestConfig(
                    include_paths=[
                        "tests/ci/docker_server.py",
                        "./docker/server",
                        "./docker/keeper",
                    ]
                )
            ),
        ),
        "Docs check": TestConfig(
            "",
            job_config=JobConfig(
                digest=DigestConfig(
                    include_paths=["**/*.md", "./docs", "tests/ci/docs_check.py"],
                    docker=["clickhouse/docs-builder"],
                ),
            ),
        ),
        JobNames.FAST_TEST: TestConfig(
            "",
            job_config=JobConfig(
                digest=DigestConfig(
                    include_paths=["./tests/queries/0_stateless/"],
                    exclude_files=[".md"],
                    docker=["clickhouse/fasttest"],
                )
            ),
        ),
        JobNames.STYLE_CHECK: TestConfig(
            "",
            job_config=JobConfig(
                run_always=True,
            ),
        ),
        "tests bugfix validate check": TestConfig(
            "",
            # we run this check by label - no digest required
            job_config=JobConfig(run_by_label="pr-bugfix"),
        ),
    },
    test_configs={
        JobNames.INSTALL_TEST_AMD: TestConfig(
            "package_release", job_config=JobConfig(digest=install_check_digest)
        ),
        JobNames.INSTALL_TEST_ARM: TestConfig(
            "package_aarch64", job_config=JobConfig(digest=install_check_digest)
        ),
        "Stateful tests (asan)": TestConfig(
            "package_asan", job_config=JobConfig(**stateful_test_common_params)  # type: ignore
        ),
        "Stateful tests (tsan)": TestConfig(
            "package_tsan", job_config=JobConfig(**stateful_test_common_params)  # type: ignore
        ),
        "Stateful tests (msan)": TestConfig(
            "package_msan", job_config=JobConfig(**stateful_test_common_params)  # type: ignore
        ),
        "Stateful tests (ubsan)": TestConfig(
            "package_ubsan", job_config=JobConfig(**stateful_test_common_params)  # type: ignore
        ),
        "Stateful tests (debug)": TestConfig(
            "package_debug", job_config=JobConfig(**stateful_test_common_params)  # type: ignore
        ),
        "Stateful tests (release)": TestConfig(
            "package_release", job_config=JobConfig(**stateful_test_common_params)  # type: ignore
        ),
        "Stateful tests (aarch64)": TestConfig(
            "package_aarch64", job_config=JobConfig(**stateful_test_common_params)  # type: ignore
        ),
        "Stateful tests (release, DatabaseOrdinary)": TestConfig(
            "package_release", job_config=JobConfig(**stateful_test_common_params)  # type: ignore
        ),
        # "Stateful tests (release, DatabaseReplicated)": TestConfig(
        #     "package_release", job_config=JobConfig(**stateful_test_common_params) # type: ignore
        # ),
        # Stateful tests for parallel replicas
        "Stateful tests (release, ParallelReplicas)": TestConfig(
            "package_release", job_config=JobConfig(**stateful_test_common_params)  # type: ignore
        ),
        "Stateful tests (debug, ParallelReplicas)": TestConfig(
            "package_debug", job_config=JobConfig(**stateful_test_common_params)  # type: ignore
        ),
        "Stateful tests (asan, ParallelReplicas)": TestConfig(
            "package_asan", job_config=JobConfig(**stateful_test_common_params)  # type: ignore
        ),
        "Stateful tests (msan, ParallelReplicas)": TestConfig(
            "package_msan", job_config=JobConfig(**stateful_test_common_params)  # type: ignore
        ),
        "Stateful tests (ubsan, ParallelReplicas)": TestConfig(
            "package_ubsan", job_config=JobConfig(**stateful_test_common_params)  # type: ignore
        ),
        "Stateful tests (tsan, ParallelReplicas)": TestConfig(
            "package_tsan", job_config=JobConfig(**stateful_test_common_params)  # type: ignore
        ),
        # End stateful tests for parallel replicas
        "Stateless tests (asan)": TestConfig(
            "package_asan",
            job_config=JobConfig(num_batches=4, **statless_test_common_params),  # type: ignore
        ),
        "Stateless tests (tsan)": TestConfig(
            "package_tsan",
            job_config=JobConfig(num_batches=5, **statless_test_common_params),  # type: ignore
        ),
        "Stateless tests (msan)": TestConfig(
            "package_msan",
            job_config=JobConfig(num_batches=6, **statless_test_common_params),  # type: ignore
        ),
        "Stateless tests (ubsan)": TestConfig(
            "package_ubsan",
            job_config=JobConfig(num_batches=2, **statless_test_common_params),  # type: ignore
        ),
        "Stateless tests (debug)": TestConfig(
            "package_debug",
            job_config=JobConfig(num_batches=5, **statless_test_common_params),  # type: ignore
        ),
        "Stateless tests (release)": TestConfig(
            "package_release", job_config=JobConfig(**statless_test_common_params)  # type: ignore
        ),
        "Stateless tests (aarch64)": TestConfig(
            "package_aarch64", job_config=JobConfig(**statless_test_common_params)  # type: ignore
        ),
        "Stateless tests (release, analyzer)": TestConfig(
            "package_release", job_config=JobConfig(**statless_test_common_params)  # type: ignore
        ),
        "Stateless tests (release, DatabaseOrdinary)": TestConfig(
            "package_release", job_config=JobConfig(**statless_test_common_params)  # type: ignore
        ),
        "Stateless tests (release, DatabaseReplicated)": TestConfig(
            "package_release",
            job_config=JobConfig(num_batches=4, **statless_test_common_params),  # type: ignore
        ),
        "Stateless tests (release, s3 storage)": TestConfig(
            "package_release",
            job_config=JobConfig(num_batches=2, **statless_test_common_params),  # type: ignore
        ),
        "Stateless tests (debug, s3 storage)": TestConfig(
            "package_debug",
            job_config=JobConfig(num_batches=6, **statless_test_common_params),  # type: ignore
        ),
        "Stateless tests (tsan, s3 storage)": TestConfig(
            "package_tsan",
            job_config=JobConfig(num_batches=5, **statless_test_common_params),  # type: ignore
        ),
        "Stress test (asan)": TestConfig(
            "package_asan", job_config=JobConfig(**stress_test_common_params)  # type: ignore
        ),
        "Stress test (tsan)": TestConfig(
            "package_tsan", job_config=JobConfig(**stress_test_common_params)  # type: ignore
        ),
        "Stress test (ubsan)": TestConfig(
            "package_ubsan", job_config=JobConfig(**stress_test_common_params)  # type: ignore
        ),
        "Stress test (msan)": TestConfig(
            "package_msan", job_config=JobConfig(**stress_test_common_params)  # type: ignore
        ),
        "Stress test (debug)": TestConfig(
            "package_debug", job_config=JobConfig(**stress_test_common_params)  # type: ignore
        ),
        "Upgrade check (asan)": TestConfig(
            "package_asan", job_config=JobConfig(**upgrade_test_common_params)  # type: ignore
        ),
        "Upgrade check (tsan)": TestConfig(
            "package_tsan", job_config=JobConfig(**upgrade_test_common_params)  # type: ignore
        ),
        "Upgrade check (msan)": TestConfig(
            "package_msan", job_config=JobConfig(**upgrade_test_common_params)  # type: ignore
        ),
        "Upgrade check (debug)": TestConfig(
            "package_debug", job_config=JobConfig(**upgrade_test_common_params)  # type: ignore
        ),
        "Integration tests (asan)": TestConfig(
            "package_asan",
            job_config=JobConfig(num_batches=4, **integration_test_common_params),  # type: ignore
        ),
        "Integration tests (asan, analyzer)": TestConfig(
            "package_asan",
            job_config=JobConfig(num_batches=6, **integration_test_common_params),  # type: ignore
        ),
        "Integration tests (tsan)": TestConfig(
            "package_tsan",
            job_config=JobConfig(num_batches=6, **integration_test_common_params),  # type: ignore
        ),
        # FIXME: currently no wf has this job. Try to enable
        # "Integration tests (msan)": TestConfig("package_msan", job_config=JobConfig(num_batches=6, **integration_test_common_params) # type: ignore
        # ),
        "Integration tests (release)": TestConfig(
            "package_release",
            job_config=JobConfig(num_batches=4, **integration_test_common_params),  # type: ignore
        ),
        "Integration tests flaky check (asan)": TestConfig(
            "package_asan", job_config=JobConfig(**integration_test_common_params)  # type: ignore
        ),
        "Compatibility check (amd64)": TestConfig(
            "package_release", job_config=JobConfig(digest=compatibility_check_digest)
        ),
        "Compatibility check (aarch64)": TestConfig(
            "package_aarch64", job_config=JobConfig(digest=compatibility_check_digest)
        ),
        JobNames.UNIT_TEST: TestConfig(
            "binary_release", job_config=JobConfig(**unit_test_common_params)  # type: ignore
        ),
        "Unit tests (asan)": TestConfig(
            "package_asan", job_config=JobConfig(**unit_test_common_params)  # type: ignore
        ),
        "Unit tests (msan)": TestConfig(
            "package_msan", job_config=JobConfig(**unit_test_common_params)  # type: ignore
        ),
        "Unit tests (tsan)": TestConfig(
            "package_tsan", job_config=JobConfig(**unit_test_common_params)  # type: ignore
        ),
        "Unit tests (ubsan)": TestConfig(
            "package_ubsan", job_config=JobConfig(**unit_test_common_params)  # type: ignore
        ),
        "AST fuzzer (debug)": TestConfig(
            "package_debug", job_config=JobConfig(**astfuzzer_test_common_params)  # type: ignore
        ),
        "AST fuzzer (asan)": TestConfig(
            "package_asan", job_config=JobConfig(**astfuzzer_test_common_params)  # type: ignore
        ),
        "AST fuzzer (msan)": TestConfig(
            "package_msan", job_config=JobConfig(**astfuzzer_test_common_params)  # type: ignore
        ),
        "AST fuzzer (tsan)": TestConfig(
            "package_tsan", job_config=JobConfig(**astfuzzer_test_common_params)  # type: ignore
        ),
        "AST fuzzer (ubsan)": TestConfig(
            "package_ubsan", job_config=JobConfig(**astfuzzer_test_common_params)  # type: ignore
        ),
        "Stateless tests flaky check (asan)": TestConfig(
            # replace to non-default
            "package_asan",
            job_config=JobConfig(**{**statless_test_common_params, "timeout": 3600}),  # type: ignore
        ),
        # FIXME: add digest and params
        "ClickHouse Keeper Jepsen": TestConfig("binary_release"),
        # FIXME: add digest and params
        "ClickHouse Server Jepsen": TestConfig("binary_release"),
        "Performance Comparison": TestConfig(
            "package_release",
            job_config=JobConfig(num_batches=4, **perf_test_common_params),  # type: ignore
        ),
        "Performance Comparison Aarch64": TestConfig(
            "package_aarch64",
            job_config=JobConfig(num_batches=4, run_by_label="pr-performance", **perf_test_common_params),  # type: ignore
        ),
        "SQLancer (release)": TestConfig(
            "package_release", job_config=JobConfig(**sqllancer_test_common_params)  # type: ignore
        ),
        "SQLancer (debug)": TestConfig(
            "package_debug", job_config=JobConfig(**sqllancer_test_common_params)  # type: ignore
        ),
        "Sqllogic test (release)": TestConfig(
            "package_release", job_config=JobConfig(**sqllogic_test_params)  # type: ignore
        ),
        "SQLTest": TestConfig(
            "package_release", job_config=JobConfig(**sql_test_params)  # type: ignore
        ),
        "ClickBench (amd64)": TestConfig("package_release"),
        "ClickBench (aarch64)": TestConfig("package_aarch64"),
        # FIXME: add digest and params
        "libFuzzer tests": TestConfig("fuzzers"),  # type: ignore
    },
)
CI_CONFIG.validate()


# checks required by Mergeable Check
REQUIRED_CHECKS = [
    "PR Check",
    "ClickHouse build check",
    "ClickHouse special build check",
    "Docs Check",
    "Fast test",
    "Stateful tests (release)",
    "Stateless tests (release)",
    "Style Check",
    "Unit tests (asan)",
    "Unit tests (msan)",
    "Unit tests (release)",
    "Unit tests (tsan)",
    "Unit tests (ubsan)",
]


@dataclass
class CheckDescription:
    name: str
    description: str  # the check descriptions, will be put into the status table
    match_func: Callable[[str], bool]  # the function to check vs the commit status

    def __hash__(self) -> int:
        return hash(self.name + self.description)


CHECK_DESCRIPTIONS = [
    CheckDescription(
        "AST fuzzer",
        "Runs randomly generated queries to catch program errors. "
        "The build type is optionally given in parenthesis. "
        "If it fails, ask a maintainer for help",
        lambda x: x.startswith("AST fuzzer"),
    ),
    CheckDescription(
        "Bugfix validate check",
        "Checks that either a new test (functional or integration) or there "
        "some changed tests that fail with the binary built on master branch",
        lambda x: x == "Bugfix validate check",
    ),
    CheckDescription(
        "CI running",
        "A meta-check that indicates the running CI. Normally, it's in <b>success</b> or "
        "<b>pending</b> state. The failed status indicates some problems with the PR",
        lambda x: x == "CI running",
    ),
    CheckDescription(
        "ClickHouse build check",
        "Builds ClickHouse in various configurations for use in further steps. "
        "You have to fix the builds that fail. Build logs often has enough "
        "information to fix the error, but you might have to reproduce the failure "
        "locally. The <b>cmake</b> options can be found in the build log, grepping for "
        '<b>cmake</b>. Use these options and follow the <a href="'
        'https://clickhouse.com/docs/en/development/build">general build process</a>',
        lambda x: x.startswith("ClickHouse") and x.endswith("build check"),
    ),
    CheckDescription(
        "Compatibility check",
        "Checks that <b>clickhouse</b> binary runs on distributions with old libc "
        "versions. If it fails, ask a maintainer for help",
        lambda x: x.startswith("Compatibility check"),
    ),
    CheckDescription(
        "Docker image for servers",
        "The check to build and optionally push the mentioned image to docker hub",
        lambda x: x.startswith("Docker image")
        and (x.endswith("building check") or x.endswith("build and push")),
    ),
    CheckDescription(
        "Docs Check", "Builds and tests the documentation", lambda x: x == "Docs Check"
    ),
    CheckDescription(
        "Fast test",
        "Normally this is the first check that is ran for a PR. It builds ClickHouse "
        'and runs most of <a href="https://clickhouse.com/docs/en/development/tests'
        '#functional-tests">stateless functional tests</a>, '
        "omitting some. If it fails, further checks are not started until it is fixed. "
        "Look at the report to see which tests fail, then reproduce the failure "
        'locally as described <a href="https://clickhouse.com/docs/en/development/'
        'tests#functional-test-locally">here</a>',
        lambda x: x == "Fast test",
    ),
    CheckDescription(
        "Flaky tests",
        "Checks if new added or modified tests are flaky by running them repeatedly, "
        "in parallel, with more randomization. Functional tests are run 100 times "
        "with address sanitizer, and additional randomization of thread scheduling. "
        "Integrational tests are run up to 10 times. If at least once a new test has "
        "failed, or was too long, this check will be red. We don't allow flaky tests, "
        'read <a href="https://clickhouse.com/blog/decorating-a-christmas-tree-with-'
        'the-help-of-flaky-tests/">the doc</a>',
        lambda x: "tests flaky check" in x,
    ),
    CheckDescription(
        "Install packages",
        "Checks that the built packages are installable in a clear environment",
        lambda x: x.startswith("Install packages ("),
    ),
    CheckDescription(
        "Integration tests",
        "The integration tests report. In parenthesis the package type is given, "
        "and in square brackets are the optional part/total tests",
        lambda x: x.startswith("Integration tests ("),
    ),
    CheckDescription(
        "Mergeable Check",
        "Checks if all other necessary checks are successful",
        lambda x: x == "Mergeable Check",
    ),
    CheckDescription(
        "Performance Comparison",
        "Measure changes in query performance. The performance test report is "
        'described in detail <a href="https://github.com/ClickHouse/ClickHouse/tree'
        '/master/docker/test/performance-comparison#how-to-read-the-report">here</a>. '
        "In square brackets are the optional part/total tests",
        lambda x: x.startswith("Performance Comparison"),
    ),
    CheckDescription(
        "Push to Dockerhub",
        "The check for building and pushing the CI related docker images to docker hub",
        lambda x: x.startswith("Push") and "to Dockerhub" in x,
    ),
    CheckDescription(
        "Sqllogic",
        "Run clickhouse on the "
        '<a href="https://www.sqlite.org/sqllogictest">sqllogic</a> '
        "test set against sqlite and checks that all statements are passed",
        lambda x: x.startswith("Sqllogic test"),
    ),
    CheckDescription(
        "SQLancer",
        "Fuzzing tests that detect logical bugs with "
        '<a href="https://github.com/sqlancer/sqlancer">SQLancer</a> tool',
        lambda x: x.startswith("SQLancer"),
    ),
    CheckDescription(
        "Stateful tests",
        "Runs stateful functional tests for ClickHouse binaries built in various "
        "configurations -- release, debug, with sanitizers, etc",
        lambda x: x.startswith("Stateful tests ("),
    ),
    CheckDescription(
        "Stateless tests",
        "Runs stateless functional tests for ClickHouse binaries built in various "
        "configurations -- release, debug, with sanitizers, etc",
        lambda x: x.startswith("Stateless tests ("),
    ),
    CheckDescription(
        "Stress test",
        "Runs stateless functional tests concurrently from several clients to detect "
        "concurrency-related errors",
        lambda x: x.startswith("Stress test ("),
    ),
    CheckDescription(
        "Style Check",
        "Runs a set of checks to keep the code style clean. If some of tests failed, "
        "see the related log from the report",
        lambda x: x == "Style Check",
    ),
    CheckDescription(
        "Unit tests",
        "Runs the unit tests for different release types",
        lambda x: x.startswith("Unit tests ("),
    ),
    CheckDescription(
        "Upgrade check",
        "Runs stress tests on server version from last release and then tries to "
        "upgrade it to the version from the PR. It checks if the new server can "
        "successfully startup without any errors, crashes or sanitizer asserts",
        lambda x: x.startswith("Upgrade check ("),
    ),
    CheckDescription(
        "ClickBench",
        "Runs [ClickBench](https://github.com/ClickHouse/ClickBench/) with instant-attach table",
        lambda x: x.startswith("ClickBench"),
    ),
    CheckDescription(
        "Falback for unknown",
        "There's no description for the check yet, please add it to "
        "tests/ci/ci_config.py:CHECK_DESCRIPTIONS",
        lambda x: True,
    ),
]


def main() -> None:
    parser = ArgumentParser(
        formatter_class=ArgumentDefaultsHelpFormatter,
        description="The script provides build config for GITHUB_ENV or shell export",
    )
    parser.add_argument("--build-name", help="the build config to export")
    parser.add_argument(
        "--export",
        action="store_true",
        help="if set, the ENV parameters are provided for shell export",
    )
    args = parser.parse_args()
    build_config = CI_CONFIG.build_config.get(args.build_name)
    if build_config:
        print(build_config.export_env(args.export))


if __name__ == "__main__":
    main()<|MERGE_RESOLUTION|>--- conflicted
+++ resolved
@@ -145,7 +145,6 @@
 @dataclass
 class BuildReportConfig:
     builds: List[str]
-<<<<<<< HEAD
     job_config: JobConfig = field(
         default_factory=lambda: JobConfig(
             digest=DigestConfig(
@@ -156,9 +155,6 @@
             ),
         )
     )
-=======
-    job_config: JobConfig = JobConfig()
->>>>>>> b19ab24a
 
 
 @dataclass
@@ -639,10 +635,6 @@
                 "binary_release",
                 "fuzzers",
             ],
-<<<<<<< HEAD
-=======
-            job_config=JobConfig(run_always=True),
->>>>>>> b19ab24a
         ),
         "ClickHouse special build check": BuildReportConfig(
             builds=[
@@ -658,10 +650,6 @@
                 "binary_amd64_compat",
                 "binary_amd64_musl",
             ],
-<<<<<<< HEAD
-=======
-            job_config=JobConfig(run_always=True),
->>>>>>> b19ab24a
         ),
     },
     other_jobs_configs={
