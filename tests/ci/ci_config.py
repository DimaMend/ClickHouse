#!/usr/bin/env python3

<<<<<<< HEAD
from dataclasses import dataclass
from typing import Callable, Dict, TypeVar

ConfValue = TypeVar("ConfValue", str, bool)
BuildConfig = Dict[str, ConfValue]

CI_CONFIG = {
    "build_config": {
        "package_release": {
            "compiler": "clang-16",
            "build_type": "",
            "sanitizer": "",
            "package_type": "deb",
            "static_binary_name": "amd64",
            "additional_pkgs": True,
            "tidy": "disable",
            "with_coverage": False,
            "comment": "",
        },
        "coverity": {
            "compiler": "clang-16",
            "build_type": "",
            "sanitizer": "",
            "package_type": "coverity",
            "tidy": "disable",
            "with_coverage": False,
            "official": False,
            "comment": "A special build for coverity",
        },
        "package_aarch64": {
            "compiler": "clang-16-aarch64",
            "build_type": "",
            "sanitizer": "",
            "package_type": "deb",
            "static_binary_name": "aarch64",
            "additional_pkgs": True,
            "tidy": "disable",
            "with_coverage": False,
            "comment": "",
        },
        "package_asan": {
            "compiler": "clang-16",
            "build_type": "",
            "sanitizer": "address",
            "package_type": "deb",
            "tidy": "disable",
            "with_coverage": False,
            "comment": "",
        },
        "package_ubsan": {
            "compiler": "clang-16",
            "build_type": "",
            "sanitizer": "undefined",
            "package_type": "deb",
            "tidy": "disable",
            "with_coverage": False,
            "comment": "",
        },
        "package_tsan": {
            "compiler": "clang-16",
            "build_type": "",
            "sanitizer": "thread",
            "package_type": "deb",
            "tidy": "disable",
            "with_coverage": False,
            "comment": "",
        },
        "package_msan": {
            "compiler": "clang-16",
            "build_type": "",
            "sanitizer": "memory",
            "package_type": "deb",
            "tidy": "disable",
            "with_coverage": False,
            "comment": "",
        },
        "package_debug": {
            "compiler": "clang-16",
            "build_type": "debug",
            "sanitizer": "",
            "package_type": "deb",
            "tidy": "disable",
            "with_coverage": False,
            "comment": "Note: sparse checkout was used",
        },
        "binary_tidy": {
            "compiler": "clang-16",
            "build_type": "debug",
            "sanitizer": "",
            "package_type": "binary",
            "static_binary_name": "debug-amd64",
            "tidy": "enable",
            "with_coverage": False,
            "comment": "clang-tidy is used for static analysis",
        },
        "binary_darwin": {
            "compiler": "clang-16-darwin",
            "build_type": "",
            "sanitizer": "",
            "package_type": "binary",
            "static_binary_name": "macos",
            "tidy": "disable",
            "with_coverage": False,
            "comment": "",
        },
        "binary_aarch64": {
            "compiler": "clang-16-aarch64",
            "build_type": "",
            "sanitizer": "",
            "package_type": "binary",
            "tidy": "disable",
            "with_coverage": False,
            "comment": "",
        },
        "binary_aarch64_v80compat": {
            "compiler": "clang-16-aarch64-v80compat",
            "build_type": "",
            "sanitizer": "",
            "package_type": "binary",
            "static_binary_name": "aarch64v80compat",
            "tidy": "disable",
            "with_coverage": False,
            "comment": "For ARMv8.1 and older",
        },
        "binary_freebsd": {
            "compiler": "clang-16-freebsd",
            "build_type": "",
            "sanitizer": "",
            "package_type": "binary",
            "static_binary_name": "freebsd",
            "tidy": "disable",
            "with_coverage": False,
            "comment": "",
        },
        "binary_darwin_aarch64": {
            "compiler": "clang-16-darwin-aarch64",
            "build_type": "",
            "sanitizer": "",
            "package_type": "binary",
            "static_binary_name": "macos-aarch64",
            "tidy": "disable",
            "with_coverage": False,
            "comment": "",
        },
        "binary_ppc64le": {
            "compiler": "clang-16-ppc64le",
            "build_type": "",
            "sanitizer": "",
            "package_type": "binary",
            "static_binary_name": "powerpc64le",
            "tidy": "disable",
            "with_coverage": False,
            "comment": "",
        },
        "binary_amd64_compat": {
            "compiler": "clang-16-amd64-compat",
            "build_type": "",
            "sanitizer": "",
            "package_type": "binary",
            "static_binary_name": "amd64compat",
            "tidy": "disable",
            "with_coverage": False,
            "comment": "SSE2-only build",
        },
        "binary_riscv64": {
            "compiler": "clang-16-riscv64",
            "build_type": "",
            "sanitizer": "",
            "package_type": "binary",
            "static_binary_name": "riscv64",
            "tidy": "disable",
            "with_coverage": False,
            "comment": "",
        },
    },
    "builds_report_config": {
        "ClickHouse build check": [
            "package_release",
            "coverity",
            "package_aarch64",
            "package_asan",
            "package_ubsan",
            "package_tsan",
            "package_msan",
            "package_debug",
        ],
        "ClickHouse special build check": [
            "binary_tidy",
            "binary_darwin",
            "binary_aarch64",
            "binary_aarch64_v80compat",
            "binary_freebsd",
            "binary_darwin_aarch64",
            "binary_ppc64le",
            "binary_riscv64",
            "binary_amd64_compat",
        ],
=======
import logging
from argparse import ArgumentDefaultsHelpFormatter, ArgumentParser
from dataclasses import dataclass, field
from pathlib import Path
from typing import Callable, Dict, Iterable, List, Literal, Optional, Union

from ci_utils import WithIter
from integration_test_images import IMAGES


class Labels(metaclass=WithIter):
    DO_NOT_TEST_LABEL = "do_not_test"
    NO_MERGE_COMMIT = "no_merge_commit"
    NO_CI_CACHE = "no_ci_cache"
    CI_SET_REDUCED = "ci_set_reduced"


class Build(metaclass=WithIter):
    PACKAGE_RELEASE = "package_release"
    PACKAGE_AARCH64 = "package_aarch64"
    PACKAGE_ASAN = "package_asan"
    PACKAGE_UBSAN = "package_ubsan"
    PACKAGE_TSAN = "package_tsan"
    PACKAGE_MSAN = "package_msan"
    PACKAGE_DEBUG = "package_debug"
    BINARY_RELEASE = "binary_release"
    BINARY_TIDY = "binary_tidy"
    BINARY_DARWIN = "binary_darwin"
    BINARY_AARCH64 = "binary_aarch64"
    BINARY_AARCH64_V80COMPAT = "binary_aarch64_v80compat"
    BINARY_FREEBSD = "binary_freebsd"
    BINARY_DARWIN_AARCH64 = "binary_darwin_aarch64"
    BINARY_PPC64LE = "binary_ppc64le"
    BINARY_AMD64_COMPAT = "binary_amd64_compat"
    BINARY_AMD64_MUSL = "binary_amd64_musl"
    BINARY_RISCV64 = "binary_riscv64"
    BINARY_S390X = "binary_s390x"
    FUZZERS = "fuzzers"


class JobNames(metaclass=WithIter):
    STYLE_CHECK = "Style check"
    FAST_TEST = "Fast test"
    DOCKER_SERVER = "Docker server image"
    DOCKER_KEEPER = "Docker keeper image"
    INSTALL_TEST_AMD = "Install packages (amd64)"
    INSTALL_TEST_ARM = "Install packages (arm64)"

    STATELESS_TEST_DEBUG = "Stateless tests (debug)"
    STATELESS_TEST_RELEASE = "Stateless tests (release)"
    STATELESS_TEST_AARCH64 = "Stateless tests (aarch64)"
    STATELESS_TEST_ASAN = "Stateless tests (asan)"
    STATELESS_TEST_TSAN = "Stateless tests (tsan)"
    STATELESS_TEST_MSAN = "Stateless tests (msan)"
    STATELESS_TEST_UBSAN = "Stateless tests (ubsan)"
    STATELESS_TEST_ANALYZER_RELEASE = "Stateless tests (release, analyzer)"
    STATELESS_TEST_DB_REPL_RELEASE = "Stateless tests (release, DatabaseReplicated)"
    STATELESS_TEST_S3_RELEASE = "Stateless tests (release, s3 storage)"
    STATELESS_TEST_S3_DEBUG = "Stateless tests (debug, s3 storage)"
    STATELESS_TEST_S3_TSAN = "Stateless tests (tsan, s3 storage)"
    STATELESS_TEST_FLAKY_ASAN = "Stateless tests flaky check (asan)"

    STATEFUL_TEST_DEBUG = "Stateful tests (debug)"
    STATEFUL_TEST_RELEASE = "Stateful tests (release)"
    STATEFUL_TEST_AARCH64 = "Stateful tests (aarch64)"
    STATEFUL_TEST_ASAN = "Stateful tests (asan)"
    STATEFUL_TEST_TSAN = "Stateful tests (tsan)"
    STATEFUL_TEST_MSAN = "Stateful tests (msan)"
    STATEFUL_TEST_UBSAN = "Stateful tests (ubsan)"
    STATEFUL_TEST_PARALLEL_REPL_RELEASE = "Stateful tests (release, ParallelReplicas)"
    STATEFUL_TEST_PARALLEL_REPL_DEBUG = "Stateful tests (debug, ParallelReplicas)"
    STATEFUL_TEST_PARALLEL_REPL_ASAN = "Stateful tests (asan, ParallelReplicas)"
    STATEFUL_TEST_PARALLEL_REPL_MSAN = "Stateful tests (msan, ParallelReplicas)"
    STATEFUL_TEST_PARALLEL_REPL_UBSAN = "Stateful tests (ubsan, ParallelReplicas)"
    STATEFUL_TEST_PARALLEL_REPL_TSAN = "Stateful tests (tsan, ParallelReplicas)"

    STRESS_TEST_ASAN = "Stress test (asan)"
    STRESS_TEST_TSAN = "Stress test (tsan)"
    STRESS_TEST_UBSAN = "Stress test (ubsan)"
    STRESS_TEST_MSAN = "Stress test (msan)"
    STRESS_TEST_DEBUG = "Stress test (debug)"

    INTEGRATION_TEST = "Integration tests (release)"
    INTEGRATION_TEST_ASAN = "Integration tests (asan)"
    INTEGRATION_TEST_ASAN_ANALYZER = "Integration tests (asan, analyzer)"
    INTEGRATION_TEST_TSAN = "Integration tests (tsan)"
    INTEGRATION_TEST_FLAKY = "Integration tests flaky check (asan)"

    UPGRADE_TEST_DEBUG = "Upgrade check (debug)"
    UPGRADE_TEST_ASAN = "Upgrade check (asan)"
    UPGRADE_TEST_TSAN = "Upgrade check (tsan)"
    UPGRADE_TEST_MSAN = "Upgrade check (msan)"

    UNIT_TEST = "Unit tests (release)"
    UNIT_TEST_ASAN = "Unit tests (asan)"
    UNIT_TEST_MSAN = "Unit tests (msan)"
    UNIT_TEST_TSAN = "Unit tests (tsan)"
    UNIT_TEST_UBSAN = "Unit tests (ubsan)"

    AST_FUZZER_TEST_DEBUG = "AST fuzzer (debug)"
    AST_FUZZER_TEST_ASAN = "AST fuzzer (asan)"
    AST_FUZZER_TEST_MSAN = "AST fuzzer (msan)"
    AST_FUZZER_TEST_TSAN = "AST fuzzer (tsan)"
    AST_FUZZER_TEST_UBSAN = "AST fuzzer (ubsan)"

    JEPSEN_KEEPER = "ClickHouse Keeper Jepsen"
    JEPSEN_SERVER = "ClickHouse Server Jepsen"

    PERFORMANCE_TEST_AMD64 = "Performance Comparison"
    PERFORMANCE_TEST_ARM64 = "Performance Comparison Aarch64"

    SQL_LANCER_TEST = "SQLancer (release)"
    SQL_LOGIC_TEST = "Sqllogic test (release)"

    SQLANCER = "SQLancer (release)"
    SQLANCER_DEBUG = "SQLancer (debug)"
    SQLTEST = "SQLTest"

    COMPATIBILITY_TEST = "Compatibility check (amd64)"
    COMPATIBILITY_TEST_ARM = "Compatibility check (aarch64)"

    CLCIKBENCH_TEST = "ClickBench (amd64)"
    CLCIKBENCH_TEST_ARM = "ClickBench (aarch64)"

    LIBFUZZER_TEST = "libFuzzer tests"

    BUILD_CHECK = "ClickHouse build check"
    BUILD_CHECK_SPECIAL = "ClickHouse special build check"

    DOCS_CHECK = "Docs check"
    BUGFIX_VALIDATE = "tests bugfix validate check"


# dynamically update JobName with Build jobs
for attr_name in dir(Build):
    if not attr_name.startswith("__") and not callable(getattr(Build, attr_name)):
        setattr(JobNames, attr_name, getattr(Build, attr_name))


@dataclass
class DigestConfig:
    # all files, dirs to include into digest, glob supported
    include_paths: List[Union[str, Path]] = field(default_factory=list)
    # file suffixes to exclude from digest
    exclude_files: List[str] = field(default_factory=list)
    # directories to exlude from digest
    exclude_dirs: List[Union[str, Path]] = field(default_factory=list)
    # docker names to include into digest
    docker: List[str] = field(default_factory=list)
    # git submodules digest
    git_submodules: bool = False


@dataclass
class LabelConfig:
    """
    class to configure different CI scenarious per GH label or commit message token
    """

    run_jobs: Iterable[str] = frozenset()


@dataclass
class JobConfig:
    """
    contains config parameter relevant for job execution in CI workflow
    @digest - configures digest calculation for the job
    @run_command - will be triggered for the job if omited in CI workflow yml
    @timeout
    @num_batches - sets number of batches for multi-batch job
    """

    digest: DigestConfig = field(default_factory=DigestConfig)
    run_command: str = ""
    timeout: Optional[int] = None
    num_batches: int = 1
    run_by_label: str = ""
    run_always: bool = False


@dataclass
class BuildConfig:
    name: str
    compiler: str
    package_type: Literal["deb", "binary", "fuzzers"]
    additional_pkgs: bool = False
    debug_build: bool = False
    sanitizer: str = ""
    tidy: bool = False
    sparse_checkout: bool = False
    comment: str = ""
    static_binary_name: str = ""
    job_config: JobConfig = field(
        default_factory=lambda: JobConfig(
            digest=DigestConfig(
                include_paths=[
                    "./src",
                    "./contrib/*-cmake",
                    "./contrib/consistent-hashing",
                    "./contrib/murmurhash",
                    "./contrib/libfarmhash",
                    "./contrib/pdqsort",
                    "./contrib/cityhash102",
                    "./contrib/sparse-checkout",
                    "./contrib/libmetrohash",
                    "./contrib/update-submodules.sh",
                    "./contrib/CMakeLists.txt",
                    "./CMakeLists.txt",
                    "./PreLoad.cmake",
                    "./cmake",
                    "./base",
                    "./programs",
                    "./packages",
                    "./docker/packager/packager",
                    "./rust",
                    # FIXME: This is a WA to rebuild the CH and recreate the Performance.tar.zst artifact
                    # when there are changes in performance test scripts.
                    # Due to the current design of the perf test we need to rebuild CH when the performance test changes,
                    # otherwise the changes will not be visible in the PerformanceTest job in CI
                    "./tests/performance",
                ],
                exclude_files=[".md"],
                docker=["clickhouse/binary-builder"],
                git_submodules=True,
            ),
            run_command="build_check.py $BUILD_NAME",
        )
    )

    def export_env(self, export: bool = False) -> str:
        def process(field_name: str, field: Union[bool, str]) -> str:
            if isinstance(field, bool):
                field = str(field).lower()
            if export:
                return f"export BUILD_{field_name.upper()}={repr(field)}"
            return f"BUILD_{field_name.upper()}={field}"

        return "\n".join(process(k, v) for k, v in self.__dict__.items())


@dataclass
class BuildReportConfig:
    builds: List[str]
    job_config: JobConfig = field(
        default_factory=lambda: JobConfig(
            digest=DigestConfig(
                include_paths=[
                    "./tests/ci/build_report_check.py",
                    "./tests/ci/upload_result_helper.py",
                ],
            ),
        )
    )


@dataclass
class TestConfig:
    required_build: str
    force_tests: bool = False
    job_config: JobConfig = field(default_factory=JobConfig)


BuildConfigs = Dict[str, BuildConfig]
BuildsReportConfig = Dict[str, BuildReportConfig]
TestConfigs = Dict[str, TestConfig]
LabelConfigs = Dict[str, LabelConfig]

# common digests configs
compatibility_check_digest = DigestConfig(
    include_paths=["./tests/ci/compatibility_check.py"],
    docker=["clickhouse/test-old-ubuntu", "clickhouse/test-old-centos"],
)
install_check_digest = DigestConfig(
    include_paths=["./tests/ci/install_check.py"],
    docker=["clickhouse/install-deb-test", "clickhouse/install-rpm-test"],
)
stateless_check_digest = DigestConfig(
    include_paths=[
        "./tests/queries/0_stateless/",
        "./tests/clickhouse-test",
        "./tests/*.txt",
    ],
    exclude_files=[".md"],
    docker=["clickhouse/stateless-test"],
)
stateful_check_digest = DigestConfig(
    include_paths=[
        "./tests/queries/1_stateful/",
        "./tests/clickhouse-test",
        "./tests/*.txt",
    ],
    exclude_files=[".md"],
    docker=["clickhouse/stateful-test"],
)

stress_check_digest = DigestConfig(
    include_paths=[
        "./tests/queries/0_stateless/",
        "./tests/queries/1_stateful/",
        "./tests/clickhouse-test",
        "./tests/*.txt",
    ],
    exclude_files=[".md"],
    docker=["clickhouse/stress-test"],
)
# FIXME: which tests are upgrade? just python?
upgrade_check_digest = DigestConfig(
    include_paths=["./tests/ci/upgrade_check.py"],
    exclude_files=[".md"],
    docker=["clickhouse/upgrade-check"],
)
integration_check_digest = DigestConfig(
    include_paths=["./tests/ci/integration_test_check.py", "./tests/integration"],
    exclude_files=[".md"],
    docker=IMAGES.copy(),
)

ast_fuzzer_check_digest = DigestConfig(
    # include_paths=["./tests/ci/ast_fuzzer_check.py"],
    # exclude_files=[".md"],
    # docker=["clickhouse/fuzzer"],
)
unit_check_digest = DigestConfig(
    include_paths=["./tests/ci/unit_tests_check.py"],
    exclude_files=[".md"],
    docker=["clickhouse/unit-test"],
)
perf_check_digest = DigestConfig(
    include_paths=[
        "./tests/ci/performance_comparison_check.py",
        "./tests/performance/",
    ],
    exclude_files=[".md"],
    docker=["clickhouse/performance-comparison"],
)
sqllancer_check_digest = DigestConfig(
    # include_paths=["./tests/ci/sqlancer_check.py"],
    # exclude_files=[".md"],
    # docker=["clickhouse/sqlancer-test"],
)
sqllogic_check_digest = DigestConfig(
    include_paths=["./tests/ci/sqllogic_test.py"],
    exclude_files=[".md"],
    docker=["clickhouse/sqllogic-test"],
)
sqltest_check_digest = DigestConfig(
    include_paths=["./tests/ci/sqltest.py"],
    exclude_files=[".md"],
    docker=["clickhouse/sqltest"],
)
bugfix_validate_check = DigestConfig(
    include_paths=[
        "./tests/queries/0_stateless/",
        "./tests/ci/integration_test_check.py",
        "./tests/ci/functional_test_check.py",
        "./tests/ci/bugfix_validate_check.py",
    ],
    exclude_files=[".md"],
    docker=IMAGES.copy()
    + [
        "clickhouse/stateless-test",
    ],
)
# common test params
statless_test_common_params = {
    "digest": stateless_check_digest,
    "run_command": 'functional_test_check.py "$CHECK_NAME" $KILL_TIMEOUT',
    "timeout": 10800,
}
stateful_test_common_params = {
    "digest": stateful_check_digest,
    "run_command": 'functional_test_check.py "$CHECK_NAME" $KILL_TIMEOUT',
    "timeout": 3600,
}
stress_test_common_params = {
    "digest": stress_check_digest,
    "run_command": "stress_check.py",
}
upgrade_test_common_params = {
    "digest": upgrade_check_digest,
    "run_command": "upgrade_check.py",
}
astfuzzer_test_common_params = {
    "digest": ast_fuzzer_check_digest,
    "run_command": "ast_fuzzer_check.py",
    "run_always": True,
}
integration_test_common_params = {
    "digest": integration_check_digest,
    "run_command": 'integration_test_check.py "$CHECK_NAME"',
}
unit_test_common_params = {
    "digest": unit_check_digest,
    "run_command": "unit_tests_check.py",
}
perf_test_common_params = {
    "digest": perf_check_digest,
    "run_command": "performance_comparison_check.py",
}
sqllancer_test_common_params = {
    "digest": sqllancer_check_digest,
    "run_command": "sqlancer_check.py",
    "run_always": True,
}
sqllogic_test_params = {
    "digest": sqllogic_check_digest,
    "run_command": "sqllogic_test.py",
    "timeout": 10800,
}
sql_test_params = {
    "digest": sqltest_check_digest,
    "run_command": "sqltest.py",
    "timeout": 10800,
}


@dataclass
class CiConfig:
    """
    Contains configs for ALL jobs in CI pipeline
    each config item in the below dicts should be an instance of JobConfig class or inherited from it
    """

    build_config: BuildConfigs
    builds_report_config: BuildsReportConfig
    test_configs: TestConfigs
    other_jobs_configs: TestConfigs
    label_configs: LabelConfigs

    def get_label_config(self, label_name: str) -> Optional[LabelConfig]:
        for label, config in self.label_configs.items():
            if self.normalize_string(label_name) == self.normalize_string(label):
                return config
        return None

    def get_job_config(self, check_name: str) -> JobConfig:
        res = None
        for config in (
            self.build_config,
            self.builds_report_config,
            self.test_configs,
            self.other_jobs_configs,
        ):
            if check_name in config:  # type: ignore
                res = config[check_name].job_config  # type: ignore
                break
        assert (
            res is not None
        ), f"Invalid check_name or CI_CONFIG outdated, config not found for [{check_name}]"
        return res  # type: ignore

    @staticmethod
    def normalize_string(input_string: str) -> str:
        lowercase_string = input_string.lower()
        normalized_string = (
            lowercase_string.replace(" ", "_")
            .replace("-", "_")
            .replace("(", "")
            .replace(")", "")
            .replace(",", "")
        )
        return normalized_string

    def get_job_with_parents(self, check_name: str) -> List[str]:
        res = []
        check_name = self.normalize_string(check_name)

        for config in (
            self.build_config,
            self.builds_report_config,
            self.test_configs,
            self.other_jobs_configs,
        ):
            for job_name in config:  # type: ignore
                if check_name == self.normalize_string(job_name):
                    res.append(job_name)
                    if isinstance(config[job_name], TestConfig):  # type: ignore
                        if config[job_name].required_build:  # type: ignore
                            res.append(config[job_name].required_build)  # type: ignore
                    elif isinstance(config[job_name], BuildConfig):  # type: ignore
                        pass
                    elif isinstance(config[job_name], BuildReportConfig):  # type: ignore
                        # add all build jobs as parents for build report check
                        res.extend(
                            [job for job in JobNames if job in self.build_config]
                        )
                    else:
                        assert (
                            False
                        ), f"check commit message tags or FIXME: request for job [{check_name}] not yet supported"
                    break
        assert (
            res
        ), f"Error: Experimantal feature... Invlid request or not supported job [{check_name}]"
        return res

    def get_digest_config(self, check_name: str) -> DigestConfig:
        res = None
        for config in (
            self.other_jobs_configs,
            self.build_config,
            self.builds_report_config,
            self.test_configs,
        ):
            if check_name in config:  # type: ignore
                res = config[check_name].job_config.digest  # type: ignore
        assert (
            res
        ), f"Invalid check_name or CI_CONFIG outdated, config not found for [{check_name}]"
        return res  # type: ignore

    def job_generator(self) -> Iterable[str]:
        """
        traverses all check names in CI pipeline
        """
        for config in (
            self.other_jobs_configs,
            self.build_config,
            self.builds_report_config,
            self.test_configs,
        ):
            for check_name in config:  # type: ignore
                yield check_name

    def get_builds_for_report(self, report_name: str) -> List[str]:
        return self.builds_report_config[report_name].builds

    @classmethod
    def is_build_job(cls, job: str) -> bool:
        return job in Build

    @classmethod
    def is_test_job(cls, job: str) -> bool:
        return (
            not cls.is_build_job(job)
            and not cls.is_build_job(job)
            and job != JobNames.STYLE_CHECK
        )

    @classmethod
    def is_docs_job(cls, job: str) -> bool:
        return job == JobNames.DOCS_CHECK

    def validate(self) -> None:
        errors = []
        for name, build_config in self.build_config.items():
            build_in_reports = False
            for _, report_config in self.builds_report_config.items():
                if name in report_config.builds:
                    build_in_reports = True
                    break
            # All build configs must belong to build_report_config
            if not build_in_reports:
                logging.error("Build name %s does not belong to build reports", name)
                errors.append(f"Build name {name} does not belong to build reports")
            # The name should be the same as build_config.name
            if not build_config.name == name:
                logging.error(
                    "Build name '%s' does not match the config 'name' value '%s'",
                    name,
                    build_config.name,
                )
                errors.append(
                    f"Build name {name} does not match 'name' value '{build_config.name}'"
                )
        # All build_report_config values should be in build_config.keys()
        for build_report_name, build_report_config in self.builds_report_config.items():
            build_names = build_report_config.builds
            missed_names = [
                name for name in build_names if name not in self.build_config.keys()
            ]
            if missed_names:
                logging.error(
                    "The following names of the build report '%s' "
                    "are missed in build_config: %s",
                    build_report_name,
                    missed_names,
                )
                errors.append(
                    f"The following names of the build report '{build_report_name}' "
                    f"are missed in build_config: {missed_names}",
                )
        # And finally, all of tests' requirements must be in the builds
        for test_name, test_config in self.test_configs.items():
            if test_config.required_build not in self.build_config.keys():
                logging.error(
                    "The requierment '%s' for '%s' is not found in builds",
                    test_config,
                    test_name,
                )
                errors.append(
                    f"The requierment '{test_config}' for "
                    f"'{test_name}' is not found in builds"
                )

        if errors:
            raise KeyError("config contains errors", errors)


CI_CONFIG = CiConfig(
    label_configs={
        Labels.DO_NOT_TEST_LABEL: LabelConfig(run_jobs=[JobNames.STYLE_CHECK]),
        Labels.CI_SET_REDUCED: LabelConfig(
            run_jobs=[
                job
                for job in JobNames
                if not any(
                    [
                        nogo in job
                        for nogo in (
                            "asan",
                            "tsan",
                            "msan",
                            "ubsan",
                        )
                    ]
                )
            ]
        ),
    },
    build_config={
        Build.PACKAGE_RELEASE: BuildConfig(
            name=Build.PACKAGE_RELEASE,
            compiler="clang-17",
            package_type="deb",
            static_binary_name="amd64",
            additional_pkgs=True,
        ),
        Build.PACKAGE_AARCH64: BuildConfig(
            name=Build.PACKAGE_AARCH64,
            compiler="clang-17-aarch64",
            package_type="deb",
            static_binary_name="aarch64",
            additional_pkgs=True,
        ),
        Build.PACKAGE_ASAN: BuildConfig(
            name=Build.PACKAGE_ASAN,
            compiler="clang-17",
            sanitizer="address",
            package_type="deb",
        ),
        Build.PACKAGE_UBSAN: BuildConfig(
            name=Build.PACKAGE_UBSAN,
            compiler="clang-17",
            sanitizer="undefined",
            package_type="deb",
        ),
        Build.PACKAGE_TSAN: BuildConfig(
            name=Build.PACKAGE_TSAN,
            compiler="clang-17",
            sanitizer="thread",
            package_type="deb",
        ),
        Build.PACKAGE_MSAN: BuildConfig(
            name=Build.PACKAGE_MSAN,
            compiler="clang-17",
            sanitizer="memory",
            package_type="deb",
        ),
        Build.PACKAGE_DEBUG: BuildConfig(
            name=Build.PACKAGE_DEBUG,
            compiler="clang-17",
            debug_build=True,
            package_type="deb",
            sparse_checkout=True,  # Check that it works with at least one build, see also update-submodules.sh
        ),
        Build.BINARY_RELEASE: BuildConfig(
            name=Build.BINARY_RELEASE,
            compiler="clang-17",
            package_type="binary",
        ),
        Build.BINARY_TIDY: BuildConfig(
            name=Build.BINARY_TIDY,
            compiler="clang-17",
            debug_build=True,
            package_type="binary",
            static_binary_name="debug-amd64",
            tidy=True,
            comment="clang-tidy is used for static analysis",
        ),
        Build.BINARY_DARWIN: BuildConfig(
            name=Build.BINARY_DARWIN,
            compiler="clang-17-darwin",
            package_type="binary",
            static_binary_name="macos",
            sparse_checkout=True,  # Check that it works with at least one build, see also update-submodules.sh
        ),
        Build.BINARY_AARCH64: BuildConfig(
            name=Build.BINARY_AARCH64,
            compiler="clang-17-aarch64",
            package_type="binary",
        ),
        Build.BINARY_AARCH64_V80COMPAT: BuildConfig(
            name=Build.BINARY_AARCH64_V80COMPAT,
            compiler="clang-17-aarch64-v80compat",
            package_type="binary",
            static_binary_name="aarch64v80compat",
            comment="For ARMv8.1 and older",
        ),
        Build.BINARY_FREEBSD: BuildConfig(
            name=Build.BINARY_FREEBSD,
            compiler="clang-17-freebsd",
            package_type="binary",
            static_binary_name="freebsd",
        ),
        Build.BINARY_DARWIN_AARCH64: BuildConfig(
            name=Build.BINARY_DARWIN_AARCH64,
            compiler="clang-17-darwin-aarch64",
            package_type="binary",
            static_binary_name="macos-aarch64",
        ),
        Build.BINARY_PPC64LE: BuildConfig(
            name=Build.BINARY_PPC64LE,
            compiler="clang-17-ppc64le",
            package_type="binary",
            static_binary_name="powerpc64le",
        ),
        Build.BINARY_AMD64_COMPAT: BuildConfig(
            name=Build.BINARY_AMD64_COMPAT,
            compiler="clang-17-amd64-compat",
            package_type="binary",
            static_binary_name="amd64compat",
            comment="SSE2-only build",
        ),
        Build.BINARY_AMD64_MUSL: BuildConfig(
            name=Build.BINARY_AMD64_MUSL,
            compiler="clang-17-amd64-musl",
            package_type="binary",
            static_binary_name="amd64musl",
            comment="Build with Musl",
        ),
        Build.BINARY_RISCV64: BuildConfig(
            name=Build.BINARY_RISCV64,
            compiler="clang-17-riscv64",
            package_type="binary",
            static_binary_name="riscv64",
        ),
        Build.BINARY_S390X: BuildConfig(
            name=Build.BINARY_S390X,
            compiler="clang-17-s390x",
            package_type="binary",
            static_binary_name="s390x",
        ),
        Build.FUZZERS: BuildConfig(
            name=Build.FUZZERS,
            compiler="clang-17",
            package_type="fuzzers",
        ),
    },
    builds_report_config={
        JobNames.BUILD_CHECK: BuildReportConfig(
            builds=[
                Build.PACKAGE_RELEASE,
                Build.PACKAGE_AARCH64,
                Build.PACKAGE_ASAN,
                Build.PACKAGE_UBSAN,
                Build.PACKAGE_TSAN,
                Build.PACKAGE_MSAN,
                Build.PACKAGE_DEBUG,
                Build.BINARY_RELEASE,
                Build.FUZZERS,
            ]
        ),
        JobNames.BUILD_CHECK_SPECIAL: BuildReportConfig(
            builds=[
                Build.BINARY_TIDY,
                Build.BINARY_DARWIN,
                Build.BINARY_AARCH64,
                Build.BINARY_AARCH64_V80COMPAT,
                Build.BINARY_FREEBSD,
                Build.BINARY_DARWIN_AARCH64,
                Build.BINARY_PPC64LE,
                Build.BINARY_RISCV64,
                Build.BINARY_S390X,
                Build.BINARY_AMD64_COMPAT,
                Build.BINARY_AMD64_MUSL,
            ]
        ),
>>>>>>> 3fe8babe
    },
    other_jobs_configs={
        JobNames.DOCKER_SERVER: TestConfig(
            "",
            job_config=JobConfig(
                digest=DigestConfig(
                    include_paths=[
                        "tests/ci/docker_server.py",
                        "./docker/server",
                    ]
                )
            ),
        ),
        JobNames.DOCKER_KEEPER: TestConfig(
            "",
            job_config=JobConfig(
                digest=DigestConfig(
                    include_paths=[
                        "tests/ci/docker_server.py",
                        "./docker/keeper",
                    ]
                )
            ),
        ),
        JobNames.DOCS_CHECK: TestConfig(
            "",
            job_config=JobConfig(
                digest=DigestConfig(
                    include_paths=["**/*.md", "./docs", "tests/ci/docs_check.py"],
                    docker=["clickhouse/docs-builder"],
                ),
            ),
        ),
        JobNames.FAST_TEST: TestConfig(
            "",
            job_config=JobConfig(
                digest=DigestConfig(
                    include_paths=["./tests/queries/0_stateless/"],
                    exclude_files=[".md"],
                    docker=["clickhouse/fasttest"],
                )
            ),
        ),
        JobNames.STYLE_CHECK: TestConfig(
            "",
            job_config=JobConfig(
                run_always=True,
            ),
        ),
        JobNames.BUGFIX_VALIDATE: TestConfig(
            "",
            # we run this check by label - no digest required
            job_config=JobConfig(run_by_label="pr-bugfix"),
        ),
    },
    test_configs={
        JobNames.INSTALL_TEST_AMD: TestConfig(
            Build.PACKAGE_RELEASE, job_config=JobConfig(digest=install_check_digest)
        ),
        JobNames.INSTALL_TEST_ARM: TestConfig(
            Build.PACKAGE_AARCH64, job_config=JobConfig(digest=install_check_digest)
        ),
        JobNames.STATEFUL_TEST_ASAN: TestConfig(
            Build.PACKAGE_ASAN, job_config=JobConfig(**stateful_test_common_params)  # type: ignore
        ),
        JobNames.STATEFUL_TEST_TSAN: TestConfig(
            Build.PACKAGE_TSAN, job_config=JobConfig(**stateful_test_common_params)  # type: ignore
        ),
        JobNames.STATEFUL_TEST_MSAN: TestConfig(
            Build.PACKAGE_MSAN, job_config=JobConfig(**stateful_test_common_params)  # type: ignore
        ),
        JobNames.STATEFUL_TEST_UBSAN: TestConfig(
            Build.PACKAGE_UBSAN, job_config=JobConfig(**stateful_test_common_params)  # type: ignore
        ),
        JobNames.STATEFUL_TEST_DEBUG: TestConfig(
            Build.PACKAGE_DEBUG, job_config=JobConfig(**stateful_test_common_params)  # type: ignore
        ),
        JobNames.STATEFUL_TEST_RELEASE: TestConfig(
            Build.PACKAGE_RELEASE, job_config=JobConfig(**stateful_test_common_params)  # type: ignore
        ),
        JobNames.STATEFUL_TEST_AARCH64: TestConfig(
            Build.PACKAGE_AARCH64, job_config=JobConfig(**stateful_test_common_params)  # type: ignore
        ),
        # FIXME: delete?
        # "Stateful tests (release, DatabaseOrdinary)": TestConfig(
        #     Build.PACKAGE_RELEASE, job_config=JobConfig(**stateful_test_common_params)  # type: ignore
        # ),
        # "Stateful tests (release, DatabaseReplicated)": TestConfig(
        #     Build.PACKAGE_RELEASE, job_config=JobConfig(**stateful_test_common_params) # type: ignore
        # ),
        # Stateful tests for parallel replicas
        JobNames.STATEFUL_TEST_PARALLEL_REPL_RELEASE: TestConfig(
            Build.PACKAGE_RELEASE, job_config=JobConfig(**stateful_test_common_params)  # type: ignore
        ),
        JobNames.STATEFUL_TEST_PARALLEL_REPL_DEBUG: TestConfig(
            Build.PACKAGE_DEBUG, job_config=JobConfig(**stateful_test_common_params)  # type: ignore
        ),
        JobNames.STATEFUL_TEST_PARALLEL_REPL_ASAN: TestConfig(
            Build.PACKAGE_ASAN, job_config=JobConfig(**stateful_test_common_params)  # type: ignore
        ),
        JobNames.STATEFUL_TEST_PARALLEL_REPL_MSAN: TestConfig(
            Build.PACKAGE_MSAN, job_config=JobConfig(**stateful_test_common_params)  # type: ignore
        ),
        JobNames.STATEFUL_TEST_PARALLEL_REPL_UBSAN: TestConfig(
            Build.PACKAGE_UBSAN, job_config=JobConfig(**stateful_test_common_params)  # type: ignore
        ),
        JobNames.STATEFUL_TEST_PARALLEL_REPL_TSAN: TestConfig(
            Build.PACKAGE_TSAN, job_config=JobConfig(**stateful_test_common_params)  # type: ignore
        ),
        # End stateful tests for parallel replicas
<<<<<<< HEAD
        "Stateless tests (asan)": {
            "required_build": "package_asan",
        },
        "Stateless tests (tsan)": {
            "required_build": "package_tsan",
        },
        "Stateless tests (msan)": {
            "required_build": "package_msan",
        },
        "Stateless tests (ubsan)": {
            "required_build": "package_ubsan",
        },
        "Stateless tests (debug)": {
            "required_build": "package_debug",
        },
        "Stateless tests (release)": {
            "required_build": "package_release",
        },
        "Stateless tests (aarch64)": {
            "required_build": "package_aarch64",
        },
        "Stateless tests (release, wide parts enabled)": {
            "required_build": "package_release",
        },
        "Stateless tests (release, analyzer)": {
            "required_build": "package_release",
        },
        "Stateless tests (release, DatabaseOrdinary)": {
            "required_build": "package_release",
        },
        "Stateless tests (release, DatabaseReplicated)": {
            "required_build": "package_release",
        },
        "Stateless tests (release, s3 storage)": {
            "required_build": "package_release",
        },
        "Stateless tests (debug, s3 storage)": {
            "required_build": "package_debug",
        },
        "Stateless tests (tsan, s3 storage)": {
            "required_build": "package_tsan",
        },
        "Stress test (asan)": {
            "required_build": "package_asan",
        },
        "Stress test (tsan)": {
            "required_build": "package_tsan",
        },
        "Stress test (ubsan)": {
            "required_build": "package_ubsan",
        },
        "Stress test (msan)": {
            "required_build": "package_msan",
        },
        "Stress test (debug)": {
            "required_build": "package_debug",
        },
        "Upgrade check (asan)": {
            "required_build": "package_asan",
        },
        "Upgrade check (tsan)": {
            "required_build": "package_tsan",
        },
        "Upgrade check (msan)": {
            "required_build": "package_msan",
        },
        "Upgrade check (debug)": {
            "required_build": "package_debug",
        },
        "Integration tests (asan)": {
            "required_build": "package_asan",
        },
        "Integration tests (asan, analyzer)": {
            "required_build": "package_asan",
        },
        "Integration tests (tsan)": {
            "required_build": "package_tsan",
        },
        "Integration tests (release)": {
            "required_build": "package_release",
        },
        "Integration tests (msan)": {
            "required_build": "package_msan",
        },
        "Integration tests flaky check (asan)": {
            "required_build": "package_asan",
        },
        "Compatibility check (amd64)": {
            "required_build": "package_release",
        },
        "Compatibility check (aarch64)": {
            "required_build": "package_aarch64",
        },
        "Unit tests (release-clang)": {
            "required_build": "package_release",
        },
        "Unit tests (asan)": {
            "required_build": "package_asan",
        },
        "Unit tests (msan)": {
            "required_build": "package_msan",
        },
        "Unit tests (tsan)": {
            "required_build": "package_tsan",
        },
        "Unit tests (ubsan)": {
            "required_build": "package_ubsan",
        },
        "AST fuzzer (debug)": {
            "required_build": "package_debug",
        },
        "AST fuzzer (asan)": {
            "required_build": "package_asan",
        },
        "AST fuzzer (msan)": {
            "required_build": "package_msan",
        },
        "AST fuzzer (tsan)": {
            "required_build": "package_tsan",
        },
        "AST fuzzer (ubsan)": {
            "required_build": "package_ubsan",
        },
        "Stateless tests flaky check (asan)": {
            "required_build": "package_asan",
        },
        "ClickHouse Keeper Jepsen": {
            "required_build": "package_release",
        },
        "ClickHouse Server Jepsen": {
            "required_build": "package_release",
        },
        "Performance Comparison": {
            "required_build": "package_release",
            "test_grep_exclude_filter": "",
        },
        "Performance Comparison Aarch64": {
            "required_build": "package_aarch64",
            "test_grep_exclude_filter": "",
        },
        "SQLancer (release)": {
            "required_build": "package_release",
        },
        "SQLancer (debug)": {
            "required_build": "package_debug",
        },
        "Sqllogic test (release)": {
            "required_build": "package_release",
        },
=======
        JobNames.STATELESS_TEST_ASAN: TestConfig(
            Build.PACKAGE_ASAN,
            job_config=JobConfig(num_batches=4, **statless_test_common_params),  # type: ignore
        ),
        JobNames.STATELESS_TEST_TSAN: TestConfig(
            Build.PACKAGE_TSAN,
            job_config=JobConfig(num_batches=5, **statless_test_common_params),  # type: ignore
        ),
        JobNames.STATELESS_TEST_MSAN: TestConfig(
            Build.PACKAGE_MSAN,
            job_config=JobConfig(num_batches=6, **statless_test_common_params),  # type: ignore
        ),
        JobNames.STATELESS_TEST_UBSAN: TestConfig(
            Build.PACKAGE_UBSAN,
            job_config=JobConfig(num_batches=2, **statless_test_common_params),  # type: ignore
        ),
        JobNames.STATELESS_TEST_DEBUG: TestConfig(
            Build.PACKAGE_DEBUG,
            job_config=JobConfig(num_batches=5, **statless_test_common_params),  # type: ignore
        ),
        JobNames.STATELESS_TEST_RELEASE: TestConfig(
            Build.PACKAGE_RELEASE, job_config=JobConfig(**statless_test_common_params)  # type: ignore
        ),
        JobNames.STATELESS_TEST_AARCH64: TestConfig(
            Build.PACKAGE_AARCH64, job_config=JobConfig(**statless_test_common_params)  # type: ignore
        ),
        JobNames.STATELESS_TEST_ANALYZER_RELEASE: TestConfig(
            Build.PACKAGE_RELEASE, job_config=JobConfig(**statless_test_common_params)  # type: ignore
        ),
        # delete?
        # "Stateless tests (release, DatabaseOrdinary)": TestConfig(
        #     Build.PACKAGE_RELEASE, job_config=JobConfig(**statless_test_common_params)  # type: ignore
        # ),
        JobNames.STATELESS_TEST_DB_REPL_RELEASE: TestConfig(
            Build.PACKAGE_RELEASE,
            job_config=JobConfig(num_batches=4, **statless_test_common_params),  # type: ignore
        ),
        JobNames.STATELESS_TEST_S3_RELEASE: TestConfig(
            Build.PACKAGE_RELEASE,
            job_config=JobConfig(num_batches=2, **statless_test_common_params),  # type: ignore
        ),
        JobNames.STATELESS_TEST_S3_DEBUG: TestConfig(
            Build.PACKAGE_DEBUG,
            job_config=JobConfig(num_batches=6, **statless_test_common_params),  # type: ignore
        ),
        JobNames.STATELESS_TEST_S3_TSAN: TestConfig(
            Build.PACKAGE_TSAN,
            job_config=JobConfig(num_batches=5, **statless_test_common_params),  # type: ignore
        ),
        JobNames.STRESS_TEST_ASAN: TestConfig(
            Build.PACKAGE_ASAN, job_config=JobConfig(**stress_test_common_params)  # type: ignore
        ),
        JobNames.STRESS_TEST_TSAN: TestConfig(
            Build.PACKAGE_TSAN, job_config=JobConfig(**stress_test_common_params)  # type: ignore
        ),
        JobNames.STRESS_TEST_UBSAN: TestConfig(
            Build.PACKAGE_UBSAN, job_config=JobConfig(**stress_test_common_params)  # type: ignore
        ),
        JobNames.STRESS_TEST_MSAN: TestConfig(
            Build.PACKAGE_MSAN, job_config=JobConfig(**stress_test_common_params)  # type: ignore
        ),
        JobNames.STRESS_TEST_DEBUG: TestConfig(
            Build.PACKAGE_DEBUG, job_config=JobConfig(**stress_test_common_params)  # type: ignore
        ),
        JobNames.UPGRADE_TEST_ASAN: TestConfig(
            Build.PACKAGE_ASAN, job_config=JobConfig(**upgrade_test_common_params)  # type: ignore
        ),
        JobNames.UPGRADE_TEST_TSAN: TestConfig(
            Build.PACKAGE_TSAN, job_config=JobConfig(**upgrade_test_common_params)  # type: ignore
        ),
        JobNames.UPGRADE_TEST_MSAN: TestConfig(
            Build.PACKAGE_MSAN, job_config=JobConfig(**upgrade_test_common_params)  # type: ignore
        ),
        JobNames.UPGRADE_TEST_DEBUG: TestConfig(
            Build.PACKAGE_DEBUG, job_config=JobConfig(**upgrade_test_common_params)  # type: ignore
        ),
        JobNames.INTEGRATION_TEST_ASAN: TestConfig(
            Build.PACKAGE_ASAN,
            job_config=JobConfig(num_batches=4, **integration_test_common_params),  # type: ignore
        ),
        JobNames.INTEGRATION_TEST_ASAN_ANALYZER: TestConfig(
            Build.PACKAGE_ASAN,
            job_config=JobConfig(num_batches=6, **integration_test_common_params),  # type: ignore
        ),
        JobNames.INTEGRATION_TEST_TSAN: TestConfig(
            Build.PACKAGE_TSAN,
            job_config=JobConfig(num_batches=6, **integration_test_common_params),  # type: ignore
        ),
        # FIXME: currently no wf has this job. Try to enable
        # "Integration tests (msan)": TestConfig(Build.PACKAGE_MSAN, job_config=JobConfig(num_batches=6, **integration_test_common_params) # type: ignore
        # ),
        JobNames.INTEGRATION_TEST: TestConfig(
            Build.PACKAGE_RELEASE,
            job_config=JobConfig(num_batches=4, **integration_test_common_params),  # type: ignore
        ),
        JobNames.INTEGRATION_TEST_FLAKY: TestConfig(
            Build.PACKAGE_ASAN, job_config=JobConfig(**integration_test_common_params)  # type: ignore
        ),
        JobNames.COMPATIBILITY_TEST: TestConfig(
            Build.PACKAGE_RELEASE,
            job_config=JobConfig(digest=compatibility_check_digest),
        ),
        JobNames.COMPATIBILITY_TEST_ARM: TestConfig(
            Build.PACKAGE_AARCH64,
            job_config=JobConfig(digest=compatibility_check_digest),
        ),
        JobNames.UNIT_TEST: TestConfig(
            Build.BINARY_RELEASE, job_config=JobConfig(**unit_test_common_params)  # type: ignore
        ),
        JobNames.UNIT_TEST_ASAN: TestConfig(
            Build.PACKAGE_ASAN, job_config=JobConfig(**unit_test_common_params)  # type: ignore
        ),
        JobNames.UNIT_TEST_MSAN: TestConfig(
            Build.PACKAGE_MSAN, job_config=JobConfig(**unit_test_common_params)  # type: ignore
        ),
        JobNames.UNIT_TEST_TSAN: TestConfig(
            Build.PACKAGE_TSAN, job_config=JobConfig(**unit_test_common_params)  # type: ignore
        ),
        JobNames.UNIT_TEST_UBSAN: TestConfig(
            Build.PACKAGE_UBSAN, job_config=JobConfig(**unit_test_common_params)  # type: ignore
        ),
        JobNames.AST_FUZZER_TEST_DEBUG: TestConfig(
            Build.PACKAGE_DEBUG, job_config=JobConfig(**astfuzzer_test_common_params)  # type: ignore
        ),
        JobNames.AST_FUZZER_TEST_ASAN: TestConfig(
            Build.PACKAGE_ASAN, job_config=JobConfig(**astfuzzer_test_common_params)  # type: ignore
        ),
        JobNames.AST_FUZZER_TEST_MSAN: TestConfig(
            Build.PACKAGE_MSAN, job_config=JobConfig(**astfuzzer_test_common_params)  # type: ignore
        ),
        JobNames.AST_FUZZER_TEST_TSAN: TestConfig(
            Build.PACKAGE_TSAN, job_config=JobConfig(**astfuzzer_test_common_params)  # type: ignore
        ),
        JobNames.AST_FUZZER_TEST_UBSAN: TestConfig(
            Build.PACKAGE_UBSAN, job_config=JobConfig(**astfuzzer_test_common_params)  # type: ignore
        ),
        JobNames.STATELESS_TEST_FLAKY_ASAN: TestConfig(
            # replace to non-default
            Build.PACKAGE_ASAN,
            job_config=JobConfig(**{**statless_test_common_params, "timeout": 3600}),  # type: ignore
        ),
        JobNames.JEPSEN_KEEPER: TestConfig(
            Build.BINARY_RELEASE,
            job_config=JobConfig(
                run_by_label="jepsen-test", run_command="jepsen_check.py keeper"
            ),
        ),
        JobNames.JEPSEN_SERVER: TestConfig(
            Build.BINARY_RELEASE,
            job_config=JobConfig(
                run_by_label="jepsen-test", run_command="jepsen_check.py server"
            ),
        ),
        JobNames.PERFORMANCE_TEST_AMD64: TestConfig(
            Build.PACKAGE_RELEASE,
            job_config=JobConfig(num_batches=4, **perf_test_common_params),  # type: ignore
        ),
        JobNames.PERFORMANCE_TEST_ARM64: TestConfig(
            Build.PACKAGE_AARCH64,
            job_config=JobConfig(num_batches=4, run_by_label="pr-performance", **perf_test_common_params),  # type: ignore
        ),
        JobNames.SQLANCER: TestConfig(
            Build.PACKAGE_RELEASE, job_config=JobConfig(**sqllancer_test_common_params)  # type: ignore
        ),
        JobNames.SQLANCER_DEBUG: TestConfig(
            Build.PACKAGE_DEBUG, job_config=JobConfig(**sqllancer_test_common_params)  # type: ignore
        ),
        JobNames.SQL_LOGIC_TEST: TestConfig(
            Build.PACKAGE_RELEASE, job_config=JobConfig(**sqllogic_test_params)  # type: ignore
        ),
        JobNames.SQL_LOGIC_TEST: TestConfig(
            Build.PACKAGE_RELEASE, job_config=JobConfig(**sql_test_params)  # type: ignore
        ),
        JobNames.CLCIKBENCH_TEST: TestConfig(Build.PACKAGE_RELEASE),
        JobNames.CLCIKBENCH_TEST_ARM: TestConfig(Build.PACKAGE_AARCH64),
        JobNames.LIBFUZZER_TEST: TestConfig(Build.FUZZERS),  # type: ignore
>>>>>>> 3fe8babe
    },
)
CI_CONFIG.validate()


# checks required by Mergeable Check
REQUIRED_CHECKS = [
    "PR Check",
    JobNames.BUILD_CHECK,
    JobNames.BUILD_CHECK_SPECIAL,
    JobNames.DOCS_CHECK,
    JobNames.FAST_TEST,
    JobNames.STATEFUL_TEST_RELEASE,
    JobNames.STATELESS_TEST_RELEASE,
    JobNames.STYLE_CHECK,
    JobNames.UNIT_TEST_ASAN,
    JobNames.UNIT_TEST_MSAN,
    JobNames.UNIT_TEST,
    JobNames.UNIT_TEST_TSAN,
    JobNames.UNIT_TEST_UBSAN,
]


@dataclass
class CheckDescription:
    name: str
    description: str  # the check descriptions, will be put into the status table
    match_func: Callable[[str], bool]  # the function to check vs the commit status

    def __hash__(self) -> int:
        return hash(self.name + self.description)


CHECK_DESCRIPTIONS = [
    CheckDescription(
        "AST fuzzer",
        "Runs randomly generated queries to catch program errors. "
        "The build type is optionally given in parenthesis. "
        "If it fails, ask a maintainer for help",
        lambda x: x.startswith("AST fuzzer"),
    ),
    CheckDescription(
        "Bugfix validate check",
        "Checks that either a new test (functional or integration) or there "
        "some changed tests that fail with the binary built on master branch",
        lambda x: x == "Bugfix validate check",
    ),
    CheckDescription(
        "CI running",
        "A meta-check that indicates the running CI. Normally, it's in <b>success</b> or "
        "<b>pending</b> state. The failed status indicates some problems with the PR",
        lambda x: x == "CI running",
    ),
    CheckDescription(
        "ClickHouse build check",
        "Builds ClickHouse in various configurations for use in further steps. "
        "You have to fix the builds that fail. Build logs often has enough "
        "information to fix the error, but you might have to reproduce the failure "
        "locally. The <b>cmake</b> options can be found in the build log, grepping for "
        '<b>cmake</b>. Use these options and follow the <a href="'
        'https://clickhouse.com/docs/en/development/build">general build process</a>',
        lambda x: x.startswith("ClickHouse") and x.endswith("build check"),
    ),
    CheckDescription(
        "Compatibility check",
        "Checks that <b>clickhouse</b> binary runs on distributions with old libc "
        "versions. If it fails, ask a maintainer for help",
        lambda x: x.startswith("Compatibility check"),
    ),
    CheckDescription(
        JobNames.DOCKER_SERVER,
        "The check to build and optionally push the mentioned image to docker hub",
        lambda x: x.startswith("Docker server"),
    ),
    CheckDescription(
        JobNames.DOCKER_KEEPER,
        "The check to build and optionally push the mentioned image to docker hub",
        lambda x: x.startswith("Docker keeper"),
    ),
    CheckDescription(
        JobNames.DOCS_CHECK,
        "Builds and tests the documentation",
        lambda x: x == JobNames.DOCS_CHECK,
    ),
    CheckDescription(
        JobNames.FAST_TEST,
        "Normally this is the first check that is ran for a PR. It builds ClickHouse "
        'and runs most of <a href="https://clickhouse.com/docs/en/development/tests'
        '#functional-tests">stateless functional tests</a>, '
        "omitting some. If it fails, further checks are not started until it is fixed. "
        "Look at the report to see which tests fail, then reproduce the failure "
        'locally as described <a href="https://clickhouse.com/docs/en/development/'
        'tests#functional-test-locally">here</a>',
        lambda x: x == JobNames.FAST_TEST,
    ),
    CheckDescription(
        "Flaky tests",
        "Checks if new added or modified tests are flaky by running them repeatedly, "
        "in parallel, with more randomization. Functional tests are run 100 times "
        "with address sanitizer, and additional randomization of thread scheduling. "
        "Integrational tests are run up to 10 times. If at least once a new test has "
        "failed, or was too long, this check will be red. We don't allow flaky tests, "
        'read <a href="https://clickhouse.com/blog/decorating-a-christmas-tree-with-'
        'the-help-of-flaky-tests/">the doc</a>',
        lambda x: "tests flaky check" in x,
    ),
    CheckDescription(
        "Install packages",
        "Checks that the built packages are installable in a clear environment",
        lambda x: x.startswith("Install packages ("),
    ),
    CheckDescription(
        "Integration tests",
        "The integration tests report. In parenthesis the package type is given, "
        "and in square brackets are the optional part/total tests",
        lambda x: x.startswith("Integration tests ("),
    ),
    CheckDescription(
        "Mergeable Check",
        "Checks if all other necessary checks are successful",
        lambda x: x == "Mergeable Check",
    ),
    CheckDescription(
        "Performance Comparison",
        "Measure changes in query performance. The performance test report is "
        'described in detail <a href="https://github.com/ClickHouse/ClickHouse/tree'
        '/master/docker/test/performance-comparison#how-to-read-the-report">here</a>. '
        "In square brackets are the optional part/total tests",
        lambda x: x.startswith("Performance Comparison"),
    ),
    CheckDescription(
        "Push to Dockerhub",
        "The check for building and pushing the CI related docker images to docker hub",
        lambda x: x.startswith("Push") and "to Dockerhub" in x,
    ),
    CheckDescription(
        "Sqllogic",
        "Run clickhouse on the "
        '<a href="https://www.sqlite.org/sqllogictest">sqllogic</a> '
        "test set against sqlite and checks that all statements are passed",
        lambda x: x.startswith("Sqllogic test"),
    ),
    CheckDescription(
        "SQLancer",
        "Fuzzing tests that detect logical bugs with "
        '<a href="https://github.com/sqlancer/sqlancer">SQLancer</a> tool',
        lambda x: x.startswith("SQLancer"),
    ),
    CheckDescription(
        "Stateful tests",
        "Runs stateful functional tests for ClickHouse binaries built in various "
        "configurations -- release, debug, with sanitizers, etc",
        lambda x: x.startswith("Stateful tests ("),
    ),
    CheckDescription(
        "Stateless tests",
        "Runs stateless functional tests for ClickHouse binaries built in various "
        "configurations -- release, debug, with sanitizers, etc",
        lambda x: x.startswith("Stateless tests ("),
    ),
    CheckDescription(
        "Stress test",
        "Runs stateless functional tests concurrently from several clients to detect "
        "concurrency-related errors",
        lambda x: x.startswith("Stress test ("),
    ),
    CheckDescription(
        JobNames.STYLE_CHECK,
        "Runs a set of checks to keep the code style clean. If some of tests failed, "
        "see the related log from the report",
        lambda x: x == JobNames.STYLE_CHECK,
    ),
    CheckDescription(
        "Unit tests",
        "Runs the unit tests for different release types",
        lambda x: x.startswith("Unit tests ("),
    ),
    CheckDescription(
        "Upgrade check",
        "Runs stress tests on server version from last release and then tries to "
        "upgrade it to the version from the PR. It checks if the new server can "
        "successfully startup without any errors, crashes or sanitizer asserts",
        lambda x: x.startswith("Upgrade check ("),
    ),
    CheckDescription(
        "ClickBench",
        "Runs [ClickBench](https://github.com/ClickHouse/ClickBench/) with instant-attach table",
        lambda x: x.startswith("ClickBench"),
    ),
    CheckDescription(
        "Falback for unknown",
        "There's no description for the check yet, please add it to "
        "tests/ci/ci_config.py:CHECK_DESCRIPTIONS",
        lambda x: True,
    ),
]


def main() -> None:
    parser = ArgumentParser(
        formatter_class=ArgumentDefaultsHelpFormatter,
        description="The script provides build config for GITHUB_ENV or shell export",
    )
    parser.add_argument("--build-name", help="the build config to export")
    parser.add_argument(
        "--export",
        action="store_true",
        help="if set, the ENV parameters are provided for shell export",
    )
    args = parser.parse_args()
    build_config = CI_CONFIG.build_config.get(args.build_name)
    if build_config:
        print(build_config.export_env(args.export))


if __name__ == "__main__":
    main()<|MERGE_RESOLUTION|>--- conflicted
+++ resolved
@@ -1,204 +1,5 @@
 #!/usr/bin/env python3
 
-<<<<<<< HEAD
-from dataclasses import dataclass
-from typing import Callable, Dict, TypeVar
-
-ConfValue = TypeVar("ConfValue", str, bool)
-BuildConfig = Dict[str, ConfValue]
-
-CI_CONFIG = {
-    "build_config": {
-        "package_release": {
-            "compiler": "clang-16",
-            "build_type": "",
-            "sanitizer": "",
-            "package_type": "deb",
-            "static_binary_name": "amd64",
-            "additional_pkgs": True,
-            "tidy": "disable",
-            "with_coverage": False,
-            "comment": "",
-        },
-        "coverity": {
-            "compiler": "clang-16",
-            "build_type": "",
-            "sanitizer": "",
-            "package_type": "coverity",
-            "tidy": "disable",
-            "with_coverage": False,
-            "official": False,
-            "comment": "A special build for coverity",
-        },
-        "package_aarch64": {
-            "compiler": "clang-16-aarch64",
-            "build_type": "",
-            "sanitizer": "",
-            "package_type": "deb",
-            "static_binary_name": "aarch64",
-            "additional_pkgs": True,
-            "tidy": "disable",
-            "with_coverage": False,
-            "comment": "",
-        },
-        "package_asan": {
-            "compiler": "clang-16",
-            "build_type": "",
-            "sanitizer": "address",
-            "package_type": "deb",
-            "tidy": "disable",
-            "with_coverage": False,
-            "comment": "",
-        },
-        "package_ubsan": {
-            "compiler": "clang-16",
-            "build_type": "",
-            "sanitizer": "undefined",
-            "package_type": "deb",
-            "tidy": "disable",
-            "with_coverage": False,
-            "comment": "",
-        },
-        "package_tsan": {
-            "compiler": "clang-16",
-            "build_type": "",
-            "sanitizer": "thread",
-            "package_type": "deb",
-            "tidy": "disable",
-            "with_coverage": False,
-            "comment": "",
-        },
-        "package_msan": {
-            "compiler": "clang-16",
-            "build_type": "",
-            "sanitizer": "memory",
-            "package_type": "deb",
-            "tidy": "disable",
-            "with_coverage": False,
-            "comment": "",
-        },
-        "package_debug": {
-            "compiler": "clang-16",
-            "build_type": "debug",
-            "sanitizer": "",
-            "package_type": "deb",
-            "tidy": "disable",
-            "with_coverage": False,
-            "comment": "Note: sparse checkout was used",
-        },
-        "binary_tidy": {
-            "compiler": "clang-16",
-            "build_type": "debug",
-            "sanitizer": "",
-            "package_type": "binary",
-            "static_binary_name": "debug-amd64",
-            "tidy": "enable",
-            "with_coverage": False,
-            "comment": "clang-tidy is used for static analysis",
-        },
-        "binary_darwin": {
-            "compiler": "clang-16-darwin",
-            "build_type": "",
-            "sanitizer": "",
-            "package_type": "binary",
-            "static_binary_name": "macos",
-            "tidy": "disable",
-            "with_coverage": False,
-            "comment": "",
-        },
-        "binary_aarch64": {
-            "compiler": "clang-16-aarch64",
-            "build_type": "",
-            "sanitizer": "",
-            "package_type": "binary",
-            "tidy": "disable",
-            "with_coverage": False,
-            "comment": "",
-        },
-        "binary_aarch64_v80compat": {
-            "compiler": "clang-16-aarch64-v80compat",
-            "build_type": "",
-            "sanitizer": "",
-            "package_type": "binary",
-            "static_binary_name": "aarch64v80compat",
-            "tidy": "disable",
-            "with_coverage": False,
-            "comment": "For ARMv8.1 and older",
-        },
-        "binary_freebsd": {
-            "compiler": "clang-16-freebsd",
-            "build_type": "",
-            "sanitizer": "",
-            "package_type": "binary",
-            "static_binary_name": "freebsd",
-            "tidy": "disable",
-            "with_coverage": False,
-            "comment": "",
-        },
-        "binary_darwin_aarch64": {
-            "compiler": "clang-16-darwin-aarch64",
-            "build_type": "",
-            "sanitizer": "",
-            "package_type": "binary",
-            "static_binary_name": "macos-aarch64",
-            "tidy": "disable",
-            "with_coverage": False,
-            "comment": "",
-        },
-        "binary_ppc64le": {
-            "compiler": "clang-16-ppc64le",
-            "build_type": "",
-            "sanitizer": "",
-            "package_type": "binary",
-            "static_binary_name": "powerpc64le",
-            "tidy": "disable",
-            "with_coverage": False,
-            "comment": "",
-        },
-        "binary_amd64_compat": {
-            "compiler": "clang-16-amd64-compat",
-            "build_type": "",
-            "sanitizer": "",
-            "package_type": "binary",
-            "static_binary_name": "amd64compat",
-            "tidy": "disable",
-            "with_coverage": False,
-            "comment": "SSE2-only build",
-        },
-        "binary_riscv64": {
-            "compiler": "clang-16-riscv64",
-            "build_type": "",
-            "sanitizer": "",
-            "package_type": "binary",
-            "static_binary_name": "riscv64",
-            "tidy": "disable",
-            "with_coverage": False,
-            "comment": "",
-        },
-    },
-    "builds_report_config": {
-        "ClickHouse build check": [
-            "package_release",
-            "coverity",
-            "package_aarch64",
-            "package_asan",
-            "package_ubsan",
-            "package_tsan",
-            "package_msan",
-            "package_debug",
-        ],
-        "ClickHouse special build check": [
-            "binary_tidy",
-            "binary_darwin",
-            "binary_aarch64",
-            "binary_aarch64_v80compat",
-            "binary_freebsd",
-            "binary_darwin_aarch64",
-            "binary_ppc64le",
-            "binary_riscv64",
-            "binary_amd64_compat",
-        ],
-=======
 import logging
 from argparse import ArgumentDefaultsHelpFormatter, ArgumentParser
 from dataclasses import dataclass, field
@@ -224,7 +25,6 @@
     PACKAGE_TSAN = "package_tsan"
     PACKAGE_MSAN = "package_msan"
     PACKAGE_DEBUG = "package_debug"
-    BINARY_RELEASE = "binary_release"
     BINARY_TIDY = "binary_tidy"
     BINARY_DARWIN = "binary_darwin"
     BINARY_AARCH64 = "binary_aarch64"
@@ -865,11 +665,6 @@
             package_type="deb",
             sparse_checkout=True,  # Check that it works with at least one build, see also update-submodules.sh
         ),
-        Build.BINARY_RELEASE: BuildConfig(
-            name=Build.BINARY_RELEASE,
-            compiler="clang-17",
-            package_type="binary",
-        ),
         Build.BINARY_TIDY: BuildConfig(
             name=Build.BINARY_TIDY,
             compiler="clang-17",
@@ -958,7 +753,6 @@
                 Build.PACKAGE_TSAN,
                 Build.PACKAGE_MSAN,
                 Build.PACKAGE_DEBUG,
-                Build.BINARY_RELEASE,
                 Build.FUZZERS,
             ]
         ),
@@ -977,7 +771,6 @@
                 Build.BINARY_AMD64_MUSL,
             ]
         ),
->>>>>>> 3fe8babe
     },
     other_jobs_configs={
         JobNames.DOCKER_SERVER: TestConfig(
@@ -1088,157 +881,6 @@
             Build.PACKAGE_TSAN, job_config=JobConfig(**stateful_test_common_params)  # type: ignore
         ),
         # End stateful tests for parallel replicas
-<<<<<<< HEAD
-        "Stateless tests (asan)": {
-            "required_build": "package_asan",
-        },
-        "Stateless tests (tsan)": {
-            "required_build": "package_tsan",
-        },
-        "Stateless tests (msan)": {
-            "required_build": "package_msan",
-        },
-        "Stateless tests (ubsan)": {
-            "required_build": "package_ubsan",
-        },
-        "Stateless tests (debug)": {
-            "required_build": "package_debug",
-        },
-        "Stateless tests (release)": {
-            "required_build": "package_release",
-        },
-        "Stateless tests (aarch64)": {
-            "required_build": "package_aarch64",
-        },
-        "Stateless tests (release, wide parts enabled)": {
-            "required_build": "package_release",
-        },
-        "Stateless tests (release, analyzer)": {
-            "required_build": "package_release",
-        },
-        "Stateless tests (release, DatabaseOrdinary)": {
-            "required_build": "package_release",
-        },
-        "Stateless tests (release, DatabaseReplicated)": {
-            "required_build": "package_release",
-        },
-        "Stateless tests (release, s3 storage)": {
-            "required_build": "package_release",
-        },
-        "Stateless tests (debug, s3 storage)": {
-            "required_build": "package_debug",
-        },
-        "Stateless tests (tsan, s3 storage)": {
-            "required_build": "package_tsan",
-        },
-        "Stress test (asan)": {
-            "required_build": "package_asan",
-        },
-        "Stress test (tsan)": {
-            "required_build": "package_tsan",
-        },
-        "Stress test (ubsan)": {
-            "required_build": "package_ubsan",
-        },
-        "Stress test (msan)": {
-            "required_build": "package_msan",
-        },
-        "Stress test (debug)": {
-            "required_build": "package_debug",
-        },
-        "Upgrade check (asan)": {
-            "required_build": "package_asan",
-        },
-        "Upgrade check (tsan)": {
-            "required_build": "package_tsan",
-        },
-        "Upgrade check (msan)": {
-            "required_build": "package_msan",
-        },
-        "Upgrade check (debug)": {
-            "required_build": "package_debug",
-        },
-        "Integration tests (asan)": {
-            "required_build": "package_asan",
-        },
-        "Integration tests (asan, analyzer)": {
-            "required_build": "package_asan",
-        },
-        "Integration tests (tsan)": {
-            "required_build": "package_tsan",
-        },
-        "Integration tests (release)": {
-            "required_build": "package_release",
-        },
-        "Integration tests (msan)": {
-            "required_build": "package_msan",
-        },
-        "Integration tests flaky check (asan)": {
-            "required_build": "package_asan",
-        },
-        "Compatibility check (amd64)": {
-            "required_build": "package_release",
-        },
-        "Compatibility check (aarch64)": {
-            "required_build": "package_aarch64",
-        },
-        "Unit tests (release-clang)": {
-            "required_build": "package_release",
-        },
-        "Unit tests (asan)": {
-            "required_build": "package_asan",
-        },
-        "Unit tests (msan)": {
-            "required_build": "package_msan",
-        },
-        "Unit tests (tsan)": {
-            "required_build": "package_tsan",
-        },
-        "Unit tests (ubsan)": {
-            "required_build": "package_ubsan",
-        },
-        "AST fuzzer (debug)": {
-            "required_build": "package_debug",
-        },
-        "AST fuzzer (asan)": {
-            "required_build": "package_asan",
-        },
-        "AST fuzzer (msan)": {
-            "required_build": "package_msan",
-        },
-        "AST fuzzer (tsan)": {
-            "required_build": "package_tsan",
-        },
-        "AST fuzzer (ubsan)": {
-            "required_build": "package_ubsan",
-        },
-        "Stateless tests flaky check (asan)": {
-            "required_build": "package_asan",
-        },
-        "ClickHouse Keeper Jepsen": {
-            "required_build": "package_release",
-        },
-        "ClickHouse Server Jepsen": {
-            "required_build": "package_release",
-        },
-        "Performance Comparison": {
-            "required_build": "package_release",
-            "test_grep_exclude_filter": "",
-        },
-        "Performance Comparison Aarch64": {
-            "required_build": "package_aarch64",
-            "test_grep_exclude_filter": "",
-        },
-        "SQLancer (release)": {
-            "required_build": "package_release",
-        },
-        "SQLancer (debug)": {
-            "required_build": "package_debug",
-        },
-        "Sqllogic test (release)": {
-            "required_build": "package_release",
-        },
-=======
         JobNames.STATELESS_TEST_ASAN: TestConfig(
             Build.PACKAGE_ASAN,
             job_config=JobConfig(num_batches=4, **statless_test_common_params),  # type: ignore
@@ -1346,7 +988,7 @@
             job_config=JobConfig(digest=compatibility_check_digest),
         ),
         JobNames.UNIT_TEST: TestConfig(
-            Build.BINARY_RELEASE, job_config=JobConfig(**unit_test_common_params)  # type: ignore
+            Build.PACKAGE_RELEASE, job_config=JobConfig(**unit_test_common_params)  # type: ignore
         ),
         JobNames.UNIT_TEST_ASAN: TestConfig(
             Build.PACKAGE_ASAN, job_config=JobConfig(**unit_test_common_params)  # type: ignore
@@ -1381,13 +1023,13 @@
             job_config=JobConfig(**{**statless_test_common_params, "timeout": 3600}),  # type: ignore
         ),
         JobNames.JEPSEN_KEEPER: TestConfig(
-            Build.BINARY_RELEASE,
+            Build.PACKAGE_RELEASE,
             job_config=JobConfig(
                 run_by_label="jepsen-test", run_command="jepsen_check.py keeper"
             ),
         ),
         JobNames.JEPSEN_SERVER: TestConfig(
-            Build.BINARY_RELEASE,
+            Build.PACKAGE_RELEASE,
             job_config=JobConfig(
                 run_by_label="jepsen-test", run_command="jepsen_check.py server"
             ),
@@ -1415,7 +1057,6 @@
         JobNames.CLCIKBENCH_TEST: TestConfig(Build.PACKAGE_RELEASE),
         JobNames.CLCIKBENCH_TEST_ARM: TestConfig(Build.PACKAGE_AARCH64),
         JobNames.LIBFUZZER_TEST: TestConfig(Build.FUZZERS),  # type: ignore
->>>>>>> 3fe8babe
     },
 )
 CI_CONFIG.validate()
