#!/usr/bin/env python3

import logging

from dataclasses import dataclass
from typing import Callable, Dict, List, Literal


@dataclass
class BuildConfig:
    compiler: str
    package_type: Literal["deb", "binary"]
    additional_pkgs: bool = False
    debug_build: bool = False
    sanitizer: str = ""
    tidy: bool = False
    comment: str = ""
    static_binary_name: str = ""


@dataclass
class TestConfig:
    required_build: str
    force_tests: bool = False


BuildConfigs = Dict[str, BuildConfig]
BuildsReportConfig = Dict[str, List[str]]
TestConfigs = Dict[str, TestConfig]

<<<<<<< HEAD

@dataclass
class CiConfig:
    build_config: BuildConfigs
    builds_report_config: BuildsReportConfig
    test_configs: TestConfigs

    def validate(self) -> None:
        errors = []
        # All build configs must belong to build_report_config
        for build_name in self.build_config.keys():
            build_in_reports = False
            for report_config in self.builds_report_config.values():
                if build_name in report_config:
                    build_in_reports = True
                    break
            if not build_in_reports:
                logging.error(
                    "Build name %s does not belong to build reports", build_name
                )
                errors.append(
                    f"Build name {build_name} does not belong to build reports"
                )
        # And otherwise
        for build_report_name, build_names in self.builds_report_config.items():
            missed_names = [
                name for name in build_names if name not in self.build_config.keys()
            ]
            if missed_names:
                logging.error(
                    "The following names of the build report '%s' "
                    "are missed in build_config: %s",
                    build_report_name,
                    missed_names,
                )
                errors.append(
                    f"The following names of the build report '{build_report_name}' "
                    f"are missed in build_config: {missed_names}",
                )
        # And finally, all of tests' requirements must be in the builds
        for test_name, test_config in self.test_configs.items():
            if test_config.required_build not in self.build_config.keys():
                logging.error(
                    "The requierment '%s' for '%s' is not found in builds",
                    test_config,
                    test_name,
                )
                errors.append(
                    f"The requierment '{test_config}' for "
                    f"'{test_name}' is not found in builds"
                )

        if errors:
            raise KeyError("config contains errors", errors)


CI_CONFIG = CiConfig(
    build_config={
        "package_release": BuildConfig(
            compiler="clang-16",
            package_type="deb",
            static_binary_name="amd64",
            additional_pkgs=True,
        ),
        "package_aarch64": BuildConfig(
            compiler="clang-16-aarch64",
            package_type="deb",
            static_binary_name="aarch64",
            additional_pkgs=True,
        ),
        "package_asan": BuildConfig(
            compiler="clang-16",
            sanitizer="address",
            package_type="deb",
        ),
        "package_ubsan": BuildConfig(
            compiler="clang-16",
            sanitizer="undefined",
            package_type="deb",
        ),
        "package_tsan": BuildConfig(
            compiler="clang-16",
            sanitizer="thread",
            package_type="deb",
        ),
        "package_msan": BuildConfig(
            compiler="clang-16",
            sanitizer="memory",
            package_type="deb",
        ),
        "package_debug": BuildConfig(
            compiler="clang-16",
            debug_build=True,
            package_type="deb",
            comment="Note: sparse checkout was used",
        ),
        "binary_release": BuildConfig(
            compiler="clang-16",
            package_type="binary",
        ),
        "binary_tidy": BuildConfig(
            compiler="clang-16",
            debug_build=True,
            package_type="binary",
            static_binary_name="debug-amd64",
            tidy=True,
            comment="clang-tidy is used for static analysis",
        ),
        "binary_darwin": BuildConfig(
            compiler="clang-16-darwin",
            package_type="binary",
            static_binary_name="macos",
        ),
        "binary_aarch64": BuildConfig(
            compiler="clang-16-aarch64",
            package_type="binary",
        ),
        "binary_aarch64_v80compat": BuildConfig(
            compiler="clang-16-aarch64-v80compat",
            package_type="binary",
            static_binary_name="aarch64v80compat",
            comment="For ARMv8.1 and older",
        ),
        "binary_freebsd": BuildConfig(
            compiler="clang-16-freebsd",
            package_type="binary",
            static_binary_name="freebsd",
        ),
        "binary_darwin_aarch64": BuildConfig(
            compiler="clang-16-darwin-aarch64",
            package_type="binary",
            static_binary_name="macos-aarch64",
        ),
        "binary_ppc64le": BuildConfig(
            compiler="clang-16-ppc64le",
            package_type="binary",
            static_binary_name="powerpc64le",
        ),
        "binary_amd64_compat": BuildConfig(
            compiler="clang-16-amd64-compat",
            package_type="binary",
            static_binary_name="amd64compat",
            comment="SSE2-only build",
        ),
        "binary_riscv64": BuildConfig(
            compiler="clang-16-riscv64",
            package_type="binary",
            static_binary_name="riscv64",
        ),
=======
CI_CONFIG = {
    "build_config": {
        "package_release": {
            "compiler": "clang-15",
            "build_type": "",
            "sanitizer": "",
            "package_type": "deb",
            "static_binary_name": "amd64",
            "additional_pkgs": True,
            "tidy": "disable",
            "with_coverage": False,
        },
        "coverity": {
            "compiler": "clang-15",
            "build_type": "",
            "sanitizer": "",
            "package_type": "coverity",
            "tidy": "disable",
            "with_coverage": False,
            "official": False,
        },
        "package_aarch64": {
            "compiler": "clang-15-aarch64",
            "build_type": "",
            "sanitizer": "",
            "package_type": "deb",
            "static_binary_name": "aarch64",
            "additional_pkgs": True,
            "tidy": "disable",
            "with_coverage": False,
        },
        "package_asan": {
            "compiler": "clang-15",
            "build_type": "",
            "sanitizer": "address",
            "package_type": "deb",
            "tidy": "disable",
            "with_coverage": False,
        },
        "package_ubsan": {
            "compiler": "clang-15",
            "build_type": "",
            "sanitizer": "undefined",
            "package_type": "deb",
            "tidy": "disable",
            "with_coverage": False,
        },
        "package_tsan": {
            "compiler": "clang-15",
            "build_type": "",
            "sanitizer": "thread",
            "package_type": "deb",
            "tidy": "disable",
            "with_coverage": False,
        },
        "package_msan": {
            "compiler": "clang-15",
            "build_type": "",
            "sanitizer": "memory",
            "package_type": "deb",
            "tidy": "disable",
            "with_coverage": False,
        },
        "package_debug": {
            "compiler": "clang-15",
            "build_type": "debug",
            "sanitizer": "",
            "package_type": "deb",
            "tidy": "disable",
            "with_coverage": False,
        },
        "binary_release": {
            "compiler": "clang-15",
            "build_type": "",
            "sanitizer": "",
            "package_type": "binary",
            "tidy": "disable",
            "with_coverage": False,
        },
        "binary_tidy": {
            "compiler": "clang-15",
            "build_type": "debug",
            "sanitizer": "",
            "package_type": "binary",
            "static_binary_name": "debug-amd64",
            "tidy": "enable",
            "with_coverage": False,
        },
        "binary_darwin": {
            "compiler": "clang-15-darwin",
            "build_type": "",
            "sanitizer": "",
            "package_type": "binary",
            "static_binary_name": "macos",
            "tidy": "disable",
            "with_coverage": False,
        },
        "binary_aarch64": {
            "compiler": "clang-15-aarch64",
            "build_type": "",
            "sanitizer": "",
            "package_type": "binary",
            "tidy": "disable",
            "with_coverage": False,
        },
        "binary_aarch64_v80compat": {
            "compiler": "clang-15-aarch64-v80compat",
            "build_type": "",
            "sanitizer": "",
            "package_type": "binary",
            "static_binary_name": "aarch64v80compat",
            "tidy": "disable",
            "with_coverage": False,
        },
        "binary_freebsd": {
            "compiler": "clang-15-freebsd",
            "build_type": "",
            "sanitizer": "",
            "package_type": "binary",
            "static_binary_name": "freebsd",
            "tidy": "disable",
            "with_coverage": False,
        },
        "binary_darwin_aarch64": {
            "compiler": "clang-15-darwin-aarch64",
            "build_type": "",
            "sanitizer": "",
            "package_type": "binary",
            "static_binary_name": "macos-aarch64",
            "tidy": "disable",
            "with_coverage": False,
        },
        "binary_ppc64le": {
            "compiler": "clang-15-ppc64le",
            "build_type": "",
            "sanitizer": "",
            "package_type": "binary",
            "static_binary_name": "powerpc64le",
            "tidy": "disable",
            "with_coverage": False,
        },
        "binary_amd64_compat": {
            "compiler": "clang-15-amd64-compat",
            "build_type": "",
            "sanitizer": "",
            "package_type": "binary",
            "static_binary_name": "amd64compat",
            "tidy": "disable",
            "with_coverage": False,
        },
>>>>>>> 9293f997
    },
    builds_report_config={
        "ClickHouse build check": [
            "package_release",
            "coverity",
            "package_aarch64",
            "package_asan",
            "package_ubsan",
            "package_tsan",
            "package_msan",
            "package_debug",
            "binary_release",
        ],
        "ClickHouse special build check": [
            "binary_tidy",
            "binary_darwin",
            "binary_aarch64",
            "binary_aarch64_v80compat",
            "binary_freebsd",
            "binary_darwin_aarch64",
            "binary_ppc64le",
            "binary_amd64_compat",
        ],
    },
    test_configs={
        "Install packages (amd64)": TestConfig("package_release"),
        "Install packages (arm64)": TestConfig("package_aarch64"),
        "Stateful tests (asan)": TestConfig("package_asan"),
        "Stateful tests (tsan)": TestConfig("package_tsan"),
        "Stateful tests (msan)": TestConfig("package_msan"),
        "Stateful tests (ubsan)": TestConfig("package_ubsan"),
        "Stateful tests (debug)": TestConfig("package_debug"),
        "Stateful tests (release)": TestConfig("package_release"),
        "Stateful tests (aarch64)": TestConfig("package_aarch64"),
        "Stateful tests (release, DatabaseOrdinary)": TestConfig("package_release"),
        "Stateful tests (release, DatabaseReplicated)": TestConfig("package_release"),
        # Stateful tests for parallel replicas
        "Stateful tests (release, ParallelReplicas)": TestConfig("package_release"),
        "Stateful tests (debug, ParallelReplicas)": TestConfig("package_debug"),
        "Stateful tests (asan, ParallelReplicas)": TestConfig("package_asan"),
        "Stateful tests (msan, ParallelReplicas)": TestConfig("package_msan"),
        "Stateful tests (ubsan, ParallelReplicas)": TestConfig("package_ubsan"),
        "Stateful tests (tsan, ParallelReplicas)": TestConfig("package_tsan"),
        # End stateful tests for parallel replicas
<<<<<<< HEAD
        "Stateless tests (asan)": TestConfig("package_asan"),
        "Stateless tests (tsan)": TestConfig("package_tsan"),
        "Stateless tests (msan)": TestConfig("package_msan"),
        "Stateless tests (ubsan)": TestConfig("package_ubsan"),
        "Stateless tests (debug)": TestConfig("package_debug"),
        "Stateless tests (release)": TestConfig("package_release"),
        "Stateless tests (aarch64)": TestConfig("package_aarch64"),
        "Stateless tests (release, wide parts enabled)": TestConfig("package_release"),
        "Stateless tests (release, analyzer)": TestConfig("package_release"),
        "Stateless tests (release, DatabaseOrdinary)": TestConfig("package_release"),
        "Stateless tests (release, DatabaseReplicated)": TestConfig("package_release"),
        "Stateless tests (release, s3 storage)": TestConfig("package_release"),
        "Stateless tests (debug, s3 storage)": TestConfig("package_debug"),
        "Stateless tests (tsan, s3 storage)": TestConfig("package_tsan"),
        "Stress test (asan)": TestConfig("package_asan"),
        "Stress test (tsan)": TestConfig("package_tsan"),
        "Stress test (ubsan)": TestConfig("package_ubsan"),
        "Stress test (msan)": TestConfig("package_msan"),
        "Stress test (debug)": TestConfig("package_debug"),
        "Upgrade check (asan)": TestConfig("package_asan"),
        "Upgrade check (tsan)": TestConfig("package_tsan"),
        "Upgrade check (msan)": TestConfig("package_msan"),
        "Upgrade check (debug)": TestConfig("package_debug"),
        "Integration tests (asan)": TestConfig("package_asan"),
        "Integration tests (asan, analyzer)": TestConfig("package_asan"),
        "Integration tests (tsan)": TestConfig("package_tsan"),
        "Integration tests (release)": TestConfig("package_release"),
        "Integration tests (msan)": TestConfig("package_msan"),
        "Integration tests flaky check (asan)": TestConfig("package_asan"),
        "Compatibility check (amd64)": TestConfig("package_release"),
        "Compatibility check (aarch64)": TestConfig("package_aarch64"),
        "Unit tests (release)": TestConfig("binary_release"),
        "Unit tests (asan)": TestConfig("package_asan"),
        "Unit tests (msan)": TestConfig("package_msan"),
        "Unit tests (tsan)": TestConfig("package_tsan"),
        "Unit tests (ubsan)": TestConfig("package_ubsan"),
        "AST fuzzer (debug)": TestConfig("package_debug"),
        "AST fuzzer (asan)": TestConfig("package_asan"),
        "AST fuzzer (msan)": TestConfig("package_msan"),
        "AST fuzzer (tsan)": TestConfig("package_tsan"),
        "AST fuzzer (ubsan)": TestConfig("package_ubsan"),
        "Stateless tests flaky check (asan)": TestConfig("package_asan"),
        "ClickHouse Keeper Jepsen": TestConfig("binary_release"),
        "ClickHouse Server Jepsen": TestConfig("binary_release"),
        "Performance Comparison": TestConfig("package_release"),
        "Performance Comparison Aarch64": TestConfig("package_aarch64"),
        "SQLancer (release)": TestConfig("package_release"),
        "SQLancer (debug)": TestConfig("package_debug"),
        "Sqllogic test (release)": TestConfig("package_release"),
=======
        "Stateless tests (asan)": {
            "required_build": "package_asan",
        },
        "Stateless tests (tsan)": {
            "required_build": "package_tsan",
        },
        "Stateless tests (msan)": {
            "required_build": "package_msan",
        },
        "Stateless tests (ubsan)": {
            "required_build": "package_ubsan",
        },
        "Stateless tests (debug)": {
            "required_build": "package_debug",
        },
        "Stateless tests (release)": {
            "required_build": "package_release",
        },
        "Stateless tests (aarch64)": {
            "required_build": "package_aarch64",
        },
        "Stateless tests (release, wide parts enabled)": {
            "required_build": "package_release",
        },
        "Stateless tests (release, DatabaseOrdinary)": {
            "required_build": "package_release",
        },
        "Stateless tests (release, DatabaseReplicated)": {
            "required_build": "package_release",
        },
        "Stateless tests (release, s3 storage)": {
            "required_build": "package_release",
        },
        "Stateless tests (debug, s3 storage)": {
            "required_build": "package_debug",
        },
        "Stateless tests (tsan, s3 storage)": {
            "required_build": "package_tsan",
        },
        "Stress test (asan)": {
            "required_build": "package_asan",
        },
        "Stress test (tsan)": {
            "required_build": "package_tsan",
        },
        "Stress test (ubsan)": {
            "required_build": "package_ubsan",
        },
        "Stress test (msan)": {
            "required_build": "package_msan",
        },
        "Stress test (debug)": {
            "required_build": "package_debug",
        },
        "Upgrade check (asan)": {
            "required_build": "package_asan",
        },
        "Upgrade check (tsan)": {
            "required_build": "package_tsan",
        },
        "Upgrade check (msan)": {
            "required_build": "package_msan",
        },
        "Upgrade check (debug)": {
            "required_build": "package_debug",
        },
        "Integration tests (asan)": {
            "required_build": "package_asan",
        },
        "Integration tests (tsan)": {
            "required_build": "package_tsan",
        },
        "Integration tests (release)": {
            "required_build": "package_release",
        },
        "Integration tests (msan)": {
            "required_build": "package_msan",
        },
        "Integration tests flaky check (asan)": {
            "required_build": "package_asan",
        },
        "Compatibility check (amd64)": {
            "required_build": "package_release",
        },
        "Compatibility check (aarch64)": {
            "required_build": "package_aarch64",
        },
        "Unit tests (release-clang)": {
            "required_build": "binary_release",
        },
        "Unit tests (asan)": {
            "required_build": "package_asan",
        },
        "Unit tests (msan)": {
            "required_build": "package_msan",
        },
        "Unit tests (tsan)": {
            "required_build": "package_tsan",
        },
        "Unit tests (ubsan)": {
            "required_build": "package_ubsan",
        },
        "AST fuzzer (debug)": {
            "required_build": "package_debug",
        },
        "AST fuzzer (asan)": {
            "required_build": "package_asan",
        },
        "AST fuzzer (msan)": {
            "required_build": "package_msan",
        },
        "AST fuzzer (tsan)": {
            "required_build": "package_tsan",
        },
        "AST fuzzer (ubsan)": {
            "required_build": "package_ubsan",
        },
        "Stateless tests flaky check (asan)": {
            "required_build": "package_asan",
        },
        "ClickHouse Keeper Jepsen": {
            "required_build": "binary_release",
        },
        "ClickHouse Server Jepsen": {
            "required_build": "binary_release",
        },
        "Performance Comparison": {
            "required_build": "package_release",
            "test_grep_exclude_filter": "",
        },
        "Performance Comparison Aarch64": {
            "required_build": "package_aarch64",
            "test_grep_exclude_filter": "",
        },
        "SQLancer (release)": {
            "required_build": "package_release",
        },
        "SQLancer (debug)": {
            "required_build": "package_debug",
        },
>>>>>>> 9293f997
    },
)
CI_CONFIG.validate()


# checks required by Mergeable Check
REQUIRED_CHECKS = [
    "Fast test",
    "Style Check",
    "ClickHouse build check",
    "ClickHouse special build check",
    "Stateful tests (release)",
    "Stateless tests (release)",
    "Unit tests (release-clang)",
    "Unit tests (asan)",
    "Unit tests (msan)",
    "Unit tests (tsan)",
    "Unit tests (ubsan)",
]


@dataclass
class CheckDescription:
    name: str
    description: str  # the check descriptions, will be put into the status table
    match_func: Callable[[str], bool]  # the function to check vs the commit status

    def __hash__(self) -> int:
        return hash(self.name + self.description)


CHECK_DESCRIPTIONS = [
    CheckDescription(
        "AST fuzzer",
        "Runs randomly generated queries to catch program errors. "
        "The build type is optionally given in parenthesis. "
        "If it fails, ask a maintainer for help",
        lambda x: x.startswith("AST fuzzer"),
    ),
    CheckDescription(
        "Bugfix validate check",
        "Checks that either a new test (functional or integration) or there "
        "some changed tests that fail with the binary built on master branch",
        lambda x: x == "Bugfix validate check",
    ),
    CheckDescription(
        "CI running",
        "A meta-check that indicates the running CI. Normally, it's in <b>success</b> or "
        "<b>pending</b> state. The failed status indicates some problems with the PR",
        lambda x: x == "CI running",
    ),
    CheckDescription(
        "ClickHouse build check",
        "Builds ClickHouse in various configurations for use in further steps. "
        "You have to fix the builds that fail. Build logs often has enough "
        "information to fix the error, but you might have to reproduce the failure "
        "locally. The <b>cmake</b> options can be found in the build log, grepping for "
        '<b>cmake</b>. Use these options and follow the <a href="'
        'https://clickhouse.com/docs/en/development/build">general build process</a>',
        lambda x: x.startswith("ClickHouse") and x.endswith("build check"),
    ),
    CheckDescription(
        "Compatibility check",
        "Checks that <b>clickhouse</b> binary runs on distributions with old libc "
        "versions. If it fails, ask a maintainer for help",
        lambda x: x.startswith("Compatibility check"),
    ),
    CheckDescription(
        "Docker image for servers",
        "The check to build and optionally push the mentioned image to docker hub",
        lambda x: x.startswith("Docker image")
        and (x.endswith("building check") or x.endswith("build and push")),
    ),
    CheckDescription(
        "Docs Check", "Builds and tests the documentation", lambda x: x == "Docs Check"
    ),
    CheckDescription(
        "Fast test",
        "Normally this is the first check that is ran for a PR. It builds ClickHouse "
        'and runs most of <a href="https://clickhouse.com/docs/en/development/tests'
        '#functional-tests">stateless functional tests</a>, '
        "omitting some. If it fails, further checks are not started until it is fixed. "
        "Look at the report to see which tests fail, then reproduce the failure "
        'locally as described <a href="https://clickhouse.com/docs/en/development/'
        'tests#functional-test-locally">here</a>',
        lambda x: x == "Fast test",
    ),
    CheckDescription(
        "Flaky tests",
        "Checks if new added or modified tests are flaky by running them repeatedly, "
        "in parallel, with more randomization. Functional tests are run 100 times "
        "with address sanitizer, and additional randomization of thread scheduling. "
        "Integrational tests are run up to 10 times. If at least once a new test has "
        "failed, or was too long, this check will be red. We don't allow flaky tests, "
        'read <a href="https://clickhouse.com/blog/decorating-a-christmas-tree-with-'
        'the-help-of-flaky-tests/">the doc</a>',
        lambda x: "tests flaky check" in x,
    ),
    CheckDescription(
        "Install packages",
        "Checks that the built packages are installable in a clear environment",
        lambda x: x.startswith("Install packages ("),
    ),
    CheckDescription(
        "Integration tests",
        "The integration tests report. In parenthesis the package type is given, "
        "and in square brackets are the optional part/total tests",
        lambda x: x.startswith("Integration tests ("),
    ),
    CheckDescription(
        "Mergeable Check",
        "Checks if all other necessary checks are successful",
        lambda x: x == "Mergeable Check",
    ),
    CheckDescription(
        "Performance Comparison",
        "Measure changes in query performance. The performance test report is "
        'described in detail <a href="https://github.com/ClickHouse/ClickHouse/tree'
        '/master/docker/test/performance-comparison#how-to-read-the-report">here</a>. '
        "In square brackets are the optional part/total tests",
        lambda x: x.startswith("Performance Comparison"),
    ),
    CheckDescription(
        "Push to Dockerhub",
        "The check for building and pushing the CI related docker images to docker hub",
        lambda x: x.startswith("Push") and "to Dockerhub" in x,
    ),
    CheckDescription(
        "Sqllogic",
        "Run clickhouse on the "
        '<a href="https://www.sqlite.org/sqllogictest">sqllogic</a> '
        "test set against sqlite and checks that all statements are passed",
        lambda x: x.startswith("Sqllogic test"),
    ),
    CheckDescription(
        "SQLancer",
        "Fuzzing tests that detect logical bugs with "
        '<a href="https://github.com/sqlancer/sqlancer">SQLancer</a> tool',
        lambda x: x.startswith("SQLancer"),
    ),
    CheckDescription(
        "Stateful tests",
        "Runs stateful functional tests for ClickHouse binaries built in various "
        "configurations -- release, debug, with sanitizers, etc",
        lambda x: x.startswith("Stateful tests ("),
    ),
    CheckDescription(
        "Stateless tests",
        "Runs stateless functional tests for ClickHouse binaries built in various "
        "configurations -- release, debug, with sanitizers, etc",
        lambda x: x.startswith("Stateless tests ("),
    ),
    CheckDescription(
        "Stress test",
        "Runs stateless functional tests concurrently from several clients to detect "
        "concurrency-related errors",
        lambda x: x.startswith("Stress test ("),
    ),
    CheckDescription(
        "Style Check",
        "Runs a set of checks to keep the code style clean. If some of tests failed, "
        "see the related log from the report",
        lambda x: x == "Style Check",
    ),
    CheckDescription(
        "Unit tests",
        "Runs the unit tests for different release types",
        lambda x: x.startswith("Unit tests ("),
    ),
    CheckDescription(
        "Upgrade check",
        "Runs stress tests on server version from last release and then tries to "
        "upgrade it to the version from the PR. It checks if the new server can "
        "successfully startup without any errors, crashes or sanitizer asserts",
        lambda x: x.startswith("Upgrade check ("),
    ),
    CheckDescription(
        "Falback for unknown",
        "There's no description for the check yet, please add it to "
        "tests/ci/ci_config.py:CHECK_DESCRIPTIONS",
        lambda x: True,
    ),
]<|MERGE_RESOLUTION|>--- conflicted
+++ resolved
@@ -28,7 +28,6 @@
 BuildsReportConfig = Dict[str, List[str]]
 TestConfigs = Dict[str, TestConfig]
 
-<<<<<<< HEAD
 
 @dataclass
 class CiConfig:
@@ -178,158 +177,6 @@
             package_type="binary",
             static_binary_name="riscv64",
         ),
-=======
-CI_CONFIG = {
-    "build_config": {
-        "package_release": {
-            "compiler": "clang-15",
-            "build_type": "",
-            "sanitizer": "",
-            "package_type": "deb",
-            "static_binary_name": "amd64",
-            "additional_pkgs": True,
-            "tidy": "disable",
-            "with_coverage": False,
-        },
-        "coverity": {
-            "compiler": "clang-15",
-            "build_type": "",
-            "sanitizer": "",
-            "package_type": "coverity",
-            "tidy": "disable",
-            "with_coverage": False,
-            "official": False,
-        },
-        "package_aarch64": {
-            "compiler": "clang-15-aarch64",
-            "build_type": "",
-            "sanitizer": "",
-            "package_type": "deb",
-            "static_binary_name": "aarch64",
-            "additional_pkgs": True,
-            "tidy": "disable",
-            "with_coverage": False,
-        },
-        "package_asan": {
-            "compiler": "clang-15",
-            "build_type": "",
-            "sanitizer": "address",
-            "package_type": "deb",
-            "tidy": "disable",
-            "with_coverage": False,
-        },
-        "package_ubsan": {
-            "compiler": "clang-15",
-            "build_type": "",
-            "sanitizer": "undefined",
-            "package_type": "deb",
-            "tidy": "disable",
-            "with_coverage": False,
-        },
-        "package_tsan": {
-            "compiler": "clang-15",
-            "build_type": "",
-            "sanitizer": "thread",
-            "package_type": "deb",
-            "tidy": "disable",
-            "with_coverage": False,
-        },
-        "package_msan": {
-            "compiler": "clang-15",
-            "build_type": "",
-            "sanitizer": "memory",
-            "package_type": "deb",
-            "tidy": "disable",
-            "with_coverage": False,
-        },
-        "package_debug": {
-            "compiler": "clang-15",
-            "build_type": "debug",
-            "sanitizer": "",
-            "package_type": "deb",
-            "tidy": "disable",
-            "with_coverage": False,
-        },
-        "binary_release": {
-            "compiler": "clang-15",
-            "build_type": "",
-            "sanitizer": "",
-            "package_type": "binary",
-            "tidy": "disable",
-            "with_coverage": False,
-        },
-        "binary_tidy": {
-            "compiler": "clang-15",
-            "build_type": "debug",
-            "sanitizer": "",
-            "package_type": "binary",
-            "static_binary_name": "debug-amd64",
-            "tidy": "enable",
-            "with_coverage": False,
-        },
-        "binary_darwin": {
-            "compiler": "clang-15-darwin",
-            "build_type": "",
-            "sanitizer": "",
-            "package_type": "binary",
-            "static_binary_name": "macos",
-            "tidy": "disable",
-            "with_coverage": False,
-        },
-        "binary_aarch64": {
-            "compiler": "clang-15-aarch64",
-            "build_type": "",
-            "sanitizer": "",
-            "package_type": "binary",
-            "tidy": "disable",
-            "with_coverage": False,
-        },
-        "binary_aarch64_v80compat": {
-            "compiler": "clang-15-aarch64-v80compat",
-            "build_type": "",
-            "sanitizer": "",
-            "package_type": "binary",
-            "static_binary_name": "aarch64v80compat",
-            "tidy": "disable",
-            "with_coverage": False,
-        },
-        "binary_freebsd": {
-            "compiler": "clang-15-freebsd",
-            "build_type": "",
-            "sanitizer": "",
-            "package_type": "binary",
-            "static_binary_name": "freebsd",
-            "tidy": "disable",
-            "with_coverage": False,
-        },
-        "binary_darwin_aarch64": {
-            "compiler": "clang-15-darwin-aarch64",
-            "build_type": "",
-            "sanitizer": "",
-            "package_type": "binary",
-            "static_binary_name": "macos-aarch64",
-            "tidy": "disable",
-            "with_coverage": False,
-        },
-        "binary_ppc64le": {
-            "compiler": "clang-15-ppc64le",
-            "build_type": "",
-            "sanitizer": "",
-            "package_type": "binary",
-            "static_binary_name": "powerpc64le",
-            "tidy": "disable",
-            "with_coverage": False,
-        },
-        "binary_amd64_compat": {
-            "compiler": "clang-15-amd64-compat",
-            "build_type": "",
-            "sanitizer": "",
-            "package_type": "binary",
-            "static_binary_name": "amd64compat",
-            "tidy": "disable",
-            "with_coverage": False,
-        },
->>>>>>> 9293f997
     },
     builds_report_config={
         "ClickHouse build check": [
@@ -374,7 +221,6 @@
         "Stateful tests (ubsan, ParallelReplicas)": TestConfig("package_ubsan"),
         "Stateful tests (tsan, ParallelReplicas)": TestConfig("package_tsan"),
         # End stateful tests for parallel replicas
-<<<<<<< HEAD
         "Stateless tests (asan)": TestConfig("package_asan"),
         "Stateless tests (tsan)": TestConfig("package_tsan"),
         "Stateless tests (msan)": TestConfig("package_msan"),
@@ -424,148 +270,6 @@
         "SQLancer (release)": TestConfig("package_release"),
         "SQLancer (debug)": TestConfig("package_debug"),
         "Sqllogic test (release)": TestConfig("package_release"),
-=======
-        "Stateless tests (asan)": {
-            "required_build": "package_asan",
-        },
-        "Stateless tests (tsan)": {
-            "required_build": "package_tsan",
-        },
-        "Stateless tests (msan)": {
-            "required_build": "package_msan",
-        },
-        "Stateless tests (ubsan)": {
-            "required_build": "package_ubsan",
-        },
-        "Stateless tests (debug)": {
-            "required_build": "package_debug",
-        },
-        "Stateless tests (release)": {
-            "required_build": "package_release",
-        },
-        "Stateless tests (aarch64)": {
-            "required_build": "package_aarch64",
-        },
-        "Stateless tests (release, wide parts enabled)": {
-            "required_build": "package_release",
-        },
-        "Stateless tests (release, DatabaseOrdinary)": {
-            "required_build": "package_release",
-        },
-        "Stateless tests (release, DatabaseReplicated)": {
-            "required_build": "package_release",
-        },
-        "Stateless tests (release, s3 storage)": {
-            "required_build": "package_release",
-        },
-        "Stateless tests (debug, s3 storage)": {
-            "required_build": "package_debug",
-        },
-        "Stateless tests (tsan, s3 storage)": {
-            "required_build": "package_tsan",
-        },
-        "Stress test (asan)": {
-            "required_build": "package_asan",
-        },
-        "Stress test (tsan)": {
-            "required_build": "package_tsan",
-        },
-        "Stress test (ubsan)": {
-            "required_build": "package_ubsan",
-        },
-        "Stress test (msan)": {
-            "required_build": "package_msan",
-        },
-        "Stress test (debug)": {
-            "required_build": "package_debug",
-        },
-        "Upgrade check (asan)": {
-            "required_build": "package_asan",
-        },
-        "Upgrade check (tsan)": {
-            "required_build": "package_tsan",
-        },
-        "Upgrade check (msan)": {
-            "required_build": "package_msan",
-        },
-        "Upgrade check (debug)": {
-            "required_build": "package_debug",
-        },
-        "Integration tests (asan)": {
-            "required_build": "package_asan",
-        },
-        "Integration tests (tsan)": {
-            "required_build": "package_tsan",
-        },
-        "Integration tests (release)": {
-            "required_build": "package_release",
-        },
-        "Integration tests (msan)": {
-            "required_build": "package_msan",
-        },
-        "Integration tests flaky check (asan)": {
-            "required_build": "package_asan",
-        },
-        "Compatibility check (amd64)": {
-            "required_build": "package_release",
-        },
-        "Compatibility check (aarch64)": {
-            "required_build": "package_aarch64",
-        },
-        "Unit tests (release-clang)": {
-            "required_build": "binary_release",
-        },
-        "Unit tests (asan)": {
-            "required_build": "package_asan",
-        },
-        "Unit tests (msan)": {
-            "required_build": "package_msan",
-        },
-        "Unit tests (tsan)": {
-            "required_build": "package_tsan",
-        },
-        "Unit tests (ubsan)": {
-            "required_build": "package_ubsan",
-        },
-        "AST fuzzer (debug)": {
-            "required_build": "package_debug",
-        },
-        "AST fuzzer (asan)": {
-            "required_build": "package_asan",
-        },
-        "AST fuzzer (msan)": {
-            "required_build": "package_msan",
-        },
-        "AST fuzzer (tsan)": {
-            "required_build": "package_tsan",
-        },
-        "AST fuzzer (ubsan)": {
-            "required_build": "package_ubsan",
-        },
-        "Stateless tests flaky check (asan)": {
-            "required_build": "package_asan",
-        },
-        "ClickHouse Keeper Jepsen": {
-            "required_build": "binary_release",
-        },
-        "ClickHouse Server Jepsen": {
-            "required_build": "binary_release",
-        },
-        "Performance Comparison": {
-            "required_build": "package_release",
-            "test_grep_exclude_filter": "",
-        },
-        "Performance Comparison Aarch64": {
-            "required_build": "package_aarch64",
-            "test_grep_exclude_filter": "",
-        },
-        "SQLancer (release)": {
-            "required_build": "package_release",
-        },
-        "SQLancer (debug)": {
-            "required_build": "package_debug",
-        },
->>>>>>> 9293f997
     },
 )
 CI_CONFIG.validate()
