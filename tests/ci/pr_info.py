#!/usr/bin/env python3
import json
import logging
import os
import re
from typing import Dict, List, Set, Union
from urllib.parse import quote

from unidiff import PatchSet  # type: ignore

from build_download_helper import get_gh_api
from env_helper import (
    GITHUB_EVENT_PATH,
    GITHUB_REPOSITORY,
    GITHUB_RUN_URL,
    GITHUB_SERVER_URL,
)

SKIP_MERGEABLE_CHECK_LABEL = "skip mergeable check"
NeedsDataType = Dict[str, Dict[str, Union[str, Dict[str, str]]]]

DIFF_IN_DOCUMENTATION_EXT = [
    ".html",
    ".md",
    ".yml",
    ".txt",
    ".css",
    ".js",
    ".xml",
    ".ico",
    ".conf",
    ".svg",
    ".png",
    ".jpg",
    ".py",
    ".sh",
    ".json",
]
RETRY_SLEEP = 0


class EventType:
    UNKNOWN = "unknown"
    PUSH = "commits"
    PULL_REQUEST = "pull_request"
    SCHEDULE = "schedule"
    DISPATCH = "dispatch"
    MERGE_QUEUE = "merge_group"


def get_pr_for_commit(sha, ref):
    if not ref:
        return None
    try_get_pr_url = (
        f"https://api.github.com/repos/{GITHUB_REPOSITORY}/commits/{sha}/pulls"
    )
    try:
        response = get_gh_api(try_get_pr_url, sleep=RETRY_SLEEP)
        data = response.json()
        our_prs = []  # type: List[Dict]
        if len(data) > 1:
            print("Got more than one pr for commit", sha)
        for pr in data:
            # We need to check if the PR is created in our repo, because
            # https://github.com/kaynewu/ClickHouse/pull/2
            # has broke our PR search once in a while
            if pr["base"]["repo"]["full_name"] != GITHUB_REPOSITORY:
                continue
            # refs for pushes looks like refs/head/XX
            # refs for RPs looks like XX
            if pr["head"]["ref"] in ref:
                return pr
            our_prs.append(pr)
        print(
            f"Cannot find PR with required ref {ref}, sha {sha} - returning first one"
        )
        first_pr = our_prs[0]
        return first_pr
    except Exception as ex:
        print(f"Cannot fetch PR info from commit {ref}, {sha}", ex)
    return None


class PRInfo:
    default_event = {
        "commits": 1,
        "head_commit": {"message": "commit_message"},
        "before": "HEAD~",
        "after": "HEAD",
        "ref": None,
    }

    def __init__(
        self,
        github_event=None,
        need_orgs=False,
        need_changed_files=False,
        pr_event_from_api=False,
    ):
        if not github_event:
            if GITHUB_EVENT_PATH:
                with open(GITHUB_EVENT_PATH, "r", encoding="utf-8") as event_file:
                    github_event = json.load(event_file)
            else:
                github_event = PRInfo.default_event.copy()
        self.event = github_event
        self.changed_files = set()  # type: Set[str]
        self.changed_files_requested = False
        self.body = ""
        self.diff_urls = []  # type: List[str]
        # release_pr and merged_pr are used for docker images additional cache
        self.release_pr = 0
        self.merged_pr = 0
        self.labels = set()

        self.repo_prefix = f"{GITHUB_SERVER_URL}/{GITHUB_REPOSITORY}"
        self.task_url = GITHUB_RUN_URL
        self.repo_full_name = GITHUB_REPOSITORY

        self.event_type = EventType.UNKNOWN
        ref = github_event.get("ref", "refs/heads/master")
        if ref and ref.startswith("refs/heads/"):
            ref = ref[11:]
        # Default values
        self.base_ref = ""  # type: str
        self.base_name = ""  # type: str
        self.head_ref = ""  # type: str
        self.head_name = ""  # type: str
        self.number = 0  # type: int

        # workflow completed event, used for PRs only
        if "action" in github_event and github_event["action"] == "completed":
            self.sha = github_event["workflow_run"]["head_sha"]  # type: str
            prs_for_sha = get_gh_api(
                f"https://api.github.com/repos/{GITHUB_REPOSITORY}/commits/{self.sha}"
                "/pulls",
                sleep=RETRY_SLEEP,
            ).json()
            if len(prs_for_sha) != 0:
                github_event["pull_request"] = prs_for_sha[0]

        if "pull_request" in github_event:  # pull request and other similar events
            self.event_type = EventType.PULL_REQUEST
            self.number = github_event["pull_request"]["number"]
            if pr_event_from_api:
                try:
                    response = get_gh_api(
                        f"https://api.github.com/repos/{GITHUB_REPOSITORY}"
                        f"/pulls/{self.number}",
                        sleep=RETRY_SLEEP,
                    )
                    github_event["pull_request"] = response.json()
                except Exception as e:
                    logging.warning(
                        "Unable to get pull request event %s from API, "
                        "fallback to received event. Exception: %s",
                        self.number,
                        e,
                    )

            if "after" in github_event:
                self.sha = github_event["after"]
            else:
                self.sha = github_event["pull_request"]["head"]["sha"]

            # master or backport/xx.x/xxxxx - where the PR will be merged
            self.base_ref = github_event["pull_request"]["base"]["ref"]
            # ClickHouse/ClickHouse
            self.base_name = github_event["pull_request"]["base"]["repo"]["full_name"]
            # any_branch-name - the name of working branch name
            self.head_ref = github_event["pull_request"]["head"]["ref"]
            # UserName/ClickHouse or ClickHouse/ClickHouse
            self.head_name = github_event["pull_request"]["head"]["repo"]["full_name"]
            self.body = github_event["pull_request"]["body"]
            self.labels = {
                label["name"] for label in github_event["pull_request"]["labels"]
            }

            self.user_login = github_event["pull_request"]["user"]["login"]  # type: str
            self.user_orgs = set()  # type: Set[str]
            if need_orgs:
                user_orgs_response = get_gh_api(
                    github_event["pull_request"]["user"]["organizations_url"],
                    sleep=RETRY_SLEEP,
                )
                if user_orgs_response.ok:
                    response_json = user_orgs_response.json()
                    self.user_orgs = set(org["id"] for org in response_json)

            self.diff_urls.append(self.compare_pr_url(github_event["pull_request"]))

        elif (
            EventType.MERGE_QUEUE in github_event
        ):  # pull request and other similar events
            self.event_type = EventType.MERGE_QUEUE
            # FIXME: need pr? we can parse it from ["head_ref": "refs/heads/gh-readonly-queue/test-merge-queue/pr-6751-4690229995a155e771c52e95fbd446d219c069bf"]
            self.number = 0
            self.sha = github_event[EventType.MERGE_QUEUE]["head_sha"]
            self.base_ref = github_event[EventType.MERGE_QUEUE]["base_ref"]
            base_sha = github_event[EventType.MERGE_QUEUE]["base_sha"]  # type: str
            # ClickHouse/ClickHouse
            self.base_name = github_event["repository"]["full_name"]
            # any_branch-name - the name of working branch name
            self.head_ref = github_event[EventType.MERGE_QUEUE]["head_ref"]
            # UserName/ClickHouse or ClickHouse/ClickHouse
            self.head_name = self.base_name
            self.user_login = github_event["sender"]["login"]
            self.diff_urls.append(
                github_event["repository"]["compare_url"]
                .replace("{base}", base_sha)
                .replace("{head}", self.sha)
            )

        elif "commits" in github_event:
            self.event_type = EventType.PUSH
            # `head_commit` always comes with `commits`
            commit_message = github_event["head_commit"]["message"]  # type: str
            if commit_message.startswith("Merge pull request #"):
                merged_pr = commit_message.split(maxsplit=4)[3]
                try:
                    self.merged_pr = int(merged_pr[1:])
                except ValueError:
                    logging.error("Failed to convert %s to integer", merged_pr)
            self.sha = github_event["after"]
            pull_request = get_pr_for_commit(self.sha, github_event["ref"])

            if pull_request is None or pull_request["state"] == "closed":
                # it's merged PR to master
                self.number = 0
                self.labels = set()
                self.base_ref = ref
                self.base_name = self.repo_full_name
                self.head_ref = ref
                self.head_name = self.repo_full_name
                self.diff_urls.append(
                    self.compare_url(github_event["before"], self.sha)
                )
            else:
                self.number = pull_request["number"]
                self.labels = {label["name"] for label in pull_request["labels"]}

                self.base_ref = pull_request["base"]["ref"]
                self.base_name = pull_request["base"]["repo"]["full_name"]
                self.head_ref = pull_request["head"]["ref"]
                self.head_name = pull_request["head"]["repo"]["full_name"]
                self.pr_html_url = pull_request["html_url"]
                if "pr-backport" in self.labels:
                    # head1...head2 gives changes in head2 since merge base
                    # Thag's why we need {self.head_ref}...master to get
                    # files changed in upstream AND master...{self.head_ref}
                    # to get files, changed in current HEAD
                    self.diff_urls.append(
                        self.compare_url(
                            pull_request["base"]["repo"]["default_branch"],
                            pull_request["head"]["label"],
                        )
                    )
                    self.diff_urls.append(
                        self.compare_url(
                            pull_request["head"]["label"],
                            pull_request["base"]["repo"]["default_branch"],
                        )
                    )
                    # Get release PR number.
                    self.release_pr = get_pr_for_commit(self.base_ref, self.base_ref)[
                        "number"
                    ]
                else:
                    self.diff_urls.append(self.compare_pr_url(pull_request))
                if "release" in self.labels:
                    # For release PRs we must get not only files changed in the PR
                    # itself, but as well files changed since we branched out
                    self.diff_urls.append(
                        self.compare_url(
                            pull_request["head"]["label"],
                            pull_request["base"]["repo"]["default_branch"],
                        )
                    )
        else:
            if "schedule" in github_event:
                self.event_type = EventType.SCHEDULE
            else:
                # assume this is a dispatch
                self.event_type = EventType.DISPATCH
            print("event.json does not match pull_request or push:")
            print(json.dumps(github_event, sort_keys=True, indent=4))
            self.sha = os.getenv(
                "GITHUB_SHA", "0000000000000000000000000000000000000000"
            )
            self.number = 0
            self.base_ref = ref
            self.base_name = self.repo_full_name
            self.head_ref = ref
            self.head_name = self.repo_full_name

        if need_changed_files:
            self.fetch_changed_files()

<<<<<<< HEAD
    @property
    def pr_html_url(self) -> str:
        if getattr(self, "_pr_html_url", None) is not None:
            return self._pr_html_url

        if self.number != 0:
            return f"{self.repo_prefix}/pull/{self.number}"
        return f"{self.repo_prefix}/commits/{self.base_ref}"

    @pr_html_url.setter
    def pr_html_url(self, url: str) -> None:
        self._pr_html_url = url

    @property
    def commit_html_url(self) -> str:
        return f"{self.repo_prefix}/commit/{self.sha}"

    @property
=======
>>>>>>> 997c76ea
    def is_master(self) -> bool:
        return self.number == 0 and self.head_ref == "master"

    def is_release(self) -> bool:
        return self.number == 0 and bool(
            re.match(r"^2[1-9]\.[1-9][0-9]*$", self.head_ref)
        )

    def is_release_branch(self) -> bool:
        return self.number == 0

    def is_pr(self):
        return self.event_type == EventType.PULL_REQUEST

    def is_scheduled(self):
        return self.event_type == EventType.SCHEDULE

    def is_merge_queue(self):
        return self.event_type == EventType.MERGE_QUEUE

    def is_dispatched(self):
        return self.event_type == EventType.DISPATCH

    def compare_pr_url(self, pr_object: dict) -> str:
        return self.compare_url(pr_object["base"]["label"], pr_object["head"]["label"])

    @staticmethod
    def compare_url(first: str, second: str) -> str:
        """the first and second are URL encoded to not fail on '#' and other symbols"""
        return (
            "https://api.github.com/repos/"
            f"{GITHUB_REPOSITORY}/compare/{quote(first)}...{quote(second)}"
        )

    def fetch_changed_files(self):
        if self.changed_files_requested:
            return

        if not getattr(self, "diff_urls", False):
            raise TypeError("The event does not have diff URLs")

        for diff_url in self.diff_urls:
            response = get_gh_api(
                diff_url,
                sleep=RETRY_SLEEP,
                headers={"Accept": "application/vnd.github.v3.diff"},
            )
            response.raise_for_status()
            diff_object = PatchSet(response.text)
            self.changed_files.update({f.path for f in diff_object})
        self.changed_files_requested = True
        print(f"Fetched info about {len(self.changed_files)} changed files")

    def get_dict(self):
        return {
            "sha": self.sha,
            "number": self.number,
            "labels": self.labels,
            "user_login": self.user_login,
            "user_orgs": self.user_orgs,
        }

    def has_changes_in_documentation(self) -> bool:
        if not self.changed_files_requested:
            self.fetch_changed_files()

        if not self.changed_files:
            return True

        for f in self.changed_files:
            _, ext = os.path.splitext(f)
            path_in_docs = f.startswith("docs/")
            if (
                ext in DIFF_IN_DOCUMENTATION_EXT and path_in_docs
            ) or "docker/docs" in f:
                return True
        return False

    def has_changes_in_documentation_only(self) -> bool:
        """
        checks if changes are docs related without other changes
        FIXME: avoid hardcoding filenames here
        """
        if not self.changed_files_requested:
            self.fetch_changed_files()

        if not self.changed_files:
            # if no changes at all return False
            return False

        for f in self.changed_files:
            _, ext = os.path.splitext(f)
            path_in_docs = f.startswith("docs/")
            if not (
                (ext in DIFF_IN_DOCUMENTATION_EXT and path_in_docs)
                or "docker/docs" in f
                or "docs_check.py" in f
                or "aspell-dict.txt" in f
                or ext == ".md"
            ):
                return False
        return True

    def has_changes_in_submodules(self):
        if not self.changed_files_requested:
            self.fetch_changed_files()

        if not self.changed_files:
            return True

        for f in self.changed_files:
            if "contrib/" in f:
                return True
        return False


class FakePRInfo:
    def __init__(self):
        self.number = 11111
        self.sha = "xxxxxxxxxxxxxxxxxx"<|MERGE_RESOLUTION|>--- conflicted
+++ resolved
@@ -296,7 +296,6 @@
         if need_changed_files:
             self.fetch_changed_files()
 
-<<<<<<< HEAD
     @property
     def pr_html_url(self) -> str:
         if getattr(self, "_pr_html_url", None) is not None:
@@ -314,9 +313,6 @@
     def commit_html_url(self) -> str:
         return f"{self.repo_prefix}/commit/{self.sha}"
 
-    @property
-=======
->>>>>>> 997c76ea
     def is_master(self) -> bool:
         return self.number == 0 and self.head_ref == "master"
 
