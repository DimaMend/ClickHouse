--- conflicted
+++ resolved
@@ -215,10 +215,6 @@
                 .replace("{base}", base_sha)
                 .replace("{head}", self.sha)
             )
-<<<<<<< HEAD
-            self.commit_html_url = f"{repo_prefix}/commit/{self.sha}"
-=======
->>>>>>> 5fb88190
 
         elif "commits" in github_event:
             self.event_type = EventType.PUSH
