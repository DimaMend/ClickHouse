import argparse
import concurrent.futures
import json
import logging
import os
import re
import subprocess
import sys
from pathlib import Path
from typing import Any, Dict, Iterable, List, Optional

import docker_images_helper
from ci_config import CI_CONFIG, Labels
from commit_status_helper import (
    CommitStatusData,
    RerunHelper,
    format_description,
    get_commit,
    post_commit_status,
    set_status_comment,
    update_mergeable_check,
)
from digest_helper import DockerDigester, JobDigester
from env_helper import (
    CI,
    GITHUB_JOB_API_URL,
    REPO_COPY,
    REPORT_PATH,
    S3_BUILDS_BUCKET,
    TEMP_PATH,
)
from get_robot_token import get_best_robot_token
from git_helper import GIT_PREFIX, Git
from git_helper import Runner as GitRunner
from github import Github
from pr_info import PRInfo
from report import SUCCESS, BuildResult, JobReport
from s3_helper import S3Helper
from clickhouse_helper import (
    CiLogsCredentials,
    ClickHouseHelper,
    get_instance_id,
    get_instance_type,
    prepare_tests_results_for_clickhouse,
)
from build_check import get_release_or_pr
import upload_result_helper
from version_helper import get_version_from_repo


def get_check_name(check_name: str, batch: int, num_batches: int) -> str:
    res = check_name
    if num_batches > 1:
        res = f"{check_name} [{batch+1}/{num_batches}]"
    return res


def normalize_check_name(check_name: str) -> str:
    res = check_name.lower()
    for r in ((" ", "_"), ("(", "_"), (")", "_"), (",", "_"), ("/", "_")):
        res = res.replace(*r)
    return res


def parse_args(parser: argparse.ArgumentParser) -> argparse.Namespace:
    # FIXME: consider switching to sub_parser for configure, pre, run, post actions
    parser.add_argument(
        "--configure",
        action="store_true",
        help="Action that configures ci run. Calculates digests, checks job to be executed, generates json output",
    )
    parser.add_argument(
        "--update-gh-statuses",
        action="store_true",
        help="Action that recreate success GH statuses for jobs that finished successfully in past and will be skipped this time",
    )
    parser.add_argument(
        "--pre",
        action="store_true",
        help="Action that executes prerequesetes for the job provided in --job-name",
    )
    parser.add_argument(
        "--run",
        action="store_true",
        help="Action that executes run action for specified --job-name. run_command must be configured for a given job name.",
    )
    parser.add_argument(
        "--post",
        action="store_true",
        help="Action that executes post actions for the job provided in --job-name",
    )
    parser.add_argument(
        "--mark-success",
        action="store_true",
        help="Action that marks job provided in --job-name (with batch provided in --batch) as successful",
    )
    parser.add_argument(
        "--job-name",
        default="",
        type=str,
        help="Job name as in config",
    )
    parser.add_argument(
        "--run-command",
        default="",
        type=str,
        help="A run command to run in --run action. Will override run_command from a job config if any",
    )
    parser.add_argument(
        "--batch",
        default=-1,
        type=int,
        help="Current batch number (required for --mark-success), -1 or omit for single-batch job",
    )
    parser.add_argument(
        "--infile",
        default="",
        type=str,
        help="Input json file or json string with ci run config",
    )
    parser.add_argument(
        "--outfile",
        default="",
        type=str,
        required=False,
        help="output file to write json result to, if not set - stdout",
    )
    parser.add_argument(
        "--pretty",
        action="store_true",
        default=False,
        help="makes json output pretty formatted",
    )
    parser.add_argument(
        "--skip-docker",
        action="store_true",
        default=False,
        help="skip fetching docker data from dockerhub, used in --configure action (for debugging)",
    )
    parser.add_argument(
        "--docker-digest-or-latest",
        action="store_true",
        default=False,
        help="temporary hack to fallback to latest if image with digest as a tag is not on docker hub",
    )
    parser.add_argument(
        "--skip-jobs",
        action="store_true",
        default=False,
        help="skip fetching data about job runs, used in --configure action (for debugging and nigthly ci)",
    )
    parser.add_argument(
<<<<<<< HEAD
        "--force",
        action="store_true",
        default=False,
        help="Used with --run, force the job to run, omitting the ci cache",
    )
    # FIXME: remove, not used
=======
        "--rebuild-all-docker",
        action="store_true",
        default=False,
        help="will create run config for rebuilding all dockers, used in --configure action (for nightly docker job)",
    )
>>>>>>> 73e42028
    parser.add_argument(
        "--rebuild-all-binaries",
        action="store_true",
        default=False,
        help="will create run config without skipping build jobs in any case, used in --configure action (for release branches)",
    )
    parser.add_argument(
        "--commit-message",
        default="",
        help="debug option to test commit message processing",
    )
    return parser.parse_args()


def get_file_flag_name(
    job_name: str, digest: str, batch: int = 0, num_batches: int = 1
) -> str:
    if num_batches < 2:
        return f"job_{job_name}_{digest}.ci"
    else:
        return f"job_{job_name}_{digest}_{batch}_{num_batches}.ci"


def get_s3_path(build_digest: str) -> str:
    return f"CI_data/BUILD-{build_digest}/"


def get_s3_path_docs(digest: str) -> str:
    return f"CI_data/DOCS-{digest}/"


def check_missing_images_on_dockerhub(
    image_name_tag: Dict[str, str], arch: Optional[str] = None
) -> Dict[str, str]:
    """
    Checks missing images on dockerhub.
    Works concurrently for all given images.
    Docker must be logged in.
    """

    def run_docker_command(
        image: str, image_digest: str, arch: Optional[str] = None
    ) -> Dict:
        """
        aux command for fetching single docker manifest
        """
        command = [
            "docker",
            "manifest",
            "inspect",
            f"{image}:{image_digest}" if not arch else f"{image}:{image_digest}-{arch}",
        ]

        process = subprocess.run(
            command,
            stdout=subprocess.PIPE,
            stderr=subprocess.PIPE,
            text=True,
            check=False,
        )

        return {
            "image": image,
            "image_digest": image_digest,
            "arch": arch,
            "stdout": process.stdout,
            "stderr": process.stderr,
            "return_code": process.returncode,
        }

    result: Dict[str, str] = {}
    with concurrent.futures.ThreadPoolExecutor() as executor:
        futures = [
            executor.submit(run_docker_command, image, tag, arch)
            for image, tag in image_name_tag.items()
        ]

        responses = [
            future.result() for future in concurrent.futures.as_completed(futures)
        ]
        for resp in responses:
            name, stdout, stderr, digest, arch = (
                resp["image"],
                resp["stdout"],
                resp["stderr"],
                resp["image_digest"],
                resp["arch"],
            )
            if stderr:
                if stderr.startswith("no such manifest"):
                    result[name] = digest
                else:
                    print(f"Error: Unknown error: {stderr}, {name}, {arch}")
            elif stdout:
                if "mediaType" in stdout:
                    pass
                else:
                    print(f"Error: Unknown response: {stdout}")
                    assert False, "FIXME"
            else:
                print(f"Error: No response for {name}, {digest}, {arch}")
                assert False, "FIXME"
    return result


def _check_and_update_for_early_style_check(run_config: dict) -> None:
    """
    This is temporary hack to start style check before docker build if possible
    FIXME: need better solution to do style check as soon as possible and as fast as possible w/o dependency on docker job
    """
    jobs_to_do = run_config.get("jobs_data", {}).get("jobs_to_do", [])
    docker_to_build = run_config.get("docker_data", {}).get("missing_multi", [])
    if (
        "Style check" in jobs_to_do
        and docker_to_build
        and "clickhouse/style-test" not in docker_to_build
    ):
        index = jobs_to_do.index("Style check")
        jobs_to_do[index] = "Style check early"


def _update_config_for_docs_only(run_config: dict) -> None:
    DOCS_CHECK_JOBS = ["Docs check", "Style check"]
    print(f"NOTE: Will keep only docs related jobs: [{DOCS_CHECK_JOBS}]")
    jobs_to_do = run_config.get("jobs_data", {}).get("jobs_to_do", [])
    run_config["jobs_data"]["jobs_to_do"] = [
        job for job in jobs_to_do if job in DOCS_CHECK_JOBS
    ]


def _configure_docker_jobs(
    rebuild_all_dockers: bool, docker_digest_or_latest: bool = False
) -> Dict:
    print("::group::Docker images check")
    # generate docker jobs data
    docker_digester = DockerDigester()
    imagename_digest_dict = (
        docker_digester.get_all_digests()
    )  # 'image name - digest' mapping
    images_info = docker_images_helper.get_images_info()

    # a. check missing images
    if not rebuild_all_dockers:
        # FIXME: we need login as docker manifest inspect goes directly to one of the *.docker.com hosts instead of "registry-mirrors" : ["http://dockerhub-proxy.dockerhub-proxy-zone:5000"]
        #         find if it's possible to use the setting of /etc/docker/daemon.json
        docker_images_helper.docker_login()
        missing_multi_dict = check_missing_images_on_dockerhub(imagename_digest_dict)
        missing_multi = list(missing_multi_dict)
        missing_amd64 = []
        missing_aarch64 = []
        if not docker_digest_or_latest:
            # look for missing arm and amd images only among missing multiarch manifests @missing_multi_dict
            # to avoid extra dockerhub api calls
            missing_amd64 = list(
                check_missing_images_on_dockerhub(missing_multi_dict, "amd64")
            )
            # FIXME: WA until full arm support: skip not supported arm images
            missing_aarch64 = list(
                check_missing_images_on_dockerhub(
                    {
                        im: digest
                        for im, digest in missing_multi_dict.items()
                        if not images_info[im]["only_amd64"]
                    },
                    "aarch64",
                )
            )
        # FIXME: temporary hack, remove after transition to docker digest as tag
        else:
            if missing_multi:
                print(
                    f"WARNING: Missing images {list(missing_multi)} - fallback to latest tag"
                )
                for image in missing_multi:
                    imagename_digest_dict[image] = "latest"
    else:
        # add all images to missing
        missing_multi = list(imagename_digest_dict)
        missing_amd64 = missing_multi
        # FIXME: WA until full arm support: skip not supported arm images
        missing_aarch64 = [
            name
            for name in imagename_digest_dict
            if not images_info[name]["only_amd64"]
        ]
    print("::endgroup::")

    return {
        "images": imagename_digest_dict,
        "missing_aarch64": missing_aarch64,
        "missing_amd64": missing_amd64,
        "missing_multi": missing_multi,
    }


def _configure_jobs(
    build_digest: str,
    docs_digest: str,
    job_digester: JobDigester,
    s3: S3Helper,
    rebuild_all_binaries: bool,
    pr_labels: Iterable[str],
    commit_tokens: List[str],
    ci_cache_enabled: bool,
) -> Dict:
    ## a. digest each item from the config
    job_digester = JobDigester()
    jobs_params: Dict[str, Dict] = {}
    jobs_to_do: List[str] = []
    jobs_to_skip: List[str] = []
    digests: Dict[str, str] = {}
    print("::group::Job Digests")

    for job in CI_CONFIG.job_generator():
        digest = job_digester.get_job_digest(CI_CONFIG.get_digest_config(job))
        digests[job] = digest
        print(f"    job [{job.rjust(50)}] has digest [{digest}]")
    print("::endgroup::")

    ## b. check if we have something done
    if ci_cache_enabled:
        done_files = []
    else:
        path = get_s3_path(build_digest)
        done_files = s3.list_prefix(path)
        done_files = [file.split("/")[-1] for file in done_files]
        # print(f"S3 CI files for the build [{build_digest}]: {done_files}")
        docs_path = get_s3_path_docs(docs_digest)
        done_files_docs = s3.list_prefix(docs_path)
        done_files_docs = [file.split("/")[-1] for file in done_files_docs]
        # print(f"S3 CI files for the docs [{docs_digest}]: {done_files_docs}")
        done_files += done_files_docs

    for job in digests:
        digest = digests[job]
        job_config = CI_CONFIG.get_job_config(job)
        num_batches: int = job_config.num_batches
        batches_to_do: List[int] = []

        if job_config.run_by_label:
            # this job controlled by label, add to todo if it's labe is set in pr
            if job_config.run_by_label in pr_labels:
                for batch in range(num_batches):  # type: ignore
                    batches_to_do.append(batch)
        elif job_config.run_always:
            # always add to todo
            batches_to_do.append(batch)
        else:
            # this job controlled by digest, add to todo if it's not successfully done before
            for batch in range(num_batches):  # type: ignore
                success_flag_name = get_file_flag_name(job, digest, batch, num_batches)
                if success_flag_name not in done_files or (
                    rebuild_all_binaries and CI_CONFIG.is_build_job(job)
                ):
                    batches_to_do.append(batch)

        if batches_to_do:
            jobs_to_do.append(job)
            jobs_params[job] = {
                "batches": batches_to_do,
                "num_batches": num_batches,
            }
        else:
            jobs_to_skip.append(job)

    ## c. check CI controlling labels commit messages
    if pr_labels:
        jobs_requested_by_label = []  # type: List[str]
        ci_controlling_labels = []  # type: List[str]
        for label in pr_labels:
            label_config = CI_CONFIG.get_label_config(label)
            if label_config:
                jobs_requested_by_label += label_config.run_jobs
                ci_controlling_labels += [label]
        if ci_controlling_labels:
            print(f"NOTE: CI controlling labels are set: [{ci_controlling_labels}]")
            print(
                f"    :   following jobs will be executed: [{jobs_requested_by_label}]"
            )
            jobs_to_do = [job for job in jobs_requested_by_label if job in jobs_to_do]

    if commit_tokens:
        jobs_to_do_requested = []  # type: List[str]

        # handle ci set tokens
        ci_controlling_tokens = [
            token for token in commit_tokens if token in CI_CONFIG.label_configs
        ]
        for token_ in ci_controlling_tokens:
            label_config = CI_CONFIG.get_label_config(token_)
            assert label_config, f"Unknonwn token [{token_}]"
            print(
                f"NOTE: CI controlling token: [{ci_controlling_tokens}], add jobs: [{label_config.run_jobs}]"
            )
            jobs_to_do_requested += label_config.run_jobs

        # handle specific job requests
        requested_jobs = [
            token[len("job_") :] for token in commit_tokens if token.startswith("job_")
        ]
        if requested_jobs:
            assert any(
                len(x) > 1 for x in requested_jobs
            ), f"Invalid job names requested [{requested_jobs}]"
            for job in requested_jobs:
                job_with_parents = CI_CONFIG.get_job_with_parents(job)
                print(
                    f"NOTE: CI controlling token: [#job_{job}], add jobs: [{job_with_parents}]"
                )
                # always add requested job itself, even if it could be skipped
                jobs_to_do_requested.append(job_with_parents[0])
                for parent in job_with_parents[1:]:
                    if parent in jobs_to_do and parent not in jobs_to_do_requested:
                        jobs_to_do_requested.append(parent)

        if jobs_to_do_requested:
            print(
                f"NOTE: Only specific job(s) were requested by commit message tokens: [{jobs_to_do_requested}]"
            )
            jobs_to_do = list(
                set(job for job in jobs_to_do_requested if job in jobs_to_do)
            )

    return {
        "digests": digests,
        "jobs_to_do": jobs_to_do,
        "jobs_to_skip": jobs_to_skip,
        "jobs_params": {
            job: params for job, params in jobs_params.items() if job in jobs_to_do
        },
    }


def _update_gh_statuses(indata: Dict, s3: S3Helper) -> None:
    if indata["ci_flags"][Labels.NO_CI_CACHE]:
        print("CI cache is disabled - skip restoring commit statuses from CI cache")
        return

    temp_path = Path(TEMP_PATH)
    if not temp_path.exists():
        temp_path.mkdir(parents=True, exist_ok=True)

    # clean up before start
    for file in temp_path.glob("*.ci"):
        file.unlink()

    # download all metadata files
    path = get_s3_path(indata["build"])
    files = s3.download_files(  # type: ignore
        bucket=S3_BUILDS_BUCKET,
        s3_path=path,
        file_suffix=".ci",
        local_directory=temp_path,
    )
    print(f"CI metadata files [{files}]")
    path = get_s3_path_docs(indata["docs"])
    files_docs = s3.download_files(  # type: ignore
        bucket=S3_BUILDS_BUCKET,
        s3_path=path,
        file_suffix=".ci",
        local_directory=temp_path,
    )
    print(f"CI docs metadata files [{files_docs}]")
    files += files_docs

    # parse CI metadata
    job_digests = indata["jobs_data"]["digests"]
    # create GH status
    pr_info = PRInfo()
    commit = get_commit(Github(get_best_robot_token(), per_page=100), pr_info.sha)

    def run_create_status(job, digest, batch, num_batches):
        success_flag_name = get_file_flag_name(job, digest, batch, num_batches)
        if success_flag_name in files:
            print(f"Going to re-create GH status for job [{job}] sha [{pr_info.sha}]")
            job_status = CommitStatusData.load_from_file(
                f"{TEMP_PATH}/{success_flag_name}"
            )  # type: CommitStatusData
            assert job_status.status == SUCCESS, "BUG!"
            commit.create_status(
                state=job_status.status,
                target_url=job_status.report_url,
                description=format_description(
                    f"Reused from [{job_status.pr_num}-{job_status.sha[0:8]}]: "
                    f"{job_status.description}"
                ),
                context=get_check_name(job, batch=batch, num_batches=num_batches),
            )
            print(f"GH status re-created from file [{success_flag_name}]")

    with concurrent.futures.ThreadPoolExecutor() as executor:
        futures = []
        for job in job_digests:
            if CI_CONFIG.is_build_job(job):
                # no GH status for build jobs
                continue
            digest = job_digests[job]
            num_batches = CI_CONFIG.get_job_config(job).num_batches
            for batch in range(num_batches):
                future = executor.submit(
                    run_create_status, job, digest, batch, num_batches
                )
                futures.append(future)
        done, _ = concurrent.futures.wait(futures)
        for future in done:
            try:
                _ = future.result()
            except Exception as e:
                raise e
    print("Going to update overall CI report")
    set_status_comment(commit, pr_info)
    print("... CI report update - done")

    # clean up
    ci_files = list(temp_path.glob("*.ci"))
    for file in ci_files:
        file.unlink()


def _fetch_commit_tokens(message: str) -> List[str]:
    pattern = r"#[\w-]+"
    matches = [match[1:] for match in re.findall(pattern, message)]
    res = [match for match in matches if match in Labels or match.startswith("job_")]
    return res


def _upload_build_artifacts(
    pr_info: PRInfo,
    build_name: str,
    build_digest: str,
    job_report: JobReport,
    s3: S3Helper,
    s3_destination: str,
) -> str:
    # There are ugly artifacts for the performance test. FIXME:
    s3_performance_path = "/".join(
        (
            get_release_or_pr(pr_info, get_version_from_repo())[1],
            pr_info.sha,
            CI_CONFIG.normalize_string(build_name),
            "performance.tar.zst",
        )
    )
    performance_urls = []
    assert job_report.build_dir_for_upload, "Must be set for build job"
    performance_path = Path(job_report.build_dir_for_upload) / "performance.tar.zst"
    if performance_path.exists():
        performance_urls.append(
            s3.upload_build_file_to_s3(performance_path, s3_performance_path)
        )
        print(
            "Uploaded performance.tar.zst to %s, now delete to avoid duplication",
            performance_urls[0],
        )
        performance_path.unlink()
    build_urls = (
        s3.upload_build_directory_to_s3(
            Path(job_report.build_dir_for_upload),
            s3_destination,
            keep_dirs_in_s3_path=False,
            upload_symlinks=False,
        )
        + performance_urls
    )
    print("::notice ::Build URLs: {}".format("\n".join(build_urls)))
    log_path = Path(job_report.additional_files[0])
    log_url = ""
    if log_path.exists():
        log_url = s3.upload_build_file_to_s3(
            log_path, s3_destination + "/" + log_path.name
        )
    print(f"::notice ::Log URL: {log_url}")

    # generate and upload build report
    build_result = BuildResult(
        build_name,
        log_url,
        build_urls,
        job_report.version,
        job_report.status,
        int(job_report.duration),
        GITHUB_JOB_API_URL(),
        head_ref=pr_info.head_ref,
        pr_number=pr_info.number,
    )
    result_json_path = build_result.write_json()
    s3_path = get_s3_path(build_digest) + result_json_path.name
    build_report_url = s3.upload_file(
        bucket=S3_BUILDS_BUCKET, file_path=result_json_path, s3_path=s3_path
    )
    print(f"Report file [{result_json_path}] has been uploaded to [{build_report_url}]")

    # Upload head master binaries
    static_bin_name = CI_CONFIG.build_config[build_name].static_binary_name
    if pr_info.is_master() and static_bin_name:
        # Full binary with debug info:
        s3_path_full = "/".join((pr_info.base_ref, static_bin_name, "clickhouse-full"))
        binary_full = Path(job_report.build_dir_for_upload) / "clickhouse"
        url_full = s3.upload_build_file_to_s3(binary_full, s3_path_full)
        print(f"::notice ::Binary static URL (with debug info): {url_full}")

        # Stripped binary without debug info:
        s3_path_compact = "/".join((pr_info.base_ref, static_bin_name, "clickhouse"))
        binary_compact = Path(job_report.build_dir_for_upload) / "clickhouse-stripped"
        url_compact = s3.upload_build_file_to_s3(binary_compact, s3_path_compact)
        print(f"::notice ::Binary static URL (compact): {url_compact}")

    return log_url


def _upload_build_profile_data(
    pr_info: PRInfo,
    build_name: str,
    job_report: JobReport,
    git_runner: GitRunner,
    ch_helper: ClickHouseHelper,
) -> None:
    ci_logs_credentials = CiLogsCredentials(Path("/dev/null"))
    if ci_logs_credentials.host:
        instance_type = get_instance_type()
        instance_id = get_instance_id()
        query = f"""INSERT INTO build_time_trace
            (
                pull_request_number,
                commit_sha,
                check_start_time,
                check_name,
                instance_type,
                instance_id,
                file,
                library,
                time,
                pid,
                tid,
                ph,
                ts,
                dur,
                cat,
                name,
                detail,
                count,
                avgMs,
                args_name
            )
            SELECT {pr_info.number}, '{pr_info.sha}', '{job_report.start_time}', '{build_name}', '{instance_type}', '{instance_id}', *
            FROM input('
                file String,
                library String,
                time DateTime64(6),
                pid UInt32,
                tid UInt32,
                ph String,
                ts UInt64,
                dur UInt64,
                cat String,
                name String,
                detail String,
                count UInt64,
                avgMs UInt64,
                args_name String')
            FORMAT JSONCompactEachRow"""

        auth = {
            "X-ClickHouse-User": "ci",
            "X-ClickHouse-Key": ci_logs_credentials.password,
        }
        url = f"https://{ci_logs_credentials.host}/"
        profiles_dir = Path(TEMP_PATH) / "profiles_source"
        profiles_dir.mkdir(parents=True, exist_ok=True)
        print(
            "Processing profile JSON files from %s",
            Path(REPO_COPY) / "build_docker",
        )
        git_runner(
            "./utils/prepare-time-trace/prepare-time-trace.sh "
            f"build_docker {profiles_dir.absolute()}"
        )
        profile_data_file = Path(TEMP_PATH) / "profile.json"
        with open(profile_data_file, "wb") as profile_fd:
            for profile_source in profiles_dir.iterdir():
                if profile_source.name != "binary_sizes.txt":
                    with open(profiles_dir / profile_source, "rb") as ps_fd:
                        profile_fd.write(ps_fd.read())

        print(
            "::notice ::Log Uploading profile data, path: %s, size: %s, query: %s",
            profile_data_file,
            profile_data_file.stat().st_size,
            query,
        )
        ch_helper.insert_file(url, auth, query, profile_data_file)

        query = f"""INSERT INTO binary_sizes
            (
                pull_request_number,
                commit_sha,
                check_start_time,
                check_name,
                instance_type,
                instance_id,
                file,
                size
            )
            SELECT {pr_info.number}, '{pr_info.sha}', '{job_report.start_time}', '{build_name}', '{instance_type}', '{instance_id}', file, size
            FROM input('size UInt64, file String')
            SETTINGS format_regexp = '^\\s*(\\d+) (.+)$'
            FORMAT Regexp"""

        binary_sizes_file = profiles_dir / "binary_sizes.txt"

        print(
            "::notice ::Log Uploading binary sizes data, path: %s, size: %s, query: %s",
            binary_sizes_file,
            binary_sizes_file.stat().st_size,
            query,
        )
        ch_helper.insert_file(url, auth, query, binary_sizes_file)


def _run_test(job_name: str, run_command: str) -> int:
    assert (
        run_command or CI_CONFIG.get_job_config(job_name).run_command
    ), "Run command must be provided as input argument or be configured in job config"

    if not run_command:
        if CI_CONFIG.get_job_config(job_name).timeout:
            os.environ["KILL_TIMEOUT"] = str(CI_CONFIG.get_job_config(job_name).timeout)
        run_command = "/".join(
            (os.path.dirname(__file__), CI_CONFIG.get_job_config(job_name).run_command)
        )
        if ".py" in run_command and not run_command.startswith("python"):
            run_command = "python3 " + run_command
        print("Use run command from a job config")
    else:
        print("Use run command from the workflow")
    os.environ["CHECK_NAME"] = job_name
    print(f"Going to start run command [{run_command}]")
    process = subprocess.run(
        run_command,
        stdout=sys.stdout,
        stderr=sys.stderr,
        text=True,
        check=False,
        shell=True,
    )

    if process.returncode == 0:
        print(f"Run action done for: [{job_name}]")
        exit_code = 0
    else:
        print(
            f"Run action failed for: [{job_name}] with exit code [{process.returncode}]"
        )
        exit_code = process.returncode
    return exit_code


def _get_ext_check_name(check_name: str) -> str:
    run_by_hash_num = int(os.getenv("RUN_BY_HASH_NUM", "0"))
    run_by_hash_total = int(os.getenv("RUN_BY_HASH_TOTAL", "0"))
    if run_by_hash_total > 1:
        check_name_with_group = (
            check_name + f" [{run_by_hash_num + 1}/{run_by_hash_total}]"
        )
    else:
        check_name_with_group = check_name
    return check_name_with_group


def main() -> int:
    logging.basicConfig(level=logging.INFO)
    exit_code = 0
    parser = argparse.ArgumentParser(
        formatter_class=argparse.ArgumentDefaultsHelpFormatter,
    )
    args = parse_args(parser)

    if args.mark_success or args.pre or args.run:
        assert args.infile, "Run config must be provided via --infile"
        assert args.job_name, "Job name must be provided via --job-name"

    indata: Optional[Dict[str, Any]] = None
    if args.infile:
        indata = (
            json.loads(args.infile)
            if not os.path.isfile(args.infile)
            else json.load(open(args.infile))
        )
        assert indata and isinstance(indata, dict), "Invalid --infile json"

    result: Dict[str, Any] = {}
    s3 = S3Helper()
    pr_info = PRInfo()
    git_runner = GitRunner(set_cwd_to_git_root=True)

    ### CONFIGURE action: start
    if args.configure:
        docker_data = {}
        git_ref = git_runner.run(f"{GIT_PREFIX} rev-parse HEAD")

        # if '#no_merge_commit' is set in commit message - set git ref to PR branch head to avoid merge-commit
        tokens = []
        ci_flags = {
            Labels.NO_MERGE_COMMIT: False,
            Labels.NO_CI_CACHE: False,
        }
        if (pr_info.number != 0 and not args.skip_jobs) or args.commit_message:
            message = args.commit_message or git_runner.run(
                f"{GIT_PREFIX} log {pr_info.sha} --format=%B -n 1"
            )
            tokens = _fetch_commit_tokens(message)
            print(f"Commit message tokens: [{tokens}]")
            if Labels.NO_MERGE_COMMIT in tokens and CI:
                git_runner.run(f"{GIT_PREFIX} checkout {pr_info.sha}")
                git_ref = git_runner.run(f"{GIT_PREFIX} rev-parse HEAD")
                ci_flags[Labels.NO_MERGE_COMMIT] = True
                print("NOTE: Disable Merge Commit")
        if Labels.NO_CI_CACHE in tokens:
            ci_flags[Labels.NO_CI_CACHE] = True
            print("NOTE: Disable CI Cache")

        # let's get CH version
        version = get_version_from_repo(git=Git(True)).string
        print(f"Got CH version for this commit: [{version}]")

        docker_data = (
            _configure_docker_jobs(
                args.rebuild_all_docker, args.docker_digest_or_latest
            )
            if not args.skip_docker
            else {}
        )

        job_digester = JobDigester()
        build_digest = job_digester.get_job_digest(
            CI_CONFIG.get_digest_config("package_release")
        )
        docs_digest = job_digester.get_job_digest(
            CI_CONFIG.get_digest_config("Docs check")
        )
        jobs_data = (
            _configure_jobs(
                build_digest,
                docs_digest,
                job_digester,
                s3,
                # FIXME: add suport for master wf w/o rebuilds
                args.rebuild_all_binaries or pr_info.is_master(),
                pr_info.labels,
                tokens,
                ci_flags[Labels.NO_CI_CACHE],
            )
            if not args.skip_jobs
            else {}
        )

        # conclude results
        result["git_ref"] = git_ref
        result["version"] = version
        result["build"] = build_digest
        result["docs"] = docs_digest
        result["ci_flags"] = ci_flags
        result["jobs_data"] = jobs_data
        result["docker_data"] = docker_data
        if (
            not args.skip_jobs
            and pr_info.number != 0
            and not args.docker_digest_or_latest
        ):
            # FIXME: it runs style check before docker build if possible (style-check images is not changed)
            #    find a way to do style check always before docker build and others
            _check_and_update_for_early_style_check(result)
        if not args.skip_jobs and pr_info.has_changes_in_documentation_only():
            _update_config_for_docs_only(result)
    ### CONFIGURE action: end

    ### PRE action: start
    elif args.pre:
        CommitStatusData.cleanup()
        JobReport.cleanup()
        BuildResult.cleanup()

        assert indata, "Run config must be provided via --infile"
        report_path = Path(REPORT_PATH)
        report_path.mkdir(exist_ok=True, parents=True)
        path = get_s3_path(indata["build"])
        reports_files = s3.download_files(  # type: ignore
            bucket=S3_BUILDS_BUCKET,
            s3_path=path,
            file_suffix=".json",
            local_directory=report_path,
        )
        # for release/master branches reports must be created on the same branches
        files = []
        if pr_info.number == 0:
            for file in reports_files:
                if pr_info.head_ref not in file:
                    # keep reports from the same branch only, if not in a PR
                    (report_path / file).unlink()
                    print(f"drop report: [{report_path / file}]")
                else:
                    files.append(file)
            reports_files = files
        print(
            f"Pre action done. Report files [{reports_files}] have been downloaded from [{path}] to [{report_path}]"
        )
    ### PRE action: end

    ### RUN action: start
    elif args.run:
        assert indata
        check_name = args.job_name
        check_name_with_group = _get_ext_check_name(check_name)
        print(
            f"Check if rerun for name: [{check_name}], extended name [{check_name_with_group}]"
        )
        previous_status = None
        if CI_CONFIG.is_build_job(check_name):
            # this is a build job - check if build report is present
            build_result = (
                BuildResult.load_any(check_name, pr_info.number, pr_info.head_ref)
                if not indata["ci_flags"][Labels.NO_CI_CACHE]
                else None
            )
            if build_result:
                if build_result.status == SUCCESS:
                    previous_status = build_result.status
                else:
                    # FIXME: Consider reusing failures for build jobs.
                    #   Just remove this if/else - that makes build job starting and failing immediately
                    print(
                        "Build report found but status is unsuccessful - will try to rerun"
                    )
                print("::group::Build Report")
                print(build_result.as_json())
                print("::endgroup::")
        else:
            # this is a test job - check if GH commit status is present
            commit = get_commit(
                Github(get_best_robot_token(), per_page=100), pr_info.sha
            )
            rerun_helper = RerunHelper(commit, check_name_with_group)
            if rerun_helper.is_already_finished_by_status():
                status = rerun_helper.get_finished_status()
                assert status
                previous_status = status.state
                print("::group::Commit Status")
                print(status)
                print("::endgroup::")

<<<<<<< HEAD
            # ci cache check
            elif not indata["ci_flags"][Labels.NO_CI_CACHE]:
                ci_cache = CiCache(s3, indata["jobs_data"]["digests"]).update()
                job_config = CI_CONFIG.get_job_config(check_name)
                if ci_cache.is_successful(
                    check_name,
                    args.batch,
                    job_config.num_batches,
                    job_config.required_on_release_branch,
                ):
                    job_status = ci_cache.get_successful(
                        check_name, args.batch, job_config.num_batches
                    )
                    assert job_status, "BUG"
                    _create_gh_status(
                        commit,
                        check_name,
                        args.batch,
                        job_config.num_batches,
                        job_status,
                    )
                    previous_status = job_status.status
                    GHActions.print_in_group("Commit Status Data", job_status)

        if previous_status and not args.force:
=======
        if previous_status:
>>>>>>> 73e42028
            print(
                f"Commit status or Build Report is already present - job will be skipped with status: [{previous_status}]"
            )
            if previous_status == SUCCESS:
                exit_code = 0
            else:
                exit_code = 1
        else:
            exit_code = _run_test(check_name, args.run_command)
    ### RUN action: end

    ### POST action: start
    elif args.post:
        assert (
            not CI_CONFIG.is_build_job(args.job_name) or indata
        ), "--infile with config must be provided for POST action of a build type job [{args.job_name}]"
        job_report = JobReport.load() if JobReport.exist() else None
        if job_report:
            ch_helper = ClickHouseHelper()
            check_url = ""

            if CI_CONFIG.is_build_job(args.job_name):
                build_name = args.job_name
                s3_path_prefix = "/".join(
                    (
                        get_release_or_pr(pr_info, get_version_from_repo())[0],
                        pr_info.sha,
                        build_name,
                    )
                )
                log_url = _upload_build_artifacts(
                    pr_info,
                    build_name,
                    build_digest=indata["build"],  # type: ignore
                    job_report=job_report,
                    s3=s3,
                    s3_destination=s3_path_prefix,
                )
                _upload_build_profile_data(
                    pr_info, build_name, job_report, git_runner, ch_helper
                )
                check_url = log_url
            else:
                # test job
                additional_urls = []
                s3_path_prefix = "/".join(
                    (
                        get_release_or_pr(pr_info, get_version_from_repo())[0],
                        pr_info.sha,
                        CI_CONFIG.normalize_string(
                            job_report.check_name or _get_ext_check_name(args.job_name)
                        ),
                    )
                )
                if job_report.build_dir_for_upload:
                    additional_urls = s3.upload_build_directory_to_s3(
                        Path(job_report.build_dir_for_upload),
                        s3_path_prefix,
                        keep_dirs_in_s3_path=False,
                        upload_symlinks=False,
                    )
                if job_report.test_results or job_report.additional_files:
                    check_url = upload_result_helper.upload_results(
                        s3,
                        pr_info.number,
                        pr_info.sha,
                        job_report.test_results,
                        job_report.additional_files,
                        job_report.check_name or args.job_name,
                        additional_urls=additional_urls or None,
                    )
                commit = get_commit(
                    Github(get_best_robot_token(), per_page=100), pr_info.sha
                )
                post_commit_status(
                    commit,
                    job_report.status,
                    check_url,
                    format_description(job_report.description),
                    job_report.check_name or args.job_name,
                    pr_info,
                    dump_to_file=True,
                )
                update_mergeable_check(
                    commit,
                    pr_info,
                    job_report.check_name or _get_ext_check_name(args.job_name),
                )

            print(f"Job report url: [{check_url}]")
            prepared_events = prepare_tests_results_for_clickhouse(
                pr_info,
                job_report.test_results,
                job_report.status,
                job_report.duration,
                job_report.start_time,
                check_url or "",
                job_report.check_name or args.job_name,
            )
            ch_helper.insert_events_into(
                db="default", table="checks", events=prepared_events
            )
        else:
            # no job report
            print(f"No job report for {[args.job_name]} - do nothing")
    ### POST action: end

    ### MARK SUCCESS action: start
    elif args.mark_success:
        assert indata, "Run config must be provided via --infile"
        job = args.job_name
        job_config = CI_CONFIG.get_job_config(job)
        num_batches = job_config.num_batches
        assert (
            num_batches <= 1 or 0 <= args.batch < num_batches
        ), f"--batch must be provided and in range [0, {num_batches}) for {job}"

        # FIXME: find generic design for propagating and handling job status (e.g. stop using statuses in GH api)
        #   now job ca be build job w/o status data, any other job that exit with 0 with or w/o status data
        if CI_CONFIG.is_build_job(job):
            # there is no status for build jobs
            # create dummy success to mark it as done
            job_status = CommitStatusData(
                status="success", description="dummy status", report_url="dummy_url"
            )
        else:
            if not CommitStatusData.is_present():
                # apparently exit after rerun-helper check
                # do nothing, exit without failure
                print(f"ERROR: no status file for job [{job}]")
                job_status = CommitStatusData(
                    status="dummy failure",
                    description="dummy status",
                    report_url="dummy_url",
                )
            else:
                # normal case
                job_status = CommitStatusData.load_status()

        # Storing job data (report_url) to restore OK GH status on job results reuse
        if job_config.run_always:
            print(f"Job [{job}] runs always in CI - do not mark as done")
        elif job_status.is_ok():
            success_flag_name = get_file_flag_name(
                job, indata["jobs_data"]["digests"][job], args.batch, num_batches
            )
            if not CI_CONFIG.is_docs_job(job):
                path = get_s3_path(indata["build"]) + success_flag_name
            else:
                path = get_s3_path_docs(indata["docs"]) + success_flag_name
            job_status.dump_to_file(success_flag_name)
            _ = s3.upload_file(
                bucket=S3_BUILDS_BUCKET, file_path=success_flag_name, s3_path=path
            )
            os.remove(success_flag_name)
            print(
                f"Job [{job}] with digest [{indata['jobs_data']['digests'][job]}] {f'and batch {args.batch}/{num_batches}' if num_batches > 1 else ''} marked as successful. path: [{path}]"
            )
        else:
            print(f"Job [{job}] is not ok, status [{job_status.status}]")
    ### MARK SUCCESS action: end

    ### UPDATE GH STATUSES action: start
    elif args.update_gh_statuses:
        assert indata, "Run config must be provided via --infile"
        _update_gh_statuses(indata=indata, s3=s3)
    ### UPDATE GH STATUSES action: end

    ### print results
    if args.outfile:
        with open(args.outfile, "w") as f:
            if isinstance(result, str):
                print(result, file=f)
            elif isinstance(result, dict):
                print(json.dumps(result, indent=2 if args.pretty else None), file=f)
            else:
                raise AssertionError(f"Unexpected type for 'res': {type(result)}")
    else:
        if isinstance(result, str):
            print(result)
        elif isinstance(result, dict):
            print(json.dumps(result, indent=2 if args.pretty else None))
        else:
            raise AssertionError(f"Unexpected type for 'res': {type(result)}")
    return exit_code


if __name__ == "__main__":
    sys.exit(main())<|MERGE_RESOLUTION|>--- conflicted
+++ resolved
@@ -150,20 +150,12 @@
         help="skip fetching data about job runs, used in --configure action (for debugging and nigthly ci)",
     )
     parser.add_argument(
-<<<<<<< HEAD
         "--force",
         action="store_true",
         default=False,
         help="Used with --run, force the job to run, omitting the ci cache",
     )
     # FIXME: remove, not used
-=======
-        "--rebuild-all-docker",
-        action="store_true",
-        default=False,
-        help="will create run config for rebuilding all dockers, used in --configure action (for nightly docker job)",
-    )
->>>>>>> 73e42028
     parser.add_argument(
         "--rebuild-all-binaries",
         action="store_true",
@@ -1014,35 +1006,7 @@
                 print(status)
                 print("::endgroup::")
 
-<<<<<<< HEAD
-            # ci cache check
-            elif not indata["ci_flags"][Labels.NO_CI_CACHE]:
-                ci_cache = CiCache(s3, indata["jobs_data"]["digests"]).update()
-                job_config = CI_CONFIG.get_job_config(check_name)
-                if ci_cache.is_successful(
-                    check_name,
-                    args.batch,
-                    job_config.num_batches,
-                    job_config.required_on_release_branch,
-                ):
-                    job_status = ci_cache.get_successful(
-                        check_name, args.batch, job_config.num_batches
-                    )
-                    assert job_status, "BUG"
-                    _create_gh_status(
-                        commit,
-                        check_name,
-                        args.batch,
-                        job_config.num_batches,
-                        job_status,
-                    )
-                    previous_status = job_status.status
-                    GHActions.print_in_group("Commit Status Data", job_status)
-
         if previous_status and not args.force:
-=======
-        if previous_status:
->>>>>>> 73e42028
             print(
                 f"Commit status or Build Report is already present - job will be skipped with status: [{previous_status}]"
             )
