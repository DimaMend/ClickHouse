#!/usr/bin/env python3

import json
import logging
import os
import sys
import time
<<<<<<< HEAD
from pathlib import Path
from typing import Any, Callable, List, Optional
=======
from typing import List, Optional
>>>>>>> 316b0c77

import requests  # type: ignore

from ci_config import CI_CONFIG

DOWNLOAD_RETRIES_COUNT = 5


def get_with_retries(
    url: str,
    retries: int = DOWNLOAD_RETRIES_COUNT,
    sleep: int = 3,
    **kwargs,
) -> requests.Response:
    logging.info(
        "Getting URL with %i tries and sleep %i in between: %s", retries, sleep, url
    )
    exc = None  # type: Optional[Exception]
    for i in range(retries):
        try:
            response = requests.get(url, **kwargs)
            response.raise_for_status()
            break
        except Exception as e:
            if i + 1 < retries:
                logging.info("Exception '%s' while getting, retry %i", e, i + 1)
                time.sleep(sleep)

            exc = e
    else:
        raise Exception(exc)

    return response


def get_build_name_for_check(check_name) -> str:
    return CI_CONFIG["tests_config"][check_name]["required_build"]


def read_build_urls(build_name, reports_path) -> List[str]:
    for root, _, files in os.walk(reports_path):
        for f in files:
            if build_name in f:
                logging.info("Found build report json %s", f)
                with open(os.path.join(root, f), "r", encoding="utf-8") as file_handler:
                    build_report = json.load(file_handler)
                    return build_report["build_urls"]
    return []


def download_build_with_progress(url: str, path: Path) -> None:
    logging.info("Downloading from %s to temp path %s", url, path)
    for i in range(DOWNLOAD_RETRIES_COUNT):
        try:
            response = get_with_retries(url, retries=1, stream=True)
            total_length = int(response.headers.get("content-length", 0))
            if path.is_file() and total_length and path.stat().st_size == total_length:
                logging.info(
                    "The file %s already exists and have a proper size %s",
                    path,
                    total_length,
                )
                return

            with open(path, "wb") as f:
                if total_length == 0:
                    logging.info(
                        "No content-length, will download file without progress"
                    )
                    f.write(response.content)
                else:
                    dl = 0

                    logging.info("Content length is %ld bytes", total_length)
                    for data in response.iter_content(chunk_size=4096):
                        dl += len(data)
                        f.write(data)
                        if sys.stdout.isatty():
                            done = int(50 * dl / total_length)
                            percent = int(100 * float(dl) / total_length)
                            eq_str = "=" * done
                            space_str = " " * (50 - done)
                            sys.stdout.write(f"\r[{eq_str}{space_str}] {percent}%")
                            sys.stdout.flush()
            break
        except Exception:
            if sys.stdout.isatty():
                sys.stdout.write("\n")
            if i + 1 < DOWNLOAD_RETRIES_COUNT:
                time.sleep(3)

            if os.path.exists(path):
                os.remove(path)
    else:
        raise Exception(f"Cannot download dataset from {url}, all retries exceeded")

    if sys.stdout.isatty():
        sys.stdout.write("\n")
    logging.info("Downloading finished")


def download_builds(
    result_path: str, build_urls: List[str], filter_fn: Callable[[str], bool]
) -> None:
    for url in build_urls:
        if filter_fn(url):
            fname = os.path.basename(url.replace("%2B", "+").replace("%20", " "))
            logging.info("Will download %s to %s", fname, result_path)
            download_build_with_progress(url, Path(result_path) / fname)


def download_builds_filter(
    check_name, reports_path, result_path, filter_fn=lambda _: True
):
    build_name = get_build_name_for_check(check_name)
    urls = read_build_urls(build_name, reports_path)
    print(urls)

    if not urls:
        raise Exception("No build URLs found")

    download_builds(result_path, urls, filter_fn)


def download_all_deb_packages(check_name, reports_path, result_path):
    download_builds_filter(
        check_name, reports_path, result_path, lambda x: x.endswith("deb")
    )


def download_shared_build(check_name, reports_path, result_path):
    download_builds_filter(
        check_name, reports_path, result_path, lambda x: x.endswith("shared_build.tgz")
    )


def download_unit_tests(check_name, reports_path, result_path):
    download_builds_filter(
        check_name, reports_path, result_path, lambda x: x.endswith("unit_tests_dbms")
    )


def download_clickhouse_binary(check_name, reports_path, result_path):
    download_builds_filter(
        check_name, reports_path, result_path, lambda x: x.endswith("clickhouse")
    )


def download_performance_build(check_name, reports_path, result_path):
    download_builds_filter(
        check_name, reports_path, result_path, lambda x: x.endswith("performance.tgz")
    )<|MERGE_RESOLUTION|>--- conflicted
+++ resolved
@@ -5,12 +5,8 @@
 import os
 import sys
 import time
-<<<<<<< HEAD
 from pathlib import Path
-from typing import Any, Callable, List, Optional
-=======
-from typing import List, Optional
->>>>>>> 316b0c77
+from typing import Callable, List, Optional
 
 import requests  # type: ignore
 
