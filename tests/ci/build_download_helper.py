#!/usr/bin/env python3

import os
import json
import logging
import sys
import time
<<<<<<< HEAD
from pathlib import Path
from typing import Any, Callable, List, Optional
=======
from typing import Optional
>>>>>>> 6085ffd8

import requests  # type: ignore

from ci_config import CI_CONFIG

DOWNLOAD_RETRIES_COUNT = 5


def get_with_retries(
    url: str,
    retries: int = DOWNLOAD_RETRIES_COUNT,
    sleep: int = 3,
    **kwargs,
) -> requests.Response:
    logging.info(
        "Getting URL with %i tries and sleep %i in between: %s", retries, sleep, url
    )
    exc = None  # type: Optional[Exception]
    for i in range(retries):
        try:
            response = requests.get(url, **kwargs)
            response.raise_for_status()
            break
        except Exception as e:
            if i + 1 < retries:
                logging.info("Exception '%s' while getting, retry %i", e, i + 1)
                time.sleep(sleep)

            exc = e
    else:
        raise Exception(exc)

    return response


def get_build_name_for_check(check_name):
    return CI_CONFIG["tests_config"][check_name]["required_build"]


def get_build_urls(build_name, reports_path):
    for root, _, files in os.walk(reports_path):
        for f in files:
            if build_name in f:
                logging.info("Found build report json %s", f)
                with open(os.path.join(root, f), "r", encoding="utf-8") as file_handler:
                    build_report = json.load(file_handler)
                    return build_report["build_urls"]
    return []


<<<<<<< HEAD
def download_build_with_progress(url: str, path: Path) -> None:
=======
def dowload_build_with_progress(url, path):
>>>>>>> 6085ffd8
    logging.info("Downloading from %s to temp path %s", url, path)
    for i in range(DOWNLOAD_RETRIES_COUNT):
        try:
            response = get_with_retries(url, retries=1, stream=True)
            total_length = int(response.headers.get("content-length", 0))
            if path.is_file() and total_length and path.stat().st_size == total_length:
                logging.info(
                    "The file %s already exists and have a proper size %s",
                    path,
                    total_length,
                )
                return

            with open(path, "wb") as f:
                if total_length == 0:
                    logging.info(
                        "No content-length, will download file without progress"
                    )
                    f.write(response.content)
                else:
                    dl = 0

                    logging.info("Content length is %ld bytes", total_length)
                    for data in response.iter_content(chunk_size=4096):
                        dl += len(data)
                        f.write(data)
                        if sys.stdout.isatty():
                            done = int(50 * dl / total_length)
                            percent = int(100 * float(dl) / total_length)
                            eq_str = "=" * done
                            space_str = " " * (50 - done)
                            sys.stdout.write(f"\r[{eq_str}{space_str}] {percent}%")
                            sys.stdout.flush()
            break
        except Exception:
            if sys.stdout.isatty():
                sys.stdout.write("\n")
            if i + 1 < DOWNLOAD_RETRIES_COUNT:
                time.sleep(3)

            if os.path.exists(path):
                os.remove(path)
    else:
        raise Exception(f"Cannot download dataset from {url}, all retries exceeded")

    if sys.stdout.isatty():
        sys.stdout.write("\n")
    logging.info("Downloading finished")


def download_builds(
    result_path: str, build_urls: List[str], filter_fn: Callable[[str], bool]
) -> None:
    for url in build_urls:
        if filter_fn(url):
            fname = os.path.basename(url.replace("%2B", "+").replace("%20", " "))
            logging.info("Will download %s to %s", fname, result_path)
<<<<<<< HEAD
            download_build_with_progress(url, Path(result_path) / fname)
=======
            dowload_build_with_progress(url, os.path.join(result_path, fname))
>>>>>>> 6085ffd8


def download_builds_filter(
    check_name, reports_path, result_path, filter_fn=lambda _: True
):
    build_name = get_build_name_for_check(check_name)
    urls = get_build_urls(build_name, reports_path)
    print(urls)

    if not urls:
        raise Exception("No build URLs found")

    download_builds(result_path, urls, filter_fn)


def download_all_deb_packages(check_name, reports_path, result_path):
    download_builds_filter(
        check_name, reports_path, result_path, lambda x: x.endswith("deb")
    )


def download_shared_build(check_name, reports_path, result_path):
    download_builds_filter(
        check_name, reports_path, result_path, lambda x: x.endswith("shared_build.tgz")
    )


def download_unit_tests(check_name, reports_path, result_path):
    download_builds_filter(
        check_name, reports_path, result_path, lambda x: x.endswith("unit_tests_dbms")
    )


def download_clickhouse_binary(check_name, reports_path, result_path):
    download_builds_filter(
        check_name, reports_path, result_path, lambda x: x.endswith("clickhouse")
    )


def download_performance_build(check_name, reports_path, result_path):
    download_builds_filter(
        check_name, reports_path, result_path, lambda x: x.endswith("performance.tgz")
    )<|MERGE_RESOLUTION|>--- conflicted
+++ resolved
@@ -5,12 +5,8 @@
 import logging
 import sys
 import time
-<<<<<<< HEAD
 from pathlib import Path
-from typing import Any, Callable, List, Optional
-=======
-from typing import Optional
->>>>>>> 6085ffd8
+from typing import Callable, List, Optional
 
 import requests  # type: ignore
 
@@ -61,11 +57,7 @@
     return []
 
 
-<<<<<<< HEAD
-def download_build_with_progress(url: str, path: Path) -> None:
-=======
-def dowload_build_with_progress(url, path):
->>>>>>> 6085ffd8
+def dowload_build_with_progress(url: str, path: Path) -> None:
     logging.info("Downloading from %s to temp path %s", url, path)
     for i in range(DOWNLOAD_RETRIES_COUNT):
         try:
@@ -123,11 +115,7 @@
         if filter_fn(url):
             fname = os.path.basename(url.replace("%2B", "+").replace("%20", " "))
             logging.info("Will download %s to %s", fname, result_path)
-<<<<<<< HEAD
-            download_build_with_progress(url, Path(result_path) / fname)
-=======
-            dowload_build_with_progress(url, os.path.join(result_path, fname))
->>>>>>> 6085ffd8
+            dowload_build_with_progress(url, Path(result_path) / fname)
 
 
 def download_builds_filter(
