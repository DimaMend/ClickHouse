#!/usr/bin/env python3
import logging

import boto3  # type: ignore
from github import Github  # type: ignore


def get_parameter_from_ssm(name, decrypt=True, client=None):
    if not client:
        client = boto3.client("ssm", region_name="us-east-1")
    return client.get_parameter(Name=name, WithDecryption=decrypt)["Parameter"]["Value"]


def get_best_robot_token(token_prefix_env_name="github_robot_token_"):
    client = boto3.client("ssm", region_name="us-east-1")
<<<<<<< HEAD
    parameters = client.describe_parameters(
        ParameterFilters=[
            {"Key": "Name", "Option": "BeginsWith", "Values": [token_prefix_env_name]}
        ]
    )["Parameters"]
    assert parameters
    token = {"login": "", "value": "", "rest": 0}

    for token_name in [p["Name"] for p in parameters]:
        value = get_parameter_from_ssm(token_name, True, client)
        gh = Github(value, per_page=100)
        # Do not spend additional request to API by accessin user.login unless
        # the token is chosen by the remaining requests number
        user = gh.get_user()
=======
    tokens = {}
    for i in range(1, total_tokens + 1):
        token_name = token_prefix_env_name + str(i)
        token = get_parameter_from_ssm(token_name, True, client)
        gh = Github(token)
>>>>>>> 7786bf27
        rest, _ = gh.rate_limiting
        logging.info("Get token with %s remaining requests", rest)
        if token["rest"] < rest:
            token = {"user": user, "value": value, "rest": rest}

    assert token["value"]
    logging.info(
        "User %s with %s remaining requests is used", token["user"].login, token["rest"]
    )

    return token["value"]<|MERGE_RESOLUTION|>--- conflicted
+++ resolved
@@ -13,7 +13,6 @@
 
 def get_best_robot_token(token_prefix_env_name="github_robot_token_"):
     client = boto3.client("ssm", region_name="us-east-1")
-<<<<<<< HEAD
     parameters = client.describe_parameters(
         ParameterFilters=[
             {"Key": "Name", "Option": "BeginsWith", "Values": [token_prefix_env_name]}
@@ -28,13 +27,6 @@
         # Do not spend additional request to API by accessin user.login unless
         # the token is chosen by the remaining requests number
         user = gh.get_user()
-=======
-    tokens = {}
-    for i in range(1, total_tokens + 1):
-        token_name = token_prefix_env_name + str(i)
-        token = get_parameter_from_ssm(token_name, True, client)
-        gh = Github(token)
->>>>>>> 7786bf27
         rest, _ = gh.rate_limiting
         logging.info("Get token with %s remaining requests", rest)
         if token["rest"] < rest:
