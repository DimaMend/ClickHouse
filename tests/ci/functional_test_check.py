--- conflicted
+++ resolved
@@ -74,31 +74,16 @@
 
 
 def get_run_command(
-<<<<<<< HEAD
-    check_name: str,
     builds_path: Path,
     repo_path: Path,
     result_path: Path,
     server_log_path: Path,
     kill_timeout: int,
     additional_envs: List[str],
-    ci_logs_args: str,
     image: DockerImage,
     flaky_check: bool,
     tests_to_run: List[str],
 ) -> str:
-=======
-    builds_path,
-    repo_tests_path,
-    result_path,
-    server_log_path,
-    kill_timeout,
-    additional_envs,
-    image,
-    flaky_check,
-    tests_to_run,
-):
->>>>>>> 7f039bfe
     additional_options = ["--hung-check"]
     additional_options.append("--print-time")
 
@@ -124,8 +109,9 @@
 
     return (
         f"docker run --volume={builds_path}:/package_folder "
-        f"--volume={repo_tests_path}:/usr/share/clickhouse-test "
-        f"--volume={result_path}:/test_output --volume={server_log_path}:/var/log/clickhouse-server "
+        f"--volume={repo_path}/tests:/usr/share/clickhouse-test "
+        f"--volume={result_path}:/test_output "
+        f"--volume={server_log_path}:/var/log/clickhouse-server "
         f"--cap-add=SYS_PTRACE {env_str} {additional_options_str} {image}"
     )
 
@@ -304,16 +290,8 @@
     image_name = get_image_name(check_name)
     docker_image = get_image_with_version(reports_path, image_name)
 
-<<<<<<< HEAD
     packages_path = temp_path / "packages"
     packages_path.mkdir(parents=True, exist_ok=True)
-=======
-    repo_tests_path = os.path.join(repo_path, "tests")
-
-    packages_path = os.path.join(temp_path, "packages")
-    if not os.path.exists(packages_path):
-        os.makedirs(packages_path)
->>>>>>> 7f039bfe
 
     if validate_bugfix_check:
         download_last_release(packages_path)
@@ -334,17 +312,9 @@
     if validate_bugfix_check:
         additional_envs.append("GLOBAL_TAGS=no-random-settings")
 
-<<<<<<< HEAD
-    ci_logs_credentials = CiLogsCredentials(temp_path / "export-logs-config.sh")
-    ci_logs_args = ci_logs_credentials.get_docker_arguments(
-        pr_info, stopwatch.start_time_str, check_name
-    )
-
-=======
->>>>>>> 7f039bfe
     run_command = get_run_command(
         packages_path,
-        repo_tests_path,
+        repo_path,
         result_path,
         server_log_path,
         kill_timeout,
@@ -364,10 +334,6 @@
 
     subprocess.check_call(f"sudo chown -R ubuntu:ubuntu {temp_path}", shell=True)
 
-<<<<<<< HEAD
-    ci_logs_credentials.clean_ci_logs_from_credentials(run_log_path)
-=======
->>>>>>> 7f039bfe
     s3_helper = S3Helper()
 
     state, description, test_results, additional_logs = process_results(
