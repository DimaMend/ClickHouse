--- conflicted
+++ resolved
@@ -43,11 +43,7 @@
                 di.DockerImage(
                     "docker/test/sqltest",
                     "clickhouse/sqltest",
-<<<<<<< HEAD
-                    True,
-=======
-                    False,
->>>>>>> 6de0dd08
+                    False,
                     "clickhouse/test-base",  # type: ignore
                 ),
                 di.DockerImage(
