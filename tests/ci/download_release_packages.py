--- conflicted
+++ resolved
@@ -3,12 +3,9 @@
 import logging
 import os
 
-<<<<<<< HEAD
-import requests
-=======
+
 import requests  # type: ignore
 
->>>>>>> f421bf7d
 from requests.adapters import HTTPAdapter  # type: ignore
 from urllib3.util.retry import Retry  # type: ignore
 
