#!/usr/bin/env python3

import logging
import subprocess
import os
import csv
import sys

from github import Github

from env_helper import CACHES_PATH, TEMP_PATH
from pr_info import PRInfo
from s3_helper import S3Helper
from get_robot_token import get_best_robot_token
from upload_result_helper import upload_results
from docker_pull_helper import get_image_with_version
from commit_status_helper import post_commit_status
from clickhouse_helper import (
    ClickHouseHelper,
    mark_flaky_tests,
    prepare_tests_results_for_clickhouse,
)
from stopwatch import Stopwatch
from rerun_helper import RerunHelper
from tee_popen import TeePopen
from ccache_utils import get_ccache_if_not_exists, upload_ccache

NAME = "Fast test (actions)"


def get_fasttest_cmd(
    workspace, output_path, ccache_path, repo_path, pr_number, commit_sha, image
):
    return (
        f"docker run --cap-add=SYS_PTRACE "
        f"-e FASTTEST_WORKSPACE=/fasttest-workspace -e FASTTEST_OUTPUT=/test_output "
        f"-e FASTTEST_SOURCE=/ClickHouse --cap-add=SYS_PTRACE "
        f"-e PULL_REQUEST_NUMBER={pr_number} -e COMMIT_SHA={commit_sha} "
        f"-e COPY_CLICKHOUSE_BINARY_TO_OUTPUT=1 "
        f"--volume={workspace}:/fasttest-workspace --volume={repo_path}:/ClickHouse "
        f"--volume={output_path}:/test_output "
        f"--volume={ccache_path}:/fasttest-workspace/ccache {image}"
    )


def process_results(result_folder):
    test_results = []
    additional_files = []
    # Just upload all files from result_folder.
    # If task provides processed results, then it's responsible for content of
    # result_folder
    if os.path.exists(result_folder):
        test_files = [
            f
            for f in os.listdir(result_folder)
            if os.path.isfile(os.path.join(result_folder, f))
        ]
        additional_files = [os.path.join(result_folder, f) for f in test_files]

    status = []
    status_path = os.path.join(result_folder, "check_status.tsv")
    if os.path.exists(status_path):
        logging.info("Found test_results.tsv")
        with open(status_path, "r", encoding="utf-8") as status_file:
            status = list(csv.reader(status_file, delimiter="\t"))
    if len(status) != 1 or len(status[0]) != 2:
        logging.info("Files in result folder %s", os.listdir(result_folder))
        return "error", "Invalid check_status.tsv", test_results, additional_files
    state, description = status[0][0], status[0][1]

    results_path = os.path.join(result_folder, "test_results.tsv")
    if os.path.exists(results_path):
        with open(results_path, "r", encoding="utf-8") as results_file:
            test_results = list(csv.reader(results_file, delimiter="\t"))
    if len(test_results) == 0:
        return "error", "Empty test_results.tsv", test_results, additional_files

    return state, description, test_results, additional_files


if __name__ == "__main__":
    logging.basicConfig(level=logging.INFO)

    stopwatch = Stopwatch()

    temp_path = TEMP_PATH
    caches_path = CACHES_PATH

    if not os.path.exists(temp_path):
        os.makedirs(temp_path)

    pr_info = PRInfo()

    gh = Github(get_best_robot_token())

    rerun_helper = RerunHelper(gh, pr_info, NAME)
    if rerun_helper.is_already_finished_by_status():
        logging.info("Check is already finished according to github status, exiting")
        sys.exit(0)

    docker_image = get_image_with_version(temp_path, "clickhouse/fasttest")

    s3_helper = S3Helper("https://s3.amazonaws.com")

    workspace = os.path.join(temp_path, "fasttest-workspace")
    if not os.path.exists(workspace):
        os.makedirs(workspace)

    output_path = os.path.join(temp_path, "fasttest-output")
    if not os.path.exists(output_path):
        os.makedirs(output_path)

    cache_path = os.path.join(caches_path, "fasttest")

    logging.info("Will try to fetch cache for our build")
<<<<<<< HEAD
    ccache_for_pr = get_ccache_if_not_exists(
        cache_path, s3_helper, pr_info.number, temp_path, pr_info.release_pr
    )
    upload_master_ccache = ccache_for_pr in (-1, 0)
=======
    get_ccache_if_not_exists(cache_path, s3_helper, pr_info.number, temp_path)
>>>>>>> daed60c0

    if not os.path.exists(cache_path):
        logging.info("cache was not fetched, will create empty dir")
        os.makedirs(cache_path)

    repo_path = os.path.join(temp_path, "fasttest-repo")
    if not os.path.exists(repo_path):
        os.makedirs(repo_path)

    run_cmd = get_fasttest_cmd(
        workspace,
        output_path,
        cache_path,
        repo_path,
        pr_info.number,
        pr_info.sha,
        docker_image,
    )
    logging.info("Going to run fasttest with cmd %s", run_cmd)

    logs_path = os.path.join(temp_path, "fasttest-logs")
    if not os.path.exists(logs_path):
        os.makedirs(logs_path)

    run_log_path = os.path.join(logs_path, "runlog.log")
    with TeePopen(run_cmd, run_log_path, timeout=40 * 60) as process:
        retcode = process.wait()
        if retcode == 0:
            logging.info("Run successfully")
        else:
            logging.info("Run failed")

    subprocess.check_call(f"sudo chown -R ubuntu:ubuntu {temp_path}", shell=True)
    subprocess.check_call(f"sudo chown -R ubuntu:ubuntu {cache_path}", shell=True)

    test_output_files = os.listdir(output_path)
    additional_logs = []
    for f in test_output_files:
        additional_logs.append(os.path.join(output_path, f))

    test_log_exists = (
        "test_log.txt" in test_output_files or "test_result.txt" in test_output_files
    )
    test_result_exists = "test_results.tsv" in test_output_files
    test_results = []
    if "submodule_log.txt" not in test_output_files:
        description = "Cannot clone repository"
        state = "failure"
    elif "cmake_log.txt" not in test_output_files:
        description = "Cannot fetch submodules"
        state = "failure"
    elif "build_log.txt" not in test_output_files:
        description = "Cannot finish cmake"
        state = "failure"
    elif "install_log.txt" not in test_output_files:
        description = "Cannot build ClickHouse"
        state = "failure"
    elif not test_log_exists and not test_result_exists:
        description = "Cannot install or start ClickHouse"
        state = "failure"
    else:
        state, description, test_results, additional_logs = process_results(output_path)

    logging.info("Will upload cache")
    upload_ccache(cache_path, s3_helper, pr_info.number, temp_path)

    ch_helper = ClickHouseHelper()
    mark_flaky_tests(ch_helper, NAME, test_results)

    report_url = upload_results(
        s3_helper,
        pr_info.number,
        pr_info.sha,
        test_results,
        [run_log_path] + additional_logs,
        NAME,
        True,
    )
    print(f"::notice ::Report url: {report_url}")
    post_commit_status(gh, pr_info.sha, NAME, description, state, report_url)

    prepared_events = prepare_tests_results_for_clickhouse(
        pr_info,
        test_results,
        state,
        stopwatch.duration_seconds,
        stopwatch.start_time_str,
        report_url,
        NAME,
    )
    ch_helper.insert_events_into(db="default", table="checks", events=prepared_events)

    # Refuse other checks to run if fast test failed
    if state != "success":
        if "force-tests" in pr_info.labels:
            print("'force-tests' enabled, will report success")
        else:
            sys.exit(1)<|MERGE_RESOLUTION|>--- conflicted
+++ resolved
@@ -113,14 +113,10 @@
     cache_path = os.path.join(caches_path, "fasttest")
 
     logging.info("Will try to fetch cache for our build")
-<<<<<<< HEAD
     ccache_for_pr = get_ccache_if_not_exists(
         cache_path, s3_helper, pr_info.number, temp_path, pr_info.release_pr
     )
     upload_master_ccache = ccache_for_pr in (-1, 0)
-=======
-    get_ccache_if_not_exists(cache_path, s3_helper, pr_info.number, temp_path)
->>>>>>> daed60c0
 
     if not os.path.exists(cache_path):
         logging.info("cache was not fetched, will create empty dir")
