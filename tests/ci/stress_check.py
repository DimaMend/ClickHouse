--- conflicted
+++ resolved
@@ -28,28 +28,22 @@
 
 
 def get_run_command(
-<<<<<<< HEAD
     build_path: Path,
     result_path: Path,
     repo_tests_path: Path,
     server_log_path: Path,
-    ci_logs_args: str,
     image: DockerImage,
 ) -> str:
-=======
-    build_path, result_folder, repo_tests_path, server_log_folder, image
-):
->>>>>>> 7f039bfe
     cmd = (
         "docker run --cap-add=SYS_PTRACE "
+        # For dmesg and sysctl
+        "--privileged "
         # a static link, don't use S3_URL or S3_DOWNLOAD
         "-e S3_URL='https://s3.amazonaws.com/clickhouse-datasets' "
-        # For dmesg and sysctl
-        "--privileged "
         f"--volume={build_path}:/package_folder "
-        f"--volume={result_folder}:/test_output "
+        f"--volume={result_path}:/test_output "
         f"--volume={repo_tests_path}:/usr/share/clickhouse-test "
-        f"--volume={server_log_folder}:/var/log/clickhouse-server {image} "
+        f"--volume={server_log_path}:/var/log/clickhouse-server {image} "
     )
 
     return cmd
@@ -141,18 +135,14 @@
     result_path = temp_path / "result_path"
     result_path.mkdir(parents=True, exist_ok=True)
 
-<<<<<<< HEAD
     run_log_path = temp_path / "run.log"
-    ci_logs_credentials = CiLogsCredentials(temp_path / "export-logs-config.sh")
-    ci_logs_args = ci_logs_credentials.get_docker_arguments(
-        pr_info, stopwatch.start_time_str, check_name
-    )
-=======
-    run_log_path = os.path.join(temp_path, "run.log")
->>>>>>> 7f039bfe
 
     run_command = get_run_command(
-        packages_path, result_path, repo_tests_path, server_log_path, docker_image
+        packages_path,
+        result_path,
+        repo_tests_path,
+        server_log_path,
+        docker_image,
     )
     logging.info("Going to run func tests: %s", run_command)
 
@@ -164,10 +154,6 @@
             logging.info("Run failed")
 
     subprocess.check_call(f"sudo chown -R ubuntu:ubuntu {temp_path}", shell=True)
-<<<<<<< HEAD
-    ci_logs_credentials.clean_ci_logs_from_credentials(run_log_path)
-=======
->>>>>>> 7f039bfe
 
     s3_helper = S3Helper()
     state, description, test_results, additional_logs = process_results(
