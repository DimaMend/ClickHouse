<<<<<<< HEAD
import json
import logging
=======
>>>>>>> cd7b6fd0
import os
from contextlib import contextmanager
from pathlib import Path
<<<<<<< HEAD
from typing import Any, Dict, Iterator, List, Optional, Sequence, Tuple, Union

import requests

logger = logging.getLogger(__name__)


class Envs:
    GITHUB_REPOSITORY = os.getenv("GITHUB_REPOSITORY", "ClickHouse/ClickHouse")
    WORKFLOW_RESULT_FILE = os.getenv(
        "WORKFLOW_RESULT_FILE", "/tmp/workflow_results.json"
    )
    S3_BUILDS_BUCKET = os.getenv("S3_BUILDS_BUCKET", "clickhouse-builds")
    GITHUB_WORKFLOW = os.getenv("GITHUB_WORKFLOW", "")
    GITHUB_ACTOR = os.getenv("GITHUB_ACTOR", "")
=======
from typing import Any, Iterator, List, Union
>>>>>>> cd7b6fd0


class WithIter(type):
    def __iter__(cls):
        return (v for k, v in cls.__dict__.items() if not k.startswith("_"))


@contextmanager
def cd(path: Union[Path, str]) -> Iterator[None]:
    oldpwd = os.getcwd()
    os.chdir(path)
    try:
        yield
    finally:
        os.chdir(oldpwd)


<<<<<<< HEAD
def kill_ci_runner(message: str) -> None:
    """The function to kill the current process with all parents when it's possible.
    Works only when run with the set `CI` environment"""
    if not os.getenv("CI", ""):  # cycle import env_helper
        logger.info("Running outside the CI, won't kill the runner")
        return
    print(f"::error::{message}")

    def get_ppid_name(pid: int) -> Tuple[int, str]:
        # Avoid using psutil, it's not in stdlib
        stats = Path(f"/proc/{pid}/stat").read_text(encoding="utf-8").split()
        return int(stats[3]), stats[1]

    pid = os.getpid()
    pids = {}  # type: Dict[str, str]
    while pid:
        ppid, name = get_ppid_name(pid)
        pids[str(pid)] = name
        pid = ppid
    logger.error(
        "Sleeping 5 seconds and killing all possible processes from following:\n %s",
        "\n ".join(f"{p}: {n}" for p, n in pids.items()),
    )
    time.sleep(5)
    # The current process will be killed too
    subprocess.run(f"kill -9 {' '.join(pids.keys())}", check=False, shell=True)


class GH:
    class ActionsNames:
        RunConfig = "RunConfig"

    class ActionStatuses:
        ERROR = "error"
        FAILURE = "failure"
        PENDING = "pending"
        SUCCESS = "success"
        SKIPPED = "skipped"

    @classmethod
    def get_workflow_results(cls):
        if not Path(Envs.WORKFLOW_RESULT_FILE).exists():
            print(
                f"ERROR: Failed to get workflow results from file [{Envs.WORKFLOW_RESULT_FILE}]"
            )
            return {}
        with open(Envs.WORKFLOW_RESULT_FILE, "r", encoding="utf-8") as json_file:
            try:
                res = json.load(json_file)
            except json.JSONDecodeError as e:
                print(f"ERROR: json decoder exception {e}")
                json_file.seek(0)
                print("    File content:")
                print(json_file.read())
                return {}
        return res
=======
def is_hex(s):
    try:
        int(s, 16)
        return True
    except ValueError:
        return False
>>>>>>> cd7b6fd0


def normalize_string(string: str) -> str:
    res = string.lower()
    for r in ((" ", "_"), ("(", "_"), (")", "_"), (",", "_"), ("/", "_"), ("-", "_")):
        res = res.replace(*r)
    return res


class GHActions:
    @staticmethod
    def print_in_group(group_name: str, lines: Union[Any, List[Any]]) -> None:
        lines = list(lines)
        print(f"::group::{group_name}")
        for line in lines:
            print(line)
        print("::endgroup::")<|MERGE_RESOLUTION|>--- conflicted
+++ resolved
@@ -1,30 +1,13 @@
-<<<<<<< HEAD
 import json
 import logging
-=======
->>>>>>> cd7b6fd0
 import os
 from contextlib import contextmanager
 from pathlib import Path
-<<<<<<< HEAD
 from typing import Any, Dict, Iterator, List, Optional, Sequence, Tuple, Union
 
 import requests
 
 logger = logging.getLogger(__name__)
-
-
-class Envs:
-    GITHUB_REPOSITORY = os.getenv("GITHUB_REPOSITORY", "ClickHouse/ClickHouse")
-    WORKFLOW_RESULT_FILE = os.getenv(
-        "WORKFLOW_RESULT_FILE", "/tmp/workflow_results.json"
-    )
-    S3_BUILDS_BUCKET = os.getenv("S3_BUILDS_BUCKET", "clickhouse-builds")
-    GITHUB_WORKFLOW = os.getenv("GITHUB_WORKFLOW", "")
-    GITHUB_ACTOR = os.getenv("GITHUB_ACTOR", "")
-=======
-from typing import Any, Iterator, List, Union
->>>>>>> cd7b6fd0
 
 
 class WithIter(type):
@@ -42,7 +25,6 @@
         os.chdir(oldpwd)
 
 
-<<<<<<< HEAD
 def kill_ci_runner(message: str) -> None:
     """The function to kill the current process with all parents when it's possible.
     Works only when run with the set `CI` environment"""
@@ -71,44 +53,6 @@
     subprocess.run(f"kill -9 {' '.join(pids.keys())}", check=False, shell=True)
 
 
-class GH:
-    class ActionsNames:
-        RunConfig = "RunConfig"
-
-    class ActionStatuses:
-        ERROR = "error"
-        FAILURE = "failure"
-        PENDING = "pending"
-        SUCCESS = "success"
-        SKIPPED = "skipped"
-
-    @classmethod
-    def get_workflow_results(cls):
-        if not Path(Envs.WORKFLOW_RESULT_FILE).exists():
-            print(
-                f"ERROR: Failed to get workflow results from file [{Envs.WORKFLOW_RESULT_FILE}]"
-            )
-            return {}
-        with open(Envs.WORKFLOW_RESULT_FILE, "r", encoding="utf-8") as json_file:
-            try:
-                res = json.load(json_file)
-            except json.JSONDecodeError as e:
-                print(f"ERROR: json decoder exception {e}")
-                json_file.seek(0)
-                print("    File content:")
-                print(json_file.read())
-                return {}
-        return res
-=======
-def is_hex(s):
-    try:
-        int(s, 16)
-        return True
-    except ValueError:
-        return False
->>>>>>> cd7b6fd0
-
-
 def normalize_string(string: str) -> str:
     res = string.lower()
     for r in ((" ", "_"), ("(", "_"), (")", "_"), (",", "_"), ("/", "_"), ("-", "_")):
