#!/usr/bin/env python3

import logging
import subprocess
import sys
from pathlib import Path

from github import Github

from build_download_helper import get_build_name_for_check, read_build_urls
from clickhouse_helper import ClickHouseHelper, prepare_tests_results_for_clickhouse
from commit_status_helper import (
    RerunHelper,
    format_description,
    get_commit,
    post_commit_status,
)
from docker_pull_helper import get_image_with_version, DockerImage
from env_helper import (
    GITHUB_RUN_URL,
    REPORTS_PATH,
    TEMP_PATH,
)
from get_robot_token import get_best_robot_token
from pr_info import PRInfo
from report import TestResults, TestResult
from s3_helper import S3Helper
from stopwatch import Stopwatch
from tee_popen import TeePopen
from upload_result_helper import upload_results

IMAGE_NAME = "clickhouse/sqlancer-test"


def get_run_command(download_url: str, workspace_path: Path, image: DockerImage) -> str:
    return (
        # For sysctl
        "docker run --privileged --network=host "
        f"--volume={workspace_path}:/workspace "
        "--cap-add syslog --cap-add sys_admin --cap-add=SYS_PTRACE "
        f'-e BINARY_URL_TO_DOWNLOAD="{download_url}" '
        f"{image}"
    )


def main():
    logging.basicConfig(level=logging.INFO)

    stopwatch = Stopwatch()

    temp_path = Path(TEMP_PATH)
    temp_path.mkdir(parents=True, exist_ok=True)

    reports_path = Path(REPORTS_PATH)

    check_name = sys.argv[1]

    pr_info = PRInfo()

    gh = Github(get_best_robot_token(), per_page=100)
    commit = get_commit(gh, pr_info.sha)

    rerun_helper = RerunHelper(commit, check_name)
    if rerun_helper.is_already_finished_by_status():
        logging.info("Check is already finished according to github status, exiting")
        sys.exit(0)

    docker_image = get_image_with_version(reports_path, IMAGE_NAME)

    build_name = get_build_name_for_check(check_name)
    urls = read_build_urls(build_name, reports_path)
    if not urls:
        raise Exception("No build URLs found")

    for url in urls:
        if url.endswith("/clickhouse"):
            build_url = url
            break
    else:
        raise Exception("Cannot find binary clickhouse among build results")

    logging.info("Got build url %s", build_url)

    workspace_path = temp_path / "workspace"
    workspace_path.mkdir(parents=True, exist_ok=True)

    run_command = get_run_command(build_url, workspace_path, docker_image)
    logging.info("Going to run %s", run_command)

    run_log_path = workspace_path / "run.log"
    with TeePopen(run_command, run_log_path) as process:
        retcode = process.wait()
        if retcode == 0:
            logging.info("Run successfully")
        else:
            logging.info("Run failed")

    subprocess.check_call(f"sudo chown -R ubuntu:ubuntu {temp_path}", shell=True)

    tests = [
        "TLPGroupBy",
        "TLPHaving",
        "TLPWhere",
        "TLPDistinct",
        "TLPAggregate",
        "NoREC",
    ]

    paths = [
        run_log_path,
        workspace_path / "clickhouse-server.log",
        workspace_path / "stderr.log",
        workspace_path / "stdout.log",
    ]
    paths += [workspace_path / f"{t}.err" for t in tests]
    paths += [workspace_path / f"{t}.out" for t in tests]

    s3_helper = S3Helper()
    report_url = GITHUB_RUN_URL

    status = "success"
    test_results = []  # type: TestResults
    # Try to get status message saved by the SQLancer
    try:
<<<<<<< HEAD
        with open(workspace_path / "status.txt", "r", encoding="utf-8") as status_f:
            status = status_f.readline().rstrip("\n")
        if (workspace_path / "server_crashed.log").exists():
=======
        # with open(
        #     os.path.join(workspace_path, "status.txt"), "r", encoding="utf-8"
        # ) as status_f:
        #     status = status_f.readline().rstrip("\n")
        if os.path.exists(os.path.join(workspace_path, "server_crashed.log")):
>>>>>>> 7f039bfe
            test_results.append(TestResult("Server crashed", "FAIL"))
        with open(workspace_path / "summary.tsv", "r", encoding="utf-8") as summary_f:
            for line in summary_f:
                l = line.rstrip("\n").split("\t")
                test_results.append(TestResult(l[0], l[1]))
        with open(workspace_path / "description.txt", "r", encoding="utf-8") as desc_f:
            description = desc_f.readline().rstrip("\n")
    except:
        # status = "failure"
        description = "Task failed: $?=" + str(retcode)

    description = format_description(description)

    report_url = upload_results(
        s3_helper,
        pr_info.number,
        pr_info.sha,
        test_results,
        paths,
        check_name,
    )

    post_commit_status(commit, status, report_url, description, check_name, pr_info)
    print(f"::notice:: {check_name} Report url: {report_url}")

    ch_helper = ClickHouseHelper()
    prepared_events = prepare_tests_results_for_clickhouse(
        pr_info,
        test_results,
        status,
        stopwatch.duration_seconds,
        stopwatch.start_time_str,
        report_url,
        check_name,
    )
    ch_helper.insert_events_into(db="default", table="checks", events=prepared_events)


if __name__ == "__main__":
    main()<|MERGE_RESOLUTION|>--- conflicted
+++ resolved
@@ -122,17 +122,9 @@
     test_results = []  # type: TestResults
     # Try to get status message saved by the SQLancer
     try:
-<<<<<<< HEAD
-        with open(workspace_path / "status.txt", "r", encoding="utf-8") as status_f:
-            status = status_f.readline().rstrip("\n")
+        # with open(workspace_path / "status.txt", "r", encoding="utf-8") as status_f:
+        #     status = status_f.readline().rstrip("\n")
         if (workspace_path / "server_crashed.log").exists():
-=======
-        # with open(
-        #     os.path.join(workspace_path, "status.txt"), "r", encoding="utf-8"
-        # ) as status_f:
-        #     status = status_f.readline().rstrip("\n")
-        if os.path.exists(os.path.join(workspace_path, "server_crashed.log")):
->>>>>>> 7f039bfe
             test_results.append(TestResult("Server crashed", "FAIL"))
         with open(workspace_path / "summary.tsv", "r", encoding="utf-8") as summary_f:
             for line in summary_f:
