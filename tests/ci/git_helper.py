--- conflicted
+++ resolved
@@ -4,12 +4,8 @@
 import os.path as p
 import re
 import subprocess
-<<<<<<< HEAD
 import tempfile
 from typing import Any, List, Literal, Optional
-=======
-from typing import Any, List, Optional
->>>>>>> 3806b967
 
 logger = logging.getLogger(__name__)
 
