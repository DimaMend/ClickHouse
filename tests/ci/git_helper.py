#!/usr/bin/env python
import argparse
import logging
import os.path as p
import re
import subprocess
from typing import List, Optional

logger = logging.getLogger(__name__)

# ^ and $ match subline in `multiple\nlines`
# \A and \Z match only start and end of the whole string
RELEASE_BRANCH_REGEXP = r"\A\d+[.]\d+\Z"
TAG_REGEXP = (
    r"\Av\d{2}[.][1-9]\d*[.][1-9]\d*[.][1-9]\d*-(testing|prestable|stable|lts)\Z"
)
SHA_REGEXP = r"\A([0-9]|[a-f]){40}\Z"


# Py 3.8 removeprefix and removesuffix
def removeprefix(string: str, prefix: str):
    if string.startswith(prefix):
        return string[len(prefix) :]  # noqa: ignore E203, false positive
    return string


def removesuffix(string: str, suffix: str):
    if string.endswith(suffix):
        return string[: -len(suffix)]
    return string


def commit(name: str):
    r = re.compile(SHA_REGEXP)
    if not r.match(name):
        raise argparse.ArgumentTypeError(
            "commit hash should contain exactly 40 hex characters"
        )
    return name


def release_branch(name: str):
    r = re.compile(RELEASE_BRANCH_REGEXP)
    if not r.match(name):
        raise argparse.ArgumentTypeError("release branch should be as 12.1")
    return name


class Runner:
    """lightweight check_output wrapper with stripping last NEW_LINE"""

    def __init__(self, cwd: str = p.dirname(p.realpath(__file__))):
        self.cwd = cwd

    def run(self, cmd: str, cwd: Optional[str] = None) -> str:
        if cwd is None:
            cwd = self.cwd
        logger.debug("Running command: %s", cmd)
        return subprocess.check_output(
            cmd, shell=True, cwd=cwd, encoding="utf-8"
        ).strip()

<<<<<<< HEAD
    @property
    def cwd(self) -> str:
        return self._cwd

    @cwd.setter
    def cwd(self, value: str):
        # Set _cwd only once, then set it to readonly
        if self._cwd != CWD:
            return
        self._cwd = value

    def __call__(self, *args, **kwargs):
        return self.run(*args, **kwargs)


git_runner = Runner()
# Set cwd to abs path of git root
git_runner.cwd = p.relpath(
    p.join(git_runner.cwd, git_runner.run("git rev-parse --show-cdup"))
)


def is_shallow() -> bool:
    return git_runner.run("git rev-parse --is-shallow-repository") == "true"


def get_tags() -> List[str]:
    if is_shallow():
        raise RuntimeError("attempt to run on a shallow repository")
    return git_runner.run("git tag").split()

=======
>>>>>>> 505ca080

class Git:
    """A small wrapper around subprocess to invoke git commands"""

    def __init__(self):
        runner = Runner()
        rel_root = runner.run("git rev-parse --show-cdup")
        self.root = p.realpath(p.join(runner.cwd, rel_root))
        self._tag_pattern = re.compile(TAG_REGEXP)
        runner.cwd = self.root
        self.run = runner.run
        self.new_branch = ""
        self.branch = ""
        self.sha = ""
        self.sha_short = ""
        self.description = ""
        self.commits_since_tag = 0
        self.update()

    def update(self):
        """Is used to refresh all attributes after updates, e.g. checkout or commit"""
        self.sha = self.run("git rev-parse HEAD")
        self.branch = self.run("git branch --show-current") or self.sha
        self.sha_short = self.sha[:11]
        # The following command shows the most recent tag in a graph
        # Format should match TAG_REGEXP
        self.latest_tag = self.run("git describe --tags --abbrev=0")
        # Format should be: {latest_tag}-{commits_since_tag}-g{sha_short}
        self.description = self.run("git describe --tags --long")
        self.commits_since_tag = int(
            self.run(f"git rev-list {self.latest_tag}..HEAD --count")
        )

    def check_tag(self, value: str):
        if value == "":
            return
        if not self._tag_pattern.match(value):
            raise ValueError(f"last tag {value} doesn't match the pattern")

    @property
    def latest_tag(self) -> str:
        return self._latest_tag

    @latest_tag.setter
    def latest_tag(self, value: str):
        self.check_tag(value)
        self._latest_tag = value

    @property
    def new_tag(self) -> str:
        return self._new_tag

    @new_tag.setter
    def new_tag(self, value: str):
        self.check_tag(value)
        self._new_tag = value

    @property
    def tweak(self) -> int:
        if not self.latest_tag.endswith("-testing"):
            # When we are on the tag, we still need to have tweak=1 to not
            # break cmake with versions like 12.13.14.0
            return self.commits_since_tag or 1

        version = self.latest_tag.split("-", maxsplit=1)[0]
        return int(version.split(".")[-1]) + self.commits_since_tag

    def get_tags(self) -> List[str]:
        return self.run("git tag").split()<|MERGE_RESOLUTION|>--- conflicted
+++ resolved
@@ -60,7 +60,6 @@
             cmd, shell=True, cwd=cwd, encoding="utf-8"
         ).strip()
 
-<<<<<<< HEAD
     @property
     def cwd(self) -> str:
         return self._cwd
@@ -92,8 +91,6 @@
         raise RuntimeError("attempt to run on a shallow repository")
     return git_runner.run("git tag").split()
 
-=======
->>>>>>> 505ca080
 
 class Git:
     """A small wrapper around subprocess to invoke git commands"""
