--- conflicted
+++ resolved
@@ -10,16 +10,13 @@
 import time
 
 from ci_config import CI_CONFIG, BuildConfig
-<<<<<<< HEAD
 from ccache_utils import CargoCache
-=======
 from commit_status_helper import (
     NotSet,
     get_commit_filtered_statuses,
     get_commit,
     post_commit_status,
 )
->>>>>>> 48840bf3
 from docker_pull_helper import get_image_with_version
 from env_helper import (
     GITHUB_JOB,
