--- conflicted
+++ resolved
@@ -1,58 +1,43 @@
 #!/usr/bin/env python3
 
 import argparse
+import logging
+import subprocess
+import sys
+import time
 from pathlib import Path
 from typing import Tuple
-import subprocess
-import logging
-import sys
-import time
-
+
+import docker_images_helper
+from cache_utils import CargoCache
 from ci_config import CI_CONFIG, BuildConfig
-from cache_utils import CargoCache
-
-from env_helper import (
-    REPO_COPY,
-    S3_BUILDS_BUCKET,
-    TEMP_PATH,
-)
+from env_helper import REPO_COPY, S3_BUILDS_BUCKET, TEMP_PATH
 from git_helper import Git
 from pr_info import PRInfo
-from report import FAILURE, JobReport, StatusType, SUCCESS
+from report import FAILURE, SUCCESS, JobReport, StatusType
 from s3_helper import S3Helper
+from stopwatch import Stopwatch
 from tee_popen import TeePopen
-import docker_images_helper
 from version_helper import (
     ClickHouseVersion,
     get_version_from_repo,
     update_version_local,
 )
-from stopwatch import Stopwatch
 
 IMAGE_NAME = "clickhouse/binary-builder"
 BUILD_LOG_NAME = "build_log.log"
 
 
 def _can_export_binaries(build_config: BuildConfig) -> bool:
-<<<<<<< HEAD
     # Export release binaries of clickhouse, tests and utils from release build
     # and sanitizer builds to run in unit tests
-    if build_config["package_type"] != "deb":
-=======
     if build_config.package_type != "deb":
->>>>>>> 3fe8babe
         return False
     if build_config.sanitizer != "":
         return True
-<<<<<<< HEAD
-    if build_config["build_type"] != "":
+    if build_config.debug_build:
         return False
     return True
-=======
-    if build_config.debug_build:
-        return True
-    return False
->>>>>>> 3fe8babe
 
 
 def get_packager_cmd(
