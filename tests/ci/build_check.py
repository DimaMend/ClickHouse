#!/usr/bin/env python3

import subprocess
import logging
import json
import os
import sys
import time
from typing import List, Tuple

from ci_config import CI_CONFIG, BuildConfig
<<<<<<< HEAD
from ccache_utils import CargoCache
=======
from commit_status_helper import (
    NotSet,
    get_commit_filtered_statuses,
    get_commit,
    post_commit_status,
)
>>>>>>> 7df6f8ee
from docker_pull_helper import get_image_with_version
from env_helper import (
    GITHUB_JOB,
    IMAGES_PATH,
    REPO_COPY,
    S3_BUILDS_BUCKET,
    S3_DOWNLOAD,
    TEMP_PATH,
)
from get_robot_token import get_best_robot_token
from github_helper import GitHub
from pr_info import PRInfo
from s3_helper import S3Helper
from tee_popen import TeePopen
from version_helper import (
    ClickHouseVersion,
    Git,
    get_version_from_repo,
    update_version_local,
)

IMAGE_NAME = "clickhouse/binary-builder"
BUILD_LOG_NAME = "build_log.log"


def _can_export_binaries(build_config: BuildConfig) -> bool:
    if build_config["package_type"] != "deb":
        return False
    if build_config["sanitizer"] != "":
        return True
    if build_config["build_type"] != "":
        return True
    return False


def get_packager_cmd(
    build_config: BuildConfig,
    packager_path: str,
<<<<<<< HEAD
    output_path: Path,
    cargo_cache_dir: Path,
=======
    output_path: str,
>>>>>>> 7df6f8ee
    build_version: str,
    image_version: str,
    official: bool,
) -> str:
    package_type = build_config["package_type"]
    comp = build_config["compiler"]
    cmake_flags = "-DENABLE_CLICKHOUSE_SELF_EXTRACTING=1"
    cmd = (
        f"cd {packager_path} && CMAKE_FLAGS='{cmake_flags}' ./packager --output-dir={output_path} "
        f"--package-type={package_type} --compiler={comp}"
    )

    if build_config["build_type"]:
        cmd += f" --build-type={build_config['build_type']}"
    if build_config["sanitizer"]:
        cmd += f" --sanitizer={build_config['sanitizer']}"
    if build_config["tidy"] == "enable":
        cmd += " --clang-tidy"

    cmd += " --cache=sccache"
    cmd += " --s3-rw-access"
    cmd += f" --s3-bucket={S3_BUILDS_BUCKET}"
    cmd += f" --cargo-cache-dir={cargo_cache_dir}"

    if "additional_pkgs" in build_config and build_config["additional_pkgs"]:
        cmd += " --additional-pkgs"

    cmd += f" --docker-image-version={image_version}"
    cmd += f" --version={build_version}"

    if _can_export_binaries(build_config):
        cmd += " --with-binaries=tests"

    if official:
        cmd += " --official"

    return cmd


def build_clickhouse(
    packager_cmd: str, logs_path: str, build_output_path: str
) -> Tuple[str, bool]:
    build_log_path = os.path.join(logs_path, BUILD_LOG_NAME)
    success = False
    with TeePopen(packager_cmd, build_log_path) as process:
        retcode = process.wait()
        if os.path.exists(build_output_path):
            build_results = os.listdir(build_output_path)
        else:
            build_results = []

        if retcode == 0:
            if len(build_results) > 0:
                success = True
                logging.info("Built successfully")
            else:
                logging.info(
                    "Success exit code, but no build artifacts => build failed"
                )
        else:
            logging.info("Build failed")
    return build_log_path, success


def check_for_success_run(
    s3_helper: S3Helper,
    s3_prefix: str,
    build_name: str,
    build_config: BuildConfig,
) -> None:
    # the final empty argument is necessary for distinguish build and build_suffix
    logged_prefix = os.path.join(S3_BUILDS_BUCKET, s3_prefix, "")
    logging.info("Checking for artifacts in %s", logged_prefix)
    try:
        # Performance artifacts are now part of regular build, so we're safe
        build_results = s3_helper.list_prefix(s3_prefix)
    except Exception as ex:
        logging.info("Got exception while listing %s: %s\nRerun", logged_prefix, ex)
        return

    if build_results is None or len(build_results) == 0:
        logging.info("Nothing found in %s, rerun", logged_prefix)
        return

    logging.info("Some build results found:\n%s", build_results)
    build_urls = []
    log_url = ""
    for url in build_results:
        url_escaped = url.replace("+", "%2B").replace(" ", "%20")
        if BUILD_LOG_NAME in url:
            log_url = f"{S3_DOWNLOAD}/{S3_BUILDS_BUCKET}/{url_escaped}"
        else:
            build_urls.append(f"{S3_DOWNLOAD}/{S3_BUILDS_BUCKET}/{url_escaped}")
    if not log_url:
        # log is uploaded the last, so if there's no log we need to rerun the build
        return

    success = len(build_urls) > 0
    create_json_artifact(
        TEMP_PATH,
        build_name,
        log_url,
        build_urls,
        build_config,
        0,
        success,
    )
    # Fail build job if not successeded
    if not success:
        sys.exit(1)
    else:
        sys.exit(0)


def create_json_artifact(
    temp_path: str,
    build_name: str,
    log_url: str,
    build_urls: List[str],
    build_config: BuildConfig,
    elapsed: int,
    success: bool,
) -> None:
    subprocess.check_call(
        f"echo 'BUILD_URLS=build_urls_{build_name}' >> $GITHUB_ENV", shell=True
    )

    result = {
        "log_url": log_url,
        "build_urls": build_urls,
        "build_config": build_config,
        "elapsed_seconds": elapsed,
        "status": success,
        "job_name": GITHUB_JOB,
    }

    json_name = "build_urls_" + build_name + ".json"

    print(f"Dump json report {result} to {json_name} with env build_urls_{build_name}")

    with open(os.path.join(temp_path, json_name), "w", encoding="utf-8") as build_links:
        json.dump(result, build_links)


def get_release_or_pr(pr_info: PRInfo, version: ClickHouseVersion) -> Tuple[str, str]:
    "Return prefixes for S3 artifacts paths"
    # FIXME performance
    # performance builds are havily relies on a fixed path for artifacts, that's why
    # we need to preserve 0 for anything but PR number
    # It should be fixed in performance-comparison image eventually
    # For performance tests we always set PRs prefix
    performance_pr = "PRs/0"
    if "release" in pr_info.labels or "release-lts" in pr_info.labels:
        # for release pull requests we use branch names prefixes, not pr numbers
        return pr_info.head_ref, performance_pr
    if pr_info.number == 0:
        # for pushes to master - major version
        return f"{version.major}.{version.minor}", performance_pr
    # PR number for anything else
    pr_number = f"PRs/{pr_info.number}"
    return pr_number, pr_number


def upload_master_static_binaries(
    pr_info: PRInfo,
    build_config: BuildConfig,
    s3_helper: S3Helper,
    build_output_path: str,
) -> None:
    """Upload binary artifacts to a static S3 links"""
    static_binary_name = build_config.get("static_binary_name", False)
    if pr_info.number != 0:
        return
    elif not static_binary_name:
        return
    elif pr_info.base_ref != "master":
        return

    s3_path = "/".join((pr_info.base_ref, static_binary_name, "clickhouse"))
    binary = os.path.join(build_output_path, "clickhouse")
    url = s3_helper.upload_build_file_to_s3(binary, s3_path)
    print(f"::notice ::Binary static URL: {url}")


def mark_failed_reports_pending(build_name: str, pr_info: PRInfo) -> None:
    try:
        gh = GitHub(get_best_robot_token())
        commit = get_commit(gh, pr_info.sha)
        statuses = get_commit_filtered_statuses(commit)
        report_status = [
            name
            for name, builds in CI_CONFIG["builds_report_config"].items()
            if build_name in builds
        ][0]
        for status in statuses:
            if status.context == report_status and status.state in ["failure", "error"]:
                logging.info(
                    "Commit already have failed status for '%s', setting it to 'pending'",
                    report_status,
                )
                post_commit_status(
                    commit,
                    "pending",
                    status.target_url or NotSet,
                    "Set to pending on rerun",
                    report_status,
                    pr_info,
                )
    except:  # we do not care about any exception here
        logging.info("Failed to get or mark the reports status as pending, continue")


def main():
    logging.basicConfig(level=logging.INFO)

    build_name = sys.argv[1]

    build_config = CI_CONFIG["build_config"][build_name]

    if not os.path.exists(TEMP_PATH):
        os.makedirs(TEMP_PATH)

    pr_info = PRInfo()

    logging.info("Repo copy path %s", REPO_COPY)

    s3_helper = S3Helper()

    version = get_version_from_repo(git=Git(True))
    release_or_pr, performance_pr = get_release_or_pr(pr_info, version)

    s3_path_prefix = "/".join((release_or_pr, pr_info.sha, build_name))
    # FIXME performance
    s3_performance_path = "/".join(
        (performance_pr, pr_info.sha, build_name, "performance.tar.zst")
    )

    # If this is rerun, then we try to find already created artifacts and just
    # put them as github actions artifact (result)
    check_for_success_run(s3_helper, s3_path_prefix, build_name, build_config)

    # If it's a latter running, we need to mark possible failed status
    mark_failed_reports_pending(build_name, pr_info)

    docker_image = get_image_with_version(IMAGES_PATH, IMAGE_NAME)
    image_version = docker_image.version

    logging.info("Got version from repo %s", version.string)

    official_flag = pr_info.number == 0
    if "official" in build_config:
        official_flag = build_config["official"]

    version_type = "testing"
    if "release" in pr_info.labels or "release-lts" in pr_info.labels:
        version_type = "stable"
        official_flag = True

    update_version_local(version, version_type)

    logging.info("Updated local files with version")

    logging.info("Build short name %s", build_name)

<<<<<<< HEAD
    build_output_path = temp_path / build_name
    os.makedirs(build_output_path, exist_ok=True)
    cargo_cache = CargoCache(
        temp_path / "cargo_cache" / "registry", temp_path, s3_helper
    )
    cargo_cache.download()
=======
    build_output_path = os.path.join(TEMP_PATH, build_name)
    if not os.path.exists(build_output_path):
        os.makedirs(build_output_path)
>>>>>>> 7df6f8ee

    packager_cmd = get_packager_cmd(
        build_config,
        os.path.join(REPO_COPY, "docker/packager"),
        build_output_path,
        cargo_cache.directory,
        version.string,
        image_version,
        official_flag,
    )

    logging.info("Going to run packager with %s", packager_cmd)

    logs_path = os.path.join(TEMP_PATH, "build_log")
    if not os.path.exists(logs_path):
        os.makedirs(logs_path)

    start = time.time()
    log_path, success = build_clickhouse(packager_cmd, logs_path, build_output_path)
    elapsed = int(time.time() - start)
    subprocess.check_call(
        f"sudo chown -R ubuntu:ubuntu {build_output_path}", shell=True
    )
    logging.info("Build finished with %s, log path %s", success, log_path)
    if success:
        cargo_cache.upload()

    if not success:
        # We check if docker works, because if it's down, it's infrastructure
        try:
            subprocess.check_call("docker info", shell=True)
        except subprocess.CalledProcessError:
            logging.error(
                "The dockerd looks down, won't upload anything and generate report"
            )
            sys.exit(1)

    # FIXME performance
    performance_urls = []
    performance_path = os.path.join(build_output_path, "performance.tar.zst")
    if os.path.exists(performance_path):
        performance_urls.append(
            s3_helper.upload_build_file_to_s3(performance_path, s3_performance_path)
        )
        logging.info(
            "Uploaded performance.tar.zst to %s, now delete to avoid duplication",
            performance_urls[0],
        )
        os.remove(performance_path)

    build_urls = (
        s3_helper.upload_build_folder_to_s3(
            build_output_path,
            s3_path_prefix,
            keep_dirs_in_s3_path=False,
            upload_symlinks=False,
        )
        + performance_urls
    )
    logging.info("Got build URLs %s", build_urls)

    print("::notice ::Build URLs: {}".format("\n".join(build_urls)))

    if os.path.exists(log_path):
        log_url = s3_helper.upload_build_file_to_s3(
            log_path, s3_path_prefix + "/" + os.path.basename(log_path)
        )
        logging.info("Log url %s", log_url)
    else:
        logging.info("Build log doesn't exist")

    print(f"::notice ::Log URL: {log_url}")

    create_json_artifact(
        TEMP_PATH, build_name, log_url, build_urls, build_config, elapsed, success
    )

    upload_master_static_binaries(pr_info, build_config, s3_helper, build_output_path)
    # Fail build job if not successeded
    if not success:
        sys.exit(1)


if __name__ == "__main__":
    main()<|MERGE_RESOLUTION|>--- conflicted
+++ resolved
@@ -9,16 +9,13 @@
 from typing import List, Tuple
 
 from ci_config import CI_CONFIG, BuildConfig
-<<<<<<< HEAD
 from ccache_utils import CargoCache
-=======
 from commit_status_helper import (
     NotSet,
     get_commit_filtered_statuses,
     get_commit,
     post_commit_status,
 )
->>>>>>> 7df6f8ee
 from docker_pull_helper import get_image_with_version
 from env_helper import (
     GITHUB_JOB,
@@ -57,12 +54,8 @@
 def get_packager_cmd(
     build_config: BuildConfig,
     packager_path: str,
-<<<<<<< HEAD
     output_path: Path,
     cargo_cache_dir: Path,
-=======
-    output_path: str,
->>>>>>> 7df6f8ee
     build_version: str,
     image_version: str,
     official: bool,
@@ -327,18 +320,12 @@
 
     logging.info("Build short name %s", build_name)
 
-<<<<<<< HEAD
     build_output_path = temp_path / build_name
     os.makedirs(build_output_path, exist_ok=True)
     cargo_cache = CargoCache(
         temp_path / "cargo_cache" / "registry", temp_path, s3_helper
     )
     cargo_cache.download()
-=======
-    build_output_path = os.path.join(TEMP_PATH, build_name)
-    if not os.path.exists(build_output_path):
-        os.makedirs(build_output_path)
->>>>>>> 7df6f8ee
 
     packager_cmd = get_packager_cmd(
         build_config,
