--- conflicted
+++ resolved
@@ -164,25 +164,7 @@
         json.dump(result, build_links)
 
 
-<<<<<<< HEAD
-def get_release_or_pr(pr_info: PRInfo, version: ClickHouseVersion) -> Tuple[str, str]:
-    "Return prefixes for S3 artifacts paths"
-    # FIXME performance
-    # performance builds are havily relies on a fixed path for artifacts, that's why
-    # we need to preserve 0 for anything but PR number
-    # It should be fixed in performance-comparison image eventually
-    # For performance tests we always set PRs prefix
-    performance_pr = "PRs/0"
-    if "release" in pr_info.labels or "release-lts" in pr_info.labels:
-        # for release pull requests we use branch names prefixes, not pr numbers
-        return pr_info.head_ref, performance_pr
-    if pr_info.number == 0:
-        # for pushes to master - major version
-        return f"{version.major}.{version.minor}", performance_pr
-    # PR number for anything else
-    pr_number = f"PRs/{pr_info.number}"
-    return pr_number, pr_number
-=======
+
 def get_release_or_pr(
     pr_info: PRInfo, build_config: BuildConfig, version: ClickHouseVersion
 ) -> str:
@@ -195,8 +177,7 @@
         # to deploy them somewhere, so it's ok.
         return f"{version.major}.{version.minor}"
     # PR number for anything else
-    return str(pr_info.number)
->>>>>>> 09c35884
+    return f"PRs/{pr_info.number}"
 
 
 def upload_master_static_binaries(
