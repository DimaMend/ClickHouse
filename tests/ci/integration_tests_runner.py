--- conflicted
+++ resolved
@@ -21,12 +21,6 @@
 from ci_utils import kill_ci_runner
 from env_helper import IS_CI
 from integration_test_images import IMAGES
-<<<<<<< HEAD
-from report import JOB_TIMEOUT_TEST_NAME
-from stopwatch import Stopwatch
-from tee_popen import TeePopen
-=======
->>>>>>> c47f4cbe
 
 MAX_RETRY = 1
 NUM_WORKERS = 5
