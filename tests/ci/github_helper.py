#!/usr/bin/env python
"""Helper for GitHub API requests"""
import logging
from datetime import date, datetime, timedelta
from pathlib import Path
from os import path as p
from time import sleep
from typing import List, Optional, Tuple, Union

import github
<<<<<<< HEAD

# explicit reimport
# pylint: disable=useless-import-alias
from github.AuthenticatedUser import AuthenticatedUser
from github.GithubException import (
    RateLimitExceededException as RateLimitExceededException,
)
from github.Issue import Issue as Issue
from github.NamedUser import NamedUser as NamedUser
from github.PullRequest import PullRequest as PullRequest
from github.Repository import Repository as Repository

# pylint: enable=useless-import-alias
=======
from github.GithubException import RateLimitExceededException
from github.Issue import Issue
from github.NamedUser import NamedUser
from github.PullRequest import PullRequest
from github.Repository import Repository
>>>>>>> 5333bfd6

CACHE_PATH = p.join(p.dirname(p.realpath(__file__)), "gh_cache")

logger = logging.getLogger(__name__)

PullRequests = List[PullRequest]
Issues = List[Issue]


class GitHub(github.Github):
    def __init__(self, *args, **kwargs):
        # Define meta attribute
        self._cache_path = Path(CACHE_PATH)
        # And set Path
        super().__init__(*args, **kwargs)
        self._retries = 0

    # pylint: disable=signature-differs
    def search_issues(self, *args, **kwargs) -> Issues:  # type: ignore
        """Wrapper around search method with throttling and splitting by date.

        We split only by the first"""
        splittable = False
        for arg, value in kwargs.items():
            if arg in ["closed", "created", "merged", "updated"]:
                if hasattr(value, "__iter__") and not isinstance(value, str):
                    assert [True for v in value if isinstance(v, (date, datetime))]
                    assert len(value) == 2
                    kwargs[arg] = f"{value[0].isoformat()}..{value[1].isoformat()}"
                    if not splittable:
                        # We split only by the first met splittable argument
                        preserved_arg = arg
                        preserved_value = value
                        middle_value = value[0] + (value[1] - value[0]) / 2
                        splittable = middle_value not in value
                    continue
                assert isinstance(value, (date, datetime, str))

        inter_result = []  # type: Issues
        for i in range(self.retries):
            try:
                logger.debug("Search issues, args=%s, kwargs=%s", args, kwargs)
                result = super().search_issues(*args, **kwargs)
                if result.totalCount == 1000 and splittable:
                    # The hard limit is 1000. If it's splittable, then we make
                    # two subrequests requests with less time frames
                    logger.debug(
                        "The search result contain exactly 1000 results, "
                        "splitting %s=%s by middle point %s",
                        preserved_arg,
                        kwargs[preserved_arg],
                        middle_value,
                    )
                    kwargs[preserved_arg] = [preserved_value[0], middle_value]
                    inter_result.extend(self.search_issues(*args, **kwargs))
                    if isinstance(middle_value, date):
                        # When middle_value is a date, 2022-01-01..2022-01-03
                        # is split to 2022-01-01..2022-01-02 and
                        # 2022-01-02..2022-01-03, so we have results for
                        # 2022-01-02 twicely. We split it to
                        # 2022-01-01..2022-01-02 and 2022-01-03..2022-01-03.
                        # 2022-01-01..2022-01-02 aren't split, see splittable
                        middle_value += timedelta(days=1)
                    kwargs[preserved_arg] = [middle_value, preserved_value[1]]
                    inter_result.extend(self.search_issues(*args, **kwargs))
                    return inter_result

                inter_result.extend(result)
                return inter_result
            except RateLimitExceededException as e:
                if i == self.retries - 1:
                    exception = e
                self.sleep_on_rate_limit()

        raise exception

    # pylint: enable=signature-differs
    def get_pulls_from_search(self, *args, **kwargs) -> PullRequests:
        """The search api returns actually issues, so we need to fetch PullRequests"""
        issues = self.search_issues(*args, **kwargs)
        repos = {}
        prs = []  # type: PullRequests
        for issue in issues:
            # See https://github.com/PyGithub/PyGithub/issues/2202,
            # obj._rawData doesn't spend additional API requests
            # pylint: disable=protected-access
            repo_url = issue._rawData["repository_url"]  # type: ignore
            if repo_url not in repos:
                repos[repo_url] = issue.repository
            prs.append(
                self.get_pull_cached(repos[repo_url], issue.number, issue.updated_at)
            )
        return prs

    def sleep_on_rate_limit(self):
        for limit, data in self.get_rate_limit().raw_data.items():
            if data["remaining"] == 0:
                sleep_time = data["reset"] - int(datetime.now().timestamp()) + 1
                if sleep_time > 0:
                    logger.warning(
                        "Faced rate limit for '%s' requests type, sleeping %s",
                        limit,
                        sleep_time,
                    )
                    sleep(sleep_time)
                return

    def get_pull_cached(
        self, repo: Repository, number: int, obj_updated_at: Optional[datetime] = None
    ) -> PullRequest:
        cache_file = self.cache_path / f"pr-{number}.pickle"

        if cache_file.is_file():
            is_updated, cached_pr = self._is_cache_updated(cache_file, obj_updated_at)
            if is_updated:
                logger.debug("Getting PR #%s from cache", number)
                return cached_pr  # type: ignore
        logger.debug("Getting PR #%s from API", number)
        for i in range(self.retries):
            try:
                pr = repo.get_pull(number)
                break
            except RateLimitExceededException:
                if i == self.retries - 1:
                    raise
                self.sleep_on_rate_limit()
        logger.debug("Caching PR #%s from API in %s", number, cache_file)
        with open(cache_file, "wb") as prfd:
            self.dump(pr, prfd)  # type: ignore
        return pr

    def get_user_cached(
        self, login: str, obj_updated_at: Optional[datetime] = None
    ) -> Union[AuthenticatedUser, NamedUser]:
        cache_file = self.cache_path / f"user-{login}.pickle"

        if cache_file.is_file():
            is_updated, cached_user = self._is_cache_updated(cache_file, obj_updated_at)
            if is_updated:
                logger.debug("Getting user %s from cache", login)
                return cached_user  # type: ignore
        logger.debug("Getting PR #%s from API", login)
        for i in range(self.retries):
            try:
                user = self.get_user(login)
                break
            except RateLimitExceededException:
                if i == self.retries - 1:
                    raise
                self.sleep_on_rate_limit()
        logger.debug("Caching user %s from API in %s", login, cache_file)
        with open(cache_file, "wb") as prfd:
            self.dump(user, prfd)  # type: ignore
        return user

    def _get_cached(self, path: Path):
        with open(path, "rb") as ob_fd:
            return self.load(ob_fd)  # type: ignore

    def _is_cache_updated(
        self, cache_file: Path, obj_updated_at: Optional[datetime]
    ) -> Tuple[bool, object]:
        cached_obj = self._get_cached(cache_file)
        # We don't want the cache_updated being always old,
        # for example in cases when the user is not updated for ages
        cache_updated = max(
            datetime.fromtimestamp(cache_file.stat().st_mtime), cached_obj.updated_at
        )
        if obj_updated_at is None:
            # When we don't know about the object is updated or not,
            # we update it once per hour
            obj_updated_at = datetime.now() - timedelta(hours=1)
        if obj_updated_at <= cache_updated:
            return True, cached_obj
        return False, cached_obj

    @property
    def cache_path(self):
        return self._cache_path

    @cache_path.setter
    def cache_path(self, value: str):
        self._cache_path = Path(value)
        if self._cache_path.exists():
            assert self._cache_path.is_dir()
        else:
            self._cache_path.mkdir(parents=True)

    @property
    def retries(self):
        if self._retries == 0:
            self._retries = 3
        return self._retries

    @retries.setter
    def retries(self, value: int):
        self._retries = value<|MERGE_RESOLUTION|>--- conflicted
+++ resolved
@@ -8,7 +8,6 @@
 from typing import List, Optional, Tuple, Union
 
 import github
-<<<<<<< HEAD
 
 # explicit reimport
 # pylint: disable=useless-import-alias
@@ -22,13 +21,6 @@
 from github.Repository import Repository as Repository
 
 # pylint: enable=useless-import-alias
-=======
-from github.GithubException import RateLimitExceededException
-from github.Issue import Issue
-from github.NamedUser import NamedUser
-from github.PullRequest import PullRequest
-from github.Repository import Repository
->>>>>>> 5333bfd6
 
 CACHE_PATH = p.join(p.dirname(p.realpath(__file__)), "gh_cache")
 
