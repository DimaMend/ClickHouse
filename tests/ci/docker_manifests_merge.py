#!/usr/bin/env python3

import argparse
import json
import logging
import os
import subprocess

from pathlib import Path
from typing import List, Dict, Tuple

from github import Github

from clickhouse_helper import (
    ClickHouseHelper,
    prepare_tests_results_for_clickhouse,
    CHException,
)
from commit_status_helper import format_description, get_commit, post_commit_status
from docker_images_helper import IMAGES_FILE_PATH, get_image_names
from env_helper import RUNNER_TEMP, REPO_COPY
from get_robot_token import get_best_robot_token, get_parameter_from_ssm
from git_helper import Runner
from pr_info import PRInfo
from report import TestResults, TestResult
from s3_helper import S3Helper
from stopwatch import Stopwatch
from upload_result_helper import upload_results

NAME = "Push multi-arch images to Dockerhub"
CHANGED_IMAGES = "changed_images_{}.json"
Images = Dict[str, List[str]]


def parse_args() -> argparse.Namespace:
    parser = argparse.ArgumentParser(
        formatter_class=argparse.ArgumentDefaultsHelpFormatter,
        description="The program gets images from changed_images_*.json, merges images "
        "with different architectures into one manifest and pushes back to docker hub",
    )

    parser.add_argument(
        "--suffix",
        dest="suffixes",
        type=str,
        required=True,
        action="append",
        help="suffixes for existing images' tags. More than two should be given",
    )
    parser.add_argument(
        "--path",
        type=Path,
        default=RUNNER_TEMP,
        help="path to changed_images_*.json files",
    )
    parser.add_argument("--reports", default=True, help=argparse.SUPPRESS)
    parser.add_argument(
        "--no-reports",
        action="store_false",
        dest="reports",
        default=argparse.SUPPRESS,
        help="don't push reports to S3 and github",
    )
    parser.add_argument("--push", default=True, help=argparse.SUPPRESS)
    parser.add_argument(
        "--no-push-images",
        action="store_false",
        dest="push",
        default=argparse.SUPPRESS,
        help="don't push images to docker hub",
    )

    args = parser.parse_args()
    if len(args.suffixes) < 2:
        parser.error("more than two --suffix should be given")

    return args


def load_images(path: Path, suffix: str) -> Images:
    with open(path / CHANGED_IMAGES.format(suffix), "rb") as images:
        return json.load(images)  # type: ignore


def strip_suffix(suffix: str, images: Images) -> Images:
    result = {}
    for image, versions in images.items():
        for v in versions:
            if not v.endswith(f"-{suffix}"):
                raise ValueError(
                    f"version {image}:{v} does not contain suffix {suffix}"
                )
        result[image] = [v[: -len(suffix) - 1] for v in versions]

    return result


def check_sources(to_merge: Dict[str, Images]) -> Images:
    """get a dict {arch1: Images, arch2: Images}"""
    result = {}  # type: Images
    first_suffix = ""
    for suffix, images in to_merge.items():
        if not result:
            first_suffix = suffix
            result = strip_suffix(suffix, images)
            continue
        if not result == strip_suffix(suffix, images):
            raise ValueError(
                f"images in {images} are not equal to {to_merge[first_suffix]}"
            )

    return result


def get_changed_images(images: Images) -> Dict[str, str]:
    """The original json format is {"image": "tag"}, so the output artifact is
    produced here. The latest version is {PR_NUMBER}-{SHA1}
    """
    return {k: v[-1] for k, v in images.items()}


def merge_images(to_merge: Dict[str, Images]) -> Dict[str, List[List[str]]]:
    """The function merges image-name:version-suffix1 and image-name:version-suffix2
    into image-name:version"""
    suffixes = to_merge.keys()
    result_images = check_sources(to_merge)
    merge = {}  # type: Dict[str, List[List[str]]]

    for image, versions in result_images.items():
        merge[image] = []
        for i, v in enumerate(versions):
            merged_v = [v]  # type: List[str]
            for suf in suffixes:
                merged_v.append(to_merge[suf][image][i])
            merge[image].append(merged_v)

    return merge


def create_manifest(image: str, tags: List[str], push: bool) -> Tuple[str, str]:
    tag = tags[0]
    manifest = f"{image}:{tag}"
    cmd = "docker manifest create --amend " + " ".join((f"{image}:{t}" for t in tags))
    logging.info("running: %s", cmd)
    with subprocess.Popen(
        cmd,
        shell=True,
        stderr=subprocess.STDOUT,
        stdout=subprocess.PIPE,
        universal_newlines=True,
    ) as popen:
        retcode = popen.wait()
        if retcode != 0:
            output = popen.stdout.read()  # type: ignore
            logging.error("failed to create manifest for %s:\n %s\n", manifest, output)
            return manifest, "FAIL"
        if not push:
            return manifest, "OK"

    cmd = f"docker manifest push {manifest}"
    logging.info("running: %s", cmd)
    with subprocess.Popen(
        cmd,
        shell=True,
        stderr=subprocess.STDOUT,
        stdout=subprocess.PIPE,
        universal_newlines=True,
    ) as popen:
        retcode = popen.wait()
        if retcode != 0:
            output = popen.stdout.read()  # type: ignore
            logging.error("failed to push %s:\n %s\n", manifest, output)
            return manifest, "FAIL"

    return manifest, "OK"


def enrich_images(changed_images: Dict[str, str]) -> None:
    all_image_names = get_image_names(Path(REPO_COPY), IMAGES_FILE_PATH)

    images_to_find_tags_for = [
        image for image in all_image_names if image not in changed_images
    ]
    images_to_find_tags_for.sort()

    logging.info(
        "Trying to find versions for images:\n %s", "\n ".join(images_to_find_tags_for)
    )

    COMMIT_SHA_BATCH_SIZE = 100
    MAX_COMMIT_BATCHES_TO_CHECK = 10
    # Gets the sha of the last COMMIT_SHA_BATCH_SIZE commits after skipping some commits (see below)
    LAST_N_ANCESTOR_SHA_COMMAND = f"git log --format=format:'%H' --max-count={COMMIT_SHA_BATCH_SIZE} --skip={{}} --merges"
    git_runner = Runner()

    GET_COMMIT_SHAS_QUERY = """
        WITH {commit_shas:Array(String)} AS commit_shas,
             {images:Array(String)} AS images
        SELECT
            substring(test_name, 1, position(test_name, ':') -1) AS image_name,
            argMax(commit_sha, check_start_time) AS commit_sha
        FROM checks
            WHERE
                check_name == 'Push multi-arch images to Dockerhub'
                AND position(test_name, checks.commit_sha)
                AND checks.commit_sha IN commit_shas
                AND image_name IN images
        GROUP BY image_name
        """

    batch_count = 0
    ch_helper = ClickHouseHelper()

    while (
        batch_count <= MAX_COMMIT_BATCHES_TO_CHECK and len(images_to_find_tags_for) != 0
    ):
        commit_shas = git_runner(
            LAST_N_ANCESTOR_SHA_COMMAND.format(batch_count * COMMIT_SHA_BATCH_SIZE)
        ).split("\n")

        result = ch_helper.select_json_each_row(
            "default",
            GET_COMMIT_SHAS_QUERY,
            {"commit_shas": commit_shas, "images": images_to_find_tags_for},
        )
        result.sort(key=lambda x: x["image_name"])

        logging.info(
            "Found images for commits %s..%s:\n %s",
            commit_shas[0],
            commit_shas[-1],
            "\n ".join(f"{im['image_name']}:{im['commit_sha']}" for im in result),
        )

        for row in result:
            image_name = row["image_name"]
            commit_sha = row["commit_sha"]
            # As we only get the SHAs of merge commits from master, the PR number will be always 0
            tag = f"0-{commit_sha}"
            changed_images[image_name] = tag
            images_to_find_tags_for.remove(image_name)

        batch_count += 1


def main():
    logging.basicConfig(level=logging.INFO)
    stopwatch = Stopwatch()

    args = parse_args()
    if args.push:
        subprocess.check_output(  # pylint: disable=unexpected-keyword-arg
            "docker login --username 'robotclickhouse' --password-stdin",
            input=get_parameter_from_ssm("dockerhub_robot_password"),
            encoding="utf-8",
            shell=True,
        )

    to_merge = {}
    for suf in args.suffixes:
        to_merge[suf] = load_images(args.path, suf)

    changed_images = get_changed_images(check_sources(to_merge))

    os.environ["DOCKER_CLI_EXPERIMENTAL"] = "enabled"
    merged = merge_images(to_merge)

    status = "success"
    test_results = []  # type: TestResults
    for image, versions in merged.items():
        for tags in versions:
            manifest, test_result = create_manifest(image, tags, args.push)
            test_results.append(TestResult(manifest, test_result))
            if test_result != "OK":
                status = "failure"

    try:
        # changed_images now contains all the images that are changed in this PR. Let's find the latest tag for the images that are not changed.
        enrich_images(changed_images)
    except CHException as ex:
        logging.warning("Couldn't get proper tags for not changed images: %s", ex)

<<<<<<< HEAD
    with open(args.path / "changed_images.json", "w", encoding="utf-8") as ci:
        json.dump(enriched_images, ci)
=======
    with open(
        os.path.join(args.path, "changed_images.json"), "w", encoding="utf-8"
    ) as ci:
        json.dump(changed_images, ci)
>>>>>>> aaf46a00

    pr_info = PRInfo()
    s3_helper = S3Helper()

    url = upload_results(s3_helper, pr_info.number, pr_info.sha, test_results, [], NAME)

    print(f"::notice ::Report url: {url}")

    if not args.reports:
        return

    if changed_images:
        description = "Updated " + ", ".join(changed_images.keys())
    else:
        description = "Nothing to update"

    description = format_description(description)

    gh = Github(get_best_robot_token(), per_page=100)
    commit = get_commit(gh, pr_info.sha)
    post_commit_status(commit, status, url, description, NAME, pr_info)

    prepared_events = prepare_tests_results_for_clickhouse(
        pr_info,
        test_results,
        status,
        stopwatch.duration_seconds,
        stopwatch.start_time_str,
        url,
        NAME,
    )
    ch_helper = ClickHouseHelper()
    ch_helper.insert_events_into(db="default", table="checks", events=prepared_events)


if __name__ == "__main__":
    main()<|MERGE_RESOLUTION|>--- conflicted
+++ resolved
@@ -280,15 +280,8 @@
     except CHException as ex:
         logging.warning("Couldn't get proper tags for not changed images: %s", ex)
 
-<<<<<<< HEAD
     with open(args.path / "changed_images.json", "w", encoding="utf-8") as ci:
         json.dump(enriched_images, ci)
-=======
-    with open(
-        os.path.join(args.path, "changed_images.json"), "w", encoding="utf-8"
-    ) as ci:
-        json.dump(changed_images, ci)
->>>>>>> aaf46a00
 
     pr_info = PRInfo()
     s3_helper = S3Helper()
