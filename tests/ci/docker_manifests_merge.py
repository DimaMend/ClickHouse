--- conflicted
+++ resolved
@@ -198,20 +198,10 @@
             if test_result != "OK":
                 status = "failure"
 
-<<<<<<< HEAD
-    enriched_images = changed_images.copy()
-    try:
-        # changed_images now contains all the images that are changed in this PR. Let's find the latest tag for the images that are not changed.
-        enrich_images(enriched_images)
-    except CHException as ex:
-        logging.warning("Couldn't get proper tags for not changed images: %s", ex)
-
-=======
->>>>>>> bb0c69b7
     with open(
         os.path.join(args.path, "changed_images.json"), "w", encoding="utf-8"
     ) as ci:
-        json.dump(enriched_images, ci)
+        json.dump(changed_images, ci)
 
     pr_info = PRInfo()
     s3_helper = S3Helper()
