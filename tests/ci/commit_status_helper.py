#!/usr/bin/env python3

import csv
import logging
import os
import time
<<<<<<< HEAD
from typing import List, Literal
import logging
=======
from typing import List, Optional
>>>>>>> b626fcce

from github import Github
from github.CommitStatus import CommitStatus
from github.Commit import Commit

from ci_config import CI_CONFIG, REQUIRED_CHECKS
from env_helper import GITHUB_REPOSITORY, GITHUB_RUN_URL
from pr_info import SKIP_MERGEABLE_CHECK_LABEL


RETRY = 5
CommitStatuses = List[CommitStatus]
MERGEABLE_NAME = "Mergeable Check"


def override_status(status, check_name, invert=False):
    if CI_CONFIG["tests_config"].get(check_name, {}).get("force_tests", False):
        return "success"

    if invert:
        if status == "success":
            return "error"
        return "success"

    return status


def get_commit(
    gh: Github, commit_sha: str, retry_count: int = RETRY
) -> Optional[Commit]:
    for i in range(retry_count):
        try:
            repo = gh.get_repo(GITHUB_REPOSITORY)
            commit = repo.get_commit(commit_sha)
            return commit
        except Exception as ex:
            if i == retry_count - 1:
                raise ex
            time.sleep(i)

    # just suppress warning
    return None


def post_commit_status(gh, sha, check_name, description, state, report_url):
    for i in range(RETRY):
        try:
            commit = get_commit(gh, sha, 1)
            commit.create_status(
                context=check_name,
                description=description,
                state=state,
                target_url=report_url,
            )
            break
        except Exception as ex:
            if i == RETRY - 1:
                raise ex
            time.sleep(i)


def get_commit_filtered_statuses(commit: Commit) -> CommitStatuses:
    """
    Squash statuses to latest state
    1. context="first", state="success", update_time=1
    2. context="second", state="success", update_time=2
    3. context="first", stat="failure", update_time=3
    =========>
    1. context="second", state="success"
    2. context="first", stat="failure"
    """
    filtered = {}
    for status in sorted(commit.get_statuses(), key=lambda x: x.updated_at):
        filtered[status.context] = status
    return list(filtered.values())


def post_commit_status_to_file(file_path, description, state, report_url):
    if os.path.exists(file_path):
        raise Exception(f'File "{file_path}" already exists!')
    with open(file_path, "w", encoding="utf-8") as f:
        out = csv.writer(f, delimiter="\t")
        out.writerow([state, report_url, description])


def remove_labels(gh, pr_info, labels_names):
    repo = gh.get_repo(GITHUB_REPOSITORY)
    pull_request = repo.get_pull(pr_info.number)
    for label in labels_names:
        pull_request.remove_from_labels(label)


def post_labels(gh, pr_info, labels_names):
    repo = gh.get_repo(GITHUB_REPOSITORY)
    pull_request = repo.get_pull(pr_info.number)
    for label in labels_names:
        pull_request.add_to_labels(label)


<<<<<<< HEAD
def format_description(description: str) -> str:
    if len(description) > 140:
        description = description[:137] + "..."
    return description


def set_mergeable_check(
    commit: Commit,
    description: str = "",
    state: Literal["success", "failure"] = "success",
) -> None:
=======
def fail_mergeable_check(commit, description):
    commit.create_status(
        context="Mergeable Check",
        description=description,
        state="failure",
        target_url=GITHUB_RUN_URL,
    )


def reset_mergeable_check(commit, description=""):
>>>>>>> b626fcce
    commit.create_status(
        context=MERGEABLE_NAME,
        description=description,
        state=state,
        target_url=GITHUB_RUN_URL,
    )


<<<<<<< HEAD
def update_mergeable_check(gh: Github, pr_info: PRInfo, check_name: str) -> None:
    not_run = (
        pr_info.labels.intersection({SKIP_MERGEABLE_CHECK_LABEL, "release"})
        or check_name not in REQUIRED_CHECKS
        or pr_info.release_pr
        or pr_info.number == 0
    )
    if not_run:
        # Let's avoid unnecessary work
=======
def update_mergeable_check(gh, pr_info, check_name):
    if SKIP_MERGEABLE_CHECK_LABEL in pr_info.labels:
>>>>>>> b626fcce
        return

    logging.info("Update Mergeable Check by %s", check_name)

    commit = get_commit(gh, pr_info.sha)
    statuses = get_commit_filtered_statuses(commit)

    required_checks = [
        status for status in statuses if status.context in REQUIRED_CHECKS
    ]

    mergeable_status = None
    for status in statuses:
        if status.context == MERGEABLE_NAME:
            mergeable_status = status
            break

    success = []
    fail = []
    for status in required_checks:
        if status.state == "success":
            success.append(status.context)
        else:
            fail.append(status.context)

    if fail:
        description = "failed: " + ", ".join(fail)
        if success:
            description += "; succeeded: " + ", ".join(success)
        description = format_description(description)
        if mergeable_status is None or mergeable_status.description != description:
            set_mergeable_check(commit, description, "failure")
        return

    description = ", ".join(success)
    description = format_description(description)
    if mergeable_status is None or mergeable_status.description != description:
        set_mergeable_check(commit, description)<|MERGE_RESOLUTION|>--- conflicted
+++ resolved
@@ -4,12 +4,7 @@
 import logging
 import os
 import time
-<<<<<<< HEAD
-from typing import List, Literal
-import logging
-=======
-from typing import List, Optional
->>>>>>> b626fcce
+from typing import List, Literal, Optional
 
 from github import Github
 from github.CommitStatus import CommitStatus
@@ -109,7 +104,6 @@
         pull_request.add_to_labels(label)
 
 
-<<<<<<< HEAD
 def format_description(description: str) -> str:
     if len(description) > 140:
         description = description[:137] + "..."
@@ -121,18 +115,6 @@
     description: str = "",
     state: Literal["success", "failure"] = "success",
 ) -> None:
-=======
-def fail_mergeable_check(commit, description):
-    commit.create_status(
-        context="Mergeable Check",
-        description=description,
-        state="failure",
-        target_url=GITHUB_RUN_URL,
-    )
-
-
-def reset_mergeable_check(commit, description=""):
->>>>>>> b626fcce
     commit.create_status(
         context=MERGEABLE_NAME,
         description=description,
@@ -141,7 +123,6 @@
     )
 
 
-<<<<<<< HEAD
 def update_mergeable_check(gh: Github, pr_info: PRInfo, check_name: str) -> None:
     not_run = (
         pr_info.labels.intersection({SKIP_MERGEABLE_CHECK_LABEL, "release"})
@@ -151,10 +132,6 @@
     )
     if not_run:
         # Let's avoid unnecessary work
-=======
-def update_mergeable_check(gh, pr_info, check_name):
-    if SKIP_MERGEABLE_CHECK_LABEL in pr_info.labels:
->>>>>>> b626fcce
         return
 
     logging.info("Update Mergeable Check by %s", check_name)
