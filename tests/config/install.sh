--- conflicted
+++ resolved
@@ -136,13 +136,6 @@
 ln -sf $SRC_PATH/users.d/allow_introspection_functions.yaml $DEST_SERVER_PATH/users.d/
 ln -sf $SRC_PATH/users.d/replicated_ddl_entry.xml $DEST_SERVER_PATH/users.d/
 ln -sf $SRC_PATH/users.d/limits.yaml $DEST_SERVER_PATH/users.d/
-<<<<<<< HEAD
-if [[ $(is_fast_build) == 1 ]]; then
-    ln -sf $SRC_PATH/users.d/limits_fast.yaml $DEST_SERVER_PATH/users.d/
-=======
-if check_clickhouse_version 25.4; then
-    ln -sf $SRC_PATH/users.d/max_cpu_load.xml $DEST_SERVER_PATH/users.d/
->>>>>>> 7157e7eb
 fi
 
 if [[ -n "$USE_OLD_ANALYZER" ]] && [[ "$USE_OLD_ANALYZER" -eq 1 ]]; then
