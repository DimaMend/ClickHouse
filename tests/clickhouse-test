#!/usr/bin/env python3

# pylint: disable=too-many-return-statements
# pylint: disable=global-variable-not-assigned

import enum
import shutil
import sys
import os
import os.path
import signal
import re
import copy
import traceback
import math
# Not requests, to avoid requiring extra dependency.
import http.client
import urllib.parse
import json
# for crc32
import zlib

from argparse import ArgumentParser
from typing import Tuple, Union, Optional, Dict, Set, List
import subprocess
from subprocess import Popen
from subprocess import PIPE
from datetime import datetime
from time import time, sleep
from errno import ESRCH
# for crc32
import zlib

try:
    import termcolor
except ImportError:
    termcolor = None

import random
import string
import multiprocessing
import socket
from contextlib import closing

USE_JINJA = True
try:
    import jinja2
except ImportError:
    USE_JINJA = False
    print('WARNING: jinja2 not installed! Template tests will be skipped.')

MESSAGES_TO_RETRY = [
    "ConnectionPoolWithFailover: Connection failed at try",
    "DB::Exception: New table appeared in database being dropped or detached. Try again",
    "is already started to be removing by another replica right now",
    "DB::Exception: Cannot enqueue query",
    "is executing longer than distributed_ddl_task_timeout" # FIXME
]

MAX_RETRIES = 3

TEST_FILE_EXTENSIONS = ['.sql', '.sql.j2', '.sh', '.py', '.expect']

<<<<<<< HEAD
=======

>>>>>>> df57f8e3
def stringhash(s):
    # default hash() function consistent
    # only during process invocation https://stackoverflow.com/a/42089311
    return zlib.crc32(s.encode('utf-8'))

<<<<<<< HEAD
=======

class HTTPError(Exception):
    def __init__(self, message=None, code=None):
        self.message = message
        self.code = code
        super().__init__(message)

    def __str__(self):
        return 'Code: {}. {}'.format(self.code, self.message)

# Helpers to execute queries via HTTP interface.
def clickhouse_execute_http(base_args, query, timeout=30, settings=None, default_format=None):
    client = http.client.HTTPConnection(
        host=base_args.tcp_host,
        port=base_args.http_port,
        timeout=timeout)

    timeout = int(timeout)
    params = {
        'query': query,

        # hung check in stress tests may remove the database,
        # hence we should use 'system'.
        'database': 'system',

        'connect_timeout': timeout,
        'receive_timeout': timeout,
        'send_timeout': timeout,

        'http_connection_timeout': timeout,
        'http_receive_timeout': timeout,
        'http_send_timeout': timeout,
    }
    if settings is not None:
        params.update(settings)
    if default_format is not None:
        params['default_format'] = default_format

    client.request('POST', '/?' + base_args.client_options_query_str + urllib.parse.urlencode(params))
    res = client.getresponse()
    data = res.read()
    if res.status != 200:
        raise HTTPError(data.decode(), res.status)

    return data

def clickhouse_execute(base_args, query, timeout=30, settings=None):
    return clickhouse_execute_http(base_args, query, timeout, settings).strip()

def clickhouse_execute_json(base_args, query, timeout=30, settings=None):
    data = clickhouse_execute_http(base_args, query, timeout, settings, 'JSONEachRow')
    if not data:
        return None
    rows = []
    for row in data.strip().splitlines():
        rows.append(json.loads(row))
    return rows


>>>>>>> df57f8e3
class Terminated(KeyboardInterrupt):
    pass

def signal_handler(sig, frame):
    raise Terminated(f'Terminated with {sig} signal')

def stop_tests():
    global stop_tests_triggered_lock
    global stop_tests_triggered
    global restarted_tests

    with stop_tests_triggered_lock:
        print("Stopping tests")
        if not stop_tests_triggered.is_set():
            stop_tests_triggered.set()

            # materialize multiprocessing.Manager().list() object before
            # sending SIGTERM since this object is a proxy, that requires
            # communicating with manager thread, but after SIGTERM will be
            # send, this thread will die, and you will get
            # ConnectionRefusedError error for any access to "restarted_tests"
            # variable.
            restarted_tests = [*restarted_tests]

            # send signal to all processes in group to avoid hung check triggering
            # (to avoid terminating clickhouse-test itself, the signal should be ignored)
            signal.signal(signal.SIGTERM, signal.SIG_IGN)
            os.killpg(os.getpgid(os.getpid()), signal.SIGTERM)
            signal.signal(signal.SIGTERM, signal.SIG_DFL)


def get_db_engine(args, database_name):
    if args.replicated_database:
        return f" ON CLUSTER test_cluster_database_replicated \
            ENGINE=Replicated('/test/clickhouse/db/{database_name}', \
            '{{shard}}', '{{replica}}')"
    if args.db_engine:
        return " ENGINE=" + args.db_engine
    return ""   # Will use default engine


def get_zookeeper_session_uptime(args):
    try:
        if args.replicated_database:
            return int(clickhouse_execute(args, """
            SELECT min(materialize(zookeeperSessionUptime()))
            FROM clusterAllReplicas('test_cluster_database_replicated', system.one)
            """))
        else:
            return int(clickhouse_execute(args, 'SELECT zookeeperSessionUptime()'))
    except:
        return None


def need_retry(args, stdout, stderr, total_time):
    if args.check_zookeeper_session:
        # Sometimes we may get unexpected exception like "Replica is readonly" or "Shutdown is called for table"
        # instead of "Session expired" or "Connection loss"
        # Retry if session was expired during test execution.
        # If ZooKeeper is configured, then it's more reliable than checking stderr,
        # but the following condition is always true if ZooKeeper is not configured.
        session_uptime = get_zookeeper_session_uptime(args)
        if session_uptime is not None and session_uptime < math.ceil(total_time):
            return True
    return any(msg in stdout for msg in MESSAGES_TO_RETRY) or any(msg in stderr for msg in MESSAGES_TO_RETRY)


def get_processlist(args):
    if args.replicated_database:
        return clickhouse_execute_json(args, """
        SELECT materialize((hostName(), tcpPort())) as host, *
        FROM clusterAllReplicas('test_cluster_database_replicated', system.processes)
        WHERE query NOT LIKE '%system.processes%'
        """)
    else:
        return clickhouse_execute_json(args, 'SHOW PROCESSLIST')


# collect server stacktraces using gdb
def get_stacktraces_from_gdb(server_pid):
    try:
        cmd = f"gdb -batch -ex 'thread apply all backtrace' -p {server_pid}"
        return subprocess.check_output(cmd, shell=True).decode('utf-8')
    except Exception as e:
        print(f"Error occurred while receiving stack traces from gdb: {e}")
        return None


# collect server stacktraces from system.stack_trace table
# it does not work in Sandbox
def get_stacktraces_from_clickhouse(args):
    settings_str = ' '.join([
        get_additional_client_options(args),
        '--allow_introspection_functions=1',
        '--skip_unavailable_shards=1',
    ])
    replicated_msg = \
        "{} {} --query \
        \"SELECT materialize((hostName(), tcpPort())) as host, thread_id, \
        arrayStringConcat(arrayMap(x, y -> concat(x, ': ', y), \
        arrayMap(x -> addressToLine(x), trace), \
        arrayMap(x -> demangle(addressToSymbol(x)), trace)), '\n') as trace \
        FROM clusterAllReplicas('test_cluster_database_replicated', 'system.stack_trace') \
        ORDER BY host, thread_id FORMAT Vertical\"".format(args.client, settings_str)

    msg = \
        "{} {} --query \
        \"SELECT arrayStringConcat(arrayMap(x, y -> concat(x, ': ', y), \
        arrayMap(x -> addressToLine(x), trace), \
        arrayMap(x -> demangle(addressToSymbol(x)), trace)), '\n') as trace \
        FROM system.stack_trace FORMAT Vertical\"".format(args.client, settings_str)

    try:
        return subprocess.check_output(
            replicated_msg if args.replicated_database else msg,
            shell=True, stderr=subprocess.STDOUT).decode('utf-8')
    except Exception as e:
        print(f"Error occurred while receiving stack traces from client: {e}")
        return None


def print_stacktraces() -> None:
    server_pid = get_server_pid()

    bt = None

    if server_pid and not args.replicated_database:
        print("")
        print(f"Located ClickHouse server process {server_pid} listening at TCP port {args.tcp_port}")
        print("Collecting stacktraces from all running threads with gdb:")

        bt = get_stacktraces_from_gdb(server_pid)

        if len(bt) < 1000:
            print("Got suspiciously small stacktraces: ", bt)
            bt = None

    if bt is None:
        print("\nCollecting stacktraces from system.stacktraces table:")

        bt = get_stacktraces_from_clickhouse(args)

    if bt is not None:
        print(bt)
        return

    print(colored(
        f"\nUnable to locate ClickHouse server process listening at TCP port {args.tcp_port}. "
         "It must have crashed or exited prematurely!",
        args, "red", attrs=["bold"]))


def get_server_pid():
    # lsof does not work in stress tests for some reason
    cmd_lsof = f"lsof -i tcp:{args.tcp_port} -s tcp:LISTEN -Fp | awk '/^p[0-9]+$/{{print substr($0, 2)}}'"
    cmd_pidof = "pidof -s clickhouse-server"

    commands = [cmd_lsof, cmd_pidof]
    output = None

    for cmd in commands:
        try:
            output = subprocess.check_output(cmd, shell=True, stderr=subprocess.STDOUT, universal_newlines=True)
            if output:
                return int(output)
        except Exception as e:
            print(f"Cannot get server pid with {cmd}, got {output}: {e}")

    return None  # most likely server is dead


def colored(text, args, color=None, on_color=None, attrs=None):
    if termcolor and (sys.stdout.isatty() or args.force_color):
        return termcolor.colored(text, color, on_color, attrs)
    else:
        return text


class TestStatus(enum.Enum):
    FAIL = "FAIL"
    UNKNOWN = "UNKNOWN"
    OK = "OK"
    SKIPPED = "SKIPPED"


class FailureReason(enum.Enum):
    # FAIL reasons
    TIMEOUT = "Timeout!"
    SERVER_DIED = "server died"
    EXIT_CODE = "return code: "
    STDERR = "having stderror: "
    EXCEPTION = "having having exception in stdout: "
    RESULT_DIFF = "result differs with reference: "
    TOO_LONG = "Test runs too long (> 60s). Make it faster."
    INTERNAL_QUERY_FAIL = "Internal query (CREATE/DROP DATABASE) failed:"

    # SKIPPED reasons
    DISABLED = "disabled"
    SKIP = "skip"
    NO_JINJA = "no jinja"
    NO_ZOOKEEPER = "no zookeeper"
    NO_SHARD = "no shard"
    FAST_ONLY = "running fast tests only"
    NO_LONG = "not running long tests"
    REPLICATED_DB = "replicated-database"
    S3_STORAGE = "s3-storage"
    BUILD = "not running for current build"

    # UNKNOWN reasons
    NO_REFERENCE = "no reference file"
    INTERNAL_ERROR = "Test internal error: "


class SettingsRandomizer:
    settings = {
        "max_insert_threads": lambda: 0 if random.random() < 0.5 else random.randint(1, 16),
        "group_by_two_level_threshold": lambda: 1 if random.random() < 0.1 else 2 ** 60 if random.random() < 0.11 else 100000,
        "group_by_two_level_threshold_bytes": lambda: 1 if random.random() < 0.1 else 2 ** 60 if random.random() < 0.11 else 50000000,
        "distributed_aggregation_memory_efficient": lambda: random.randint(0, 1),
        "fsync_metadata": lambda: random.randint(0, 1),
        "priority": lambda: int(abs(random.gauss(0, 2))),
        "output_format_parallel_formatting": lambda: random.randint(0, 1),
        "input_format_parallel_parsing": lambda: random.randint(0, 1),
    }

    @staticmethod
    def get_random_settings():
        random_settings = []
        for setting, generator in SettingsRandomizer.settings.items():
            random_settings.append(setting + "=" + str(generator()) + "")
        return random_settings


class TestResult:
    def __init__(self, case_name: str, status: TestStatus, reason: Optional[FailureReason], total_time: float, description: str):
        self.case_name: str = case_name
        self.status: TestStatus = status
        self.reason: Optional[FailureReason] = reason
        self.total_time: float = total_time
        self.description: str = description
        self.need_retry: bool = False

    def check_if_need_retry(self, args, stdout, stderr, runs_count):
        if self.status != TestStatus.FAIL:
            return
        if not need_retry(args, stdout, stderr, self.total_time):
            return
        if MAX_RETRIES < runs_count:
            return
        self.need_retry = True


class TestCase:
    @staticmethod
    def get_description_from_exception_info(exc_info):
        exc_type, exc_value, tb = exc_info
        exc_name = exc_type.__name__
        traceback_str = "\n".join(traceback.format_tb(tb, 10))
        description = f"\n{exc_name}\n{exc_value}\n{traceback_str}"
        return description

    @staticmethod
    def get_reference_file(suite_dir, name):
        """
        Returns reference file name for specified test
        """

        name = removesuffix(name, ".gen")
        for ext in ['.reference', '.gen.reference']:
            reference_file = os.path.join(suite_dir, name) + ext
            if os.path.isfile(reference_file):
                return reference_file
        return None

    @staticmethod
    def configure_testcase_args(args, case_file, suite_tmp_dir):
        testcase_args = copy.deepcopy(args)

        testcase_args.testcase_start_time = datetime.now()
        testcase_basename = os.path.basename(case_file)
        testcase_args.testcase_client = f"{testcase_args.client} --log_comment='{testcase_basename}'"
        testcase_args.testcase_basename = testcase_basename

        if testcase_args.database:
            database = testcase_args.database
            os.environ.setdefault("CLICKHOUSE_DATABASE", database)
            os.environ.setdefault("CLICKHOUSE_TMP", suite_tmp_dir)
        else:
            # If --database is not specified, we will create temporary database with unique name
            # And we will recreate and drop it for each test
            def random_str(length=6):
                alphabet = string.ascii_lowercase + string.digits
                # NOTE: it is important not to use default random generator, since it shares state.
                return ''.join(random.SystemRandom().choice(alphabet) for _ in range(length))

            database = 'test_{suffix}'.format(suffix=random_str())

            clickhouse_execute(args, "CREATE DATABASE " + database + get_db_engine(testcase_args, database), settings={
                'log_comment': testcase_args.testcase_basename,
            })

            os.environ["CLICKHOUSE_DATABASE"] = database
            # Set temporary directory to match the randomly generated database,
            # because .sh tests also use it for temporary files and we want to avoid
            # collisions.
            testcase_args.test_tmp_dir = os.path.join(suite_tmp_dir, database)
            os.mkdir(testcase_args.test_tmp_dir)
            os.environ.setdefault("CLICKHOUSE_TMP", testcase_args.test_tmp_dir)

        testcase_args.testcase_database = database

        return testcase_args

    def add_random_settings(self, client_options):
        if self.tags and 'no-random-settings' in self.tags:
            return client_options

        if len(self.base_url_params) == 0:
            os.environ['CLICKHOUSE_URL_PARAMS'] = '&'.join(self.random_settings)
        else:
            os.environ['CLICKHOUSE_URL_PARAMS'] = self.base_url_params + '&' + '&'.join(self.random_settings)

        new_options = " --allow_repeated_settings --" + " --".join(self.random_settings)
        os.environ['CLICKHOUSE_CLIENT_OPT'] = self.base_client_options + new_options + ' '
        return client_options + new_options

    def remove_random_settings_from_env(self):
        os.environ['CLICKHOUSE_URL_PARAMS'] = self.base_url_params
        os.environ['CLICKHOUSE_CLIENT_OPT'] = self.base_client_options

    def add_info_about_settings(self, description):
        if self.tags and 'no-random-settings' in self.tags:
            return description

        return description + "\n" + "Settings used in the test: " + "--" + " --".join(self.random_settings) + "\n"

    def __init__(self, suite, case: str, args, is_concurrent: bool):
        self.case: str = case   # case file name
        self.tags: Set[str] = suite.all_tags[case] if case in suite.all_tags else set()

        self.case_file: str = os.path.join(suite.suite_path, case)
        (self.name, self.ext) = os.path.splitext(case)

        file_suffix = ('.' + str(os.getpid())) if is_concurrent and args.test_runs > 1 else ''
        self.reference_file = self.get_reference_file(suite.suite_path, self.name)
        self.stdout_file = os.path.join(suite.suite_tmp_path, self.name) + file_suffix + '.stdout'
        self.stderr_file = os.path.join(suite.suite_tmp_path, self.name) + file_suffix + '.stderr'

        self.testcase_args = None
        self.runs_count = 0

        self.random_settings = SettingsRandomizer.get_random_settings()
        self.base_url_params = os.environ['CLICKHOUSE_URL_PARAMS'] if 'CLICKHOUSE_URL_PARAMS' in os.environ else ''
        self.base_client_options = os.environ['CLICKHOUSE_CLIENT_OPT'] if 'CLICKHOUSE_CLIENT_OPT' in os.environ else ''

    # should skip test, should increment skipped_total, skip reason
    def should_skip_test(self, suite) -> Optional[FailureReason]:
        tags = self.tags

        if tags and ('disabled' in tags) and not args.disabled:
            return FailureReason.DISABLED

        elif os.path.exists(os.path.join(suite.suite_path, self.name) + '.disabled') and not args.disabled:
            return FailureReason.DISABLED

        elif args.skip and any(s in self.name for s in args.skip):
            return FailureReason.SKIP

        elif not USE_JINJA and self.ext.endswith("j2"):
            return FailureReason.NO_JINJA

        elif tags and (('zookeeper' in tags) or ('replica' in tags)) and not args.zookeeper:
            return FailureReason.NO_ZOOKEEPER

        elif tags and (('shard' in tags) or ('distributed' in tags) or ('global' in tags)) and not args.shard:
            return FailureReason.NO_SHARD

        elif tags and ('no-fasttest' in tags) and args.fast_tests_only:
            return FailureReason.FAST_ONLY

        elif tags and (('long' in tags) or ('deadlock' in tags) or ('race' in tags)) and args.no_long:
            # Tests for races and deadlocks usually are run in a loop for a significant amount of time
            return FailureReason.NO_LONG

        elif tags and ('no-replicated-database' in tags) and args.replicated_database:
            return FailureReason.REPLICATED_DB

        elif tags and ('no-s3-storage' in tags) and args.s3_storage:
            return FailureReason.S3_STORAGE


        elif tags:
            for build_flag in args.build_flags:
                if 'no-' + build_flag in tags:
                    return FailureReason.BUILD
            for tag in tags:
                tag = tag.replace('-', '_')
                if tag.startswith('use_') and tag not in args.build_flags:
                    return FailureReason.BUILD

        return None

    def process_result_impl(self, proc, stdout: str, stderr: str, total_time: float):
        description = ""

        if proc:
            if proc.returncode is None:
                try:
                    proc.kill()
                except OSError as e:
                    if e.errno != ESRCH:
                        raise

                if stderr:
                    description += stderr
                return TestResult(self.name, TestStatus.FAIL, FailureReason.TIMEOUT, total_time, description)

            if proc.returncode != 0:
                reason = FailureReason.EXIT_CODE
                description += str(proc.returncode)

                if stderr:
                    description += "\n"
                    description += stderr

                # Stop on fatal errors like segmentation fault. They are sent to client via logs.
                if ' <Fatal> ' in stderr:
                    reason = FailureReason.SERVER_DIED

                if self.testcase_args.stop \
                        and ('Connection refused' in stderr or 'Attempt to read after eof' in stderr) \
                        and 'Received exception from server' not in stderr:
                    reason = FailureReason.SERVER_DIED

                if os.path.isfile(self.stdout_file):
                    description += ", result:\n\n"
                    description += '\n'.join(open(self.stdout_file).read().splitlines()[:100])
                    description += '\n'

                description += "\nstdout:\n{}\n".format(stdout)
                return TestResult(self.name, TestStatus.FAIL, reason, total_time, description)

        if stderr:
            description += "\n{}\n".format('\n'.join(stderr.splitlines()[:100]))
            description += "\nstdout:\n{}\n".format(stdout)
            return TestResult(self.name, TestStatus.FAIL, FailureReason.STDERR, total_time, description)

        if 'Exception' in stdout:
            description += "\n{}\n".format('\n'.join(stdout.splitlines()[:100]))
            return TestResult(self.name, TestStatus.FAIL, FailureReason.EXCEPTION, total_time, description)

        if '@@SKIP@@' in stdout:
            skip_reason = stdout.replace('@@SKIP@@', '').rstrip("\n")
            description += " - "
            description += skip_reason
            return TestResult(self.name, TestStatus.SKIPPED, FailureReason.SKIP, total_time, description)

        if self.reference_file is None:
            return TestResult(self.name, TestStatus.UNKNOWN, FailureReason.NO_REFERENCE, total_time, description)

        result_is_different = subprocess.call(['diff', '-q', self.reference_file, self.stdout_file], stdout=PIPE)

        if result_is_different:
            diff = Popen(['diff', '-U', str(self.testcase_args.unified), self.reference_file, self.stdout_file], stdout=PIPE,
                         universal_newlines=True).communicate()[0]
            description += "\n{}\n".format(diff)
            return TestResult(self.name, TestStatus.FAIL, FailureReason.RESULT_DIFF, total_time, description)

        if self.testcase_args.test_runs > 1 and total_time > 60 and 'long' not in self.tags:
            # We're in Flaky Check mode, check the run time as well while we're at it.
            return TestResult(self.name, TestStatus.FAIL, FailureReason.TOO_LONG, total_time, description)

        if os.path.exists(self.stdout_file):
            os.remove(self.stdout_file)
        if os.path.exists(self.stderr_file):
            os.remove(self.stderr_file)

        return TestResult(self.name, TestStatus.OK, None, total_time, description)

    @staticmethod
    def print_test_time(test_time) -> str:
        if args.print_time:
            return " {0:.2f} sec.".format(test_time)
        else:
            return ''

    def process_result(self, result: TestResult, messages):
        description_full = messages[result.status]
        description_full += self.print_test_time(result.total_time)
        if result.reason is not None:
            description_full += " - "
            description_full += result.reason.value

        description_full += result.description
        description_full += "\n"

        if result.status == TestStatus.FAIL:
            description_full += 'Database: ' + self.testcase_args.testcase_database

        result.description = description_full
        return result

    @staticmethod
    def send_test_name_failed(suite: str, case: str) -> bool:
        pid = os.getpid()
        clickhouse_execute(args, f"SELECT 'Running test {suite}/{case} from pid={pid}'")

    def run_single_test(self, server_logs_level, client_options):
        args = self.testcase_args
        client = args.testcase_client
        start_time = args.testcase_start_time
        database = args.testcase_database

        # This is for .sh tests
        os.environ["CLICKHOUSE_LOG_COMMENT"] = args.testcase_basename

        params = {
            'client': client + ' --database=' + database,
            'logs_level': server_logs_level,
            'options': client_options,
            'test': self.case_file,
            'stdout': self.stdout_file,
            'stderr': self.stderr_file,
        }

        # >> append to stderr (but not stdout since it is not used there),
        # because there are also output of per test database creation
        if not args.database:
            pattern = '{test} > {stdout} 2> {stderr}'
        else:
            pattern = '{test} > {stdout} 2> {stderr}'

        if self.ext == '.sql':
            pattern = "{client} --send_logs_level={logs_level} --testmode --multiquery {options} < " + pattern

        command = pattern.format(**params)

        proc = Popen(command, shell=True, env=os.environ)

        while (datetime.now() - start_time).total_seconds() < args.timeout and proc.poll() is None:
            sleep(0.01)

        need_drop_database = not args.database
        if need_drop_database and args.no_drop_if_fail:
            maybe_passed = (proc.returncode == 0) and (proc.stderr is None) and (
                        proc.stdout is None or 'Exception' not in proc.stdout)
            need_drop_database = not maybe_passed

        if need_drop_database:
            seconds_left = max(args.timeout - (datetime.now() - start_time).total_seconds(), 20)
            try:
                clickhouse_execute(args, "DROP DATABASE " + database, timeout=seconds_left, settings={
                    'log_comment': args.testcase_basename,
                })
            except socket.timeout:
                total_time = (datetime.now() - start_time).total_seconds()
                return None, "", f"Timeout dropping database {database} after test", total_time
            shutil.rmtree(args.test_tmp_dir)

        total_time = (datetime.now() - start_time).total_seconds()

        # Normalize randomized database names in stdout, stderr files.
        os.system("LC_ALL=C sed -i -e 's/{test_db}/default/g' {file}".format(test_db=database, file=self.stdout_file))
        if args.hide_db_name:
            os.system(
                "LC_ALL=C sed -i -e 's/{test_db}/default/g' {file}".format(test_db=database, file=self.stderr_file))
        if args.replicated_database:
            os.system("LC_ALL=C sed -i -e 's|/auto_{{shard}}||g' {file}".format(file=self.stdout_file))
            os.system("LC_ALL=C sed -i -e 's|auto_{{replica}}||g' {file}".format(file=self.stdout_file))

        # Normalize hostname in stdout file.
        os.system("LC_ALL=C sed -i -e 's/{hostname}/localhost/g' {file}".format(hostname=socket.gethostname(),
                                                                                file=self.stdout_file))

        stdout = open(self.stdout_file, 'rb').read() if os.path.exists(self.stdout_file) else b''
        stdout = str(stdout, errors='replace', encoding='utf-8')
        stderr = open(self.stderr_file, 'rb').read() if os.path.exists(self.stderr_file) else b''
        stderr = str(stderr, errors='replace', encoding='utf-8')

        return proc, stdout, stderr, total_time

    def run(self, args, suite, client_options, server_logs_level):
        try:
            skip_reason = self.should_skip_test(suite)
            if skip_reason is not None:
                return TestResult(self.name, TestStatus.SKIPPED, skip_reason, 0., "")

            if args.testname:
                try:
                    self.send_test_name_failed(suite.suite, self.case)
                except:
                    return TestResult(self.name, TestStatus.FAIL, FailureReason.SERVER_DIED, 0.,
                        "\nServer does not respond to health check\n")

            self.runs_count += 1
            self.testcase_args = self.configure_testcase_args(args, self.case_file, suite.suite_tmp_path)
            client_options = self.add_random_settings(client_options)
            proc, stdout, stderr, total_time = self.run_single_test(server_logs_level, client_options)

            result = self.process_result_impl(proc, stdout, stderr, total_time)
            result.check_if_need_retry(args, stdout, stderr, self.runs_count)
            if result.status == TestStatus.FAIL:
                result.description = self.add_info_about_settings(result.description)
            return result
        except KeyboardInterrupt as e:
            raise e
        except HTTPError:
            return TestResult(self.name, TestStatus.FAIL,
                              FailureReason.INTERNAL_QUERY_FAIL,
                              0.,
                              self.add_info_about_settings(self.get_description_from_exception_info(sys.exc_info())))
        except (ConnectionRefusedError, ConnectionResetError):
            return TestResult(self.name, TestStatus.FAIL,
                              FailureReason.SERVER_DIED,
                              0.,
                              self.add_info_about_settings(self.get_description_from_exception_info(sys.exc_info())))
        except:
            return TestResult(self.name, TestStatus.UNKNOWN,
                              FailureReason.INTERNAL_ERROR,
                              0.,
                              self.get_description_from_exception_info(sys.exc_info()))
        finally:
            self.remove_random_settings_from_env()


class TestSuite:
    @staticmethod
    def tests_in_suite_key_func(item: str) -> int:
        if args.order == 'random':
            return random.random()

        reverse = 1 if args.order == 'asc' else -1

        if -1 == item.find('_'):
            return 99998

        prefix, _ = item.split('_', 1)

        try:
            return reverse * int(prefix)
        except ValueError:
            return 99997

    @staticmethod
    def render_test_template(j2env, suite_dir, test_name):
        """
        Render template for test and reference file if needed
        """

        if j2env is None:
            return test_name

        test_base_name = removesuffix(test_name, ".sql.j2", ".sql")

        reference_file_name = test_base_name + ".reference.j2"
        reference_file_path = os.path.join(suite_dir, reference_file_name)
        if os.path.isfile(reference_file_path):
            tpl = j2env.get_template(reference_file_name)
            tpl.stream().dump(os.path.join(suite_dir, test_base_name) + ".gen.reference")

        if test_name.endswith(".sql.j2"):
            tpl = j2env.get_template(test_name)
            generated_test_name = test_base_name + ".gen.sql"
            tpl.stream().dump(os.path.join(suite_dir, generated_test_name))
            return generated_test_name

        return test_name

    @staticmethod
    def read_test_tags(suite_dir: str, all_tests: List[str]) -> Dict[str, Set[str]]:
        def get_comment_sign(filename):
            if filename.endswith('.sql') or filename.endswith('.sql.j2'):
                return '--'
            elif filename.endswith('.sh') or filename.endswith('.py') or filename.endswith('.expect'):
                return '#'
            else:
                raise Exception(f'Unknown file_extension: {filename}')

        def parse_tags_from_line(line, comment_sign):
            if not line.startswith(comment_sign):
                return None
            tags_str = line[len(comment_sign):].lstrip()
            tags_prefix = "Tags:"
            if not tags_str.startswith(tags_prefix):
                return None
            tags_str = tags_str[len(tags_prefix):]
            tags = tags_str.split(',')
            tags = {tag.strip() for tag in tags}
            return tags

        def is_shebang(line):
            return line.startswith('#!')

        def load_tags_from_file(filepath):
            with open(filepath, 'r') as file:
                try:
                    line = file.readline()
                    if is_shebang(line):
                        line = file.readline()
                except UnicodeDecodeError:
                    return []
            return parse_tags_from_line(line, get_comment_sign(filepath))

        all_tags = {}
        start_time = datetime.now()
        for test_name in all_tests:
            tags = load_tags_from_file(os.path.join(suite_dir, test_name))
            if tags:
                all_tags[test_name] = tags
        elapsed = (datetime.now() - start_time).total_seconds()
        if elapsed > 1:
            print(f"Tags for suite {suite_dir} read in {elapsed:.2f} seconds")
        return all_tags

    def __init__(self, args, suite_path: str, suite_tmp_path: str, suite: str):
        self.args = args
        self.suite_path: str = suite_path
        self.suite_tmp_path: str = suite_tmp_path
        self.suite: str = suite

        filter_func = lambda x: True

        if args.run_by_hash_num is not None and args.run_by_hash_total is not None:
            if args.run_by_hash_num > args.run_by_hash_total:
                raise Exception(f"Incorrect run by hash, value {args.run_by_hash_num} bigger than total {args.run_by_hash_total}")

            filter_func = lambda x: stringhash(x) % args.run_by_hash_total == args.run_by_hash_num

        self.all_tests: List[str] = self.get_tests_list(self.tests_in_suite_key_func, filter_func)
        self.all_tags: Dict[str, Set[str]] = self.read_test_tags(self.suite_path, self.all_tests)

        self.sequential_tests = []
        self.parallel_tests = []
        for test_name in self.all_tests:
            if self.is_sequential_test(test_name):
                self.sequential_tests.append(test_name)
            else:
                self.parallel_tests.append(test_name)

    def is_sequential_test(self, test_name):
        if args.sequential:
            if any(s in test_name for s in args.sequential):
                return True

        if test_name not in self.all_tags:
            return False

        return ('no-parallel' in self.all_tags[test_name]) or ('sequential' in self.all_tags[test_name])

    def get_tests_list(self, sort_key, filter_func):
        """
        Return list of tests file names to run
        """

        all_tests = list(self.get_selected_tests(filter_func))
        all_tests = all_tests * self.args.test_runs
        all_tests.sort(key=sort_key)
        return all_tests

    def get_selected_tests(self, filter_func):
        """
        Find all files with tests, filter, render templates
        """

        j2env = jinja2.Environment(
            loader=jinja2.FileSystemLoader(self.suite_path),
            keep_trailing_newline=True,
        ) if USE_JINJA else None

        for test_name in os.listdir(self.suite_path):
            if not is_test_from_dir(self.suite_path, test_name):
                continue
            if self.args.test and not any(re.search(pattern, test_name) for pattern in self.args.test):
                continue
            if USE_JINJA and test_name.endswith(".gen.sql"):
                continue
            if not filter_func(test_name):
                continue
            test_name = self.render_test_template(j2env, self.suite_path, test_name)
            yield test_name

    @staticmethod
    def read_test_suite(args, suite_dir_name: str):
        def is_data_present():
            return int(clickhouse_execute(args, 'EXISTS TABLE test.hits'))

        base_dir = os.path.abspath(args.queries)
        tmp_dir = os.path.abspath(args.tmp)
        suite_path = os.path.join(base_dir, suite_dir_name)

        suite_re_obj = re.search('^[0-9]+_(.*)$', suite_dir_name)
        if not suite_re_obj:  # skip .gitignore and so on
            return None

        suite_tmp_path = os.path.join(tmp_dir, suite_dir_name)
        if not os.path.exists(suite_tmp_path):
            os.makedirs(suite_tmp_path)

        suite = suite_re_obj.group(1)

        if not os.path.isdir(suite_path):
            return None

        if 'stateful' in suite and not args.no_stateful and not is_data_present():
            print("Won't run stateful tests because test data wasn't loaded.")
            return None
        if 'stateless' in suite and args.no_stateless:
            print("Won't run stateless tests because they were manually disabled.")
            return None
        if 'stateful' in suite and args.no_stateful:
            print("Won't run stateful tests because they were manually disabled.")
            return None

        return TestSuite(args, suite_path, suite_tmp_path, suite)


stop_time = None
exit_code = None
server_died = None
stop_tests_triggered_lock = None
stop_tests_triggered = None
queue = None
multiprocessing_manager = None
restarted_tests = None

# def run_tests_array(all_tests: List[str], num_tests: int, test_suite: TestSuite):
def run_tests_array(all_tests_with_params):
    all_tests, num_tests, test_suite = all_tests_with_params
    global stop_time
    global exit_code
    global server_died
    global restarted_tests

    OP_SQUARE_BRACKET = colored("[", args, attrs=['bold'])
    CL_SQUARE_BRACKET = colored("]", args, attrs=['bold'])

    MSG_FAIL = OP_SQUARE_BRACKET + colored(" FAIL ", args, "red", attrs=['bold']) + CL_SQUARE_BRACKET
    MSG_UNKNOWN = OP_SQUARE_BRACKET + colored(" UNKNOWN ", args, "yellow", attrs=['bold']) + CL_SQUARE_BRACKET
    MSG_OK = OP_SQUARE_BRACKET + colored(" OK ", args, "green", attrs=['bold']) + CL_SQUARE_BRACKET
    MSG_SKIPPED = OP_SQUARE_BRACKET + colored(" SKIPPED ", args, "cyan", attrs=['bold']) + CL_SQUARE_BRACKET

    MESSAGES = {TestStatus.FAIL: MSG_FAIL, TestStatus.UNKNOWN: MSG_UNKNOWN, TestStatus.OK: MSG_OK, TestStatus.SKIPPED: MSG_SKIPPED}

    passed_total = 0
    skipped_total = 0
    failures_total = 0
    failures_chain = 0
    start_time = datetime.now()

    is_concurrent = multiprocessing.current_process().name != "MainProcess"

    client_options = get_additional_client_options(args)

    if num_tests > 0:
        about = 'about ' if is_concurrent else ''
        proc_name = multiprocessing.current_process().name
        print(f"\nRunning {about}{num_tests} {test_suite.suite} tests ({proc_name}).\n")

    while True:
        if is_concurrent:
            case = queue.get(timeout=args.timeout * 1.1)
            if not case:
                break
        else:
            if all_tests:
                case = all_tests.pop(0)
            else:
                break

        if server_died.is_set():
            stop_tests()
            break

        if stop_time and time() > stop_time:
            print("\nStop tests run because global time limit is exceeded.\n")
            stop_tests()
            break

        test_case = TestCase(test_suite, case, args, is_concurrent)

        try:
            description = ''
            if not is_concurrent:
                sys.stdout.flush()
                sys.stdout.write("{0:72}".format(removesuffix(test_case.name, ".gen", ".sql") + ": "))
                # This flush is needed so you can see the test name of the long
                # running test before it will finish. But don't do it in parallel
                # mode, so that the lines don't mix.
                sys.stdout.flush()
            else:
                description = "{0:72}".format(removesuffix(test_case.name, ".gen", ".sql") + ": ")

            while True:
                test_result = test_case.run(args, test_suite, client_options, server_logs_level)
                test_result = test_case.process_result(test_result, MESSAGES)
                if not test_result.need_retry:
                    break
                restarted_tests.append(test_result)

            if test_result.status == TestStatus.OK:
                passed_total += 1
                failures_chain = 0
            elif test_result.status == TestStatus.FAIL:
                failures_total += 1
                failures_chain += 1
                if test_result.reason == FailureReason.SERVER_DIED:
                    server_died.set()
                    stop_tests()

            elif test_result.status == TestStatus.SKIPPED:
                skipped_total += 1

            description += test_result.description

            if description and not description.endswith('\n'):
                description += '\n'

            sys.stdout.write(description)
            sys.stdout.flush()
        except KeyboardInterrupt as e:
            print(colored("Break tests execution", args, "red"))
            stop_tests()
            raise e

        if failures_chain >= 20:
            stop_tests()
            break

    if failures_total > 0:
        print(colored(f"\nHaving {failures_total} errors! {passed_total} tests passed."
            f" {skipped_total} tests skipped. {(datetime.now() - start_time).total_seconds():.2f} s elapsed"
            f' ({multiprocessing.current_process().name}).',
            args, "red", attrs=["bold"]))
        exit_code.value = 1
    else:
        print(colored(f"\n{passed_total} tests passed. {skipped_total} tests skipped."
            f" {(datetime.now() - start_time).total_seconds():.2f} s elapsed"
            f' ({multiprocessing.current_process().name}).',
            args, "green", attrs=["bold"]))

    sys.stdout.flush()


server_logs_level = "warning"


def check_server_started(args):
    print("Connecting to ClickHouse server...", end='')

    sys.stdout.flush()
    retry_count = args.server_check_retries
    while retry_count > 0:
        try:
            clickhouse_execute(args, 'SELECT 1')
            print(" OK")
            sys.stdout.flush()
            return True
        except (ConnectionRefusedError, ConnectionResetError):
            print('.', end='')
            sys.stdout.flush()
            retry_count -= 1
            sleep(0.5)
            continue

    print('\nAll connection tries failed')
    sys.stdout.flush()
    return False


class BuildFlags():
    THREAD = 'tsan'
    ADDRESS = 'asan'
    UNDEFINED = 'ubsan'
    MEMORY = 'msan'
    DEBUG = 'debug'
    RELEASE = 'release'
    ORDINARY_DATABASE = 'ordinary-database'
    POLYMORPHIC_PARTS = 'polymorphic-parts'


def collect_build_flags(args):
    result = []

    value = clickhouse_execute(args, "SELECT value FROM system.build_options WHERE name = 'CXX_FLAGS'")
    if b'-fsanitize=thread' in value:
        result.append(BuildFlags.THREAD)
    elif b'-fsanitize=address' in value:
        result.append(BuildFlags.ADDRESS)
    elif b'-fsanitize=undefined' in value:
        result.append(BuildFlags.UNDEFINED)
    elif b'-fsanitize=memory' in value:
        result.append(BuildFlags.MEMORY)

    value = clickhouse_execute(args, "SELECT value FROM system.build_options WHERE name = 'BUILD_TYPE'")
    if b'Debug' in value:
        result.append(BuildFlags.DEBUG)
    elif b'RelWithDebInfo' in value or b'Release' in value:
        result.append(BuildFlags.RELEASE)

    value = clickhouse_execute(args, "SELECT value FROM system.settings WHERE name = 'default_database_engine'")
    if value == b'Ordinary':
        result.append(BuildFlags.ORDINARY_DATABASE)

    value = int(clickhouse_execute(args, "SELECT value FROM system.merge_tree_settings WHERE name = 'min_bytes_for_wide_part'"))
    if value == 0:
        result.append(BuildFlags.POLYMORPHIC_PARTS)

    use_flags = clickhouse_execute(args, "SELECT name FROM system.build_options WHERE name like 'USE_%' AND value in ('ON', '1')")
    for use_flag in use_flags.strip().splitlines():
        use_flag = use_flag.decode().lower()
        result.append(use_flag)

    system_processor = clickhouse_execute(args, "SELECT value FROM system.build_options WHERE name = 'SYSTEM_PROCESSOR' LIMIT 1").strip()
    if system_processor:
        result.append(f'cpu-{system_processor.decode().lower()}')

    return result


def suite_key_func(item: str) -> Union[int, Tuple[int, str]]:
    if args.order == 'random':
        return random.random()

    if -1 == item.find('_'):
        return 99998, ''

    prefix, suffix = item.split('_', 1)

    try:
        return int(prefix), suffix
    except ValueError:
        return 99997, ''


def extract_key(key: str) -> str:
    return subprocess.getstatusoutput(
        args.extract_from_config +
        " --try --config " +
        args.configserver + key)[1]


def do_run_tests(jobs, test_suite: TestSuite, parallel):
    if jobs > 1 and len(test_suite.parallel_tests) > 0:
        print("Found", len(test_suite.parallel_tests), "parallel tests and", len(test_suite.sequential_tests), "sequential tests")
        run_n, run_total = parallel.split('/')
        run_n = float(run_n)
        run_total = float(run_total)
        tests_n = len(test_suite.parallel_tests)
        if run_total > tests_n:
            run_total = tests_n

        if jobs > tests_n:
            jobs = tests_n
        if jobs > run_total:
            run_total = jobs

        batch_size = max(1, len(test_suite.parallel_tests) // jobs)
        parallel_tests_array = []
        for _ in range(jobs):
            parallel_tests_array.append((None, batch_size, test_suite))

        with closing(multiprocessing.Pool(processes=jobs)) as pool:
            pool.map_async(run_tests_array, parallel_tests_array)

            for suit in test_suite.parallel_tests:
                queue.put(suit, timeout=args.timeout * 1.1)

            for _ in range(jobs):
                queue.put(None, timeout=args.timeout * 1.1)

            queue.close()

        pool.join()

        run_tests_array((test_suite.sequential_tests, len(test_suite.sequential_tests), test_suite))
        return len(test_suite.sequential_tests) + len(test_suite.parallel_tests)
    else:
        num_tests = len(test_suite.all_tests)
        run_tests_array((test_suite.all_tests, num_tests, test_suite))
        return num_tests


def is_test_from_dir(suite_dir, case):
    case_file = os.path.join(suite_dir, case)
    # We could also test for executable files (os.access(case_file, os.X_OK),
    # but it interferes with 01610_client_spawn_editor.editor, which is invoked
    # as a query editor in the test, and must be marked as executable.
    return os.path.isfile(case_file) and any(case_file.endswith(suppotred_ext) for suppotred_ext in TEST_FILE_EXTENSIONS)


def removesuffix(text, *suffixes):
    """
    Added in python 3.9
    https://www.python.org/dev/peps/pep-0616/

    This version can work with several possible suffixes
    """
    for suffix in suffixes:
        if suffix and text.endswith(suffix):
            return text[:-len(suffix)]
    return text


<<<<<<< HEAD
def render_test_template(j2env, suite_dir, test_name):
    """
    Render template for test and reference file if needed
    """

    if j2env is None:
        return test_name

    test_base_name = removesuffix(test_name, ".sql.j2", ".sql")

    reference_file_name = test_base_name + ".reference.j2"
    reference_file_path = os.path.join(suite_dir, reference_file_name)
    if os.path.isfile(reference_file_path):
        tpl = j2env.get_template(reference_file_name)
        tpl.stream().dump(os.path.join(suite_dir, test_base_name) + ".gen.reference")

    if test_name.endswith(".sql.j2"):
        tpl = j2env.get_template(test_name)
        generated_test_name = test_base_name + ".gen.sql"
        tpl.stream().dump(os.path.join(suite_dir, generated_test_name))
        return generated_test_name

    return test_name


def get_selected_tests(suite_dir, patterns, filter_func):
    """
    Find all files with tests, filter, render templates
    """

    j2env = jinja2.Environment(
        loader=jinja2.FileSystemLoader(suite_dir),
        keep_trailing_newline=True,
    ) if USE_JINJA else None

    for test_name in os.listdir(suite_dir):
        if not is_test_from_dir(suite_dir, test_name):
            continue
        if patterns and not any(re.search(pattern, test_name) for pattern in patterns):
            continue
        if USE_JINJA and test_name.endswith(".gen.sql"):
            continue
        if not filter_func(test_name):
            continue
        test_name = render_test_template(j2env, suite_dir, test_name)
        yield test_name


def get_tests_list(suite_dir, patterns, test_runs, sort_key, filter_func):
    """
    Return list of tests file names to run
    """

    all_tests = list(get_selected_tests(suite_dir, patterns, filter_func))
    all_tests = all_tests * test_runs
    all_tests.sort(key=sort_key)
    return all_tests


def get_reference_file(suite_dir, name):
    """
    Returns reference file name for specified test
    """

    name = removesuffix(name, ".gen")
    for ext in ['.reference', '.gen.reference']:
        reference_file = os.path.join(suite_dir, name) + ext
        if os.path.isfile(reference_file):
            return reference_file
    return None


=======
>>>>>>> df57f8e3
def main(args):
    global server_died
    global stop_time
    global exit_code
    global server_logs_level
    global restarted_tests

    if not check_server_started(args):
        msg = "Server is not responding. Cannot execute 'SELECT 1' query. \
            If you are using split build, you have to specify -c option."
        if args.hung_check:
            print(msg)
            pid = get_server_pid()
            print("Got server pid", pid)
            print_stacktraces()
        raise Exception(msg)

    args.build_flags = collect_build_flags(args)

    if args.skip:
        args.skip = set(args.skip)

    base_dir = os.path.abspath(args.queries)

    # Keep same default values as in queries/shell_config.sh
    os.environ.setdefault("CLICKHOUSE_BINARY", args.binary)
    # os.environ.setdefault("CLICKHOUSE_CLIENT", args.client)
    os.environ.setdefault("CLICKHOUSE_CONFIG", args.configserver)

    if args.configclient:
        os.environ.setdefault("CLICKHOUSE_CONFIG_CLIENT", args.configclient)

    # Force to print server warnings in stderr
    # Shell scripts could change logging level
    os.environ.setdefault("CLICKHOUSE_CLIENT_SERVER_LOGS_LEVEL", server_logs_level)

    # This code is bad as the time is not monotonic
    if args.global_time_limit:
        stop_time = time() + args.global_time_limit

    if args.zookeeper is None:
        try:
            args.zookeeper = int(extract_key(" --key zookeeper | grep . | wc -l")) > 0
        except ValueError:
            args.zookeeper = False

    if args.shard is None:
        args.shard = bool(extract_key(' --key listen_host | grep -E "127.0.0.2|::"'))

    def create_common_database(args, db_name):
        create_database_retries = 0
        while create_database_retries < MAX_RETRIES:
            start_time = datetime.now()
            try:
                clickhouse_execute(args, "CREATE DATABASE IF NOT EXISTS " + db_name + get_db_engine(args, db_name))
            except HTTPError as e:
                total_time = (datetime.now() - start_time).total_seconds()
                if not need_retry(args, e.message, e.message, total_time):
                    break
            create_database_retries += 1

    if args.database and args.database != "test":
        create_common_database(args, args.database)

    create_common_database(args, "test")

    total_tests_run = 0

    for suite in sorted(os.listdir(base_dir), key=suite_key_func):
        if server_died.is_set():
            break

        test_suite = TestSuite.read_test_suite(args, suite)
        if test_suite is None:
            continue

        total_tests_run += do_run_tests(args.jobs, test_suite, args.parallel)

<<<<<<< HEAD
        suite = suite_re_obj.group(1)

        if os.path.isdir(suite_dir):
            if 'stateful' in suite and not args.no_stateful and not is_data_present():
                print("Won't run stateful tests because test data wasn't loaded.")
                continue
            if 'stateless' in suite and args.no_stateless:
                print("Won't run stateless tests because they were manually disabled.")
                continue
            if 'stateful' in suite and args.no_stateful:
                print("Won't run stateful tests because they were manually disabled.")
                continue

            filter_func = lambda x: True

            if args.run_by_hash_num is not None and args.run_by_hash_total is not None:
                if args.run_by_hash_num > args.run_by_hash_total:
                    raise Exception(f"Incorrect run by hash, value {args.run_by_hash_num} bigger than total {args.run_by_hash_total}")

                filter_func = lambda x: stringhash(x) % args.run_by_hash_total == args.run_by_hash_num

            all_tests = get_tests_list(
                suite_dir, args.test, args.test_runs, tests_in_suite_key_func, filter_func)

            jobs = args.jobs

            parallel_tests = []
            sequential_tests = []

            for test in all_tests:
                if any(s in test for s in args.sequential):
                    sequential_tests.append(test)
                else:
                    parallel_tests.append(test)

            total_tests_run += do_run_tests(
                jobs, suite, suite_dir, suite_tmp_dir, all_tests, parallel_tests, sequential_tests, args.parallel)
=======
    if server_died.is_set():
        exit_code.value = 1
>>>>>>> df57f8e3

    if args.hung_check:

        # Some queries may execute in background for some time after test was finished. This is normal.
        for _ in range(1, 60):
            processlist = get_processlist(args)
            if not processlist:
                break
            sleep(1)

        if processlist:
            print(colored("\nFound hung queries in processlist:", args, "red", attrs=["bold"]))
            print(json.dumps(processlist, indent=4))

            print_stacktraces()
            exit_code.value = 1
        else:
            print(colored("\nNo queries hung.", args, "green", attrs=["bold"]))

    if len(restarted_tests) > 0:
        print("\nSome tests were restarted:\n")

        for test_result in restarted_tests:
            print("\n{0:72}: ".format(test_result.case_name))
            # replace it with lowercase to avoid parsing retried tests as failed
            for status in TestStatus:
                test_result.description = test_result.description.replace(status.value, status.value.lower())
            print(test_result.description)

    if total_tests_run == 0:
        print("No tests were run.")
        sys.exit(1)
    else:
        print("All tests have finished.")

    sys.exit(exit_code.value)


def find_binary(name):
    if os.path.exists(name) and os.access(name, os.X_OK):
        return True
    paths = os.environ.get("PATH").split(':')
    for path in paths:
        if os.access(os.path.join(path, name), os.X_OK):
            return True

    # maybe it wasn't in PATH
    if os.access(os.path.join('/usr/local/bin', name), os.X_OK):
        return True
    if os.access(os.path.join('/usr/bin', name), os.X_OK):
        return True
    return False


def get_additional_client_options(args):
    if args.client_option:
        return ' '.join('--' + option for option in args.client_option)
    return ''

def get_additional_client_options_url(args):
    if args.client_option:
        return '&'.join(args.client_option)
    return ''

if __name__ == '__main__':
    stop_time = None
    exit_code = multiprocessing.Value("i", 0)
    server_died = multiprocessing.Event()
    stop_tests_triggered_lock = multiprocessing.Lock()
    stop_tests_triggered = multiprocessing.Event()
    queue = multiprocessing.Queue(maxsize=1)
    multiprocessing_manager = multiprocessing.Manager()
    restarted_tests = multiprocessing_manager.list()

    # Move to a new process group and kill it at exit so that we don't have any
    # infinite tests processes left
    # (new process group is required to avoid killing some parent processes)
    os.setpgid(0, 0)
    signal.signal(signal.SIGTERM, signal_handler)
    signal.signal(signal.SIGINT, signal_handler)
    signal.signal(signal.SIGHUP, signal_handler)

    parser = ArgumentParser(description='ClickHouse functional tests')
    parser.add_argument('-q', '--queries', help='Path to queries dir')
    parser.add_argument('--tmp', help='Path to tmp dir')

    parser.add_argument('-b', '--binary', default='clickhouse',
        help='Path to clickhouse (if monolithic build, clickhouse-server otherwise) binary or name of binary in PATH')

    parser.add_argument('-c', '--client',
        help='Path to clickhouse-client (if split build, useless otherwise) binary of name of binary in PATH')

    parser.add_argument('--extract_from_config', help='extract-from-config program')
    parser.add_argument('--configclient', help='Client config (if you use not default ports)')
    parser.add_argument('--configserver', default='/etc/clickhouse-server/config.xml', help='Preprocessed server config')
    parser.add_argument('-o', '--output', help='Output xUnit compliant test report directory')
    parser.add_argument('-t', '--timeout', type=int, default=600, help='Timeout for each test case in seconds')
    parser.add_argument('--global_time_limit', type=int, help='Stop if executing more than specified time (after current test finished)')
    parser.add_argument('test', nargs='*', help='Optional test case name regex')
    parser.add_argument('-d', '--disabled', action='store_true', default=False, help='Also run disabled tests')
    parser.add_argument('--stop', action='store_true', default=None, dest='stop', help='Stop on network errors')
    parser.add_argument('--order', default='desc', choices=['asc', 'desc', 'random'], help='Run order')
    parser.add_argument('--testname', action='store_true', default=None, dest='testname', help='Make query with test name before test run')
    parser.add_argument('--hung-check', action='store_true', default=False)
    parser.add_argument('--force-color', action='store_true', default=False)
    parser.add_argument('--database', help='Database for tests (random name test_XXXXXX by default)')
    parser.add_argument('--no-drop-if-fail', action='store_true', help='Do not drop database for test if test has failed')
    parser.add_argument('--hide-db-name', action='store_true', help='Replace random database name with "default" in stderr')
    parser.add_argument('--parallel', default='1/1', help='One parallel test run number/total')
    parser.add_argument('-j', '--jobs', default=1, nargs='?', type=int, help='Run all tests in parallel')
    parser.add_argument('--test-runs', default=1, nargs='?', type=int, help='Run each test many times (useful for e.g. flaky check)')
    parser.add_argument('-U', '--unified', default=3, type=int, help='output NUM lines of unified context')
    parser.add_argument('-r', '--server-check-retries', default=180, type=int, help='Num of tries to execute SELECT 1 before tests started')
    parser.add_argument('--db-engine', help='Database engine name')
    parser.add_argument('--replicated-database', action='store_true', default=False, help='Run tests with Replicated database engine')
    parser.add_argument('--fast-tests-only', action='store_true', default=False, help='Run only fast tests (the tests without the "no-fasttest" tag)')
    parser.add_argument('--no-stateless', action='store_true', help='Disable all stateless tests')
    parser.add_argument('--no-stateful', action='store_true', help='Disable all stateful tests')
    parser.add_argument('--skip', nargs='+', help="Skip these tests")
    parser.add_argument('--sequential', nargs='+', help="Run these tests sequentially even if --parallel specified")
    parser.add_argument('--no-long', action='store_true', dest='no_long', help='Do not run long tests')
    parser.add_argument('--client-option', nargs='+', help='Specify additional client argument')
    parser.add_argument('--print-time', action='store_true', dest='print_time', help='Print test time')
    parser.add_argument('--check-zookeeper-session', action='store_true', help='Check ZooKeeper session uptime to determine if failed test should be retried')
    parser.add_argument('--s3-storage', action='store_true', default=False, help='Run tests over s3 storage')

    parser.add_argument('--run-by-hash-num', type=int, help='Run tests matching crc32(test_name) % run_by_hash_total == run_by_hash_num')
    parser.add_argument('--run-by-hash-total', type=int, help='Total test groups for crc32(test_name) % run_by_hash_total == run_by_hash_num')

    parser.add_argument('--run-by-hash-num', type=int, help='Run tests matching crc32(test_name) % run_by_hash_total == run_by_hash_num')
    parser.add_argument('--run-by-hash-total', type=int, help='Total test groups for crc32(test_name) % run_by_hash_total == run_by_hash_num')

    group = parser.add_mutually_exclusive_group(required=False)
    group.add_argument('--zookeeper', action='store_true', default=None, dest='zookeeper', help='Run zookeeper related tests')
    group.add_argument('--no-zookeeper', action='store_false', default=None, dest='zookeeper', help='Do not run zookeeper related tests')

    group = parser.add_mutually_exclusive_group(required=False)
    group.add_argument('--shard', action='store_true', default=None, dest='shard', help='Run sharding related tests (required to clickhouse-server listen 127.0.0.2 127.0.0.3)')
    group.add_argument('--no-shard', action='store_false', default=None, dest='shard', help='Do not run shard related tests')

    args = parser.parse_args()

    if args.queries and not os.path.isdir(args.queries):
        print(f"Cannot access the specified directory with queries ({args.queries})", file=sys.stderr)
        sys.exit(1)

    # Autodetect the directory with queries if not specified
    if args.queries is None:
        args.queries = 'queries'

    if not os.path.isdir(args.queries):
        # If we're running from the repo
        args.queries = os.path.join(os.path.dirname(os.path.abspath(__file__)), 'queries')

    if not os.path.isdir(args.queries):
        # Next we're going to try some system directories, don't write 'stdout' files into them.
        if args.tmp is None:
            args.tmp = '/tmp/clickhouse-test'

        args.queries = '/usr/local/share/clickhouse-test/queries'

    if not os.path.isdir(args.queries):
        args.queries = '/usr/share/clickhouse-test/queries'

    if not os.path.isdir(args.queries):
        print("Failed to detect path to the queries directory. Please specify it with '--queries' option.", file=sys.stderr)
        sys.exit(1)

    print("Using queries from '" + args.queries + "' directory")

    if args.tmp is None:
        args.tmp = args.queries
    if args.client is None:
        if find_binary(args.binary + '-client'):
            args.client = args.binary + '-client'

            print("Using " + args.client + " as client program (expecting split build)")
        elif find_binary(args.binary):
            args.client = args.binary + ' client'

            print("Using " + args.client + " as client program (expecting monolithic build)")
        else:
            print("No 'clickhouse' or 'clickhouse-client' client binary found", file=sys.stderr)
            parser.print_help()
            sys.exit(1)

    if args.configclient:
        args.client += ' --config-file=' + args.configclient

    tcp_host = os.getenv("CLICKHOUSE_HOST")
    if tcp_host is not None:
        args.tcp_host = tcp_host
        args.client += f' --host={tcp_host}'
    else:
        args.tcp_host = 'localhost'

    tcp_port = os.getenv("CLICKHOUSE_PORT_TCP")
    if tcp_port is not None:
        args.tcp_port = int(tcp_port)
        args.client += f" --port={tcp_port}"
    else:
        args.tcp_port = 9000

    http_port = os.getenv("CLICKHOUSE_PORT_HTTP")
    if http_port is not None:
        args.http_port = int(http_port)
    else:
        args.http_port = 8123

    client_database = os.getenv("CLICKHOUSE_DATABASE")
    if client_database is not None:
        args.client += f' --database={client_database}'
        args.client_database = client_database
    else:
        args.client_database = 'default'

    if args.client_option:
        # Set options for client
        if 'CLICKHOUSE_CLIENT_OPT' in os.environ:
            os.environ['CLICKHOUSE_CLIENT_OPT'] += ' '
        else:
            os.environ['CLICKHOUSE_CLIENT_OPT'] = ''

        os.environ['CLICKHOUSE_CLIENT_OPT'] += get_additional_client_options(args)

        # Set options for curl
        if 'CLICKHOUSE_URL_PARAMS' in os.environ:
            os.environ['CLICKHOUSE_URL_PARAMS'] += '&'
        else:
            os.environ['CLICKHOUSE_URL_PARAMS'] = ''

        client_options_query_str = get_additional_client_options_url(args)
        args.client_options_query_str = client_options_query_str + '&'
        os.environ['CLICKHOUSE_URL_PARAMS'] += client_options_query_str
    else:
        args.client_options_query_str = ''

    if args.extract_from_config is None:
        if os.access(args.binary + '-extract-from-config', os.X_OK):
            args.extract_from_config = args.binary + '-extract-from-config'
        else:
            args.extract_from_config = args.binary + ' extract-from-config'

    if args.jobs is None:
        args.jobs = multiprocessing.cpu_count()

    main(args)<|MERGE_RESOLUTION|>--- conflicted
+++ resolved
@@ -28,8 +28,6 @@
 from datetime import datetime
 from time import time, sleep
 from errno import ESRCH
-# for crc32
-import zlib
 
 try:
     import termcolor
@@ -61,17 +59,12 @@
 
 TEST_FILE_EXTENSIONS = ['.sql', '.sql.j2', '.sh', '.py', '.expect']
 
-<<<<<<< HEAD
-=======
-
->>>>>>> df57f8e3
+
 def stringhash(s):
     # default hash() function consistent
     # only during process invocation https://stackoverflow.com/a/42089311
     return zlib.crc32(s.encode('utf-8'))
 
-<<<<<<< HEAD
-=======
 
 class HTTPError(Exception):
     def __init__(self, message=None, code=None):
@@ -131,7 +124,6 @@
     return rows
 
 
->>>>>>> df57f8e3
 class Terminated(KeyboardInterrupt):
     pass
 
@@ -1235,81 +1227,6 @@
     return text
 
 
-<<<<<<< HEAD
-def render_test_template(j2env, suite_dir, test_name):
-    """
-    Render template for test and reference file if needed
-    """
-
-    if j2env is None:
-        return test_name
-
-    test_base_name = removesuffix(test_name, ".sql.j2", ".sql")
-
-    reference_file_name = test_base_name + ".reference.j2"
-    reference_file_path = os.path.join(suite_dir, reference_file_name)
-    if os.path.isfile(reference_file_path):
-        tpl = j2env.get_template(reference_file_name)
-        tpl.stream().dump(os.path.join(suite_dir, test_base_name) + ".gen.reference")
-
-    if test_name.endswith(".sql.j2"):
-        tpl = j2env.get_template(test_name)
-        generated_test_name = test_base_name + ".gen.sql"
-        tpl.stream().dump(os.path.join(suite_dir, generated_test_name))
-        return generated_test_name
-
-    return test_name
-
-
-def get_selected_tests(suite_dir, patterns, filter_func):
-    """
-    Find all files with tests, filter, render templates
-    """
-
-    j2env = jinja2.Environment(
-        loader=jinja2.FileSystemLoader(suite_dir),
-        keep_trailing_newline=True,
-    ) if USE_JINJA else None
-
-    for test_name in os.listdir(suite_dir):
-        if not is_test_from_dir(suite_dir, test_name):
-            continue
-        if patterns and not any(re.search(pattern, test_name) for pattern in patterns):
-            continue
-        if USE_JINJA and test_name.endswith(".gen.sql"):
-            continue
-        if not filter_func(test_name):
-            continue
-        test_name = render_test_template(j2env, suite_dir, test_name)
-        yield test_name
-
-
-def get_tests_list(suite_dir, patterns, test_runs, sort_key, filter_func):
-    """
-    Return list of tests file names to run
-    """
-
-    all_tests = list(get_selected_tests(suite_dir, patterns, filter_func))
-    all_tests = all_tests * test_runs
-    all_tests.sort(key=sort_key)
-    return all_tests
-
-
-def get_reference_file(suite_dir, name):
-    """
-    Returns reference file name for specified test
-    """
-
-    name = removesuffix(name, ".gen")
-    for ext in ['.reference', '.gen.reference']:
-        reference_file = os.path.join(suite_dir, name) + ext
-        if os.path.isfile(reference_file):
-            return reference_file
-    return None
-
-
-=======
->>>>>>> df57f8e3
 def main(args):
     global server_died
     global stop_time
@@ -1388,48 +1305,8 @@
 
         total_tests_run += do_run_tests(args.jobs, test_suite, args.parallel)
 
-<<<<<<< HEAD
-        suite = suite_re_obj.group(1)
-
-        if os.path.isdir(suite_dir):
-            if 'stateful' in suite and not args.no_stateful and not is_data_present():
-                print("Won't run stateful tests because test data wasn't loaded.")
-                continue
-            if 'stateless' in suite and args.no_stateless:
-                print("Won't run stateless tests because they were manually disabled.")
-                continue
-            if 'stateful' in suite and args.no_stateful:
-                print("Won't run stateful tests because they were manually disabled.")
-                continue
-
-            filter_func = lambda x: True
-
-            if args.run_by_hash_num is not None and args.run_by_hash_total is not None:
-                if args.run_by_hash_num > args.run_by_hash_total:
-                    raise Exception(f"Incorrect run by hash, value {args.run_by_hash_num} bigger than total {args.run_by_hash_total}")
-
-                filter_func = lambda x: stringhash(x) % args.run_by_hash_total == args.run_by_hash_num
-
-            all_tests = get_tests_list(
-                suite_dir, args.test, args.test_runs, tests_in_suite_key_func, filter_func)
-
-            jobs = args.jobs
-
-            parallel_tests = []
-            sequential_tests = []
-
-            for test in all_tests:
-                if any(s in test for s in args.sequential):
-                    sequential_tests.append(test)
-                else:
-                    parallel_tests.append(test)
-
-            total_tests_run += do_run_tests(
-                jobs, suite, suite_dir, suite_tmp_dir, all_tests, parallel_tests, sequential_tests, args.parallel)
-=======
     if server_died.is_set():
         exit_code.value = 1
->>>>>>> df57f8e3
 
     if args.hung_check:
 
@@ -1559,9 +1436,6 @@
     parser.add_argument('--run-by-hash-num', type=int, help='Run tests matching crc32(test_name) % run_by_hash_total == run_by_hash_num')
     parser.add_argument('--run-by-hash-total', type=int, help='Total test groups for crc32(test_name) % run_by_hash_total == run_by_hash_num')
 
-    parser.add_argument('--run-by-hash-num', type=int, help='Run tests matching crc32(test_name) % run_by_hash_total == run_by_hash_num')
-    parser.add_argument('--run-by-hash-total', type=int, help='Total test groups for crc32(test_name) % run_by_hash_total == run_by_hash_num')
-
     group = parser.add_mutually_exclusive_group(required=False)
     group.add_argument('--zookeeper', action='store_true', default=None, dest='zookeeper', help='Run zookeeper related tests')
     group.add_argument('--no-zookeeper', action='store_false', default=None, dest='zookeeper', help='Do not run zookeeper related tests')
