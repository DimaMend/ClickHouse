#!/usr/bin/env python3

# pylint: disable=too-many-return-statements
# pylint: disable=global-variable-not-assigned
# pylint: disable=too-many-lines
# pylint: disable=anomalous-backslash-in-string
# pylint: disable=protected-access

import copy
import enum
import tempfile
import glob

# Not requests, to avoid requiring extra dependency.
import http.client
import itertools
import json
import math
import multiprocessing
import os
import os.path
import platform
import random
import re
import shutil
import signal
import socket
import string
import subprocess
import sys
import traceback
import urllib.parse

# for crc32
import zlib
from argparse import ArgumentParser
from datetime import datetime, timedelta
from errno import ESRCH
from subprocess import PIPE, Popen
from time import sleep, time
from typing import Dict, List, Optional, Set, Tuple, Union

try:
    import termcolor  # type: ignore
except ImportError:
    termcolor = None


USE_JINJA = True
try:
    import jinja2
except ImportError:
    USE_JINJA = False
    print("WARNING: jinja2 not installed! Template tests will be skipped.")

MESSAGES_TO_RETRY = [
    "ConnectionPoolWithFailover: Connection failed at try",
    "DB::Exception: New table appeared in database being dropped or detached. Try again",
    "is already started to be removing by another replica right now",
    # This is from LSan, and it indicates its own internal problem:
    "Unable to get registers from thread",
]

MAX_RETRIES = 3

TEST_FILE_EXTENSIONS = [".sql", ".sql.j2", ".sh", ".py", ".expect"]

VERSION_PATTERN = r"^((\d+\.)?(\d+\.)?(\d+\.)?\d+)$"

TEST_MAX_RUN_TIME_IN_SECONDS = 180


class SharedEngineReplacer:
    ENGINES_NON_REPLICATED_REGEXP = r"[ =]((Collapsing|VersionedCollapsing|Summing|Replacing|Aggregating|)MergeTree\(?\)?)"
    ENGINES_MAPPING_REPLICATED = [
        ("ReplicatedMergeTree", "SharedMergeTree"),
        ("ReplicatedCollapsingMergeTree", "SharedCollapsingMergeTree"),
        (
            "ReplicatedVersionedCollapsingMergeTree",
            "SharedVersionedCollapsingMergeTree",
        ),
        ("ReplicatedSummingMergeTree", "SharedSummingMergeTree"),
        ("ReplicatedReplacingMergeTree", "SharedReplacingMergeTree"),
        ("ReplicatedAggregatingMergeTree", "SharedAggregatingMergeTree"),
    ]
    NEW_SYNTAX_REPLICATED_MERGE_TREE_RE = (
        r"Replicated[a-zA-Z]*MergeTree\((\\?'.*\\?')?,?(\\?'.*\\?')?[a-zA-Z, _}{]*\)"
    )
    OLD_SYNTAX_OR_ARGUMENTS_RE = r"Tree\(.*[0-9]+.*\)"

    def _check_replicad_new_syntax(self, line):
        return re.search(self.NEW_SYNTAX_REPLICATED_MERGE_TREE_RE, line) is not None

    def _check_old_syntax_or_arguments(self, line):
        return re.search(self.OLD_SYNTAX_OR_ARGUMENTS_RE, line) is not None

    @staticmethod
    def _is_comment_line(line):
        return line.startswith("SELECT") or line.startswith("select")

    @staticmethod
    def _is_create_query(line):
        return (
            line.startswith("CREATE")
            or line.startswith("create")
            or line.startswith("ENGINE")
            or line.startswith("engine")
        )

    def _replace_non_replicated(self, line, escape_quotes, use_random_path):
        groups = re.search(self.ENGINES_NON_REPLICATED_REGEXP, line)
        if groups is not None and not self._check_old_syntax_or_arguments(line):
            non_replicated_engine = groups.groups()[0]
            basename_no_ext = os.path.splitext(os.path.basename(self.file_name))[0]
            if use_random_path:
                shared_path = "/" + os.path.join(
                    basename_no_ext.replace("_", "/"),
                    str(os.getpid()),
                    str(random.randint(1, 1000)),
                )
            else:
                shared_path = "/" + os.path.join(
                    basename_no_ext.replace("_", "/"), str(os.getpid())
                )

            if escape_quotes:
                shared_engine = (
                    "Shared"
                    + non_replicated_engine.replace("()", "")
                    + f"(\\'{shared_path}\\', \\'1\\')"
                )
            else:
                shared_engine = (
                    "Shared"
                    + non_replicated_engine.replace("()", "")
                    + f"('{shared_path}', '1')"
                )
            return line.replace(non_replicated_engine, shared_engine)

        return line

    def _need_to_replace_something(self):
        return (
            self.replace_replicated or self.replace_non_replicated
        ) and "shared_merge_tree" not in self.file_name

    def _has_show_create_table(self):
        with open(self.file_name, "r", encoding="utf-8") as f:
            return re.search("show create table", f.read(), re.IGNORECASE)

    def __init__(
        self, file_name, replace_replicated, replace_non_replicated, reference_file
    ):
        self.file_name = file_name
        self.temp_file_path = get_temp_file_path()
        self.replace_replicated = replace_replicated
        self.replace_non_replicated = replace_non_replicated

        use_random_path = not reference_file and not self._has_show_create_table()

        if not self._need_to_replace_something():
            return

        shutil.copyfile(self.file_name, self.temp_file_path)
        shutil.copymode(self.file_name, self.temp_file_path)

        with open(self.file_name, "w", newline="", encoding="utf-8") as modified:
            with open(self.temp_file_path, "r", newline="", encoding="utf-8") as source:
                for line in source:
                    if self._is_comment_line(line) or (
                        reference_file and not self._is_create_query(line)
                    ):
                        modified.write(line)
                        continue

                    if self.replace_replicated:
                        for (
                            engine_from,
                            engine_to,
                        ) in SharedEngineReplacer.ENGINES_MAPPING_REPLICATED:
                            if engine_from in line and (
                                self._check_replicad_new_syntax(line)
                                or engine_from + " " in line
                                or engine_from + ";" in line
                            ):
                                line = line.replace(engine_from, engine_to)
                                break

                    if self.replace_non_replicated:
                        line = self._replace_non_replicated(
                            line, reference_file, use_random_path
                        )

                    modified.write(line)

    def __enter__(self):
        return self

    def __exit__(self, exc_type, exc_value, exc_tb):
        if not self._need_to_replace_something():
            return
        shutil.move(self.temp_file_path, self.file_name)


def get_temp_file_path():
    return os.path.join(
        tempfile._get_default_tempdir(), next(tempfile._get_candidate_names())
    )


def stringhash(s: str) -> int:
    # default hash() function consistent
    # only during process invocation https://stackoverflow.com/a/42089311
    return zlib.crc32(s.encode("utf-8"))


def read_file_as_binary_string(file_path):
    with open(file_path, "rb") as file:
        binary_data = file.read()
    return binary_data


# First and last lines of the log
def trim_for_log(s):
    if not s:
        return s
    lines = s.splitlines()
    if len(lines) > 10000:
        separator = "-" * 40 + str(len(lines) - 10000) + " lines are hidden" + "-" * 40
        return "\n".join(lines[:5000] + [] + [separator] + [] + lines[-5000:])
    else:
        return "\n".join(lines)


def is_valid_utf_8(fname):
    try:
        with open(fname, "rb") as f:
            contents = f.read()
            contents.decode("utf-8")
            return True
    except UnicodeDecodeError:
        return False


class TestException(Exception):
    pass


class HTTPError(Exception):
    def __init__(self, message=None, code=None):
        self.message = message
        self.code = code
        super().__init__(message)

    def __str__(self):
        return f"Code: {self.code}. {self.message}"


# Helpers to execute queries via HTTP interface.
def clickhouse_execute_http(
    base_args,
    query,
    body=None,
    timeout=30,
    settings=None,
    default_format=None,
    max_http_retries=5,
    retry_error_codes=False,
):
    if base_args.secure:
        client = http.client.HTTPSConnection(
            host=base_args.tcp_host, port=base_args.http_port, timeout=timeout
        )
    else:
        client = http.client.HTTPConnection(
            host=base_args.tcp_host, port=base_args.http_port, timeout=timeout
        )

    timeout = int(timeout)
    params = {
        "query": query,
        # hung check in stress tests may remove the database,
        # hence we should use 'system'.
        "database": "system",
        "connect_timeout": timeout,
        "receive_timeout": timeout,
        "send_timeout": timeout,
        "http_connection_timeout": timeout,
        "http_receive_timeout": timeout,
        "http_send_timeout": timeout,
        "output_format_parallel_formatting": 0,
    }
    if settings is not None:
        params.update(settings)
    if default_format is not None:
        params["default_format"] = default_format

    for i in range(max_http_retries):
        try:
            client.request(
                "POST",
                f"/?{base_args.client_options_query_str}{urllib.parse.urlencode(params)}",
                body=body,
            )
            res = client.getresponse()
            data = res.read()
            if res.status == 200 or (not retry_error_codes):
                break
        except Exception as ex:
            if i == max_http_retries - 1:
                raise ex
            client.close()
            sleep(i + 1)

    if res.status != 200:
        raise HTTPError(data.decode(), res.status)

    return data


def clickhouse_execute(
    base_args,
    query,
    body=None,
    timeout=30,
    settings=None,
    max_http_retries=5,
    retry_error_codes=False,
):
    return clickhouse_execute_http(
        base_args,
        query,
        body,
        timeout,
        settings,
        max_http_retries=max_http_retries,
        retry_error_codes=retry_error_codes,
    ).strip()


def clickhouse_execute_json(
    base_args, query, timeout=60, settings=None, max_http_retries=5
):
    data = clickhouse_execute_http(
        base_args,
        query,
        None,
        timeout,
        settings,
        "JSONEachRow",
        max_http_retries=max_http_retries,
    )
    if not data:
        return None
    rows = []
    for row in data.strip().splitlines():
        rows.append(json.loads(row))
    return rows


# Should we capture client's stacktraces via SIGTSTP
CAPTURE_CLIENT_STACKTRACE = False


def kill_process_group(pgid):
    print(f"Killing process group {pgid}")
    print(f"Processes in process group {pgid}:")
    print(
        subprocess.check_output(
            f"pgrep --pgroup {pgid} -a", shell=True, stderr=subprocess.STDOUT
        ).decode("utf-8"),
        end="",
    )
    try:
        if CAPTURE_CLIENT_STACKTRACE:
            # Let's try to dump stacktrace in client (useful to catch issues there)
            os.killpg(pgid, signal.SIGTSTP)
            # Wait some time for clickhouse utilities to gather stacktrace
            if RELEASE_NON_SANITIZED:
                sleep(0.5)
            else:
                sleep(10)
        # NOTE: this still may leave some processes, that had been
        # created by timeout(1), since it also creates new process
        # group. But this should not be a problem with default
        # options, since the default time for each test is 10min,
        # and this is way more bigger then the timeout for each
        # timeout(1) invocation.
        #
        # But as a workaround we are sending SIGTERM first, and
        # only after SIGKILL, that way timeout(1) will have an
        # ability to terminate childrens (though not always since
        # signals are asynchronous).
        os.killpg(pgid, signal.SIGTERM)
        # We need minimal delay to let processes handle SIGTERM - 0.1 (this may
        # not be enough, but at least something)
        sleep(0.1)
        os.killpg(pgid, signal.SIGKILL)
    except OSError as e:
        if e.errno == ESRCH:
            print(f"Got ESRCH while killing {pgid}. Ignoring.")
        else:
            raise
    print(f"Process group {pgid} should be killed")


def cleanup_child_processes(pid):
    pgid = os.getpgid(os.getpid())
    print(f"Child processes of {pid}:")
    print(
        subprocess.check_output(
            f"pgrep --parent {pid} -a", shell=True, stderr=subprocess.STDOUT
        ).decode("utf-8"),
        end="",
    )
    # Due to start_new_session=True, it is not enough to kill by PGID, we need
    # to look at children processes as well.
    # But we are hoping that nobody creates session in the tests (though it is
    # possible via timeout(), but we are assuming that they will be killed by
    # timeout).
    processes = subprocess.check_output(
        f"pgrep --parent {pid}", shell=True, stderr=subprocess.STDOUT
    )
    processes = processes.decode("utf-8")
    processes = processes.strip()
    processes = processes.split("\n")
    processes = map(lambda x: int(x.strip()), processes)
    processes = list(processes)
    for child in processes:
        child_pgid = os.getpgid(child)
        if child_pgid != pgid:
            kill_process_group(child_pgid)

    # SIGKILL should not be sent, since this will kill the script itself
    os.killpg(pgid, signal.SIGTERM)


# send signal to all processes in group to avoid hung check triggering
# (to avoid terminating clickhouse-test itself, the signal should be ignored)
def stop_tests():
    signal.signal(signal.SIGTERM, signal.SIG_IGN)
    cleanup_child_processes(os.getpid())
    signal.signal(signal.SIGTERM, signal_handler)


def get_db_engine(args, database_name):
    if args.replicated_database:
        return f" ON CLUSTER test_cluster_database_replicated \
            ENGINE=Replicated('/test/clickhouse/db/{database_name}', \
            '{{shard}}', '{{replica}}')"
    if args.db_engine:
        return " ENGINE=" + args.db_engine
    return ""  # Will use default engine


def get_create_database_settings(args, testcase_args):
    create_database_settings = {}
    if testcase_args:
        create_database_settings["log_comment"] = testcase_args.testcase_basename
    if args.db_engine == "Ordinary":
        create_database_settings["allow_deprecated_database_ordinary"] = 1
    return create_database_settings


def get_zookeeper_session_uptime(args):
    try:
        if args.replicated_database:
            return int(
                clickhouse_execute(
                    args,
                    """
            SELECT min(materialize(zookeeperSessionUptime()))
            FROM clusterAllReplicas('test_cluster_database_replicated', system.one)
            """,
                )
            )
        else:
            return int(clickhouse_execute(args, "SELECT zookeeperSessionUptime()"))
    except Exception:
        return None


def need_retry(args, stdout, stderr, total_time):
    if args.check_zookeeper_session:
        # Sometimes we may get unexpected exception like "Replica is readonly" or "Shutdown is called for table"
        # instead of "Session expired" or "Connection loss"
        # Retry if session was expired during test execution.
        # If ZooKeeper is configured, then it's more reliable than checking stderr,
        # but the following condition is always true if ZooKeeper is not configured.
        session_uptime = get_zookeeper_session_uptime(args)
        if session_uptime is not None and session_uptime < math.ceil(total_time):
            return True
    return any(msg in stdout for msg in MESSAGES_TO_RETRY) or any(
        msg in stderr for msg in MESSAGES_TO_RETRY
    )


def get_processlist_size(args):
    if args.replicated_database:
        return int(
            clickhouse_execute(
                args,
                """
                SELECT
                    count()
                FROM clusterAllReplicas('test_cluster_database_replicated', system.processes)
                WHERE query NOT LIKE '%system.processes%'
                """,
            ).strip()
        )
    else:
        return int(
            clickhouse_execute(
                args,
                """
                SELECT
                    count()
                FROM system.processes
                WHERE query NOT LIKE '%system.processes%'
                """,
            ).strip()
        )


def get_processlist_with_stacktraces(args):
    if args.replicated_database:
        return clickhouse_execute(
            args,
            """
        SELECT materialize(hostName() || '::' || tcpPort()::String) as host_port, *
        -- NOTE: view() here to do JOIN on shards, instead of initiator
        FROM clusterAllReplicas('test_cluster_database_replicated', view(
            SELECT
                p.*,
                arrayStringConcat(groupArray('Thread ID ' || toString(s.thread_id) || '\n' || arrayStringConcat(arrayMap(
                    x -> concat(addressToLine(x), '::', demangle(addressToSymbol(x))),
                    s.trace), '\n') AS stacktrace
                )) AS stacktraces
            FROM system.processes p
            JOIN system.stack_trace s USING (query_id)
            WHERE query NOT LIKE '%system.processes%'
            GROUP BY p.*
        ))
        ORDER BY elapsed DESC FORMAT Vertical
        """,
            settings={
                "allow_introspection_functions": 1,
            },
            timeout=120,
        )
    else:
        return clickhouse_execute(
            args,
            """
        SELECT
            p.*,
            arrayStringConcat(groupArray('Thread ID ' || toString(s.thread_id) || '\n' || arrayStringConcat(arrayMap(
                x -> concat(addressToLine(x), '::', demangle(addressToSymbol(x))),
                s.trace), '\n') AS stacktrace
            )) AS stacktraces
        FROM system.processes p
        JOIN system.stack_trace s USING (query_id)
        WHERE query NOT LIKE '%system.processes%'
        GROUP BY p.*
        ORDER BY elapsed DESC FORMAT Vertical
        """,
            settings={
                "allow_introspection_functions": 1,
            },
            timeout=120,
        )


def get_transactions_list(args):
    try:
        if args.replicated_database:
            return clickhouse_execute_json(
                args,
                "SELECT materialize((hostName(), tcpPort())) as host, * FROM "
                "clusterAllReplicas('test_cluster_database_replicated', system.transactions)",
            )
        else:
            return clickhouse_execute_json(args, "select * from system.transactions")
    except Exception as e:
        return f"Cannot get list of transactions: {e}"


def kill_gdb_if_any():
    # Check if we have running gdb.
    code = subprocess.call("pidof gdb", shell=True)
    if code != 0:
        return

    for i in range(5):
        code = subprocess.call("kill -TERM $(pidof gdb)", shell=True, timeout=30)
        if code != 0:
            sleep(i)
        else:
            break


# collect server stacktraces using gdb
def get_stacktraces_from_gdb(server_pid):
    try:
        # We could attach gdb to clickhouse-server before running some tests
        # to print stacktraces of all crashes even if clickhouse cannot print it for some reason.
        # We should kill existing gdb if any before starting new one.
        kill_gdb_if_any()

        cmd = f"gdb -batch -ex 'thread apply all backtrace' -p {server_pid}"
        return subprocess.check_output(cmd, shell=True).decode("utf-8")
    except Exception as e:
        print(f"Error occurred while receiving stack traces from gdb: {e}")
        return None


# collect server stacktraces from system.stack_trace table
def get_stacktraces_from_clickhouse(args):
    settings_str = " ".join(
        [
            get_additional_client_options(args),
            "--allow_introspection_functions=1",
            "--skip_unavailable_shards=1",
        ]
    )
    replicated_msg = (
        f"{args.client} {settings_str} --query "
        '"SELECT materialize((hostName(), tcpPort())) as host, thread_name, thread_id, query_id, trace, '
        "arrayStringConcat(arrayMap(x, y -> concat(x, ': ', y), "
        "arrayMap(x -> addressToLine(x), trace), "
        "arrayMap(x -> demangle(addressToSymbol(x)), trace)), '\n') as trace_str "
        "FROM clusterAllReplicas('test_cluster_database_replicated', 'system.stack_trace') "
        'ORDER BY host, thread_id FORMAT Vertical"'
    )

    msg = (
        f"{args.client} {settings_str} --query "
        "\"SELECT thread_name, thread_id, query_id, trace, arrayStringConcat(arrayMap(x, y -> concat(x, ': ', y), "
        "arrayMap(x -> addressToLine(x), trace), "
        "arrayMap(x -> demangle(addressToSymbol(x)), trace)), '\n') as trace_str "
        'FROM system.stack_trace FORMAT Vertical"'
    )

    try:
        return subprocess.check_output(
            replicated_msg if args.replicated_database else msg,
            shell=True,
            stderr=subprocess.STDOUT,
        ).decode("utf-8")
    except Exception as e:
        print(f"Error occurred while receiving stack traces from client: {e}")
        return None


def print_stacktraces() -> None:
    server_pid = get_server_pid()

    bt = None

    if server_pid and not args.replicated_database:
        print("")
        print(
            f"Located ClickHouse server process {server_pid} listening at TCP port {args.tcp_port}"
        )
        print("Collecting stacktraces from all running threads with gdb:")

        bt = get_stacktraces_from_gdb(server_pid)

        if len(bt) < 1000:
            print("Got suspiciously small stacktraces: ", bt)
            bt = None

    if bt is None:
        print("\nCollecting stacktraces from system.stacktraces table:")

        bt = get_stacktraces_from_clickhouse(args)

    if bt is not None:
        print(bt)
        return

    print(
        colored(
            f"\nUnable to locate ClickHouse server process listening at TCP port "
            f"{args.tcp_port}. It must have crashed or exited prematurely!",
            args,
            "red",
            attrs=["bold"],
        )
    )


def get_server_pid():
    # lsof does not work in stress tests for some reason
    cmd_lsof = f"lsof -i tcp:{args.tcp_port} -s tcp:LISTEN -Fp | sed 's/^p//p;d'"
    cmd_pidof = "pidof -s clickhouse-server"

    commands = [cmd_lsof, cmd_pidof]
    output = None

    for cmd in commands:
        try:
            output = subprocess.check_output(
                cmd, shell=True, stderr=subprocess.STDOUT, universal_newlines=True
            )
            if output:
                return int(output)
        except Exception as e:
            print(f"Cannot get server pid with {cmd}, got {output}: {e}")

    return None  # most likely server is dead


def colored(text, args, color=None, on_color=None, attrs=None):
    if termcolor and (sys.stdout.isatty() or args.force_color):
        return termcolor.colored(text, color, on_color, attrs)
    else:
        return text


class TestStatus(enum.Enum):
    FAIL = "FAIL"
    UNKNOWN = "UNKNOWN"
    OK = "OK"
    SKIPPED = "SKIPPED"


class FailureReason(enum.Enum):
    # FAIL reasons
    TIMEOUT = "Timeout!"
    SERVER_DIED = "server died"
    EXIT_CODE = "return code: "
    STDERR = "having stderror: "
    EXCEPTION = "having exception in stdout: "
    RESULT_DIFF = "result differs with reference: "
    TOO_LONG = (
        f"Test runs too long (> {TEST_MAX_RUN_TIME_IN_SECONDS}s). Make it faster."
    )
    INTERNAL_QUERY_FAIL = "Internal query (CREATE/DROP DATABASE) failed:"

    # SKIPPED reasons
    NOT_SUPPORTED_IN_CLOUD = "not supported in cloud environment"
    NOT_SUPPORTED_IN_PRIVATE = "not supported in private build"
    DISABLED = "disabled"
    SKIP = "skip"
    NO_JINJA = "no jinja"
    NO_ZOOKEEPER = "no zookeeper"
    NO_SHARD = "no shard"
    FAST_ONLY = "running fast tests only"
    NO_LONG = "not running long tests"
    REPLICATED_DB = "replicated-database"
    NON_ATOMIC_DB = "database engine not Atomic"
    OBJECT_STORAGE = "object-storage"
    S3_STORAGE = "s3-storage"
    AZURE_BLOB_STORAGE = "azure-blob-storage"
    BUILD = "not running for current build"
    NO_PARALLEL_REPLICAS = "smth in not supported with parallel replicas"
    SHARED_MERGE_TREE = "no-shared-merge-tree"
    DISTRIBUTED_CACHE = "distributed-cache"

    # UNKNOWN reasons
    NO_REFERENCE = "no reference file"
    INTERNAL_ERROR = "Test internal error: "


def threshold_generator(always_on_prob, always_off_prob, min_val, max_val):
    def gen():
        tmp = random.random()
        if tmp <= always_on_prob:
            return min_val
        if tmp <= always_on_prob + always_off_prob:
            return max_val

        if isinstance(min_val, int) and isinstance(max_val, int):
            return random.randint(min_val, max_val)
        else:
            return random.uniform(min_val, max_val)

    return gen


# To keep dependency list as short as possible, tzdata is not used here (to
# avoid try/except block for import)
def get_localzone():
    return os.getenv("TZ", "/".join(os.readlink("/etc/localtime").split("/")[-2:]))


class SettingsRandomizer:
    settings = {
        "max_insert_threads": lambda: (
            12 if random.random() < 0.03 else random.randint(1, 3)
        ),
        "group_by_two_level_threshold": threshold_generator(0.2, 0.2, 1, 1000000),
        "group_by_two_level_threshold_bytes": threshold_generator(
            0.2, 0.2, 1, 50000000
        ),
        "distributed_aggregation_memory_efficient": lambda: random.randint(0, 1),
        "fsync_metadata": lambda: random.randint(0, 1),
        "output_format_parallel_formatting": lambda: random.randint(0, 1),
        "input_format_parallel_parsing": lambda: random.randint(0, 1),
        "min_chunk_bytes_for_parallel_parsing": lambda: max(
            1024, int(random.gauss(10 * 1024 * 1024, 5 * 1000 * 1000))
        ),
        "max_read_buffer_size": lambda: random.randint(500000, 1048576),
        "prefer_localhost_replica": lambda: random.randint(0, 1),
        "max_block_size": lambda: random.randint(8000, 100000),
        "max_joined_block_size_rows": lambda: random.randint(8000, 100000),
        "max_threads": lambda: 32 if random.random() < 0.03 else random.randint(1, 3),
        "optimize_append_index": lambda: random.randint(0, 1),
        "optimize_if_chain_to_multiif": lambda: random.randint(0, 1),
        "optimize_if_transform_strings_to_enum": lambda: random.randint(0, 1),
        "optimize_read_in_order": lambda: random.randint(0, 1),
        "optimize_or_like_chain": lambda: random.randint(0, 1),
        "optimize_substitute_columns": lambda: random.randint(0, 1),
        "enable_multiple_prewhere_read_steps": lambda: random.randint(0, 1),
        "read_in_order_two_level_merge_threshold": lambda: random.randint(0, 100),
        "optimize_aggregation_in_order": lambda: random.randint(0, 1),
        "aggregation_in_order_max_block_bytes": lambda: random.randint(0, 50000000),
        "use_uncompressed_cache": lambda: random.randint(0, 1),
        "min_bytes_to_use_direct_io": threshold_generator(
            0.2, 0.5, 1, 10 * 1024 * 1024 * 1024
        ),
        "min_bytes_to_use_mmap_io": threshold_generator(
            0.2, 0.5, 1, 10 * 1024 * 1024 * 1024
        ),
        "local_filesystem_read_method": lambda: random.choice(
            # Allow to use uring only when running on Linux
            ["read", "pread", "mmap", "pread_threadpool", "io_uring"]
            if platform.system().lower() == "linux"
            else ["read", "pread", "mmap", "pread_threadpool"]
        ),
        "remote_filesystem_read_method": lambda: random.choice(["read", "threadpool"]),
        "local_filesystem_read_prefetch": lambda: random.randint(0, 1),
        "filesystem_cache_segments_batch_size": lambda: random.choice([0, 3, 10, 50]),
        "read_from_filesystem_cache_if_exists_otherwise_bypass_cache": lambda: random.randint(
            0, 1
        ),
        "throw_on_error_from_cache_on_write_operations": lambda: random.randint(0, 1),
        "remote_filesystem_read_prefetch": lambda: random.randint(0, 1),
        "allow_prefetched_read_pool_for_remote_filesystem": lambda: random.randint(
            0, 1
        ),
        "filesystem_prefetch_max_memory_usage": lambda: random.choice(
            ["32Mi", "64Mi", "128Mi"]
        ),
        "filesystem_prefetches_limit": lambda: random.choice(
            [0, 10]
        ),  # 0 means unlimited (but anyway limited by prefetch_max_memory_usage)
        "filesystem_prefetch_min_bytes_for_single_read_task": lambda: random.choice(
            ["1Mi", "8Mi", "16Mi"]
        ),
        "filesystem_prefetch_step_marks": lambda: random.choice(
            [0, 50]
        ),  # 0 means 'auto'
        "filesystem_prefetch_step_bytes": lambda: random.choice(
            [0, "100Mi"]
        ),  # 0 means 'auto'
        # "compile_expressions": lambda: random.randint(0, 1), - this setting has a bug: https://github.com/ClickHouse/ClickHouse/issues/51264
        "compile_aggregate_expressions": lambda: random.randint(0, 1),
        "compile_sort_description": lambda: random.randint(0, 1),
        "merge_tree_coarse_index_granularity": lambda: random.randint(2, 32),
        "optimize_distinct_in_order": lambda: random.randint(0, 1),
        "max_bytes_before_external_sort": threshold_generator(
            0.3, 0.5, 0, 10 * 1024 * 1024 * 1024
        ),
        "max_bytes_before_external_group_by": threshold_generator(
            0.3, 0.5, 0, 10 * 1024 * 1024 * 1024
        ),
        "max_bytes_before_remerge_sort": lambda: random.randint(1, 3000000000),
        "min_compress_block_size": lambda: random.randint(1, 1048576 * 3),
        "max_compress_block_size": lambda: random.randint(1, 1048576 * 3),
        "merge_tree_compact_parts_min_granules_to_multibuffer_read": lambda: random.randint(
            1, 128
        ),
        "optimize_sorting_by_input_stream_properties": lambda: random.randint(0, 1),
        "http_response_buffer_size": lambda: random.randint(0, 10 * 1048576),
        "http_wait_end_of_query": lambda: random.random() > 0.5,
        "enable_memory_bound_merging_of_aggregation_results": lambda: random.randint(
            0, 1
        ),
        "min_count_to_compile_expression": lambda: random.choice([0, 3]),
        "min_count_to_compile_aggregate_expression": lambda: random.choice([0, 3]),
        "min_count_to_compile_sort_description": lambda: random.choice([0, 3]),
        "session_timezone": lambda: random.choice(
            [
                # special non-deterministic around 1970 timezone, see [1].
                #
                #   [1]: https://github.com/ClickHouse/ClickHouse/issues/42653
                "America/Mazatlan",
                "America/Hermosillo",
                "Mexico/BajaSur",
                # These timezones had DST transitions on some unusual dates (e.g. 2000-01-15 12:00:00).
                "Africa/Khartoum",
                "Africa/Juba",
                # server default that is randomized across all timezones
                # NOTE: due to lots of trickery we cannot use empty timezone here, but this should be the same.
                get_localzone(),
            ]
        ),
        # This setting affect part names and their content which can be read from tables in tests.
        # We have a lot of tests which relies on part names, so it's very unsafe to enable randomization
        # of this setting
        # "prefer_warmed_unmerged_parts_seconds": lambda: random.randint(0, 10),
        "use_page_cache_for_disks_without_file_cache": lambda: random.random() < 0.7,
        "page_cache_inject_eviction": lambda: random.random() < 0.5,
        "merge_tree_read_split_ranges_into_intersecting_and_non_intersecting_injection_probability": lambda: round(
            random.random(), 2
        ),
        "prefer_external_sort_block_bytes": lambda: random.choice([0, 1, 100000000]),
        "cross_join_min_rows_to_compress": lambda: random.choice([0, 1, 100000000]),
        "cross_join_min_bytes_to_compress": lambda: random.choice([0, 1, 100000000]),
        "min_external_table_block_size_bytes": lambda: random.choice([0, 1, 100000000]),
        "max_parsing_threads": lambda: random.choice([0, 1, 10]),
        "optimize_functions_to_subcolumns": lambda: random.randint(0, 1),
<<<<<<< HEAD
        "parallel_replicas_local_plan": lambda: random.randint(0, 1),
        "query_plan_join_swap_table": lambda: random.choice(["auto", "false", "true"]),
        "enable_vertical_final": lambda: random.randint(0, 1),
        "optimize_extract_common_expressions": lambda: random.randint(0, 1),
        **randomize_external_sort_group_by(),
=======
>>>>>>> 51998b12
    }

    @staticmethod
    def get_random_settings(args):
        random_settings = {}
        is_debug = BuildFlags.DEBUG in args.build_flags
        for setting, generator in SettingsRandomizer.settings.items():
            if (
                is_debug
                and setting == "allow_prefetched_read_pool_for_remote_filesystem"
            ):
                random_settings[setting] = 0
            else:
                random_settings[setting] = generator()
        return random_settings


class MergeTreeSettingsRandomizer:
    settings = {
        "ratio_of_defaults_for_sparse_serialization": threshold_generator(
            0.3, 0.5, 0.0, 1.0
        ),
        "prefer_fetch_merged_part_size_threshold": threshold_generator(
            0.2, 0.5, 1, 10 * 1024 * 1024 * 1024
        ),
        "vertical_merge_algorithm_min_rows_to_activate": threshold_generator(
            0.4, 0.4, 1, 1000000
        ),
        "vertical_merge_algorithm_min_columns_to_activate": threshold_generator(
            0.4, 0.4, 1, 100
        ),
        "allow_vertical_merges_from_compact_to_wide_parts": lambda: random.randint(
            0, 1
        ),
        "min_merge_bytes_to_use_direct_io": threshold_generator(
            0.25, 0.25, 1, 10 * 1024 * 1024 * 1024
        ),
        "index_granularity_bytes": lambda: random.randint(1024, 30 * 1024 * 1024),
        "merge_max_block_size": lambda: random.randint(1, 8192 * 3),
        "index_granularity": lambda: random.randint(1, 65536),
        "min_bytes_for_wide_part": threshold_generator(0.3, 0.3, 0, 1024 * 1024 * 1024),
        "compress_marks": lambda: random.randint(0, 1),
        "compress_primary_key": lambda: random.randint(0, 1),
        "marks_compress_block_size": lambda: random.randint(8000, 100000),
        "primary_key_compress_block_size": lambda: random.randint(8000, 100000),
        "replace_long_file_name_to_hash": lambda: random.randint(0, 1),
        "max_file_name_length": threshold_generator(0.3, 0.3, 0, 128),
        "min_bytes_for_full_part_storage": threshold_generator(
            0.3, 0.3, 0, 512 * 1024 * 1024
        ),
        "compact_parts_max_bytes_to_buffer": lambda: random.randint(
            1024, 512 * 1024 * 1024
        ),
        "compact_parts_max_granules_to_buffer": threshold_generator(0.15, 0.15, 1, 256),
        "compact_parts_merge_max_bytes_to_prefetch_part": lambda: random.randint(
            1, 32 * 1024 * 1024
        ),
        "cache_populated_by_fetch": lambda: random.randint(0, 1),
        "concurrent_part_removal_threshold": threshold_generator(0.2, 0.3, 0, 100),
        "old_parts_lifetime": threshold_generator(0.2, 0.3, 10, 8 * 60),
    }

    @staticmethod
    def get_random_settings(args):
        random_settings = {}
        for setting, generator in MergeTreeSettingsRandomizer.settings.items():
            if setting not in args.changed_merge_tree_settings:
                random_settings[setting] = generator()
        return random_settings


def replace_in_file(filename, what, with_what):
    os.system(f"LC_ALL=C sed -i -e 's|{what}|{with_what}|g' {filename}")


class TestResult:
    def __init__(
        self,
        case_name: str,
        status: TestStatus,
        reason: Optional[FailureReason],
        total_time: float,
        description: str,
    ):
        self.case_name: str = case_name
        self.status: TestStatus = status
        self.reason: Optional[FailureReason] = reason
        self.total_time: float = total_time
        self.description: str = description
        self.need_retry: bool = False

    def check_if_need_retry(self, args, stdout, stderr, runs_count):
        if (
            self.status != TestStatus.FAIL
            or not need_retry(args, stdout, stderr, self.total_time)
            or MAX_RETRIES < runs_count
        ):
            return
        self.need_retry = True


class TestCase:
    @staticmethod
    def get_description_from_exception_info(exc_info):
        exc_type, exc_value, tb = exc_info
        exc_name = exc_type.__name__
        traceback_str = "\n".join(traceback.format_tb(tb, 10))
        description = f"\n{exc_name}\n{exc_value}\n{traceback_str}"
        return description

    @staticmethod
    def get_reference_file(suite_dir, name):
        """
        Returns reference file name for specified test
        """

        name = removesuffix(name, ".gen")
        for ext in [".reference", ".gen.reference"]:
            reference_file = os.path.join(suite_dir, name) + ext
            if os.path.isfile(reference_file):
                return reference_file
        return None

    @staticmethod
    def configure_testcase_args(args, case_file, suite_tmp_dir):
        testcase_args = copy.deepcopy(args)

        testcase_args.testcase_start_time = datetime.now()
        testcase_basename = os.path.basename(case_file)
        testcase_args.testcase_client = (
            f"{testcase_args.client} --log_comment '{testcase_basename}'"
        )
        testcase_args.testcase_basename = testcase_basename

        if testcase_args.database:
            database = testcase_args.database
            os.environ.setdefault("CLICKHOUSE_DATABASE", database)
            os.environ.setdefault("CLICKHOUSE_TMP", suite_tmp_dir)
            testcase_args.test_tmp_dir = suite_tmp_dir
        else:
            # If --database is not specified, we will create temporary database with
            # unique name and we will recreate and drop it for each test
            def random_str(length=8):
                alphabet = string.ascii_lowercase + string.digits
                # NOTE: it is important not to use default random generator, since it shares state.
                return "".join(
                    random.SystemRandom().choice(alphabet) for _ in range(length)
                )

            database = f"test_{random_str()}"

            clickhouse_execute(
                args,
                "CREATE DATABASE IF NOT EXISTS "
                + database
                + get_db_engine(testcase_args, database),
                settings=get_create_database_settings(args, testcase_args),
            )

            os.environ["CLICKHOUSE_DATABASE"] = database
            # Set temporary directory to match the randomly generated database,
            # because .sh tests also use it for temporary files and we want to avoid
            # collisions.
            testcase_args.test_tmp_dir = os.path.join(suite_tmp_dir, database)
            os.mkdir(testcase_args.test_tmp_dir)
            os.environ["CLICKHOUSE_TMP"] = testcase_args.test_tmp_dir

        testcase_args.testcase_database = database

        # Printed only in case of failures
        #
        # NOTE: here we use "CLICKHOUSE_TMP" instead of "file_suffix",
        # so it is installed in configure_testcase_args() unlike other files
        # (stdout_file, stderr_file) in TestCase::__init__().
        # Since using CLICKHOUSE_TMP is easier to use in expect.
        testcase_args.debug_log_file = (
            os.path.join(testcase_args.test_tmp_dir, testcase_basename) + ".debuglog"
        )

        return testcase_args

    @staticmethod
    def cli_format_settings(settings_list) -> str:
        out = []
        for k, v in settings_list.items():
            out.extend([f"--{k}", str(v)])
        return " ".join(out)

    @staticmethod
    def http_format_settings(settings_list) -> str:
        return urllib.parse.urlencode(settings_list)

    def has_show_create_table_in_test(self):
        return not subprocess.call(["grep", "-iq", "show create", self.case_file])

    def add_random_settings(self, client_options):
        new_options = ""
        if self.randomize_settings:
            http_params = self.http_format_settings(self.random_settings)
            if len(self.base_url_params) == 0:
                os.environ["CLICKHOUSE_URL_PARAMS"] = http_params
            else:
                os.environ["CLICKHOUSE_URL_PARAMS"] = (
                    self.base_url_params + "&" + http_params
                )

            new_options += f" {self.cli_format_settings(self.random_settings)}"

        if self.randomize_merge_tree_settings:
            new_options += f" --allow_merge_tree_settings {self.cli_format_settings(self.merge_tree_random_settings)}"

        if new_options != "":
            new_options += " --allow_repeated_settings"

            os.environ["CLICKHOUSE_CLIENT_OPT"] = (
                self.base_client_options + new_options + " "
            )

        return client_options + new_options

    def remove_random_settings_from_env(self):
        os.environ["CLICKHOUSE_URL_PARAMS"] = self.base_url_params
        os.environ["CLICKHOUSE_CLIENT_OPT"] = self.base_client_options

    def add_info_about_settings(self, description):
        if self.randomize_settings:
            description += f"\nSettings used in the test: {self.cli_format_settings(self.random_settings)}"
        if self.randomize_merge_tree_settings:
            description += f"\n\nMergeTree settings used in test: {self.cli_format_settings(self.merge_tree_random_settings)}"

        return description + "\n"

    def __init__(self, suite, case: str, args, is_concurrent: bool):
        self.case: str = case  # case file name
        self.tags: Set[str] = suite.all_tags[case] if case in suite.all_tags else set()

        for tag in os.getenv("GLOBAL_TAGS", "").split(","):
            self.tags.add(tag.strip())

        self.case_file: str = os.path.join(suite.suite_path, case)
        (self.name, self.ext) = os.path.splitext(case)

        file_suffix = f".{os.getpid()}" if is_concurrent and args.test_runs > 1 else ""
        self.reference_file = self.get_reference_file(suite.suite_path, self.name)
        self.stdout_file = (
            os.path.join(suite.suite_tmp_path, self.name) + file_suffix + ".stdout"
        )
        self.stderr_file = (
            os.path.join(suite.suite_tmp_path, self.name) + file_suffix + ".stderr"
        )

        self.testcase_args = None
        self.runs_count = 0

        has_no_random_settings_tag = self.tags and "no-random-settings" in self.tags

        self.randomize_settings = not (
            args.no_random_settings or has_no_random_settings_tag
        )

        has_no_random_merge_tree_settings_tag = (
            self.tags and "no-random-merge-tree-settings" in self.tags
        )

        # If test contains SHOW CREATE TABLE do not
        # randomize merge tree settings, because
        # they will be added to table definition and test will fail
        self.randomize_merge_tree_settings = not (
            args.no_random_merge_tree_settings
            or has_no_random_settings_tag
            or has_no_random_merge_tree_settings_tag
            or self.has_show_create_table_in_test()
        )

        if self.randomize_settings:
            self.random_settings = SettingsRandomizer.get_random_settings(args)

        if self.randomize_merge_tree_settings:
            self.merge_tree_random_settings = (
                MergeTreeSettingsRandomizer.get_random_settings(args)
            )

        self.base_url_params = (
            os.environ["CLICKHOUSE_URL_PARAMS"]
            if "CLICKHOUSE_URL_PARAMS" in os.environ
            else ""
        )

        self.base_client_options = (
            os.environ["CLICKHOUSE_CLIENT_OPT"]
            if "CLICKHOUSE_CLIENT_OPT" in os.environ
            else ""
        )

        self.show_whitespaces_in_diff = args.show_whitespaces_in_diff

    # should skip test, should increment skipped_total, skip reason
    def should_skip_test(self, suite) -> Optional[FailureReason]:
        tags = self.tags

        if tags and ("disabled" in tags) and not args.disabled:
            return FailureReason.DISABLED

        elif args.private and self.name in suite.private_skip_list:
            return FailureReason.NOT_SUPPORTED_IN_PRIVATE

        elif args.cloud and ("no-replicated-database" in tags):
            return FailureReason.REPLICATED_DB

        elif args.cloud and self.name in suite.cloud_skip_list:
            return FailureReason.NOT_SUPPORTED_IN_CLOUD

        elif (
            os.path.exists(os.path.join(suite.suite_path, self.name) + ".disabled")
            and not args.disabled
        ):
            return FailureReason.DISABLED

        elif "no-parallel-replicas" in tags and args.no_parallel_replicas:
            return FailureReason.NO_PARALLEL_REPLICAS

        elif args.skip and any(s in self.name for s in args.skip):
            return FailureReason.SKIP

        elif not USE_JINJA and self.ext.endswith("j2"):
            return FailureReason.NO_JINJA

        elif (
            tags
            and (("zookeeper" in tags) or ("replica" in tags))
            and not args.zookeeper
        ):
            return FailureReason.NO_ZOOKEEPER

        elif (
            tags
            and (("shard" in tags) or ("distributed" in tags) or ("global" in tags))
            and not args.shard
        ):
            return FailureReason.NO_SHARD

        elif tags and ("no-fasttest" in tags) and args.fast_tests_only:
            return FailureReason.FAST_ONLY

        elif (
            tags
            and (("long" in tags) or ("deadlock" in tags) or ("race" in tags))
            and args.no_long
        ):
            # Tests for races and deadlocks usually are run in a loop for a significant amount of time
            return FailureReason.NO_LONG

        elif tags and ("no-replicated-database" in tags) and args.replicated_database:
            return FailureReason.REPLICATED_DB

        elif tags and ("no-distributed-cache" in tags) and args.distributed_cache:
            return FailureReason.DISTRIBUTED_CACHE

        elif (
            tags
            and ("atomic-database" in tags)
            and (args.replicated_database or args.db_engine not in (None, "Atomic"))
        ):
            return FailureReason.NON_ATOMIC_DB

        elif (
            tags
            and ("no-shared-merge-tree" in tags)
            and args.replace_replicated_with_shared
        ):
            return FailureReason.SHARED_MERGE_TREE

        elif tags and ("no-s3-storage" in tags) and args.s3_storage:
            return FailureReason.S3_STORAGE
        elif tags and ("no-azure-blob-storage" in tags) and args.azure_blob_storage:
            return FailureReason.AZURE_BLOB_STORAGE
        elif (
            tags
            and ("no-object-storage" in tags)
            and (args.azure_blob_storage or args.s3_storage)
        ):
            return FailureReason.OBJECT_STORAGE
        elif (
            tags
            and "no-object-storage-with-slow-build" in tags
            and (args.s3_storage or args.azure_blob_storage)
            and BuildFlags.RELEASE not in args.build_flags
        ):
            return FailureReason.OBJECT_STORAGE

        elif "no-batch" in tags and (
            args.run_by_hash_num is not None or args.run_by_hash_total is not None
        ):
            return FailureReason.SKIP

        elif "no-flaky-check" in tags and (
            1 == int(os.environ.get("IS_FLAKY_CHECK", 0))
        ):
            return FailureReason.SKIP

        elif tags:
            for build_flag in args.build_flags:
                if "no-" + build_flag in tags:
                    return FailureReason.BUILD
            for tag in tags:
                tag = tag.replace("-", "_")
                if tag.startswith("use_") and tag not in args.build_flags:
                    return FailureReason.BUILD

        return None

    def process_result_impl(self, proc, total_time: float):
        if proc:
            if proc.returncode is None:
                kill_process_group(os.getpgid(proc.pid))

        description = ""

        debug_log = ""
        if os.path.exists(self.testcase_args.debug_log_file):
            with open(self.testcase_args.debug_log_file, "rb") as stream:
                debug_log += self.testcase_args.debug_log_file + ":\n"
                debug_log += str(stream.read(), errors="replace", encoding="utf-8")
                debug_log += "\n"

        stdout = ""
        if os.path.exists(self.stdout_file):
            with open(self.stdout_file, "rb") as stdfd:
                stdout = str(stdfd.read(), errors="replace", encoding="utf-8")

        stderr = ""
        if os.path.exists(self.stderr_file):
            with open(self.stderr_file, "rb") as stdfd:
                stderr += str(stdfd.read(), errors="replace", encoding="utf-8")

        if debug_log:
            debug_log = "\n".join(debug_log.splitlines()[:100])

        if proc:
            if proc.returncode is None:
                if stderr:
                    description += stderr
                if debug_log:
                    description += "\n"
                    description += debug_log
                return TestResult(
                    self.name,
                    TestStatus.FAIL,
                    FailureReason.TIMEOUT,
                    total_time,
                    description,
                )

            if proc.returncode != 0:
                reason = FailureReason.EXIT_CODE
                description += str(proc.returncode)

                if stderr:
                    description += "\n"
                    description += stderr
                if debug_log:
                    description += "\n"
                    description += debug_log

                # Stop on fatal errors like segmentation fault. They are sent to client via logs.
                if " <Fatal> " in stderr:
                    reason = FailureReason.SERVER_DIED

                if (
                    self.testcase_args.stop
                    and (
                        "Connection refused" in stderr
                        or "Attempt to read after eof" in stderr
                    )
                    and "Received exception from server" not in stderr
                ):
                    reason = FailureReason.SERVER_DIED

                if os.path.isfile(self.stdout_file):
                    description += ", result:\n\n"
                    with open(self.stdout_file, "rb") as f:
                        description += trim_for_log(
                            f.read().decode("utf-8", errors="ignore")
                        )
                    description += "\n"

                description += f"\nstdout:\n{stdout}\n"
                return TestResult(
                    self.name, TestStatus.FAIL, reason, total_time, description
                )

        if stderr:
            description += "\n"
            description += trim_for_log(stderr)
            description += "\n"
            description += "\nstdout:\n"
            description += trim_for_log(stdout)
            description += "\n"

            if debug_log:
                description += "\n"
                description += debug_log
            return TestResult(
                self.name,
                TestStatus.FAIL,
                FailureReason.STDERR,
                total_time,
                description,
            )

        if "Exception" in stdout:
            description += "\n{}\n".format("\n".join(stdout.splitlines()[:100]))
            if debug_log:
                description += "\n"
                description += debug_log
            return TestResult(
                self.name,
                TestStatus.FAIL,
                FailureReason.EXCEPTION,
                total_time,
                description,
            )

        if "@@SKIP@@" in stdout:
            skip_reason = stdout.replace("@@SKIP@@", "").rstrip("\n")
            description += " - "
            description += skip_reason
            return TestResult(
                self.name,
                TestStatus.SKIPPED,
                FailureReason.SKIP,
                total_time,
                description,
            )

        if self.reference_file is None:
            return TestResult(
                self.name,
                TestStatus.UNKNOWN,
                FailureReason.NO_REFERENCE,
                total_time,
                description,
            )

        result_is_different = subprocess.call(
            ["diff", "-q", self.reference_file, self.stdout_file], stdout=PIPE
        )

        if result_is_different:
            with Popen(
                [
                    "diff",
                    "-U",
                    str(self.testcase_args.unified),
                    self.reference_file,
                    self.stdout_file,
                ],
                stdout=PIPE,
                universal_newlines=True,
            ) as diff_proc:
                if self.show_whitespaces_in_diff:
                    with Popen(
                        ["sed", "-e", "s/[ \t]\\+$/&$/g"],
                        stdin=diff_proc.stdout,
                        stdout=PIPE,
                    ) as sed_proc:
                        diff = sed_proc.communicate()[0].decode(
                            "utf-8", errors="ignore"
                        )
                else:
                    diff = diff_proc.communicate()[0]

            if diff.startswith("Binary files "):
                diff += "Content of stdout:\n===================\n"
                with open(self.stdout_file, "rb") as file:
                    diff += str(file.read())
                diff += "==================="
            description += f"\n{diff}\n"
            if debug_log:
                description += "\n"
                description += debug_log
            return TestResult(
                self.name,
                TestStatus.FAIL,
                FailureReason.RESULT_DIFF,
                total_time,
                description,
            )

        if (
            self.testcase_args.test_runs > 1
            and total_time > TEST_MAX_RUN_TIME_IN_SECONDS
            and "long" not in self.tags
        ):
            if debug_log:
                description += "\n"
                description += debug_log
            # We're in Flaky Check mode, check the run time as well while we're at it.
            return TestResult(
                self.name,
                TestStatus.FAIL,
                FailureReason.TOO_LONG,
                total_time,
                description,
            )

        if os.path.exists(self.stdout_file):
            os.remove(self.stdout_file)
        if os.path.exists(self.stderr_file):
            os.remove(self.stderr_file)
        if os.path.exists(self.testcase_args.debug_log_file):
            os.remove(self.testcase_args.debug_log_file)

        return TestResult(self.name, TestStatus.OK, None, total_time, description)

    @staticmethod
    def print_test_time(test_time) -> str:
        if args.print_time:
            return f" {test_time:.2f} sec."
        else:
            return ""

    def process_result(self, result: TestResult, messages):
        description_full = messages[result.status]
        description_full += self.print_test_time(result.total_time)
        if result.reason is not None:
            description_full += f"\nReason: {result.reason.value} "

        description_full += result.description

        if (
            args.collect_per_test_coverage
            and BuildFlags.SANITIZE_COVERAGE in args.build_flags
        ):
            try:
                clickhouse_execute(
                    args,
                    f"INSERT INTO system.coverage_log SELECT now(), '{self.case}', coverageCurrent()",
                    retry_error_codes=True,
                )
            except Exception as e:
                print("Cannot insert coverage data: ", str(e))

            # Check for dumped coverage files
            file_pattern = "coverage.*"
            matching_files = glob.glob(file_pattern)
            for file_path in matching_files:
                try:
                    body = read_file_as_binary_string(file_path)
                    clickhouse_execute(
                        args,
                        "INSERT INTO system.coverage_log "
                        "SETTINGS async_insert=1, wait_for_async_insert=0, async_insert_busy_timeout_min_ms=200, async_insert_busy_timeout_max_ms=1000 "
                        f"SELECT now(), '{self.case}', groupArray(data) FROM input('data UInt64') FORMAT RowBinary",
                        body=body,
                        retry_error_codes=True,
                    )
                except Exception as e:
                    print("Cannot insert coverage data: ", str(e))
                # Remove the file even in case of exception to avoid accumulation and quadratic complexity.
                os.remove(file_path)

            _ = clickhouse_execute(args, "SYSTEM FLUSH ASYNC INSERT QUEUE")

            coverage = clickhouse_execute(
                args,
                "SELECT length(coverageCurrent())",
                retry_error_codes=True,
            ).decode()

            description_full += f" (coverage: {coverage})"

        description_full += "\n"

        if result.status == TestStatus.FAIL and self.testcase_args:
            description_full += "Database: " + self.testcase_args.testcase_database

        result.description = description_full
        return result

    @staticmethod
    def send_test_name_failed(suite: str, case: str):
        pid = os.getpid()
        clickhouse_execute(
            args,
            f"SELECT 'Running test {suite}/{case} from pid={pid}'",
            retry_error_codes=True,
        )

    def run_single_test(
        self, server_logs_level, client_options
    ) -> Tuple[Optional[Popen], float]:
        args = self.testcase_args
        client = args.testcase_client
        start_time = args.testcase_start_time
        database = args.testcase_database

        if args.client_log:
            log_opt = " --client_logs_file=" + args.client_log + " "
            client_options += log_opt
            os.environ["CLICKHOUSE_CLIENT_OPT"] = (
                os.environ["CLICKHOUSE_CLIENT_OPT"]
                if "CLICKHOUSE_CLIENT_OPT" in os.environ
                else ""
            ) + log_opt

        # This is for .sh tests
        os.environ["CLICKHOUSE_LOG_COMMENT"] = args.testcase_basename

        query_params = ""
        if "need-query-parameters" in self.tags:
            query_params = (
                " --param_CLICKHOUSE_DATABASE="
                + database
                + " --param_CLICKHOUSE_DATABASE_1="
                + database
                + "_1"
            )

        params = {
            "client": client + " --database=" + database + query_params,
            "logs_level": server_logs_level,
            "options": client_options,
            "test": self.case_file,
            "stdout": self.stdout_file,
            "stderr": self.stderr_file,
            "secure": "--secure" if args.secure else "",
        }

        # >> append to stderr (but not stdout since it is not used there),
        # because there are also output of per test database creation
        pattern = "{test} > {stdout} 2> {stderr}"

        if self.ext == ".sql" and args.cloud:
            # Get at least some logs, because we don't have access to system.text_log and pods...
            pattern = (
                "{client} --send_logs_level={logs_level} {secure} --multiquery {options}"
                " --send_logs_level=trace < {test} > {stdout}  2>> /test_output/some_logs_from_server.log"
            )
        elif self.ext == ".sql" and not args.cloud:
            pattern = (
                "{client} --send_logs_level={logs_level} {secure} --multiquery {options} < "
                + pattern
            )

        # We want to calculate per-test code coverage. That's why we reset it before each test.
        if (
            args.collect_per_test_coverage
            and args.reset_coverage_before_every_test
            and BuildFlags.SANITIZE_COVERAGE in args.build_flags
        ):
            clickhouse_execute(
                args,
                "SYSTEM RESET COVERAGE",
                retry_error_codes=True,
            )

        command = pattern.format(**params)

        # pylint:disable-next=consider-using-with; TODO: fix
        proc = Popen(command, shell=True, env=os.environ, start_new_session=True)

        try:
            proc.wait(args.timeout)
        except subprocess.TimeoutExpired:
            # Whether the test timed out will be decided later
            pass

        total_time = (datetime.now() - start_time).total_seconds()

        # Normalize randomized database names in stdout, stderr files.
        replace_in_file(self.stdout_file, database, "default")
        if args.hide_db_name:
            replace_in_file(self.stderr_file, database, "default")
        if args.replicated_database:
            replace_in_file(self.stdout_file, "/auto_{shard}", "")
            replace_in_file(self.stdout_file, "auto_{replica}", "")

        # Normalize hostname in stdout file.
        replace_in_file(self.stdout_file, socket.gethostname(), "localhost")

        if os.environ.get("CLICKHOUSE_PORT_TCP"):
            replace_in_file(
                self.stdout_file,
                f"PORT {os.environ['CLICKHOUSE_PORT_TCP']}",
                "PORT 9000",
            )
            replace_in_file(
                self.stdout_file,
                f"localhost	{os.environ['CLICKHOUSE_PORT_TCP']}",
                "localhost	9000",
            )

        if os.environ.get("CLICKHOUSE_PORT_TCP_SECURE"):
            replace_in_file(
                self.stdout_file,
                f"PORT {os.environ['CLICKHOUSE_PORT_TCP_SECURE']}",
                "PORT 9440",
            )
            replace_in_file(
                self.stdout_file,
                f"localhost	{os.environ['CLICKHOUSE_PORT_TCP_SECURE']}",
                "localhost	9440",
            )

        if os.environ.get("CLICKHOUSE_PATH"):
            replace_in_file(
                self.stdout_file,
                os.environ["CLICKHOUSE_PATH"],
                "/var/lib/clickhouse",
            )

        if os.environ.get("CLICKHOUSE_PORT_HTTPS"):
            replace_in_file(
                self.stdout_file,
                f"https://localhost:{os.environ['CLICKHOUSE_PORT_HTTPS']}/",
                "https://localhost:8443/",
            )

        return proc, total_time

    def run(self, args, suite, client_options, server_logs_level):
        start_time = datetime.now()

        try:
            skip_reason = self.should_skip_test(suite)
            if skip_reason is not None:
                return TestResult(self.name, TestStatus.SKIPPED, skip_reason, 0.0, "")

            if args.testname:
                try:
                    self.send_test_name_failed(suite.suite, self.case)
                except Exception:
                    return TestResult(
                        self.name,
                        TestStatus.FAIL,
                        FailureReason.SERVER_DIED,
                        0.0,
                        "\nServer does not respond to health check\n",
                    )

            self.runs_count += 1
            self.testcase_args = self.configure_testcase_args(
                args, self.case_file, suite.suite_tmp_path
            )

            client_options = self.add_random_settings(client_options)

            if not is_valid_utf_8(self.case_file) or (
                self.reference_file and not is_valid_utf_8(self.reference_file)
            ):
                proc, total_time = self.run_single_test(
                    server_logs_level, client_options
                )

                result = self.process_result_impl(proc, total_time)
                result.check_if_need_retry(
                    args, result.description, result.description, self.runs_count
                )
                # to avoid breaking CSV parser
                result.description = result.description.replace("\0", "")
            else:
                with SharedEngineReplacer(
                    self.case_file,
                    args.replace_replicated_with_shared,
                    args.replace_non_replicated_with_shared,
                    False,
                ):
                    with SharedEngineReplacer(
                        self.reference_file,
                        args.replace_replicated_with_shared,
                        args.replace_non_replicated_with_shared,
                        True,
                    ):
                        (
                            proc,
                            total_time,
                        ) = self.run_single_test(server_logs_level, client_options)

                        result = self.process_result_impl(proc, total_time)

                        result.check_if_need_retry(
                            args,
                            result.description,
                            result.description,
                            self.runs_count,
                        )
                        # to avoid breaking CSV parser
                        result.description = result.description.replace("\0", "")
            if result.status == TestStatus.FAIL:
                result.description = self.add_info_about_settings(result.description)

            self._cleanup(result.status == TestStatus.OK)

            return result
        except KeyboardInterrupt as e:
            raise e
        except HTTPError:
            total_time = (datetime.now() - start_time).total_seconds()
            return TestResult(
                self.name,
                TestStatus.FAIL,
                FailureReason.INTERNAL_QUERY_FAIL,
                total_time,
                self.add_info_about_settings(
                    self.get_description_from_exception_info(sys.exc_info())
                ),
            )
        except socket.timeout:
            total_time = (datetime.now() - start_time).total_seconds()
            return TestResult(
                self.name,
                TestStatus.FAIL,
                FailureReason.TIMEOUT,
                total_time,
                self.add_info_about_settings(
                    self.get_description_from_exception_info(sys.exc_info())
                ),
            )
        except (ConnectionError, http.client.ImproperConnectionState):
            total_time = (datetime.now() - start_time).total_seconds()
            return TestResult(
                self.name,
                TestStatus.FAIL,
                FailureReason.SERVER_DIED,
                total_time,
                self.add_info_about_settings(
                    self.get_description_from_exception_info(sys.exc_info())
                ),
            )
        except Exception:
            total_time = (datetime.now() - start_time).total_seconds()
            return TestResult(
                self.name,
                TestStatus.UNKNOWN,
                FailureReason.INTERNAL_ERROR,
                total_time,
                self.get_description_from_exception_info(sys.exc_info()),
            )
        finally:
            self.remove_random_settings_from_env()

    def _cleanup(self, passed):
        args = self.testcase_args

        need_cleanup = not args.database
        if need_cleanup and args.no_drop_if_fail:
            need_cleanup = passed

        if not need_cleanup:
            return

        time_passed = (datetime.now() - args.testcase_start_time).total_seconds()
        timeout = max(args.timeout - time_passed, 20)

        self._cleanup_database(args, timeout)
        shutil.rmtree(args.test_tmp_dir)

    def _cleanup_database(self, args, timeout):
        database = args.testcase_database

        # Check if the test does not cleanup its tables.
        # Only for newly added tests. Please extend this check to the old tests as well.
        if self.case_file >= "02800":
            leftover_tables = (
                clickhouse_execute(
                    args,
                    f"SHOW TABLES FROM {database}",
                    timeout=timeout,
                    settings={
                        "log_comment": args.testcase_basename,
                    },
                )
                .decode()
                .replace("\n", ", ")
            )

            if len(leftover_tables) != 0:
                raise TestException(
                    f"The test should cleanup its tables ({leftover_tables}), otherwise it is inconvenient for running it locally."
                )

        drop_database_query = f"DROP DATABASE IF EXISTS {database}"
        if args.replicated_database:
            drop_database_query += " ON CLUSTER test_cluster_database_replicated"

        # It's possible to get an error "New table appeared in database being dropped or detached. Try again."
        for _ in range(1, 60):
            try:
                clickhouse_execute(
                    args,
                    drop_database_query,
                    timeout=timeout,
                    settings={
                        "log_comment": args.testcase_basename,
                    },
                )
            except HTTPError as e:
                if need_retry(args, e.message, e.message, 0):
                    continue
                raise
            break


class TestSuite:
    @staticmethod
    def tests_in_suite_key_func(item: str) -> float:
        if args.order == "random":
            return random.random()

        reverse = 1 if args.order == "asc" else -1

        if -1 == item.find("_"):
            return 99998

        prefix, _ = item.split("_", 1)

        try:
            return reverse * int(prefix)
        except ValueError:
            return 99997

    @staticmethod
    def render_test_template(j2env, suite_dir, test_name):
        """
        Render template for test and reference file if needed
        """

        if j2env is None:
            return test_name

        test_base_name = removesuffix(test_name, ".sql.j2", ".sql")

        reference_file_name = test_base_name + ".reference.j2"
        reference_file_path = os.path.join(suite_dir, reference_file_name)
        if os.path.isfile(reference_file_path):
            tpl = j2env.get_template(reference_file_name)
            tpl.stream().dump(
                os.path.join(suite_dir, test_base_name) + ".gen.reference"
            )

        if test_name.endswith(".sql.j2"):
            tpl = j2env.get_template(test_name)
            generated_test_name = test_base_name + ".gen.sql"
            tpl.stream().dump(os.path.join(suite_dir, generated_test_name))
            return generated_test_name

        return test_name

    @staticmethod
    def read_test_tags(suite_dir: str, all_tests: List[str]) -> Dict[str, Set[str]]:
        def get_comment_sign(filename):
            if filename.endswith(".sql") or filename.endswith(".sql.j2"):
                return "--"
            elif (
                filename.endswith(".sh")
                or filename.endswith(".py")
                or filename.endswith(".expect")
            ):
                return "#"
            else:
                raise TestException(f"Unknown file_extension: {filename}")

        def parse_tags_from_line(line, comment_sign) -> Set[str]:
            if not line.startswith(comment_sign):
                return set()
            tags_str = line[len(comment_sign) :].lstrip()  # noqa: ignore E203
            tags_prefix = "Tags:"
            if not tags_str.startswith(tags_prefix):
                return set()
            tags_str = tags_str[len(tags_prefix) :]  # noqa: ignore E203
            tags = tags_str.split(",")
            tags = {tag.strip() for tag in tags}
            return tags

        def is_shebang(line: str) -> bool:
            return line.startswith("#!")

        def find_tag_line(file):
            for line in file:
                line = line.strip()
                if line and not is_shebang(line):
                    return line
            return ""

        def load_tags_from_file(filepath):
            comment_sign = get_comment_sign(filepath)
            need_query_params = False
            with open(filepath, "r", encoding="utf-8") as file:
                try:
                    tag_line = find_tag_line(file)
                except UnicodeDecodeError:
                    return []
                try:
                    if filepath.endswith(".sql"):
                        for line in file:
                            if "{CLICKHOUSE_DATABASE" in line:
                                need_query_params = True
                except UnicodeDecodeError:
                    pass
            parsed_tags = parse_tags_from_line(tag_line, comment_sign)
            if need_query_params:
                parsed_tags.add("need-query-parameters")
            return parsed_tags

        all_tags = {}
        start_time = datetime.now()
        for test_name in all_tests:
            tags = load_tags_from_file(os.path.join(suite_dir, test_name))
            if tags:
                all_tags[test_name] = tags
        elapsed = (datetime.now() - start_time).total_seconds()
        if elapsed > 1:
            print(f"Tags for suite {suite_dir} read in {elapsed:.2f} seconds")
        return all_tags

    def __init__(self, args, suite_path: str, suite_tmp_path: str, suite: str):
        self.args = args
        self.suite_path: str = suite_path
        self.suite_tmp_path: str = suite_tmp_path
        self.suite: str = suite
        self.cloud_skip_list: List[str] = []
        self.private_skip_list: List[str] = []

        if args.run_by_hash_num is not None and args.run_by_hash_total is not None:
            if args.run_by_hash_num > args.run_by_hash_total:
                raise TestException(
                    f"Incorrect run by hash, value {args.run_by_hash_num} bigger than total {args.run_by_hash_total}"
                )

            def filter_func(x: str) -> bool:
                return bool(
                    stringhash(x) % args.run_by_hash_total == args.run_by_hash_num
                )

        else:

            def filter_func(x: str) -> bool:
                _ = x
                return True

        self.all_tests: List[str] = self.get_tests_list(
            self.tests_in_suite_key_func, filter_func
        )
        self.all_tags: Dict[str, Set[str]] = self.read_test_tags(
            self.suite_path, self.all_tests
        )

        self.sequential_tests = []
        self.parallel_tests = []
        for test_name in self.all_tests:
            if self.is_sequential_test(test_name):
                self.sequential_tests.append(test_name)
            else:
                self.parallel_tests.append(test_name)

    def is_sequential_test(self, test_name):
        if args.sequential:
            if any(s in test_name for s in args.sequential):
                return True

        if test_name not in self.all_tags:
            return False

        return ("no-parallel" in self.all_tags[test_name]) or (
            "sequential" in self.all_tags[test_name]
        )

    def get_tests_list(self, sort_key, filter_func):
        """
        Return list of tests file names to run
        """

        all_tests = list(self.get_selected_tests(filter_func))
        all_tests = all_tests * self.args.test_runs
        all_tests.sort(key=sort_key)
        return all_tests

    def get_selected_tests(self, filter_func):
        """
        Find all files with tests, filter, render templates
        """

        j2env = (
            jinja2.Environment(
                loader=jinja2.FileSystemLoader(self.suite_path),
                keep_trailing_newline=True,
            )
            if USE_JINJA
            else None
        )
        if j2env is not None:
            j2env.globals.update(product=itertools.product)

        for test_name in os.listdir(self.suite_path):
            if not is_test_from_dir(self.suite_path, test_name):
                continue
            if self.args.test and not any(
                re.search(pattern, test_name) for pattern in self.args.test
            ):
                continue
            if USE_JINJA and test_name.endswith(".gen.sql"):
                continue
            if not filter_func(test_name):
                continue
            test_name = self.render_test_template(j2env, self.suite_path, test_name)
            yield test_name

    @staticmethod
    def read_test_suite(args, suite_dir_name: str):
        def is_data_present():
            try:
                return int(clickhouse_execute(args, "EXISTS TABLE test.hits"))
            except Exception as e:
                print(
                    "Cannot check if dataset is available, assuming it's not: ", str(e)
                )
                return False

        base_dir = os.path.abspath(args.queries)
        tmp_dir = os.path.abspath(args.tmp)
        suite_path = os.path.join(base_dir, suite_dir_name)

        suite_re_obj = re.search("^[0-9]+_(.*)$", suite_dir_name)
        if not suite_re_obj:  # skip .gitignore and so on
            return None

        suite_tmp_path = os.path.join(tmp_dir, suite_dir_name)
        if not os.path.exists(suite_tmp_path):
            os.makedirs(suite_tmp_path)

        suite = suite_re_obj.group(1)

        if not os.path.isdir(suite_path):
            return None

        if "stateful" in suite and not args.no_stateful and not is_data_present():
            print("Won't run stateful tests because test data wasn't loaded.")
            return None
        if "stateless" in suite and args.no_stateless:
            print("Won't run stateless tests because they were manually disabled.")
            return None
        if "stateful" in suite and args.no_stateful:
            print("Won't run stateful tests because they were manually disabled.")
            return None

        return TestSuite(args, suite_path, suite_tmp_path, suite)


stop_time = None
exit_code = None
server_died = None
multiprocessing_manager = None
restarted_tests = None


class ServerDied(Exception):
    pass


class GlobalTimeout(Exception):
    pass


def run_tests_array(all_tests_with_params: Tuple[List[str], int, TestSuite, bool]):
    (
        all_tests,
        num_tests,
        test_suite,
        is_concurrent,
    ) = all_tests_with_params
    global stop_time
    global exit_code
    global server_died
    global restarted_tests

    OP_SQUARE_BRACKET = colored("[", args, attrs=["bold"])
    CL_SQUARE_BRACKET = colored("]", args, attrs=["bold"])

    MSG_FAIL = (
        OP_SQUARE_BRACKET
        + colored(" FAIL ", args, "red", attrs=["bold"])
        + CL_SQUARE_BRACKET
    )
    MSG_UNKNOWN = (
        OP_SQUARE_BRACKET
        + colored(" UNKNOWN ", args, "yellow", attrs=["bold"])
        + CL_SQUARE_BRACKET
    )
    MSG_OK = (
        OP_SQUARE_BRACKET
        + colored(" OK ", args, "green", attrs=["bold"])
        + CL_SQUARE_BRACKET
    )
    MSG_SKIPPED = (
        OP_SQUARE_BRACKET
        + colored(" SKIPPED ", args, "cyan", attrs=["bold"])
        + CL_SQUARE_BRACKET
    )

    MESSAGES = {
        TestStatus.FAIL: MSG_FAIL,
        TestStatus.UNKNOWN: MSG_UNKNOWN,
        TestStatus.OK: MSG_OK,
        TestStatus.SKIPPED: MSG_SKIPPED,
    }

    passed_total = 0
    skipped_total = 0
    failures_total = 0
    failures_chain = 0
    start_time = datetime.now()

    client_options = get_additional_client_options(args)

    if num_tests > 0:
        about = "about " if is_concurrent else ""
        proc_name = multiprocessing.current_process().name
        print(f"Running {about}{num_tests} {test_suite.suite} tests ({proc_name}).")

    while True:
        if all_tests:
            try:
                case = all_tests.pop(0)
            except IndexError:
                break
        else:
            break

        if server_died.is_set():
            stop_tests()
            raise ServerDied("Server died")

        if stop_time and time() > stop_time:
            print("\nStop tests run because global time limit is exceeded.\n")
            stop_tests()
            raise GlobalTimeout("Stop tests run because global time limit is exceeded")

        test_case = TestCase(test_suite, case, args, is_concurrent)

        try:
            description = ""
            test_case_name = removesuffix(test_case.name, ".gen", ".sql") + ": "

            if is_concurrent:
                description = f"{test_case_name:72}"
            else:
                sys.stdout.flush()
                sys.stdout.write(f"{test_case_name:72}")
                # This flush is needed so you can see the test name of the long
                # running test before it will finish. But don't do it in parallel
                # mode, so that the lines don't mix.
                sys.stdout.flush()

            while True:
                # This is the upper level timeout
                # It helps with completely frozen processes, like in case of gdb errors
                def timeout_handler(signum, frame):
                    raise TimeoutError("Test execution timed out")

                signal.signal(signal.SIGALRM, timeout_handler)
                signal.alarm(int(args.timeout * 1.1))
                test_result = None
                try:
                    test_result = test_case.run(
                        args, test_suite, client_options, server_logs_level
                    )
                    test_result = test_case.process_result(test_result, MESSAGES)
                except TimeoutError:
                    break
                finally:
                    signal.alarm(0)

                if not test_result or not test_result.need_retry:
                    break
                restarted_tests.append(test_result)

            # First print the description, than invoke the check result logic
            description += test_result.description

            if description and not description.endswith("\n"):
                description += "\n"

            sys.stdout.write(description)
            sys.stdout.flush()

            if test_result.status == TestStatus.OK:
                passed_total += 1
                failures_chain = 0
            elif test_result.status == TestStatus.FAIL:
                failures_total += 1
                failures_chain += 1
                if test_result.reason == FailureReason.SERVER_DIED:
                    stop_tests()
                    server_died.set()
                    raise ServerDied("Server died")
            elif test_result.status == TestStatus.SKIPPED:
                skipped_total += 1

        except KeyboardInterrupt as e:
            print(colored("Break tests execution", args, "red"))
            stop_tests()
            raise e

        if failures_chain >= args.max_failures_chain:
            stop_tests()
            raise ServerDied("Max failures chain")

    if failures_total > 0:
        print(
            colored(
                f"\nHaving {failures_total} errors! {passed_total} tests passed."
                f" {skipped_total} tests skipped."
                f" {(datetime.now() - start_time).total_seconds():.2f} s elapsed"
                f" ({multiprocessing.current_process().name}).",
                args,
                "red",
                attrs=["bold"],
            )
        )
        exit_code.value = 1
    else:
        print(
            colored(
                f"\n{passed_total} tests passed. {skipped_total} tests skipped."
                f" {(datetime.now() - start_time).total_seconds():.2f} s elapsed"
                f" ({multiprocessing.current_process().name}).",
                args,
                "green",
                attrs=["bold"],
            )
        )

    sys.stdout.flush()


server_logs_level = "warning"


def check_server_started(args):
    print("Connecting to ClickHouse server...", end="")

    sys.stdout.flush()
    retry_count = args.server_check_retries
    query = "SELECT version(), arrayStringConcat(groupArray(value), ' ') FROM system.build_options WHERE name IN ('GIT_HASH', 'GIT_BRANCH')"
    while retry_count > 0:
        try:
            res = (
                str(clickhouse_execute(args, query).decode())
                .strip()
                .replace("\t", " @ ")
            )
            print(" OK")
            print(f"Connected to server {res}")
            sys.stdout.flush()
            return True
        except (ConnectionError, http.client.ImproperConnectionState) as e:
            if args.hung_check:
                print("Connection error, will retry: ", str(e))
            else:
                print(".", end="")
            sys.stdout.flush()
            retry_count -= 1
            sleep(0.5)
            continue
        except TimeoutError:
            print("\nConnection timeout, will not retry")
            break
        except Exception as e:
            print(
                "\nUexpected exception, will not retry: ",
                type(e).__name__,
                ": ",
                str(e),
            )
            break

    print("\nAll connection tries failed")
    sys.stdout.flush()
    return False


class BuildFlags:
    THREAD = "tsan"
    ADDRESS = "asan"
    UNDEFINED = "ubsan"
    MEMORY = "msan"
    DEBUG = "debug"
    SANITIZE_COVERAGE = "sanitize-coverage"
    RELEASE = "release"
    ORDINARY_DATABASE = "ordinary-database"
    POLYMORPHIC_PARTS = "polymorphic-parts"


# Release and non-sanitizer build
RELEASE_NON_SANITIZED = False


def collect_build_flags(args):
    global RELEASE_NON_SANITIZED

    result = []

    value = clickhouse_execute(
        args, "SELECT value FROM system.build_options WHERE name = 'CXX_FLAGS'"
    )
    if b"-fsanitize=thread" in value:
        result.append(BuildFlags.THREAD)
    elif b"-fsanitize=address" in value:
        result.append(BuildFlags.ADDRESS)
    elif b"-fsanitize=undefined" in value:
        result.append(BuildFlags.UNDEFINED)
    elif b"-fsanitize=memory" in value:
        result.append(BuildFlags.MEMORY)
    elif b"-DSANITIZE_COVERAGE=1" in value:
        result.append(BuildFlags.SANITIZE_COVERAGE)

    value = clickhouse_execute(
        args, "SELECT value FROM system.build_options WHERE name = 'BUILD_TYPE'"
    )
    if b"Debug" in value:
        result.append(BuildFlags.DEBUG)
    elif b"RelWithDebInfo" in value or b"Release" in value:
        result.append(BuildFlags.RELEASE)

    RELEASE_NON_SANITIZED = result == [BuildFlags.RELEASE]

    value = clickhouse_execute(
        args,
        "SELECT value FROM system.settings WHERE name = 'allow_deprecated_database_ordinary'",
    )
    if value == b"1" or args.db_engine == "Ordinary":
        result.append(BuildFlags.ORDINARY_DATABASE)

    value = int(
        clickhouse_execute(
            args,
            "SELECT value FROM system.merge_tree_settings WHERE name = 'min_bytes_for_wide_part'",
        )
    )
    if value == 0:
        result.append(BuildFlags.POLYMORPHIC_PARTS)

    use_flags = clickhouse_execute(
        args,
        "SELECT name FROM system.build_options WHERE name like 'USE_%' AND value in ('ON', '1')",
    )
    for use_flag in use_flags.strip().splitlines():
        use_flag = use_flag.decode().lower()
        result.append(use_flag)

    system_processor = clickhouse_execute(
        args,
        "SELECT value FROM system.build_options WHERE name = 'SYSTEM_PROCESSOR' LIMIT 1",
    ).strip()
    if system_processor:
        result.append(f"cpu-{system_processor.decode().lower()}")

    return result


def collect_changed_merge_tree_settings(args):
    changed_settings = (
        clickhouse_execute(
            args,
            "SELECT name FROM system.merge_tree_settings WHERE changed",
        )
        .strip()
        .splitlines()
    )

    return list(map(lambda s: s.decode(), changed_settings))


def check_table_column(args, database, table, column):
    return (
        int(
            clickhouse_execute(
                args,
                f"""
    SELECT count()
    FROM system.columns
    WHERE database = '{database}' AND table = '{table}' AND name = '{column}'
    """,
            )
        )
        > 0
    )


def suite_key_func(item: str) -> Union[float, Tuple[int, str]]:
    if args.order == "random":
        return random.random()

    if -1 == item.find("_"):
        return 99998, ""

    prefix, suffix = item.split("_", 1)

    try:
        return int(prefix), suffix
    except ValueError:
        return 99997, ""


def extract_key(key: str) -> str:
    return subprocess.getstatusoutput(
        args.extract_from_config + " --try --config " + args.configserver + key
    )[1]


def run_tests_process(*args, **kwargs):
    return run_tests_array(*args, **kwargs)


def do_run_tests(jobs, test_suite: TestSuite):
    if jobs > 1 and len(test_suite.parallel_tests) > 0:
        print(
            "Found",
            len(test_suite.parallel_tests),
            "parallel tests and",
            len(test_suite.sequential_tests),
            "sequential tests",
        )
        tests_n = len(test_suite.parallel_tests)
        jobs = min(jobs, tests_n)

        # If we don't do random shuffling then there will be always
        # nearly the same groups of test suites running concurrently.
        # Thus, if there is a test within group which appears to be broken
        # then it will affect all other tests in a non-random form.
        # So each time a bad test fails - other tests from the group will also fail
        # and this process will be more or less stable.
        # It makes it more difficult to detect real flaky tests,
        # because the distribution and the amount
        # of failures will be nearly the same for all tests from the group.
        random.shuffle(test_suite.parallel_tests)

        batch_size = len(test_suite.parallel_tests) // jobs
        manager = multiprocessing.Manager()
        parallel_tests = manager.list()
        parallel_tests.extend(test_suite.parallel_tests)

        processes = []
        for _ in range(jobs):
            process = multiprocessing.Process(
                target=run_tests_process,
                args=((parallel_tests, batch_size, test_suite, True),),
            )
            processes.append(process)
            process.start()

        while processes:
            sys.stdout.flush()
            # Periodically check the server for hangs
            # and stop all processes in this case
            try:
                clickhouse_execute(
                    args,
                    query="SELECT 1 /*hang up check*/",
                    max_http_retries=5,
                    timeout=20,
                )
            except Exception:
                print("Hang up check failed")
                server_died.set()

            if server_died.is_set():
                print("Server died, terminating all processes...")
                kill_gdb_if_any()
                # Wait for test results
                sleep(args.timeout)
                for p in processes:
                    if p.is_alive():
                        p.terminate()
                break

            for p in processes[:]:
                if not p.is_alive():
                    processes.remove(p)

            sleep(5)

        run_tests_array(
            (
                test_suite.sequential_tests,
                len(test_suite.sequential_tests),
                test_suite,
                False,
            )
        )

        return len(test_suite.sequential_tests) + len(test_suite.parallel_tests)
    else:
        num_tests = len(test_suite.all_tests)
        run_tests_array(
            (
                test_suite.all_tests,
                num_tests,
                test_suite,
                False,
            )
        )
        return num_tests


def is_test_from_dir(suite_dir, case):
    case_file = os.path.join(suite_dir, case)
    # We could also test for executable files (os.access(case_file, os.X_OK),
    # but it interferes with 01610_client_spawn_editor.editor, which is invoked
    # as a query editor in the test, and must be marked as executable.
    return os.path.isfile(case_file) and any(
        case_file.endswith(suppotred_ext) for suppotred_ext in TEST_FILE_EXTENSIONS
    )


def removesuffix(text, *suffixes):
    """
    Added in python 3.9
    https://www.python.org/dev/peps/pep-0616/

    This version can work with several possible suffixes
    """
    for suffix in suffixes:
        if suffix and text.endswith(suffix):
            return text[: -len(suffix)]
    return text


def reportCoverageFor(args, what, query, permissive=False):
    value = clickhouse_execute(args, query).decode()

    if value != "":
        print(f"\nThe following {what} were not covered by tests:\n")
        print(value)
        print("\n")
        return permissive

    return True


# This is high-level coverage on per-component basis (functions, data types, etc.)
# Don't be confused with the code coverage.
def reportCoverage(args):
    clickhouse_execute(args, "SYSTEM FLUSH LOGS")

    return (
        reportCoverageFor(
            args,
            "functions",
            """
            SELECT name
            FROM system.functions
            WHERE NOT is_aggregate AND origin = 'System' AND alias_to = ''
                AND name NOT IN
                (
                    SELECT arrayJoin(used_functions) FROM system.query_log WHERE event_date >= yesterday()
                )
            ORDER BY name
        """,
            True,
        )
        and reportCoverageFor(
            args,
            "aggregate functions",
            """
            SELECT name
            FROM system.functions
            WHERE is_aggregate AND origin = 'System' AND alias_to = ''
                AND name NOT IN
                (
                    SELECT arrayJoin(used_aggregate_functions) FROM system.query_log WHERE event_date >= yesterday()
                )
            ORDER BY name
        """,
        )
        and reportCoverageFor(
            args,
            "aggregate function combinators",
            """
            SELECT name
            FROM system.aggregate_function_combinators
            WHERE NOT is_internal
                AND name NOT IN
                (
                    SELECT arrayJoin(used_aggregate_function_combinators) FROM system.query_log WHERE event_date >= yesterday()
                )
            ORDER BY name
        """,
        )
        and reportCoverageFor(
            args,
            "data type families",
            """
            SELECT name
            FROM system.data_type_families
            WHERE alias_to = '' AND name NOT LIKE 'Interval%'
                AND name NOT IN
                (
                    SELECT arrayJoin(used_data_type_families) FROM system.query_log WHERE event_date >= yesterday()
                )
            ORDER BY name
        """,
        )
    )


def reportLogStats(args):
    clickhouse_execute(args, "SYSTEM FLUSH LOGS")

    query = """
        WITH
            240 AS mins,
            (
                SELECT (count(), sum(length(toValidUTF8(message))))
                FROM system.text_log
                WHERE (now() - toIntervalMinute(mins)) < event_time
            ) AS total
        SELECT
            count() AS count,
            round(count / (total.1), 3) AS `count_%`,
            formatReadableSize(sum(length(toValidUTF8(message)))) AS size,
            round(sum(length(toValidUTF8(message))) / (total.2), 3) AS `size_%`,
            countDistinct(logger_name) AS uniq_loggers,
            countDistinct(thread_id) AS uniq_threads,
            groupArrayDistinct(toString(level)) AS levels,
            round(sum(query_id = '') / count, 3) AS `background_%`,
            message_format_string
        FROM system.text_log
        WHERE (now() - toIntervalMinute(mins)) < event_time
        GROUP BY message_format_string
        ORDER BY count DESC
        LIMIT 100
        FORMAT PrettySpaceNoEscapes
    """
    value = clickhouse_execute(args, query).decode(errors="replace")
    print("\nTop patterns of log messages:\n")
    print(value)
    print("\n")

    query = """
        WITH
            240 AS mins
        SELECT
            count() AS count,
            substr(replaceRegexpAll(toValidUTF8(message), '[^A-Za-z]+', ''), 1, 32) AS pattern,
            substr(any(toValidUTF8(message)), 1, 256) as runtime_message,
            any((extract(source_file, '/[a-zA-Z0-9_]+\\.[a-z]+'), source_line)) as line
        FROM system.text_log
        WHERE (now() - toIntervalMinute(mins)) < event_time AND message_format_string = ''
        GROUP BY pattern
        ORDER BY count DESC
        LIMIT 30
        FORMAT PrettySpaceNoEscapes
    """
    value = clickhouse_execute(args, query).decode(errors="replace")
    print("\nTop messages without format string (fmt::runtime):\n")
    print(value)
    print("\n")

    query = """
        SELECT message_format_string, count(), any(toValidUTF8(message)) AS any_message
        FROM system.text_log
        WHERE (now() - toIntervalMinute(240)) < event_time
        AND (message NOT LIKE (replaceRegexpAll(message_format_string, '{[:.0-9dfx]*}', '%') AS s))
        AND (message NOT LIKE concat('%Exception: ', s, '%'))
        GROUP BY message_format_string ORDER BY count() DESC LIMIT 20 FORMAT PrettySpaceNoEscapes
    """
    value = clickhouse_execute(args, query).decode(errors="replace")
    print("\nTop messages not matching their format strings:\n")
    print(value)
    print("\n")

    query = """
        WITH ('', '({}) Keys: {}', '({}) {}', 'Aggregating', 'Became leader', 'Cleaning queue',
              'Creating set.', 'Cyclic aliases', 'Detaching {}', 'Executing {}', 'Fire events: {}',
              'Found part {}', 'Loaded queue', 'No sharding key', 'No tables', 'Query: {}',
              'Removed', 'Removed part {}', 'Removing parts.', 'Request URI: {}', 'Sending part {}',
              'Sent handshake', 'Starting {}', 'Will mimic {}', 'Writing to {}', 'dropIfEmpty',
              'loadAll {}', '{} ({}:{})', '{} -> {}', '{} {}', '{}: {}', '{}%', 'Read object: {}',
              'New segment: {}', 'Convert overflow', 'Division by zero', 'Files set to {}',
              'Bytes set to {}', 'Numeric overflow', 'Invalid mode: {}',
              'Write file: {}', 'Unable to parse JSONPath', 'Host is empty in S3 URI.', 'Expected end of line',
              'inflate failed: {}{}', 'Center is not valid', 'Column ''{}'' is ambiguous', 'Cannot parse object', 'Invalid date: {}',
              'There is no cache by name: {}', 'No part {} in table', '`{}` should be a String', 'There are duplicate id {}',
              'Invalid replica name: {}', 'Unexpected value {} in enum', 'Unknown BSON type: {}', 'Point is not valid',
              'Invalid qualified name: {}', 'INTO OUTFILE is not allowed', 'Arguments must not be NaN', 'Cell is not valid',
              'brotli decode error{}', 'Invalid H3 index: {}', 'Too large node state size', 'No additional keys found.',
              'Attempt to read after EOF.', 'Replication was stopped', '{}	building file infos', 'Cannot parse uuid {}',
              'Query was cancelled', 'Cancelled merging parts', 'Cancelled mutating parts', 'Log pulling is cancelled',
              'Transaction was cancelled', 'Could not find table: {}', 'Table {} doesn''t exist',
              'Database {} doesn''t exist', 'Dictionary ({}) not found', 'Unknown table function {}',
              'Unknown format {}', 'Unknown explain kind ''{}''', 'Unknown setting {}', 'Unknown input format {}',
              'Unknown identifier: ''{}''', 'User name is empty', 'Expected function, got: {}',
              'Attempt to read after eof', 'String size is too big ({}), maximum: {}'
        ) AS known_short_messages
        SELECT count() AS c, message_format_string, substr(any(toValidUTF8(message)), 1, 120),
            min(if(length(regexpExtract(toValidUTF8(message), '(.*)\\([A-Z0-9_]+\\)')) as prefix_len > 0, prefix_len, length(toValidUTF8(message))) - 26 AS length_without_exception_boilerplate) AS min_length_without_exception_boilerplate
        FROM system.text_log
        WHERE (now() - toIntervalMinute(240)) < event_time
            AND (length(message_format_string) < 16
                OR (message ILIKE '%DB::Exception%' AND length_without_exception_boilerplate < 30))
            AND message_format_string NOT IN known_short_messages
        GROUP BY message_format_string ORDER BY c DESC LIMIT 50 FORMAT PrettySpaceNoEscapes
    """
    value = clickhouse_execute(args, query).decode(errors="replace")
    print("\nTop short messages:\n")
    print(value)
    print("\n")

    query = """
        SELECT max((freq, message_format_string)), level
        FROM (SELECT count() / (SELECT count() FROM system.text_log
              WHERE (now() - toIntervalMinute(240)) < event_time) AS freq,
              min(level) AS level, message_format_string FROM system.text_log
              WHERE (now() - toIntervalMinute(120)) < event_time
              GROUP BY message_format_string ORDER BY freq DESC)
        GROUP BY level
    """
    value = clickhouse_execute(args, query).decode(errors="replace")
    print("\nTop messages by level:\n")
    print(value)
    print("\n")


def try_get_skip_list(base_dir, name):
    test_names_to_skip = []
    skip_list_path = os.path.join(base_dir, name)
    if not os.path.exists(skip_list_path):
        return test_names_to_skip

    with open(skip_list_path, "r", encoding="utf-8") as fd:
        for line in fd.read().split("\n"):
            if line == "" or line[0] == " ":
                continue
            test_name = line.split()[0].strip()
            if test_name != "":
                test_names_to_skip.append(test_name)

    return test_names_to_skip


def main(args):
    global server_died
    global stop_time
    global exit_code
    global server_logs_level
    global restarted_tests

    if not check_server_started(args):
        msg = "Server is not responding. Cannot execute 'SELECT 1' query."
        if args.hung_check:
            print(msg)
            pid = get_server_pid()
            print("Got server pid", pid)
            print_stacktraces()
        raise TestException(msg)

    args.build_flags = collect_build_flags(args)
    args.changed_merge_tree_settings = collect_changed_merge_tree_settings(args)

    if args.s3_storage and (BuildFlags.RELEASE not in args.build_flags):
        args.no_random_settings = True

    if args.skip:
        args.skip = set(args.skip)

    if args.replace_replicated_with_shared:
        if not args.skip:
            args.skip = set([])
        args.skip = set(args.skip)

    base_dir = os.path.abspath(args.queries)

    # Keep same default values as in queries/shell_config.sh
    os.environ.setdefault("CLICKHOUSE_BINARY", args.binary)
    # os.environ.setdefault("CLICKHOUSE_CLIENT", args.client)
    os.environ.setdefault("CLICKHOUSE_CONFIG", args.configserver)

    if args.configclient:
        os.environ.setdefault("CLICKHOUSE_CONFIG_CLIENT", args.configclient)

    # Force to print server warnings in stderr
    # Shell scripts could change logging level
    os.environ.setdefault("CLICKHOUSE_CLIENT_SERVER_LOGS_LEVEL", server_logs_level)

    # This code is bad as the time is not monotonic
    if args.global_time_limit:
        stop_time = time() + args.global_time_limit

    if args.zookeeper is None:
        args.zookeeper = True

    if args.shard is None:
        args.shard = bool(extract_key(' --key listen_host | grep -E "127.0.0.2|::"'))

    def create_common_database(args, db_name):
        create_database_retries = 0
        while create_database_retries < MAX_RETRIES:
            start_time = datetime.now()
            try:
                clickhouse_execute(
                    args,
                    f"CREATE DATABASE IF NOT EXISTS {db_name} "
                    f"{get_db_engine(args, db_name)}",
                    settings=get_create_database_settings(args, None),
                )
                break
            except HTTPError as e:
                total_time = (datetime.now() - start_time).total_seconds()
                if not need_retry(args, e.message, e.message, total_time):
                    break
            create_database_retries += 1

    try:
        if args.database and args.database != "test":
            create_common_database(args, args.database)

        create_common_database(args, "test")
    except Exception as e:
        print(f"Failed to create databases for tests: {e}")
        server_died.set()

    if (
        args.collect_per_test_coverage
        and BuildFlags.SANITIZE_COVERAGE in args.build_flags
    ):
        clickhouse_execute(
            args,
            """
                CREATE TABLE IF NOT EXISTS system.coverage_log
                (
                    time DateTime,
                    test_name String,
                    coverage Array(UInt64)
                ) ENGINE = MergeTree ORDER BY test_name
                COMMENT 'Contains information about per-test coverage from the CI, but used only for exporting to the CI cluster';
            """,
        )

        # Coverage collected at the system startup before running any tests:
        clickhouse_execute(
            args,
            "INSERT INTO system.coverage_log SELECT now(), '', coverageCurrent()",
        )

    total_tests_run = 0
    cloud_skip_list = try_get_skip_list(base_dir, "../queries-no-cloud-tests.txt")
    private_skip_list = try_get_skip_list(base_dir, "../queries-no-private-tests.txt")

    for suite in sorted(os.listdir(base_dir), key=suite_key_func):
        if server_died.is_set():
            break

        test_suite = TestSuite.read_test_suite(args, suite)
        if test_suite is None:
            continue

        test_suite.cloud_skip_list = cloud_skip_list
        test_suite.private_skip_list = private_skip_list
        total_tests_run += do_run_tests(args.jobs, test_suite)

    if server_died.is_set():
        exit_code.value = 1

    if args.hung_check:
        # Some queries may execute in background for some time after test was finished. This is normal.
        print("Checking the hung queries: ", end="")
        hung_count = 0
        try:
            deadline = datetime.now() + timedelta(seconds=90)
            while datetime.now() < deadline:
                hung_count = get_processlist_size(args)
                if hung_count == 0:
                    print(" done")
                    break
                print(". ", end="")
        except Exception as e:
            print(
                colored(
                    "\nHung check failed. Failed to get processlist size: " + str(e),
                    args,
                    "red",
                    attrs=["bold"],
                )
            )
            exit_code.value = 1

        processlist = ""
        if hung_count > 0:
            try:
                processlist = get_processlist_with_stacktraces(args)
            except Exception as e:
                print(
                    colored(
                        "\nHung check failed. Failed to get processlist with stacktraces: "
                        + str(e),
                        args,
                        "red",
                        attrs=["bold"],
                    )
                )
                exit_code.value = 1

        if processlist:
            print(
                colored(
                    "\nFound hung queries in processlist:", args, "red", attrs=["bold"]
                )
            )
            print(processlist.decode())
            print(get_transactions_list(args))

            print_stacktraces()
            exit_code.value = 1
        else:
            print(colored("\nNo queries hung.", args, "green", attrs=["bold"]))

    if args.client_log:
        if os.path.exists(args.client_log):
            with open(args.client_log, "rb") as stream:
                content = stream.read().decode()
                if len(content):
                    print("Has fatal logs from client:\n")
                    print(content)
            os.remove(args.client_log)

    if len(restarted_tests) > 0:
        print("\nSome tests were restarted:\n")

        for test_result in restarted_tests:
            print(f"\n{test_result.case_name:72}: ")
            # replace it with lowercase to avoid parsing retried tests as failed
            for status in TestStatus:
                test_result.description = test_result.description.replace(
                    status.value, status.value.lower()
                )
            print(test_result.description)

    if total_tests_run == 0:
        print("No tests were run.")
        sys.exit(1)
    else:
        print("All tests have finished.")

    if args.report_logs_stats:
        try:
            reportLogStats(args)
        except Exception as e:
            print(f"Failed to get stats about log messages: {e}")

    if args.report_coverage and not reportCoverage(args):
        exit_code.value = 1

    sys.exit(exit_code.value)


def find_binary(name):
    if os.access(name, os.X_OK):
        return name
    paths = os.environ.get("PATH").split(":")
    for path in paths:
        bin_path = os.path.join(path, name)
        if os.access(bin_path, os.X_OK):
            return bin_path

    # maybe it wasn't in PATH
    bin_path = os.path.join("/usr/local/bin", name)
    if os.access(bin_path, os.X_OK):
        return bin_path
    bin_path = os.path.join("/usr/bin", name)
    if os.access(bin_path, os.X_OK):
        return bin_path

    raise TestException(f"{name} was not found in PATH")


def find_clickhouse_command(binary, command):
    symlink = binary + "-" + command
    if os.access(symlink, os.X_OK):
        return symlink

    # To avoid requiring symlinks (in case you download binary from CI)
    return binary + " " + command


def get_additional_client_options(args):
    if args.client_option:
        client_options = " ".join("--" + option for option in args.client_option)
        if "CLICKHOUSE_CLIENT_OPT" in os.environ:
            return os.environ["CLICKHOUSE_CLIENT_OPT"] + " " + client_options
        else:
            return client_options
    else:
        if "CLICKHOUSE_CLIENT_OPT" in os.environ:
            return os.environ["CLICKHOUSE_CLIENT_OPT"]
    return ""


def get_additional_client_options_url(args):
    if args.client_option:
        return "&".join(args.client_option)
    return ""


def parse_args():
    parser = ArgumentParser(description="ClickHouse functional tests")
    parser.add_argument("-q", "--queries", help="Path to queries dir")
    parser.add_argument("--tmp", help="Path to tmp dir")

    parser.add_argument(
        "-b",
        "--binary",
        default="clickhouse",
        type=find_binary,
        help="Path to clickhouse binary or name of binary in PATH",
    )
    parser.add_argument(
        "-c",
        "--client",
        help="Path to clickhouse-client, this option is useless"
        "name of binary in PATH",
    )

    parser.add_argument("--extract_from_config", help="extract-from-config program")
    parser.add_argument(
        "--configclient", help="Client config (if you do not use default ports)"
    )
    parser.add_argument(
        "--configserver",
        default="/etc/clickhouse-server/config.xml",
        help="Preprocessed server config",
    )
    parser.add_argument(
        "-o", "--output", help="Output xUnit compliant test report directory"
    )
    parser.add_argument(
        "-t",
        "--timeout",
        type=int,
        default=600,
        help="Timeout for each test case in seconds",
    )
    parser.add_argument(
        "--global_time_limit",
        type=int,
        help="Stop if executing more than specified time (after current test is finished)",
    )
    parser.add_argument("test", nargs="*", help="Optional test case name regex")
    parser.add_argument(
        "-d",
        "--disabled",
        action="store_true",
        default=False,
        help="Also run disabled tests",
    )
    parser.add_argument(
        "--stop",
        action="store_true",
        default=None,
        dest="stop",
        help="Stop on network errors",
    )
    parser.add_argument(
        "--order", default="desc", choices=["asc", "desc", "random"], help="Run order"
    )
    parser.add_argument(
        "--testname",
        action="store_true",
        default=None,
        dest="testname",
        help="Make query with test name before test run",
    )
    parser.add_argument("--hung-check", action="store_true", default=False)
    parser.add_argument("--no-left-queries-check", action="store_true", default=False)
    parser.add_argument("--force-color", action="store_true", default=False)
    parser.add_argument(
        "--database", help="Database for tests (random name test_XXXXXX by default)"
    )
    parser.add_argument(
        "--no-drop-if-fail",
        action="store_true",
        help="Do not drop database for test if test has failed",
    )
    parser.add_argument(
        "--hide-db-name",
        action="store_true",
        help='Replace random database name with "default" in stderr',
    )
    parser.add_argument(
        "--parallel", default="1/1", help="One parallel test run number/total"
    )
    parser.add_argument(
        "-j", "--jobs", default=1, nargs="?", type=int, help="Run all tests in parallel"
    )
    parser.add_argument(
        "--test-runs",
        default=1,
        nargs="?",
        type=int,
        help="Run each test many times (useful for e.g. flaky check)",
    )
    parser.add_argument(
        "-U",
        "--unified",
        default=3,
        type=int,
        help="output NUM lines of unified context",
    )
    parser.add_argument(
        "-r",
        "--server-check-retries",
        default=180,
        type=int,
        help="Num of tries to execute SELECT 1 before tests started",
    )
    parser.add_argument("--db-engine", help="Database engine name")
    parser.add_argument(
        "--replicated-database",
        action="store_true",
        default=False,
        help="Run tests with Replicated database engine",
    )
    parser.add_argument(
        "--fast-tests-only",
        action="store_true",
        default=False,
        help='Run only fast tests (the tests without the "no-fasttest" tag)',
    )
    parser.add_argument(
        "--no-stateless", action="store_true", help="Disable all stateless tests"
    )
    parser.add_argument(
        "--no-stateful", action="store_true", help="Disable all stateful tests"
    )
    parser.add_argument("--skip", nargs="+", help="Skip these tests")
    parser.add_argument(
        "--sequential",
        nargs="+",
        help="Run these tests sequentially even if --parallel specified",
    )
    parser.add_argument(
        "--no-long", action="store_true", dest="no_long", help="Do not run long tests"
    )
    parser.add_argument(
        "--client-option", nargs="+", help="Specify additional client argument"
    )
    parser.add_argument(
        "--print-time", action="store_true", dest="print_time", help="Print test time"
    )
    parser.add_argument(
        "--check-zookeeper-session",
        action="store_true",
        help="Check ZooKeeper session uptime to determine if failed test should be retried",
    )
    parser.add_argument(
        "--s3-storage",
        action="store_true",
        default=False,
        help="Run tests over s3 storage",
    )
    parser.add_argument(
        "--distributed-cache",
        action="store_true",
        default=False,
        help="Run tests with enabled distributed cache",
    )
    parser.add_argument(
        "--azure-blob-storage",
        action="store_true",
        default=False,
        help="Run tests over azure blob storage",
    )
    parser.add_argument(
        "--no-random-settings",
        action="store_true",
        default=False,
        help="Disable settings randomization",
    )
    parser.add_argument(
        "--no-random-merge-tree-settings",
        action="store_true",
        default=False,
        help="Disable MergeTree settings randomization",
    )
    parser.add_argument(
        "--run-by-hash-num",
        type=int,
        help="Run tests matching crc32(test_name) % run_by_hash_total == run_by_hash_num",
    )
    parser.add_argument(
        "--run-by-hash-total",
        type=int,
        help="Total test groups for crc32(test_name) % run_by_hash_total == run_by_hash_num",
    )

    parser.add_argument(
        "--show-whitespaces-in-diff",
        action="store_true",
        help="Display $ characters after line with trailing whitespaces in diff output",
    )

    group = parser.add_mutually_exclusive_group(required=False)
    group.add_argument(
        "--cloud",
        action="store_true",
        default=None,
        dest="cloud",
        help="Run only tests that are supported in ClickHouse Cloud environment",
    )

    group.add_argument(
        "--no-cloud",
        action="store_false",
        default=None,
        dest="cloud",
        help="Run all the tests, including the ones not supported in ClickHouse Cloud environment",
    )
    parser.set_defaults(cloud=False)

    group = parser.add_mutually_exclusive_group(required=False)
    group.add_argument(
        "--private",
        action="store_true",
        default=None,
        dest="private",
        help="Run only tests that are supported in the private build",
    )

    group.add_argument(
        "--no-private",
        action="store_false",
        default=None,
        dest="private",
        help="Run all the tests, including the ones not supported in the private build",
    )
    # Only used to skip tests via "../queries-no-private-tests.txt", so it's fine to keep it enabled by default
    parser.set_defaults(private=True)

    group = parser.add_mutually_exclusive_group(required=False)
    group.add_argument(
        "--zookeeper",
        action="store_true",
        default=None,
        dest="zookeeper",
        help="Run zookeeper related tests",
    )
    group.add_argument(
        "--no-zookeeper",
        action="store_false",
        default=None,
        dest="zookeeper",
        help="Do not run zookeeper related tests",
    )

    group = parser.add_mutually_exclusive_group(required=False)
    group.add_argument(
        "--shard",
        action="store_true",
        default=None,
        dest="shard",
        help="Run sharding related tests "
        "(required to clickhouse-server listen 127.0.0.2 127.0.0.3)",
    )
    group.add_argument(
        "--no-shard",
        action="store_false",
        default=None,
        dest="shard",
        help="Do not run shard related tests",
    )

    # TODO: Remove upgrade-check option after release 24.3 and use
    #       ignore_drop_queries_probability option in stress.py as in stress tests
    group.add_argument(
        "--upgrade-check",
        action="store_true",
        help="Run tests for further server upgrade testing by ignoring all"
        "drop queries in tests for collecting data from new version of server",
    )
    parser.add_argument(
        "--secure",
        action="store_true",
        default=False,
        help="Use secure connection to connect to clickhouse-server",
    )
    parser.add_argument(
        "--max-failures-chain",
        default=20,
        type=int,
        help="Max number of failed tests in a row (stop tests if higher)",
    )
    parser.add_argument(
        "--report-coverage",
        action="store_true",
        default=False,
        help="Check what high-level server components were covered by tests",
    )
    parser.add_argument(
        "--collect-per-test-coverage",
        action="store_true",
        default=True,
        help="Create `system.coverage_log` table on the server and collect information about low-level code coverage on a per test basis there",
    )
    parser.add_argument(
        "--reset-coverage-before-every-test",
        action="store_true",
        default=True,
        help="Collect isolated test coverage for every test instead of a cumulative. Useful only when tests are run sequentially.",
    )
    parser.add_argument(
        "--report-logs-stats",
        action="store_true",
        default=False,
        help="Report statistics about log messages",
    )
    parser.add_argument(
        "--no-parallel-replicas",
        action="store_true",
        default=False,
        help="Do not include tests that are not supported with parallel replicas feature",
    )
    parser.add_argument(
        "--replace-replicated-with-shared",
        action="store_true",
        default=os.environ.get("REPLACE_RMT_WITH_SMT", False),
        help="Replace ReplicatedMergeTree engine with SharedMergeTree",
    )
    parser.add_argument(
        "--replace-non-replicated-with-shared",
        action="store_true",
        default=os.environ.get("REPLACE_MT_WITH_SMT", False),
        help="Replace ordinary MergeTree engine with SharedMergeTree",
    )
    parser.add_argument(
        "--client-log",
        default="./client.fatal.log",
        help="Path to file for fatal logs from client",
    )
    parser.add_argument(
        "--capture-client-stacktrace",
        action="store_true",
        help="Capture stacktraces from clickhouse-client/local on errors",
    )

    return parser.parse_args()


class Terminated(KeyboardInterrupt):
    def __init__(self, signal):
        self.signal = signal


def signal_handler(signal, frame):
    raise Terminated(signal)


if __name__ == "__main__":
    # Move to a new process group and kill it at exit so that we don't have any
    # infinite tests processes left
    # (new process group is required to avoid killing some parent processes)
    os.setpgid(0, 0)

    stop_time = None
    exit_code = multiprocessing.Value("i", 0)
    server_died = multiprocessing.Event()
    multiprocessing_manager = multiprocessing.Manager()
    restarted_tests = multiprocessing_manager.list()

    signal.signal(signal.SIGTERM, signal_handler)
    signal.signal(signal.SIGINT, signal_handler)
    signal.signal(signal.SIGHUP, signal_handler)

    try:
        args = parse_args()
    except Exception as e:
        print(e, file=sys.stderr)
        sys.exit(1)

    if args.queries and not os.path.isdir(args.queries):
        print(
            f"Cannot access the specified directory with queries ({args.queries})",
            file=sys.stderr,
        )
        sys.exit(1)

    CAPTURE_CLIENT_STACKTRACE = args.capture_client_stacktrace

    # Autodetect the directory with queries if not specified
    if args.queries is None:
        args.queries = "queries"

    if not os.path.isdir(args.queries):
        # If we're running from the repo
        args.queries = os.path.join(
            os.path.dirname(os.path.abspath(__file__)), "queries"
        )

    if not os.path.isdir(args.queries):
        # Next we're going to try some system directories, don't write 'stdout' files into them.
        if args.tmp is None:
            args.tmp = "/tmp/clickhouse-test"

        args.queries = "/usr/local/share/clickhouse-test/queries"

    if not os.path.isdir(args.queries):
        args.queries = "/usr/share/clickhouse-test/queries"

    if not os.path.isdir(args.queries):
        print(
            "Failed to detect path to the queries directory. Please specify it with "
            "'--queries' option.",
            file=sys.stderr,
        )
        sys.exit(1)

    print("Using queries from '" + args.queries + "' directory")

    if args.tmp is None:
        args.tmp = args.queries

    if args.client:
        print(
            "WARNING: --client option is deprecated and will be removed the the future, use --binary instead",
            file=sys.stderr,
        )

    args.client = find_clickhouse_command(args.binary, "client")

    if args.extract_from_config:
        print(
            "WARNING: --extract_from_config option is deprecated and will be removed the the future",
            file=sys.stderr,
        )
    args.extract_from_config = find_clickhouse_command(
        args.binary, "extract-from-config"
    )

    if args.configclient:
        args.client += " --config-file=" + args.configclient

    tcp_host = os.getenv("CLICKHOUSE_HOST")
    if tcp_host is not None:
        args.tcp_host = tcp_host
        args.client += f" --host={tcp_host}"
    else:
        args.tcp_host = "localhost"

    tcp_port = os.getenv("CLICKHOUSE_PORT_TCP")
    if tcp_port is not None:
        args.tcp_port = int(tcp_port)
        args.client += f" --port={tcp_port}"
    else:
        args.tcp_port = 9440 if args.secure else 9000
        if args.secure:
            os.environ["CLICKHOUSE_PORT_TCP"] = str(args.tcp_port)

    http_port = os.getenv("CLICKHOUSE_PORT_HTTP")
    if http_port is not None:
        args.http_port = int(http_port)
    else:
        args.http_port = 8443 if args.secure else 8123
        os.environ["CLICKHOUSE_PORT_HTTP"] = str(args.http_port)
        if args.secure and os.getenv("CLICKHOUSE_PORT_HTTP_PROTO") is None:
            os.environ["CLICKHOUSE_PORT_HTTP_PROTO"] = "https"

    client_database = os.getenv("CLICKHOUSE_DATABASE")
    if client_database is not None:
        args.client += f" --database={client_database}"
        args.client_database = client_database
    else:
        args.client_database = "default"

    if args.upgrade_check:
        args.client += " --fake-drop"

    if args.client_option or args.secure:
        # Set options for client
        if "CLICKHOUSE_CLIENT_OPT" in os.environ:
            os.environ["CLICKHOUSE_CLIENT_OPT"] += " "
        else:
            os.environ["CLICKHOUSE_CLIENT_OPT"] = ""
        os.environ["CLICKHOUSE_CLIENT_OPT"] += get_additional_client_options(args)

        if args.secure:
            os.environ["CLICKHOUSE_CLIENT_OPT"] += " --secure "

        # Set options for curl
        if "CLICKHOUSE_URL_PARAMS" in os.environ:
            os.environ["CLICKHOUSE_URL_PARAMS"] += "&"
        else:
            os.environ["CLICKHOUSE_URL_PARAMS"] = ""

        client_options_query_str = get_additional_client_options_url(args)
        args.client_options_query_str = client_options_query_str + "&"
        args.client_options_query_str += os.environ["CLICKHOUSE_URL_PARAMS"]
        os.environ["CLICKHOUSE_URL_PARAMS"] += client_options_query_str
    else:
        args.client_options_query_str = ""

    if args.jobs is None:
        args.jobs = multiprocessing.cpu_count()

    if args.db_engine and args.db_engine == "Ordinary":
        MESSAGES_TO_RETRY.append(" locking attempt on ")

    if args.replace_replicated_with_shared:
        args.s3_storage = True

    try:
        main(args)
    except ServerDied as e:
        print(f"{e}", file=sys.stderr)
        sys.exit(1)
    except Terminated as e:
        print(f"Terminated with {e.signal} signal", file=sys.stderr)
        sys.exit(128 + e.signal)
    except KeyboardInterrupt:
        print("Interrupted")
        sys.exit(128 + signal.SIGINT)<|MERGE_RESOLUTION|>--- conflicted
+++ resolved
@@ -912,14 +912,6 @@
         "min_external_table_block_size_bytes": lambda: random.choice([0, 1, 100000000]),
         "max_parsing_threads": lambda: random.choice([0, 1, 10]),
         "optimize_functions_to_subcolumns": lambda: random.randint(0, 1),
-<<<<<<< HEAD
-        "parallel_replicas_local_plan": lambda: random.randint(0, 1),
-        "query_plan_join_swap_table": lambda: random.choice(["auto", "false", "true"]),
-        "enable_vertical_final": lambda: random.randint(0, 1),
-        "optimize_extract_common_expressions": lambda: random.randint(0, 1),
-        **randomize_external_sort_group_by(),
-=======
->>>>>>> 51998b12
     }
 
     @staticmethod
