#!/usr/bin/env bash

CURDIR=$(cd "$(dirname "${BASH_SOURCE[0]}")" && pwd)
. "$CURDIR"/../shell_config.sh

$CLICKHOUSE_CLIENT --query="create database if not exists test_01054;"
$CLICKHOUSE_CLIENT --query="drop table if exists test_01054.ints;"

$CLICKHOUSE_CLIENT --query="create table test_01054.ints
                            (key UInt64, i8 Int8, i16 Int16, i32 Int32, i64 Int64, u8 UInt8, u16 UInt16, u32 UInt32, u64 UInt64)
                            Engine = Memory;"

$CLICKHOUSE_CLIENT --query="insert into test_01054.ints values (1, 1, 1, 1, 1, 1, 1, 1, 1);"
$CLICKHOUSE_CLIENT --query="insert into test_01054.ints values (2, 2, 2, 2, 2, 2, 2, 2, 2);"
$CLICKHOUSE_CLIENT --query="insert into test_01054.ints values (3, 3, 3, 3, 3, 3, 3, 3, 3);"

function thread1()
{
  for _ in {1..100}
  do
    RAND_NUMBER_THREAD1=$($CLICKHOUSE_CLIENT --query="SELECT rand() % 100;")
    $CLICKHOUSE_CLIENT --query="select dictGet('one_cell_cache_ints', 'i8', toUInt64($RAND_NUMBER_THREAD1));"
  done
}


function thread2()
{
  for _ in {1..100}
  do
    RAND_NUMBER_THREAD2=$($CLICKHOUSE_CLIENT --query="SELECT rand() % 100;")
    $CLICKHOUSE_CLIENT --query="select dictGet('one_cell_cache_ints', 'i8', toUInt64($RAND_NUMBER_THREAD2));"
  done
}


function thread3()
{
  for _ in {1..100}
  do
    RAND_NUMBER_THREAD3=$($CLICKHOUSE_CLIENT --query="SELECT rand() % 100;")
    $CLICKHOUSE_CLIENT --query="select dictGet('one_cell_cache_ints', 'i8', toUInt64($RAND_NUMBER_THREAD3));"
  done
}


function thread4()
{
  for _ in {1..100}
  do
    RAND_NUMBER_THREAD4=$($CLICKHOUSE_CLIENT --query="SELECT rand() % 100;")
    $CLICKHOUSE_CLIENT --query="select dictGet('one_cell_cache_ints', 'i8', toUInt64($RAND_NUMBER_THREAD4));"
  done
}


export -f thread1;
export -f thread2;
export -f thread3;
export -f thread4;

TIMEOUT=10

# shellcheck disable=SC2188
timeout $TIMEOUT bash -c thread1 > /dev/null 2>&1 &
timeout $TIMEOUT bash -c thread2 > /dev/null 2>&1 &
timeout $TIMEOUT bash -c thread3 > /dev/null 2>&1 &
timeout $TIMEOUT bash -c thread4 > /dev/null 2>&1 &

wait

echo OK

$CLICKHOUSE_CLIENT --query "DROP TABLE if exists test_01054.ints"
<<<<<<< HEAD

$CLICKHOUSE_CLIENT --query "DROP DATABASE test_01054"
=======
$CLICKHOUSE_CLIENT -q "DROP DATABASE test_01054"
>>>>>>> d9b52f94
<|MERGE_RESOLUTION|>--- conflicted
+++ resolved
@@ -72,9 +72,4 @@
 echo OK
 
 $CLICKHOUSE_CLIENT --query "DROP TABLE if exists test_01054.ints"
-<<<<<<< HEAD
-
-$CLICKHOUSE_CLIENT --query "DROP DATABASE test_01054"
-=======
-$CLICKHOUSE_CLIENT -q "DROP DATABASE test_01054"
->>>>>>> d9b52f94
+$CLICKHOUSE_CLIENT -q "DROP DATABASE test_01054"