#!/usr/bin/env bash

CURDIR=$(cd "$(dirname "${BASH_SOURCE[0]}")" && pwd)
. "$CURDIR"/../shell_config.sh

${CLICKHOUSE_CLIENT} --query "DROP TABLE IF EXISTS mergetree_00754;"
${CLICKHOUSE_CLIENT} --query "DROP TABLE IF EXISTS distributed;"

${CLICKHOUSE_CLIENT} --query "CREATE TABLE mergetree_00754 (a Int64, b Int64, c Int64) ENGINE = MergeTree ORDER BY (a, b);"
${CLICKHOUSE_CLIENT} --query "CREATE TABLE distributed AS mergetree_00754 ENGINE = Distributed(test_unavailable_shard, ${CLICKHOUSE_DATABASE}, mergetree_00754, jumpConsistentHash(a+b, 2));"

${CLICKHOUSE_CLIENT} --query "INSERT INTO mergetree_00754 VALUES (0, 0, 0);"
${CLICKHOUSE_CLIENT} --query "INSERT INTO mergetree_00754 VALUES (1, 0, 0);"
${CLICKHOUSE_CLIENT} --query "INSERT INTO mergetree_00754 VALUES (0, 1, 1);"
${CLICKHOUSE_CLIENT} --query "INSERT INTO mergetree_00754 VALUES (1, 1, 1);"

# Should fail because second shard is unavailable
${CLICKHOUSE_CLIENT} --query "SELECT count(*) FROM distributed;" 2>&1 \
| grep -F -q "All connection tries failed" && echo 'OK' || echo 'FAIL'

# Should fail without setting `optimize_skip_unused_shards`
${CLICKHOUSE_CLIENT} --query "SELECT count(*) FROM distributed WHERE a = 0 AND b = 0;" 2>&1 \
| grep -F -q "All connection tries failed" && echo 'OK' || echo 'FAIL'

# Should pass now
${CLICKHOUSE_CLIENT} -n --query="
    SET optimize_skip_unused_shards = 1;
    SELECT count(*) FROM distributed WHERE a = 0 AND b = 0;
"

# Should still fail because of matching unavailable shard
${CLICKHOUSE_CLIENT} -n --query="
    SET optimize_skip_unused_shards = 1;
    SELECT count(*) FROM distributed WHERE a = 2 AND b = 2;
" 2>&1 \ | grep -F -q "All connection tries failed" && echo 'OK' || echo 'FAIL'

# Try more complext expressions for constant folding - all should pass.

${CLICKHOUSE_CLIENT} -n --query="
    SET optimize_skip_unused_shards = 1;
    SELECT count(*) FROM distributed WHERE a = 1 AND a = 0 AND b = 0;
"

${CLICKHOUSE_CLIENT} -n --query="
    SET optimize_skip_unused_shards = 1;
    SELECT count(*) FROM distributed WHERE a IN (0, 1) AND b IN (0, 1);
"

${CLICKHOUSE_CLIENT} -n --query="
    SET optimize_skip_unused_shards = 1;
    SELECT count(*) FROM distributed WHERE a = 0 AND b = 0 OR a = 1 AND b = 1;
"

# TODO: should pass one day.
#${CLICKHOUSE_CLIENT} -n --query="
#    SET optimize_skip_unused_shards = 1;
#    SELECT count(*) FROM distributed WHERE a = 0 AND b >= 0 AND b <= 1;
#"

${CLICKHOUSE_CLIENT} -n --query="
    SET optimize_skip_unused_shards = 1;
    SELECT count(*) FROM distributed WHERE a = 0 AND b = 0 AND c = 0;
"

${CLICKHOUSE_CLIENT} -n --query="
    SET optimize_skip_unused_shards = 1;
    SELECT count(*) FROM distributed WHERE a = 0 AND b = 0 AND c != 10;
"

${CLICKHOUSE_CLIENT} -n --query="
    SET optimize_skip_unused_shards = 1;
    SELECT count(*) FROM distributed WHERE a = 0 AND b = 0 AND (a+b)*b != 12;
"

${CLICKHOUSE_CLIENT} -n --query="
    SET optimize_skip_unused_shards = 1;
    SELECT count(*) FROM distributed WHERE (a = 0 OR a = 1) AND (b = 0 OR b = 1);
"

# These ones should fail.

${CLICKHOUSE_CLIENT} -n --query="
    SET optimize_skip_unused_shards = 1;
    SELECT count(*) FROM distributed WHERE a = 0 AND b <= 1;
" 2>&1 \ | grep -F -q "All connection tries failed" && echo 'OK' || echo 'FAIL'

${CLICKHOUSE_CLIENT} -n --query="
    SET optimize_skip_unused_shards = 1;
    SELECT count(*) FROM distributed WHERE a = 0 AND c = 0;
" 2>&1 \ | grep -F -q "All connection tries failed" && echo 'OK' || echo 'FAIL'

${CLICKHOUSE_CLIENT} -n --query="
    SET optimize_skip_unused_shards = 1;
    SELECT count(*) FROM distributed WHERE a = 0 OR a = 1 AND b = 0;
" 2>&1 \ | grep -F -q "All connection tries failed" && echo 'OK' || echo 'FAIL'

${CLICKHOUSE_CLIENT} -n --query="
    SET optimize_skip_unused_shards = 1;
    SELECT count(*) FROM distributed WHERE a = 0 AND b = 0 OR a = 2 AND b = 2;
" 2>&1 \ | grep -F -q "All connection tries failed" && echo 'OK' || echo 'FAIL'

${CLICKHOUSE_CLIENT} -n --query="
    SET optimize_skip_unused_shards = 1;
    SELECT count(*) FROM distributed WHERE a = 0 AND b = 0 OR c = 0;
" 2>&1 \ | grep -F -q "All connection tries failed" && echo 'OK' || echo 'FAIL'

<<<<<<< HEAD
${CLICKHOUSE_CLIENT} --query="DROP TABLE mergetree_00754"
${CLICKHOUSE_CLIENT} --query="DROP TABLE distributed"
=======
$CLICKHOUSE_CLIENT -q "DROP TABLE distributed"
$CLICKHOUSE_CLIENT -q "DROP TABLE mergetree_00754"
>>>>>>> d9b52f94
<|MERGE_RESOLUTION|>--- conflicted
+++ resolved
@@ -104,10 +104,5 @@
     SELECT count(*) FROM distributed WHERE a = 0 AND b = 0 OR c = 0;
 " 2>&1 \ | grep -F -q "All connection tries failed" && echo 'OK' || echo 'FAIL'
 
-<<<<<<< HEAD
-${CLICKHOUSE_CLIENT} --query="DROP TABLE mergetree_00754"
-${CLICKHOUSE_CLIENT} --query="DROP TABLE distributed"
-=======
 $CLICKHOUSE_CLIENT -q "DROP TABLE distributed"
-$CLICKHOUSE_CLIENT -q "DROP TABLE mergetree_00754"
->>>>>>> d9b52f94
+$CLICKHOUSE_CLIENT -q "DROP TABLE mergetree_00754"