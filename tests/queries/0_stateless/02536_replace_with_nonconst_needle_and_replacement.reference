** replaceAll() **
- non-const needle, const replacement
1	Hello World	l	x	Hexxo Worxd
2	Hello World	ll	x	Hexo World
3	Hello World	not_found	x	Hello World
4	Hello World	[eo]	x	Hello World
5	Hello World	.	x	Hello World
1	Hello World	l	x	Hexxo Worxd
2	Hello World	ll	x	Hexo World
3	Hello World	not_found	x	Hello World
4	Hello World	[eo]	x	Hello World
5	Hello World	.	x	Hello World
- const needle, non-const replacement
1	Hello World	l	xx	Hexxxxo Worxxd
2	Hello World	l	x	Hexxo Worxd
3	Hello World	l	x	Hexxo Worxd
4	Hello World	l	x	Hexxo Worxd
5	Hello World	l	x	Hexxo Worxd
1	Hello World	l	xx	Hexxxxo Worxxd
2	Hello World	l	x	Hexxo Worxd
3	Hello World	l	x	Hexxo Worxd
4	Hello World	l	x	Hexxo Worxd
5	Hello World	l	x	Hexxo Worxd
- non-const needle, non-const replacement
1	Hello World	l	xx	Hexxxxo Worxxd
2	Hello World	ll	x	Hexo World
3	Hello World	not_found	x	Hello World
4	Hello World	[eo]	x	Hello World
5	Hello World	.	x	Hello World
1	Hello World	l	xx	Hexxxxo Worxxd
2	Hello World	ll	x	Hexo World
3	Hello World	not_found	x	Hello World
4	Hello World	[eo]	x	Hello World
5	Hello World	.	x	Hello World
** replaceOne() **
- non-const needle, const replacement
1	Hello World	l	x	Hexlo World
2	Hello World	ll	x	Hexo World
3	Hello World	not_found	x	Hello World
4	Hello World	[eo]	x	Hello World
5	Hello World	.	x	Hello World
1	Hello World	l	x	Hexlo World
2	Hello World	ll	x	Hexo World
3	Hello World	not_found	x	Hello World
4	Hello World	[eo]	x	Hello World
5	Hello World	.	x	Hello World
- const needle, non-const replacement
1	Hello World	l	xx	Hexxlo World
2	Hello World	l	x	Hexlo World
3	Hello World	l	x	Hexlo World
4	Hello World	l	x	Hexlo World
5	Hello World	l	x	Hexlo World
1	Hello World	l	xx	Hexxlo World
2	Hello World	l	x	Hexlo World
3	Hello World	l	x	Hexlo World
4	Hello World	l	x	Hexlo World
5	Hello World	l	x	Hexlo World
- non-const needle, non-const replacement
1	Hello World	l	xx	Hexxlo World
2	Hello World	ll	x	Hexo World
3	Hello World	not_found	x	Hello World
4	Hello World	[eo]	x	Hello World
5	Hello World	.	x	Hello World
1	Hello World	l	xx	Hexxlo World
2	Hello World	ll	x	Hexo World
3	Hello World	not_found	x	Hello World
4	Hello World	[eo]	x	Hello World
5	Hello World	.	x	Hello World
** replaceRegexpAll() **
- non-const needle, const replacement
1	Hello World	l	x	Hexxo Worxd
2	Hello World	ll	x	Hexo World
3	Hello World	not_found	x	Hello World
4	Hello World	[eo]	x	Hxllx Wxrld
5	Hello World	.	x	xxxxxxxxxxx
1	Hello World	l	x	Hexxo Worxd
2	Hello World	ll	x	Hexo World
3	Hello World	not_found	x	Hello World
4	Hello World	[eo]	x	Hxllx Wxrld
5	Hello World	.	x	xxxxxxxxxxx
- const needle, non-const replacement
1	Hello World	l	xx	Hexxxxo Worxxd
2	Hello World	l	x	Hexxo Worxd
3	Hello World	l	x	Hexxo Worxd
4	Hello World	l	x	Hexxo Worxd
5	Hello World	l	x	Hexxo Worxd
1	Hello World	l	xx	Hexxxxo Worxxd
2	Hello World	l	x	Hexxo Worxd
3	Hello World	l	x	Hexxo Worxd
4	Hello World	l	x	Hexxo Worxd
5	Hello World	l	x	Hexxo Worxd
- non-const needle, non-const replacement
1	Hello World	l	xx	Hexxxxo Worxxd
2	Hello World	ll	x	Hexo World
3	Hello World	not_found	x	Hello World
4	Hello World	[eo]	x	Hxllx Wxrld
5	Hello World	.	x	xxxxxxxxxxx
1	Hello World	l	xx	Hexxxxo Worxxd
2	Hello World	ll	x	Hexo World
3	Hello World	not_found	x	Hello World
4	Hello World	[eo]	x	Hxllx Wxrld
5	Hello World	.	x	xxxxxxxxxxx
** replaceRegexpOne() **
- non-const needle, const replacement
1	Hello World	l	x	Hexlo World
2	Hello World	ll	x	Hexo World
3	Hello World	not_found	x	Hello World
4	Hello World	[eo]	x	Hxllo World
5	Hello World	.	x	xello World
1	Hello World	l	x	Hexlo World
2	Hello World	ll	x	Hexo World
3	Hello World	not_found	x	Hello World
4	Hello World	[eo]	x	Hxllo World
5	Hello World	.	x	xello World
- const needle, non-const replacement
1	Hello World	l	xx	Hexxlo World
2	Hello World	l	x	Hexlo World
3	Hello World	l	x	Hexlo World
4	Hello World	l	x	Hexlo World
5	Hello World	l	x	Hexlo World
1	Hello World	l	xx	Hexxlo World
2	Hello World	l	x	Hexlo World
3	Hello World	l	x	Hexlo World
4	Hello World	l	x	Hexlo World
5	Hello World	l	x	Hexlo World
- non-const needle, non-const replacement
1	Hello World	l	xx	Hexxlo World
2	Hello World	ll	x	Hexo World
3	Hello World	not_found	x	Hello World
4	Hello World	[eo]	x	Hxllo World
5	Hello World	.	x	xello World
1	Hello World	l	xx	Hexxlo World
2	Hello World	ll	x	Hexo World
3	Hello World	not_found	x	Hello World
4	Hello World	[eo]	x	Hxllo World
5	Hello World	.	x	xello World
<<<<<<< HEAD
Check that an exception is thrown if the needle is empty
=======
Check that whether an exception is thrown if the needle is empty
>>>>>>> 024acbc4
Hexxo Worxd
Hello World
Hexlo World
Hello World
Hello World
Hello World
Hello World
Hello World
Hexxo Worxd
Hello World
Hexlo World
Hello World<|MERGE_RESOLUTION|>--- conflicted
+++ resolved
@@ -134,11 +134,7 @@
 3	Hello World	not_found	x	Hello World
 4	Hello World	[eo]	x	Hxllo World
 5	Hello World	.	x	xello World
-<<<<<<< HEAD
-Check that an exception is thrown if the needle is empty
-=======
 Check that whether an exception is thrown if the needle is empty
->>>>>>> 024acbc4
 Hexxo Worxd
 Hello World
 Hexlo World
