[0,1,2]
[0,1,2]
[0,1,2]
0	0	0	0
0	1	1	1
2	2	2	2
3	3	3	3
4	0		0
5	0		0
0	0
1	1
2	2
3	3
0	0
1	1
2	2
3	3
SELECT groupArray(x)
FROM 
(
    SELECT number AS x
    FROM numbers(3)
    ORDER BY x ASC
)
SELECT groupArray(x)
FROM 
(
    SELECT number AS x
    FROM numbers(3)
    ORDER BY x ASC
)
SELECT groupArray(x)
FROM 
(
    SELECT number AS x
    FROM numbers(3)
    ORDER BY 
        exp(x) ASC,
        x ASC
)
SELECT 
    key,
    a,
    b,
    c
FROM 
(
    SELECT number + 2 AS key
    FROM numbers(4)
) AS s
ALL FULL OUTER JOIN test AS t USING (key)
ORDER BY 
    key ASC,
    t.key ASC
SELECT 
    key,
    a
FROM test
ORDER BY 
    key ASC,
    a ASC
SELECT 
    key,
    a
FROM test
<<<<<<< HEAD
ORDER BY
=======
ORDER BY 
>>>>>>> 998c762c
    key ASC,
    exp(key + a) ASC
[0,1,2]
[0,1,2]
[0,1,2]
0	0	0	0
0	1	1	1
2	2	2	2
3	3	3	3
4	0		0
5	0		0
0	0
1	1
2	2
3	3
0	0
1	1
2	2
3	3
SELECT groupArray(x)
FROM 
(
    SELECT number AS x
    FROM numbers(3)
    ORDER BY 
        x ASC,
        exp(x) ASC
)
SELECT groupArray(x)
FROM 
(
    SELECT number AS x
    FROM numbers(3)
    ORDER BY 
        x ASC,
        exp(exp(x)) ASC
)
SELECT groupArray(x)
FROM 
(
    SELECT number AS x
    FROM numbers(3)
    ORDER BY 
        exp(x) ASC,
        x ASC
)
SELECT 
    key,
    a,
    b,
    c
FROM 
(
    SELECT number + 2 AS key
    FROM numbers(4)
) AS s
ALL FULL OUTER JOIN test AS t USING (key)
ORDER BY 
    key ASC,
    t.key ASC
SELECT 
    key,
    a
FROM test
ORDER BY 
    key ASC,
    a ASC,
    exp(key + a) ASC
SELECT 
    key,
    a
FROM test
ORDER BY 
    key ASC,
    exp(key + a) ASC<|MERGE_RESOLUTION|>--- conflicted
+++ resolved
@@ -63,11 +63,7 @@
     key,
     a
 FROM test
-<<<<<<< HEAD
-ORDER BY
-=======
 ORDER BY 
->>>>>>> 998c762c
     key ASC,
     exp(key + a) ASC
 [0,1,2]
