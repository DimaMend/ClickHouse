--- conflicted
+++ resolved
@@ -62,8 +62,4 @@
 
 $CLICKHOUSE_CLIENT --query="SELECT count(*) from elog" # still 5 rows
 
-<<<<<<< HEAD
-$CLICKHOUSE_CLIENT --query="DROP TABLE elog"
-=======
-$CLICKHOUSE_CLIENT -q "DROP TABLE elog"
->>>>>>> d9b52f94
+$CLICKHOUSE_CLIENT -q "DROP TABLE elog"