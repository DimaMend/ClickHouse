#!/usr/bin/env bash

CURDIR=$(cd "$(dirname "${BASH_SOURCE[0]}")" && pwd)
# shellcheck source=../shell_config.sh
. "$CURDIR"/../shell_config.sh


<<<<<<< HEAD
# We execute a distributed DDL query with timeout 1 to check that one host is unavailable and will time out and other complete successfully.
# But sometimes one second is not enough even for healthy host to succeed. Repeat the test in this case.
function run_until_out_contains()
{
    PATTERN=$1
    shift

    for _ in {1..20}
    do
        "$@" > "${CLICKHOUSE_TMP}/out" 2>&1
        if grep -q "$PATTERN" "${CLICKHOUSE_TMP}/out"
        then
            cat "${CLICKHOUSE_TMP}/out"
            break;
        fi
    done
}


$CLICKHOUSE_CLIENT -q "drop table if exists none;"
=======
>>>>>>> b957d08e
$CLICKHOUSE_CLIENT -q "drop table if exists throw;"
$CLICKHOUSE_CLIENT -q "drop table if exists null_status;"
$CLICKHOUSE_CLIENT -q "drop table if exists never_throw;"

CLICKHOUSE_CLIENT_OPT=$(echo ${CLICKHOUSE_CLIENT_OPT} | sed 's/'"--send_logs_level=${CLICKHOUSE_CLIENT_SERVER_LOGS_LEVEL}"'/--send_logs_level=fatal/g')

CLIENT="$CLICKHOUSE_CLIENT_BINARY $CLICKHOUSE_CLIENT_OPT --distributed_ddl_task_timeout=8 --distributed_ddl_output_mode=none"
$CLIENT -q "select value from system.settings where name='distributed_ddl_output_mode';"
# Ok
$CLIENT -q "create table throw on cluster test_shard_localhost (n int) engine=Memory;"
# Table exists
$CLIENT -q "create table throw on cluster test_shard_localhost (n int) engine=Memory;" 2>&1| grep -Fv "@ 0x" | sed "s/DB::Exception/Error/g" | sed "s/ (version.*)//" | sed "s/exists.. /exists/"
# Timeout
$CLIENT -q "drop table throw on cluster test_unavailable_shard;" 2>&1| grep -Fv "@ 0x" | sed "s/DB::Exception/Error/g" | sed "s/ (version.*)//" | sed "s/Watching task .* is executing longer/Watching task <task> is executing longer/" | sed "s/background. /background./"

CLIENT="$CLICKHOUSE_CLIENT_BINARY $CLICKHOUSE_CLIENT_OPT --distributed_ddl_task_timeout=8 --distributed_ddl_output_mode=throw"
$CLIENT -q "select value from system.settings where name='distributed_ddl_output_mode';"
$CLIENT -q "create table throw on cluster test_shard_localhost (n int) engine=Memory;"
$CLIENT -q "create table throw on cluster test_shard_localhost (n int) engine=Memory;" 2>&1| grep -Fv "@ 0x" | sed "s/DB::Exception/Error/g" | sed "s/ (version.*)//" | sed "s/exists.. /exists/"
$CLIENT -q "drop table throw on cluster test_unavailable_shard;" 2>&1| grep -Fv "@ 0x" | sed "s/DB::Exception/Error/g" | sed "s/ (version.*)//" | sed "s/Watching task .* is executing longer/Watching task <task> is executing longer/" | sed "s/background. /background./"

CLIENT="$CLICKHOUSE_CLIENT_BINARY $CLICKHOUSE_CLIENT_OPT --distributed_ddl_task_timeout=8 --distributed_ddl_output_mode=null_status_on_timeout"
$CLIENT -q "select value from system.settings where name='distributed_ddl_output_mode';"
$CLIENT -q "create table null_status on cluster test_shard_localhost (n int) engine=Memory;"
$CLIENT -q "create table null_status on cluster test_shard_localhost (n int) engine=Memory;" 2>&1| grep -Fv "@ 0x" | sed "s/DB::Exception/Error/g" | sed "s/ (version.*)//" | sed "s/exists.. /exists/"
$CLIENT -q "drop table null_status on cluster test_unavailable_shard;"

CLIENT="$CLICKHOUSE_CLIENT_BINARY $CLICKHOUSE_CLIENT_OPT --distributed_ddl_task_timeout=8 --distributed_ddl_output_mode=never_throw"
$CLIENT -q "select value from system.settings where name='distributed_ddl_output_mode';"
$CLIENT -q "create table never_throw on cluster test_shard_localhost (n int) engine=Memory;"
$CLIENT -q "create table never_throw on cluster test_shard_localhost (n int) engine=Memory;" 2>&1| sed "s/DB::Exception/Error/g" | sed "s/ (version.*)//"
$CLIENT -q "drop table never_throw on cluster test_unavailable_shard;"<|MERGE_RESOLUTION|>--- conflicted
+++ resolved
@@ -5,29 +5,6 @@
 . "$CURDIR"/../shell_config.sh
 
 
-<<<<<<< HEAD
-# We execute a distributed DDL query with timeout 1 to check that one host is unavailable and will time out and other complete successfully.
-# But sometimes one second is not enough even for healthy host to succeed. Repeat the test in this case.
-function run_until_out_contains()
-{
-    PATTERN=$1
-    shift
-
-    for _ in {1..20}
-    do
-        "$@" > "${CLICKHOUSE_TMP}/out" 2>&1
-        if grep -q "$PATTERN" "${CLICKHOUSE_TMP}/out"
-        then
-            cat "${CLICKHOUSE_TMP}/out"
-            break;
-        fi
-    done
-}
-
-
-$CLICKHOUSE_CLIENT -q "drop table if exists none;"
-=======
->>>>>>> b957d08e
 $CLICKHOUSE_CLIENT -q "drop table if exists throw;"
 $CLICKHOUSE_CLIENT -q "drop table if exists null_status;"
 $CLICKHOUSE_CLIENT -q "drop table if exists never_throw;"
