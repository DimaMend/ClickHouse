--- conflicted
+++ resolved
@@ -33,77 +33,7 @@
 6. │ t.b       │ UInt64                    │              │                    │              │ ZSTD(1)          │                │            1 │
    └───────────┴───────────────────────────┴──────────────┴────────────────────┴──────────────┴──────────────────┴────────────────┴──────────────┘
 SET describe_compact_output = 0, describe_include_virtual_columns = 1, describe_include_subcolumns = 0;
-<<<<<<< HEAD
-DESCRIBE TABLE t_describe_options;
-id	UInt64			index column			0
-arr	Array(UInt64)	DEFAULT	[10, 20]		ZSTD(1)		0
-t	Tuple(a String, b UInt64)	DEFAULT	(\'foo\', 0)		ZSTD(1)		0
-_part	LowCardinality(String)			Name of part			1
-_part_index	UInt64			Sequential index of the part in the query result			1
-_part_uuid	UUID			Unique part identifier (if enabled MergeTree setting assign_part_uuids)			1
-_partition_id	LowCardinality(String)			Name of partition			1
-_sample_factor	Float64			Sample factor (from the query)			1
-_part_offset	UInt64			Number of row in the part			1
-_part_data_version	UInt64			Data version of part (either min block number or mutation version)			1
-_row_exists	UInt8			Persisted mask created by lightweight delete that show whether row exists or is deleted			1
-_block_number	UInt64			Persisted original number of block that was assigned at insert	Delta, LZ4		1
-_block_offset	UInt64			Persisted original number of row in block that was assigned at insert	Delta, LZ4		1
-DESCRIBE remote(test_shard_localhost, currentDatabase(), t_describe_options);
-id	UInt64			index column			0
-arr	Array(UInt64)	DEFAULT	[10, 20]		ZSTD(1)		0
-t	Tuple(a String, b UInt64)	DEFAULT	(\'foo\', 0)		ZSTD(1)		0
-_part	LowCardinality(String)			Name of part			1
-_part_index	UInt64			Sequential index of the part in the query result			1
-_part_uuid	UUID			Unique part identifier (if enabled MergeTree setting assign_part_uuids)			1
-_partition_id	LowCardinality(String)			Name of partition			1
-_sample_factor	Float64			Sample factor (from the query)			1
-_part_offset	UInt64			Number of row in the part			1
-_part_data_version	UInt64			Data version of part (either min block number or mutation version)			1
-_row_exists	UInt8			Persisted mask created by lightweight delete that show whether row exists or is deleted			1
-_block_number	UInt64			Persisted original number of block that was assigned at insert	Delta, LZ4		1
-_block_offset	UInt64			Persisted original number of row in block that was assigned at insert	Delta, LZ4		1
-_shard_num	UInt32			Deprecated. Use function shardNum instead			1
-_database	LowCardinality(String)			The name of database which the row comes from			1
-_table	LowCardinality(String)			The name of table which the row comes from			1
-SET describe_compact_output = 0, describe_include_virtual_columns = 1, describe_include_subcolumns = 1;
-DESCRIBE TABLE t_describe_options;
-id	UInt64			index column			0	0
-arr	Array(UInt64)	DEFAULT	[10, 20]		ZSTD(1)		0	0
-t	Tuple(a String, b UInt64)	DEFAULT	(\'foo\', 0)		ZSTD(1)		0	0
-_part	LowCardinality(String)			Name of part			0	1
-_part_index	UInt64			Sequential index of the part in the query result			0	1
-_part_uuid	UUID			Unique part identifier (if enabled MergeTree setting assign_part_uuids)			0	1
-_partition_id	LowCardinality(String)			Name of partition			0	1
-_sample_factor	Float64			Sample factor (from the query)			0	1
-_part_offset	UInt64			Number of row in the part			0	1
-_part_data_version	UInt64			Data version of part (either min block number or mutation version)			0	1
-_row_exists	UInt8			Persisted mask created by lightweight delete that show whether row exists or is deleted			0	1
-_block_number	UInt64			Persisted original number of block that was assigned at insert	Delta, LZ4		0	1
-_block_offset	UInt64			Persisted original number of row in block that was assigned at insert	Delta, LZ4		0	1
-arr.size0	UInt64						1	0
-t.a	String				ZSTD(1)		1	0
-t.b	UInt64				ZSTD(1)		1	0
-DESCRIBE remote(test_shard_localhost, currentDatabase(), t_describe_options);
-id	UInt64			index column			0	0
-arr	Array(UInt64)	DEFAULT	[10, 20]		ZSTD(1)		0	0
-t	Tuple(a String, b UInt64)	DEFAULT	(\'foo\', 0)		ZSTD(1)		0	0
-_part	LowCardinality(String)			Name of part			0	1
-_part_index	UInt64			Sequential index of the part in the query result			0	1
-_part_uuid	UUID			Unique part identifier (if enabled MergeTree setting assign_part_uuids)			0	1
-_partition_id	LowCardinality(String)			Name of partition			0	1
-_sample_factor	Float64			Sample factor (from the query)			0	1
-_part_offset	UInt64			Number of row in the part			0	1
-_part_data_version	UInt64			Data version of part (either min block number or mutation version)			0	1
-_row_exists	UInt8			Persisted mask created by lightweight delete that show whether row exists or is deleted			0	1
-_block_number	UInt64			Persisted original number of block that was assigned at insert	Delta, LZ4		0	1
-_block_offset	UInt64			Persisted original number of row in block that was assigned at insert	Delta, LZ4		0	1
-_shard_num	UInt32			Deprecated. Use function shardNum instead			0	1
-_database	LowCardinality(String)			The name of database which the row comes from			0	1
-_table	LowCardinality(String)			The name of table which the row comes from			0	1
-arr.size0	UInt64						1	0
-t.a	String				ZSTD(1)		1	0
-t.b	UInt64				ZSTD(1)		1	0
-=======
+
 DESCRIBE TABLE t_describe_options FORMAT PrettyCompactNoEscapes;
     ┌─name───────────┬─type──────────────────────┬─default_type─┬─default_expression─┬─comment─────────────────────────────────────────────────────────────────────────────────┬─codec_expression─┬─ttl_expression─┬─is_virtual─┐
  1. │ id             │ UInt64                    │              │                    │ index column                                                                            │                  │                │          0 │
@@ -169,7 +99,6 @@
 14. │ t.a            │ String                    │              │                    │                                                                                         │ ZSTD(1)          │                │            1 │          0 │
 15. │ t.b            │ UInt64                    │              │                    │                                                                                         │ ZSTD(1)          │                │            1 │          0 │
     └────────────────┴───────────────────────────┴──────────────┴────────────────────┴─────────────────────────────────────────────────────────────────────────────────────────┴──────────────────┴────────────────┴──────────────┴────────────┘
->>>>>>> 90a53081
 SET describe_compact_output = 1, describe_include_virtual_columns = 0, describe_include_subcolumns = 0;
 DESCRIBE TABLE t_describe_options FORMAT PrettyCompactNoEscapes;
    ┌─name─┬─type──────────────────────┐
@@ -203,77 +132,6 @@
 6. │ t.b       │ UInt64                    │            1 │
    └───────────┴───────────────────────────┴──────────────┘
 SET describe_compact_output = 1, describe_include_virtual_columns = 1, describe_include_subcolumns = 0;
-<<<<<<< HEAD
-DESCRIBE TABLE t_describe_options;
-id	UInt64	0
-arr	Array(UInt64)	0
-t	Tuple(a String, b UInt64)	0
-_part	LowCardinality(String)	1
-_part_index	UInt64	1
-_part_uuid	UUID	1
-_partition_id	LowCardinality(String)	1
-_sample_factor	Float64	1
-_part_offset	UInt64	1
-_part_data_version	UInt64	1
-_row_exists	UInt8	1
-_block_number	UInt64	1
-_block_offset	UInt64	1
-DESCRIBE remote(test_shard_localhost, currentDatabase(), t_describe_options);
-id	UInt64	0
-arr	Array(UInt64)	0
-t	Tuple(a String, b UInt64)	0
-_part	LowCardinality(String)	1
-_part_index	UInt64	1
-_part_uuid	UUID	1
-_partition_id	LowCardinality(String)	1
-_sample_factor	Float64	1
-_part_offset	UInt64	1
-_part_data_version	UInt64	1
-_row_exists	UInt8	1
-_block_number	UInt64	1
-_block_offset	UInt64	1
-_shard_num	UInt32	1
-_database	LowCardinality(String)	1
-_table	LowCardinality(String)	1
-SET describe_compact_output = 1, describe_include_virtual_columns = 1, describe_include_subcolumns = 1;
-DESCRIBE TABLE t_describe_options;
-id	UInt64	0	0
-arr	Array(UInt64)	0	0
-t	Tuple(a String, b UInt64)	0	0
-_part	LowCardinality(String)	0	1
-_part_index	UInt64	0	1
-_part_uuid	UUID	0	1
-_partition_id	LowCardinality(String)	0	1
-_sample_factor	Float64	0	1
-_part_offset	UInt64	0	1
-_part_data_version	UInt64	0	1
-_row_exists	UInt8	0	1
-_block_number	UInt64	0	1
-_block_offset	UInt64	0	1
-arr.size0	UInt64	1	0
-t.a	String	1	0
-t.b	UInt64	1	0
-DESCRIBE remote(test_shard_localhost, currentDatabase(), t_describe_options);
-id	UInt64	0	0
-arr	Array(UInt64)	0	0
-t	Tuple(a String, b UInt64)	0	0
-_part	LowCardinality(String)	0	1
-_part_index	UInt64	0	1
-_part_uuid	UUID	0	1
-_partition_id	LowCardinality(String)	0	1
-_sample_factor	Float64	0	1
-_part_offset	UInt64	0	1
-_part_data_version	UInt64	0	1
-_row_exists	UInt8	0	1
-_block_number	UInt64	0	1
-_block_offset	UInt64	0	1
-_shard_num	UInt32	0	1
-_database	LowCardinality(String)	0	1
-_table	LowCardinality(String)	0	1
-arr.size0	UInt64	1	0
-t.a	String	1	0
-t.b	UInt64	1	0
-=======
 DESCRIBE TABLE t_describe_options FORMAT PrettyCompactNoEscapes;
     ┌─name───────────┬─type──────────────────────┬─is_virtual─┐
  1. │ id             │ UInt64                    │          0 │
@@ -338,5 +196,4 @@
 13. │ arr.size0      │ UInt64                    │            1 │          0 │
 14. │ t.a            │ String                    │            1 │          0 │
 15. │ t.b            │ UInt64                    │            1 │          0 │
-    └────────────────┴───────────────────────────┴──────────────┴────────────┘
->>>>>>> 90a53081
+    └────────────────┴───────────────────────────┴──────────────┴────────────┘