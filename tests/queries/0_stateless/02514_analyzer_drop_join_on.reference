--- conflicted
+++ resolved
@@ -52,30 +52,9 @@
 Header: a2 String
         d2 String
   Join (JOIN FillRightFirst)
-  Header: __table1.k UInt64
-          __table1.a2 String
+  Header: __table1.a2 String
+          __table1.k UInt64
           __table4.d2 String
-<<<<<<< HEAD
-    Expression ((Actions for left table alias column keys + DROP unused columns after JOIN))
-    Header: __table1.k UInt64
-            __table1.a2 String
-      Join (JOIN FillRightFirst)
-      Header: __table1.k UInt64
-              __table1.a2 String
-        Expression ((Actions for left table alias column keys + DROP unused columns after JOIN))
-        Header: __table1.k UInt64
-                __table1.a2 String
-          Join (JOIN FillRightFirst)
-          Header: __table1.k UInt64
-                  __table1.a2 String
-            Expression ((Actions for left table alias column keys + Change column names to column identifiers))
-            Header: __table1.k UInt64
-                    __table1.a2 String
-              ReadFromMemoryStorage
-              Header: k UInt64
-                      a2 String
-            Expression ((Actions for right table alias column keys + Change column names to column identifiers))
-=======
     Expression (DROP unused columns after JOIN)
     Header: __table1.a2 String
             __table1.k UInt64
@@ -95,7 +74,6 @@
               Header: a2 String
                       k UInt64
             Expression (Change column names to column identifiers)
->>>>>>> 2de9697c
             Header: __table2.k UInt64
               ReadFromMemoryStorage
               Header: k UInt64
@@ -103,18 +81,12 @@
         Header: __table3.k UInt64
           ReadFromMemoryStorage
           Header: k UInt64
-<<<<<<< HEAD
-    Expression ((Actions for right table alias column keys + Change column names to column identifiers))
-    Header: __table4.k UInt64
-            __table4.d2 String
-=======
     Expression (Change column names to column identifiers)
     Header: __table4.d2 String
             __table4.k UInt64
->>>>>>> 2de9697c
       ReadFromMemoryStorage
-      Header: k UInt64
-              d2 String
+      Header: d2 String
+              k UInt64
 EXPLAIN PLAN header = 1
 SELECT b.bx FROM a
 JOIN (SELECT b1, b2 || 'x'  AS bx FROM b ) AS b ON b.b1 = a.a1
