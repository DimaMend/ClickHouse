--- conflicted
+++ resolved
@@ -52,11 +52,10 @@
 Header: a2 String
         d2 String
   Join (JOIN FillRightFirst)
-<<<<<<< HEAD
   Header: __table1.a2 String
           __table1.k UInt64
           __table4.d2 String
-    Expression (DROP unused columns after JOIN)
+    Expression ((Actions for left table alias column keys + DROP unused columns after JOIN))
     Header: __table1.a2 String
             __table1.k UInt64
       Join (JOIN FillRightFirst)
@@ -85,40 +84,6 @@
     Expression (Change column names to column identifiers)
     Header: __table4.d2 String
             __table4.k UInt64
-=======
-  Header: a2_0 String
-          k_2 UInt64
-          d2_1 String
-    Expression ((Actions for left table alias column keys + DROP unused columns after JOIN))
-    Header: a2_0 String
-            k_2 UInt64
-      Join (JOIN FillRightFirst)
-      Header: a2_0 String
-              k_2 UInt64
-        Expression ((Actions for left table alias column keys + DROP unused columns after JOIN))
-        Header: a2_0 String
-                k_2 UInt64
-          Join (JOIN FillRightFirst)
-          Header: a2_0 String
-                  k_2 UInt64
-            Expression ((Actions for left table alias column keys + Change column names to column identifiers))
-            Header: a2_0 String
-                    k_2 UInt64
-              ReadFromMemoryStorage
-              Header: a2 String
-                      k UInt64
-            Expression ((Actions for right table alias column keys + Change column names to column identifiers))
-            Header: k_5 UInt64
-              ReadFromMemoryStorage
-              Header: k UInt64
-        Expression ((Actions for right table alias column keys + Change column names to column identifiers))
-        Header: k_4 UInt64
-          ReadFromMemoryStorage
-          Header: k UInt64
-    Expression ((Actions for right table alias column keys + Change column names to column identifiers))
-    Header: d2_1 String
-            k_3 UInt64
->>>>>>> 84b566d1
       ReadFromMemoryStorage
       Header: d2 String
               k UInt64
