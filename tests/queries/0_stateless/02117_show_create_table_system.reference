--- conflicted
+++ resolved
@@ -298,7 +298,6 @@
 )
 ENGINE = SystemFunctions
 COMMENT 'SYSTEM TABLE is built on the fly.'
-<<<<<<< HEAD
 CREATE TABLE system.grants
 (
     `user_name` Nullable(String),
@@ -312,8 +311,6 @@
 )
 ENGINE = SystemGrants
 COMMENT 'SYSTEM TABLE is built on the fly.'
-=======
->>>>>>> 77f4cd8d
 CREATE TABLE system.graphite_retentions
 (
     `config_name` String,
@@ -595,7 +592,6 @@
 )
 ENGINE = SystemPartsColumns
 COMMENT 'SYSTEM TABLE is built on the fly.'
-<<<<<<< HEAD
 CREATE TABLE system.privileges
 (
     `privilege` Enum16('SHOW DATABASES' = 0, 'SHOW TABLES' = 1, 'SHOW COLUMNS' = 2, 'SHOW DICTIONARIES' = 3, 'SHOW' = 4, 'SHOW FILESYSTEM CACHES' = 5, 'SELECT' = 6, 'INSERT' = 7, 'ALTER UPDATE' = 8, 'ALTER DELETE' = 9, 'ALTER ADD COLUMN' = 10, 'ALTER MODIFY COLUMN' = 11, 'ALTER DROP COLUMN' = 12, 'ALTER COMMENT COLUMN' = 13, 'ALTER CLEAR COLUMN' = 14, 'ALTER RENAME COLUMN' = 15, 'ALTER MATERIALIZE COLUMN' = 16, 'ALTER COLUMN' = 17, 'ALTER MODIFY COMMENT' = 18, 'ALTER ORDER BY' = 19, 'ALTER SAMPLE BY' = 20, 'ALTER ADD INDEX' = 21, 'ALTER DROP INDEX' = 22, 'ALTER MATERIALIZE INDEX' = 23, 'ALTER CLEAR INDEX' = 24, 'ALTER INDEX' = 25, 'ALTER ADD PROJECTION' = 26, 'ALTER DROP PROJECTION' = 27, 'ALTER MATERIALIZE PROJECTION' = 28, 'ALTER CLEAR PROJECTION' = 29, 'ALTER PROJECTION' = 30, 'ALTER ADD CONSTRAINT' = 31, 'ALTER DROP CONSTRAINT' = 32, 'ALTER CONSTRAINT' = 33, 'ALTER TTL' = 34, 'ALTER MATERIALIZE TTL' = 35, 'ALTER SETTINGS' = 36, 'ALTER MOVE PARTITION' = 37, 'ALTER FETCH PARTITION' = 38, 'ALTER FREEZE PARTITION' = 39, 'ALTER DATABASE SETTINGS' = 40, 'ALTER NAMED COLLECTION' = 41, 'ALTER TABLE' = 42, 'ALTER DATABASE' = 43, 'ALTER VIEW REFRESH' = 44, 'ALTER VIEW MODIFY QUERY' = 45, 'ALTER VIEW' = 46, 'ALTER' = 47, 'CREATE DATABASE' = 48, 'CREATE TABLE' = 49, 'CREATE VIEW' = 50, 'CREATE DICTIONARY' = 51, 'CREATE TEMPORARY TABLE' = 52, 'CREATE ARBITRARY TEMPORARY TABLE' = 53, 'CREATE FUNCTION' = 54, 'CREATE NAMED COLLECTION' = 55, 'CREATE' = 56, 'DROP DATABASE' = 57, 'DROP TABLE' = 58, 'DROP VIEW' = 59, 'DROP DICTIONARY' = 60, 'DROP FUNCTION' = 61, 'DROP NAMED COLLECTION' = 62, 'DROP' = 63, 'UNDROP TABLE' = 64, 'TRUNCATE' = 65, 'OPTIMIZE' = 66, 'BACKUP' = 67, 'KILL QUERY' = 68, 'KILL TRANSACTION' = 69, 'MOVE PARTITION BETWEEN SHARDS' = 70, 'CREATE USER' = 71, 'ALTER USER' = 72, 'DROP USER' = 73, 'CREATE ROLE' = 74, 'ALTER ROLE' = 75, 'DROP ROLE' = 76, 'ROLE ADMIN' = 77, 'CREATE ROW POLICY' = 78, 'ALTER ROW POLICY' = 79, 'DROP ROW POLICY' = 80, 'CREATE QUOTA' = 81, 'ALTER QUOTA' = 82, 'DROP QUOTA' = 83, 'CREATE SETTINGS PROFILE' = 84, 'ALTER SETTINGS PROFILE' = 85, 'DROP SETTINGS PROFILE' = 86, 'SHOW USERS' = 87, 'SHOW ROLES' = 88, 'SHOW ROW POLICIES' = 89, 'SHOW QUOTAS' = 90, 'SHOW SETTINGS PROFILES' = 91, 'SHOW ACCESS' = 92, 'ACCESS MANAGEMENT' = 93, 'SHOW NAMED COLLECTIONS' = 94, 'SHOW NAMED COLLECTIONS SECRETS' = 95, 'NAMED COLLECTION' = 96, 'NAMED COLLECTION ADMIN' = 97, 'SYSTEM SHUTDOWN' = 98, 'SYSTEM DROP DNS CACHE' = 99, 'SYSTEM DROP MARK CACHE' = 100, 'SYSTEM DROP UNCOMPRESSED CACHE' = 101, 'SYSTEM DROP MMAP CACHE' = 102, 'SYSTEM DROP QUERY CACHE' = 103, 'SYSTEM DROP COMPILED EXPRESSION CACHE' = 104, 'SYSTEM DROP FILESYSTEM CACHE' = 105, 'SYSTEM DROP SCHEMA CACHE' = 106, 'SYSTEM DROP S3 CLIENT CACHE' = 107, 'SYSTEM DROP CACHE' = 108, 'SYSTEM RELOAD CONFIG' = 109, 'SYSTEM RELOAD USERS' = 110, 'SYSTEM RELOAD DICTIONARY' = 111, 'SYSTEM RELOAD MODEL' = 112, 'SYSTEM RELOAD FUNCTION' = 113, 'SYSTEM RELOAD EMBEDDED DICTIONARIES' = 114, 'SYSTEM RELOAD' = 115, 'SYSTEM RESTART DISK' = 116, 'SYSTEM MERGES' = 117, 'SYSTEM TTL MERGES' = 118, 'SYSTEM FETCHES' = 119, 'SYSTEM MOVES' = 120, 'SYSTEM PULLING REPLICATION LOG' = 121, 'SYSTEM DISTRIBUTED SENDS' = 122, 'SYSTEM REPLICATED SENDS' = 123, 'SYSTEM SENDS' = 124, 'SYSTEM REPLICATION QUEUES' = 125, 'SYSTEM DROP REPLICA' = 126, 'SYSTEM SYNC REPLICA' = 127, 'SYSTEM RESTART REPLICA' = 128, 'SYSTEM RESTORE REPLICA' = 129, 'SYSTEM WAIT LOADING PARTS' = 130, 'SYSTEM SYNC DATABASE REPLICA' = 131, 'SYSTEM SYNC TRANSACTION LOG' = 132, 'SYSTEM SYNC FILE CACHE' = 133, 'SYSTEM FLUSH DISTRIBUTED' = 134, 'SYSTEM FLUSH LOGS' = 135, 'SYSTEM FLUSH ASYNC INSERT QUEUE' = 136, 'SYSTEM FLUSH' = 137, 'SYSTEM THREAD FUZZER' = 138, 'SYSTEM UNFREEZE' = 139, 'SYSTEM FAILPOINT' = 140, 'SYSTEM LISTEN' = 141, 'SYSTEM' = 142, 'dictGet' = 143, 'displaySecretsInShowAndSelect' = 144, 'addressToLine' = 145, 'addressToLineWithInlines' = 146, 'addressToSymbol' = 147, 'demangle' = 148, 'INTROSPECTION' = 149, 'FILE' = 150, 'FILESYSTEM' = 151, 'URL' = 152, 'REMOTE' = 153, 'MONGO' = 154, 'REDIS' = 155, 'MEILISEARCH' = 156, 'MYSQL' = 157, 'POSTGRES' = 158, 'SQLITE' = 159, 'ODBC' = 160, 'JDBC' = 161, 'HDFS' = 162, 'S3' = 163, 'HIVE' = 164, 'AZURE' = 165, 'SOURCES' = 166, 'CLUSTER' = 167, 'ALL' = 168, 'NONE' = 169),
@@ -605,8 +601,6 @@
 )
 ENGINE = SystemPrivileges
 COMMENT 'SYSTEM TABLE is built on the fly.'
-=======
->>>>>>> 77f4cd8d
 CREATE TABLE system.processes
 (
     `is_initial_query` UInt8,
