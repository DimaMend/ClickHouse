#!/usr/bin/env bash

CURDIR=$(cd "$(dirname "${BASH_SOURCE[0]}")" && pwd)
. "$CURDIR"/../shell_config.sh

export CURR_DATABASE="test_lazy_01014_concurrent_${CLICKHOUSE_DATABASE}"


function recreate_lazy_func1()
{
    $CLICKHOUSE_CLIENT -q "
        CREATE TABLE $CURR_DATABASE.log (a UInt64, b UInt64) ENGINE = Log;
    ";

    while true; do
        $CLICKHOUSE_CLIENT -q "
            DETACH TABLE $CURR_DATABASE.log;
        ";

        $CLICKHOUSE_CLIENT -q "
            ATTACH TABLE $CURR_DATABASE.log;
        ";
        done
}

function recreate_lazy_func2()
{
    while true; do
        $CLICKHOUSE_CLIENT -q "
            CREATE TABLE $CURR_DATABASE.tlog (a UInt64, b UInt64) ENGINE = TinyLog;
        ";

        $CLICKHOUSE_CLIENT -q "
            DROP TABLE $CURR_DATABASE.tlog;
        ";
        done
}

function recreate_lazy_func3()
{
    $CLICKHOUSE_CLIENT -q "
        CREATE TABLE $CURR_DATABASE.slog (a UInt64, b UInt64) ENGINE = StripeLog;
    ";

    while true; do
        $CLICKHOUSE_CLIENT -q "
            ATTACH TABLE $CURR_DATABASE.slog;
        ";

        $CLICKHOUSE_CLIENT -q "
            DETACH TABLE $CURR_DATABASE.slog;
        ";
        done
}

function recreate_lazy_func4()
{
    while true; do
        $CLICKHOUSE_CLIENT -q "
            CREATE TABLE $CURR_DATABASE.tlog2 (a UInt64, b UInt64) ENGINE = TinyLog;
        ";

        $CLICKHOUSE_CLIENT -q "
            DROP TABLE $CURR_DATABASE.tlog2;
        ";
        done
}

function show_tables_func()
{
    while true; do
        $CLICKHOUSE_CLIENT -q "SELECT * FROM system.tables WHERE database = '$CURR_DATABASE' FORMAT Null";
        done
}


export -f recreate_lazy_func1;
export -f recreate_lazy_func2;
export -f recreate_lazy_func3;
export -f recreate_lazy_func4;
export -f show_tables_func;


${CLICKHOUSE_CLIENT} -n -q "
    DROP DATABASE IF EXISTS $CURR_DATABASE;
    CREATE DATABASE $CURR_DATABASE ENGINE = Lazy(1);
"


TIMEOUT=30

timeout $TIMEOUT bash -c recreate_lazy_func1 2> /dev/null &
timeout $TIMEOUT bash -c recreate_lazy_func2 2> /dev/null &
timeout $TIMEOUT bash -c recreate_lazy_func3 2> /dev/null &
timeout $TIMEOUT bash -c recreate_lazy_func4 2> /dev/null &
timeout $TIMEOUT bash -c show_tables_func 2> /dev/null &

wait
sleep 1

${CLICKHOUSE_CLIENT} -n -q "
    DROP TABLE IF EXISTS $CURR_DATABASE.log;
    DROP TABLE IF EXISTS $CURR_DATABASE.slog;
    DROP TABLE IF EXISTS $CURR_DATABASE.tlog;
    DROP TABLE IF EXISTS $CURR_DATABASE.tlog2;
"
#    DROP DATABASE $CURR_DATABASE; -- This fails for some reason

echo "Test OK"

<<<<<<< HEAD
$CLICKHOUSE_CLIENT -q "DROP DATABASE $CURR_DATABASE"
=======
# TODO: it doesn't work! $CLICKHOUSE_CLIENT -q "DROP DATABASE $CURR_DATABASE"
>>>>>>> d9b52f94
<|MERGE_RESOLUTION|>--- conflicted
+++ resolved
@@ -108,8 +108,4 @@
 
 echo "Test OK"
 
-<<<<<<< HEAD
-$CLICKHOUSE_CLIENT -q "DROP DATABASE $CURR_DATABASE"
-=======
-# TODO: it doesn't work! $CLICKHOUSE_CLIENT -q "DROP DATABASE $CURR_DATABASE"
->>>>>>> d9b52f94
+# TODO: it doesn't work! $CLICKHOUSE_CLIENT -q "DROP DATABASE $CURR_DATABASE"