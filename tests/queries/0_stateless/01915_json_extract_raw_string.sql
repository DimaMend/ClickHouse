--- conflicted
+++ resolved
@@ -1,8 +1,3 @@
-<<<<<<< HEAD
-select JSONExtract('{"a": "123", "b": 456, "c": [7, 8, 9]}', 'Tuple(a String, b String, c String)');
-
-with '{"string_value":null}' as json select JSONExtract(json, 'string_value', 'Nullable(String)');
-=======
 -- Tags: no-fasttest
 
 select JSONExtract('{"a": "123", "b": 456, "c": [7, 8, 9]}', 'Tuple(a String, b String, c String)');
@@ -11,5 +6,4 @@
 
 select JSONExtractString('{"a": 123}', 'a');
 select JSONExtractString('{"a": "123"}', 'a');
-select JSONExtractString('{"a": null}', 'a');
->>>>>>> df57f8e3
+select JSONExtractString('{"a": null}', 'a');