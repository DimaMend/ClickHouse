--- conflicted
+++ resolved
@@ -1,26 +1,14 @@
-<<<<<<< HEAD
-drop table if exists test_table_01080;
-CREATE TABLE test_table_01080 (dim_key Int64, dim_id String) ENGINE = MergeTree Order by (dim_key);
-insert into test_table_01080 values(1,'test1');
-=======
--- TODO: can't just default prefix, it breaks the test!
+-- TODO: can't just remove default prefix, it breaks the test!
 
 drop table if exists default.test_table_01080;
 CREATE TABLE default.test_table_01080 (dim_key Int64, dim_id String) ENGINE = MergeTree Order by (dim_key);
 insert into default.test_table_01080 values(1,'test1');
->>>>>>> d9b52f94
 
 drop DICTIONARY if exists test_dict_01080;
 
-<<<<<<< HEAD
-CREATE DICTIONARY test_dict_01080 ( dim_key Int64, dim_id String )
-PRIMARY KEY dim_key
-source(clickhouse(host 'localhost' port tcpPort() user 'default' password '' db currentDatabase() table 'test_table_01080'))
-=======
 CREATE DICTIONARY default.test_dict_01080 ( dim_key Int64, dim_id String )
 PRIMARY KEY dim_key
-source(clickhouse(host 'localhost' port '9000' user 'default' password '' db 'default' table 'test_table_01080'))
->>>>>>> d9b52f94
+source(clickhouse(host 'localhost' port tcpPort() user 'default' password '' db 'default' table 'test_table_01080'))
 LIFETIME(MIN 0 MAX 0) LAYOUT(complex_key_hashed());
 
 SELECT dictGetString('test_dict_01080', 'dim_id', tuple(toInt64(1)));
