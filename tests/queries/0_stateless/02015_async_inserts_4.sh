--- conflicted
+++ resolved
@@ -1,9 +1,5 @@
 #!/usr/bin/env bash
-<<<<<<< HEAD
-# Tags: no-fasttest
-=======
-# Tags: no-random-detach
->>>>>>> d2f91b1f
+# Tags: no-fasttest, no-random-detach
 
 CURDIR=$(cd "$(dirname "${BASH_SOURCE[0]}")" && pwd)
 # shellcheck source=../shell_config.sh
