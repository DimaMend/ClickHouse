--- conflicted
+++ resolved
@@ -4,12 +4,9 @@
 SET max_memory_usage = 150000000;
 SET max_bytes_before_external_sort = 10000000;
 SET max_bytes_ratio_before_external_sort = 0;
-<<<<<<< HEAD
 SET max_threads = 8;
 SET max_execution_time = 300;
 SET max_execution_time_leaf = 300;
-=======
->>>>>>> 1cf6fcb0
 
 DROP TABLE IF EXISTS numbers10m;
 CREATE VIEW numbers10m AS SELECT number FROM system.numbers LIMIT 5000000;
