#!/usr/bin/env bash

set -e

CUR_DIR=$(cd "$(dirname "${BASH_SOURCE[0]}")" && pwd)
. "$CUR_DIR"/../shell_config.sh

CLICKHOUSE_CLIENT=$(echo ${CLICKHOUSE_CLIENT} | sed 's/'"--send_logs_level=${CLICKHOUSE_CLIENT_SERVER_LOGS_LEVEL}"'/--send_logs_level=none/g')

${CLICKHOUSE_CLIENT} --query="DROP TABLE IF EXISTS t"
${CLICKHOUSE_CLIENT} --query="CREATE TABLE t (x Int8) ENGINE = MergeTree ORDER BY tuple()"

for _ in {1..100}; do
    ${CLICKHOUSE_CLIENT} --query="INSERT INTO t VALUES (0)"
    ${CLICKHOUSE_CLIENT} --query="INSERT INTO t VALUES (0)"
    ${CLICKHOUSE_CLIENT} --query="OPTIMIZE TABLE t FINAL" 2>/dev/null &
    ${CLICKHOUSE_CLIENT} --query="ALTER TABLE t DETACH PARTITION tuple()"
    ${CLICKHOUSE_CLIENT} --query="SELECT count() FROM t HAVING count() > 0"
done

wait

<<<<<<< HEAD
${CLICKHOUSE_CLIENT} --query="DROP TABLE t"
=======
$CLICKHOUSE_CLIENT -q "DROP TABLE t"
>>>>>>> d9b52f94
<|MERGE_RESOLUTION|>--- conflicted
+++ resolved
@@ -20,8 +20,4 @@
 
 wait
 
-<<<<<<< HEAD
-${CLICKHOUSE_CLIENT} --query="DROP TABLE t"
-=======
-$CLICKHOUSE_CLIENT -q "DROP TABLE t"
->>>>>>> d9b52f94
+$CLICKHOUSE_CLIENT -q "DROP TABLE t"