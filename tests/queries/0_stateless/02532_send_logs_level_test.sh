#!/usr/bin/env bash
<<<<<<< HEAD
# Tags: no-s3-storage, no-debug, no-random-merge-tree-settings
# - no-s3-storage - S3 has additional logging
=======
# Tags: no-object-storage, no-debug
# - no-object-storage - S3 has additional logging
>>>>>>> 1258ec38
# - no-debug - debug builds also has additional logging
# - no-random-merge-tree-settings - changes content of log messages

CURDIR=$(cd "$(dirname "${BASH_SOURCE[0]}")" && pwd)
# shellcheck source=../shell_config.sh
. "$CURDIR"/../shell_config.sh

$CLICKHOUSE_CLIENT -nm -q "
    drop table if exists data;
    create table data (key Int) engine=MergeTree order by tuple() settings min_bytes_for_wide_part = '1G', compress_marks = 1;
    insert into data values (1);
"

# NOTE: boost multitoken (--allow_repeated_settings) could prefer "first"
# instead of "last" value, hence you cannot simply append another
# --send_logs_level here.
CLICKHOUSE_CLIENT_CLEAN=$(echo ${CLICKHOUSE_CLIENT} | sed 's/'"--send_logs_level=${CLICKHOUSE_CLIENT_SERVER_LOGS_LEVEL}"'/--send_logs_level=test/g')
$CLICKHOUSE_CLIENT_CLEAN -q "select * from data SETTINGS merge_tree_read_split_ranges_into_intersecting_and_non_intersecting_injection_probability = 0.0;" |& grep -o -e '<Unknown>.*' -e '<Test>.*'

$CLICKHOUSE_CLIENT -q "drop table data"<|MERGE_RESOLUTION|>--- conflicted
+++ resolved
@@ -1,11 +1,6 @@
 #!/usr/bin/env bash
-<<<<<<< HEAD
-# Tags: no-s3-storage, no-debug, no-random-merge-tree-settings
-# - no-s3-storage - S3 has additional logging
-=======
-# Tags: no-object-storage, no-debug
+# Tags: no-object-storage, no-debug, no-random-merge-tree-settings
 # - no-object-storage - S3 has additional logging
->>>>>>> 1258ec38
 # - no-debug - debug builds also has additional logging
 # - no-random-merge-tree-settings - changes content of log messages
 
