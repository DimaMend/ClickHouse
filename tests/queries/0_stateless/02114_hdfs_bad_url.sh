--- conflicted
+++ resolved
@@ -6,7 +6,6 @@
 . "$CURDIR"/../shell_config.sh
 
 
-<<<<<<< HEAD
 $CLICKHOUSE_CLIENT -q "SELECT * FROM hdfs('abcd', 'CSV', 'x UInt32')" 2>&1 | grep -F -q "BAD_ARGUMENTS" && echo 'OK' || echo 'FAIL';
 $CLICKHOUSE_CLIENT -q "SELECT * FROM hdfs('abcd/', 'CSV', 'x UInt32')" 2>&1 | grep -F -q "BAD_ARGUMENTS" && echo 'OK' || echo 'FAIL';
 $CLICKHOUSE_CLIENT -q "SELECT * FROM hdfs('//abcd', 'CSV', 'x UInt32')" 2>&1 | grep -F -q "BAD_ARGUMENTS" && echo 'OK' || echo 'FAIL';
@@ -23,23 +22,4 @@
 $CLICKHOUSE_CLIENT -q "SELECT * FROM hdfs('hdfs1:9000/data', 'CSV', 'x UInt32')" 2>&1 | grep -F -q "BAD_ARGUMENTS" && echo 'OK' || echo 'FAIL';
 $CLICKHOUSE_CLIENT -q "SELECT * FROM hdfs('hdfs://hdfs1/data', 'CSV', 'x UInt32')" 2>&1 | grep -F -q "NETWORK_ERROR" && echo 'OK' || echo 'FAIL';
 $CLICKHOUSE_CLIENT -q "SELECT * FROM hdfs('http://hdfs1:9000/data', 'CSV', 'x UInt32')" 2>&1 | grep -F -q "BAD_ARGUMENTS" && echo 'OK' || echo 'FAIL';
-$CLICKHOUSE_CLIENT -q "SELECT * FROM hdfs('hdfs://hdfs1@nameservice/abcd/data', 'CSV', 'x UInt32')" 2>&1 | grep -F -q "NETWORK_ERROR" && echo 'OK' || echo 'FAIL';
-=======
-$CLICKHOUSE_CLIENT -q "SELECT * FROM hdfs('abcd', 'CSV', 'x UInt32')" 2>&1 | grep -F -q "Code: 36" && echo 'OK' || echo 'FAIL';
-$CLICKHOUSE_CLIENT -q "SELECT * FROM hdfs('abcd/', 'CSV', 'x UInt32')" 2>&1 | grep -F -q "Code: 36" && echo 'OK' || echo 'FAIL';
-$CLICKHOUSE_CLIENT -q "SELECT * FROM hdfs('//abcd', 'CSV', 'x UInt32')" 2>&1 | grep -F -q "Code: 36" && echo 'OK' || echo 'FAIL';
-$CLICKHOUSE_CLIENT -q "SELECT * FROM hdfs('//abcd/', 'CSV', 'x UInt32')" 2>&1 | grep -F -q "Code: 36" && echo 'OK' || echo 'FAIL';
-$CLICKHOUSE_CLIENT -q "SELECT * FROM hdfs('//abcd/data', 'CSV', 'x UInt32')" 2>&1 | grep -F -q "Code: 36" && echo 'OK' || echo 'FAIL';
-$CLICKHOUSE_CLIENT -q "SELECT * FROM hdfs('://abcd', 'CSV', 'x UInt32')" 2>&1 | grep -F -q "Code: 36" && echo 'OK' || echo 'FAIL';
-$CLICKHOUSE_CLIENT -q "SELECT * FROM hdfs('://abcd/data', 'CSV', 'x UInt32')" 2>&1 | grep -F -q "Code: 36" && echo 'OK' || echo 'FAIL';
-$CLICKHOUSE_CLIENT -q "SELECT * FROM hdfs('abcd:9000', 'CSV', 'x UInt32')" 2>&1 | grep -F -q "Code: 36" && echo 'OK' || echo 'FAIL';
-$CLICKHOUSE_CLIENT -q "SELECT * FROM hdfs('abcd:9000/data', 'CSV', 'x UInt32')" 2>&1 | grep -F -q "Code: 36" && echo 'OK' || echo 'FAIL';
-$CLICKHOUSE_CLIENT -q "SELECT * FROM hdfs('//abcd:9000/data', 'CSV', 'x UInt32')" 2>&1 | grep -F -q "Code: 36" && echo 'OK' || echo 'FAIL';
-$CLICKHOUSE_CLIENT -q "SELECT * FROM hdfs('://abcd:9000/data', 'CSV', 'x UInt32')" 2>&1 | grep -F -q "Code: 36" && echo 'OK' || echo 'FAIL';
-$CLICKHOUSE_CLIENT -q "SELECT * FROM hdfs('abcd/', 'CSV', 'x UInt32')" 2>&1 | grep -F -q "Code: 36" && echo 'OK' || echo 'FAIL';
-$CLICKHOUSE_CLIENT -q "SELECT * FROM hdfs('hdfs://abcd', 'CSV', 'x UInt32')" 2>&1 | grep -F -q "Code: 36" && echo 'OK' || echo 'FAIL';
-$CLICKHOUSE_CLIENT -q "SELECT * FROM hdfs('hdfs1:9000/data', 'CSV', 'x UInt32')" 2>&1 | grep -F -q "Code: 36" && echo 'OK' || echo 'FAIL';
-$CLICKHOUSE_CLIENT -q "SELECT * FROM hdfs('hdfs://hdfs1/data', 'CSV', 'x UInt32')" 2>&1 | grep -F -q "Code: 36" && echo 'OK' || echo 'FAIL';
-$CLICKHOUSE_CLIENT -q "SELECT * FROM hdfs('http://hdfs1:9000/data', 'CSV', 'x UInt32')" 2>&1 | grep -F -q "Code: 36" && echo 'OK' || echo 'FAIL';
-$CLICKHOUSE_CLIENT -q "SELECT * FROM hdfs('hdfs://hdfs1/abcd:9000/data', 'CSV', 'x UInt32')" 2>&1 | grep -F -q "Code: 36" && echo 'OK' || echo 'FAIL';
->>>>>>> a9955818
+$CLICKHOUSE_CLIENT -q "SELECT * FROM hdfs('hdfs://hdfs1@nameservice/abcd/data', 'CSV', 'x UInt32')" 2>&1 | grep -F -q "NETWORK_ERROR" && echo 'OK' || echo 'FAIL';