--- conflicted
+++ resolved
@@ -2,13 +2,8 @@
 
 SET allow_experimental_json_type = 1;
 SET allow_experimental_analyzer = 1;
-<<<<<<< HEAD
-SET allow_suspicious_types_in_order_by = 1;
-SET allow_suspicious_types_in_group_by = 1;
 SET output_format_native_write_json_as_string = 0;
 
-=======
->>>>>>> 657f8c2f
 DROP TABLE IF EXISTS t_json_array;
 
 CREATE TABLE t_json_array (id UInt32, arr Array(JSON)) ENGINE = MergeTree ORDER BY id;
