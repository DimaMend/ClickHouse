--- conflicted
+++ resolved
@@ -1,17 +1,3 @@
-<<<<<<< HEAD
-runtime messages	0.001
-runtime exceptions	0.05
-unknown runtime exceptions	0.01
-messages shorter than 10	1
-messages shorter than 16	3
-exceptions shorter than 30	3	[]
-noisy messages	0.3
-noisy Trace messages	0.16
-noisy Debug messages	0.11
-noisy Info messages	0.05
-noisy Warning messages	0.01
-noisy Error messages	0.02
-=======
 runtime messages	0.001	[]
 runtime exceptions	0.05	[]
 unknown runtime exceptions	0.01	[]
@@ -24,7 +10,6 @@
 noisy Info messages	0.05	
 noisy Warning messages	0.01	
 noisy Error messages	0.03	
->>>>>>> c18e7483
 no Fatal messages	0
 number of too noisy messages	3
 number of noisy messages	10
