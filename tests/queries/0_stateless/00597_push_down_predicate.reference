-------No need for predicate optimization, but still works-------
1
1
1
2000-01-01	1	test string 1	1
-------Forbid push down-------
SELECT count()
FROM 
(
    SELECT
        [number] AS a,
        [number * 2] AS b
    FROM system.numbers
    LIMIT 1
) AS t
ARRAY JOIN
    a,
    b
WHERE NOT ignore(a + b)
1
SELECT
    a,
    b
FROM 
(
    SELECT 1 AS a
)
ANY LEFT JOIN 
(
    SELECT
        1 AS a,
        1 AS b
) USING (a)
WHERE b = 0
SELECT
    a,
    b
FROM 
(
    SELECT
        1 AS a,
        1 AS b
)
ANY RIGHT JOIN 
(
    SELECT 1 AS a
) USING (a)
WHERE b = 0
SELECT
    a,
    b
FROM 
(
    SELECT 1 AS a
)
ANY FULL OUTER JOIN 
(
    SELECT
        1 AS a,
        1 AS b
) USING (a)
WHERE b = 0
SELECT
    a,
    b
FROM 
(
    SELECT
        1 AS a,
        1 AS b
)
ANY FULL OUTER JOIN 
(
    SELECT 1 AS a
) USING (a)
WHERE b = 0
-------Need push down-------
SELECT toString(value) AS value
FROM 
(
    SELECT 1 AS value
)
1
SELECT id
FROM 
(
    SELECT 1 AS id
    UNION ALL
    SELECT 2 AS `--predicate_optimizer_0`
    WHERE 0
)
WHERE id = 1
1
SELECT id
FROM 
(
    SELECT arrayJoin([1, 2, 3]) AS id
    WHERE id = 1
)
WHERE id = 1
1
SELECT id
FROM 
(
    SELECT arrayJoin([1, 2, 3]) AS id
    WHERE id = 1
)
WHERE id = 1
1
SELECT
    id,
    subquery
FROM 
(
    SELECT
        1 AS id,
<<<<<<< HEAD
        identity(cast(1, \'UInt8\')) AS subquery
=======
        CAST(1, \'UInt8\') AS subquery
>>>>>>> dbf484a1
)
WHERE subquery = 1
1	1
SELECT
    a,
    b
FROM 
(
    SELECT
        toUInt64(sum(id) AS b) AS a,
        b
    FROM test_00597
    HAVING a = 3
)
WHERE a = 3
3	3
SELECT
    date,
    id,
    name,
    value
FROM 
(
    SELECT
        date,
        name,
        value,
        min(id) AS id
    FROM test_00597
    GROUP BY
        date,
        name,
        value
    HAVING id = 1
)
WHERE id = 1
2000-01-01	1	test string 1	1
SELECT
    a,
    b
FROM 
(
    SELECT
        toUInt64(sum(id) AS b) AS a,
        b
    FROM test_00597 AS table_alias
    HAVING b = 3
) AS outer_table_alias
WHERE b = 3
3	3
SELECT
    date,
    id,
    name,
    value
FROM 
(
    SELECT
        date,
        id,
        name,
        value
    FROM test_00597
    WHERE id = 1
)
WHERE id = 1
2000-01-01	1	test string 1	1
SELECT
    date,
    id,
    name,
    value
FROM 
(
    SELECT
        date,
        id,
        name,
        value
    FROM 
    (
        SELECT
            date,
            id,
            name,
            value
        FROM test_00597
        WHERE id = 1
    )
    WHERE id = 1
)
WHERE id = 1
2000-01-01	1	test string 1	1
SELECT
    date,
    id,
    name,
    value
FROM 
(
    SELECT
        date,
        id,
        name,
        value
    FROM 
    (
        SELECT
            date,
            id,
            name,
            value
        FROM test_00597
        WHERE id = 1
    ) AS b
    WHERE id = 1
)
WHERE id = 1
2000-01-01	1	test string 1	1
SELECT
    date,
    id,
    name,
    value
FROM 
(
    SELECT
        date,
        id,
        name,
        value
    FROM test_00597
    WHERE id = 1
)
WHERE id = 1
2000-01-01	1	test string 1	1
SELECT
    date,
    id,
    name,
    value
FROM 
(
    SELECT
        date,
        id,
        name,
        value
    FROM 
    (
        SELECT
            date,
            id,
            name,
            value
        FROM test_00597
        WHERE id = 1
    )
    WHERE id = 1
)
WHERE id = 1
2000-01-01	1	test string 1	1
SELECT
    date,
    id,
    name,
    value
FROM 
(
    SELECT
        date,
        id,
        name,
        value
    FROM test_00597
    WHERE id = 1
) AS b
WHERE id = 1
2000-01-01	1	test string 1	1
SELECT
    date,
    id,
    name,
    value
FROM 
(
    SELECT
        date,
        id,
        name,
        value
    FROM 
    (
        SELECT
            date,
            id,
            name,
            value
        FROM test_00597
        WHERE id = 1
    ) AS a
    WHERE id = 1
) AS b
WHERE id = 1
2000-01-01	1	test string 1	1
SELECT
    id,
    date,
    value
FROM 
(
    SELECT
        id,
        date,
        min(value) AS value
    FROM test_00597
    WHERE id = 1
    GROUP BY
        id,
        date
)
WHERE id = 1
1	2000-01-01	1
SELECT
    date,
    id,
    name,
    value
FROM 
(
    SELECT
        date,
        id,
        name,
        value
    FROM test_00597
    WHERE id = 1
    UNION ALL
    SELECT
        date,
        id,
        name,
        value
    FROM test_00597
    WHERE id = 1
)
WHERE id = 1
2000-01-01	1	test string 1	1
2000-01-01	1	test string 1	1
SELECT
    date,
    id,
    name,
    value,
    date,
    name,
    value
FROM 
(
    SELECT
        date,
        id,
        name,
        value
    FROM test_00597
    WHERE id = 1
)
ANY LEFT JOIN 
(
    SELECT id
    FROM test_00597
) USING (id)
WHERE id = 1
2000-01-01	1	test string 1	1	2000-01-01	test string 1	1
SELECT
    id,
    date,
    name,
    value
FROM 
(
    SELECT toInt8(1) AS id
)
ANY LEFT JOIN 
(
    SELECT
        date,
        id,
        name,
        value
    FROM test_00597
) AS test_00597 USING (id)
WHERE value = 1
1	2000-01-01	test string 1	1
SELECT value
FROM 
(
    SELECT toInt8(1) AS id
)
ANY LEFT JOIN test_00597 AS b USING (id)
WHERE value = 1
1
SELECT
    date,
    id,
    name,
    value
FROM 
(
    SELECT
        date,
        id,
        name,
        value,
        date,
        name,
        value
    FROM 
    (
        SELECT
            date,
            id,
            name,
            value
        FROM test_00597
        WHERE id = 1
    )
    ANY LEFT JOIN 
    (
        SELECT id
        FROM test_00597
    ) USING (id)
    WHERE id = 1
)
WHERE id = 1
2000-01-01	1	test string 1	1
SELECT
    date,
    id,
    name,
    value,
    b.date,
    b.name,
    b.value
FROM 
(
    SELECT
        date,
        id,
        name,
        value
    FROM test_00597
)
ANY LEFT JOIN 
(
    SELECT
        date,
        id,
        name,
        value
    FROM test_00597
) AS b USING (id)
WHERE b.id = 1
2000-01-01	1	test string 1	1	2000-01-01	test string 1	1
SELECT
    id,
    date,
    name,
    value
FROM 
(
    SELECT
        toInt8(1) AS id,
        toDate(\'2000-01-01\') AS date
    FROM system.numbers
    LIMIT 1
)
ANY LEFT JOIN 
(
    SELECT
        date,
        id,
        name,
        value
    FROM test_00597
) AS b USING (date, id)
WHERE b.date = toDate(\'2000-01-01\')
1	2000-01-01	test string 1	1
SELECT
    date,
    id,
    name,
    value,
    `b.date`,
    `b.id`,
    `b.name`,
    `b.value`
FROM 
(
    SELECT
        date,
        id,
        name,
        value,
        b.date,
        b.id,
        b.name,
        b.value
    FROM 
    (
        SELECT
            date,
            id,
            name,
            value
        FROM test_00597
        WHERE id = 1
    ) AS a
    ANY LEFT JOIN 
    (
        SELECT
            date,
            id,
            name,
            value
        FROM test_00597
    ) AS b ON id = b.id
    WHERE id = 1
)
WHERE id = 1
2000-01-01	1	test string 1	1	2000-01-01	1	test string 1	1
SELECT
    date,
    id,
    name,
    value,
    r.date,
    r.name,
    r.value
FROM 
(
    SELECT
        date,
        id,
        name,
        value
    FROM test_00597
)
SEMI LEFT JOIN 
(
    SELECT
        date,
        id,
        name,
        value
    FROM 
    (
        SELECT
            date,
            id,
            name,
            value
        FROM test_00597
        WHERE id = 1
    )
    WHERE id = 1
) AS r USING (id)
WHERE r.id = 1
2000-01-01	1	test string 1	1	2000-01-01	test string 1	1<|MERGE_RESOLUTION|>--- conflicted
+++ resolved
@@ -114,11 +114,8 @@
 (
     SELECT
         1 AS id,
-<<<<<<< HEAD
-        identity(cast(1, \'UInt8\')) AS subquery
-=======
+        identity(CAST(1, \'UInt8\')) AS subquery
         CAST(1, \'UInt8\') AS subquery
->>>>>>> dbf484a1
 )
 WHERE subquery = 1
 1	1
