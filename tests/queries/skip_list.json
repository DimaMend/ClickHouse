/** List of tests which should be skipped depending on clickhouse build options.
  * This file in json format, but javascript-style comments are allowed.
  */
{
    "thread-sanitizer": [
        "00877",
        "00985",
        "query_profiler",
        "memory_profiler",
        /// 01083 and 00505 and 00505 are critical and temproray disabled
        "01083_expressions_in_engine_arguments",
        "00505_shard_secure",
        "00505_secure",
        "01103_check_cpu_instructions_at_startup",
        "01098_temporary_and_external_tables", /// race in openssl (should be enabled as fast as possible)
        "00152_insert_different_granularity",
        "00151_replace_partition_with_different_granularity",
        "00157_cache_dictionary",
        "01193_metadata_loading",
        "01473_event_time_microseconds",
        "01526_max_untracked_memory", /// requires TraceCollector, does not available under sanitizers
        "01474_executable_dictionary", /// informational stderr from sanitizer at start
        "functions_bad_arguments", /// Too long for TSan
        "01603_read_with_backoff_bug", /// Too long for TSan
        "01646_system_restart_replicas_smoke", /// RESTART REPLICAS can acquire too much locks, while only 64 is possible from one thread under TSan
        "01641_memory_tracking_insert_optimize" /// INSERT lots of rows is too heavy for TSan
    ],
    "address-sanitizer": [
        "00877",
        "query_profiler",
        "memory_profiler",
        "odbc_roundtrip",
        "01103_check_cpu_instructions_at_startup",
        "01473_event_time_microseconds",
        "01526_max_untracked_memory", /// requires TraceCollector, does not available under sanitizers
        "01193_metadata_loading"
    ],
    "ub-sanitizer": [
        "capnproto",
        "query_profiler",
        "memory_profiler",
        "01103_check_cpu_instructions_at_startup",
        "00900_orc_load",
        "01473_event_time_microseconds",
        "01526_max_untracked_memory", /// requires TraceCollector, does not available under sanitizers
        "01193_metadata_loading"
    ],
    "memory-sanitizer": [
        "capnproto",
        "query_profiler",
        "memory_profiler",
        "01103_check_cpu_instructions_at_startup",
        "01086_odbc_roundtrip", /// can't pass because odbc libraries are not instrumented
        "00877_memory_limit_for_new_delete", /// memory limits don't work correctly under msan because it replaces malloc/free
        "01114_mysql_database_engine_segfault", /// it fails in _nss_files_parse_servent while using NSS from GLibc to authenticate (need to get rid of it)
        "01473_event_time_microseconds",
        "01526_max_untracked_memory", /// requires TraceCollector, does not available under sanitizers
        "01193_metadata_loading"
    ],
    "debug-build": [
        "query_profiler",
        "memory_profiler",
        "00899_long_attach",
        "00980_alter_settings_race",
        "00834_kill_mutation_replicated_zookeeper",
        "00834_kill_mutation",
        "01200_mutations_memory_consumption",
        "01103_check_cpu_instructions_at_startup",
        "01037_polygon_dicts_",
        "hyperscan",
        "01193_metadata_loading",
        "01473_event_time_microseconds",
        "01396_inactive_replica_cleanup_nodes",
        "01641_memory_tracking_insert_optimize" /// INSERT lots of rows is too heavy in debug build
    ],
    "unbundled-build": [
        "00429",
        "00877",
        "pocopatch",
        "parquet",
        "xxhash",
        "_h3",
        "query_profiler",
        "memory_profiler",
        "orc_load",
        "01033_storage_odbc_parsing_exception_check",
        "avro",
        "01072_optimize_skip_unused_shards_const_expr_eval",
        "00505_secure",
        "00505_shard_secure",
        "odbc_roundtrip",
        "01103_check_cpu_instructions_at_startup",
        "01114_mysql_database_engine_segfault",
        "00834_cancel_http_readonly_queries_on_client_close",
        "_arrow",
        "01099_parallel_distributed_insert_select",
        "01300_client_save_history_when_terminated",
        "orc_output",
        "01370_client_autocomplete_word_break_characters",
        "01193_metadata_loading",
        "01455_time_zones"
    ],
    "release-build": [
    ],
    "database-ordinary": [
        "00604_show_create_database",
        "00609_mv_index_in_in",
        "00510_materizlized_view_and_deduplication_zookeeper",
        "00738_lock_for_inner_table"
    ],
<<<<<<< HEAD
    "database-replicated": [
        /// Tests with DETACH TABLE (it's not allowed)
        /// and tests with SET (session and query settings are not supported)
        "memory_tracking",
        "memory_usage",
        "live_view",
        "01413_alter_update_supertype",
        "01149_zookeeper_mutation_stuck_after_replace_partition",
        "00836_indices_alter_replicated_zookeeper",
        "00652_mutations_alter_update",
        "01715_tuple_insert_null_as_default",
        "00825_protobuf_format_map",
        "00152_insert_different_granularity",
        "01715_background_checker_blather_zookeeper",
        "01714_alter_drop_version",
        "01114_materialize_clear_index_compact_parts",
        "00814_replicated_minimalistic_part_header_zookeeper",
        "01188_attach_table_from_pat",
        "01415_sticking_mutations",
        "01130_in_memory_parts",
        "01110_dictionary_layout_without_arguments",
        "01018_ddl_dictionaries_create",
        "01018_ddl_dictionaries_select",
        "01414_freeze_does_not_prevent_alters",
        "01018_ddl_dictionaries_bad_queries",
        "01686_rocksdb",
        "01550_mutation_subquery",
        "01070_mutations_with_dependencies",
        "01070_materialize_ttl",
        "01055_compact_parts",
        "01017_mutations_with_nondeterministic_functions_zookeeper",
        "00926_adaptive_index_granularity_pk",
        "00910_zookeeper_test_alter_compression_codecs",
        "00908_bloom_filter_index",
        "00616_final_single_part",
        "00446_clear_column_in_partition_zookeeper",
        "01533_multiple_nested",
        "01213_alter_rename_column_zookeeper",
        "01575_disable_detach_table_of_dictionary",
        "01457_create_as_table_function_structure",
        "01415_inconsistent_merge_tree_settings",
        "01413_allow_non_metadata_alters",
        "01378_alter_rename_with_ttl_zookeeper",
        "01349_mutation_datetime_key",
        "01325_freeze_mutation_stuck",
        "01272_suspicious_codecs",
        "01181_db_atomic_drop_on_cluster",
        "00957_delta_diff_bug",
        "00910_zookeeper_custom_compression_codecs_replicated",
        "00899_long_attach_memory_limit",
        "00804_test_custom_compression_codes_log_storages",
        "00804_test_alter_compression_codecs",
        "00804_test_delta_codec_no_type_alter",
        "00804_test_custom_compression_codecs",
        "00753_alter_attach",
        "00715_fetch_merged_or_mutated_part_zookeeper",
        "00688_low_cardinality_serialization",
        "01575_disable_detach_table_of_dictionary",
        "00738_lock_for_inner_table",
        "01666_blns",
        "01652_ignore_and_low_cardinality",
        "01651_map_functions",
        "01650_fetch_patition_with_macro_in_zk_path",
        "01648_mutations_and_escaping",
        "01640_marks_corruption_regression",
        "01622_byte_size",
        "01611_string_to_low_cardinality_key_alter",
        "01602_show_create_view",
        "01600_log_queries_with_extensive_info",
        "01560_ttl_remove_empty_parts",
        "01554_bloom_filter_index_big_integer_uuid",
        "01550_type_map_formats_input",
        "01550_type_map_formats",
        "01550_create_map_type",
        "01532_primary_key_without_order_by_zookeeper",
        "01511_alter_version_versioned_collapsing_merge_tree_zookeeper",
        "01509_parallel_quorum_insert_no_replicas",
        "01504_compression_multiple_streams",
        "01494_storage_join_persistency",
        "01493_storage_set_persistency",
        "01493_alter_remove_properties_zookeeper",
        "01475_read_subcolumns_storages",
        "01475_read_subcolumns",
        "01451_replicated_detach_drop_part",
        "01451_detach_drop_part",
        "01440_big_int_exotic_casts",
        "01430_modify_sample_by_zookeeper",
        "01417_freeze_partition_verbose_zookeeper",
        "01417_freeze_partition_verbose",
        "01396_inactive_replica_cleanup_nodes_zookeeper",
        "01375_compact_parts_codecs",
        "01357_version_collapsing_attach_detach_zookeeper",
        "01355_alter_column_with_order",
        "01291_geo_types",
        "01270_optimize_skip_unused_shards_low_cardinality",
        "01182_materialized_view_different_structure",
        "01150_ddl_guard_rwr",
        "01148_zookeeper_path_macros_unfolding",
        "01135_default_and_alter_zookeeper",
        "01130_in_memory_parts_partitons",
        "01127_month_partitioning_consistency_select",
        "01114_database_atomic",
        "01083_expressions_in_engine_arguments",
        "01073_attach_if_not_exists",
        "01072_optimize_skip_unused_shards_const_expr_eval",
        "01071_prohibition_secondary_index_with_old_format_merge_tree",
        "01062_alter_on_mutataion_zookeeper",
        "01060_shutdown_table_after_detach",
        "01056_create_table_as",
        "01035_avg",
        "01021_only_tuple_columns",
        "01019_alter_materialized_view_query",
        "01019_alter_materialized_view_consistent",
        "01019_alter_materialized_view_atomic",
        "01015_attach_part",
        "00989_parallel_parts_loading",
        "00980_zookeeper_merge_tree_alter_settings",
        "00980_merge_alter_settings",
        "00955_test_final_mark",
        "00933_reserved_word",
        "00926_zookeeper_adaptive_index_granularity_replicated_merge_tree",
        "00926_adaptive_index_granularity_replacing_merge_tree",
        "00926_adaptive_index_granularity_merge_tree",
        "00925_zookeeper_empty_replicated_merge_tree_optimize_final",
        "00800_low_cardinality_distinct_numeric",
        "00754_alter_modify_order_by_replicated_zookeeper",
        "00751_low_cardinality_nullable_group_by",
        "00751_default_databasename_for_view",
        "00719_parallel_ddl_table",
        "00718_low_cardinaliry_alter",
        "00717_low_cardinaliry_distributed_group_by",
        "00688_low_cardinality_syntax",
        "00688_low_cardinality_nullable_cast",
        "00688_low_cardinality_in",
        "00652_replicated_mutations_zookeeper",
        "00634_rename_view",
        "00626_replace_partition_from_table",
        "00625_arrays_in_nested",
        "00623_replicated_truncate_table_zookeeper",
        "00619_union_highlite",
        "00599_create_view_with_subquery",
        "00571_non_exist_database_when_create_materializ_view",
        "00553_buff_exists_materlized_column",
        "00516_deduplication_after_drop_partition_zookeeper",
        "00508_materialized_view_to",
        "00446_clear_column_in_partition_concurrent_zookeeper",
        "00423_storage_log_single_thread",
        "00311_array_primary_key",
        "00236_replicated_drop_on_non_leader_zookeeper",
        "00226_zookeeper_deduplication_and_unexpected_parts",
        "00215_primary_key_order_zookeeper",
        "00180_attach_materialized_view",
        "00121_drop_column_zookeeper",
        "00116_storage_set",
        "00083_create_merge_tree_zookeeper",
        "00062_replicated_merge_tree_alter_zookeeper",
        "01720_constraints_complex_types",
        "01747_alter_partition_key_enum_zookeeper"
    ],
=======
>>>>>>> 3dc856c4
    "polymorphic-parts": [
        "01508_partition_pruning", /// bug, shoud be fixed
        "01482_move_to_prewhere_and_cast" /// bug, shoud be fixed
    ],
    "antlr": [
        "00186_very_long_arrays",
        "00233_position_function_sql_comparibilty",
        "00417_kill_query",
        "00534_functions_bad_arguments12",
        "00534_functions_bad_arguments2",
        "00534_functions_bad_arguments4",
        "00534_functions_bad_arguments9",
        "00564_temporary_table_management",
        "00626_replace_partition_from_table_zookeeper",
        "00652_replicated_mutations_zookeeper",
        "00687_top_and_offset",
        "00746_sql_fuzzy",
        "00763_create_query_as_table_engine_bug",
        "00765_sql_compatibility_aliases",
        "00825_protobuf_format_input",
        "00826_cross_to_inner_join",
        "00834_not_between",
        "00909_kill_not_initialized_query",
        "00938_template_input_format",
        "00939_limit_by_offset",
        "00943_materialize_index",
        "00944_clear_index_in_partition",
        "00952_input_function",
        "00953_constraints_operations",
        "00954_client_prepared_statements",
        "00956_sensitive_data_masking",
        "00969_columns_clause",
        "00975_indices_mutation_replicated_zookeeper",
        "00975_values_list",
        "00976_system_stop_ttl_merges",
        "00977_int_div",
        "00978_table_function_values_alias",
        "00980_merge_alter_settings",
        "00980_zookeeper_merge_tree_alter_settings",
        "00982_array_enumerate_uniq_ranked",
        "00984_materialized_view_to_columns",
        "00988_constraints_replication_zookeeper",
        "00995_order_by_with_fill",
        "01001_enums_in_in_section",
        "01011_group_uniq_array_memsan",
        "01011_test_create_as_skip_indices",
        "01014_format_custom_separated",
        "01015_attach_part",
        "01015_database_bad_tables",
        "01017_uniqCombined_memory_usage",
        "01019_alter_materialized_view_atomic",
        "01019_alter_materialized_view_consistent",
        "01019_alter_materialized_view_query",
        "01021_tuple_parser",
        "01025_array_compact_generic",
        "01030_limit_by_with_ties_error",
        "01033_quota_dcl",
        "01034_with_fill_and_push_down_predicate",
        "01035_avg_weighted_long",
        "01039_row_policy_dcl",
        "01039_test_setting_parse",
        "01042_system_reload_dictionary_reloads_completely",
        "01045_dictionaries_restrictions",
        "01055_compact_parts_1",
        "01056_create_table_as",
        "01066_bit_count",
        "01070_materialize_ttl",
        "01070_mutations_with_dependencies",
        "01073_grant_and_revoke",
        "01073_show_tables_not_like",
        "01074_partial_revokes",
        "01075_allowed_client_hosts",
        "01085_regexp_input_format",
        "01086_regexp_input_format_skip_unmatched",
        "01089_alter_settings_old_format",
        "01095_tpch_like_smoke",
        "01107_atomic_db_detach_attach",
        "01109_exchange_tables",
        "01109_sc0rp10_string_hash_map_zero_bytes",
        "01110_dictionary_layout_without_arguments",
        "01114_database_atomic",
        "01114_materialize_clear_index_compact_parts",
        "01115_join_with_dictionary",
        "01117_comma_and_others_join_mix",
        "01125_dict_ddl_cannot_add_column",
        "01130_in_memory_parts",
        "01144_multiple_joins_rewriter_v2_and_lambdas",
        "01144_multiword_data_types",
        "01145_with_fill_const",
        "01149_zookeeper_mutation_stuck_after_replace_partition",
        "01150_ddl_guard_rwr",
        "01185_create_or_replace_table",
        "01187_set_profile_as_setting",
        "01188_attach_table_from_path",
        "01190_full_attach_syntax",
        "01191_rename_dictionary",
        "01192_rename_database_zookeeper",
        "01213_alter_rename_column",
        "01232_untuple",
        "01244_optimize_distributed_group_by_sharding_key",
        "01254_dict_load_after_detach_attach",
        "01256_misspell_layout_name_podshumok",
        "01257_dictionary_mismatch_types",
        "01267_alter_default_key_columns_zookeeper",
        "01268_mv_scalars",
        "01269_create_with_null",
        "01271_show_privileges",
        "01272_offset_without_limit",
        "01277_alter_rename_column_constraint_zookeeper",
        "01278_min_insert_block_size_rows_for_materialized_views",
        "01280_min_map_max_map",
        "01280_null_in",
        "01280_ttl_where_group_by_negative",
        "01280_ttl_where_group_by",
        "01280_unicode_whitespaces_lexer",
        "01292_create_user",
        "01293_create_role",
        "01293_pretty_max_value_width",
        "01293_show_settings",
        "01294_create_settings_profile",
        "01294_lazy_database_concurrent_recreate_reattach_and_show_tables",
        "01295_create_row_policy",
        "01296_create_row_policy_in_current_database",
        "01297_create_quota",
        "01308_row_policy_and_trivial_count_query",
        "01317_no_password_in_command_line",
        "01318_map_add_map_subtract",
        "01322_any_input_optimize",
        "01324_if_transform_strings_to_enum",
        "01337_mysql_global_variables",
        "01355_alter_column_with_order",
        "01355_ilike",
        "01373_is_zero_or_null",
        "01374_if_nullable_filimonov",
        "01378_alter_rename_with_ttl_zookeeper",
        "01379_with_fill_several_columns",
        "01397_in_bad_arguments",
        "01412_mod_float",
        "01415_table_function_view",
        "01417_freeze_partition_verbose_zookeeper",
        "01417_freeze_partition_verbose",
        "01419_merge_tree_settings_sanity_check",
        "01430_modify_sample_by_zookeeper",
        "01447_json_strings",
        "01449_json_compact_strings",
        "01451_detach_drop_part",
        "01451_replicated_detach_drop_and_quorum",
        "01451_replicated_detach_drop_part",
        "01457_create_as_table_function_structure",
        "01460_allow_dollar_and_number_in_identifier",
        "01463_test_alter_live_view_refresh",
        "01465_ttl_recompression",
        "01470_columns_transformers",
        "01470_columns_transformers2",
        "01470_explain",
        "01470_show_databases_like",
        "01470_test_insert_select_asterisk",
        "01491_nested_multiline_comments",
        "01493_table_function_null",
        "01495_subqueries_in_with_statement_2",
        "01495_subqueries_in_with_statement_3",
        "01495_subqueries_in_with_statement",
        "01501_clickhouse_client_INSERT_exception",
        "01504_compression_multiple_streams",
        "01508_explain_header",
        "01508_partition_pruning",
        "01509_check_parallel_quorum_inserts",
        "01509_parallel_quorum_and_merge",
        "01515_mv_and_array_join_optimisation_bag",
        "01516_create_table_primary_key",
        "01517_drop_mv_with_inner_table",
        "01523_client_local_queries_file_parameter",
        "01523_interval_operator_support_string_literal",
        "01525_select_with_offset_fetch_clause",
        "01526_client_start_and_exit",
        "01529_union_distinct_and_setting_union_default_mode",
        "01530_drop_database_atomic_sync",
        "01532_execute_merges_on_single_replica",
        "01532_primary_key_without_order_by_zookeeper",
        "01541_max_memory_usage_for_user",
        "01551_mergetree_read_in_order_spread",
        "01552_dict_fixedstring",
        "01554_bloom_filter_index_big_integer_uuid",
        "01556_explain_select_with_union_query",
        "01561_aggregate_functions_of_key_with_join",
        "01562_optimize_monotonous_functions_in_order_by",
        "01581_deduplicate_by_columns_local",
        "01581_deduplicate_by_columns_replicated",
        "01582_distinct_optimization",
        "01590_countSubstrings",
        "01593_insert_settings",
        "01594_too_low_memory_limits",
        "01596_setting_limit_offset",
        "01600_log_queries_with_extensive_info",
        "01600_quota_by_forwarded_ip",
        "01601_detach_permanently",
        "01602_show_create_view",
        "01603_read_with_backoff_bug",
        "01604_explain_ast_of_nonselect_query",
        "01605_drop_settings_profile_while_assigned",
        "01605_skip_idx_compact_parts",
        "01606_git_import",
        "01606_merge_from_wide_to_compact",
        "01614_with_fill_with_limit",
        "01632_max_partitions_to_read",
        "01638_div_mod_ambiguities",
        "01642_if_nullable_regression",
        "01643_system_suspend",
        "01655_plan_optimizations",
        "01475_read_subcolumns_storages",
        "01674_clickhouse_client_query_param_cte",
        "01666_merge_tree_max_query_limit"
    ],
    "parallel":
    [
        /// Pessimistic list of tests which work badly in parallel.
        /// Probably they need better investigation.
        "00062_replicated_merge_tree_alter_zookeeper",
        "00080_show_tables_and_system_tables",
        "00101_materialized_views_and_insert_without_explicit_database",
        "00109_shard_totals_after_having",
        "00110_external_sort",
        "00116_storage_set",
        "00121_drop_column_zookeeper",
        "00133_long_shard_memory_tracker_and_exception_safety",
        "00158_buffer_and_nonexistent_table",
        "00180_attach_materialized_view",
        "00226_zookeeper_deduplication_and_unexpected_parts",
        "00236_replicated_drop_on_non_leader_zookeeper",
        "00305_http_and_readonly",
        "00311_array_primary_key",
        "00417_kill_query",
        "00423_storage_log_single_thread",
        "00429_long_http_bufferization",
        "00446_clear_column_in_partition_concurrent_zookeeper",
        "00446_clear_column_in_partition_zookeeper",
        "00463_long_sessions_in_http_interface",
        "00505_shard_secure",
        "00508_materialized_view_to",
        "00516_deduplication_after_drop_partition_zookeeper",
        "00534_functions_bad_arguments10",
        "00552_or_nullable",
        "00564_versioned_collapsing_merge_tree",
        "00571_non_exist_database_when_create_materializ_view",
        "00575_illegal_column_exception_when_drop_depen_column",
        "00599_create_view_with_subquery",
        "00604_show_create_database",
        "00612_http_max_query_size",
        "00619_union_highlite",
        "00620_optimize_on_nonleader_replica_zookeeper",
        "00623_truncate_table",
        "00623_truncate_table_throw_exception",
        "00625_arrays_in_nested",
        "00626_replace_partition_from_table",
        "00626_replace_partition_from_table_zookeeper",
        "00633_materialized_view_and_too_many_parts_zookeeper",
        "00652_mergetree_mutations",
        "00652_replicated_mutations_zookeeper",
        "00682_empty_parts_merge",
        "00688_low_cardinality_serialization",
        "00693_max_block_size_system_tables_columns",
        "00699_materialized_view_mutations",
        "00701_rollup",
        "00715_fetch_merged_or_mutated_part_zookeeper",
        "00716_allow_ddl",
        "00719_parallel_ddl_db",
        "00740_database_in_nested_view",
        "00741_client_comment_multiline",
        "00751_default_databasename_for_view",
        "00753_alter_attach",
        "00754_alter_modify_column_partitions",
        "00754_alter_modify_order_by_replicated_zookeeper",
        "00763_long_lock_buffer_alter_destination_table",
        "00800_versatile_storage_join",
        "00804_test_alter_compression_codecs",
        "00804_test_custom_compression_codecs",
        "00804_test_custom_compression_codes_log_storages",
        "00804_test_delta_codec_compression",
        "00815_left_join_on_stepanel",
        "00834_cancel_http_readonly_queries_on_client_close",
        "00834_kill_mutation",
        "00834_kill_mutation_replicated_zookeeper",
        "00840_long_concurrent_select_and_drop_deadlock",
        "00857_global_joinsavel_table_alias",
        "00899_long_attach_memory_limit",
        "00910_buffer_prewhere",
        "00910_zookeeper_custom_compression_codecs_replicated",
        "00926_adaptive_index_granularity_merge_tree",
        "00926_adaptive_index_granularity_pk",
        "00926_adaptive_index_granularity_replacing_merge_tree",
        "00926_zookeeper_adaptive_index_granularity_replicated_merge_tree",
        "00933_alter_ttl",
        "00933_reserved_word",
        "00933_test_fix_extra_seek_on_compressed_cache",
        "00933_ttl_replicated_zookeeper",
        "00933_ttl_with_default",
        "00955_test_final_mark",
        "00976_ttl_with_old_parts",
        "00980_merge_alter_settings",
        "00980_zookeeper_merge_tree_alter_settings",
        "00988_constraints_replication_zookeeper",
        "00989_parallel_parts_loading",
        "00993_system_parts_race_condition_drop_zookeeper",
        "01012_show_tables_limit",
        "01013_sync_replica_timeout_zookeeper",
        "01014_lazy_database_basic",
        "01014_lazy_database_concurrent_recreate_reattach_and_show_tables",
        "01015_attach_part",
        "01015_database_bad_tables",
        "01018_ddl_dictionaries_concurrent_requrests",
        "01018_ddl_dictionaries_create",
        "01018_ddl_dictionaries_select",
        "01018_ddl_dictionaries_special",
        "01018_dictionaries_from_dictionaries",
        "01018_ip_dictionary",
        "01021_only_tuple_columns",
        "01023_materialized_view_query_context",
        "01031_mutations_interpreter_and_context",
        "01033_dictionaries_lifetime",
        "01035_concurrent_move_partition_from_table_zookeeper",
        "01036_no_superfluous_dict_reload_on_create_database",
        "01036_no_superfluous_dict_reload_on_create_database_2",
        "01037_polygon_dicts_correctness_all",
        "01037_polygon_dicts_correctness_fast",
        "01037_polygon_dicts_simple_functions",
        "01038_dictionary_lifetime_min_zero_sec",
        "01040_dictionary_invalidate_query_switchover_long",
        "01041_create_dictionary_if_not_exists",
        "01042_system_reload_dictionary_reloads_completely",
        "01043_dictionary_attribute_properties_values",
        "01045_dictionaries_restrictions",
        "01045_zookeeper_system_mutations_with_parts_names",
        "01048_exists_query",
        "01053_drop_database_mat_view",
        "01053_ssd_dictionary",
        "01054_cache_dictionary_bunch_update",
        "01054_cache_dictionary_overflow_cell",
        "01055_compact_parts_1",
        "01056_create_table_as",
        "01060_avro",
        "01060_shutdown_table_after_detach",
        "01069_database_memory",
        "01070_materialize_ttl",
        "01070_modify_ttl",
        "01070_mutations_with_dependencies",
        "01071_live_view_detach_dependency",
        "01071_prohibition_secondary_index_with_old_format_merge_tree",
        "01073_attach_if_not_exists",
        "01073_show_tables_not_like",
        "01076_cache_dictionary_datarace_exception_ptr",
        "01076_parallel_alter_replicated_zookeeper",
        "01079_parallel_alter_add_drop_column_zookeeper",
        "01079_parallel_alter_detach_table_zookeeper",
        "01080_check_for_error_incorrect_size_of_nested_column",
        "01083_expressions_in_engine_arguments",
        "01084_regexp_empty",
        "01085_max_distributed_connections_http",
        "01092_memory_profiler",
        "01098_temporary_and_external_tables",
        "01103_distributed_product_mode_local_column_renames",
        "01107_atomic_db_detach_attach",
        "01108_restart_replicas_rename_deadlock_zookeeper",
        "01109_exchange_tables",
        "01110_dictionary_layout_without_arguments",
        "01113_local_dictionary_type_conversion",
        "01114_database_atomic",
        "01114_mysql_database_engine_segfault",
        "01115_join_with_dictionary",
        "01125_dict_ddl_cannot_add_column",
        "01127_month_partitioning_consistency_select",
        "01130_in_memory_parts_partitons",
        "01135_default_and_alter_zookeeper",
        "01148_zookeeper_path_macros_unfolding",
        "01150_ddl_guard_rwr",
        "01185_create_or_replace_table",
        "01190_full_attach_syntax",
        "01191_rename_dictionary",
        "01192_rename_database_zookeeper",
        "01193_metadata_loading",
        "01200_mutations_memory_consumption",
        "01224_no_superfluous_dict_reload",
        "01225_drop_dictionary_as_table",
        "01225_show_create_table_from_dictionary",
        "01231_distributed_aggregation_memory_efficient_mix_levels",
        "01232_extremes",
        "01238_http_memory_tracking",
        "01249_bad_arguments_for_bloom_filter",
        "01251_dict_is_in_infinite_loop",
        "01254_dict_create_without_db",
        "01254_dict_load_after_detach_attach",
        "01257_dictionary_mismatch_types",
        "01259_dictionary_custom_settings_ddl",
        "01267_alter_default_key_columns_zookeeper",
        "01268_dictionary_direct_layout",
        "01269_alias_type_differs",
        "01272_suspicious_codecs",
        "01277_alter_rename_column_constraint_zookeeper",
        "01280_ssd_complex_key_dictionary",
        "01280_ttl_where_group_by",
        "01281_group_by_limit_memory_tracking",
        "01281_unsucceeded_insert_select_queries_counter",
        "01293_system_distribution_queue",
        "01294_lazy_database_concurrent",
        "01294_lazy_database_concurrent_recreate_reattach_and_show_tables",
        "01294_system_distributed_on_cluster",
        "01296_create_row_policy_in_current_database",
        "01297_create_quota",
        "01305_replica_create_drop_zookeeper",
        "01307_multiple_leaders_zookeeper",
        "01318_long_unsuccessful_mutation_zookeeper",
        "01319_manual_write_to_replicas",
        "01320_create_sync_race_condition_zookeeper",
        "01338_long_select_and_alter",
        "01338_long_select_and_alter_zookeeper",
        "01355_alter_column_with_order",
        "01355_ilike",
        "01357_version_collapsing_attach_detach_zookeeper",
        "01375_compact_parts_codecs",
        "01376_GROUP_BY_injective_elimination_dictGet",
        "01378_alter_rename_with_ttl_zookeeper",
        "01383_remote_ambiguous_column_shard",
        "01388_clear_all_columns",
        "01391_join_on_dict_crash",
        "01392_column_resolve",
        "01396_inactive_replica_cleanup_nodes_zookeeper",
        "01412_cache_dictionary_race",
        "01414_mutations_and_errors_zookeeper",
        "01415_inconsistent_merge_tree_settings",
        "01415_sticking_mutations",
        "01417_freeze_partition_verbose",
        "01417_freeze_partition_verbose_zookeeper",
        "01430_modify_sample_by_zookeeper",
        "01444_create_table_drop_database_race",
        "01454_storagememory_data_race_challenge",
        "01455_rank_correlation_spearman",
        "01456_modify_column_type_via_add_drop_update",
        "01457_create_as_table_function_structure",
        "01459_manual_write_to_replicas",
        "01460_DistributedFilesToInsert",
        "01465_ttl_recompression",
        "01470_show_databases_like",
        "01471_calculate_ttl_during_merge",
        "01487_distributed_in_not_default_db",
        "01493_alter_remove_properties_zookeeper",
        "01493_storage_set_persistency",
        "01494_storage_join_persistency",
        "01501_cache_dictionary_all_fields",
        "01507_clickhouse_server_start_with_embedded_config",
        "01509_dictionary_preallocate",
        "01516_create_table_primary_key",
        "01516_drop_table_stress",
        "01517_drop_mv_with_inner_table",
        "01526_complex_key_dict_direct_layout",
        "01527_clickhouse_local_optimize",
        "01527_dist_sharding_key_dictGet_reload",
        "01530_drop_database_atomic_sync",
        "01541_max_memory_usage_for_user",
        "01542_dictionary_load_exception_race",
        "01575_disable_detach_table_of_dictionary",
        "01593_concurrent_alter_mutations_kill",
        "01593_concurrent_alter_mutations_kill_many_replicas",
        "01600_count_of_parts_metrics", // tests global system metrics
        "01600_detach_permanently",
        "01600_log_queries_with_extensive_info",
        "01600_multiple_left_join_with_aliases",
        "01601_detach_permanently",
        "01602_show_create_view",
        "01603_rename_overwrite_bug",
        "01646_system_restart_replicas_smoke", // system restart replicas is a global query
        "01676_dictget_in_default_expression",
        "01715_background_checker_blather_zookeeper",
        "01747_alter_partition_key_enum_zookeeper",
        "attach",
        "ddl_dictionaries",
        "dictionary",
        "limit_memory",
        "live_view",
        "memory_leak",
        "memory_limit",
        "polygon_dicts" // they use an explicitly specified database
    ]
}<|MERGE_RESOLUTION|>--- conflicted
+++ resolved
@@ -108,7 +108,6 @@
         "00510_materizlized_view_and_deduplication_zookeeper",
         "00738_lock_for_inner_table"
     ],
-<<<<<<< HEAD
     "database-replicated": [
         /// Tests with DETACH TABLE (it's not allowed)
         /// and tests with SET (session and query settings are not supported)
@@ -268,8 +267,6 @@
         "01720_constraints_complex_types",
         "01747_alter_partition_key_enum_zookeeper"
     ],
-=======
->>>>>>> 3dc856c4
     "polymorphic-parts": [
         "01508_partition_pruning", /// bug, shoud be fixed
         "01482_move_to_prewhere_and_cast" /// bug, shoud be fixed
