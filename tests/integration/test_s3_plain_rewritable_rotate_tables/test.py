import logging
import random
import string
import uuid

import pytest

from helpers.cluster import ClickHouseCluster
from helpers.config_cluster import minio_secret_key

cluster = ClickHouseCluster(__file__)


def gen_insert_values(size):
    return ",".join(
        f"({i},'{''.join(random.choices(string.ascii_lowercase, k=5))}')"
        for i in range(size)
    )


def randomize_name(table_name, random_suffix_length=8):
    letters = string.ascii_letters
    return f"{table_name}_{''.join(random.choice(letters) for _ in range(random_suffix_length))}"


s3 = """disk(
    name={},
    type='s3_plain_rewritable',
    endpoint='http://minio1:9001/root/data/node1',
    access_key_id='minio',
    secret_access_key='ClickHouse_Minio_P@ssw0rd')"""

cache = """disk(
    type='cache',
    disk={},
    path='disks/cache/',
    cache_on_write_operations=1,
    max_size='1Gi')""".format(
    s3
)

encrypted = """disk(
    type='encrypted',
    disk={},
    path='disks/encrypted/',
    key='1234567812345678')""".format(
    cache
)

disk_defs = {
    "s3_plain_rewritable": s3,
    "cache": cache,
    "encrypted": encrypted,
}


@pytest.fixture(scope="module", autouse=True)
def start_cluster():
    cluster.add_instance(
        "node1",
        main_configs=["configs/storage_conf.xml"],
        with_minio=True,
        env_variables={"ENDPOINT_SUBPATH": "node1"},
        stay_alive=True,
    )
    cluster.add_instance(
        "node2",
        main_configs=["configs/storage_conf.xml"],
        with_minio=True,
        env_variables={
            "ENDPOINT_SUBPATH": "node2",
            "ROTATED_REPLICA_ENDPOINT_SUBPATH": "node1",
        },
        stay_alive=True,
        instance_env_variables=True,
    )

    try:
        cluster.start()
        yield cluster
    finally:
        cluster.shutdown()


<<<<<<< HEAD
@pytest.mark.parametrize(
    "storage_policy",
    [
        "s3_plain_rewritable",
        "cache",
        "encrypted",
    ],
)
@pytest.mark.parametrize("partition_ops_on_same_disk", [1, 0])
def test(start_cluster, storage_policy, partition_ops_on_same_disk):
=======
def test_alter_partition_after_table_rotation():
>>>>>>> 73c3d18f
    node1 = cluster.instances["node1"]

    def create_insert(node, table_name, insert_values):
        node1.query(f"DROP TABLE IF EXISTS {table_name} SYNC")
        node.query(
            f"""CREATE TABLE {table_name} (
                id Int64,
                data String
            ) ENGINE=MergeTree()
            ORDER BY id
            PARTITION BY id%10
            SETTINGS storage_policy='{storage_policy}'
            """
        )

        node.query("INSERT INTO {} VALUES {}".format(table_name, insert_values))

    table1 = randomize_name("t1")
    create_insert(node1, table1, gen_insert_values(1000))

    assert int(node1.query(f"SELECT count(*) FROM {table1}")) == 1000

    uuid1 = node1.query(
        f"SELECT uuid FROM system.tables WHERE table='{table1}'"
    ).strip()

    node1.query(f"DETACH TABLE {table1} PERMANENTLY SYNC")

    node2 = cluster.instances["node2"]
    table2 = randomize_name("table2")
    node2.query(f"DROP TABLE IF EXISTS {table2} SYNC")

    disk_name = randomize_name("disk")
    disk_def = disk_defs[storage_policy].format(disk_name)
    policy_def = (
        f"disk={disk_def}"
        if partition_ops_on_same_disk
        else f"storage_policy='{storage_policy}'"
    )

    node2.query(
        f"""CREATE TABLE {table2} (id Int64, data String)
        ENGINE=MergeTree()
        ORDER BY id
        PARTITION BY id%10
        SETTINGS {policy_def}
        """
    )

    rotated_table = f"{table1}_rotated"
    node2.query(f"""DROP TABLE IF EXISTS {rotated_table} SYNC""")

    node2.query(
        f"""ATTACH TABLE {rotated_table} UUID '{uuid1}' (id Int64, data String)
        ENGINE=MergeTree()
        ORDER BY id
        PARTITION BY id%10
        SETTINGS disk={disk_def}
        """
    )

    assert (
        int(
            node2.query(
                f"SELECT count(*) FROM {rotated_table} WHERE _partition_id= '0'"
            )
        )
        == 100
    )

    assert int(node2.query(f"SELECT count(*) FROM {rotated_table}")) == 1000

    node2.query(f"""ALTER TABLE {rotated_table} MOVE PARTITION '0' TO TABLE {table2}""")
    node2.query(f"""ALTER TABLE {table2} REPLACE PARTITION '1' FROM {rotated_table}""")

    assert int(node2.query(f"SELECT count(*) FROM {rotated_table}")) == 900
    assert int(node2.query(f"SELECT count(*) FROM {table2}")) == 200

    node2.query(f"DROP TABLE {rotated_table} SYNC")
    node2.query(f"DROP TABLE {table2} SYNC")<|MERGE_RESOLUTION|>--- conflicted
+++ resolved
@@ -82,7 +82,6 @@
         cluster.shutdown()
 
 
-<<<<<<< HEAD
 @pytest.mark.parametrize(
     "storage_policy",
     [
@@ -92,10 +91,7 @@
     ],
 )
 @pytest.mark.parametrize("partition_ops_on_same_disk", [1, 0])
-def test(start_cluster, storage_policy, partition_ops_on_same_disk):
-=======
-def test_alter_partition_after_table_rotation():
->>>>>>> 73c3d18f
+def test_alter_partition_after_table_rotation(start_cluster, storage_policy, partition_ops_on_same_disk):
     node1 = cluster.instances["node1"]
 
     def create_insert(node, table_name, insert_values):
