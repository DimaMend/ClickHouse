import pytest
import time
import psycopg2
import os.path as p
import random

from helpers.cluster import ClickHouseCluster
from helpers.test_tools import assert_eq_with_retry
from psycopg2.extensions import ISOLATION_LEVEL_AUTOCOMMIT
from helpers.test_tools import TSV

from random import randrange
import threading

cluster = ClickHouseCluster(__file__)
instance = cluster.add_instance('instance',
        main_configs = ['configs/log_conf.xml', 'configs/named_collections.xml'],
        user_configs = ['configs/users.xml'],
        with_postgres=True, stay_alive=True)

postgres_table_template = """
    CREATE TABLE IF NOT EXISTS "{}" (
    key Integer NOT NULL, value Integer, PRIMARY KEY(key))
    """
postgres_table_template_2 = """
    CREATE TABLE IF NOT EXISTS "{}" (
    key Integer NOT NULL, value1 Integer, value2 Integer, value3 Integer, PRIMARY KEY(key))
    """
postgres_table_template_3 = """
    CREATE TABLE IF NOT EXISTS "{}" (
    key1 Integer NOT NULL, value1 Integer, key2 Integer NOT NULL, value2 Integer NOT NULL)
    """

def get_postgres_conn(ip, port, database=False, auto_commit=True, database_name='postgres_database'):
    if database == True:
        conn_string = "host={} port={} dbname='{}' user='postgres' password='mysecretpassword'".format(ip, port, database_name)
    else:
        conn_string = "host={} port={} user='postgres' password='mysecretpassword'".format(ip, port)

    conn = psycopg2.connect(conn_string)
    if auto_commit:
        conn.set_isolation_level(ISOLATION_LEVEL_AUTOCOMMIT)
        conn.autocommit = True
    return conn


def create_postgres_db(cursor, name='postgres_database'):
    cursor.execute("CREATE DATABASE {}".format(name))

def drop_postgres_db(cursor, name='postgres_database'):
    cursor.execute("DROP DATABASE IF EXISTS {}".format(name))

def create_clickhouse_postgres_db(ip, port, name='postgres_database'):
    instance.query('''
            CREATE DATABASE {}
            ENGINE = PostgreSQL('{}:{}', '{}', 'postgres', 'mysecretpassword')'''.format(name, ip, port, name))

def drop_clickhouse_postgres_db(name='postgres_database'):
    instance.query('DROP DATABASE {}'.format(name))

def create_materialized_db(ip, port,
                           materialized_database='test_database',
                           postgres_database='postgres_database',
                           settings=[]):
    create_query = "CREATE DATABASE {} ENGINE = MaterializedPostgreSQL('{}:{}', '{}', 'postgres', 'mysecretpassword')".format(materialized_database, ip, port, postgres_database)
    if len(settings) > 0:
        create_query += " SETTINGS "
        for i in range(len(settings)):
            if i != 0:
                create_query += ', '
            create_query += settings[i]
    instance.query(create_query)
    assert materialized_database in instance.query('SHOW DATABASES')

def drop_materialized_db(materialized_database='test_database'):
    instance.query('DROP DATABASE IF EXISTS {}'.format(materialized_database))
    assert materialized_database not in instance.query('SHOW DATABASES')

def drop_postgres_table(cursor, table_name):
    cursor.execute("""DROP TABLE IF EXISTS "{}" """.format(table_name))

def create_postgres_table(cursor, table_name, replica_identity_full=False, template=postgres_table_template):
    drop_postgres_table(cursor, table_name)
    cursor.execute(template.format(table_name))
    if replica_identity_full:
        cursor.execute('ALTER TABLE {} REPLICA IDENTITY FULL;'.format(table_name))

queries = [
    'INSERT INTO postgresql_replica_{} select i, i from generate_series(0, 10000) as t(i);',
    'DELETE FROM postgresql_replica_{} WHERE (value*value) % 3 = 0;',
    'UPDATE postgresql_replica_{} SET value = value - 125 WHERE key % 2 = 0;',
    "UPDATE postgresql_replica_{} SET key=key+20000 WHERE key%2=0",
    'INSERT INTO postgresql_replica_{} select i, i from generate_series(40000, 50000) as t(i);',
    'DELETE FROM postgresql_replica_{} WHERE key % 10 = 0;',
    'UPDATE postgresql_replica_{} SET value = value + 101 WHERE key % 2 = 1;',
    "UPDATE postgresql_replica_{} SET key=key+80000 WHERE key%2=1",
    'DELETE FROM postgresql_replica_{} WHERE value % 2 = 0;',
    'UPDATE postgresql_replica_{} SET value = value + 2000 WHERE key % 5 = 0;',
    'INSERT INTO postgresql_replica_{} select i, i from generate_series(200000, 250000) as t(i);',
    'DELETE FROM postgresql_replica_{} WHERE value % 3 = 0;',
    'UPDATE postgresql_replica_{} SET value = value * 2 WHERE key % 3 = 0;',
    "UPDATE postgresql_replica_{} SET key=key+500000 WHERE key%2=1",
    'INSERT INTO postgresql_replica_{} select i, i from generate_series(1000000, 1050000) as t(i);',
    'DELETE FROM postgresql_replica_{} WHERE value % 9 = 2;',
    "UPDATE postgresql_replica_{} SET key=key+10000000",
    'UPDATE postgresql_replica_{} SET value = value + 2  WHERE key % 3 = 1;',
    'DELETE FROM postgresql_replica_{} WHERE value%5 = 0;'
    ]


def assert_nested_table_is_created(table_name, materialized_database='test_database'):
    database_tables = instance.query('SHOW TABLES FROM {}'.format(materialized_database))
    while table_name not in database_tables:
        time.sleep(0.2)
        database_tables = instance.query('SHOW TABLES FROM {}'.format(materialized_database))
    assert(table_name in database_tables)


@pytest.mark.timeout(320)
def check_tables_are_synchronized(table_name, order_by='key', postgres_database='postgres_database', materialized_database='test_database'):
    assert_nested_table_is_created(table_name, materialized_database)

    expected = instance.query('select * from {}.{} order by {};'.format(postgres_database, table_name, order_by))
    result = instance.query('select * from {}.{} order by {};'.format(materialized_database, table_name, order_by))

    while result != expected:
        time.sleep(0.5)
        result = instance.query('select * from {}.{} order by {};'.format(materialized_database, table_name, order_by))

    assert(result == expected)


@pytest.fixture(scope="module")
def started_cluster():
    try:
        cluster.start()
        conn = get_postgres_conn(ip=cluster.postgres_ip,
                                 port=cluster.postgres_port)
        cursor = conn.cursor()
        create_postgres_db(cursor, 'postgres_database')
        create_clickhouse_postgres_db(ip=cluster.postgres_ip,
                                      port=cluster.postgres_port)

        instance.query("DROP DATABASE IF EXISTS test_database")
        yield cluster

    finally:
        cluster.shutdown()


def test_load_and_sync_all_database_tables(started_cluster):
    drop_materialized_db()
    conn = get_postgres_conn(ip=started_cluster.postgres_ip,
                             port=started_cluster.postgres_port,
                             database=True)
    cursor = conn.cursor()
    NUM_TABLES = 5

    for i in range(NUM_TABLES):
        table_name = 'postgresql_replica_{}'.format(i)
        create_postgres_table(cursor, table_name);
        instance.query("INSERT INTO postgres_database.{} SELECT number, number from numbers(50)".format(table_name))

    create_materialized_db(ip=started_cluster.postgres_ip,
                           port=started_cluster.postgres_port)
    assert 'test_database' in instance.query('SHOW DATABASES')

    for i in range(NUM_TABLES):
        table_name = 'postgresql_replica_{}'.format(i)
        check_tables_are_synchronized(table_name);
        cursor.execute('drop table {};'.format(table_name))

    result = instance.query('''SELECT count() FROM system.tables WHERE database = 'test_database';''')
    assert(int(result) == NUM_TABLES)

    drop_materialized_db()
    for i in range(NUM_TABLES):
        cursor.execute('drop table if exists postgresql_replica_{};'.format(i))


def test_replicating_dml(started_cluster):
    drop_materialized_db()
    conn = get_postgres_conn(ip=started_cluster.postgres_ip,
                             port=started_cluster.postgres_port,
                             database=True)
    cursor = conn.cursor()
    NUM_TABLES = 5

    for i in range(NUM_TABLES):
        create_postgres_table(cursor, 'postgresql_replica_{}'.format(i));
        instance.query("INSERT INTO postgres_database.postgresql_replica_{} SELECT number, {} from numbers(50)".format(i, i))

    create_materialized_db(ip=started_cluster.postgres_ip,
                           port=started_cluster.postgres_port)

    for i in range(NUM_TABLES):
        instance.query("INSERT INTO postgres_database.postgresql_replica_{} SELECT 50 + number, {} from numbers(1000)".format(i, i))

    for i in range(NUM_TABLES):
        table_name = 'postgresql_replica_{}'.format(i)
        check_tables_are_synchronized(table_name);

    for i in range(NUM_TABLES):
        cursor.execute('UPDATE postgresql_replica_{} SET value = {} * {} WHERE key < 50;'.format(i, i, i))
        cursor.execute('UPDATE postgresql_replica_{} SET value = {} * {} * {} WHERE key >= 50;'.format(i, i, i, i))

    for i in range(NUM_TABLES):
        check_tables_are_synchronized('postgresql_replica_{}'.format(i));

    for i in range(NUM_TABLES):
        cursor.execute('DELETE FROM postgresql_replica_{} WHERE (value*value + {}) % 2 = 0;'.format(i, i))
        cursor.execute('UPDATE postgresql_replica_{} SET value = value - (value % 7) WHERE key > 128 AND key < 512;'.format(i))
        cursor.execute('DELETE FROM postgresql_replica_{} WHERE key % 7 = 1;'.format(i, i))

    for i in range(NUM_TABLES):
        check_tables_are_synchronized('postgresql_replica_{}'.format(i));

    for i in range(NUM_TABLES):
        cursor.execute('drop table if exists postgresql_replica_{};'.format(i))

    drop_materialized_db()


def test_different_data_types(started_cluster):
    drop_materialized_db()
    conn = get_postgres_conn(ip=started_cluster.postgres_ip,
                             port=started_cluster.postgres_port,
                             database=True)
    cursor = conn.cursor()
    cursor.execute('drop table if exists test_data_types;')
    cursor.execute('drop table if exists test_array_data_type;')

    cursor.execute(
        '''CREATE TABLE test_data_types (
        id integer PRIMARY KEY, a smallint, b integer, c bigint, d real, e double precision, f serial, g bigserial,
        h timestamp, i date, j decimal(5, 5), k numeric(5, 5))''')

    cursor.execute(
        '''CREATE TABLE test_array_data_type
           (
                key Integer NOT NULL PRIMARY KEY,
                a Date[] NOT NULL,                          -- Date
                b Timestamp[] NOT NULL,                     -- DateTime64(6)
                c real[][] NOT NULL,                        -- Float32
                d double precision[][] NOT NULL,            -- Float64
                e decimal(5, 5)[][][] NOT NULL,             -- Decimal32
                f integer[][][] NOT NULL,                   -- Int32
                g Text[][][][][] NOT NULL,                  -- String
                h Integer[][][],                            -- Nullable(Int32)
                i Char(2)[][][][],                          -- Nullable(String)
                k Char(2)[]                                 -- Nullable(String)
           )''')

    create_materialized_db(ip=started_cluster.postgres_ip,
                           port=started_cluster.postgres_port)

    for i in range(10):
        instance.query('''
            INSERT INTO postgres_database.test_data_types VALUES
            ({}, -32768, -2147483648, -9223372036854775808, 1.12345, 1.1234567890, 2147483647, 9223372036854775807, '2000-05-12 12:12:12.012345', '2000-05-12', 0.2, 0.2)'''.format(i))

    check_tables_are_synchronized('test_data_types', 'id');
    result = instance.query('SELECT * FROM test_database.test_data_types ORDER BY id LIMIT 1;')
    assert(result == '0\t-32768\t-2147483648\t-9223372036854775808\t1.12345\t1.123456789\t2147483647\t9223372036854775807\t2000-05-12 12:12:12.012345\t2000-05-12\t0.2\t0.2\n')

    for i in range(10):
        col = random.choice(['a', 'b', 'c'])
        cursor.execute('UPDATE test_data_types SET {} = {};'.format(col, i))
        cursor.execute('''UPDATE test_data_types SET i = '2020-12-12';'''.format(col, i))

    check_tables_are_synchronized('test_data_types', 'id');

    instance.query("INSERT INTO postgres_database.test_array_data_type "
        "VALUES ("
        "0, "
        "['2000-05-12', '2000-05-12'], "
        "['2000-05-12 12:12:12.012345', '2000-05-12 12:12:12.012345'], "
        "[[1.12345], [1.12345], [1.12345]], "
        "[[1.1234567891], [1.1234567891], [1.1234567891]], "
        "[[[0.11111, 0.11111]], [[0.22222, 0.22222]], [[0.33333, 0.33333]]], "
        "[[[1, 1], [1, 1]], [[3, 3], [3, 3]], [[4, 4], [5, 5]]], "
        "[[[[['winx', 'winx', 'winx']]]]], "
        "[[[1, NULL], [NULL, 1]], [[NULL, NULL], [NULL, NULL]], [[4, 4], [5, 5]]], "
        "[[[[NULL]]]], "
        "[]"
        ")")

    expected = (
        "0\t" +
        "['2000-05-12','2000-05-12']\t" +
        "['2000-05-12 12:12:12.012345','2000-05-12 12:12:12.012345']\t" +
        "[[1.12345],[1.12345],[1.12345]]\t" +
        "[[1.1234567891],[1.1234567891],[1.1234567891]]\t" +
        "[[[0.11111,0.11111]],[[0.22222,0.22222]],[[0.33333,0.33333]]]\t"
        "[[[1,1],[1,1]],[[3,3],[3,3]],[[4,4],[5,5]]]\t"
        "[[[[['winx','winx','winx']]]]]\t"
        "[[[1,NULL],[NULL,1]],[[NULL,NULL],[NULL,NULL]],[[4,4],[5,5]]]\t"
        "[[[[NULL]]]]\t"
        "[]\n"
        )

    check_tables_are_synchronized('test_array_data_type');
    result = instance.query('SELECT * FROM test_database.test_array_data_type ORDER BY key;')
    assert(result == expected)

    drop_materialized_db()
    cursor.execute('drop table if exists test_data_types;')
    cursor.execute('drop table if exists test_array_data_type;')


def test_load_and_sync_subset_of_database_tables(started_cluster):
    drop_materialized_db()
    conn = get_postgres_conn(ip=started_cluster.postgres_ip,
                             port=started_cluster.postgres_port,
                             database=True)
    cursor = conn.cursor()
    NUM_TABLES = 10

    publication_tables = ''
    for i in range(NUM_TABLES):
        table_name = 'postgresql_replica_{}'.format(i)
        create_postgres_table(cursor, 'postgresql_replica_{}'.format(i));
        instance.query("INSERT INTO postgres_database.postgresql_replica_{} SELECT number, number from numbers(50)".format(i))

        if i < int(NUM_TABLES/2):
            if publication_tables != '':
                publication_tables += ', '
            publication_tables += table_name

    create_materialized_db(ip=started_cluster.postgres_ip,
                           port=started_cluster.postgres_port,
                           settings=["materialized_postgresql_tables_list = '{}'".format(publication_tables)])
    assert 'test_database' in instance.query('SHOW DATABASES')

    time.sleep(1)

    for i in range(int(NUM_TABLES/2)):
        table_name = 'postgresql_replica_{}'.format(i)
        assert_nested_table_is_created(table_name)

    result = instance.query('''SELECT count() FROM system.tables WHERE database = 'test_database';''')
    assert(int(result) == int(NUM_TABLES/2))

    database_tables = instance.query('SHOW TABLES FROM test_database')
    for i in range(NUM_TABLES):
        table_name = 'postgresql_replica_{}'.format(i)
        if i < int(NUM_TABLES/2):
            assert table_name in database_tables
        else:
            assert table_name not in database_tables
        instance.query("INSERT INTO postgres_database.{} SELECT 50 + number, {} from numbers(100)".format(table_name, i))

    for i in range(NUM_TABLES):
        table_name = 'postgresql_replica_{}'.format(i)
        if i < int(NUM_TABLES/2):
            check_tables_are_synchronized(table_name);

    drop_materialized_db()
    for i in range(NUM_TABLES):
        cursor.execute('drop table if exists postgresql_replica_{};'.format(i))


def test_changing_replica_identity_value(started_cluster):
    drop_materialized_db()
    conn = get_postgres_conn(ip=started_cluster.postgres_ip,
                             port=started_cluster.postgres_port,
                             database=True)
    cursor = conn.cursor()
    create_postgres_table(cursor, 'postgresql_replica');
    instance.query("INSERT INTO postgres_database.postgresql_replica SELECT 50 + number, number from numbers(50)")

    create_materialized_db(ip=started_cluster.postgres_ip,
                           port=started_cluster.postgres_port)

    instance.query("INSERT INTO postgres_database.postgresql_replica SELECT 100 + number, number from numbers(50)")
    check_tables_are_synchronized('postgresql_replica');
    cursor.execute("UPDATE postgresql_replica SET key=key-25 WHERE key<100 ")
    check_tables_are_synchronized('postgresql_replica');

    drop_materialized_db()
    cursor.execute('drop table if exists postgresql_replica;')


def test_clickhouse_restart(started_cluster):
    drop_materialized_db()
    conn = get_postgres_conn(ip=started_cluster.postgres_ip,
                             port=started_cluster.postgres_port,
                             database=True)
    cursor = conn.cursor()
    NUM_TABLES = 5

    for i in range(NUM_TABLES):
        create_postgres_table(cursor, 'postgresql_replica_{}'.format(i));
        instance.query("INSERT INTO postgres_database.postgresql_replica_{} SELECT number, {} from numbers(50)".format(i, i))

    instance.query("CREATE DATABASE test_database ENGINE = MaterializedPostgreSQL('postgres1:5432', 'postgres_database', 'postgres', 'mysecretpassword')")

    for i in range(NUM_TABLES):
        table_name = 'postgresql_replica_{}'.format(i)
        check_tables_are_synchronized(table_name);

    for i in range(NUM_TABLES):
        instance.query("INSERT INTO postgres_database.postgresql_replica_{} SELECT 50 + number, {} from numbers(50000)".format(i, i))

    instance.restart_clickhouse()

    for i in range(NUM_TABLES):
        check_tables_are_synchronized('postgresql_replica_{}'.format(i));

    drop_materialized_db()
    for i in range(NUM_TABLES):
        cursor.execute('drop table if exists postgresql_replica_{};'.format(i))


def test_replica_identity_index(started_cluster):
    drop_materialized_db()
    conn = get_postgres_conn(ip=started_cluster.postgres_ip,
                             port=started_cluster.postgres_port,
                             database=True)
    cursor = conn.cursor()

    create_postgres_table(cursor, 'postgresql_replica', template=postgres_table_template_3);
    cursor.execute("CREATE unique INDEX idx on postgresql_replica(key1, key2);")
    cursor.execute("ALTER TABLE postgresql_replica REPLICA IDENTITY USING INDEX idx")
    instance.query("INSERT INTO postgres_database.postgresql_replica SELECT number, number, number, number from numbers(50, 10)")

    create_materialized_db(ip=started_cluster.postgres_ip,
                           port=started_cluster.postgres_port)
    instance.query("INSERT INTO postgres_database.postgresql_replica SELECT number, number, number, number from numbers(100, 10)")
    check_tables_are_synchronized('postgresql_replica', order_by='key1');

    cursor.execute("UPDATE postgresql_replica SET key1=key1-25 WHERE key1<100 ")
    cursor.execute("UPDATE postgresql_replica SET key2=key2-25 WHERE key2>100 ")
    cursor.execute("UPDATE postgresql_replica SET value1=value1+100 WHERE key1<100 ")
    cursor.execute("UPDATE postgresql_replica SET value2=value2+200 WHERE key2>100 ")
    check_tables_are_synchronized('postgresql_replica', order_by='key1');

    cursor.execute('DELETE FROM postgresql_replica WHERE key2<75;')
    check_tables_are_synchronized('postgresql_replica', order_by='key1');

    drop_materialized_db()
    cursor.execute('drop table if exists postgresql_replica;')


def test_table_schema_changes(started_cluster):
    drop_materialized_db()
    conn = get_postgres_conn(ip=started_cluster.postgres_ip,
                             port=started_cluster.postgres_port,
                             database=True)
    cursor = conn.cursor()
    NUM_TABLES = 5

    for i in range(NUM_TABLES):
        create_postgres_table(cursor, 'postgresql_replica_{}'.format(i), template=postgres_table_template_2);
        instance.query("INSERT INTO postgres_database.postgresql_replica_{} SELECT number, {}, {}, {} from numbers(25)".format(i, i, i, i))

    create_materialized_db(ip=started_cluster.postgres_ip,
                           port=started_cluster.postgres_port,
                           settings=["materialized_postgresql_allow_automatic_update = 1"])

    for i in range(NUM_TABLES):
        instance.query("INSERT INTO postgres_database.postgresql_replica_{} SELECT 25 + number, {}, {}, {} from numbers(25)".format(i, i, i, i))

    for i in range(NUM_TABLES):
        check_tables_are_synchronized('postgresql_replica_{}'.format(i));

    expected = instance.query("SELECT key, value1, value3 FROM test_database.postgresql_replica_3 ORDER BY key");

    altered_table = random.randint(0, 4)
    cursor.execute("ALTER TABLE postgresql_replica_{} DROP COLUMN value2".format(altered_table))

    for i in range(NUM_TABLES):
        cursor.execute("INSERT INTO postgresql_replica_{} VALUES (50, {}, {})".format(i, i, i))
        cursor.execute("UPDATE postgresql_replica_{} SET value3 = 12 WHERE key%2=0".format(i))

    assert_nested_table_is_created('postgresql_replica_{}'.format(altered_table))
    check_tables_are_synchronized('postgresql_replica_{}'.format(altered_table))
    print('check1 OK')

    for i in range(NUM_TABLES):
        check_tables_are_synchronized('postgresql_replica_{}'.format(i));

    for i in range(NUM_TABLES):
        if i != altered_table:
            instance.query("INSERT INTO postgres_database.postgresql_replica_{} SELECT 51 + number, {}, {}, {} from numbers(49)".format(i, i, i, i))
        else:
            instance.query("INSERT INTO postgres_database.postgresql_replica_{} SELECT 51 + number, {}, {} from numbers(49)".format(i, i, i))

    check_tables_are_synchronized('postgresql_replica_{}'.format(altered_table));
    print('check2 OK')
    for i in range(NUM_TABLES):
        check_tables_are_synchronized('postgresql_replica_{}'.format(i));

    for i in range(NUM_TABLES):
        cursor.execute('drop table postgresql_replica_{};'.format(i))

    instance.query("DROP DATABASE test_database")
    for i in range(NUM_TABLES):
        cursor.execute('drop table if exists postgresql_replica_{};'.format(i))


def test_many_concurrent_queries(started_cluster):
    drop_materialized_db()
    conn = get_postgres_conn(ip=started_cluster.postgres_ip,
                             port=started_cluster.postgres_port,
                             database=True)
    cursor = conn.cursor()
    NUM_TABLES = 5

    for i in range(NUM_TABLES):
        create_postgres_table(cursor, 'postgresql_replica_{}'.format(i));
        instance.query('INSERT INTO postgres_database.postgresql_replica_{} SELECT number, number from numbers(10000)'.format(i))
    n = [10000]

    query_pool = ['DELETE FROM postgresql_replica_{} WHERE (value*value) % 3 = 0;',
        'UPDATE postgresql_replica_{} SET value = value - 125 WHERE key % 2 = 0;',
        'DELETE FROM postgresql_replica_{} WHERE key % 10 = 0;',
        'UPDATE postgresql_replica_{} SET value = value*5 WHERE key % 2 = 1;',
        'DELETE FROM postgresql_replica_{} WHERE value % 2 = 0;',
        'UPDATE postgresql_replica_{} SET value = value + 2000 WHERE key % 5 = 0;',
        'DELETE FROM postgresql_replica_{} WHERE value % 3 = 0;',
        'UPDATE postgresql_replica_{} SET value = value * 2 WHERE key % 3 = 0;',
        'DELETE FROM postgresql_replica_{} WHERE value % 9 = 2;',
        'UPDATE postgresql_replica_{} SET value = value + 2  WHERE key % 3 = 1;',
        'DELETE FROM postgresql_replica_{} WHERE value%5 = 0;']

    def attack(thread_id):
        print('thread {}'.format(thread_id))
        k = 10000
        for i in range(20):
            query_id = random.randrange(0, len(query_pool)-1)
            table_id = random.randrange(0, 5) # num tables

            # random update / delete query
            cursor.execute(query_pool[query_id].format(table_id))
            print("table {} query {} ok".format(table_id, query_id))

            # allow some thread to do inserts (not to violate key constraints)
            if thread_id < 5:
                print("try insert table {}".format(thread_id))
                instance.query('INSERT INTO postgres_database.postgresql_replica_{} SELECT {}*10000*({} +  number), number from numbers(1000)'.format(i, thread_id, k))
                k += 1
                print("insert table {} ok".format(thread_id))

                if i == 5:
                    # also change primary key value
                    print("try update primary key {}".format(thread_id))
                    cursor.execute("UPDATE postgresql_replica_{} SET key=key%100000+100000*{} WHERE key%{}=0".format(thread_id, i+1, i+1))
                    print("update primary key {} ok".format(thread_id))

    threads = []
    threads_num = 16
    for i in range(threads_num):
        threads.append(threading.Thread(target=attack, args=(i,)))

    create_materialized_db(ip=started_cluster.postgres_ip,
                           port=started_cluster.postgres_port)

    for thread in threads:
        time.sleep(random.uniform(0, 1))
        thread.start()

    n[0] = 50000
    for table_id in range(NUM_TABLES):
        n[0] += 1
        instance.query('INSERT INTO postgres_database.postgresql_replica_{} SELECT {} +  number, number from numbers(5000)'.format(table_id, n[0]))
        #cursor.execute("UPDATE postgresql_replica_{} SET key=key%100000+100000*{} WHERE key%{}=0".format(table_id, table_id+1, table_id+1))

    for thread in threads:
        thread.join()

    for i in range(NUM_TABLES):
        check_tables_are_synchronized('postgresql_replica_{}'.format(i));
        count1 = instance.query('SELECT count() FROM postgres_database.postgresql_replica_{}'.format(i))
        count2 = instance.query('SELECT count() FROM (SELECT * FROM test_database.postgresql_replica_{})'.format(i))
        assert(int(count1) == int(count2))
        print(count1, count2)

    drop_materialized_db()
    for i in range(NUM_TABLES):
        cursor.execute('drop table if exists postgresql_replica_{};'.format(i))


def test_single_transaction(started_cluster):
    drop_materialized_db()
    conn = get_postgres_conn(ip=started_cluster.postgres_ip,
                             port=started_cluster.postgres_port,
                             database=True, auto_commit=False)
    cursor = conn.cursor()

    create_postgres_table(cursor, 'postgresql_replica_0');
    conn.commit()

    create_materialized_db(ip=started_cluster.postgres_ip,
                           port=started_cluster.postgres_port)
    assert_nested_table_is_created('postgresql_replica_0')

    for query in queries:
        print('query {}'.format(query))
        cursor.execute(query.format(0))

    time.sleep(5)
    result = instance.query("select count() from test_database.postgresql_replica_0")
    # no commit yet
    assert(int(result) == 0)

    conn.commit()
    check_tables_are_synchronized('postgresql_replica_0');

    drop_materialized_db()
    cursor.execute('drop table if exists postgresql_replica_0;')


def test_virtual_columns(started_cluster):
    drop_materialized_db()
    conn = get_postgres_conn(ip=started_cluster.postgres_ip,
                             port=started_cluster.postgres_port,
                             database=True)
    cursor = conn.cursor()
    create_postgres_table(cursor, 'postgresql_replica_0');

    create_materialized_db(ip=started_cluster.postgres_ip,
                           port=started_cluster.postgres_port,
                           settings=["materialized_postgresql_allow_automatic_update = 1"])
    assert_nested_table_is_created('postgresql_replica_0')
    instance.query("INSERT INTO postgres_database.postgresql_replica_0 SELECT number, number from numbers(10)")
    check_tables_are_synchronized('postgresql_replica_0');

    # just check that it works, no check with `expected` because _version is taken as LSN, which will be different each time.
    result = instance.query('SELECT key, value, _sign, _version FROM test_database.postgresql_replica_0;')
    print(result)

    cursor.execute("ALTER TABLE postgresql_replica_0 ADD COLUMN value2 integer")
    instance.query("INSERT INTO postgres_database.postgresql_replica_0 SELECT number, number, number from numbers(10, 10)")
    check_tables_are_synchronized('postgresql_replica_0');

    result = instance.query('SELECT key, value, value2,  _sign, _version FROM test_database.postgresql_replica_0;')
    print(result)

    instance.query("INSERT INTO postgres_database.postgresql_replica_0 SELECT number, number, number from numbers(20, 10)")
    check_tables_are_synchronized('postgresql_replica_0');

    result = instance.query('SELECT key, value, value2,  _sign, _version FROM test_database.postgresql_replica_0;')
    print(result)

    drop_materialized_db()
    cursor.execute('drop table if exists postgresql_replica_0;')


def test_multiple_databases(started_cluster):
    drop_materialized_db('test_database_1')
    drop_materialized_db('test_database_2')
    NUM_TABLES = 5

    conn = get_postgres_conn(ip=started_cluster.postgres_ip,
                             port=started_cluster.postgres_port,
                             database=False)
    cursor = conn.cursor()
    create_postgres_db(cursor, 'postgres_database_1')
    create_postgres_db(cursor, 'postgres_database_2')

    conn1 = get_postgres_conn(ip=started_cluster.postgres_ip,
                             port=started_cluster.postgres_port,
                             database=True, database_name='postgres_database_1')
    conn2 = get_postgres_conn(ip=started_cluster.postgres_ip,
                             port=started_cluster.postgres_port,
                             database=True, database_name='postgres_database_2')

    cursor1 = conn1.cursor()
    cursor2 = conn2.cursor()

    create_clickhouse_postgres_db(cluster.postgres_ip, cluster.postgres_port, 'postgres_database_1')
    create_clickhouse_postgres_db(cluster.postgres_ip, cluster.postgres_port, 'postgres_database_2')

    cursors = [cursor1, cursor2]
    for cursor_id in range(len(cursors)):
        for i in range(NUM_TABLES):
            table_name = 'postgresql_replica_{}'.format(i)
            create_postgres_table(cursors[cursor_id], table_name);
            instance.query("INSERT INTO postgres_database_{}.{} SELECT number, number from numbers(50)".format(cursor_id + 1, table_name))
    print('database 1 tables: ', instance.query('''SELECT name FROM system.tables WHERE database = 'postgres_database_1';'''))
    print('database 2 tables: ', instance.query('''SELECT name FROM system.tables WHERE database = 'postgres_database_2';'''))

    create_materialized_db(started_cluster.postgres_ip, started_cluster.postgres_port,
            'test_database_1', 'postgres_database_1')
    create_materialized_db(started_cluster.postgres_ip, started_cluster.postgres_port,
            'test_database_2', 'postgres_database_2')

    cursors = [cursor1, cursor2]
    for cursor_id in range(len(cursors)):
        for i in range(NUM_TABLES):
            table_name = 'postgresql_replica_{}'.format(i)
            instance.query("INSERT INTO postgres_database_{}.{} SELECT 50 + number, number from numbers(50)".format(cursor_id + 1, table_name))

    for cursor_id in range(len(cursors)):
        for i in range(NUM_TABLES):
            table_name = 'postgresql_replica_{}'.format(i)
            check_tables_are_synchronized(
                    table_name, 'key', 'postgres_database_{}'.format(cursor_id + 1), 'test_database_{}'.format(cursor_id + 1));

    for i in range(NUM_TABLES):
        cursor1.execute('drop table if exists postgresql_replica_{};'.format(i))
    for i in range(NUM_TABLES):
        cursor2.execute('drop table if exists postgresql_replica_{};'.format(i))

    drop_clickhouse_postgres_db('postgres_database_1')
    drop_clickhouse_postgres_db('postgres_database_2')

    drop_materialized_db('test_database_1')
    drop_materialized_db('test_database_2')


def test_concurrent_transactions(started_cluster):
    drop_materialized_db()
    conn = get_postgres_conn(ip=started_cluster.postgres_ip,
                             port=started_cluster.postgres_port,
                             database=True)
    cursor = conn.cursor()
    NUM_TABLES = 6

    for i in range(NUM_TABLES):
        create_postgres_table(cursor, 'postgresql_replica_{}'.format(i));

    def transaction(thread_id):
        conn = get_postgres_conn(ip=started_cluster.postgres_ip,
                                 port=started_cluster.postgres_port,
                                 database=True, auto_commit=False)
        cursor_ = conn.cursor()
        for query in queries:
            cursor_.execute(query.format(thread_id))
            print('thread {}, query {}'.format(thread_id, query))
        conn.commit()

    threads = []
    threads_num = 6
    for i in range(threads_num):
        threads.append(threading.Thread(target=transaction, args=(i,)))

    create_materialized_db(ip=started_cluster.postgres_ip,
                           port=started_cluster.postgres_port)

    for thread in threads:
        time.sleep(random.uniform(0, 0.5))
        thread.start()
    for thread in threads:
        thread.join()

    for i in range(NUM_TABLES):
        check_tables_are_synchronized('postgresql_replica_{}'.format(i));
        count1 = instance.query('SELECT count() FROM postgres_database.postgresql_replica_{}'.format(i))
        count2 = instance.query('SELECT count() FROM (SELECT * FROM test_database.postgresql_replica_{})'.format(i))
        print(int(count1), int(count2), sep=' ')
        assert(int(count1) == int(count2))

    drop_materialized_db()
    for i in range(NUM_TABLES):
        cursor.execute('drop table if exists postgresql_replica_{};'.format(i))


def test_abrupt_connection_loss_while_heavy_replication(started_cluster):
    drop_materialized_db()
    conn = get_postgres_conn(ip=started_cluster.postgres_ip,
                             port=started_cluster.postgres_port,
                             database=True)
    cursor = conn.cursor()
    NUM_TABLES = 6

    for i in range(NUM_TABLES):
        create_postgres_table(cursor, 'postgresql_replica_{}'.format(i));

    def transaction(thread_id):
        if thread_id % 2:
            conn = get_postgres_conn(ip=started_cluster.postgres_ip,
                                    port=started_cluster.postgres_port,
                                    database=True, auto_commit=True)
        else:
            conn = get_postgres_conn(ip=started_cluster.postgres_ip,
                                    port=started_cluster.postgres_port,
                                    database=True, auto_commit=False)
        cursor_ = conn.cursor()
        for query in queries:
            cursor_.execute(query.format(thread_id))
            print('thread {}, query {}'.format(thread_id, query))
        if thread_id % 2 == 0:
            conn.commit()

    threads = []
    threads_num = 6
    for i in range(threads_num):
        threads.append(threading.Thread(target=transaction, args=(i,)))

    create_materialized_db(ip=started_cluster.postgres_ip,
                           port=started_cluster.postgres_port)

    for thread in threads:
        time.sleep(random.uniform(0, 0.5))
        thread.start()

    # Join here because it takes time for data to reach wal
    for thread in threads:
        thread.join()
    time.sleep(1)
    started_cluster.pause_container('postgres1')

    for i in range(NUM_TABLES):
        result = instance.query("SELECT count() FROM test_database.postgresql_replica_{}".format(i))
        print(result) # Just debug

    started_cluster.unpause_container('postgres1')

    for i in range(NUM_TABLES):
        check_tables_are_synchronized('postgresql_replica_{}'.format(i));

    for i in range(NUM_TABLES):
        result = instance.query("SELECT count() FROM test_database.postgresql_replica_{}".format(i))
        print(result) # Just debug

    drop_materialized_db()
    for i in range(NUM_TABLES):
        cursor.execute('drop table if exists postgresql_replica_{};'.format(i))


def test_drop_database_while_replication_startup_not_finished(started_cluster):
    drop_materialized_db()
    conn = get_postgres_conn(ip=started_cluster.postgres_ip,
                             port=started_cluster.postgres_port,
                             database=True)
    cursor = conn.cursor()
    NUM_TABLES = 5

    for i in range(NUM_TABLES):
        table_name = 'postgresql_replica_{}'.format(i)
        create_postgres_table(cursor, table_name);
        instance.query("INSERT INTO postgres_database.{} SELECT number, number from numbers(100000)".format(table_name))

    for i in range(6):
        create_materialized_db(ip=started_cluster.postgres_ip, port=started_cluster.postgres_port)
        time.sleep(0.5 * i)
        drop_materialized_db()

    for i in range(NUM_TABLES):
        cursor.execute('drop table if exists postgresql_replica_{};'.format(i))


def test_restart_server_while_replication_startup_not_finished(started_cluster):
    drop_materialized_db()
    conn = get_postgres_conn(ip=started_cluster.postgres_ip,
                             port=started_cluster.postgres_port,
                             database=True)
    cursor = conn.cursor()
    NUM_TABLES = 5

    for i in range(NUM_TABLES):
        table_name = 'postgresql_replica_{}'.format(i)
        create_postgres_table(cursor, table_name);
        instance.query("INSERT INTO postgres_database.{} SELECT number, number from numbers(100000)".format(table_name))

    create_materialized_db(ip=started_cluster.postgres_ip, port=started_cluster.postgres_port)
    time.sleep(0.5)
    instance.restart_clickhouse()
    for i in range(NUM_TABLES):
        check_tables_are_synchronized('postgresql_replica_{}'.format(i));

    drop_materialized_db()
    for i in range(NUM_TABLES):
        cursor.execute('drop table postgresql_replica_{};'.format(i))


def test_abrupt_server_restart_while_heavy_replication(started_cluster):
    drop_materialized_db()
    conn = get_postgres_conn(ip=started_cluster.postgres_ip,
                             port=started_cluster.postgres_port,
                             database=True)
    cursor = conn.cursor()
    NUM_TABLES = 6

    for i in range(NUM_TABLES):
        create_postgres_table(cursor, 'postgresql_replica_{}'.format(i));

    def transaction(thread_id):
        if thread_id % 2:
            conn = get_postgres_conn(ip=started_cluster.postgres_ip,
                                    port=started_cluster.postgres_port,
                                    database=True, auto_commit=True)
        else:
            conn = get_postgres_conn(ip=started_cluster.postgres_ip,
                                    port=started_cluster.postgres_port,
                                    database=True, auto_commit=False)
        cursor_ = conn.cursor()
        for query in queries:
            cursor_.execute(query.format(thread_id))
            print('thread {}, query {}'.format(thread_id, query))
        if thread_id % 2 == 0:
            conn.commit()

    threads = []
    threads_num = 6
    for i in range(threads_num):
        threads.append(threading.Thread(target=transaction, args=(i,)))

    create_materialized_db(ip=started_cluster.postgres_ip,
                           port=started_cluster.postgres_port)

    for thread in threads:
        time.sleep(random.uniform(0, 0.5))
        thread.start()

    # Join here because it takes time for data to reach wal
    for thread in threads:
        thread.join()
    instance.restart_clickhouse()

    for i in range(NUM_TABLES):
        result = instance.query("SELECT count() FROM test_database.postgresql_replica_{}".format(i))
        print(result) # Just debug

    for i in range(NUM_TABLES):
        check_tables_are_synchronized('postgresql_replica_{}'.format(i));

    for i in range(NUM_TABLES):
        result = instance.query("SELECT count() FROM test_database.postgresql_replica_{}".format(i))
        print(result) # Just debug

    drop_materialized_db()
    for i in range(NUM_TABLES):
        cursor.execute('drop table if exists postgresql_replica_{};'.format(i))


<<<<<<< HEAD
def test_predefined_connection_configuration(started_cluster):
    drop_materialized_db()
    conn = get_postgres_conn(ip=started_cluster.postgres_ip, port=started_cluster.postgres_port, database=True)
    cursor = conn.cursor()
    cursor.execute(f'DROP TABLE IF EXISTS test_table')
    cursor.execute(f'CREATE TABLE test_table (a integer PRIMARY KEY, b integer)')

    instance.query("CREATE DATABASE test_database ENGINE = MaterializedPostgreSQL(postgres1)")
    check_tables_are_synchronized("test_table");
=======
def test_quoting(started_cluster):
    drop_materialized_db()
    conn = get_postgres_conn(ip=started_cluster.postgres_ip,
                             port=started_cluster.postgres_port,
                             database=True)
    cursor = conn.cursor()
    table_name = 'user'
    create_postgres_table(cursor, table_name);
    instance.query("INSERT INTO postgres_database.{} SELECT number, number from numbers(50)".format(table_name))
    create_materialized_db(ip=started_cluster.postgres_ip, port=started_cluster.postgres_port)
    check_tables_are_synchronized(table_name);
    drop_postgres_table(cursor, table_name)
>>>>>>> dd7493d8
    drop_materialized_db()


if __name__ == '__main__':
    cluster.start()
    input("Cluster created, press any key to destroy...")
    cluster.shutdown()<|MERGE_RESOLUTION|>--- conflicted
+++ resolved
@@ -926,17 +926,6 @@
         cursor.execute('drop table if exists postgresql_replica_{};'.format(i))
 
 
-<<<<<<< HEAD
-def test_predefined_connection_configuration(started_cluster):
-    drop_materialized_db()
-    conn = get_postgres_conn(ip=started_cluster.postgres_ip, port=started_cluster.postgres_port, database=True)
-    cursor = conn.cursor()
-    cursor.execute(f'DROP TABLE IF EXISTS test_table')
-    cursor.execute(f'CREATE TABLE test_table (a integer PRIMARY KEY, b integer)')
-
-    instance.query("CREATE DATABASE test_database ENGINE = MaterializedPostgreSQL(postgres1)")
-    check_tables_are_synchronized("test_table");
-=======
 def test_quoting(started_cluster):
     drop_materialized_db()
     conn = get_postgres_conn(ip=started_cluster.postgres_ip,
@@ -949,7 +938,18 @@
     create_materialized_db(ip=started_cluster.postgres_ip, port=started_cluster.postgres_port)
     check_tables_are_synchronized(table_name);
     drop_postgres_table(cursor, table_name)
->>>>>>> dd7493d8
+    drop_materialized_db()
+
+
+def test_predefined_connection_configuration(started_cluster):
+    drop_materialized_db()
+    conn = get_postgres_conn(ip=started_cluster.postgres_ip, port=started_cluster.postgres_port, database=True)
+    cursor = conn.cursor()
+    cursor.execute(f'DROP TABLE IF EXISTS test_table')
+    cursor.execute(f'CREATE TABLE test_table (a integer PRIMARY KEY, b integer)')
+
+    instance.query("CREATE DATABASE test_database ENGINE = MaterializedPostgreSQL(postgres1)")
+    check_tables_are_synchronized("test_table");
     drop_materialized_db()
 
 
