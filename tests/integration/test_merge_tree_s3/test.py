--- conflicted
+++ resolved
@@ -85,19 +85,14 @@
     node = cluster.instances["node"]
     minio = cluster.minio_client
 
-<<<<<<< HEAD
     node.query("DROP TABLE IF EXISTS s3_test NO DELAY")
     time.sleep(1)
-    assert len(list(minio.list_objects(cluster.minio_bucket, 'data/'))) == 0
-=======
-    node.query("DROP TABLE IF EXISTS s3_test")
     try:
         assert len(list(minio.list_objects(cluster.minio_bucket, 'data/'))) == 0
     finally:
         # Remove extra objects to prevent tests cascade failing
         for obj in list(minio.list_objects(cluster.minio_bucket, 'data/')):
             minio.remove_object(cluster.minio_bucket, obj.object_name)
->>>>>>> 6918c3d8
 
 
 @pytest.mark.parametrize(
