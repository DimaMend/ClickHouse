import time

import pymysql.cursors
import subprocess
import pytest
from helpers.client import QueryRuntimeException
from helpers.network import PartitionManager
import pytest
from helpers.client import QueryRuntimeException
from helpers.cluster import get_docker_compose_path
import random

import threading
from multiprocessing.dummy import Pool

def check_query(clickhouse_node, query, result_set, retry_count=60, interval_seconds=3):
    lastest_result = ''

    for i in range(retry_count):
        try:
            lastest_result = clickhouse_node.query(query)
            if result_set == lastest_result:
                return

            print(lastest_result)
            time.sleep(interval_seconds)
        except Exception as e:
            print(("check_query retry {} exception {}".format(i + 1, e)))
            time.sleep(interval_seconds)
    else:
        assert clickhouse_node.query(query) == result_set


def dml_with_materialize_mysql_database(clickhouse_node, mysql_node, service_name):
    mysql_node.query("DROP DATABASE IF EXISTS test_database")
    clickhouse_node.query("DROP DATABASE IF EXISTS test_database")
    mysql_node.query("CREATE DATABASE test_database DEFAULT CHARACTER SET 'utf8'")
    # existed before the mapping was created

    mysql_node.query("CREATE TABLE test_database.test_table_1 ("
                     "`key` INT NOT NULL PRIMARY KEY, "
                     "unsigned_tiny_int TINYINT UNSIGNED, tiny_int TINYINT, "
                     "unsigned_small_int SMALLINT UNSIGNED, small_int SMALLINT, "
                     "unsigned_medium_int MEDIUMINT UNSIGNED, medium_int MEDIUMINT, "
                     "unsigned_int INT UNSIGNED, _int INT, "
                     "unsigned_integer INTEGER UNSIGNED, _integer INTEGER, "
                     "unsigned_bigint BIGINT UNSIGNED, _bigint BIGINT, "
                     "/* Need ClickHouse support read mysql decimal unsigned_decimal DECIMAL(19, 10) UNSIGNED, _decimal DECIMAL(19, 10), */"
                     "unsigned_float FLOAT UNSIGNED, _float FLOAT, "
                     "unsigned_double DOUBLE UNSIGNED, _double DOUBLE, "
                     "_varchar VARCHAR(10), _char CHAR(10), binary_col BINARY(8), "
                     "/* Need ClickHouse support Enum('a', 'b', 'v') _enum ENUM('a', 'b', 'c'), */"
                     "_date Date, _datetime DateTime, _timestamp TIMESTAMP, _bool BOOLEAN) ENGINE = InnoDB;")

    # it already has some data
    mysql_node.query("""
        INSERT INTO test_database.test_table_1 VALUES(1, 1, -1, 2, -2, 3, -3, 4, -4, 5, -5, 6, -6, 3.2, -3.2, 3.4, -3.4, 'varchar', 'char', 'binary',
        '2020-01-01', '2020-01-01 00:00:00', '2020-01-01 00:00:00', true);
        """)
    clickhouse_node.query(
        "CREATE DATABASE test_database ENGINE = MaterializeMySQL('{}:3306', 'test_database', 'root', 'clickhouse')".format(
            service_name))

    assert "test_database" in clickhouse_node.query("SHOW DATABASES")

    check_query(clickhouse_node, "SELECT * FROM test_database.test_table_1 ORDER BY key FORMAT TSV",
                "1\t1\t-1\t2\t-2\t3\t-3\t4\t-4\t5\t-5\t6\t-6\t3.2\t-3.2\t3.4\t-3.4\tvarchar\tchar\tbinary\\0\\0\t2020-01-01\t"
                "2020-01-01 00:00:00\t2020-01-01 00:00:00\t1\n")

    mysql_node.query("""
        INSERT INTO test_database.test_table_1 VALUES(2, 1, -1, 2, -2, 3, -3, 4, -4, 5, -5, 6, -6, 3.2, -3.2, 3.4, -3.4, 'varchar', 'char', 'binary',
        '2020-01-01', '2020-01-01 00:00:00', '2020-01-01 00:00:00', false);
        """)

    check_query(clickhouse_node, "SELECT * FROM test_database.test_table_1 ORDER BY key FORMAT TSV",
                "1\t1\t-1\t2\t-2\t3\t-3\t4\t-4\t5\t-5\t6\t-6\t3.2\t-3.2\t3.4\t-3.4\tvarchar\tchar\tbinary\\0\\0\t2020-01-01\t"
                "2020-01-01 00:00:00\t2020-01-01 00:00:00\t1\n2\t1\t-1\t2\t-2\t3\t-3\t4\t-4\t5\t-5\t6\t-6\t3.2\t-3.2\t3.4\t-3.4\t"
                "varchar\tchar\tbinary\\0\\0\t2020-01-01\t2020-01-01 00:00:00\t2020-01-01 00:00:00\t0\n")

    mysql_node.query("UPDATE test_database.test_table_1 SET unsigned_tiny_int = 2 WHERE `key` = 1")

    check_query(clickhouse_node, """
        SELECT key, unsigned_tiny_int, tiny_int, unsigned_small_int,
         small_int, unsigned_medium_int, medium_int, unsigned_int, _int, unsigned_integer, _integer, 
         unsigned_bigint, _bigint, unsigned_float, _float, unsigned_double, _double, _varchar, _char, binary_col,
         _date, _datetime, /* exclude it, because ON UPDATE CURRENT_TIMESTAMP _timestamp, */ 
         _bool FROM test_database.test_table_1 ORDER BY key FORMAT TSV
        """,
        "1\t2\t-1\t2\t-2\t3\t-3\t4\t-4\t5\t-5\t6\t-6\t3.2\t-3.2\t3.4\t-3.4\tvarchar\tchar\tbinary\\0\\0\t2020-01-01\t"
        "2020-01-01 00:00:00\t1\n2\t1\t-1\t2\t-2\t3\t-3\t4\t-4\t5\t-5\t6\t-6\t3.2\t-3.2\t3.4\t-3.4\t"
        "varchar\tchar\tbinary\\0\\0\t2020-01-01\t2020-01-01 00:00:00\t0\n")

    # update primary key
    mysql_node.query("UPDATE test_database.test_table_1 SET `key` = 3 WHERE `unsigned_tiny_int` = 2")

    check_query(clickhouse_node, "SELECT key, unsigned_tiny_int, tiny_int, unsigned_small_int,"
                                 " small_int, unsigned_medium_int, medium_int, unsigned_int, _int, unsigned_integer, _integer, "
                                 " unsigned_bigint, _bigint, unsigned_float, _float, unsigned_double, _double, _varchar, _char, binary_col, "
                                 " _date, _datetime, /* exclude it, because ON UPDATE CURRENT_TIMESTAMP _timestamp, */ "
                                 " _bool FROM test_database.test_table_1 ORDER BY key FORMAT TSV",
                "2\t1\t-1\t2\t-2\t3\t-3\t4\t-4\t5\t-5\t6\t-6\t3.2\t-3.2\t3.4\t-3.4\t"
                "varchar\tchar\tbinary\\0\\0\t2020-01-01\t2020-01-01 00:00:00\t0\n3\t2\t-1\t2\t-2\t3\t-3\t"
                "4\t-4\t5\t-5\t6\t-6\t3.2\t-3.2\t3.4\t-3.4\tvarchar\tchar\tbinary\\0\\0\t2020-01-01\t2020-01-01 00:00:00\t1\n")

    mysql_node.query('DELETE FROM test_database.test_table_1 WHERE `key` = 2')
    check_query(clickhouse_node, "SELECT key, unsigned_tiny_int, tiny_int, unsigned_small_int,"
                                 " small_int, unsigned_medium_int, medium_int, unsigned_int, _int, unsigned_integer, _integer, "
                                 " unsigned_bigint, _bigint, unsigned_float, _float, unsigned_double, _double, _varchar, _char, binary_col, "
                                 " _date, _datetime, /* exclude it, because ON UPDATE CURRENT_TIMESTAMP _timestamp, */ "
                                 " _bool FROM test_database.test_table_1 ORDER BY key FORMAT TSV",
                "3\t2\t-1\t2\t-2\t3\t-3\t4\t-4\t5\t-5\t6\t-6\t3.2\t-3.2\t3.4\t-3.4\tvarchar\tchar\tbinary\\0\\0\t2020-01-01\t"
                "2020-01-01 00:00:00\t1\n")

    mysql_node.query('DELETE FROM test_database.test_table_1 WHERE `unsigned_tiny_int` = 2')
    check_query(clickhouse_node, "SELECT * FROM test_database.test_table_1 ORDER BY key FORMAT TSV", "")

    clickhouse_node.query("DROP DATABASE test_database")
    mysql_node.query("DROP DATABASE test_database")


def materialize_mysql_database_with_datetime_and_decimal(clickhouse_node, mysql_node, service_name):
    mysql_node.query("DROP DATABASE IF EXISTS test_database")
    clickhouse_node.query("DROP DATABASE IF EXISTS test_database")
    mysql_node.query("CREATE DATABASE test_database DEFAULT CHARACTER SET 'utf8'")
    mysql_node.query("CREATE TABLE test_database.test_table_1 (`key` INT NOT NULL PRIMARY KEY, _datetime DateTime(6), _timestamp TIMESTAMP(3), _decimal DECIMAL(65, 30)) ENGINE = InnoDB;")
    mysql_node.query("INSERT INTO test_database.test_table_1 VALUES(1, '2020-01-01 01:02:03.999999', '2020-01-01 01:02:03.999', " + ('9' * 35) + "." + ('9' * 30) + ")")
    mysql_node.query("INSERT INTO test_database.test_table_1 VALUES(2, '2020-01-01 01:02:03.000000', '2020-01-01 01:02:03.000', ." + ('0' * 29) + "1)")
    mysql_node.query("INSERT INTO test_database.test_table_1 VALUES(3, '2020-01-01 01:02:03.9999', '2020-01-01 01:02:03.99', -" + ('9' * 35) + "." + ('9' * 30) + ")")
    mysql_node.query("INSERT INTO test_database.test_table_1 VALUES(4, '2020-01-01 01:02:03.9999', '2020-01-01 01:02:03.9999', -." + ('0' * 29) + "1)")

    clickhouse_node.query("CREATE DATABASE test_database ENGINE = MaterializeMySQL('{}:3306', 'test_database', 'root', 'clickhouse')".format(service_name))
    assert "test_database" in clickhouse_node.query("SHOW DATABASES")

    check_query(clickhouse_node, "SELECT * FROM test_database.test_table_1 ORDER BY key FORMAT TSV",
                "1\t2020-01-01 01:02:03.999999\t2020-01-01 01:02:03.999\t" + ('9' * 35) + "." + ('9' * 30) + "\n"
                "2\t2020-01-01 01:02:03.000000\t2020-01-01 01:02:03.000\t0." + ('0' * 29) + "1\n"
                "3\t2020-01-01 01:02:03.999900\t2020-01-01 01:02:03.990\t-" + ('9' * 35) + "." + ('9' * 30) + "\n"
                "4\t2020-01-01 01:02:03.999900\t2020-01-01 01:02:04.000\t-0." + ('0' * 29) + "1\n")

    mysql_node.query("CREATE TABLE test_database.test_table_2 (`key` INT NOT NULL PRIMARY KEY, _datetime DateTime(6), _timestamp TIMESTAMP(3), _decimal DECIMAL(65, 30)) ENGINE = InnoDB;")
    mysql_node.query("INSERT INTO test_database.test_table_2 VALUES(1, '2020-01-01 01:02:03.999999', '2020-01-01 01:02:03.999', " + ('9' * 35) + "." + ('9' * 30) + ")")
    mysql_node.query("INSERT INTO test_database.test_table_2 VALUES(2, '2020-01-01 01:02:03.000000', '2020-01-01 01:02:03.000', ." + ('0' * 29) + "1)")
    mysql_node.query("INSERT INTO test_database.test_table_2 VALUES(3, '2020-01-01 01:02:03.9999', '2020-01-01 01:02:03.99', -" + ('9' * 35) + "." + ('9' * 30) + ")")
    mysql_node.query("INSERT INTO test_database.test_table_2 VALUES(4, '2020-01-01 01:02:03.9999', '2020-01-01 01:02:03.9999', -." + ('0' * 29) + "1)")

    check_query(clickhouse_node, "SELECT * FROM test_database.test_table_2 ORDER BY key FORMAT TSV",
                "1\t2020-01-01 01:02:03.999999\t2020-01-01 01:02:03.999\t" + ('9' * 35) + "." + ('9' * 30) + "\n"
                "2\t2020-01-01 01:02:03.000000\t2020-01-01 01:02:03.000\t0." + ('0' * 29) + "1\n"
                "3\t2020-01-01 01:02:03.999900\t2020-01-01 01:02:03.990\t-" + ('9' * 35) + "." + ('9' * 30) + "\n"
                "4\t2020-01-01 01:02:03.999900\t2020-01-01 01:02:04.000\t-0." + ('0' * 29) + "1\n")
    clickhouse_node.query("DROP DATABASE test_database")
    mysql_node.query("DROP DATABASE test_database")



def drop_table_with_materialize_mysql_database(clickhouse_node, mysql_node, service_name):
    mysql_node.query("DROP DATABASE IF EXISTS test_database")
    clickhouse_node.query("DROP DATABASE IF EXISTS test_database")
    mysql_node.query("CREATE DATABASE test_database DEFAULT CHARACTER SET 'utf8'")
    mysql_node.query("CREATE TABLE test_database.test_table_1 (id INT NOT NULL PRIMARY KEY) ENGINE = InnoDB;")

    mysql_node.query("DROP TABLE test_database.test_table_1;")

    mysql_node.query("CREATE TABLE test_database.test_table_2 (id INT NOT NULL PRIMARY KEY) ENGINE = InnoDB;")

    mysql_node.query("TRUNCATE TABLE test_database.test_table_2;")

    # create mapping
    clickhouse_node.query(
        "CREATE DATABASE test_database ENGINE = MaterializeMySQL('{}:3306', 'test_database', 'root', 'clickhouse')".format(
            service_name))

    assert "test_database" in clickhouse_node.query("SHOW DATABASES")
    check_query(clickhouse_node, "SELECT * FROM test_database.test_table_2 ORDER BY id FORMAT TSV", "")

    mysql_node.query("INSERT INTO test_database.test_table_2 VALUES(1), (2), (3), (4), (5), (6)")
    mysql_node.query("CREATE TABLE test_database.test_table_1 (id INT NOT NULL PRIMARY KEY) ENGINE = InnoDB;")
    check_query(clickhouse_node, "SHOW TABLES FROM test_database FORMAT TSV", "test_table_1\ntest_table_2\n")
    check_query(clickhouse_node, "SELECT * FROM test_database.test_table_2 ORDER BY id FORMAT TSV",
                "1\n2\n3\n4\n5\n6\n")

    mysql_node.query("DROP TABLE test_database.test_table_1;")
    mysql_node.query("TRUNCATE TABLE test_database.test_table_2;")
    check_query(clickhouse_node, "SHOW TABLES FROM test_database FORMAT TSV", "test_table_2\n")
    check_query(clickhouse_node, "SELECT * FROM test_database.test_table_2 ORDER BY id FORMAT TSV", "")

    clickhouse_node.query("DROP DATABASE test_database")
    mysql_node.query("DROP DATABASE test_database")

def create_table_with_materialize_mysql_database(clickhouse_node, mysql_node, service_name):
    mysql_node.query("DROP DATABASE IF EXISTS test_database")
    clickhouse_node.query("DROP DATABASE IF EXISTS test_database")
    mysql_node.query("CREATE DATABASE test_database DEFAULT CHARACTER SET 'utf8'")
    # existed before the mapping was created
    mysql_node.query("CREATE TABLE test_database.test_table_1 (id INT NOT NULL PRIMARY KEY) ENGINE = InnoDB;")
    # it already has some data
    mysql_node.query("INSERT INTO test_database.test_table_1 VALUES(1), (2), (3), (5), (6), (7);")

    # create mapping
    clickhouse_node.query(
        "CREATE DATABASE test_database ENGINE = MaterializeMySQL('{}:3306', 'test_database', 'root', 'clickhouse')".format(
            service_name))

    # Check for pre-existing status
    assert "test_database" in clickhouse_node.query("SHOW DATABASES")
    check_query(clickhouse_node, "SELECT * FROM test_database.test_table_1 ORDER BY id FORMAT TSV",
                "1\n2\n3\n5\n6\n7\n")

    mysql_node.query("CREATE TABLE test_database.test_table_2 (id INT NOT NULL PRIMARY KEY) ENGINE = InnoDB;")
    mysql_node.query("INSERT INTO test_database.test_table_2 VALUES(1), (2), (3), (4), (5), (6);")
    check_query(clickhouse_node, "SELECT * FROM test_database.test_table_2 ORDER BY id FORMAT TSV",
                "1\n2\n3\n4\n5\n6\n")

    clickhouse_node.query("DROP DATABASE test_database")
    mysql_node.query("DROP DATABASE test_database")


def rename_table_with_materialize_mysql_database(clickhouse_node, mysql_node, service_name):
    mysql_node.query("DROP DATABASE IF EXISTS test_database")
    clickhouse_node.query("DROP DATABASE IF EXISTS test_database")
    mysql_node.query("CREATE DATABASE test_database DEFAULT CHARACTER SET 'utf8'")
    mysql_node.query("CREATE TABLE test_database.test_table_1 (id INT NOT NULL PRIMARY KEY) ENGINE = InnoDB;")

    mysql_node.query("RENAME TABLE test_database.test_table_1 TO test_database.test_table_2")

    # create mapping
    clickhouse_node.query(
        "CREATE DATABASE test_database ENGINE = MaterializeMySQL('{}:3306', 'test_database', 'root', 'clickhouse')".format(
            service_name))

    assert "test_database" in clickhouse_node.query("SHOW DATABASES")
    check_query(clickhouse_node, "SHOW TABLES FROM test_database FORMAT TSV", "test_table_2\n")
    mysql_node.query("RENAME TABLE test_database.test_table_2 TO test_database.test_table_1")
    check_query(clickhouse_node, "SHOW TABLES FROM test_database FORMAT TSV", "test_table_1\n")

    clickhouse_node.query("DROP DATABASE test_database")
    mysql_node.query("DROP DATABASE test_database")


def alter_add_column_with_materialize_mysql_database(clickhouse_node, mysql_node, service_name):
    mysql_node.query("DROP DATABASE IF EXISTS test_database")
    clickhouse_node.query("DROP DATABASE IF EXISTS test_database")
    mysql_node.query("CREATE DATABASE test_database DEFAULT CHARACTER SET 'utf8'")
    mysql_node.query("CREATE TABLE test_database.test_table_1 (id INT NOT NULL PRIMARY KEY) ENGINE = InnoDB;")

    mysql_node.query("ALTER TABLE test_database.test_table_1 ADD COLUMN add_column_1 INT NOT NULL")
    mysql_node.query("ALTER TABLE test_database.test_table_1 ADD COLUMN add_column_2 INT NOT NULL FIRST")
    mysql_node.query("ALTER TABLE test_database.test_table_1 ADD COLUMN add_column_3 INT NOT NULL AFTER add_column_1")
    mysql_node.query("ALTER TABLE test_database.test_table_1 ADD COLUMN add_column_4 INT NOT NULL DEFAULT " + (
        "0" if service_name == "mysql1" else "(id)"))

    # create mapping
    clickhouse_node.query(
        "CREATE DATABASE test_database ENGINE = MaterializeMySQL('{}:3306', 'test_database', 'root', 'clickhouse')".format(
            service_name))

    assert "test_database" in clickhouse_node.query("SHOW DATABASES")
    check_query(clickhouse_node, "DESC test_database.test_table_1 FORMAT TSV",
                "add_column_2\tInt32\t\t\t\t\t\nid\tInt32\t\t\t\t\t\nadd_column_1\tInt32\t\t\t\t\t\nadd_column_3\tInt32\t\t\t\t\t\nadd_column_4\tInt32\t\t\t\t\t\n_sign\tInt8\tMATERIALIZED\t1\t\t\t\n_version\tUInt64\tMATERIALIZED\t1\t\t\t\n")
    mysql_node.query("CREATE TABLE test_database.test_table_2 (id INT NOT NULL PRIMARY KEY) ENGINE = InnoDB;")
    check_query(clickhouse_node, "SHOW TABLES FROM test_database FORMAT TSV", "test_table_1\ntest_table_2\n")
    check_query(clickhouse_node, "DESC test_database.test_table_2 FORMAT TSV",
                "id\tInt32\t\t\t\t\t\n_sign\tInt8\tMATERIALIZED\t1\t\t\t\n_version\tUInt64\tMATERIALIZED\t1\t\t\t\n")
    mysql_node.query(
        "ALTER TABLE test_database.test_table_2 ADD COLUMN add_column_1 INT NOT NULL, ADD COLUMN add_column_2 INT NOT NULL FIRST")
    mysql_node.query(
        "ALTER TABLE test_database.test_table_2 ADD COLUMN add_column_3 INT NOT NULL AFTER add_column_1, ADD COLUMN add_column_4 INT NOT NULL DEFAULT " + (
            "0" if service_name == "mysql1" else "(id)"))

    default_expression = "DEFAULT\t0" if service_name == "mysql1" else "DEFAULT\tid"
    check_query(clickhouse_node, "DESC test_database.test_table_2 FORMAT TSV",
                "add_column_2\tInt32\t\t\t\t\t\nid\tInt32\t\t\t\t\t\nadd_column_1\tInt32\t\t\t\t\t\nadd_column_3\tInt32\t\t\t\t\t\nadd_column_4\tInt32\t" + default_expression + "\t\t\t\n_sign\tInt8\tMATERIALIZED\t1\t\t\t\n_version\tUInt64\tMATERIALIZED\t1\t\t\t\n")

    mysql_node.query("INSERT INTO test_database.test_table_2 VALUES(1, 2, 3, 4, 5), (6, 7, 8, 9, 10)")
    check_query(clickhouse_node, "SELECT * FROM test_database.test_table_2 ORDER BY id FORMAT TSV",
                "1\t2\t3\t4\t5\n6\t7\t8\t9\t10\n")

    clickhouse_node.query("DROP DATABASE test_database")
    mysql_node.query("DROP DATABASE test_database")


def alter_drop_column_with_materialize_mysql_database(clickhouse_node, mysql_node, service_name):
    mysql_node.query("DROP DATABASE IF EXISTS test_database")
    clickhouse_node.query("DROP DATABASE IF EXISTS test_database")
    mysql_node.query("CREATE DATABASE test_database DEFAULT CHARACTER SET 'utf8'")
    mysql_node.query(
        "CREATE TABLE test_database.test_table_1 (id INT NOT NULL PRIMARY KEY, drop_column INT) ENGINE = InnoDB;")

    mysql_node.query("ALTER TABLE test_database.test_table_1 DROP COLUMN drop_column")

    # create mapping
    clickhouse_node.query(
        "CREATE DATABASE test_database ENGINE = MaterializeMySQL('{}:3306', 'test_database', 'root', 'clickhouse')".format(
            service_name))

    assert "test_database" in clickhouse_node.query("SHOW DATABASES")
    check_query(clickhouse_node, "SHOW TABLES FROM test_database FORMAT TSV", "test_table_1\n")
    check_query(clickhouse_node, "DESC test_database.test_table_1 FORMAT TSV",
                "id\tInt32\t\t\t\t\t\n_sign\tInt8\tMATERIALIZED\t1\t\t\t\n_version\tUInt64\tMATERIALIZED\t1\t\t\t\n")
    mysql_node.query(
        "CREATE TABLE test_database.test_table_2 (id INT NOT NULL PRIMARY KEY, drop_column INT NOT NULL) ENGINE = InnoDB;")
    check_query(clickhouse_node, "SHOW TABLES FROM test_database FORMAT TSV", "test_table_1\ntest_table_2\n")
    check_query(clickhouse_node, "DESC test_database.test_table_2 FORMAT TSV",
                "id\tInt32\t\t\t\t\t\ndrop_column\tInt32\t\t\t\t\t\n_sign\tInt8\tMATERIALIZED\t1\t\t\t\n_version\tUInt64\tMATERIALIZED\t1\t\t\t\n")
    mysql_node.query("ALTER TABLE test_database.test_table_2 DROP COLUMN drop_column")
    check_query(clickhouse_node, "DESC test_database.test_table_2 FORMAT TSV",
                "id\tInt32\t\t\t\t\t\n_sign\tInt8\tMATERIALIZED\t1\t\t\t\n_version\tUInt64\tMATERIALIZED\t1\t\t\t\n")

    mysql_node.query("INSERT INTO test_database.test_table_2 VALUES(1), (2), (3), (4), (5)")
    check_query(clickhouse_node, "SELECT * FROM test_database.test_table_2 ORDER BY id FORMAT TSV", "1\n2\n3\n4\n5\n")

    clickhouse_node.query("DROP DATABASE test_database")
    mysql_node.query("DROP DATABASE test_database")


def alter_rename_column_with_materialize_mysql_database(clickhouse_node, mysql_node, service_name):
    mysql_node.query("DROP DATABASE IF EXISTS test_database")
    clickhouse_node.query("DROP DATABASE IF EXISTS test_database")
    mysql_node.query("CREATE DATABASE test_database DEFAULT CHARACTER SET 'utf8'")

    # maybe should test rename primary key?
    mysql_node.query(
        "CREATE TABLE test_database.test_table_1 (id INT NOT NULL PRIMARY KEY, rename_column INT NOT NULL) ENGINE = InnoDB;")

    mysql_node.query("ALTER TABLE test_database.test_table_1 RENAME COLUMN rename_column TO new_column_name")

    # create mapping
    clickhouse_node.query(
        "CREATE DATABASE test_database ENGINE = MaterializeMySQL('{}:3306', 'test_database', 'root', 'clickhouse')".format(
            service_name))

    assert "test_database" in clickhouse_node.query("SHOW DATABASES")
    check_query(clickhouse_node, "DESC test_database.test_table_1 FORMAT TSV",
                "id\tInt32\t\t\t\t\t\nnew_column_name\tInt32\t\t\t\t\t\n_sign\tInt8\tMATERIALIZED\t1\t\t\t\n_version\tUInt64\tMATERIALIZED\t1\t\t\t\n")
    mysql_node.query(
        "CREATE TABLE test_database.test_table_2 (id INT NOT NULL PRIMARY KEY, rename_column INT NOT NULL) ENGINE = InnoDB;")
    check_query(clickhouse_node, "DESC test_database.test_table_2 FORMAT TSV",
                "id\tInt32\t\t\t\t\t\nrename_column\tInt32\t\t\t\t\t\n_sign\tInt8\tMATERIALIZED\t1\t\t\t\n_version\tUInt64\tMATERIALIZED\t1\t\t\t\n")
    mysql_node.query("ALTER TABLE test_database.test_table_2 RENAME COLUMN rename_column TO new_column_name")
    check_query(clickhouse_node, "DESC test_database.test_table_2 FORMAT TSV",
                "id\tInt32\t\t\t\t\t\nnew_column_name\tInt32\t\t\t\t\t\n_sign\tInt8\tMATERIALIZED\t1\t\t\t\n_version\tUInt64\tMATERIALIZED\t1\t\t\t\n")

    mysql_node.query("INSERT INTO test_database.test_table_2 VALUES(1, 2), (3, 4), (5, 6), (7, 8), (9, 10)")
    check_query(clickhouse_node, "SELECT * FROM test_database.test_table_2 ORDER BY id FORMAT TSV",
                "1\t2\n3\t4\n5\t6\n7\t8\n9\t10\n")

    clickhouse_node.query("DROP DATABASE test_database")
    mysql_node.query("DROP DATABASE test_database")


def alter_modify_column_with_materialize_mysql_database(clickhouse_node, mysql_node, service_name):
    mysql_node.query("DROP DATABASE IF EXISTS test_database")
    clickhouse_node.query("DROP DATABASE IF EXISTS test_database")
    mysql_node.query("CREATE DATABASE test_database DEFAULT CHARACTER SET 'utf8'")

    # maybe should test rename primary key?
    mysql_node.query(
        "CREATE TABLE test_database.test_table_1 (id INT NOT NULL PRIMARY KEY, modify_column INT NOT NULL) ENGINE = InnoDB;")

    mysql_node.query("ALTER TABLE test_database.test_table_1 MODIFY COLUMN modify_column INT")

    # create mapping
    clickhouse_node.query(
        "CREATE DATABASE test_database ENGINE = MaterializeMySQL('{}:3306', 'test_database', 'root', 'clickhouse')".format(
            service_name))

    assert "test_database" in clickhouse_node.query("SHOW DATABASES")
    check_query(clickhouse_node, "SHOW TABLES FROM test_database FORMAT TSV", "test_table_1\n")
    check_query(clickhouse_node, "DESC test_database.test_table_1 FORMAT TSV",
                "id\tInt32\t\t\t\t\t\nmodify_column\tNullable(Int32)\t\t\t\t\t\n_sign\tInt8\tMATERIALIZED\t1\t\t\t\n_version\tUInt64\tMATERIALIZED\t1\t\t\t\n")
    mysql_node.query(
        "CREATE TABLE test_database.test_table_2 (id INT NOT NULL PRIMARY KEY, modify_column INT NOT NULL) ENGINE = InnoDB;")
    check_query(clickhouse_node, "SHOW TABLES FROM test_database FORMAT TSV", "test_table_1\ntest_table_2\n")
    check_query(clickhouse_node, "DESC test_database.test_table_2 FORMAT TSV",
                "id\tInt32\t\t\t\t\t\nmodify_column\tInt32\t\t\t\t\t\n_sign\tInt8\tMATERIALIZED\t1\t\t\t\n_version\tUInt64\tMATERIALIZED\t1\t\t\t\n")
    mysql_node.query("ALTER TABLE test_database.test_table_2 MODIFY COLUMN modify_column INT")
    check_query(clickhouse_node, "DESC test_database.test_table_2 FORMAT TSV",
                "id\tInt32\t\t\t\t\t\nmodify_column\tNullable(Int32)\t\t\t\t\t\n_sign\tInt8\tMATERIALIZED\t1\t\t\t\n_version\tUInt64\tMATERIALIZED\t1\t\t\t\n")
    mysql_node.query("ALTER TABLE test_database.test_table_2 MODIFY COLUMN modify_column INT FIRST")
    check_query(clickhouse_node, "DESC test_database.test_table_2 FORMAT TSV",
                "modify_column\tNullable(Int32)\t\t\t\t\t\nid\tInt32\t\t\t\t\t\n_sign\tInt8\tMATERIALIZED\t1\t\t\t\n_version\tUInt64\tMATERIALIZED\t1\t\t\t\n")
    mysql_node.query("ALTER TABLE test_database.test_table_2 MODIFY COLUMN modify_column INT AFTER id")
    check_query(clickhouse_node, "DESC test_database.test_table_2 FORMAT TSV",
                "id\tInt32\t\t\t\t\t\nmodify_column\tNullable(Int32)\t\t\t\t\t\n_sign\tInt8\tMATERIALIZED\t1\t\t\t\n_version\tUInt64\tMATERIALIZED\t1\t\t\t\n")

    mysql_node.query("INSERT INTO test_database.test_table_2 VALUES(1, 2), (3, NULL)")
    check_query(clickhouse_node, "SELECT * FROM test_database.test_table_2 ORDER BY id FORMAT TSV", "1\t2\n3\t\\N\n")

    clickhouse_node.query("DROP DATABASE test_database")
    mysql_node.query("DROP DATABASE test_database")


# TODO: need ClickHouse support ALTER TABLE table_name ADD COLUMN column_name, RENAME COLUMN column_name TO new_column_name;
# def test_mysql_alter_change_column_for_materialize_mysql_database(started_cluster):
#     pass

def alter_rename_table_with_materialize_mysql_database(clickhouse_node, mysql_node, service_name):
    mysql_node.query("DROP DATABASE IF EXISTS test_database")
    clickhouse_node.query("DROP DATABASE IF EXISTS test_database")
    mysql_node.query("CREATE DATABASE test_database DEFAULT CHARACTER SET 'utf8'")
    mysql_node.query(
        "CREATE TABLE test_database.test_table_1 (id INT NOT NULL PRIMARY KEY, drop_column INT) ENGINE = InnoDB;")

    mysql_node.query(
        "ALTER TABLE test_database.test_table_1 DROP COLUMN drop_column, RENAME TO test_database.test_table_2, RENAME TO test_database.test_table_3")

    # create mapping
    clickhouse_node.query(
        "CREATE DATABASE test_database ENGINE = MaterializeMySQL('{}:3306', 'test_database', 'root', 'clickhouse')".format(
            service_name))

    assert "test_database" in clickhouse_node.query("SHOW DATABASES")
    check_query(clickhouse_node, "SHOW TABLES FROM test_database FORMAT TSV", "test_table_3\n")
    check_query(clickhouse_node, "DESC test_database.test_table_3 FORMAT TSV",
                "id\tInt32\t\t\t\t\t\n_sign\tInt8\tMATERIALIZED\t1\t\t\t\n_version\tUInt64\tMATERIALIZED\t1\t\t\t\n")
    mysql_node.query(
        "CREATE TABLE test_database.test_table_1 (id INT NOT NULL PRIMARY KEY, drop_column INT NOT NULL) ENGINE = InnoDB;")
    check_query(clickhouse_node, "SHOW TABLES FROM test_database FORMAT TSV", "test_table_1\ntest_table_3\n")
    check_query(clickhouse_node, "DESC test_database.test_table_1 FORMAT TSV",
                "id\tInt32\t\t\t\t\t\ndrop_column\tInt32\t\t\t\t\t\n_sign\tInt8\tMATERIALIZED\t1\t\t\t\n_version\tUInt64\tMATERIALIZED\t1\t\t\t\n")
    mysql_node.query(
        "ALTER TABLE test_database.test_table_1 DROP COLUMN drop_column, RENAME TO test_database.test_table_2, RENAME TO test_database.test_table_4")
    check_query(clickhouse_node, "SHOW TABLES FROM test_database FORMAT TSV", "test_table_3\ntest_table_4\n")
    check_query(clickhouse_node, "DESC test_database.test_table_4 FORMAT TSV",
                "id\tInt32\t\t\t\t\t\n_sign\tInt8\tMATERIALIZED\t1\t\t\t\n_version\tUInt64\tMATERIALIZED\t1\t\t\t\n")

    mysql_node.query("INSERT INTO test_database.test_table_4 VALUES(1), (2), (3), (4), (5)")
    check_query(clickhouse_node, "SELECT * FROM test_database.test_table_4 ORDER BY id FORMAT TSV", "1\n2\n3\n4\n5\n")

    clickhouse_node.query("DROP DATABASE test_database")
    mysql_node.query("DROP DATABASE test_database")


def query_event_with_empty_transaction(clickhouse_node, mysql_node, service_name):
    mysql_node.query("DROP DATABASE IF EXISTS test_database")
    clickhouse_node.query("DROP DATABASE IF EXISTS test_database")
    mysql_node.query("CREATE DATABASE test_database")

    mysql_node.query("RESET MASTER")
    mysql_node.query("CREATE TABLE test_database.t1(a INT NOT NULL PRIMARY KEY, b VARCHAR(255) DEFAULT 'BEGIN')")
    mysql_node.query("INSERT INTO test_database.t1(a) VALUES(1)")

    clickhouse_node.query(
        "CREATE DATABASE test_database ENGINE = MaterializeMySQL('{}:3306', 'test_database', 'root', 'clickhouse')".format(
            service_name))

    # Reject one empty GTID QUERY event with 'BEGIN' and 'COMMIT'
    mysql_cursor = mysql_node.alloc_connection().cursor(pymysql.cursors.DictCursor)
    mysql_cursor.execute("SHOW MASTER STATUS")
    (uuid, seqs) = mysql_cursor.fetchall()[0]["Executed_Gtid_Set"].split(":")
    (seq_begin, seq_end) = seqs.split("-")
    next_gtid = uuid + ":" + str(int(seq_end) + 1)
    mysql_node.query("SET gtid_next='" + next_gtid + "'")
    mysql_node.query("BEGIN")
    mysql_node.query("COMMIT")
    mysql_node.query("SET gtid_next='AUTOMATIC'")

    # Reject one 'BEGIN' QUERY event and 'COMMIT' XID event.
    mysql_node.query("/* start */ begin /* end */")
    mysql_node.query("INSERT INTO test_database.t1(a) VALUES(2)")
    mysql_node.query("/* start */ commit /* end */")

    check_query(clickhouse_node, "SELECT * FROM test_database.t1 ORDER BY a FORMAT TSV", "1\tBEGIN\n2\tBEGIN\n")
    clickhouse_node.query("DROP DATABASE test_database")
    mysql_node.query("DROP DATABASE test_database")


def select_without_columns(clickhouse_node, mysql_node, service_name):
    mysql_node.query("DROP DATABASE IF EXISTS db")
    clickhouse_node.query("DROP DATABASE IF EXISTS db")
    mysql_node.query("CREATE DATABASE db")
    mysql_node.query("CREATE TABLE db.t (a INT PRIMARY KEY, b INT)")
    clickhouse_node.query(
        "CREATE DATABASE db ENGINE = MaterializeMySQL('{}:3306', 'db', 'root', 'clickhouse')".format(service_name))
    check_query(clickhouse_node, "SHOW TABLES FROM db FORMAT TSV", "t\n")
    clickhouse_node.query("SYSTEM STOP MERGES db.t")
    clickhouse_node.query("CREATE VIEW v AS SELECT * FROM db.t")
    mysql_node.query("INSERT INTO db.t VALUES (1, 1), (2, 2)")
    mysql_node.query("DELETE FROM db.t WHERE a=2;")

    optimize_on_insert = clickhouse_node.query("SELECT value FROM system.settings WHERE name='optimize_on_insert'").strip()
    if optimize_on_insert == "0":
        res = ["3\n", "2\n", "2\n"]
    else:
        res = ["2\n", "2\n", "1\n"]
    check_query(clickhouse_node, "SELECT count((_sign, _version)) FROM db.t FORMAT TSV", res[0])

    assert clickhouse_node.query("SELECT count(_sign) FROM db.t FORMAT TSV") == res[1]
    assert clickhouse_node.query("SELECT count(_version) FROM db.t FORMAT TSV") == res[2]

    assert clickhouse_node.query("SELECT count() FROM db.t FORMAT TSV") == "1\n"
    assert clickhouse_node.query("SELECT count(*) FROM db.t FORMAT TSV") == "1\n"
    assert clickhouse_node.query("SELECT count() FROM (SELECT * FROM db.t) FORMAT TSV") == "1\n"
    assert clickhouse_node.query("SELECT count() FROM v FORMAT TSV") == "1\n"
    assert clickhouse_node.query("SELECT count() FROM merge('db', 't') FORMAT TSV") == "1\n"
    assert clickhouse_node.query("SELECT count() FROM remote('localhost', 'db', 't') FORMAT TSV") == "1\n"

    assert clickhouse_node.query("SELECT _part FROM db.t FORMAT TSV") == "0_1_1_0\n"
    assert clickhouse_node.query("SELECT _part FROM remote('localhost', 'db', 't') FORMAT TSV") == "0_1_1_0\n"


    clickhouse_node.query("DROP VIEW v")
    clickhouse_node.query("DROP DATABASE db")
    mysql_node.query("DROP DATABASE db")


def insert_with_modify_binlog_checksum(clickhouse_node, mysql_node, service_name):
    mysql_node.query("CREATE DATABASE test_checksum")
    mysql_node.query("CREATE TABLE test_checksum.t (a INT PRIMARY KEY, b varchar(200))")
    clickhouse_node.query("CREATE DATABASE test_checksum ENGINE = MaterializeMySQL('{}:3306', 'test_checksum', 'root', 'clickhouse')".format(service_name))
    check_query(clickhouse_node, "SHOW TABLES FROM test_checksum FORMAT TSV", "t\n")
    mysql_node.query("INSERT INTO test_checksum.t VALUES(1, '1111')")
    check_query(clickhouse_node, "SELECT * FROM test_checksum.t ORDER BY a FORMAT TSV", "1\t1111\n")

    mysql_node.query("SET GLOBAL binlog_checksum=NONE")
    mysql_node.query("INSERT INTO test_checksum.t VALUES(2, '2222')")
    check_query(clickhouse_node, "SELECT * FROM test_checksum.t ORDER BY a FORMAT TSV", "1\t1111\n2\t2222\n")

    mysql_node.query("SET GLOBAL binlog_checksum=CRC32")
    mysql_node.query("INSERT INTO test_checksum.t VALUES(3, '3333')")
    check_query(clickhouse_node, "SELECT * FROM test_checksum.t ORDER BY a FORMAT TSV", "1\t1111\n2\t2222\n3\t3333\n")

    clickhouse_node.query("DROP DATABASE test_checksum")
    mysql_node.query("DROP DATABASE test_checksum")


def err_sync_user_privs_with_materialize_mysql_database(clickhouse_node, mysql_node, service_name):
    clickhouse_node.query("DROP DATABASE IF EXISTS priv_err_db")
    mysql_node.query("DROP DATABASE IF EXISTS priv_err_db")
    mysql_node.query("CREATE DATABASE priv_err_db DEFAULT CHARACTER SET 'utf8'")
    mysql_node.query("CREATE TABLE priv_err_db.test_table_1 (id INT NOT NULL PRIMARY KEY) ENGINE = InnoDB;")
    mysql_node.query("INSERT INTO priv_err_db.test_table_1 VALUES(1);")
    mysql_node.create_min_priv_user("test", "123")
    mysql_node.result("SHOW GRANTS FOR 'test'@'%';")

    clickhouse_node.query(
        "CREATE DATABASE priv_err_db ENGINE = MaterializeMySQL('{}:3306', 'priv_err_db', 'test', '123')".format(
            service_name))

    check_query(clickhouse_node, "SELECT count() FROM priv_err_db.test_table_1 FORMAT TSV", "1\n", 30, 5)
    mysql_node.query("INSERT INTO priv_err_db.test_table_1 VALUES(2);")
    check_query(clickhouse_node, "SELECT count() FROM priv_err_db.test_table_1 FORMAT TSV", "2\n")
    clickhouse_node.query("DROP DATABASE priv_err_db;")

    mysql_node.query("REVOKE REPLICATION SLAVE ON *.* FROM 'test'@'%'")
    clickhouse_node.query(
        "CREATE DATABASE priv_err_db ENGINE = MaterializeMySQL('{}:3306', 'priv_err_db', 'test', '123')".format(
            service_name))
    assert "priv_err_db" in clickhouse_node.query("SHOW DATABASES")
    assert "test_table_1" not in clickhouse_node.query("SHOW TABLES FROM priv_err_db")
    clickhouse_node.query("DROP DATABASE priv_err_db")

    mysql_node.query("REVOKE REPLICATION CLIENT, RELOAD ON *.* FROM 'test'@'%'")
    clickhouse_node.query(
        "CREATE DATABASE priv_err_db ENGINE = MaterializeMySQL('{}:3306', 'priv_err_db', 'test', '123')".format(
            service_name))
    assert "priv_err_db" in clickhouse_node.query("SHOW DATABASES")
    assert "test_table_1" not in clickhouse_node.query("SHOW TABLES FROM priv_err_db")
    clickhouse_node.query("DETACH DATABASE priv_err_db")

    mysql_node.query("REVOKE SELECT ON priv_err_db.* FROM 'test'@'%'")
    time.sleep(3)

    with pytest.raises(QueryRuntimeException) as exception:
        clickhouse_node.query("ATTACH DATABASE priv_err_db")

    assert 'MySQL SYNC USER ACCESS ERR:' in str(exception.value)
    assert "priv_err_db" not in clickhouse_node.query("SHOW DATABASES")

    mysql_node.query("GRANT SELECT ON priv_err_db.* TO 'test'@'%'")
    time.sleep(3)
    clickhouse_node.query("ATTACH DATABASE priv_err_db")
    clickhouse_node.query("DROP DATABASE priv_err_db")
    mysql_node.query("REVOKE SELECT ON priv_err_db.* FROM 'test'@'%'")

    mysql_node.query("DROP DATABASE priv_err_db;")
    mysql_node.query("DROP USER 'test'@'%'")


def restore_instance_mysql_connections(clickhouse_node, pm, action='DROP'):
    pm._check_instance(clickhouse_node)
    pm._delete_rule({'source': clickhouse_node.ip_address, 'destination_port': 3306, 'action': action})
    pm._delete_rule({'destination': clickhouse_node.ip_address, 'source_port': 3306, 'action': action})
    time.sleep(5)

def drop_instance_mysql_connections(clickhouse_node, pm, action='DROP'):
    pm._check_instance(clickhouse_node)
    pm._add_rule({'source': clickhouse_node.ip_address, 'destination_port': 3306, 'action': action})
    pm._add_rule({'destination': clickhouse_node.ip_address, 'source_port': 3306, 'action': action})
    time.sleep(5)

def network_partition_test(clickhouse_node, mysql_node, service_name):
    clickhouse_node.query("DROP DATABASE IF EXISTS test_database")
    clickhouse_node.query("DROP DATABASE  IF EXISTS test")
    mysql_node.query("DROP DATABASE IF EXISTS test_database")
    mysql_node.query("DROP DATABASE IF EXISTS test")
    mysql_node.query("CREATE DATABASE test_database;")
    mysql_node.query("CREATE TABLE test_database.test_table ( `id` int(11) NOT NULL, PRIMARY KEY (`id`) ) ENGINE=InnoDB;")

    mysql_node.query("CREATE DATABASE test;")

    clickhouse_node.query(
        "CREATE DATABASE test_database ENGINE = MaterializeMySQL('{}:3306', 'test_database', 'root', 'clickhouse')".format(service_name))
    check_query(clickhouse_node, "SELECT * FROM test_database.test_table", '')

    with PartitionManager() as pm:
        drop_instance_mysql_connections(clickhouse_node, pm)
        mysql_node.query('INSERT INTO test_database.test_table VALUES(1)')
        check_query(clickhouse_node, "SELECT * FROM test_database.test_table", '')

        with pytest.raises(QueryRuntimeException) as exception:
            clickhouse_node.query(
                "CREATE DATABASE test ENGINE = MaterializeMySQL('{}:3306', 'test', 'root', 'clickhouse')".format(service_name))

        assert "Can't connect to MySQL server" in str(exception.value)

        restore_instance_mysql_connections(clickhouse_node, pm)

        clickhouse_node.query("DETACH DATABASE test_database")
        clickhouse_node.query("ATTACH DATABASE test_database")
        check_query(clickhouse_node, "SELECT * FROM test_database.test_table FORMAT TSV", '1\n')

        clickhouse_node.query(
            "CREATE DATABASE test ENGINE = MaterializeMySQL('{}:3306', 'test', 'root', 'clickhouse')".format(service_name))
        check_query(clickhouse_node, "SHOW TABLES FROM test_database FORMAT TSV", "test_table\n")

        mysql_node.query("CREATE TABLE test.test ( `id` int(11) NOT NULL, PRIMARY KEY (`id`) ) ENGINE=InnoDB;")
        check_query(clickhouse_node, "SHOW TABLES FROM test FORMAT TSV", "test\n")

        clickhouse_node.query("DROP DATABASE test_database")
        clickhouse_node.query("DROP DATABASE test")
        mysql_node.query("DROP DATABASE test_database")
        mysql_node.query("DROP DATABASE test")


def mysql_kill_sync_thread_restore_test(clickhouse_node, mysql_node, service_name):
    clickhouse_node.query("DROP DATABASE IF EXISTS test_database;")
    mysql_node.query("DROP DATABASE IF EXISTS test_database;")
    mysql_node.query("CREATE DATABASE test_database;")
    mysql_node.query("CREATE TABLE test_database.test_table ( `id` int(11) NOT NULL, PRIMARY KEY (`id`) ) ENGINE=InnoDB;")
    mysql_node.query("INSERT INTO test_database.test_table VALUES (1)")

    clickhouse_node.query("CREATE DATABASE test_database ENGINE = MaterializeMySQL('{}:3306', 'test_database', 'root', 'clickhouse')".format(service_name))
    check_query(clickhouse_node, "SELECT * FROM test_database.test_table FORMAT TSV", '1\n')

    get_sync_id_query = "select id from information_schema.processlist where STATE='Master has sent all binlog to slave; waiting for more updates'"
    result = mysql_node.query_and_get_data(get_sync_id_query)

    for row in result:
        row_result = {}
        query = "kill " + str(row[0]) + ";"
        mysql_node.query(query)

    with pytest.raises(QueryRuntimeException) as exception:
        # https://dev.mysql.com/doc/refman/5.7/en/kill.html
        # When you use KILL, a thread-specific kill flag is set for the thread. In most cases, it might take some time for the thread to die because the kill flag is checked only at specific intervals:
        time.sleep(3)
        clickhouse_node.query("SELECT * FROM test_database.test_table")
    assert "Cannot read all data" in str(exception.value)

    clickhouse_node.query("DETACH DATABASE test_database")
    clickhouse_node.query("ATTACH DATABASE test_database")
    check_query(clickhouse_node, "SELECT * FROM test_database.test_table FORMAT TSV", '1\n')

    mysql_node.query("INSERT INTO test_database.test_table VALUES (2)")
    check_query(clickhouse_node, "SELECT * FROM test_database.test_table ORDER BY id FORMAT TSV", '1\n2\n')

    clickhouse_node.query("DROP DATABASE test_database")
    mysql_node.query("DROP DATABASE test_database")


def mysql_killed_while_insert(clickhouse_node, mysql_node, service_name):
    mysql_node.query("CREATE DATABASE kill_mysql_while_insert")
    mysql_node.query("CREATE TABLE kill_mysql_while_insert.test ( `id` int(11) NOT NULL, PRIMARY KEY (`id`) ) ENGINE=InnoDB;")
    clickhouse_node.query("CREATE DATABASE kill_mysql_while_insert ENGINE = MaterializeMySQL('{}:3306', 'kill_mysql_while_insert', 'root', 'clickhouse')".format(service_name))
    check_query(clickhouse_node, "SHOW TABLES FROM kill_mysql_while_insert FORMAT TSV", 'test\n')

    try:
        def insert(num):
            for i in range(num):
                query = "INSERT INTO kill_mysql_while_insert.test VALUES({v});".format( v = i + 1 )
                mysql_node.query(query)

        t = threading.Thread(target=insert, args=(10000,))
        t.start()

        subprocess.check_call(
            ['docker-compose', '-p', mysql_node.project_name, '-f', mysql_node.docker_compose, 'stop'])
    finally:
        with pytest.raises(QueryRuntimeException) as execption:
            time.sleep(5)
            clickhouse_node.query("SELECT count() FROM kill_mysql_while_insert.test")
        assert "Master maybe lost." in str(execption.value)

        subprocess.check_call(
            ['docker-compose', '-p', mysql_node.project_name, '-f', mysql_node.docker_compose, 'start'])
        mysql_node.wait_mysql_to_start(120)

        clickhouse_node.query("DETACH DATABASE kill_mysql_while_insert")
        clickhouse_node.query("ATTACH DATABASE kill_mysql_while_insert")

        result = mysql_node.query_and_get_data("SELECT COUNT(1) FROM kill_mysql_while_insert.test")
        for row in result:
            res = str(row[0]) + '\n'
            check_query(clickhouse_node, "SELECT count() FROM kill_mysql_while_insert.test", res)

        mysql_node.query("DROP DATABASE kill_mysql_while_insert")
        clickhouse_node.query("DROP DATABASE kill_mysql_while_insert")


def clickhouse_killed_while_insert(clickhouse_node, mysql_node, service_name):
    mysql_node.query("CREATE DATABASE kill_clickhouse_while_insert")
    mysql_node.query("CREATE TABLE kill_clickhouse_while_insert.test ( `id` int(11) NOT NULL, PRIMARY KEY (`id`) ) ENGINE=InnoDB;")
    clickhouse_node.query("CREATE DATABASE kill_clickhouse_while_insert ENGINE = MaterializeMySQL('{}:3306', 'kill_clickhouse_while_insert', 'root', 'clickhouse')".format(service_name))
    check_query(clickhouse_node, "SHOW TABLES FROM kill_clickhouse_while_insert FORMAT TSV", 'test\n')

    def insert(num):
        for i in range(num):
            query = "INSERT INTO kill_clickhouse_while_insert.test VALUES({v});".format( v = i + 1 )
            mysql_node.query(query)

    t = threading.Thread(target=insert, args=(1000,))
    t.start()
    
    # TODO: add clickhouse_node.restart_clickhouse(20, kill=False) test
    clickhouse_node.restart_clickhouse(20, kill=True)
    t.join()

    result = mysql_node.query_and_get_data("SELECT COUNT(1) FROM kill_clickhouse_while_insert.test")
    for row in result:
        res = str(row[0]) + '\n'
        check_query(clickhouse_node, "SELECT count() FROM kill_clickhouse_while_insert.test FORMAT TSV", res)

    mysql_node.query("DROP DATABASE kill_clickhouse_while_insert")
<<<<<<< HEAD
    clickhouse_node.query("DROP DATABASE kill_clickhouse_while_insert")

def utf8mb4_test(clickhouse_node, mysql_node, service_name):
    mysql_node.query("DROP DATABASE IF EXISTS utf8mb4_test")
    clickhouse_node.query("DROP DATABASE IF EXISTS utf8mb4_test")
    mysql_node.query("CREATE DATABASE utf8mb4_test")
    mysql_node.query("CREATE TABLE utf8mb4_test.test (id INT(11) NOT NULL PRIMARY KEY, name VARCHAR(255)) ENGINE=InnoDB DEFAULT CHARACTER SET utf8mb4")
    mysql_node.query("INSERT INTO utf8mb4_test.test VALUES(1, '🦄'),(2, '\u2601')")
    clickhouse_node.query("CREATE DATABASE utf8mb4_test ENGINE = MaterializeMySQL('{}:3306', 'utf8mb4_test', 'root', 'clickhouse')".format(service_name))
    check_query(clickhouse_node, "SELECT id, name FROM utf8mb4_test.test ORDER BY id", "1\t\U0001F984\n2\t\u2601\n")

def system_parts_test(clickhouse_node, mysql_node, service_name):
    mysql_node.query("DROP DATABASE IF EXISTS system_parts_test")
    clickhouse_node.query("DROP DATABASE IF EXISTS system_parts_test")
    mysql_node.query("CREATE DATABASE system_parts_test")
    mysql_node.query("CREATE TABLE system_parts_test.test ( `id` int(11) NOT NULL, PRIMARY KEY (`id`) ) ENGINE=InnoDB;")
    mysql_node.query("INSERT INTO system_parts_test.test VALUES(1),(2),(3)")
    def check_active_parts(num):
        check_query(clickhouse_node, "SELECT count() FROM system.parts WHERE database = 'system_parts_test' AND table = 'test' AND active = 1", "{}\n".format(num))
    clickhouse_node.query("CREATE DATABASE system_parts_test ENGINE = MaterializeMySQL('{}:3306', 'system_parts_test', 'root', 'clickhouse')".format(service_name))
    check_active_parts(1)
    mysql_node.query("INSERT INTO system_parts_test.test VALUES(4),(5),(6)")
    check_active_parts(2)
    clickhouse_node.query("OPTIMIZE TABLE system_parts_test.test")
    check_active_parts(1)

def multi_table_update_test(clickhouse_node, mysql_node, service_name):
    mysql_node.query("DROP DATABASE IF EXISTS multi_table_update")
    clickhouse_node.query("DROP DATABASE IF EXISTS multi_table_update")
    mysql_node.query("CREATE DATABASE multi_table_update")
    mysql_node.query("CREATE TABLE multi_table_update.a (id INT(11) NOT NULL PRIMARY KEY, value VARCHAR(255))")
    mysql_node.query("CREATE TABLE multi_table_update.b (id INT(11) NOT NULL PRIMARY KEY, othervalue VARCHAR(255))")
    mysql_node.query("INSERT INTO multi_table_update.a VALUES(1, 'foo')")
    mysql_node.query("INSERT INTO multi_table_update.b VALUES(1, 'bar')")
    clickhouse_node.query("CREATE DATABASE multi_table_update ENGINE = MaterializeMySQL('{}:3306', 'multi_table_update', 'root', 'clickhouse')".format(service_name))
    check_query(clickhouse_node, "SHOW TABLES FROM multi_table_update", "a\nb\n")
    mysql_node.query("UPDATE multi_table_update.a, multi_table_update.b SET value='baz', othervalue='quux' where a.id=b.id")

    check_query(clickhouse_node, "SELECT * FROM multi_table_update.a", "1\tbaz\n")
    check_query(clickhouse_node, "SELECT * FROM multi_table_update.b", "1\tquux\n")
=======
    clickhouse_node.query("DROP DATABASE kill_clickhouse_while_insert")
>>>>>>> a350e8cd
<|MERGE_RESOLUTION|>--- conflicted
+++ resolved
@@ -732,32 +732,8 @@
         check_query(clickhouse_node, "SELECT count() FROM kill_clickhouse_while_insert.test FORMAT TSV", res)
 
     mysql_node.query("DROP DATABASE kill_clickhouse_while_insert")
-<<<<<<< HEAD
     clickhouse_node.query("DROP DATABASE kill_clickhouse_while_insert")
 
-def utf8mb4_test(clickhouse_node, mysql_node, service_name):
-    mysql_node.query("DROP DATABASE IF EXISTS utf8mb4_test")
-    clickhouse_node.query("DROP DATABASE IF EXISTS utf8mb4_test")
-    mysql_node.query("CREATE DATABASE utf8mb4_test")
-    mysql_node.query("CREATE TABLE utf8mb4_test.test (id INT(11) NOT NULL PRIMARY KEY, name VARCHAR(255)) ENGINE=InnoDB DEFAULT CHARACTER SET utf8mb4")
-    mysql_node.query("INSERT INTO utf8mb4_test.test VALUES(1, '🦄'),(2, '\u2601')")
-    clickhouse_node.query("CREATE DATABASE utf8mb4_test ENGINE = MaterializeMySQL('{}:3306', 'utf8mb4_test', 'root', 'clickhouse')".format(service_name))
-    check_query(clickhouse_node, "SELECT id, name FROM utf8mb4_test.test ORDER BY id", "1\t\U0001F984\n2\t\u2601\n")
-
-def system_parts_test(clickhouse_node, mysql_node, service_name):
-    mysql_node.query("DROP DATABASE IF EXISTS system_parts_test")
-    clickhouse_node.query("DROP DATABASE IF EXISTS system_parts_test")
-    mysql_node.query("CREATE DATABASE system_parts_test")
-    mysql_node.query("CREATE TABLE system_parts_test.test ( `id` int(11) NOT NULL, PRIMARY KEY (`id`) ) ENGINE=InnoDB;")
-    mysql_node.query("INSERT INTO system_parts_test.test VALUES(1),(2),(3)")
-    def check_active_parts(num):
-        check_query(clickhouse_node, "SELECT count() FROM system.parts WHERE database = 'system_parts_test' AND table = 'test' AND active = 1", "{}\n".format(num))
-    clickhouse_node.query("CREATE DATABASE system_parts_test ENGINE = MaterializeMySQL('{}:3306', 'system_parts_test', 'root', 'clickhouse')".format(service_name))
-    check_active_parts(1)
-    mysql_node.query("INSERT INTO system_parts_test.test VALUES(4),(5),(6)")
-    check_active_parts(2)
-    clickhouse_node.query("OPTIMIZE TABLE system_parts_test.test")
-    check_active_parts(1)
 
 def multi_table_update_test(clickhouse_node, mysql_node, service_name):
     mysql_node.query("DROP DATABASE IF EXISTS multi_table_update")
@@ -773,6 +749,3 @@
 
     check_query(clickhouse_node, "SELECT * FROM multi_table_update.a", "1\tbaz\n")
     check_query(clickhouse_node, "SELECT * FROM multi_table_update.b", "1\tquux\n")
-=======
-    clickhouse_node.query("DROP DATABASE kill_clickhouse_while_insert")
->>>>>>> a350e8cd
