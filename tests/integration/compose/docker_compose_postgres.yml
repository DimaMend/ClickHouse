services:
    postgres1:
<<<<<<< HEAD
        image: postgres:16
        command: ["postgres", "-c", "wal_level=logical", "-c", "max_replication_slots=2", "-c", "logging_collector=on", "-c", "log_directory=/postgres/logs", "-c", "log_filename=postgresql.log", "-c", "log_statement=all", "-c", "max_connections=200"]
=======
        image: postgres
        command: ["postgres", "-c", "wal_level=logical", "-c", "max_replication_slots=4", "-c", "logging_collector=on", "-c", "log_directory=/postgres/logs", "-c", "log_statement=all", "-c", "max_connections=200", "-c", "statement_timeout=180000"] # statement_timeout: avoid test timeout because of postgres getting unavailable
>>>>>>> e29c488b
        restart: always
        expose:
            - ${POSTGRES_PORT:-5432}
        healthcheck:
            test: ["CMD-SHELL", "pg_isready -U postgres"]
            interval: 10s
            timeout: 5s
            retries: 5
        networks:
            default:
                aliases:
                    - postgre-sql.local
        environment:
            POSTGRES_HOST_AUTH_METHOD: "trust"
            POSTGRES_PASSWORD: mysecretpassword
            PGDATA: /postgres/data
        volumes:
            - type: ${POSTGRES_LOGS_FS:-tmpfs}
              source: ${POSTGRES_DIR:-}
              target: /postgres/<|MERGE_RESOLUTION|>--- conflicted
+++ resolved
@@ -1,12 +1,7 @@
 services:
     postgres1:
-<<<<<<< HEAD
         image: postgres:16
-        command: ["postgres", "-c", "wal_level=logical", "-c", "max_replication_slots=2", "-c", "logging_collector=on", "-c", "log_directory=/postgres/logs", "-c", "log_filename=postgresql.log", "-c", "log_statement=all", "-c", "max_connections=200"]
-=======
-        image: postgres
         command: ["postgres", "-c", "wal_level=logical", "-c", "max_replication_slots=4", "-c", "logging_collector=on", "-c", "log_directory=/postgres/logs", "-c", "log_statement=all", "-c", "max_connections=200", "-c", "statement_timeout=180000"] # statement_timeout: avoid test timeout because of postgres getting unavailable
->>>>>>> e29c488b
         restart: always
         expose:
             - ${POSTGRES_PORT:-5432}
