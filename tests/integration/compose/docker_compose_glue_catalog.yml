--- conflicted
+++ resolved
@@ -1,11 +1,6 @@
 services:
   glue:
-<<<<<<< HEAD
-    image: motoserver/moto:5.1.5
-=======
     image: motoserver/moto
-    container_name: glue
->>>>>>> a79d0ce1
     ports:
       - 3000:3000
     environment:
