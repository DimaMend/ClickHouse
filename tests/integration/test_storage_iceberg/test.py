import glob
import json
import logging
import os
import time
import uuid
from datetime import datetime, timezone

import pyspark
import pytest
from azure.storage.blob import BlobServiceClient
from minio.deleteobjects import DeleteObject
from pyspark.sql.functions import (
    current_timestamp,
    monotonically_increasing_id,
    row_number,
)
from pyspark.sql.readwriter import DataFrameWriter, DataFrameWriterV2
from pyspark.sql.types import (
    ArrayType,
    BooleanType,
    DateType,
    IntegerType,
    StringType,
    StructField,
    StructType,
    TimestampType,
)
from pyspark.sql.window import Window

import helpers.client
from helpers.cluster import ClickHouseCluster, ClickHouseInstance, is_arm
from helpers.s3_tools import (
    AzureUploader,
    LocalUploader,
    S3Uploader,
    get_file_contents,
    list_s3_objects,
    prepare_s3_bucket,
)
from helpers.test_tools import TSV

SCRIPT_DIR = os.path.dirname(os.path.realpath(__file__))


def get_spark():
    builder = (
        pyspark.sql.SparkSession.builder.appName("spark_test")
        .config(
            "spark.sql.catalog.spark_catalog",
            "org.apache.iceberg.spark.SparkSessionCatalog",
        )
        .config("spark.sql.catalog.local", "org.apache.iceberg.spark.SparkCatalog")
        .config("spark.sql.catalog.spark_catalog.type", "hadoop")
        .config("spark.sql.catalog.spark_catalog.warehouse", "/iceberg_data")
        .config(
            "spark.sql.extensions",
            "org.apache.iceberg.spark.extensions.IcebergSparkSessionExtensions",
        )
        .master("local")
    )
    return builder.master("local").getOrCreate()


@pytest.fixture(scope="module")
def started_cluster():
    try:
        cluster = ClickHouseCluster(__file__, with_spark=True)
        cluster.add_instance(
            "node1",
            main_configs=[
                "configs/config.d/query_log.xml",
                "configs/config.d/cluster.xml",
                "configs/config.d/named_collections.xml",
                "configs/config.d/filesystem_caches.xml",
            ],
            user_configs=["configs/users.d/users.xml"],
            with_minio=True,
            with_azurite=True,
            stay_alive=True,
        )
        cluster.add_instance(
            "node2",
            main_configs=[
                "configs/config.d/query_log.xml",
                "configs/config.d/cluster.xml",
                "configs/config.d/named_collections.xml",
                "configs/config.d/filesystem_caches.xml",
            ],
            user_configs=["configs/users.d/users.xml"],
            stay_alive=True,
        )
        cluster.add_instance(
            "node3",
            main_configs=[
                "configs/config.d/query_log.xml",
                "configs/config.d/cluster.xml",
                "configs/config.d/named_collections.xml",
                "configs/config.d/filesystem_caches.xml",
            ],
            user_configs=["configs/users.d/users.xml"],
            stay_alive=True,
        )

        logging.info("Starting cluster...")
        cluster.start()

        prepare_s3_bucket(cluster)
        logging.info("S3 bucket created")

        cluster.spark_session = get_spark()
        cluster.default_s3_uploader = S3Uploader(
            cluster.minio_client, cluster.minio_bucket
        )

        cluster.azure_container_name = "mycontainer"

        cluster.blob_service_client = cluster.blob_service_client

        container_client = cluster.blob_service_client.create_container(
            cluster.azure_container_name
        )

        cluster.container_client = container_client

        cluster.default_azure_uploader = AzureUploader(
            cluster.blob_service_client, cluster.azure_container_name
        )

        cluster.default_local_uploader = LocalUploader(cluster.instances["node1"])

        yield cluster

    finally:
        cluster.shutdown()


def run_query(instance, query, stdin=None, settings=None):
    # type: (ClickHouseInstance, str, object, dict) -> str

    logging.info("Running query '{}'...".format(query))
    result = instance.query(query, stdin=stdin, settings=settings)
    logging.info("Query finished")

    return result


def write_iceberg_from_file(
    spark, path, table_name, mode="overwrite", format_version="1", partition_by=None
):
    if mode == "overwrite":
        if partition_by is None:
            spark.read.load(f"file://{path}").writeTo(table_name).tableProperty(
                "format-version", format_version
            ).using("iceberg").create()
        else:
            spark.read.load(f"file://{path}").writeTo(table_name).partitionedBy(
                partition_by
            ).tableProperty("format-version", format_version).using("iceberg").create()
    else:
        spark.read.load(f"file://{path}").writeTo(table_name).append()


def write_iceberg_from_df(
    spark, df, table_name, mode="overwrite", format_version="1", partition_by=None
):
    if mode == "overwrite":
        if partition_by is None:
            df.writeTo(table_name).tableProperty(
                "format-version", format_version
            ).using("iceberg").create()
        else:
            df.writeTo(table_name).tableProperty(
                "format-version", format_version
            ).partitionedBy(partition_by).using("iceberg").create()
    else:
        df.writeTo(table_name).append()


def generate_data(spark, start, end):
    a = spark.range(start, end, 1).toDF("a")
    b = spark.range(start + 1, end + 1, 1).toDF("b")
    b = b.withColumn("b", b["b"].cast(StringType()))

    a = a.withColumn(
        "row_index", row_number().over(Window.orderBy(monotonically_increasing_id()))
    )
    b = b.withColumn(
        "row_index", row_number().over(Window.orderBy(monotonically_increasing_id()))
    )

    df = a.join(b, on=["row_index"]).drop("row_index")
    return df


def get_creation_expression(
    storage_type,
    table_name,
    cluster,
    format="Parquet",
    table_function=False,
    allow_dynamic_metadata_for_data_lakes=False,
    run_on_cluster=False,
    explicit_metadata_path="",
    **kwargs,
):
    settings_array = []
    if allow_dynamic_metadata_for_data_lakes:
        settings_array.append("allow_dynamic_metadata_for_data_lakes = 1")

    if explicit_metadata_path:
        settings_array.append(f"iceberg_metadata_file_path = '{explicit_metadata_path}'")

    if settings_array:
        settings_expression = " SETTINGS " + ",".join(settings_array)
    else:
        settings_expression = ""

    if storage_type == "s3":
        if "bucket" in kwargs:
            bucket = kwargs["bucket"]
        else:
            bucket = cluster.minio_bucket

        if run_on_cluster:
            assert table_function
            return f"icebergS3Cluster('cluster_simple', s3, filename = 'iceberg_data/default/{table_name}/', format={format}, url = 'http://minio1:9001/{bucket}/')"
        else:
            if table_function:
                return f"icebergS3(s3, filename = 'iceberg_data/default/{table_name}/', format={format}, url = 'http://minio1:9001/{bucket}/')"
            else:
                return (
                    f"""
                    DROP TABLE IF EXISTS {table_name};
                    CREATE TABLE {table_name}
                    ENGINE=IcebergS3(s3, filename = 'iceberg_data/default/{table_name}/', format={format}, url = 'http://minio1:9001/{bucket}/')"""
                    + settings_expression
                )

    elif storage_type == "azure":
        if run_on_cluster:
            assert table_function
            return f"""
                icebergAzureCluster('cluster_simple', azure, container = '{cluster.azure_container_name}', storage_account_url = '{cluster.env_variables["AZURITE_STORAGE_ACCOUNT_URL"]}', blob_path = '/iceberg_data/default/{table_name}/', format={format})
            """
        else:
            if table_function:
                return f"""
                    icebergAzure(azure, container = '{cluster.azure_container_name}', storage_account_url = '{cluster.env_variables["AZURITE_STORAGE_ACCOUNT_URL"]}', blob_path = '/iceberg_data/default/{table_name}/', format={format})
                """
            else:
                return (
                    f"""
                    DROP TABLE IF EXISTS {table_name};
                    CREATE TABLE {table_name}
                    ENGINE=IcebergAzure(azure, container = {cluster.azure_container_name}, storage_account_url = '{cluster.env_variables["AZURITE_STORAGE_ACCOUNT_URL"]}', blob_path = '/iceberg_data/default/{table_name}/', format={format})"""
                    + settings_expression
                )

    elif storage_type == "local":
        assert not run_on_cluster

        if table_function:
            return f"""
                icebergLocal(local, path = '/iceberg_data/default/{table_name}/', format={format})
            """
        else:
            return (
                f"""
                DROP TABLE IF EXISTS {table_name};
                CREATE TABLE {table_name}
                ENGINE=IcebergLocal(local, path = '/iceberg_data/default/{table_name}/', format={format})"""
                + settings_expression
            )

    else:
        raise Exception(f"Unknown iceberg storage type: {storage_type}")


def check_schema_and_data(instance, table_expression, expected_schema, expected_data, timestamp_ms=None):
    if timestamp_ms:
        schema = instance.query(f"DESC {table_expression} SETTINGS iceberg_timestamp_ms = {timestamp_ms}")
        data = instance.query(f"SELECT * FROM {table_expression} ORDER BY ALL SETTINGS iceberg_timestamp_ms = {timestamp_ms}")
    else:
        schema = instance.query(f"DESC {table_expression}")
        data = instance.query(f"SELECT * FROM {table_expression} ORDER BY ALL")
    schema = list(
        map(
            lambda x: x.split("\t")[:2],
            filter(lambda x: len(x) > 0, schema.strip().split("\n")),
        )
    )
    data = list(
        map(
            lambda x: x.split("\t"),
            filter(lambda x: len(x) > 0, data.strip().split("\n")),
        )
    )
    assert expected_schema == schema
    assert expected_data == data

def get_uuid_str():
    return str(uuid.uuid4()).replace("-", "_")


def create_iceberg_table(
    storage_type,
    node,
    table_name,
    cluster,
    format="Parquet",
    **kwargs,
):
    node.query(
        get_creation_expression(storage_type, table_name, cluster, format, **kwargs)
    )


def create_initial_data_file(
    cluster, node, query, table_name, compression_method="none"
):
    node.query(
        f"""
        INSERT INTO TABLE FUNCTION
            file('{table_name}.parquet')
        SETTINGS
            output_format_parquet_compression_method='{compression_method}',
            s3_truncate_on_insert=1 {query}
        FORMAT Parquet"""
    )
    user_files_path = os.path.join(
        SCRIPT_DIR, f"{cluster.instances_dir_name}/node1/database/user_files"
    )
    result_path = f"{user_files_path}/{table_name}.parquet"
    return result_path


def default_upload_directory(
    started_cluster, storage_type, local_path, remote_path, **kwargs
):
    if storage_type == "local":
        return started_cluster.default_local_uploader.upload_directory(
            local_path, remote_path, **kwargs
        )
    elif storage_type == "s3":
        print(kwargs)
        return started_cluster.default_s3_uploader.upload_directory(
            local_path, remote_path, **kwargs
        )
    elif storage_type == "azure":
        return started_cluster.default_azure_uploader.upload_directory(
            local_path, remote_path, **kwargs
        )
    else:
        raise Exception(f"Unknown iceberg storage type: {storage_type}")


@pytest.mark.parametrize("format_version", ["1", "2"])
@pytest.mark.parametrize("storage_type", ["s3", "azure", "local"])
def test_single_iceberg_file(started_cluster, format_version, storage_type):
    instance = started_cluster.instances["node1"]
    spark = started_cluster.spark_session
    TABLE_NAME = (
        "test_single_iceberg_file_"
        + format_version
        + "_"
        + storage_type
        + "_"
        + get_uuid_str()
    )

    write_iceberg_from_df(spark, generate_data(spark, 0, 100), TABLE_NAME)

    default_upload_directory(
        started_cluster,
        storage_type,
        f"/iceberg_data/default/{TABLE_NAME}/",
        f"/iceberg_data/default/{TABLE_NAME}/",
    )

    create_iceberg_table(storage_type, instance, TABLE_NAME, started_cluster)

    assert instance.query(f"SELECT * FROM {TABLE_NAME}") == instance.query(
        "SELECT number, toString(number + 1) FROM numbers(100)"
    )


@pytest.mark.parametrize("format_version", ["1", "2"])
@pytest.mark.parametrize("storage_type", ["s3", "azure", "local"])
def test_partition_by(started_cluster, format_version, storage_type):
    instance = started_cluster.instances["node1"]
    spark = started_cluster.spark_session
    TABLE_NAME = (
        "test_partition_by_"
        + format_version
        + "_"
        + storage_type
        + "_"
        + get_uuid_str()
    )

    write_iceberg_from_df(
        spark,
        generate_data(spark, 0, 10),
        TABLE_NAME,
        mode="overwrite",
        format_version=format_version,
        partition_by="a",
    )

    files = default_upload_directory(
        started_cluster,
        storage_type,
        f"/iceberg_data/default/{TABLE_NAME}/",
        f"/iceberg_data/default/{TABLE_NAME}/",
    )
    assert len(files) == 14  # 10 partitiions + 4 metadata files

    create_iceberg_table(storage_type, instance, TABLE_NAME, started_cluster)
    assert int(instance.query(f"SELECT count() FROM {TABLE_NAME}")) == 10


@pytest.mark.parametrize("format_version", ["1", "2"])
@pytest.mark.parametrize("storage_type", ["s3", "azure", "local"])
def test_multiple_iceberg_files(started_cluster, format_version, storage_type):
    instance = started_cluster.instances["node1"]
    spark = started_cluster.spark_session
    TABLE_NAME = (
        "test_multiple_iceberg_files_"
        + format_version
        + "_"
        + storage_type
        + "_"
        + get_uuid_str()
    )

    write_iceberg_from_df(
        spark,
        generate_data(spark, 0, 100),
        TABLE_NAME,
        mode="overwrite",
        format_version=format_version,
    )

    files = default_upload_directory(
        started_cluster,
        storage_type,
        f"/iceberg_data/default/{TABLE_NAME}/",
        f"/iceberg_data/default/{TABLE_NAME}/",
    )

    # ['/iceberg_data/default/test_multiple_iceberg_files/data/00000-1-35302d56-f1ed-494e-a85b-fbf85c05ab39-00001.parquet',
    # '/iceberg_data/default/test_multiple_iceberg_files/metadata/version-hint.text',
    # '/iceberg_data/default/test_multiple_iceberg_files/metadata/3127466b-299d-48ca-a367-6b9b1df1e78c-m0.avro',
    # '/iceberg_data/default/test_multiple_iceberg_files/metadata/snap-5220855582621066285-1-3127466b-299d-48ca-a367-6b9b1df1e78c.avro',
    # '/iceberg_data/default/test_multiple_iceberg_files/metadata/v1.metadata.json']
    assert len(files) == 5

    create_iceberg_table(storage_type, instance, TABLE_NAME, started_cluster)
    assert int(instance.query(f"SELECT count() FROM {TABLE_NAME}")) == 100

    write_iceberg_from_df(
        spark,
        generate_data(spark, 100, 200),
        TABLE_NAME,
        mode="append",
        format_version=format_version,
    )
    files = default_upload_directory(
        started_cluster,
        storage_type,
        f"/iceberg_data/default/{TABLE_NAME}/",
        "",
    )
    assert len(files) == 9

    assert int(instance.query(f"SELECT count() FROM {TABLE_NAME}")) == 200
    assert instance.query(f"SELECT * FROM {TABLE_NAME} ORDER BY 1") == instance.query(
        "SELECT number, toString(number + 1) FROM numbers(200)"
    )


@pytest.mark.parametrize("format_version", ["1", "2"])
@pytest.mark.parametrize("storage_type", ["s3", "azure", "local"])
def test_types(started_cluster, format_version, storage_type):
    instance = started_cluster.instances["node1"]
    spark = started_cluster.spark_session
    TABLE_NAME = (
        "test_types_" + format_version + "_" + storage_type + "_" + get_uuid_str()
    )

    data = [
        (
            123,
            "string",
            datetime.strptime("2000-01-01", "%Y-%m-%d"),
            ["str1", "str2"],
            True,
        )
    ]
    schema = StructType(
        [
            StructField("a", IntegerType()),
            StructField("b", StringType()),
            StructField("c", DateType()),
            StructField("d", ArrayType(StringType())),
            StructField("e", BooleanType()),
        ]
    )
    df = spark.createDataFrame(data=data, schema=schema)
    df.printSchema()
    write_iceberg_from_df(
        spark, df, TABLE_NAME, mode="overwrite", format_version=format_version
    )

    default_upload_directory(
        started_cluster,
        storage_type,
        f"/iceberg_data/default/{TABLE_NAME}/",
        f"/iceberg_data/default/{TABLE_NAME}/",
    )

    create_iceberg_table(storage_type, instance, TABLE_NAME, started_cluster)
    assert int(instance.query(f"SELECT count() FROM {TABLE_NAME}")) == 1
    assert (
        instance.query(f"SELECT a, b, c, d, e FROM {TABLE_NAME}").strip()
        == "123\tstring\t2000-01-01\t['str1','str2']\ttrue"
    )

    table_function_expr = get_creation_expression(
        storage_type, TABLE_NAME, started_cluster, table_function=True
    )
    assert (
        instance.query(f"SELECT a, b, c, d, e FROM {table_function_expr}").strip()
        == "123\tstring\t2000-01-01\t['str1','str2']\ttrue"
    )

    assert instance.query(f"DESCRIBE {table_function_expr} FORMAT TSV") == TSV(
        [
            ["a", "Nullable(Int32)"],
            ["b", "Nullable(String)"],
            ["c", "Nullable(Date)"],
            ["d", "Array(Nullable(String))"],
            ["e", "Nullable(Bool)"],
        ]
    )


@pytest.mark.parametrize("format_version", ["1", "2"])
@pytest.mark.parametrize("storage_type", ["s3", "azure"])
def test_cluster_table_function(started_cluster, format_version, storage_type):

    instance = started_cluster.instances["node1"]
    spark = started_cluster.spark_session

    TABLE_NAME = (
        "test_iceberg_cluster_"
        + format_version
        + "_"
        + storage_type
        + "_"
        + get_uuid_str()
    )

    def add_df(mode):
        write_iceberg_from_df(
            spark,
            generate_data(spark, 0, 100),
            TABLE_NAME,
            mode=mode,
            format_version=format_version,
        )

        files = default_upload_directory(
            started_cluster,
            storage_type,
            f"/iceberg_data/default/{TABLE_NAME}/",
            f"/iceberg_data/default/{TABLE_NAME}/",
        )

        logging.info(f"Adding another dataframe. result files: {files}")

        return files

    files = add_df(mode="overwrite")
    for i in range(1, len(started_cluster.instances)):
        files = add_df(mode="append")

    logging.info(f"Setup complete. files: {files}")
    assert len(files) == 5 + 4 * (len(started_cluster.instances) - 1)

    clusters = instance.query(f"SELECT * FROM system.clusters")
    logging.info(f"Clusters setup: {clusters}")

    # Regular Query only node1
    table_function_expr = get_creation_expression(
        storage_type, TABLE_NAME, started_cluster, table_function=True
    )
    select_regular = (
        instance.query(f"SELECT * FROM {table_function_expr}").strip().split()
    )

    # Cluster Query with node1 as coordinator
    table_function_expr_cluster = get_creation_expression(
        storage_type,
        TABLE_NAME,
        started_cluster,
        table_function=True,
        run_on_cluster=True,
    )
    select_cluster = (
        instance.query(f"SELECT * FROM {table_function_expr_cluster}").strip().split()
    )

    # Simple size check
    assert len(select_regular) == 600
    assert len(select_cluster) == 600

    # Actual check
    assert select_cluster == select_regular

    # Check query_log
    for replica in started_cluster.instances.values():
        replica.query("SYSTEM FLUSH LOGS")

    for node_name, replica in started_cluster.instances.items():
        cluster_secondary_queries = (
            replica.query(
                f"""
                SELECT query, type, is_initial_query, read_rows, read_bytes FROM system.query_log
                WHERE
                    type = 'QueryStart' AND
                    positionCaseInsensitive(query, '{storage_type}Cluster') != 0 AND
                    position(query, '{TABLE_NAME}') != 0 AND
                    position(query, 'system.query_log') = 0 AND
                    NOT is_initial_query
            """
            )
            .strip()
            .split("\n")
        )

        logging.info(
            f"[{node_name}] cluster_secondary_queries: {cluster_secondary_queries}"
        )
        assert len(cluster_secondary_queries) == 1

    # write 3 times
    assert int(instance.query(f"SELECT count() FROM {table_function_expr_cluster}")) == 100 * 3

@pytest.mark.parametrize("format_version", ["1", "2"])
@pytest.mark.parametrize("storage_type", ["s3", "azure", "local"])
def test_delete_files(started_cluster, format_version, storage_type):
    instance = started_cluster.instances["node1"]
    spark = started_cluster.spark_session
    TABLE_NAME = (
        "test_delete_files_"
        + format_version
        + "_"
        + storage_type
        + "_"
        + get_uuid_str()
    )

    write_iceberg_from_df(
        spark,
        generate_data(spark, 0, 100),
        TABLE_NAME,
        mode="overwrite",
        format_version=format_version,
    )

    default_upload_directory(
        started_cluster,
        storage_type,
        f"/iceberg_data/default/{TABLE_NAME}/",
        f"/iceberg_data/default/{TABLE_NAME}/",
    )
    create_iceberg_table(storage_type, instance, TABLE_NAME, started_cluster)

    # Test trivial count with deleted files
    query_id = "test_trivial_count_" + get_uuid_str()
    assert int(instance.query(f"SELECT count() FROM {TABLE_NAME}", query_id=query_id)) == 100
    instance.query("SYSTEM FLUSH LOGS")
    assert instance.query(f"SELECT ProfileEvents['IcebergTrivialCountOptimizationApplied'] FROM system.query_log where query_id = '{query_id}' and type = 'QueryFinish'") == "1\n"

    spark.sql(f"DELETE FROM {TABLE_NAME} WHERE a >= 0")
    default_upload_directory(
        started_cluster,
        storage_type,
        f"/iceberg_data/default/{TABLE_NAME}/",
        "",
    )

    query_id = "test_trivial_count_" + get_uuid_str()
    assert int(instance.query(f"SELECT count() FROM {TABLE_NAME}", query_id=query_id)) == 0

    instance.query("SYSTEM FLUSH LOGS")
    assert instance.query(f"SELECT ProfileEvents['IcebergTrivialCountOptimizationApplied'] FROM system.query_log where query_id = '{query_id}' and type = 'QueryFinish'") == "1\n"

    write_iceberg_from_df(
        spark,
        generate_data(spark, 100, 200),
        TABLE_NAME,
        mode="upsert",
        format_version=format_version,
    )

    default_upload_directory(
        started_cluster,
        storage_type,
        f"/iceberg_data/default/{TABLE_NAME}/",
        "",
    )

    query_id = "test_trivial_count_" + get_uuid_str()
    assert int(instance.query(f"SELECT count() FROM {TABLE_NAME}", query_id=query_id)) == 100

    instance.query("SYSTEM FLUSH LOGS")
    assert instance.query(f"SELECT ProfileEvents['IcebergTrivialCountOptimizationApplied'] FROM system.query_log where query_id = '{query_id}' and type = 'QueryFinish'") == "1\n"

    spark.sql(f"DELETE FROM {TABLE_NAME} WHERE a >= 150")
    default_upload_directory(
        started_cluster,
        storage_type,
        f"/iceberg_data/default/{TABLE_NAME}/",
        "",
    )

    query_id = "test_trivial_count_" + get_uuid_str()
    assert int(instance.query(f"SELECT count() FROM {TABLE_NAME}", query_id=query_id)) == 50

    instance.query("SYSTEM FLUSH LOGS")
    assert instance.query(f"SELECT ProfileEvents['IcebergTrivialCountOptimizationApplied'] FROM system.query_log where query_id = '{query_id}' and type = 'QueryFinish'") == "1\n"


@pytest.mark.parametrize("format_version", ["1", "2"])
@pytest.mark.parametrize("storage_type", ["s3", "azure", "local"])
@pytest.mark.parametrize("is_table_function", [False, True])
def test_evolved_schema_simple(
    started_cluster, format_version, storage_type, is_table_function
):
    instance = started_cluster.instances["node1"]
    spark = started_cluster.spark_session
    TABLE_NAME = (
        "test_evolved_schema_simple_"
        + format_version
        + "_"
        + storage_type
        + "_"
        + get_uuid_str()
    )

    def execute_spark_query(query: str):
        spark.sql(query)
        default_upload_directory(
            started_cluster,
            storage_type,
            f"/iceberg_data/default/{TABLE_NAME}/",
            f"/iceberg_data/default/{TABLE_NAME}/",
        )
        return

    execute_spark_query(
        f"""
            DROP TABLE IF EXISTS {TABLE_NAME};
        """
    )

    execute_spark_query(
        f"""
            CREATE TABLE IF NOT EXISTS {TABLE_NAME} (
                a int NOT NULL, 
                b float, 
                c decimal(9,2) NOT NULL,
                d array<int>
            )
            USING iceberg 
            OPTIONS ('format-version'='{format_version}')
        """
    )

    table_creation_expression = get_creation_expression(
        storage_type,
        TABLE_NAME,
        started_cluster,
        table_function=is_table_function,
        allow_dynamic_metadata_for_data_lakes=True,
    )

    table_select_expression = (
        TABLE_NAME if not is_table_function else table_creation_expression
    )

    if not is_table_function:
        instance.query(table_creation_expression)

    check_schema_and_data(
        instance,
        table_select_expression,
        [
            ["a", "Int32"],
            ["b", "Nullable(Float32)"],
            ["c", "Decimal(9, 2)"],
            ["d", "Array(Nullable(Int32))"],
        ],
        [],
    )

    execute_spark_query(
        f"""
            INSERT INTO {TABLE_NAME} VALUES (4, NULL, 7.12, ARRAY(5, 6, 7));
        """
    )

    check_schema_and_data(
        instance,
        table_select_expression,
        [
            ["a", "Int32"],
            ["b", "Nullable(Float32)"],
            ["c", "Decimal(9, 2)"],
            ["d", "Array(Nullable(Int32))"],
        ],
        [["4", "\\N", "7.12", "[5,6,7]"]],
    )

    execute_spark_query(
        f"""
            ALTER TABLE {TABLE_NAME} ALTER COLUMN b TYPE double;
        """
    )

    check_schema_and_data(
        instance,
        table_select_expression,
        [
            ["a", "Int32"],
            ["b", "Nullable(Float64)"],
            ["c", "Decimal(9, 2)"],
            ["d", "Array(Nullable(Int32))"],
        ],
        [["4", "\\N", "7.12", "[5,6,7]"]],
    )

    execute_spark_query(
        f"""
            INSERT INTO {TABLE_NAME} VALUES (7, 5.0, 18.1, ARRAY(6, 7, 9));
        """
    )

    check_schema_and_data(
        instance,
        table_select_expression,
        [
            ["a", "Int32"],
            ["b", "Nullable(Float64)"],
            ["c", "Decimal(9, 2)"],
            ["d", "Array(Nullable(Int32))"],
        ],
        [["4", "\\N", "7.12", "[5,6,7]"], ["7", "5", "18.1", "[6,7,9]"]],
    )

    execute_spark_query(
        f"""
            ALTER TABLE {TABLE_NAME} ALTER COLUMN d FIRST;
        """
    )

    check_schema_and_data(
        instance,
        table_select_expression,
        [
            ["d", "Array(Nullable(Int32))"],
            ["a", "Int32"],
            ["b", "Nullable(Float64)"],
            ["c", "Decimal(9, 2)"],
        ],
        [["[5,6,7]", "4", "\\N", "7.12"], ["[6,7,9]", "7", "5", "18.1"]],
    )

    execute_spark_query(
        f"""
            ALTER TABLE {TABLE_NAME} ALTER COLUMN b AFTER d;
        """
    )

    check_schema_and_data(
        instance,
        table_select_expression,
        [
            ["d", "Array(Nullable(Int32))"],
            ["b", "Nullable(Float64)"],
            ["a", "Int32"],
            ["c", "Decimal(9, 2)"],
        ],
        [["[5,6,7]", "\\N", "4", "7.12"], ["[6,7,9]", "5", "7", "18.1"]],
    )

    execute_spark_query(
        f"""
            ALTER TABLE {TABLE_NAME}
            ADD COLUMNS (
                e string
            );
        """
    )

    check_schema_and_data(
        instance,
        table_select_expression,
        [
            ["d", "Array(Nullable(Int32))"],
            ["b", "Nullable(Float64)"],
            ["a", "Int32"],
            ["c", "Decimal(9, 2)"],
            ["e", "Nullable(String)"],
        ],
        [
            ["[5,6,7]", "\\N", "4", "7.12", "\\N"],
            ["[6,7,9]", "5", "7", "18.1", "\\N"],
        ],
    )

    execute_spark_query(
        f"""
            ALTER TABLE {TABLE_NAME} ALTER COLUMN c TYPE decimal(12, 2);
        """
    )

    check_schema_and_data(
        instance,
        table_select_expression,
        [
            ["d", "Array(Nullable(Int32))"],
            ["b", "Nullable(Float64)"],
            ["a", "Int32"],
            ["c", "Decimal(12, 2)"],
            ["e", "Nullable(String)"],
        ],
        [
            ["[5,6,7]", "\\N", "4", "7.12", "\\N"],
            ["[6,7,9]", "5", "7", "18.1", "\\N"],
        ],
    )

    execute_spark_query(
        f"""
            INSERT INTO {TABLE_NAME} VALUES (ARRAY(5, 6, 7), 3, -30, 7.12, 'AAA');
        """
    )

    check_schema_and_data(
        instance,
        table_select_expression,
        [
            ["d", "Array(Nullable(Int32))"],
            ["b", "Nullable(Float64)"],
            ["a", "Int32"],
            ["c", "Decimal(12, 2)"],
            ["e", "Nullable(String)"],
        ],
        [
            ["[5,6,7]", "3", "-30", "7.12", "AAA"],
            ["[5,6,7]", "\\N", "4", "7.12", "\\N"],
            ["[6,7,9]", "5", "7", "18.1", "\\N"],
        ],
    )

    execute_spark_query(
        f"""
            ALTER TABLE {TABLE_NAME} ALTER COLUMN a TYPE BIGINT;
        """
    )

    check_schema_and_data(
        instance,
        table_select_expression,
        [
            ["d", "Array(Nullable(Int32))"],
            ["b", "Nullable(Float64)"],
            ["a", "Int64"],
            ["c", "Decimal(12, 2)"],
            ["e", "Nullable(String)"],
        ],
        [
            ["[5,6,7]", "3", "-30", "7.12", "AAA"],
            ["[5,6,7]", "\\N", "4", "7.12", "\\N"],
            ["[6,7,9]", "5", "7", "18.1", "\\N"],
        ],
    )

    execute_spark_query(
        f"""
            INSERT INTO {TABLE_NAME} VALUES (ARRAY(), 3.0, 12, -9.13, 'BBB');
        """
    )

    check_schema_and_data(
        instance,
        table_select_expression,
        [
            ["d", "Array(Nullable(Int32))"],
            ["b", "Nullable(Float64)"],
            ["a", "Int64"],
            ["c", "Decimal(12, 2)"],
            ["e", "Nullable(String)"],
        ],
        [
            ["[]", "3", "12", "-9.13", "BBB"],
            ["[5,6,7]", "3", "-30", "7.12", "AAA"],
            ["[5,6,7]", "\\N", "4", "7.12", "\\N"],
            ["[6,7,9]", "5", "7", "18.1", "\\N"],
        ],
    )

    execute_spark_query(
        f"""
            ALTER TABLE {TABLE_NAME} ALTER COLUMN a DROP NOT NULL;
        """
    )

    check_schema_and_data(
        instance,
        table_select_expression,
        [
            ["d", "Array(Nullable(Int32))"],
            ["b", "Nullable(Float64)"],
            ["a", "Nullable(Int64)"],
            ["c", "Decimal(12, 2)"],
            ["e", "Nullable(String)"],
        ],
        [
            ["[]", "3", "12", "-9.13", "BBB"],
            ["[5,6,7]", "3", "-30", "7.12", "AAA"],
            ["[5,6,7]", "\\N", "4", "7.12", "\\N"],
            ["[6,7,9]", "5", "7", "18.1", "\\N"],
        ],
    )

    execute_spark_query(
        f"""
            INSERT INTO {TABLE_NAME} VALUES (NULL, 3.4, NULL, -9.13, NULL);
        """
    )

    check_schema_and_data(
        instance,
        table_select_expression,
        [
            ["d", "Array(Nullable(Int32))"],
            ["b", "Nullable(Float64)"],
            ["a", "Nullable(Int64)"],
            ["c", "Decimal(12, 2)"],
            ["e", "Nullable(String)"],
        ],
        [
            ["[]", "3", "12", "-9.13", "BBB"],
            ["[]", "3.4", "\\N", "-9.13", "\\N"],
            ["[5,6,7]", "3", "-30", "7.12", "AAA"],
            ["[5,6,7]", "\\N", "4", "7.12", "\\N"],
            ["[6,7,9]", "5", "7", "18.1", "\\N"],
        ],
    )

    execute_spark_query(
        f"""
            ALTER TABLE {TABLE_NAME} DROP COLUMN d;
        """
    )

    check_schema_and_data(
        instance,
        table_select_expression,
        [
            ["b", "Nullable(Float64)"],
            ["a", "Nullable(Int64)"],
            ["c", "Decimal(12, 2)"],
            ["e", "Nullable(String)"],
        ],
        [
            ["3", "-30", "7.12", "AAA"],
            ["3", "12", "-9.13", "BBB"],
            ["3.4", "\\N", "-9.13", "\\N"],
            ["5", "7", "18.1", "\\N"],
            ["\\N", "4", "7.12", "\\N"],
        ],
    )

    execute_spark_query(
        f"""
            ALTER TABLE {TABLE_NAME} RENAME COLUMN a TO f;
        """
    )

    check_schema_and_data(
        instance,
        table_select_expression,
        [
            ["b", "Nullable(Float64)"],
            ["f", "Nullable(Int64)"],
            ["c", "Decimal(12, 2)"],
            ["e", "Nullable(String)"],
        ],
        [
            ["3", "-30", "7.12", "AAA"],
            ["3", "12", "-9.13", "BBB"],
            ["3.4", "\\N", "-9.13", "\\N"],
            ["5", "7", "18.1", "\\N"],
            ["\\N", "4", "7.12", "\\N"],
        ],
    )

    # Do a single check to verify that restarting CH maintains the setting (ATTACH)
    # We are just interested on the setting working after restart, so no need to run it on all combinations
    if format_version == "1" and storage_type == "s3" and not is_table_function:

        instance.restart_clickhouse()

        execute_spark_query(
            f"""
                ALTER TABLE {TABLE_NAME} RENAME COLUMN e TO z;
            """
        )

        check_schema_and_data(
            instance,
            table_select_expression,
            [
                ["b", "Nullable(Float64)"],
                ["f", "Nullable(Int64)"],
                ["c", "Decimal(12, 2)"],
                ["z", "Nullable(String)"],
            ],
            [
                ["3", "-30", "7.12", "AAA"],
                ["3", "12", "-9.13", "BBB"],
                ["3.4", "\\N", "-9.13", "\\N"],
                ["5", "7", "18.1", "\\N"],
                ["\\N", "4", "7.12", "\\N"],
            ],
        )


@pytest.mark.parametrize("format_version", ["1", "2"])
@pytest.mark.parametrize("storage_type", ["s3", "azure", "local"])
def test_not_evolved_schema(started_cluster, format_version, storage_type):
    instance = started_cluster.instances["node1"]
    spark = started_cluster.spark_session
    TABLE_NAME = (
        "test_evolved_schema_simple_"
        + format_version
        + "_"
        + storage_type
        + "_"
        + get_uuid_str()
    )

    def execute_spark_query(query: str):
        spark.sql(query)
        default_upload_directory(
            started_cluster,
            storage_type,
            f"/iceberg_data/default/{TABLE_NAME}/",
            f"/iceberg_data/default/{TABLE_NAME}/",
        )
        return

    execute_spark_query(
        f"""
            DROP TABLE IF EXISTS {TABLE_NAME};
        """
    )

    execute_spark_query(
        f"""
            CREATE TABLE IF NOT EXISTS {TABLE_NAME} (
                a int NOT NULL, 
                b float, 
                c decimal(9,2) NOT NULL,
                d array<int>
            )
            USING iceberg 
            OPTIONS ('format-version'='{format_version}')
        """
    )

    instance.query(
        get_creation_expression(
            storage_type,
            TABLE_NAME,
            started_cluster,
            table_function=False,
            allow_dynamic_metadata_for_data_lakes=False,
        )
    )

    check_schema_and_data(
        instance,
        TABLE_NAME,
        [
            ["a", "Int32"],
            ["b", "Nullable(Float32)"],
            ["c", "Decimal(9, 2)"],
            ["d", "Array(Nullable(Int32))"],
        ],
        [],
    )

    execute_spark_query(
        f"""
            INSERT INTO {TABLE_NAME} VALUES (4, 3.0, 7.12, ARRAY(5, 6, 7));
        """
    )

    check_schema_and_data(
        instance,
        TABLE_NAME,
        [
            ["a", "Int32"],
            ["b", "Nullable(Float32)"],
            ["c", "Decimal(9, 2)"],
            ["d", "Array(Nullable(Int32))"],
        ],
        [["4", "3", "7.12", "[5,6,7]"]],
    )

    execute_spark_query(
        f"""
            ALTER TABLE {TABLE_NAME} ALTER COLUMN b TYPE double;
        """
    )

    check_schema_and_data(
        instance,
        TABLE_NAME,
        [
            ["a", "Int32"],
            ["b", "Nullable(Float32)"],
            ["c", "Decimal(9, 2)"],
            ["d", "Array(Nullable(Int32))"],
        ],
        [["4", "3", "7.12", "[5,6,7]"]],
    )

    execute_spark_query(
        f"""
            INSERT INTO {TABLE_NAME} VALUES (7, 5.0, 18.1, ARRAY(6, 7, 9));
        """
    )

    check_schema_and_data(
        instance,
        TABLE_NAME,
        [
            ["a", "Int32"],
            ["b", "Nullable(Float32)"],
            ["c", "Decimal(9, 2)"],
            ["d", "Array(Nullable(Int32))"],
        ],
        [["4", "3", "7.12", "[5,6,7]"], ["7", "5", "18.1", "[6,7,9]"]],
    )

    execute_spark_query(
        f"""
            ALTER TABLE {TABLE_NAME} ALTER COLUMN d FIRST;
        """
    )

    check_schema_and_data(
        instance,
        TABLE_NAME,
        [
            ["a", "Int32"],
            ["b", "Nullable(Float32)"],
            ["c", "Decimal(9, 2)"],
            ["d", "Array(Nullable(Int32))"],
        ],
        [["4", "3", "7.12", "[5,6,7]"], ["7", "5", "18.1", "[6,7,9]"]],
    )

    execute_spark_query(
        f"""
            ALTER TABLE {TABLE_NAME} ALTER COLUMN b AFTER d;
        """
    )

    check_schema_and_data(
        instance,
        TABLE_NAME,
        [
            ["a", "Int32"],
            ["b", "Nullable(Float32)"],
            ["c", "Decimal(9, 2)"],
            ["d", "Array(Nullable(Int32))"],
        ],
        [["4", "3", "7.12", "[5,6,7]"], ["7", "5", "18.1", "[6,7,9]"]],
    )

    execute_spark_query(
        f"""
            ALTER TABLE {TABLE_NAME}
            ADD COLUMNS (
                e string
            );
        """
    )

    check_schema_and_data(
        instance,
        TABLE_NAME,
        [
            ["a", "Int32"],
            ["b", "Nullable(Float32)"],
            ["c", "Decimal(9, 2)"],
            ["d", "Array(Nullable(Int32))"],
        ],
        [["4", "3", "7.12", "[5,6,7]"], ["7", "5", "18.1", "[6,7,9]"]],
    )

    execute_spark_query(
        f"""
            ALTER TABLE {TABLE_NAME} ALTER COLUMN c TYPE decimal(12, 2);
        """
    )

    check_schema_and_data(
        instance,
        TABLE_NAME,
        [
            ["a", "Int32"],
            ["b", "Nullable(Float32)"],
            ["c", "Decimal(9, 2)"],
            ["d", "Array(Nullable(Int32))"],
        ],
        [["4", "3", "7.12", "[5,6,7]"], ["7", "5", "18.1", "[6,7,9]"]],
    )

    execute_spark_query(
        f"""
            INSERT INTO {TABLE_NAME} VALUES (ARRAY(5, 6, 7), 3, -30, 7.12, 'AAA');
        """
    )

    check_schema_and_data(
        instance,
        TABLE_NAME,
        [
            ["a", "Int32"],
            ["b", "Nullable(Float32)"],
            ["c", "Decimal(9, 2)"],
            ["d", "Array(Nullable(Int32))"],
        ],
        [
            ["-30", "3", "7.12", "[5,6,7]"],
            ["4", "3", "7.12", "[5,6,7]"],
            ["7", "5", "18.1", "[6,7,9]"],
        ],
    )

    execute_spark_query(
        f"""
            ALTER TABLE {TABLE_NAME} ALTER COLUMN a TYPE BIGINT;
        """
    )

    check_schema_and_data(
        instance,
        TABLE_NAME,
        [
            ["a", "Int32"],
            ["b", "Nullable(Float32)"],
            ["c", "Decimal(9, 2)"],
            ["d", "Array(Nullable(Int32))"],
        ],
        [
            ["-30", "3", "7.12", "[5,6,7]"],
            ["4", "3", "7.12", "[5,6,7]"],
            ["7", "5", "18.1", "[6,7,9]"],
        ],
    )

    execute_spark_query(
        f"""
            INSERT INTO {TABLE_NAME} VALUES (ARRAY(), 3.0, 12, -9.13, 'BBB');
        """
    )

    check_schema_and_data(
        instance,
        TABLE_NAME,
        [
            ["a", "Int32"],
            ["b", "Nullable(Float32)"],
            ["c", "Decimal(9, 2)"],
            ["d", "Array(Nullable(Int32))"],
        ],
        [
            ["-30", "3", "7.12", "[5,6,7]"],
            ["4", "3", "7.12", "[5,6,7]"],
            ["7", "5", "18.1", "[6,7,9]"],
            ["12", "3", "-9.13", "[]"],
        ],
    )

    execute_spark_query(
        f"""
            ALTER TABLE {TABLE_NAME} ALTER COLUMN a DROP NOT NULL;
        """
    )

    check_schema_and_data(
        instance,
        TABLE_NAME,
        [
            ["a", "Int32"],
            ["b", "Nullable(Float32)"],
            ["c", "Decimal(9, 2)"],
            ["d", "Array(Nullable(Int32))"],
        ],
        [
            ["-30", "3", "7.12", "[5,6,7]"],
            ["4", "3", "7.12", "[5,6,7]"],
            ["7", "5", "18.1", "[6,7,9]"],
            ["12", "3", "-9.13", "[]"],
        ],
    )

    execute_spark_query(
        f"""
            INSERT INTO {TABLE_NAME} VALUES (NULL, 3.4, NULL, -9.13, NULL);
        """
    )

    check_schema_and_data(
        instance,
        TABLE_NAME,
        [
            ["a", "Int32"],
            ["b", "Nullable(Float32)"],
            ["c", "Decimal(9, 2)"],
            ["d", "Array(Nullable(Int32))"],
        ],
        [
            ["-30", "3", "7.12", "[5,6,7]"],
            ["0", "3.4", "-9.13", "[]"],
            ["4", "3", "7.12", "[5,6,7]"],
            ["7", "5", "18.1", "[6,7,9]"],
            ["12", "3", "-9.13", "[]"],
        ],
    )

    execute_spark_query(
        f"""
            ALTER TABLE {TABLE_NAME} DROP COLUMN d;
        """
    )

    error = instance.query_and_get_error(f"SELECT * FROM {TABLE_NAME} ORDER BY ALL")

    assert "Not found column" in error


@pytest.mark.parametrize("format_version", ["1", "2"])
@pytest.mark.parametrize("storage_type", ["s3", "azure", "local"])
def test_evolved_schema_complex(started_cluster, format_version, storage_type):
    instance = started_cluster.instances["node1"]
    spark = started_cluster.spark_session
    TABLE_NAME = (
        "test_evolved_schema_complex_"
        + format_version
        + "_"
        + storage_type
        + "_"
        + get_uuid_str()
    )

    def execute_spark_query(query: str):
        spark.sql(query)
        default_upload_directory(
            started_cluster,
            storage_type,
            f"/iceberg_data/default/{TABLE_NAME}/",
            f"/iceberg_data/default/{TABLE_NAME}/",
        )
        return

    execute_spark_query(
        f"""
            DROP TABLE IF EXISTS {TABLE_NAME};
        """
    )

    execute_spark_query(
        f"""
            CREATE TABLE {TABLE_NAME}   (
                address STRUCT<
                    house_number : DOUBLE,
                    city: STRING,
                    zip: INT
                >,
                animals ARRAY<INT>
            )
            USING iceberg
            OPTIONS ('format-version'='{format_version}')
        """
    )

    execute_spark_query(
        f"""
            INSERT INTO {TABLE_NAME} VALUES (named_struct('house_number', 3, 'city', 'Singapore', 'zip', 12345), ARRAY(4, 7));
        """
    )

    table_function = get_creation_expression(
        storage_type, TABLE_NAME, started_cluster, table_function=True
    )
    execute_spark_query(
        f"""
            ALTER TABLE {TABLE_NAME} ADD COLUMNS ( address.appartment INT );
        """
    )

    error = instance.query_and_get_error(f"SELECT * FROM {table_function} ORDER BY ALL")

    assert "UNSUPPORTED_METHOD" in error

    execute_spark_query(
        f"""
            ALTER TABLE {TABLE_NAME} DROP COLUMN address.appartment;
        """
    )

    check_schema_and_data(
        instance,
        table_function,
        [
            [
                "address",
                "Tuple(\\n    house_number Nullable(Float64),\\n    city Nullable(String),\\n    zip Nullable(Int32))",
            ],
            ["animals", "Array(Nullable(Int32))"],
        ],
        [["(3,'Singapore',12345)", "[4,7]"]],
    )

    execute_spark_query(
        f"""
            ALTER TABLE {TABLE_NAME} ALTER COLUMN animals.element TYPE BIGINT
        """
    )

    error = instance.query_and_get_error(f"SELECT * FROM {table_function} ORDER BY ALL")

    assert "UNSUPPORTED_METHOD" in error


@pytest.mark.parametrize("storage_type", ["s3", "azure", "local"])
def test_row_based_deletes(started_cluster, storage_type):
    instance = started_cluster.instances["node1"]
    spark = started_cluster.spark_session
    TABLE_NAME = "test_row_based_deletes_" + storage_type + "_" + get_uuid_str()

    spark.sql(
        f"CREATE TABLE {TABLE_NAME} (id bigint, data string) USING iceberg TBLPROPERTIES ('format-version' = '2', 'write.update.mode'='merge-on-read', 'write.delete.mode'='merge-on-read', 'write.merge.mode'='merge-on-read')"
    )
    spark.sql(
        f"INSERT INTO {TABLE_NAME} select id, char(id + ascii('a')) from range(100)"
    )

    default_upload_directory(
        started_cluster,
        storage_type,
        f"/iceberg_data/default/{TABLE_NAME}/",
        f"/iceberg_data/default/{TABLE_NAME}/",
    )

    create_iceberg_table(storage_type, instance, TABLE_NAME, started_cluster)

    assert int(instance.query(f"SELECT count() FROM {TABLE_NAME}")) == 100

    spark.sql(f"DELETE FROM {TABLE_NAME} WHERE id < 10")
    default_upload_directory(
        started_cluster,
        storage_type,
        f"/iceberg_data/default/{TABLE_NAME}/",
        "",
    )

    error = instance.query_and_get_error(f"SELECT * FROM {TABLE_NAME}")
    assert "UNSUPPORTED_METHOD" in error


@pytest.mark.parametrize("format_version", ["1", "2"])
@pytest.mark.parametrize("storage_type", ["s3", "azure", "local"])
def test_schema_inference(started_cluster, format_version, storage_type):
    instance = started_cluster.instances["node1"]
    spark = started_cluster.spark_session
    for format in ["Parquet", "ORC", "Avro"]:
        TABLE_NAME = (
            "test_schema_inference_"
            + format
            + "_"
            + format_version
            + "_"
            + storage_type
            + "_"
            + get_uuid_str()
        )

        # Types time, timestamptz, fixed are not supported in Spark.
        spark.sql(
            f"CREATE TABLE {TABLE_NAME} (intC int, longC long, floatC float, doubleC double, decimalC1 decimal(10, 3), decimalC2 decimal(20, 10), decimalC3 decimal(38, 30), dateC date,  timestampC timestamp, stringC string, binaryC binary, arrayC1 array<int>, mapC1 map<string, string>, structC1 struct<field1: int, field2: string>, complexC array<struct<field1: map<string, array<map<string, int>>>, field2: struct<field3: int, field4: string>>>) USING iceberg TBLPROPERTIES ('format-version' = '{format_version}', 'write.format.default' = '{format}')"
        )

        spark.sql(
            f"insert into {TABLE_NAME} select 42, 4242, 42.42, 4242.4242, decimal(42.42), decimal(42.42), decimal(42.42), date('2020-01-01'), timestamp('2020-01-01 20:00:00'), 'hello', binary('hello'), array(1,2,3), map('key', 'value'), struct(42, 'hello'), array(struct(map('key', array(map('key', 42))), struct(42, 'hello')))"
        )
        default_upload_directory(
            started_cluster,
            storage_type,
            f"/iceberg_data/default/{TABLE_NAME}/",
            f"/iceberg_data/default/{TABLE_NAME}/",
        )

        create_iceberg_table(
            storage_type, instance, TABLE_NAME, started_cluster, format=format
        )

        res = instance.query(
            f"DESC {TABLE_NAME} FORMAT TSVRaw", settings={"print_pretty_type_names": 0}
        )
        expected = TSV(
            [
                ["intC", "Nullable(Int32)"],
                ["longC", "Nullable(Int64)"],
                ["floatC", "Nullable(Float32)"],
                ["doubleC", "Nullable(Float64)"],
                ["decimalC1", "Nullable(Decimal(10, 3))"],
                ["decimalC2", "Nullable(Decimal(20, 10))"],
                ["decimalC3", "Nullable(Decimal(38, 30))"],
                ["dateC", "Nullable(Date)"],
                ["timestampC", "Nullable(DateTime64(6, 'UTC'))"],
                ["stringC", "Nullable(String)"],
                ["binaryC", "Nullable(String)"],
                ["arrayC1", "Array(Nullable(Int32))"],
                ["mapC1", "Map(String, Nullable(String))"],
                ["structC1", "Tuple(field1 Nullable(Int32), field2 Nullable(String))"],
                [
                    "complexC",
                    "Array(Tuple(field1 Map(String, Array(Map(String, Nullable(Int32)))), field2 Tuple(field3 Nullable(Int32), field4 Nullable(String))))",
                ],
            ]
        )

        assert res == expected

        # Check that we can parse data
        instance.query(f"SELECT * FROM {TABLE_NAME}")


@pytest.mark.parametrize("format_version", ["1", "2"])
@pytest.mark.parametrize("storage_type", ["s3", "azure", "local"])
def test_explanation(started_cluster, format_version, storage_type):
    instance = started_cluster.instances["node1"]
    spark = started_cluster.spark_session
    for format in ["Parquet", "ORC", "Avro"]:
        TABLE_NAME = (
            "test_explanation_"
            + format
            + "_"
            + format_version
            + "_"
            + storage_type
            + "_"
            + get_uuid_str()
        )

        # Types time, timestamptz, fixed are not supported in Spark.
        spark.sql(
            f"CREATE TABLE {TABLE_NAME} (x int) USING iceberg TBLPROPERTIES ('format-version' = '{format_version}', 'write.format.default' = '{format}')"
        )

        spark.sql(f"insert into {TABLE_NAME} select 42")
        default_upload_directory(
            started_cluster,
            storage_type,
            f"/iceberg_data/default/{TABLE_NAME}/",
            f"/iceberg_data/default/{TABLE_NAME}/",
        )

        create_iceberg_table(
            storage_type, instance, TABLE_NAME, started_cluster, format=format
        )

        res = instance.query(f"EXPLAIN SELECT * FROM {TABLE_NAME}")
        res = list(
            map(
                lambda x: x.split("\t"),
                filter(lambda x: len(x) > 0, res.strip().split("\n")),
            )
        )

        expected = [
            [
                "Expression ((Project names + (Projection + Change column names to column identifiers)))"
            ],
            [f"  Iceberg{storage_type.title()}(default.{TABLE_NAME})Source"],
        ]

        assert res == expected

        # Check that we can parse data
        instance.query(f"SELECT * FROM {TABLE_NAME}")


@pytest.mark.parametrize("format_version", ["1", "2"])
@pytest.mark.parametrize("storage_type", ["s3", "azure", "local"])
def test_metadata_file_selection(started_cluster, format_version, storage_type):
    instance = started_cluster.instances["node1"]
    spark = started_cluster.spark_session
    TABLE_NAME = (
        "test_metadata_selection_"
        + format_version
        + "_"
        + storage_type
        + "_"
        + get_uuid_str()
    )

    spark.sql(
        f"CREATE TABLE {TABLE_NAME} (id bigint, data string) USING iceberg TBLPROPERTIES ('format-version' = '2', 'write.update.mode'='merge-on-read', 'write.delete.mode'='merge-on-read', 'write.merge.mode'='merge-on-read')"
    )

    for i in range(50):
        spark.sql(
            f"INSERT INTO {TABLE_NAME} select id, char(id + ascii('a')) from range(10)"
        )

    default_upload_directory(
        started_cluster,
        storage_type,
        f"/iceberg_data/default/{TABLE_NAME}/",
        f"/iceberg_data/default/{TABLE_NAME}/",
    )

    create_iceberg_table(storage_type, instance, TABLE_NAME, started_cluster)

    assert int(instance.query(f"SELECT count() FROM {TABLE_NAME}")) == 500


@pytest.mark.parametrize("format_version", ["1", "2"])
@pytest.mark.parametrize("storage_type", ["s3", "azure", "local"])
def test_metadata_file_format_with_uuid(started_cluster, format_version, storage_type):
    instance = started_cluster.instances["node1"]
    spark = started_cluster.spark_session
    TABLE_NAME = (
        "test_metadata_selection_with_uuid_"
        + format_version
        + "_"
        + storage_type
        + "_"
        + get_uuid_str()
    )

    spark.sql(
        f"CREATE TABLE {TABLE_NAME} (id bigint, data string) USING iceberg TBLPROPERTIES ('format-version' = '2', 'write.update.mode'='merge-on-read', 'write.delete.mode'='merge-on-read', 'write.merge.mode'='merge-on-read')"
    )

    for i in range(50):
        spark.sql(
            f"INSERT INTO {TABLE_NAME} select id, char(id + ascii('a')) from range(10)"
        )

    for i in range(50):
        os.rename(
            f"/iceberg_data/default/{TABLE_NAME}/metadata/v{i + 1}.metadata.json",
            f"/iceberg_data/default/{TABLE_NAME}/metadata/{str(i).zfill(5)}-{get_uuid_str()}.metadata.json",
        )

    default_upload_directory(
        started_cluster,
        storage_type,
        f"/iceberg_data/default/{TABLE_NAME}/",
        f"/iceberg_data/default/{TABLE_NAME}/",
    )

    create_iceberg_table(storage_type, instance, TABLE_NAME, started_cluster)

    assert int(instance.query(f"SELECT count() FROM {TABLE_NAME}")) == 500


def test_restart_broken_s3(started_cluster):
    instance = started_cluster.instances["node1"]
    spark = started_cluster.spark_session
    TABLE_NAME = "test_restart_broken_table_function_s3" + "_" + get_uuid_str()

    minio_client = started_cluster.minio_client
    bucket = "broken2"

    if not minio_client.bucket_exists(bucket):
        minio_client.make_bucket(bucket)

    write_iceberg_from_df(
        spark,
        generate_data(spark, 0, 100),
        TABLE_NAME,
        mode="overwrite",
        format_version="1",
    )

    files = default_upload_directory(
        started_cluster,
        "s3",
        f"/iceberg_data/default/{TABLE_NAME}/",
        f"/iceberg_data/default/{TABLE_NAME}/",
        bucket=bucket,
    )
    create_iceberg_table("s3", instance, TABLE_NAME, started_cluster, bucket=bucket)
    assert int(instance.query(f"SELECT count() FROM {TABLE_NAME}")) == 100

    s3_objects = list_s3_objects(minio_client, bucket, prefix="")
    assert (
        len(
            list(
                minio_client.remove_objects(
                    bucket,
                    [DeleteObject(obj) for obj in s3_objects],
                )
            )
        )
        == 0
    )
    minio_client.remove_bucket(bucket)

    instance.restart_clickhouse()

    assert "NoSuchBucket" in instance.query_and_get_error(
        f"SELECT count() FROM {TABLE_NAME}"
    )

    minio_client.make_bucket(bucket)

    files = default_upload_directory(
        started_cluster,
        "s3",
        f"/iceberg_data/default/{TABLE_NAME}/",
        f"/iceberg_data/default/{TABLE_NAME}/",
        bucket=bucket,
    )

    assert int(instance.query(f"SELECT count() FROM {TABLE_NAME}")) == 100


@pytest.mark.parametrize("storage_type", ["s3"])
def test_filesystem_cache(started_cluster, storage_type):
    instance = started_cluster.instances["node1"]
    spark = started_cluster.spark_session
    TABLE_NAME = "test_filesystem_cache_" + storage_type + "_" + get_uuid_str()

    write_iceberg_from_df(
        spark,
        generate_data(spark, 0, 10),
        TABLE_NAME,
        mode="overwrite",
        format_version="1",
        partition_by="a",
    )

    default_upload_directory(
        started_cluster,
        storage_type,
        f"/iceberg_data/default/{TABLE_NAME}/",
        f"/iceberg_data/default/{TABLE_NAME}/",
    )

    create_iceberg_table(storage_type, instance, TABLE_NAME, started_cluster)

    query_id = f"{TABLE_NAME}-{uuid.uuid4()}"
    instance.query(
        f"SELECT * FROM {TABLE_NAME} SETTINGS filesystem_cache_name = 'cache1'",
        query_id=query_id,
    )

    instance.query("SYSTEM FLUSH LOGS")

    written_to_cache_first_select = int(
        instance.query(
            f"SELECT ProfileEvents['CachedReadBufferCacheWriteBytes'] FROM system.query_log WHERE query_id = '{query_id}' AND type = 'QueryFinish'"
        )
    )

    read_from_cache_first_select = int(
        instance.query(
            f"SELECT ProfileEvents['CachedReadBufferReadFromCacheBytes'] FROM system.query_log WHERE query_id = '{query_id}' AND type = 'QueryFinish'"
        )
    )

    assert 0 < int(
        instance.query(
            f"SELECT ProfileEvents['S3GetObject'] FROM system.query_log WHERE query_id = '{query_id}' AND type = 'QueryFinish'"
        )
    )

    query_id = f"{TABLE_NAME}-{uuid.uuid4()}"
    instance.query(
        f"SELECT * FROM {TABLE_NAME} SETTINGS filesystem_cache_name = 'cache1'",
        query_id=query_id,
    )

    instance.query("SYSTEM FLUSH LOGS")

    read_from_cache_second_select = int(
        instance.query(
            f"SELECT ProfileEvents['CachedReadBufferReadFromCacheBytes'] FROM system.query_log WHERE query_id = '{query_id}' AND type = 'QueryFinish'"
        )
    )

    assert (
        read_from_cache_second_select
        == read_from_cache_first_select + written_to_cache_first_select
    )

    assert 0 == int(
        instance.query(
            f"SELECT ProfileEvents['S3GetObject'] FROM system.query_log WHERE query_id = '{query_id}' AND type = 'QueryFinish'"
        )
    )


@pytest.mark.parametrize("storage_type", ["s3", "azure", "local"])
def test_partition_pruning(started_cluster, storage_type):
    instance = started_cluster.instances["node1"]
    spark = started_cluster.spark_session
    TABLE_NAME = "test_partition_pruning_" + storage_type + "_" + get_uuid_str()

    def execute_spark_query(query: str):
        spark.sql(query)
        default_upload_directory(
            started_cluster,
            storage_type,
            f"/iceberg_data/default/{TABLE_NAME}/",
            f"/iceberg_data/default/{TABLE_NAME}/",
        )
        return

    execute_spark_query(
        f"""
            CREATE TABLE {TABLE_NAME} (
                tag INT,
                date DATE,
                date2 DATE,
                ts TIMESTAMP,
                ts2 TIMESTAMP,
                time_struct struct<a : DATE, b : TIMESTAMP>,
                name VARCHAR(50),
                number BIGINT
            )
            USING iceberg
            PARTITIONED BY (identity(tag), days(date), years(date2), hours(ts), months(ts2), TRUNCATE(3, name), TRUNCATE(3, number))
            OPTIONS('format-version'='2')
        """
    )

    execute_spark_query(
        f"""
        INSERT INTO {TABLE_NAME} VALUES
        (1, DATE '2024-01-20', DATE '2024-01-20',
        TIMESTAMP '2024-02-20 10:00:00', TIMESTAMP '2024-02-20 10:00:00', named_struct('a', DATE '2024-01-20', 'b', TIMESTAMP '2024-02-20 10:00:00'), 'vasya', 5),
        (2, DATE '2024-01-30', DATE '2024-01-30',
        TIMESTAMP '2024-03-20 15:00:00', TIMESTAMP '2024-03-20 15:00:00', named_struct('a', DATE '2024-03-20', 'b', TIMESTAMP '2024-03-20 14:00:00'), 'vasilisa', 6),
        (1, DATE '2024-02-20', DATE '2024-02-20',
        TIMESTAMP '2024-03-20 20:00:00', TIMESTAMP '2024-03-20 20:00:00', named_struct('a', DATE '2024-02-20', 'b', TIMESTAMP '2024-02-20 10:00:00'), 'iceberg', 7),
        (2, DATE '2025-01-20', DATE '2025-01-20',
        TIMESTAMP '2024-04-30 14:00:00', TIMESTAMP '2024-04-30 14:00:00', named_struct('a', DATE '2024-04-30', 'b', TIMESTAMP '2024-04-30 14:00:00'), 'icebreaker', 8);
    """
    )

    creation_expression = get_creation_expression(
        storage_type, TABLE_NAME, started_cluster, table_function=True
    )

    def check_validity_and_get_prunned_files(select_expression):
        query_id1 = f"{TABLE_NAME}-{uuid.uuid4()}"
        query_id2 = f"{TABLE_NAME}-{uuid.uuid4()}"

        data1 = instance.query(
            select_expression,
            query_id=query_id1,
            settings={"use_iceberg_partition_pruning": 0},
        )
        data1 = list(
            map(
                lambda x: x.split("\t"),
                filter(lambda x: len(x) > 0, data1.strip().split("\n")),
            )
        )

        data2 = instance.query(
            select_expression,
            query_id=query_id2,
            settings={"use_iceberg_partition_pruning": 1},
        )
        data2 = list(
            map(
                lambda x: x.split("\t"),
                filter(lambda x: len(x) > 0, data2.strip().split("\n")),
            )
        )

        assert data1 == data2

        instance.query("SYSTEM FLUSH LOGS")

        print(
            "Unprunned: ",
            instance.query(
                f"SELECT ProfileEvents['IcebergPartitionPrunnedFiles'] FROM system.query_log WHERE query_id = '{query_id1}' AND type = 'QueryFinish'"
            ),
        )
        print(
            "Prunned: ",
            instance.query(
                f"SELECT ProfileEvents['IcebergPartitionPrunnedFiles'] FROM system.query_log WHERE query_id = '{query_id2}' AND type = 'QueryFinish'"
            ),
        )

        assert 0 == int(
            instance.query(
                f"SELECT ProfileEvents['IcebergPartitionPrunnedFiles'] FROM system.query_log WHERE query_id = '{query_id1}' AND type = 'QueryFinish'"
            )
        )
        return int(
            instance.query(
                f"SELECT ProfileEvents['IcebergPartitionPrunnedFiles'] FROM system.query_log WHERE query_id = '{query_id2}' AND type = 'QueryFinish'"
            )
        )

    assert (
        check_validity_and_get_prunned_files(
            f"SELECT * FROM {creation_expression} ORDER BY ALL"
        )
        == 0
    )
    assert (
        check_validity_and_get_prunned_files(
            f"SELECT * FROM {creation_expression} WHERE date <= '2024-01-25' ORDER BY ALL"
        )
        == 3
    )
    assert (
        check_validity_and_get_prunned_files(
            f"SELECT * FROM {creation_expression} WHERE date2 <= '2024-01-25' ORDER BY ALL"
        )
        == 1
    )
    assert (
        check_validity_and_get_prunned_files(
            f"SELECT * FROM {creation_expression} WHERE ts <= timestamp('2024-03-20 14:00:00.000000') ORDER BY ALL"
        )
        == 3
    )
    assert (
        check_validity_and_get_prunned_files(
            f"SELECT * FROM {creation_expression} WHERE ts2 <= timestamp('2024-03-20 14:00:00.000000') ORDER BY ALL"
        )
        == 1
    )

    assert (
        check_validity_and_get_prunned_files(
            f"SELECT * FROM {creation_expression} WHERE tag == 1 ORDER BY ALL"
        )
        == 2
    )

    assert (
        check_validity_and_get_prunned_files(
            f"SELECT * FROM {creation_expression} WHERE tag <= 1 ORDER BY ALL"
        )
        == 2
    )

    assert (
        check_validity_and_get_prunned_files(
            f"SELECT * FROM {creation_expression} WHERE name == 'vasilisa' ORDER BY ALL"
        )
        == 2
    )

    assert (
        check_validity_and_get_prunned_files(
            f"SELECT * FROM {creation_expression} WHERE name < 'kek' ORDER BY ALL"
        )
        == 2
    )

    assert (
        check_validity_and_get_prunned_files(
            f"SELECT * FROM {creation_expression} WHERE number == 8 ORDER BY ALL"
        )
        == 1
    )

    assert (
        check_validity_and_get_prunned_files(
            f"SELECT * FROM {creation_expression} WHERE number <= 5 ORDER BY ALL"
        )
        == 3
    )

    execute_spark_query(f"ALTER TABLE {TABLE_NAME} RENAME COLUMN date TO date3")

    assert (
        check_validity_and_get_prunned_files(
            f"SELECT * FROM {creation_expression} WHERE date3 <= '2024-01-25' ORDER BY ALL"
        )
        == 3
    )

    execute_spark_query(f"ALTER TABLE {TABLE_NAME} ALTER COLUMN tag TYPE BIGINT")

    assert (
        check_validity_and_get_prunned_files(
            f"SELECT * FROM {creation_expression} WHERE tag <= 1 ORDER BY ALL"
        )
        == 2
    )

    execute_spark_query(f"ALTER TABLE {TABLE_NAME} ADD PARTITION FIELD time_struct.a")

    assert (
        check_validity_and_get_prunned_files(
            f"SELECT * FROM {creation_expression} WHERE time_struct.a <= '2024-02-01' ORDER BY ALL"
        )
        == 0
    )

    execute_spark_query(
        f"INSERT INTO {TABLE_NAME} VALUES (1, DATE '2024-01-20', DATE '2024-01-20', TIMESTAMP '2024-02-20 10:00:00', TIMESTAMP '2024-02-20 10:00:00', named_struct('a', DATE '2024-03-15', 'b', TIMESTAMP '2024-02-20 10:00:00'), 'kek', 10)"
    )

    assert (
        check_validity_and_get_prunned_files(
            f"SELECT * FROM {creation_expression} WHERE time_struct.a <= '2024-02-01' ORDER BY ALL"
        )
        == 1
    )


@pytest.mark.parametrize("format_version", ["1", "2"])
@pytest.mark.parametrize("storage_type", ["s3", "azure", "local"])
def test_schema_evolution_with_time_travel(
    started_cluster, format_version, storage_type
):
    instance = started_cluster.instances["node1"]
    spark = started_cluster.spark_session
    TABLE_NAME = (
        "test_schema_evolution_with_time_travel_"
        + format_version
        + "_"
        + storage_type
        + "_"
        + get_uuid_str()
    )

    def execute_spark_query(query: str):
        spark.sql(query)
        default_upload_directory(
            started_cluster,
            storage_type,
            f"/iceberg_data/default/{TABLE_NAME}/",
            f"/iceberg_data/default/{TABLE_NAME}/",
        )
        return

    execute_spark_query(
        f"""
            DROP TABLE IF EXISTS {TABLE_NAME};
        """
    )

    execute_spark_query(
        f"""
            CREATE TABLE IF NOT EXISTS {TABLE_NAME} (
                a int NOT NULL
            )
            USING iceberg 
            OPTIONS ('format-version'='{format_version}')
        """
    )

    table_creation_expression = get_creation_expression(
        storage_type,
        TABLE_NAME,
        started_cluster,
        table_function=True,
        allow_dynamic_metadata_for_data_lakes=True,
    )

    table_select_expression =  table_creation_expression

    check_schema_and_data(
        instance,
        table_select_expression,
        [
            ["a", "Int32"]
        ],
        [],
    )

    first_timestamp_ms = int(datetime.now().timestamp() * 1000)

    time.sleep(0.5)

    execute_spark_query(
        f"""
            INSERT INTO {TABLE_NAME} VALUES (4);
        """
    )

    check_schema_and_data(
        instance,
        table_select_expression,
        [
            ["a", "Int32"],
        ],
        [["4"]],
    )

    error_message = instance.query_and_get_error(f"SELECT * FROM {table_select_expression} ORDER BY ALL SETTINGS iceberg_timestamp_ms = {first_timestamp_ms}")
    assert "No snapshot found in snapshot log before requested timestamp" in error_message


    second_timestamp_ms = int(datetime.now().timestamp() * 1000)

    time.sleep(0.5)

    execute_spark_query(
        f"""
            ALTER TABLE {TABLE_NAME} ADD COLUMNS (
                b double
            );
        """
    )

    check_schema_and_data(
        instance,
        table_select_expression,
        [
            ["a", "Int32"],
            ["b", "Nullable(Float64)"]
        ],
        [["4", "\\N"]],
    )

    check_schema_and_data(
        instance,
        table_select_expression,
        [
            ["a", "Int32"],
        ],
        [["4"]],
        timestamp_ms=second_timestamp_ms,
    )

    third_timestamp_ms = int(datetime.now().timestamp() * 1000)

    time.sleep(0.5)


    execute_spark_query(
        f"""
            INSERT INTO {TABLE_NAME} VALUES (7, 5.0);
        """
    )

    check_schema_and_data(
        instance,
        table_select_expression,
        [
            ["a", "Int32"],
            ["b", "Nullable(Float64)"]
        ],
        [["4", "\\N"], ["7", "5"]],
    )

    check_schema_and_data(
        instance,
        table_select_expression,
        [
            ["a", "Int32"],
        ],
        [["4"]],
        timestamp_ms=second_timestamp_ms,
    )

    check_schema_and_data(
        instance,
        table_select_expression,
        [
            ["a", "Int32"],        ],
        [["4"]],
        timestamp_ms=third_timestamp_ms,
    )

    execute_spark_query(
        f"""
            ALTER TABLE {TABLE_NAME} ADD COLUMNS (
                c double
            );
        """
    )

    time.sleep(0.5)
    fourth_timestamp_ms = int(datetime.now().timestamp() * 1000)

    check_schema_and_data(
        instance,
        table_select_expression,
        [
            ["a", "Int32"],
            ["b", "Nullable(Float64)"]
        ],
        [["4", "\\N"], ["7", "5"]],
        timestamp_ms=fourth_timestamp_ms,
    )

    check_schema_and_data(
        instance,
        table_select_expression,
        [
            ["a", "Int32"],
            ["b", "Nullable(Float64)"],
            ["c", "Nullable(Float64)"]
        ],
        [["4", "\\N", "\\N"], ["7", "5", "\\N"]],
    )

def get_last_snapshot(path_to_table):
    import json
    import os

    metadata_dir = f"{path_to_table}/metadata/"
    last_timestamp = 0
    last_snapshot_id = -1
    for filename in os.listdir(metadata_dir):
        if filename.endswith('.json'):
            filepath = os.path.join(metadata_dir, filename)
            with open(filepath, 'r') as f:
                data = json.load(f)
                print(data)
                timestamp = data.get('last-updated-ms')
                if (timestamp > last_timestamp):
                    last_timestamp = timestamp
                    last_snapshot_id = data.get('current-snapshot-id')
    return last_snapshot_id
    

@pytest.mark.parametrize("format_version", ["1", "2"])
@pytest.mark.parametrize("storage_type", ["s3", "azure", "local"])
def test_iceberg_snapshot_reads(started_cluster, format_version, storage_type):
    instance = started_cluster.instances["node1"]
    spark = started_cluster.spark_session
    TABLE_NAME = (
        "test_iceberg_snapshot_reads"
        + format_version
        + "_"
        + storage_type
        + "_"
        + get_uuid_str()
    )

    write_iceberg_from_df(
        spark,
        generate_data(spark, 0, 100),
        TABLE_NAME,
        mode="overwrite",
        format_version=format_version,
    )
    default_upload_directory(
        started_cluster,
        storage_type,
        f"/iceberg_data/default/{TABLE_NAME}/",
        "",
    )

    create_iceberg_table(storage_type, instance, TABLE_NAME, started_cluster)
    assert int(instance.query(f"SELECT count() FROM {TABLE_NAME}")) == 100
    snapshot1_timestamp = datetime.now(timezone.utc)
    snapshot1_id = get_last_snapshot(f"/iceberg_data/default/{TABLE_NAME}/")
    time.sleep(0.1)

    write_iceberg_from_df(
        spark,
        generate_data(spark, 100, 200),
        TABLE_NAME,
        mode="append",
        format_version=format_version,
    )
    default_upload_directory(
        started_cluster,
        storage_type,
        f"/iceberg_data/default/{TABLE_NAME}/",
        "",
    )
    snapshot2_timestamp = datetime.now(timezone.utc)
    snapshot2_id = get_last_snapshot(f"/iceberg_data/default/{TABLE_NAME}/")
    time.sleep(0.1)

    write_iceberg_from_df(
        spark,
        generate_data(spark, 200, 300),
        TABLE_NAME,
        mode="append",
        format_version=format_version,
    )
    default_upload_directory(
        started_cluster,
        storage_type,
        f"/iceberg_data/default/{TABLE_NAME}/",
        "",
    )
    snapshot3_timestamp = datetime.now(timezone.utc)
    snapshot3_id = get_last_snapshot(f"/iceberg_data/default/{TABLE_NAME}/")
    assert int(instance.query(f"SELECT count() FROM {TABLE_NAME}")) == 300
    assert instance.query(f"SELECT * FROM {TABLE_NAME} ORDER BY 1") == instance.query(
        "SELECT number, toString(number + 1) FROM numbers(300)"
    )

    # Validate that each snapshot timestamp only sees the data inserted by that time.
    assert (
        instance.query(
            f"""
                          SELECT * FROM {TABLE_NAME} ORDER BY 1
                          SETTINGS iceberg_timestamp_ms = {int(snapshot1_timestamp.timestamp() * 1000)}"""
        )
        == instance.query("SELECT number, toString(number + 1) FROM numbers(100)")
    )

    assert (
        instance.query(
            f"""
                          SELECT * FROM {TABLE_NAME} ORDER BY 1
                          SETTINGS iceberg_snapshot_id = {snapshot1_id}"""
        )
        == instance.query("SELECT number, toString(number + 1) FROM numbers(100)")
    )


    assert (
        instance.query(
            f"""
                          SELECT * FROM {TABLE_NAME} ORDER BY 1
                          SETTINGS iceberg_timestamp_ms = {int(snapshot2_timestamp.timestamp() * 1000)}"""
        )
        == instance.query("SELECT number, toString(number + 1) FROM numbers(200)")
    )

    assert (
        instance.query(
            f"""
                          SELECT * FROM {TABLE_NAME} ORDER BY 1
                          SETTINGS iceberg_snapshot_id = {snapshot2_id}"""
        )
        == instance.query("SELECT number, toString(number + 1) FROM numbers(200)")
    )


    assert (
        instance.query(
            f"""SELECT * FROM {TABLE_NAME} ORDER BY 1
                          SETTINGS iceberg_timestamp_ms = {int(snapshot3_timestamp.timestamp() * 1000)}"""
        )
        == instance.query("SELECT number, toString(number + 1) FROM numbers(300)")
    )

    assert (
        instance.query(
            f"""
                          SELECT * FROM {TABLE_NAME} ORDER BY 1
                          SETTINGS iceberg_snapshot_id = {snapshot3_id}"""
        )
        == instance.query("SELECT number, toString(number + 1) FROM numbers(300)")
    )


@pytest.mark.parametrize("storage_type", ["s3", "azure"])
def test_metadata_cache(started_cluster, storage_type):
    instance = started_cluster.instances["node1"]
    spark = started_cluster.spark_session
    TABLE_NAME = "test_metadata_cache_" + storage_type + "_" + get_uuid_str()

    write_iceberg_from_df(
        spark,
        generate_data(spark, 0, 10),
        TABLE_NAME,
        mode="overwrite",
        format_version="1",
        partition_by="a",
    )

    default_upload_directory(
        started_cluster,
        storage_type,
        f"/iceberg_data/default/{TABLE_NAME}/",
        f"/iceberg_data/default/{TABLE_NAME}/",
    )

    table_expr = get_creation_expression(storage_type, TABLE_NAME, started_cluster, table_function=True)

    query_id = f"{TABLE_NAME}-{uuid.uuid4()}"
    instance.query(
        f"SELECT * FROM {table_expr}", query_id=query_id,
    )

    instance.query("SYSTEM FLUSH LOGS")

    assert 0 < int(
        instance.query(
            f"SELECT ProfileEvents['IcebergMetadataFilesCacheMisses'] FROM system.query_log WHERE query_id = '{query_id}' AND type = 'QueryFinish'"
        )
    )

    assert 0 == int(
        instance.query(
            f"SELECT ProfileEvents['IcebergMetadataFilesCacheHits'] FROM system.query_log WHERE query_id = '{query_id}' AND type = 'QueryFinish'"
        )
    )

    query_id = f"{TABLE_NAME}-{uuid.uuid4()}"
    instance.query(
        f"SELECT * FROM {table_expr}",
        query_id=query_id,
    )

    instance.query("SYSTEM FLUSH LOGS")

    assert 0 == int(
        instance.query(
            f"SELECT ProfileEvents['IcebergMetadataFilesCacheMisses'] FROM system.query_log WHERE query_id = '{query_id}' AND type = 'QueryFinish'"
        )
    )

    assert 0 < int(
        instance.query(
            f"SELECT ProfileEvents['IcebergMetadataFilesCacheHits'] FROM system.query_log WHERE query_id = '{query_id}' AND type = 'QueryFinish'"
        )
    )

    instance.query("SYSTEM DROP ICEBERG METADATA CACHE")

    query_id = f"{TABLE_NAME}-{uuid.uuid4()}"
    instance.query(
        f"SELECT * FROM {table_expr}", query_id=query_id,
    )

    instance.query("SYSTEM FLUSH LOGS")

    assert 0 < int(
        instance.query(
            f"SELECT ProfileEvents['IcebergMetadataFilesCacheMisses'] FROM system.query_log WHERE query_id = '{query_id}' AND type = 'QueryFinish'"
        )
    )

    assert 0 == int(
        instance.query(
            f"SELECT ProfileEvents['IcebergMetadataFilesCacheHits'] FROM system.query_log WHERE query_id = '{query_id}' AND type = 'QueryFinish'"
        )
    )

    query_id = f"{TABLE_NAME}-{uuid.uuid4()}"
    instance.query(
        f"SELECT * FROM {table_expr}",
        query_id=query_id,
        settings={"use_iceberg_metadata_files_cache":"0"},
    )

    instance.query("SYSTEM FLUSH LOGS")
    assert "0\t0\n" == instance.query(
            f"SELECT ProfileEvents['IcebergMetadataFilesCacheHits'], ProfileEvents['IcebergMetadataFilesCacheMisses'] FROM system.query_log WHERE query_id = '{query_id}' AND type = 'QueryFinish'",
        )


@pytest.mark.parametrize("storage_type", ["s3", "azure", "local"])
def test_minmax_pruning(started_cluster, storage_type):
    instance = started_cluster.instances["node1"]
    spark = started_cluster.spark_session
    TABLE_NAME = "test_minmax_pruning_" + storage_type + "_" + get_uuid_str()

    def execute_spark_query(query: str):
        spark.sql(query)
        default_upload_directory(
            started_cluster,
            storage_type,
            f"/iceberg_data/default/{TABLE_NAME}/",
            f"/iceberg_data/default/{TABLE_NAME}/",
        )
        return

    execute_spark_query(
        f"""
            CREATE TABLE {TABLE_NAME} (
                tag INT,
                date DATE,
                ts TIMESTAMP,
                time_struct struct<a : DATE, b : TIMESTAMP>,
                name VARCHAR(50),
                number BIGINT
            )
            USING iceberg
            OPTIONS('format-version'='2')
        """
    )

    execute_spark_query(
        f"""
        INSERT INTO {TABLE_NAME} VALUES
        (1, DATE '2024-01-20',
        TIMESTAMP '2024-02-20 10:00:00', named_struct('a', DATE '2024-01-20', 'b', TIMESTAMP '2024-02-20 10:00:00'), 'vasya', 5)
    """
    )

    execute_spark_query(
        f"""
        INSERT INTO {TABLE_NAME} VALUES
        (2, DATE '2024-02-20',
        TIMESTAMP '2024-03-20 15:00:00', named_struct('a', DATE '2024-02-20', 'b', TIMESTAMP '2024-03-20 14:00:00'), 'vasilisa', 6)
    """
    )

    execute_spark_query(
        f"""
        INSERT INTO {TABLE_NAME} VALUES
        (3, DATE '2025-03-20',
        TIMESTAMP '2024-04-30 14:00:00', named_struct('a', DATE '2024-03-20', 'b', TIMESTAMP '2024-04-30 14:00:00'), 'icebreaker', 7)
    """
    )
    execute_spark_query(
        f"""
        INSERT INTO {TABLE_NAME} VALUES
        (4, DATE '2025-04-20',
        TIMESTAMP '2024-05-30 14:00:00', named_struct('a', DATE '2024-04-20', 'b', TIMESTAMP '2024-05-30 14:00:00'), 'iceberg', 8)
    """
    )

    creation_expression = get_creation_expression(
        storage_type, TABLE_NAME, started_cluster, table_function=True
    )

    def check_validity_and_get_prunned_files(select_expression):
        query_id1 = f"{TABLE_NAME}-{uuid.uuid4()}"
        query_id2 = f"{TABLE_NAME}-{uuid.uuid4()}"

        data1 = instance.query(
            select_expression,
            query_id=query_id1,
            settings={"use_iceberg_partition_pruning": 0, "input_format_parquet_bloom_filter_push_down": 0, "input_format_parquet_filter_push_down": 0},
        )
        data1 = list(
            map(
                lambda x: x.split("\t"),
                filter(lambda x: len(x) > 0, data1.strip().split("\n")),
            )
        )

        data2 = instance.query(
            select_expression,
            query_id=query_id2,
            settings={"use_iceberg_partition_pruning": 1, "input_format_parquet_bloom_filter_push_down": 0, "input_format_parquet_filter_push_down": 0},
        )
        data2 = list(
            map(
                lambda x: x.split("\t"),
                filter(lambda x: len(x) > 0, data2.strip().split("\n")),
            )
        )

        assert data1 == data2

        instance.query("SYSTEM FLUSH LOGS")

        print(
            "Unprunned: ",
            instance.query(
                f"SELECT ProfileEvents['IcebergMinMaxIndexPrunnedFiles'] FROM system.query_log WHERE query_id = '{query_id1}' AND type = 'QueryFinish'"
            ),
        )
        print(
            "Prunned: ",
            instance.query(
                f"SELECT ProfileEvents['IcebergMinMaxIndexPrunnedFiles'] FROM system.query_log WHERE query_id = '{query_id2}' AND type = 'QueryFinish'"
            ),
        )

        assert 0 == int(
            instance.query(
                f"SELECT ProfileEvents['IcebergMinMaxIndexPrunnedFiles'] FROM system.query_log WHERE query_id = '{query_id1}' AND type = 'QueryFinish'"
            )
        )
        return int(
            instance.query(
                f"SELECT ProfileEvents['IcebergMinMaxIndexPrunnedFiles'] FROM system.query_log WHERE query_id = '{query_id2}' AND type = 'QueryFinish'"
            )
        )

    assert (
        check_validity_and_get_prunned_files(
            f"SELECT * FROM {creation_expression} ORDER BY ALL"
        )
        == 0
    )
    assert (
        check_validity_and_get_prunned_files(
            f"SELECT * FROM {creation_expression} WHERE date <= '2024-01-25' ORDER BY ALL"
        )
        == 3
    )
    assert (
        check_validity_and_get_prunned_files(
            f"SELECT * FROM {creation_expression} WHERE ts <= timestamp('2024-03-20 14:00:00.000000') ORDER BY ALL"
        )
        == 3
    )

    assert (
        check_validity_and_get_prunned_files(
            f"SELECT * FROM {creation_expression} WHERE tag == 1 ORDER BY ALL"
        )
        == 3
    )

    assert (
        check_validity_and_get_prunned_files(
            f"SELECT * FROM {creation_expression} WHERE tag <= 1 ORDER BY ALL"
        )
        == 3
    )

    assert (
        check_validity_and_get_prunned_files(
            f"SELECT * FROM {creation_expression} WHERE name == 'vasilisa' ORDER BY ALL"
        )
        == 3
    )

    assert (
        check_validity_and_get_prunned_files(
            f"SELECT * FROM {creation_expression} WHERE name < 'kek' ORDER BY ALL"
        )
        == 2
    )

    assert (
        check_validity_and_get_prunned_files(
            f"SELECT * FROM {creation_expression} WHERE number == 8 ORDER BY ALL"
        )
        == 3
    )

    assert (
        check_validity_and_get_prunned_files(
            f"SELECT * FROM {creation_expression} WHERE number <= 5 ORDER BY ALL"
        )
        == 3
    )

    execute_spark_query(f"ALTER TABLE {TABLE_NAME} RENAME COLUMN date TO date3")

    assert (
        check_validity_and_get_prunned_files(
            f"SELECT * FROM {creation_expression} WHERE date3 <= '2024-01-25' ORDER BY ALL"
        )
        == 3
    )

    execute_spark_query(f"ALTER TABLE {TABLE_NAME} ALTER COLUMN tag TYPE BIGINT")

    assert (
        check_validity_and_get_prunned_files(
            f"SELECT * FROM {creation_expression} WHERE tag <= 1 ORDER BY ALL"
        )
        == 3
    )

    assert (
        check_validity_and_get_prunned_files(
            f"SELECT * FROM {creation_expression} WHERE time_struct.a <= '2024-02-01' ORDER BY ALL"
        )
        == 3
    )

    execute_spark_query(
        f"INSERT INTO {TABLE_NAME} VALUES (1, DATE '2024-01-20', TIMESTAMP '2024-02-20 10:00:00', named_struct('a', DATE '2024-03-15', 'b', TIMESTAMP '2024-02-20 10:00:00'), 'kek', 10)"
    )

    assert (
        check_validity_and_get_prunned_files(
            f"SELECT * FROM {creation_expression} WHERE time_struct.a <= '2024-02-01' ORDER BY ALL"
        )
        == 4
    )

    execute_spark_query(f"ALTER TABLE {TABLE_NAME} ADD COLUMNS (ddd decimal(10, 3))")

    execute_spark_query(
        f"INSERT INTO {TABLE_NAME} VALUES (1, DATE '2024-01-20', TIMESTAMP '2024-02-20 10:00:00', named_struct('a', DATE '2024-03-15', 'b', TIMESTAMP '2024-02-20 10:00:00'), 'kek', 30, decimal(17.22))"
    )

    execute_spark_query(
        f"INSERT INTO {TABLE_NAME} VALUES (1, DATE '2024-01-20', TIMESTAMP '2024-02-20 10:00:00', named_struct('a', DATE '2024-03-15', 'b', TIMESTAMP '2024-02-20 10:00:00'), 'kek', 10, decimal(14311.772))"
    )

    execute_spark_query(
        f"INSERT INTO {TABLE_NAME} VALUES (1, DATE '2024-01-20', TIMESTAMP '2024-02-20 10:00:00', named_struct('a', DATE '2024-03-15', 'b', TIMESTAMP '2024-02-20 10:00:00'), 'kek', 10, decimal(-8888.999))"
    )


    assert (
        check_validity_and_get_prunned_files(
            f"SELECT * FROM {creation_expression} WHERE ddd >= 100 ORDER BY ALL"
        )
        == 2
    )
    # Spark store rounded values of decimals, this query checks that we work it around.
    # Please check the code where we parse lower bounds and upper bounds
    assert (
        check_validity_and_get_prunned_files(
            f"SELECT * FROM {creation_expression} WHERE ddd >= toDecimal64('17.21', 3) ORDER BY ALL"
        )
        == 1
    )

@pytest.mark.parametrize("storage_type", ["s3", "azure", "local"])
def test_explicit_metadata_file(started_cluster, storage_type):
    instance = started_cluster.instances["node1"]
    spark = started_cluster.spark_session
    TABLE_NAME = (
        "test_explicit_metadata_file_"
        + storage_type
        + "_"
        + get_uuid_str()
    )

    spark.sql(
        f"CREATE TABLE {TABLE_NAME} (id bigint, data string) USING iceberg TBLPROPERTIES ('format-version' = '2', 'write.update.mode'='merge-on-read', 'write.delete.mode'='merge-on-read', 'write.merge.mode'='merge-on-read')"
    )

    for i in range(50):
        spark.sql(
            f"INSERT INTO {TABLE_NAME} select id, char(id + ascii('a')) from range(10)"
        )

    default_upload_directory(
        started_cluster,
        storage_type,
        f"/iceberg_data/default/{TABLE_NAME}/",
        f"/iceberg_data/default/{TABLE_NAME}/",
    )

    create_iceberg_table(storage_type, instance, TABLE_NAME, started_cluster, explicit_metadata_path="")

    assert int(instance.query(f"SELECT count() FROM {TABLE_NAME}")) == 500

    create_iceberg_table(storage_type, instance, TABLE_NAME, started_cluster, explicit_metadata_path="metadata/v31.metadata.json")

    assert int(instance.query(f"SELECT count() FROM {TABLE_NAME}")) == 300

    create_iceberg_table(storage_type, instance, TABLE_NAME, started_cluster, explicit_metadata_path="metadata/v11.metadata.json")

    assert int(instance.query(f"SELECT count() FROM {TABLE_NAME}")) == 100

    with pytest.raises(Exception):
        create_iceberg_table(storage_type, instance, TABLE_NAME, started_cluster, explicit_metadata_path=chr(0) + chr(1))
    with pytest.raises(Exception):
        create_iceberg_table(storage_type, instance, TABLE_NAME, started_cluster, explicit_metadata_path="../metadata/v11.metadata.json")

@pytest.mark.parametrize("storage_type", ["s3", "azure", "local"])
def test_minmax_pruning_with_null(started_cluster, storage_type):
    instance = started_cluster.instances["node1"]
    spark = started_cluster.spark_session
    TABLE_NAME = "test_minmax_pruning_with_null" + storage_type + "_" + get_uuid_str()

    def execute_spark_query(query: str):
        spark.sql(query)
        default_upload_directory(
            started_cluster,
            storage_type,
            f"/iceberg_data/default/{TABLE_NAME}/",
            f"/iceberg_data/default/{TABLE_NAME}/",
        )
        return

    execute_spark_query(
        f"""
            CREATE TABLE {TABLE_NAME} (
                tag INT,
                date DATE,
                ts TIMESTAMP,
                time_struct struct<a : DATE, b : TIMESTAMP>,
                name VARCHAR(50),
                number BIGINT
            )
            USING iceberg
            OPTIONS('format-version'='2')
        """
    )

    # min-max value of time_struct in manifest file is null.
    execute_spark_query(
        f"""
        INSERT INTO {TABLE_NAME} VALUES
        (1, DATE '2024-01-20',
        TIMESTAMP '2024-02-20 10:00:00', null, 'vasya', 5)
    """
    )

    execute_spark_query(
        f"""
        INSERT INTO {TABLE_NAME} VALUES
        (2, DATE '2024-02-20',
        TIMESTAMP '2024-03-20 15:00:00', null, 'vasilisa', 6)
    """
    )

    execute_spark_query(
        f"""
        INSERT INTO {TABLE_NAME} VALUES
        (3, DATE '2025-03-20',
        TIMESTAMP '2024-04-30 14:00:00', null, 'icebreaker', 7)
    """
    )
    execute_spark_query(
        f"""
        INSERT INTO {TABLE_NAME} VALUES
        (4, DATE '2025-04-20',
        TIMESTAMP '2024-05-30 14:00:00', null, 'iceberg', 8)
    """
    )

    execute_spark_query(
        f"""
        INSERT INTO {TABLE_NAME} VALUES
        (1, DATE '2024-01-20',
        TIMESTAMP '2024-02-20 10:00:00', named_struct('a', DATE '2024-02-20', 'b', TIMESTAMP '2024-02-20 10:00:00'), 'vasya', 5)
    """
    )

    creation_expression = get_creation_expression(
        storage_type, TABLE_NAME, started_cluster, table_function=True
    )

    def check_validity_and_get_prunned_files(select_expression):
        query_id1 = f"{TABLE_NAME}-{uuid.uuid4()}"
        query_id2 = f"{TABLE_NAME}-{uuid.uuid4()}"

        data1 = instance.query(
            select_expression,
            query_id=query_id1,
            settings={"use_iceberg_partition_pruning": 0, "input_format_parquet_bloom_filter_push_down": 0, "input_format_parquet_filter_push_down": 0},
        )
        data1 = list(
            map(
                lambda x: x.split("\t"),
                filter(lambda x: len(x) > 0, data1.strip().split("\n")),
            )
        )

        data2 = instance.query(
            select_expression,
            query_id=query_id2,
            settings={"use_iceberg_partition_pruning": 1, "input_format_parquet_bloom_filter_push_down": 0, "input_format_parquet_filter_push_down": 0},
        )
        data2 = list(
            map(
                lambda x: x.split("\t"),
                filter(lambda x: len(x) > 0, data2.strip().split("\n")),
            )
        )

        assert data1 == data2

        instance.query("SYSTEM FLUSH LOGS")

        print(
            "Unprunned: ",
            instance.query(
                f"SELECT ProfileEvents['IcebergMinMaxIndexPrunnedFiles'] FROM system.query_log WHERE query_id = '{query_id1}' AND type = 'QueryFinish'"
            ),
        )
        print(
            "Prunned: ",
            instance.query(
                f"SELECT ProfileEvents['IcebergMinMaxIndexPrunnedFiles'] FROM system.query_log WHERE query_id = '{query_id2}' AND type = 'QueryFinish'"
            ),
        )

        assert 0 == int(
            instance.query(
                f"SELECT ProfileEvents['IcebergMinMaxIndexPrunnedFiles'] FROM system.query_log WHERE query_id = '{query_id1}' AND type = 'QueryFinish'"
            )
        )
        return int(
            instance.query(
                f"SELECT ProfileEvents['IcebergMinMaxIndexPrunnedFiles'] FROM system.query_log WHERE query_id = '{query_id2}' AND type = 'QueryFinish'"
            )
        )

<<<<<<< HEAD
    creation_expression = get_creation_expression(
        storage_type, TABLE_NAME, started_cluster, table_function=True
    )
    
    queries = [
        f"SELECT * FROM {creation_expression} WHERE id == 1 ORDER BY ALL",
        f"SELECT * FROM {creation_expression} WHERE value == 20.00 OR event_time == '2024-01-24 14:00:00' ORDER BY ALL",
        f"SELECT * FROM {creation_expression} WHERE id == 3 AND name == 'Charlie' ORDER BY ALL",
        f"SELECT * FROM {creation_expression} WHERE (event_time == TIMESTAMP '2024-01-21 11:00:00' AND name == 'Bob') OR (name == 'Eve' AND id == 5) ORDER BY ALL",
    ]

    for query in queries:
        assert check_validity_and_get_prunned_files(query) > 0


@pytest.mark.parametrize("format_version", ["2"])
@pytest.mark.parametrize("storage_type", ["s3"])
def test_cluster_table_function_with_partition_pruning(
    started_cluster, format_version, storage_type
):
    instance = started_cluster.instances["node1"]
    spark = started_cluster.spark_session

    TABLE_NAME = (
        "test_cluster_table_function_with_partition_pruning_"
        + format_version
        + "_"
        + storage_type
        + "_"
        + get_uuid_str()
    )

    def execute_spark_query(query: str):
        spark.sql(query)
        default_upload_directory(
            started_cluster,
            storage_type,
            f"/iceberg_data/default/{TABLE_NAME}/",
            f"/iceberg_data/default/{TABLE_NAME}/",
        )
        return

    execute_spark_query(
        f"""
            DROP TABLE IF EXISTS {TABLE_NAME};
        """
    )

    execute_spark_query(
        f"""
            CREATE TABLE {TABLE_NAME} (
                a int,
                b float
            )
            USING iceberg
            PARTITIONED BY (identity(a))
            OPTIONS ('format-version'='{format_version}')
        """
    )

    execute_spark_query(f"INSERT INTO {TABLE_NAME} VALUES (1, 1.0), (2, 2.0), (3, 3.0)")

    table_function_expr_cluster = get_creation_expression(
        storage_type,
        TABLE_NAME,
        started_cluster,
        table_function=True,
        run_on_cluster=True,
    )

    instance.query(f"SELECT * FROM {table_function_expr_cluster} WHERE a = 1")
=======
    assert (
        check_validity_and_get_prunned_files(
            f"SELECT * FROM {creation_expression} WHERE time_struct.a <= '2024-02-01' ORDER BY ALL"
        )
        == 1
    )
>>>>>>> e5bf6eb7
<|MERGE_RESOLUTION|>--- conflicted
+++ resolved
@@ -3006,11 +3006,13 @@
             )
         )
 
-<<<<<<< HEAD
-    creation_expression = get_creation_expression(
-        storage_type, TABLE_NAME, started_cluster, table_function=True
-    )
-    
+    assert (
+        check_validity_and_get_prunned_files(
+            f"SELECT * FROM {creation_expression} WHERE time_struct.a <= '2024-02-01' ORDER BY ALL"
+        )
+        == 1
+    )
+
     queries = [
         f"SELECT * FROM {creation_expression} WHERE id == 1 ORDER BY ALL",
         f"SELECT * FROM {creation_expression} WHERE value == 20.00 OR event_time == '2024-01-24 14:00:00' ORDER BY ALL",
@@ -3077,12 +3079,4 @@
         run_on_cluster=True,
     )
 
-    instance.query(f"SELECT * FROM {table_function_expr_cluster} WHERE a = 1")
-=======
-    assert (
-        check_validity_and_get_prunned_files(
-            f"SELECT * FROM {creation_expression} WHERE time_struct.a <= '2024-02-01' ORDER BY ALL"
-        )
-        == 1
-    )
->>>>>>> e5bf6eb7
+    instance.query(f"SELECT * FROM {table_function_expr_cluster} WHERE a = 1")