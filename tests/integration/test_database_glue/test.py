import logging
import os
import random
import uuid
from datetime import datetime

import pyarrow as pa
import pytest
import urllib3
from minio import Minio
from pyiceberg.catalog import load_catalog
from pyiceberg.partitioning import PartitionField, PartitionSpec
from pyiceberg.schema import Schema
from pyiceberg.table.sorting import SortField, SortOrder
from pyiceberg.transforms import DayTransform, IdentityTransform
from helpers.config_cluster import minio_access_key, minio_secret_key
from pyiceberg.types import (
    DoubleType,
    FloatType,
    NestedField,
    StringType,
    StructType,
    TimestampType,
)

from helpers.cluster import ClickHouseCluster, ClickHouseInstance, is_arm

import boto3

CATALOG_NAME = "test"

BASE_URL = "http://glue:3000"
BASE_URL_LOCAL_HOST = "http://localhost:3000"

DEFAULT_SCHEMA = Schema(
    NestedField(
        field_id=1, name="datetime", field_type=TimestampType(), required=False
    ),
    NestedField(field_id=2, name="symbol", field_type=StringType(), required=False),
    NestedField(field_id=3, name="bid", field_type=DoubleType(), required=False),
    NestedField(field_id=4, name="ask", field_type=DoubleType(), required=False),
    NestedField(
        field_id=5,
        name="details",
        field_type=StructType(
            NestedField(
                field_id=4,
                name="created_by",
                field_type=StringType(),
                required=False,
            ),
        ),
        required=False,
    ),
)

DEFAULT_CREATE_TABLE = "CREATE TABLE {}.`{}.{}`\\n(\\n    `datetime` Nullable(DateTime64(6)),\\n    `symbol` Nullable(String),\\n    `bid` Nullable(Float64),\\n    `ask` Nullable(Float64),\\n    `details` Tuple(created_by Nullable(String))\\n)\\nENGINE = Iceberg(\\'http://minio:9000/warehouse-glue/data/\\', \\'minio\\', \\'[HIDDEN]\\')\n"

DEFAULT_PARTITION_SPEC = PartitionSpec(
    PartitionField(
        source_id=1, field_id=1000, transform=DayTransform(), name="datetime_day"
    )
)

DEFAULT_SORT_ORDER = SortOrder(SortField(source_id=2, transform=IdentityTransform()))


def list_databases():
    client = boto3.client(
        "glue", region_name="us-east-1", endpoint_url=BASE_URL_LOCAL_HOST
    )
    databases = client.get_databases()
    return databases


def load_catalog_impl(started_cluster):
    return load_catalog(
        CATALOG_NAME,  # name is not important
        **{
            "type": "glue",
            "glue.endpoint": BASE_URL_LOCAL_HOST,
            "glue.region": "us-east-1",
<<<<<<< HEAD
            "s3.endpoint": f"http://{started_cluster.get_instance_ip('minio')}:9000",
            "s3.access-key-id": minio_access_key,
            "s3.secret-access-key": minio_secret_key,
=======
            "s3.endpoint": "http://localhost:9002",
            "s3.access-key-id": "minio",
            "s3.secret-access-key": "minio123",
>>>>>>> a79d0ce1
        },
    )


def create_table(
    catalog,
    namespace,
    table,
    schema=DEFAULT_SCHEMA,
    partition_spec=DEFAULT_PARTITION_SPEC,
    sort_order=DEFAULT_SORT_ORDER,
):
    return catalog.create_table(
        identifier=f"{namespace}.{table}",
        schema=schema,
        location="s3://warehouse-glue/data",
        partition_spec=partition_spec,
        sort_order=sort_order,
    )


def generate_record():
    return {
        "datetime": datetime.now(),
        "symbol": str("kek"),
        "bid": round(random.uniform(100, 200), 2),
        "ask": round(random.uniform(200, 300), 2),
        "details": {"created_by": "Alice Smith"},
    }


def create_clickhouse_glue_database(
    started_cluster, node, name, additional_settings={}
):
    settings = {
        "catalog_type": "glue",
        "warehouse": "test",
        "storage_endpoint": "http://minio:9000/warehouse-glue",
        "region": "us-east-1",
    }

    settings.update(additional_settings)

    node.query(
        f"""
DROP DATABASE IF EXISTS {name};
SET allow_experimental_database_glue_catalog=true;
CREATE DATABASE {name} ENGINE = DataLakeCatalog('{BASE_URL}', '{minio_access_key}', '{minio_secret_key}')
SETTINGS {",".join((k+"="+repr(v) for k, v in settings.items()))}
    """
    )


def print_objects():
    minio_client = Minio(
        f"minio:9002",
        access_key="minio",
        secret_key="minio123",
        secure=False,
        http_client=urllib3.PoolManager(cert_reqs="CERT_NONE"),
    )

    objects = list(minio_client.list_objects("warehouse", "", recursive=True))
    names = [x.object_name for x in objects]
    names.sort()
    for name in names:
        print(f"Found object: {name}")


@pytest.fixture(scope="module")
def started_cluster():
    try:
        # We must add some credentials, otherwise moto (AWS Mock)
        # will reject boto connection
        os.environ["AWS_ACCESS_KEY_ID"] = "testing"
        os.environ["AWS_SECRET_ACCESS_KEY"] = "testing"
        cluster = ClickHouseCluster(__file__)
        cluster.add_instance(
            "node1",
            main_configs=[],
            user_configs=[],
            stay_alive=True,
            with_glue_catalog=True,
        )

        logging.info("Starting cluster...")
        cluster.start()

        yield cluster

    finally:
        cluster.shutdown()


def test_list_tables(started_cluster):
    node = started_cluster.instances["node1"]

    root_namespace = f"clickhouse_{uuid.uuid4()}"
    namespace_1 = f"{root_namespace}_testA_A"
    namespace_2 = f"{root_namespace}_testB_B"
    namespace_1_tables = ["tableA", "tableB"]
    namespace_2_tables = ["tableC", "tableD"]

    catalog = load_catalog_impl(started_cluster)

    for namespace in [namespace_1, namespace_2]:
        catalog.create_namespace(namespace)

    for namespace in [namespace_1, namespace_2]:
        assert len(catalog.list_tables(namespace)) == 0

    create_clickhouse_glue_database(started_cluster, node, CATALOG_NAME)

    tables_list = ""
    for table in namespace_1_tables:
        create_table(catalog, namespace_1, table)
        if len(tables_list) > 0:
            tables_list += "\n"
        tables_list += f"{namespace_1}.{table}"

    for table in namespace_2_tables:
        create_table(catalog, namespace_2, table)
        if len(tables_list) > 0:
            tables_list += "\n"
        tables_list += f"{namespace_2}.{table}"

    assert (
        tables_list
        == node.query(
            f"SELECT name FROM system.tables WHERE database = '{CATALOG_NAME}' and name ILIKE '{root_namespace}%' ORDER BY name"
        ).strip()
    )
    node.restart_clickhouse()
    assert (
        tables_list
        == node.query(
            f"SELECT name FROM system.tables WHERE database = '{CATALOG_NAME}' and name ILIKE '{root_namespace}%' ORDER BY name"
        ).strip()
    )

    expected = DEFAULT_CREATE_TABLE.format(CATALOG_NAME, namespace_2, "tableC")
    print("Expected", expected)
    print("Got", node.query(f"SHOW CREATE TABLE {CATALOG_NAME}.`{namespace_2}.tableC`"))
    assert expected == node.query(
        f"SHOW CREATE TABLE {CATALOG_NAME}.`{namespace_2}.tableC`"
    )


def test_select(started_cluster):
    node = started_cluster.instances["node1"]

    test_ref = f"test_list_tables_{uuid.uuid4()}"
    table_name = f"{test_ref}_table"
    root_namespace = f"{test_ref}_namespace"

    namespaces_to_create = [
        root_namespace,
        f"{root_namespace}_A",
        f"{root_namespace}_B",
        f"{root_namespace}_C",
    ]

    catalog = load_catalog_impl(started_cluster)

    for namespace in namespaces_to_create:
        catalog.create_namespace(namespace)
        assert len(catalog.list_tables(namespace)) == 0

    for namespace in namespaces_to_create:
        table = create_table(catalog, namespace, table_name)

        num_rows = 10
        data = [generate_record() for _ in range(num_rows)]
        df = pa.Table.from_pylist(data)
        table.append(df)

        create_clickhouse_glue_database(started_cluster, node, CATALOG_NAME)

        expected = DEFAULT_CREATE_TABLE.format(CATALOG_NAME, namespace, table_name)
        assert expected == node.query(
            f"SHOW CREATE TABLE {CATALOG_NAME}.`{namespace}.{table_name}`"
        )

        assert num_rows == int(
            node.query(f"SELECT count() FROM {CATALOG_NAME}.`{namespace}.{table_name}`")
        )


def test_hide_sensitive_info(started_cluster):
    node = started_cluster.instances["node1"]

    test_ref = f"test_hide_sensitive_info_{uuid.uuid4()}"
    table_name = f"{test_ref}_table"
    root_namespace = f"{test_ref}_namespace"

    namespace = f"{root_namespace}_A"
    catalog = load_catalog_impl(started_cluster)
    catalog.create_namespace(namespace)

    create_table(catalog, namespace, table_name)

    create_clickhouse_glue_database(
        started_cluster,
        node,
        CATALOG_NAME,
        additional_settings={
            "aws_access_key_id": "SECRET_1",
            "aws_secret_access_key": "SECRET_2",
        },
    )
    assert "SECRET_1" not in node.query(f"SHOW CREATE DATABASE {CATALOG_NAME}")
    assert "SECRET_2" not in node.query(f"SHOW CREATE DATABASE {CATALOG_NAME}")<|MERGE_RESOLUTION|>--- conflicted
+++ resolved
@@ -80,15 +80,9 @@
             "type": "glue",
             "glue.endpoint": BASE_URL_LOCAL_HOST,
             "glue.region": "us-east-1",
-<<<<<<< HEAD
             "s3.endpoint": f"http://{started_cluster.get_instance_ip('minio')}:9000",
             "s3.access-key-id": minio_access_key,
             "s3.secret-access-key": minio_secret_key,
-=======
-            "s3.endpoint": "http://localhost:9002",
-            "s3.access-key-id": "minio",
-            "s3.secret-access-key": "minio123",
->>>>>>> a79d0ce1
         },
     )
 
