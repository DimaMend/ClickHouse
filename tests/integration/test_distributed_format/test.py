--- conflicted
+++ resolved
@@ -6,15 +6,13 @@
 from helpers.cluster import ClickHouseCluster
 
 cluster = ClickHouseCluster(__file__)
-<<<<<<< HEAD
+
 node = cluster.add_instance(
     "node",
     main_configs=["configs/remote_servers.xml", "configs/another_remote_servers.xml"],
     stay_alive=True,
 )
-=======
-node = cluster.add_instance('node', main_configs=['configs/remote_servers.xml'])
->>>>>>> 411a5fb5
+
 
 cluster_param = pytest.mark.parametrize("cluster", [
     ('test_cluster_internal_replication'),
