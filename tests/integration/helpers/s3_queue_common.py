import io
import json
import logging
import random
import string
import time
import uuid
from multiprocessing.dummy import Pool
import pytest
from helpers.cluster import ClickHouseCluster, ClickHouseInstance
from helpers.config_cluster import minio_secret_key

DEFAULT_AUTH = ["'minio'", f"'{minio_secret_key}'"]
NO_AUTH = ["NOSIGN"]


def run_query(instance, query, stdin=None, settings=None):
    # type: (ClickHouseInstance, str, object, dict) -> str

    logging.info("Running query '{}'...".format(query))
    result = instance.query(query, stdin=stdin, settings=settings)
    logging.info("Query finished")

    return result


def random_str(length=6):
    alphabet = string.ascii_lowercase + string.digits
    return "".join(random.SystemRandom().choice(alphabet) for _ in range(length))


def generate_random_files(
    started_cluster,
    files_path,
    count,
    storage="s3",
    column_num=3,
    row_num=10,
    start_ind=0,
    bucket=None,
    use_prefix=None,
    use_random_names=False,
    files=None,
):
    if files is not None:
        pass
    elif use_random_names:
        files = [
            (f"{files_path}/{random_str(10)}.csv", i)
            for i in range(start_ind, start_ind + count)
        ]
    elif use_prefix is not None:
        files = [
            (f"{files_path}/{use_prefix}_{i}.csv", i)
            for i in range(start_ind, start_ind + count)
        ]
    else:
        files = [
            (f"{files_path}/test_{i}.csv", i)
            for i in range(start_ind, start_ind + count)
        ]
    files.sort(key=lambda x: x[0])

    print(f"Generating files: {files}")

    total_values = []
    for filename, i in files:
        rand_values = [
            [random.randint(0, 1000) for _ in range(column_num)] for _ in range(row_num)
        ]
        total_values += rand_values
        values_csv = (
            "\n".join((",".join(map(str, row)) for row in rand_values)) + "\n"
        ).encode()
        if storage == "s3":
            put_s3_file_content(started_cluster, filename, values_csv, bucket)
        else:
            put_azure_file_content(started_cluster, filename, values_csv, bucket)
    return total_values


def put_s3_file_content(started_cluster, filename, data, bucket=None):
    bucket = started_cluster.minio_bucket if bucket is None else bucket
    buf = io.BytesIO(data)
    started_cluster.minio_client.put_object(bucket, filename, buf, len(data))


def put_azure_file_content(started_cluster, filename, data, bucket=None):
    client = started_cluster.blob_service_client.get_blob_client(
        started_cluster.azurite_container, filename
    )
    buf = io.BytesIO(data)
    client.upload_blob(buf, "BlockBlob", len(data))


def create_table(
    started_cluster,
    node,
    table_name,
    mode,
    files_path,
    engine_name="S3Queue",
    version=None,
    format="column1 UInt32, column2 UInt32, column3 UInt32",
    additional_settings={},
    file_format="CSV",
    auth=DEFAULT_AUTH,
    bucket=None,
    expect_error=False,
    database_name="default",
    no_settings=False,
):
    auth_params = ",".join(auth)
    bucket = started_cluster.minio_bucket if bucket is None else bucket

    settings = {
        "s3queue_loading_retries": 0,
        "after_processing": "keep",
        "keeper_path": f"/clickhouse/test_{table_name}",
        "mode": f"{mode}",
    }
    if version is None:
        settings["enable_hash_ring_filtering"] = 1

    settings.update(additional_settings)

    engine_def = None
    if engine_name == "S3Queue":
        url = f"http://{started_cluster.minio_host}:{started_cluster.minio_port}/{bucket}/{files_path}/"
        engine_def = f"{engine_name}('{url}', {auth_params}, {file_format})"
    else:
        engine_def = f"{engine_name}('{started_cluster.env_variables['AZURITE_CONNECTION_STRING']}', '{started_cluster.azurite_container}', '{files_path}/', 'CSV')"

    node.query(f"DROP TABLE IF EXISTS {table_name}")
    if no_settings:
        create_query = f"""
            CREATE TABLE {database_name}.{table_name} ({format})
            ENGINE = {engine_def}
            """
    else:
        create_query = f"""
            CREATE TABLE {database_name}.{table_name} ({format})
            ENGINE = {engine_def}
            SETTINGS {",".join((k+"="+repr(v) for k, v in settings.items()))}
            """

    if expect_error:
        return node.query_and_get_error(create_query)

    node.query(create_query)


def create_mv(
    node,
    src_table_name,
    dst_table_name,
    mv_name=None,
    create_dst_table_first=True,
    format="column1 UInt32, column2 UInt32, column3 UInt32",
<<<<<<< HEAD
    virtual_columns="_path String",
=======
    extra_dst_format=None,
>>>>>>> c4493831
):
    if mv_name is None:
        mv_name = f"{src_table_name}_mv"
    if extra_dst_format is not None:
        extra_dst_format = f", {extra_dst_format}"
    else:
        extra_dst_format = ""

    node.query(f"""
        DROP TABLE IF EXISTS {dst_table_name};
        DROP TABLE IF EXISTS {mv_name};
    """)

    virtual_format = ""
    virtual_names = ""
    virtual_columns_list = virtual_columns.split(",")
    for column in virtual_columns_list:
        virtual_format += f", {column}"
        name, _ = column.strip().rsplit(" ", 1)
        virtual_names += f", {name}"

    if create_dst_table_first:
        node.query(
            f"""
<<<<<<< HEAD
            CREATE TABLE {dst_table_name} ({format} {virtual_format})
=======
            CREATE TABLE {dst_table_name} ({format}{extra_dst_format}, _path String)
>>>>>>> c4493831
            ENGINE = MergeTree()
            ORDER BY column1;
            CREATE MATERIALIZED VIEW {mv_name} TO {dst_table_name} AS SELECT * {virtual_names} FROM {src_table_name};
            """
        )
    else:
        node.query(
            f"""
            SET allow_materialized_view_with_bad_select=1;
<<<<<<< HEAD
            CREATE MATERIALIZED VIEW {mv_name} TO {dst_table_name} AS SELECT * {virtual_names} FROM {src_table_name};
            CREATE TABLE {dst_table_name} ({format} {virtual_format})
=======
            CREATE MATERIALIZED VIEW {mv_name} TO {dst_table_name} AS SELECT *, _path FROM {src_table_name};
            CREATE TABLE {dst_table_name} ({format}{extra_dst_format}, _path String)
>>>>>>> c4493831
            ENGINE = MergeTree()
            ORDER BY column1;
            """
    )


def generate_random_string(length=6):
    return "".join(random.choice(string.ascii_lowercase) for i in range(length))<|MERGE_RESOLUTION|>--- conflicted
+++ resolved
@@ -157,11 +157,8 @@
     mv_name=None,
     create_dst_table_first=True,
     format="column1 UInt32, column2 UInt32, column3 UInt32",
-<<<<<<< HEAD
     virtual_columns="_path String",
-=======
     extra_dst_format=None,
->>>>>>> c4493831
 ):
     if mv_name is None:
         mv_name = f"{src_table_name}_mv"
@@ -186,11 +183,7 @@
     if create_dst_table_first:
         node.query(
             f"""
-<<<<<<< HEAD
-            CREATE TABLE {dst_table_name} ({format} {virtual_format})
-=======
-            CREATE TABLE {dst_table_name} ({format}{extra_dst_format}, _path String)
->>>>>>> c4493831
+            CREATE TABLE {dst_table_name} ({format}{extra_dst_format}{virtual_format})
             ENGINE = MergeTree()
             ORDER BY column1;
             CREATE MATERIALIZED VIEW {mv_name} TO {dst_table_name} AS SELECT * {virtual_names} FROM {src_table_name};
@@ -200,13 +193,8 @@
         node.query(
             f"""
             SET allow_materialized_view_with_bad_select=1;
-<<<<<<< HEAD
             CREATE MATERIALIZED VIEW {mv_name} TO {dst_table_name} AS SELECT * {virtual_names} FROM {src_table_name};
-            CREATE TABLE {dst_table_name} ({format} {virtual_format})
-=======
-            CREATE MATERIALIZED VIEW {mv_name} TO {dst_table_name} AS SELECT *, _path FROM {src_table_name};
-            CREATE TABLE {dst_table_name} ({format}{extra_dst_format}, _path String)
->>>>>>> c4493831
+            CREATE TABLE {dst_table_name} ({format}{extra_dst_format}{virtual_format})
             ENGINE = MergeTree()
             ORDER BY column1;
             """
