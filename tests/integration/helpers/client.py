import os
import subprocess as sp
import tempfile
import logging
from threading import Timer


class Client:
    def __init__(self, host, port=9000, command="/usr/bin/clickhouse-client"):
        self.host = host
        self.port = port
        self.command = [command]

<<<<<<< HEAD
        if os.path.basename(command) == 'clickhouse':
            self.command.append('client')

        self.command += ['--host', self.host, '--port', str(self.port), '--stacktrace']

    def query(self, sql,
              stdin=None,
              timeout=None,
              settings=None,
              user=None,
              password=None,
              database=None,
              ignore_error=False,
              query_id=None):
        return self.get_query_request(sql,
                                      stdin=stdin,
                                      timeout=timeout,
                                      settings=settings,
                                      user=user,
                                      password=password,
                                      database=database,
                                      ignore_error=ignore_error,
                                      query_id=query_id).get_answer()

    def get_query_request(self, sql,
                          stdin=None,
                          timeout=None,
                          settings=None,
                          user=None,
                          password=None,
                          database=None,
                          ignore_error=False,
                          query_id=None):
=======
        if os.path.basename(command) == "clickhouse":
            self.command.append("client")

        self.command += ["--host", self.host, "--port", str(self.port), "--stacktrace"]

    def query(
        self,
        sql,
        stdin=None,
        timeout=None,
        settings=None,
        user=None,
        password=None,
        database=None,
        ignore_error=False,
        query_id=None,
    ):
        return self.get_query_request(
            sql,
            stdin=stdin,
            timeout=timeout,
            settings=settings,
            user=user,
            password=password,
            database=database,
            ignore_error=ignore_error,
            query_id=query_id,
        ).get_answer()

    def get_query_request(
        self,
        sql,
        stdin=None,
        timeout=None,
        settings=None,
        user=None,
        password=None,
        database=None,
        ignore_error=False,
        query_id=None,
    ):
>>>>>>> df57f8e3
        command = self.command[:]

        if stdin is None:
            command += ["--multiquery", "--testmode"]
            stdin = sql
        else:
            command += ["--query", sql]

        if settings is not None:
            for setting, value in settings.items():
                command += ["--" + setting, str(value)]

        if user is not None:
            command += ["--user", user]

        if password is not None:
            command += ["--password", password]

        if database is not None:
            command += ["--database", database]

        if query_id is not None:
<<<<<<< HEAD
            command += ['--query_id', query_id]

        return CommandRequest(command, stdin, timeout, ignore_error)
=======
            command += ["--query_id", query_id]
>>>>>>> df57f8e3

        return CommandRequest(command, stdin, timeout, ignore_error)

    def query_and_get_error(
        self,
        sql,
        stdin=None,
        timeout=None,
        settings=None,
        user=None,
        password=None,
        database=None,
    ):
        return self.get_query_request(
            sql,
            stdin=stdin,
            timeout=timeout,
            settings=settings,
            user=user,
            password=password,
            database=database,
        ).get_error()

    def query_and_get_answer_with_error(
        self,
        sql,
        stdin=None,
        timeout=None,
        settings=None,
        user=None,
        password=None,
        database=None,
    ):
        return self.get_query_request(
            sql,
            stdin=stdin,
            timeout=timeout,
            settings=settings,
            user=user,
            password=password,
            database=database,
        ).get_answer_and_error()


class QueryTimeoutExceedException(Exception):
    pass


class QueryRuntimeException(Exception):
    def __init__(self, message, returncode, stderr):
        super(QueryRuntimeException, self).__init__(message)
        self.returncode = returncode
        self.stderr = stderr


class CommandRequest:
    def __init__(self, command, stdin=None, timeout=None, ignore_error=False):
        # Write data to tmp file to avoid PIPEs and execution blocking
        stdin_file = tempfile.TemporaryFile(mode="w+")
        stdin_file.write(stdin)
        stdin_file.seek(0)
        self.stdout_file = tempfile.TemporaryFile()
        self.stderr_file = tempfile.TemporaryFile()
        self.ignore_error = ignore_error

        # print " ".join(command)

        # we suppress stderror on client becase sometimes thread sanitizer
        # can print some debug information there
        env = {}
        env["TSAN_OPTIONS"] = "verbosity=0"
        self.process = sp.Popen(
            command,
            stdin=stdin_file,
            stdout=self.stdout_file,
            stderr=self.stderr_file,
            env=env,
            universal_newlines=True,
        )

        self.timer = None
        self.process_finished_before_timeout = True
        if timeout is not None:

            def kill_process():
                if self.process.poll() is None:
                    self.process_finished_before_timeout = False
                    self.process.kill()

            self.timer = Timer(timeout, kill_process)
            self.timer.start()

    def get_answer(self):
        self.process.wait()
        self.stdout_file.seek(0)
        self.stderr_file.seek(0)

        stdout = self.stdout_file.read().decode("utf-8", errors="replace")
        stderr = self.stderr_file.read().decode("utf-8", errors="replace")

        if (
            self.timer is not None
            and not self.process_finished_before_timeout
            and not self.ignore_error
        ):
            logging.debug(f"Timed out. Last stdout:{stdout}, stderr:{stderr}")
            raise QueryTimeoutExceedException("Client timed out!")

        if (self.process.returncode != 0 or stderr) and not self.ignore_error:
            raise QueryRuntimeException(
                "Client failed! Return code: {}, stderr: {}".format(
                    self.process.returncode, stderr
                ),
                self.process.returncode,
                stderr,
            )

        return stdout

    def get_error(self):
        self.process.wait()
        self.stdout_file.seek(0)
        self.stderr_file.seek(0)

        stdout = self.stdout_file.read().decode("utf-8", errors="replace")
        stderr = self.stderr_file.read().decode("utf-8", errors="replace")

        if (
            self.timer is not None
            and not self.process_finished_before_timeout
            and not self.ignore_error
        ):
            raise QueryTimeoutExceedException("Client timed out!")

        if self.process.returncode == 0:
            raise QueryRuntimeException(
                "Client expected to be failed but succeeded! stdout: {}".format(stdout),
                self.process.returncode,
                stderr,
            )

        return stderr

    def get_answer_and_error(self):
        self.process.wait()
        self.stdout_file.seek(0)
        self.stderr_file.seek(0)

        stdout = self.stdout_file.read().decode("utf-8", errors="replace")
        stderr = self.stderr_file.read().decode("utf-8", errors="replace")

        if (
            self.timer is not None
            and not self.process_finished_before_timeout
            and not self.ignore_error
        ):
            raise QueryTimeoutExceedException("Client timed out!")

        return (stdout, stderr)<|MERGE_RESOLUTION|>--- conflicted
+++ resolved
@@ -11,41 +11,6 @@
         self.port = port
         self.command = [command]
 
-<<<<<<< HEAD
-        if os.path.basename(command) == 'clickhouse':
-            self.command.append('client')
-
-        self.command += ['--host', self.host, '--port', str(self.port), '--stacktrace']
-
-    def query(self, sql,
-              stdin=None,
-              timeout=None,
-              settings=None,
-              user=None,
-              password=None,
-              database=None,
-              ignore_error=False,
-              query_id=None):
-        return self.get_query_request(sql,
-                                      stdin=stdin,
-                                      timeout=timeout,
-                                      settings=settings,
-                                      user=user,
-                                      password=password,
-                                      database=database,
-                                      ignore_error=ignore_error,
-                                      query_id=query_id).get_answer()
-
-    def get_query_request(self, sql,
-                          stdin=None,
-                          timeout=None,
-                          settings=None,
-                          user=None,
-                          password=None,
-                          database=None,
-                          ignore_error=False,
-                          query_id=None):
-=======
         if os.path.basename(command) == "clickhouse":
             self.command.append("client")
 
@@ -87,7 +52,6 @@
         ignore_error=False,
         query_id=None,
     ):
->>>>>>> df57f8e3
         command = self.command[:]
 
         if stdin is None:
@@ -110,13 +74,7 @@
             command += ["--database", database]
 
         if query_id is not None:
-<<<<<<< HEAD
-            command += ['--query_id', query_id]
-
-        return CommandRequest(command, stdin, timeout, ignore_error)
-=======
             command += ["--query_id", query_id]
->>>>>>> df57f8e3
 
         return CommandRequest(command, stdin, timeout, ignore_error)
 
