--- conflicted
+++ resolved
@@ -1,19 +1,15 @@
+import contextlib
 import io
-<<<<<<< HEAD
 import re
 import select
 import socket
-=======
->>>>>>> adfe6a53
 import subprocess
-import socket
 import time
 import typing as tp
-import contextlib
-import select
+
+from helpers.client import CommandRequest
+from helpers.cluster import ClickHouseCluster, ClickHouseInstance
 from kazoo.client import KazooClient
-from helpers.cluster import ClickHouseCluster, ClickHouseInstance
-from helpers.client import CommandRequest
 
 ss_established = [
     "ss",
