import base64
import errno
import http.client
import logging
import os
import stat
import os.path as p
import pprint
import pwd
import re
import shutil
import socket
import subprocess
import time
import traceback
import urllib.parse
import shlex
import urllib3

from cassandra.policies import RoundRobinPolicy
import cassandra.cluster
import psycopg2
import pymongo
import pymysql
import requests
from confluent_kafka.avro.cached_schema_registry_client import \
    CachedSchemaRegistryClient
from dict2xml import dict2xml
from kazoo.client import KazooClient
from kazoo.exceptions import KazooException
from minio import Minio
from helpers.test_tools import assert_eq_with_retry

import docker

from .client import Client
from .hdfs_api import HDFSApi

HELPERS_DIR = p.dirname(__file__)
CLICKHOUSE_ROOT_DIR = p.join(p.dirname(__file__), "../../..")
LOCAL_DOCKER_COMPOSE_DIR = p.join(CLICKHOUSE_ROOT_DIR, "docker/test/integration/runner/compose/")
DEFAULT_ENV_NAME = '.env'

SANITIZER_SIGN = "=================="

# to create docker-compose env file
def _create_env_file(path, variables):
    logging.debug(f"Env {variables} stored in {path}")
    with open(path, 'w') as f:
        for var, value in list(variables.items()):
            f.write("=".join([var, value]) + "\n")
    return path

def run_and_check(args, env=None, shell=False, stdout=subprocess.PIPE, stderr=subprocess.PIPE, timeout=300, nothrow=False, detach=False):
    if detach:
        subprocess.Popen(args, stdout=subprocess.DEVNULL, stderr=subprocess.DEVNULL, env=env, shell=shell)
        return

    res = subprocess.run(args, stdout=stdout, stderr=stderr, env=env, shell=shell, timeout=timeout)
    out = res.stdout.decode('utf-8')
    err = res.stderr.decode('utf-8')
<<<<<<< HEAD
    # check_call(...) from subprocess does not print stderr, so we do it manually
    for outline in out.splitlines():
        logging.debug(f"Stdout:{outline}")
    for errline in err.splitlines():
        logging.debug(f"Stderr:{errline}")
=======
>>>>>>> 8651d330
    if res.returncode != 0:
        # check_call(...) from subprocess does not print stderr, so we do it manually
        logging.debug(f"Command:{args}")
        logging.debug(f"Stderr:{err}")
        logging.debug(f"Stdout:{out}")
        logging.debug(f"Env: {env}")
        if not nothrow:
            raise Exception(f"Command {args} return non-zero code {res.returncode}: {res.stderr.decode('utf-8')}")
    else:
        logging.debug(f"Command:{args}")
        logging.debug(f"Stderr: {err}")
        logging.debug(f"Stdout: {out}")
        return out

# Based on https://stackoverflow.com/questions/2838244/get-open-tcp-port-in-python/2838309#2838309
def get_free_port():
    s = socket.socket(socket.AF_INET, socket.SOCK_STREAM)
    s.bind(("",0))
    s.listen(1)
    port = s.getsockname()[1]
    s.close()
    return port

def retry_exception(num, delay, func, exception=Exception, *args, **kwargs):
    """
    Retry if `func()` throws, `num` times.

    :param func: func to run
    :param num: number of retries

    :throws StopIteration
    """
    i = 0
    while i <= num:
        try:
            func(*args, **kwargs)
            time.sleep(delay)
        except exception: # pylint: disable=broad-except
            i += 1
            continue
        return
    raise StopIteration('Function did not finished successfully')

def subprocess_check_call(args, detach=False, nothrow=False):
    # Uncomment for debugging
    #logging.info('run:' + ' '.join(args))
    return run_and_check(args, detach=detach, nothrow=nothrow)

def get_odbc_bridge_path():
    path = os.environ.get('CLICKHOUSE_TESTS_ODBC_BRIDGE_BIN_PATH')
    if path is None:
        server_path = os.environ.get('CLICKHOUSE_TESTS_SERVER_BIN_PATH')
        if server_path is not None:
            return os.path.join(os.path.dirname(server_path), 'clickhouse-odbc-bridge')
        else:
            return '/usr/bin/clickhouse-odbc-bridge'
    return path

def get_library_bridge_path():
    path = os.environ.get('CLICKHOUSE_TESTS_LIBRARY_BRIDGE_BIN_PATH')
    if path is None:
        server_path = os.environ.get('CLICKHOUSE_TESTS_SERVER_BIN_PATH')
        if server_path is not None:
            return os.path.join(os.path.dirname(server_path), 'clickhouse-library-bridge')
        else:
            return '/usr/bin/clickhouse-library-bridge'
    return path

def get_docker_compose_path():
    compose_path = os.environ.get('DOCKER_COMPOSE_DIR')
    if compose_path is not None:
        return os.path.dirname(compose_path)
    else:
        if os.path.exists(os.path.dirname('/compose/')):
            return os.path.dirname('/compose/')  # default in docker runner container
        else:
            logging.debug(f"Fallback docker_compose_path to LOCAL_DOCKER_COMPOSE_DIR: {LOCAL_DOCKER_COMPOSE_DIR}")
            return LOCAL_DOCKER_COMPOSE_DIR

def check_kafka_is_available(kafka_id, kafka_port):
    p = subprocess.Popen(('docker',
                        'exec',
                        '-i',
                        kafka_id,
                        '/usr/bin/kafka-broker-api-versions',
                        '--bootstrap-server',
                        f'INSIDE://localhost:{kafka_port}'),
                        stdout=subprocess.PIPE, stderr=subprocess.PIPE)
    p.communicate()
    return p.returncode == 0

def check_rabbitmq_is_available(rabbitmq_id):
    p = subprocess.Popen(('docker',
                        'exec',
                        '-i',
                        rabbitmq_id,
                        'rabbitmqctl',
                        'await_startup'),
                        stdout=subprocess.PIPE)
    p.communicate()
    return p.returncode == 0

def enable_consistent_hash_plugin(rabbitmq_id):
    p = subprocess.Popen(('docker',
                        'exec',
                        '-i',
                        rabbitmq_id,
                        "rabbitmq-plugins", "enable", "rabbitmq_consistent_hash_exchange"),
                        stdout=subprocess.PIPE)
    p.communicate()
    return p.returncode == 0

def get_instances_dir():
    if 'INTEGRATION_TESTS_RUN_ID' in os.environ and os.environ['INTEGRATION_TESTS_RUN_ID']:
        return '_instances_' + shlex.quote(os.environ['INTEGRATION_TESTS_RUN_ID'])
    else:
        return '_instances'


class ClickHouseCluster:
    """ClickHouse cluster with several instances and (possibly) ZooKeeper.

    Add instances with several calls to add_instance(), then start them with the start() call.

    Directories for instances are created in the directory of base_path. After cluster is started,
    these directories will contain logs, database files, docker-compose config, ClickHouse configs etc.
    """

    def __init__(self, base_path, name=None, base_config_dir=None, server_bin_path=None, client_bin_path=None,
                 odbc_bridge_bin_path=None, library_bridge_bin_path=None, zookeeper_config_path=None, custom_dockerd_host=None,
                 zookeeper_keyfile=None, zookeeper_certfile=None):
        for param in list(os.environ.keys()):
            logging.debug("ENV %40s %s" % (param, os.environ[param]))
        self.base_dir = p.dirname(base_path)
        self.name = name if name is not None else ''

        self.base_config_dir = base_config_dir or os.environ.get('CLICKHOUSE_TESTS_BASE_CONFIG_DIR',
                                                                 '/etc/clickhouse-server/')
        self.server_bin_path = p.realpath(
            server_bin_path or os.environ.get('CLICKHOUSE_TESTS_SERVER_BIN_PATH', '/usr/bin/clickhouse'))
        self.odbc_bridge_bin_path = p.realpath(odbc_bridge_bin_path or get_odbc_bridge_path())
        self.library_bridge_bin_path = p.realpath(library_bridge_bin_path or get_library_bridge_path())
        self.client_bin_path = p.realpath(
            client_bin_path or os.environ.get('CLICKHOUSE_TESTS_CLIENT_BIN_PATH', '/usr/bin/clickhouse-client'))
        self.zookeeper_config_path = p.join(self.base_dir, zookeeper_config_path) if zookeeper_config_path else p.join(
            HELPERS_DIR, 'zookeeper_config.xml')

        project_name = pwd.getpwuid(os.getuid()).pw_name + p.basename(self.base_dir) + self.name
        # docker-compose removes everything non-alphanumeric from project names so we do it too.
        self.project_name = re.sub(r'[^a-z0-9]', '', project_name.lower())
        instances_dir_name = '_instances'
        if self.name:
            instances_dir_name += '_' + self.name

        if 'INTEGRATION_TESTS_RUN_ID' in os.environ and os.environ['INTEGRATION_TESTS_RUN_ID']:
            instances_dir_name += '_' + shlex.quote(os.environ['INTEGRATION_TESTS_RUN_ID'])

        self.instances_dir = p.join(self.base_dir, instances_dir_name)
        self.docker_logs_path = p.join(self.instances_dir, 'docker.log')
        self.env_file = p.join(self.instances_dir, DEFAULT_ENV_NAME)
        self.env_variables = {}
        self.up_called = False

        custom_dockerd_host = custom_dockerd_host or os.environ.get('CLICKHOUSE_TESTS_DOCKERD_HOST')
        self.docker_api_version = os.environ.get("DOCKER_API_VERSION")
        self.docker_base_tag = os.environ.get("DOCKER_BASE_TAG", "latest")

        self.base_cmd = ['docker-compose']
        if custom_dockerd_host:
            self.base_cmd += ['--host', custom_dockerd_host]
        self.base_cmd += ['--env-file', self.env_file]
        self.base_cmd += ['--project-name', self.project_name]

        self.base_zookeeper_cmd = None
        self.base_mysql_cmd = []
        self.base_kafka_cmd = []
        self.base_kerberized_kafka_cmd = []
        self.base_rabbitmq_cmd = []
        self.base_cassandra_cmd = []
        self.base_jdbc_bridge_cmd = []
        self.base_redis_cmd = []
        self.pre_zookeeper_commands = []
        self.instances = {}
        self.with_zookeeper = False
        self.with_zookeeper_secure = False
        self.with_mysql_client = False
        self.with_mysql = False
        self.with_mysql8 = False
        self.with_mysql_cluster = False
        self.with_postgres = False
        self.with_postgres_cluster = False
        self.with_kafka = False
        self.with_kerberized_kafka = False
        self.with_rabbitmq = False
        self.with_odbc_drivers = False
        self.with_hdfs = False
        self.with_kerberized_hdfs = False
        self.with_mongo = False
        self.with_net_trics = False
        self.with_redis = False
        self.with_cassandra = False
        self.with_jdbc_bridge = False

        self.with_minio = False
        self.minio_dir = os.path.join(self.instances_dir, "minio")
        self.minio_certs_dir = None # source for certificates
        self.minio_host = "minio1"
        self.minio_ip = None
        self.minio_bucket = "root"
        self.minio_bucket_2 = "root2"
        self.minio_port = 9001
        self.minio_client = None  # type: Minio
        self.minio_redirect_host = "proxy1"
        self.minio_redirect_ip = None
        self.minio_redirect_port = 8080

        # available when with_hdfs == True
        self.hdfs_host = "hdfs1"
        self.hdfs_ip = None
        self.hdfs_name_port = 50070
        self.hdfs_data_port = 50075
        self.hdfs_dir = p.abspath(p.join(self.instances_dir, "hdfs"))
        self.hdfs_logs_dir = os.path.join(self.hdfs_dir, "logs")
        self.hdfs_api = None # also for kerberized hdfs

        # available when with_kerberized_hdfs == True
        self.hdfs_kerberized_host = "kerberizedhdfs1"
        self.hdfs_kerberized_ip = None
        self.hdfs_kerberized_name_port = 50070
        self.hdfs_kerberized_data_port = 1006
        self.hdfs_kerberized_dir = p.abspath(p.join(self.instances_dir, "kerberized_hdfs"))
        self.hdfs_kerberized_logs_dir = os.path.join(self.hdfs_kerberized_dir, "logs")

        # available when with_kafka == True
        self.kafka_host = "kafka1"
        self.kafka_port = get_free_port()
        self.kafka_docker_id = None
        self.schema_registry_host = "schema-registry"
        self.schema_registry_port = get_free_port()
        self.kafka_docker_id = self.get_instance_docker_id(self.kafka_host)

        # available when with_kerberozed_kafka == True
        self.kerberized_kafka_host = "kerberized_kafka1"
        self.kerberized_kafka_port = get_free_port()
        self.kerberized_kafka_docker_id = self.get_instance_docker_id(self.kerberized_kafka_host)

        # available when with_mongo == True
        self.mongo_host = "mongo1"
        self.mongo_port = get_free_port()

        # available when with_cassandra == True
        self.cassandra_host = "cassandra1"
        self.cassandra_port = 9042
        self.cassandra_ip = None
        self.cassandra_id = self.get_instance_docker_id(self.cassandra_host)

        # available when with_rabbitmq == True
        self.rabbitmq_host = "rabbitmq1"
        self.rabbitmq_ip = None
        self.rabbitmq_port = 5672
        self.rabbitmq_dir = p.abspath(p.join(self.instances_dir, "rabbitmq"))
        self.rabbitmq_logs_dir = os.path.join(self.rabbitmq_dir, "logs")


        # available when with_redis == True
        self.redis_host = "redis1"
        self.redis_port = get_free_port()

        # available when with_postgres == True
        self.postgres_host = "postgres1"
        self.postgres_ip = None
        self.postgres2_host = "postgres2"
        self.postgres2_ip = None
        self.postgres3_host = "postgres3"
        self.postgres3_ip = None
        self.postgres4_host = "postgres4"
        self.postgres4_ip = None
        self.postgres_port = 5432
        self.postgres_dir = p.abspath(p.join(self.instances_dir, "postgres"))
        self.postgres_logs_dir = os.path.join(self.postgres_dir, "postgres1")
        self.postgres2_logs_dir = os.path.join(self.postgres_dir, "postgres2")
        self.postgres3_logs_dir = os.path.join(self.postgres_dir, "postgres3")
        self.postgres4_logs_dir = os.path.join(self.postgres_dir, "postgres4")

        # available when with_mysql_client == True
        self.mysql_client_host = "mysql_client"
        self.mysql_client_container = None

        # available when with_mysql == True
        self.mysql_host = "mysql57"
        self.mysql_port = 3306
        self.mysql_ip = None
        self.mysql_dir = p.abspath(p.join(self.instances_dir, "mysql"))
        self.mysql_logs_dir = os.path.join(self.mysql_dir, "logs")

        # available when with_mysql_cluster == True
        self.mysql2_host = "mysql2"
        self.mysql3_host = "mysql3"
        self.mysql4_host = "mysql4"
        self.mysql2_ip = None
        self.mysql3_ip = None
        self.mysql4_ip = None
        self.mysql_cluster_dir = p.abspath(p.join(self.instances_dir, "mysql"))
        self.mysql_cluster_logs_dir = os.path.join(self.mysql_dir, "logs")


        # available when with_mysql8 == True
        self.mysql8_host = "mysql80"
        self.mysql8_port = 3306
        self.mysql8_ip = None
        self.mysql8_dir = p.abspath(p.join(self.instances_dir, "mysql8"))
        self.mysql8_logs_dir = os.path.join(self.mysql8_dir, "logs")

        # available when with_zookeper_secure == True
        self.zookeeper_secure_port = 2281
        self.zookeeper_keyfile = zookeeper_keyfile
        self.zookeeper_certfile = zookeeper_certfile

        # available when with_zookeper == True
        self.use_keeper = True
        self.zookeeper_port = 2181
        self.keeper_instance_dir_prefix = p.join(p.abspath(self.instances_dir), "keeper") # if use_keeper = True
        self.zookeeper_instance_dir_prefix = p.join(self.instances_dir, "zk")
        self.zookeeper_dirs_to_create = []

        self.docker_client = None
        self.is_up = False
        self.env = os.environ.copy()
        logging.debug(f"CLUSTER INIT base_config_dir:{self.base_config_dir}")

    def cleanup(self):
        # Just in case kill unstopped containers from previous launch
        try:
<<<<<<< HEAD
            # docker-compose names containers using the following formula:
            # container_name = project_name + '_' + instance_name + '_1'
            # We need to have "^/" and "$" in the "--filter name" option below to filter by exact name of the container, see
            # https://stackoverflow.com/questions/48767760/how-to-make-docker-container-ls-f-name-filter-by-exact-name
            filter_name = f'^/{self.project_name}_.*_1$'
            if int(run_and_check(f'docker container list --all --filter name={filter_name} | wc -l', shell=True)) > 1:
                logging.debug(f"Trying to kill unstopped containers for project {self.project_name}:")
                unstopped_containers = run_and_check(f'docker container list --all --filter name={filter_name}', shell=True)
                unstopped_containers_ids = [line.split()[0] for line in unstopped_containers.splitlines()[1:]]
                for id in unstopped_containers_ids:
                    run_and_check(f'docker kill {id}', shell=True, nothrow=True)
                    run_and_check(f'docker rm {id}', shell=True, nothrow=True)
=======
            result = run_and_check(f'docker container list --all --filter name={self.project_name} | wc -l', shell=True)
            if int(result) > 1:
                logging.debug(f"Trying to kill unstopped containers for project{self.project_name}...")
                run_and_check(f'docker kill $(docker container list --all --quiet --filter name={self.project_name})', shell=True)
                run_and_check(f'docker rm $(docker container list --all  --quiet --filter name={self.project_name})', shell=True)
>>>>>>> 8651d330
                logging.debug("Unstopped containers killed")
                run_and_check(f'docker container list --all --filter name={filter_name}', shell=True)
            else:
                logging.debug(f"No running containers for project: {self.project_name}")
        except:
            pass

        # # Just in case remove unused networks
        # try:
        #     logging.debug("Trying to prune unused networks...")

        #     run_and_check(['docker', 'network', 'prune', '-f'])
        #     logging.debug("Networks pruned")
        # except:
        #     pass

        # Remove unused images
        # try:
        #     logging.debug("Trying to prune unused images...")

        #     run_and_check(['docker', 'image', 'prune', '-f'])
        #     logging.debug("Images pruned")
        # except:
        #     pass

        # Remove unused volumes
        try:
            logging.debug("Trying to prune unused volumes...")

            result = run_and_check(['docker volume ls | wc -l'], shell=True)
            if int(result>0):
                run_and_check(['docker', 'volume', 'prune', '-f'])
            logging.debug(f"Volumes pruned: {result}")
        except:
            pass

    def get_docker_handle(self, docker_id):
        exception = None
        for i in range(5):
            try:
                return self.docker_client.containers.get(docker_id)
            except Exception as ex:
                print("Got exception getting docker handle", str(ex))
                time.sleep(i * 2)
                exception = ex
        raise exception

    def get_client_cmd(self):
        cmd = self.client_bin_path
        if p.basename(cmd) == 'clickhouse':
            cmd += " client"
        return cmd

    def setup_zookeeper_secure_cmd(self, instance, env_variables, docker_compose_yml_dir):
        logging.debug('Setup ZooKeeper Secure')
        zookeeper_docker_compose_path = p.join(docker_compose_yml_dir, 'docker_compose_zookeeper_secure.yml')
        env_variables['ZOO_SECURE_CLIENT_PORT'] = str(self.zookeeper_secure_port)
        env_variables['ZK_FS'] = 'bind'
        for i in range(1, 4):
            zk_data_path = os.path.join(self.zookeeper_instance_dir_prefix + str(i), "data")
            zk_log_path = os.path.join(self.zookeeper_instance_dir_prefix + str(i), "log")
            env_variables['ZK_DATA' + str(i)] = zk_data_path
            env_variables['ZK_DATA_LOG' + str(i)] = zk_log_path
            self.zookeeper_dirs_to_create += [zk_data_path, zk_log_path]
            logging.debug(f"DEBUG ZK: {self.zookeeper_dirs_to_create}")

        self.with_zookeeper_secure = True
        self.base_cmd.extend(['--file', zookeeper_docker_compose_path])
        self.base_zookeeper_cmd = ['docker-compose', '--env-file', instance.env_file, '--project-name', self.project_name,
                                    '--file', zookeeper_docker_compose_path]
        return self.base_zookeeper_cmd

    def setup_zookeeper_cmd(self, instance, env_variables, docker_compose_yml_dir):
        logging.debug('Setup ZooKeeper')
        zookeeper_docker_compose_path = p.join(docker_compose_yml_dir, 'docker_compose_zookeeper.yml')

        env_variables['ZK_FS'] = 'bind'
        for i in range(1, 4):
            zk_data_path = os.path.join(self.zookeeper_instance_dir_prefix + str(i), "data")
            zk_log_path = os.path.join(self.zookeeper_instance_dir_prefix + str(i), "log")
            env_variables['ZK_DATA' + str(i)] = zk_data_path
            env_variables['ZK_DATA_LOG' + str(i)] = zk_log_path
            self.zookeeper_dirs_to_create += [zk_data_path, zk_log_path]
            logging.debug(f"DEBUG ZK: {self.zookeeper_dirs_to_create}")

        self.with_zookeeper = True
        self.base_cmd.extend(['--file', zookeeper_docker_compose_path])
        self.base_zookeeper_cmd = ['docker-compose', '--env-file', instance.env_file, '--project-name', self.project_name,
                                    '--file', zookeeper_docker_compose_path]
        return self.base_zookeeper_cmd

    def setup_keeper_cmd(self, instance, env_variables, docker_compose_yml_dir):
        logging.debug('Setup Keeper')
        keeper_docker_compose_path = p.join(docker_compose_yml_dir, 'docker_compose_keeper.yml')

        binary_path = self.server_bin_path
        if binary_path.endswith('-server'):
            binary_path = binary_path[:-len('-server')]

        env_variables['keeper_binary'] = binary_path
        env_variables['image'] = "yandex/clickhouse-integration-test:" + self.docker_base_tag
        env_variables['user'] = str(os.getuid())
        env_variables['keeper_fs'] = 'bind'
        for i in range(1, 4):
            keeper_instance_dir = self.keeper_instance_dir_prefix + f"{i}"
            logs_dir = os.path.join(keeper_instance_dir, "log")
            configs_dir = os.path.join(keeper_instance_dir, "config")
            coordination_dir = os.path.join(keeper_instance_dir, "coordination")
            env_variables[f'keeper_logs_dir{i}'] = logs_dir
            env_variables[f'keeper_config_dir{i}'] = configs_dir
            env_variables[f'keeper_db_dir{i}'] = coordination_dir
            self.zookeeper_dirs_to_create += [logs_dir, configs_dir, coordination_dir]
        logging.debug(f"DEBUG KEEPER: {self.zookeeper_dirs_to_create}")


        self.with_zookeeper = True
        self.base_cmd.extend(['--file', keeper_docker_compose_path])
        self.base_zookeeper_cmd = ['docker-compose', '--env-file', instance.env_file, '--project-name', self.project_name,
                                    '--file', keeper_docker_compose_path]
        return self.base_zookeeper_cmd

    def setup_mysql_client_cmd(self, instance, env_variables, docker_compose_yml_dir):
        self.with_mysql_client = True
        self.base_cmd.extend(['--file', p.join(docker_compose_yml_dir, 'docker_compose_mysql_client.yml')])
        self.base_mysql_client_cmd = ['docker-compose', '--env-file', instance.env_file, '--project-name', self.project_name,
                                '--file', p.join(docker_compose_yml_dir, 'docker_compose_mysql_client.yml')]

        return self.base_mysql_client_cmd


    def setup_mysql_cmd(self, instance, env_variables, docker_compose_yml_dir):
        self.with_mysql = True
        env_variables['MYSQL_HOST'] = self.mysql_host
        env_variables['MYSQL_PORT'] = str(self.mysql_port)
        env_variables['MYSQL_ROOT_HOST'] = '%'
        env_variables['MYSQL_LOGS'] = self.mysql_logs_dir
        env_variables['MYSQL_LOGS_FS'] = "bind"
        self.base_cmd.extend(['--file', p.join(docker_compose_yml_dir, 'docker_compose_mysql.yml')])
        self.base_mysql_cmd = ['docker-compose', '--env-file', instance.env_file, '--project-name', self.project_name,
                                '--file', p.join(docker_compose_yml_dir, 'docker_compose_mysql.yml')]

        return self.base_mysql_cmd

    def setup_mysql8_cmd(self, instance, env_variables, docker_compose_yml_dir):
        self.with_mysql8 = True
        env_variables['MYSQL8_HOST'] = self.mysql8_host
        env_variables['MYSQL8_PORT'] = str(self.mysql8_port)
        env_variables['MYSQL8_ROOT_HOST'] = '%'
        env_variables['MYSQL8_LOGS'] = self.mysql8_logs_dir
        env_variables['MYSQL8_LOGS_FS'] = "bind"
        self.base_cmd.extend(['--file', p.join(docker_compose_yml_dir, 'docker_compose_mysql_8_0.yml')])
        self.base_mysql8_cmd = ['docker-compose', '--env-file', instance.env_file, '--project-name', self.project_name,
                                '--file', p.join(docker_compose_yml_dir, 'docker_compose_mysql_8_0.yml')]

        return self.base_mysql8_cmd

    def setup_mysql_cluster_cmd(self, instance, env_variables, docker_compose_yml_dir):
        self.with_mysql_cluster = True
        env_variables['MYSQL_CLUSTER_PORT'] = str(self.mysql_port)
        env_variables['MYSQL_CLUSTER_ROOT_HOST'] = '%'
        env_variables['MYSQL_CLUSTER_LOGS'] = self.mysql_cluster_logs_dir
        env_variables['MYSQL_CLUSTER_LOGS_FS'] = "bind"

        self.base_cmd.extend(['--file', p.join(docker_compose_yml_dir, 'docker_compose_mysql_cluster.yml')])
        self.base_mysql_cluster_cmd = ['docker-compose', '--env-file', instance.env_file, '--project-name', self.project_name,
                                '--file', p.join(docker_compose_yml_dir, 'docker_compose_mysql_cluster.yml')]

        return self.base_mysql_cluster_cmd

    def setup_postgres_cmd(self, instance, env_variables, docker_compose_yml_dir):
        self.base_cmd.extend(['--file', p.join(docker_compose_yml_dir, 'docker_compose_postgres.yml')])
        env_variables['POSTGRES_PORT'] = str(self.postgres_port)
        env_variables['POSTGRES_DIR'] = self.postgres_logs_dir
        env_variables['POSTGRES_LOGS_FS'] = "bind"

        self.with_postgres = True
        self.base_postgres_cmd = ['docker-compose', '--env-file', instance.env_file, '--project-name', self.project_name,
                                      '--file', p.join(docker_compose_yml_dir, 'docker_compose_postgres.yml')]
        return self.base_postgres_cmd

    def setup_postgres_cluster_cmd(self, instance, env_variables, docker_compose_yml_dir):
        self.with_postgres_cluster = True
        env_variables['POSTGRES_PORT'] = str(self.postgres_port)
        env_variables['POSTGRES2_DIR'] = self.postgres2_logs_dir
        env_variables['POSTGRES3_DIR'] = self.postgres3_logs_dir
        env_variables['POSTGRES4_DIR'] = self.postgres4_logs_dir
        env_variables['POSTGRES_LOGS_FS'] = "bind"
        self.base_cmd.extend(['--file', p.join(docker_compose_yml_dir, 'docker_compose_postgres_cluster.yml')])
        self.base_postgres_cluster_cmd = ['docker-compose', '--env-file', instance.env_file, '--project-name', self.project_name,
                                    '--file', p.join(docker_compose_yml_dir, 'docker_compose_postgres_cluster.yml')]

    def setup_hdfs_cmd(self, instance, env_variables, docker_compose_yml_dir):
        self.with_hdfs = True
        env_variables['HDFS_HOST'] = self.hdfs_host
        env_variables['HDFS_NAME_PORT'] = str(self.hdfs_name_port)
        env_variables['HDFS_DATA_PORT'] = str(self.hdfs_data_port)
        env_variables['HDFS_LOGS'] = self.hdfs_logs_dir
        env_variables['HDFS_FS'] = "bind"
        self.base_cmd.extend(['--file', p.join(docker_compose_yml_dir, 'docker_compose_hdfs.yml')])
        self.base_hdfs_cmd = ['docker-compose', '--env-file', instance.env_file, '--project-name', self.project_name,
                                '--file', p.join(docker_compose_yml_dir, 'docker_compose_hdfs.yml')]
        logging.debug("HDFS BASE CMD:{self.base_hdfs_cmd)}")
        return self.base_hdfs_cmd

    def setup_kerberized_hdfs_cmd(self, instance, env_variables, docker_compose_yml_dir):
        self.with_kerberized_hdfs = True
        env_variables['KERBERIZED_HDFS_HOST'] = self.hdfs_kerberized_host
        env_variables['KERBERIZED_HDFS_NAME_PORT'] = str(self.hdfs_kerberized_name_port)
        env_variables['KERBERIZED_HDFS_DATA_PORT'] = str(self.hdfs_kerberized_data_port)
        env_variables['KERBERIZED_HDFS_LOGS'] = self.hdfs_kerberized_logs_dir
        env_variables['KERBERIZED_HDFS_FS'] = "bind"
        env_variables['KERBERIZED_HDFS_DIR'] = instance.path + '/'
        self.base_cmd.extend(['--file', p.join(docker_compose_yml_dir, 'docker_compose_kerberized_hdfs.yml')])
        self.base_kerberized_hdfs_cmd = ['docker-compose', '--env-file', instance.env_file, '--project-name', self.project_name,
                                            '--file', p.join(docker_compose_yml_dir, 'docker_compose_kerberized_hdfs.yml')]
        return self.base_kerberized_hdfs_cmd

    def setup_kafka_cmd(self, instance, env_variables, docker_compose_yml_dir):
        self.with_kafka = True
        env_variables['KAFKA_HOST'] = self.kafka_host
        env_variables['KAFKA_EXTERNAL_PORT'] = str(self.kafka_port)
        env_variables['SCHEMA_REGISTRY_EXTERNAL_PORT'] = str(self.schema_registry_port)
        env_variables['SCHEMA_REGISTRY_INTERNAL_PORT'] = "8081"
        self.base_cmd.extend(['--file', p.join(docker_compose_yml_dir, 'docker_compose_kafka.yml')])
        self.base_kafka_cmd = ['docker-compose', '--env-file', instance.env_file, '--project-name', self.project_name,
                                '--file', p.join(docker_compose_yml_dir, 'docker_compose_kafka.yml')]
        return self.base_kafka_cmd

    def setup_kerberized_kafka_cmd(self, instance, env_variables, docker_compose_yml_dir):
        self.with_kerberized_kafka = True
        env_variables['KERBERIZED_KAFKA_DIR'] = instance.path + '/'
        env_variables['KERBERIZED_KAFKA_HOST'] = self.kerberized_kafka_host
        env_variables['KERBERIZED_KAFKA_EXTERNAL_PORT'] = str(self.kerberized_kafka_port)
        self.base_cmd.extend(['--file', p.join(docker_compose_yml_dir, 'docker_compose_kerberized_kafka.yml')])
        self.base_kerberized_kafka_cmd = ['docker-compose', '--env-file', instance.env_file, '--project-name', self.project_name,
                                '--file', p.join(docker_compose_yml_dir, 'docker_compose_kerberized_kafka.yml')]
        return self.base_kerberized_kafka_cmd

    def setup_redis_cmd(self, instance, env_variables, docker_compose_yml_dir):
        self.with_redis = True
        env_variables['REDIS_HOST'] = self.redis_host
        env_variables['REDIS_EXTERNAL_PORT'] = str(self.redis_port)
        env_variables['REDIS_INTERNAL_PORT'] = "6379"

        self.base_cmd.extend(['--file', p.join(docker_compose_yml_dir, 'docker_compose_redis.yml')])
        self.base_redis_cmd = ['docker-compose', '--env-file', instance.env_file, '--project-name', self.project_name,
                                '--file', p.join(docker_compose_yml_dir, 'docker_compose_redis.yml')]
        return self.base_redis_cmd

    def setup_rabbitmq_cmd(self, instance, env_variables, docker_compose_yml_dir):
        self.with_rabbitmq = True
        env_variables['RABBITMQ_HOST'] = self.rabbitmq_host
        env_variables['RABBITMQ_PORT'] = str(self.rabbitmq_port)
        env_variables['RABBITMQ_LOGS'] = self.rabbitmq_logs_dir
        env_variables['RABBITMQ_LOGS_FS'] = "bind"

        self.base_cmd.extend(['--file', p.join(docker_compose_yml_dir, 'docker_compose_rabbitmq.yml')])
        self.base_rabbitmq_cmd = ['docker-compose', '--env-file', instance.env_file, '--project-name', self.project_name,
                                    '--file', p.join(docker_compose_yml_dir, 'docker_compose_rabbitmq.yml')]
        return self.base_rabbitmq_cmd

    def setup_mongo_cmd(self, instance, env_variables, docker_compose_yml_dir):
        self.with_mongo = True
        env_variables['MONGO_HOST'] = self.mongo_host
        env_variables['MONGO_EXTERNAL_PORT'] = str(self.mongo_port)
        env_variables['MONGO_INTERNAL_PORT'] = "27017"
        self.base_cmd.extend(['--file', p.join(docker_compose_yml_dir, 'docker_compose_mongo.yml')])
        self.base_mongo_cmd = ['docker-compose', '--env-file', instance.env_file, '--project-name', self.project_name,
                                '--file', p.join(docker_compose_yml_dir, 'docker_compose_mongo.yml')]
        return self.base_mongo_cmd

    def setup_minio_cmd(self, instance, env_variables, docker_compose_yml_dir):
        self.with_minio = True
        cert_d = p.join(self.minio_dir, "certs")
        env_variables['MINIO_CERTS_DIR'] = cert_d
        env_variables['MINIO_PORT'] = str(self.minio_port)
        env_variables['SSL_CERT_FILE'] = p.join(self.base_dir, cert_d, 'public.crt')

        self.base_cmd.extend(['--file', p.join(docker_compose_yml_dir, 'docker_compose_minio.yml')])
        self.base_minio_cmd = ['docker-compose', '--env-file', instance.env_file, '--project-name', self.project_name,
                                '--file', p.join(docker_compose_yml_dir, 'docker_compose_minio.yml')]
        return self.base_minio_cmd

    def setup_cassandra_cmd(self, instance, env_variables, docker_compose_yml_dir):
        self.with_cassandra = True
        env_variables['CASSANDRA_PORT'] = str(self.cassandra_port)
        self.base_cmd.extend(['--file', p.join(docker_compose_yml_dir, 'docker_compose_cassandra.yml')])
        self.base_cassandra_cmd = ['docker-compose', '--env-file', instance.env_file, '--project-name', self.project_name,
                                    '--file', p.join(docker_compose_yml_dir, 'docker_compose_cassandra.yml')]
        return self.base_cassandra_cmd

    def setup_jdbc_bridge_cmd(self, instance, env_variables, docker_compose_yml_dir):
        self.with_jdbc_bridge = True
        self.base_cmd.extend(['--file', p.join(docker_compose_yml_dir, 'docker_compose_jdbc_bridge.yml')])
        self.base_jdbc_bridge_cmd = ['docker-compose', '--env-file', instance.env_file, '--project-name', self.project_name,
                                    '--file', p.join(docker_compose_yml_dir, 'docker_compose_jdbc_bridge.yml')]
        return self.base_jdbc_bridge_cmd

    def add_instance(self, name, base_config_dir=None, main_configs=None, user_configs=None, dictionaries=None,
                     macros=None, with_zookeeper=False, with_zookeeper_secure=False,
                     with_mysql_client=False, with_mysql=False, with_mysql8=False, with_mysql_cluster=False,
                     with_kafka=False, with_kerberized_kafka=False, with_rabbitmq=False, clickhouse_path_dir=None,
                     with_odbc_drivers=False, with_postgres=False, with_postgres_cluster=False, with_hdfs=False, with_kerberized_hdfs=False, with_mongo=False,
                     with_redis=False, with_minio=False, with_cassandra=False, with_jdbc_bridge=False,
                     hostname=None, env_variables=None, image="yandex/clickhouse-integration-test", tag=None,
                     stay_alive=False, ipv4_address=None, ipv6_address=None, with_installed_binary=False, tmpfs=None,
                     zookeeper_docker_compose_path=None, minio_certs_dir=None, use_keeper=True,
                     main_config_name="config.xml", users_config_name="users.xml", copy_common_configs=True):

        """Add an instance to the cluster.

        name - the name of the instance directory and the value of the 'instance' macro in ClickHouse.
        base_config_dir - a directory with config.xml and users.xml files which will be copied to /etc/clickhouse-server/ directory
        main_configs - a list of config files that will be added to config.d/ directory
        user_configs - a list of config files that will be added to users.d/ directory
        with_zookeeper - if True, add ZooKeeper configuration to configs and ZooKeeper instances to the cluster.
        with_zookeeper_secure - if True, add ZooKeeper Secure configuration to configs and ZooKeeper instances to the cluster.
        """

        if self.is_up:
            raise Exception("Can\'t add instance %s: cluster is already up!" % name)

        if name in self.instances:
            raise Exception("Can\'t add instance `%s': there is already an instance with the same name!" % name)

        if tag is None:
            tag = self.docker_base_tag
        if not env_variables:
            env_variables = {}

        self.use_keeper = use_keeper

        # Code coverage files will be placed in database directory
        # (affect only WITH_COVERAGE=1 build)
        env_variables['LLVM_PROFILE_FILE'] = '/var/lib/clickhouse/server_%h_%p_%m.profraw'

        instance = ClickHouseInstance(
            cluster=self,
            base_path=self.base_dir,
            name=name,
            base_config_dir=base_config_dir if base_config_dir else self.base_config_dir,
            custom_main_configs=main_configs or [],
            custom_user_configs=user_configs or [],
            custom_dictionaries=dictionaries or [],
            macros=macros or {},
            with_zookeeper=with_zookeeper,
            zookeeper_config_path=self.zookeeper_config_path,
            with_mysql_client=with_mysql_client,
            with_mysql=with_mysql,
            with_mysql8=with_mysql8,
            with_mysql_cluster=with_mysql_cluster,
            with_kafka=with_kafka,
            with_kerberized_kafka=with_kerberized_kafka,
            with_rabbitmq=with_rabbitmq,
            with_kerberized_hdfs=with_kerberized_hdfs,
            with_mongo=with_mongo,
            with_redis=with_redis,
            with_minio=with_minio,
            with_cassandra=with_cassandra,
            with_jdbc_bridge=with_jdbc_bridge,
            server_bin_path=self.server_bin_path,
            odbc_bridge_bin_path=self.odbc_bridge_bin_path,
            library_bridge_bin_path=self.library_bridge_bin_path,
            clickhouse_path_dir=clickhouse_path_dir,
            with_odbc_drivers=with_odbc_drivers,
            with_postgres=with_postgres,
            with_postgres_cluster=with_postgres_cluster,
            hostname=hostname,
            env_variables=env_variables,
            image=image,
            tag=tag,
            stay_alive=stay_alive,
            ipv4_address=ipv4_address,
            ipv6_address=ipv6_address,
            with_installed_binary=with_installed_binary,
            main_config_name=main_config_name,
            users_config_name=users_config_name,
            copy_common_configs=copy_common_configs,
            tmpfs=tmpfs or [])

        docker_compose_yml_dir = get_docker_compose_path()

        self.instances[name] = instance
        if ipv4_address is not None or ipv6_address is not None:
            self.with_net_trics = True
            self.base_cmd.extend(['--file', p.join(docker_compose_yml_dir, 'docker_compose_net.yml')])

        self.base_cmd.extend(['--file', instance.docker_compose_path])

        cmds = []
        if with_zookeeper_secure and not self.with_zookeeper_secure:
            cmds.append(self.setup_zookeeper_secure_cmd(instance, env_variables, docker_compose_yml_dir))

        if with_zookeeper and not self.with_zookeeper:
            if self.use_keeper:
                cmds.append(self.setup_keeper_cmd(instance, env_variables, docker_compose_yml_dir))
            else:
                cmds.append(self.setup_zookeeper_cmd(instance, env_variables, docker_compose_yml_dir))

        if with_mysql_client and not self.with_mysql_client:
            cmds.append(self.setup_mysql_client_cmd(instance, env_variables, docker_compose_yml_dir))

        if with_mysql and not self.with_mysql:
            cmds.append(self.setup_mysql_cmd(instance, env_variables, docker_compose_yml_dir))

        if with_mysql8 and not self.with_mysql8:
            cmds.append(self.setup_mysql8_cmd(instance, env_variables, docker_compose_yml_dir))

        if with_mysql_cluster and not self.with_mysql_cluster:
            cmds.append(self.setup_mysql_cluster_cmd(instance, env_variables, docker_compose_yml_dir))

        if with_postgres and not self.with_postgres:
            cmds.append(self.setup_postgres_cmd(instance, env_variables, docker_compose_yml_dir))

        if with_postgres_cluster and not self.with_postgres_cluster:
            cmds.append(self.setup_postgres_cluster_cmd(instance, env_variables, docker_compose_yml_dir))

        if with_odbc_drivers and not self.with_odbc_drivers:
            self.with_odbc_drivers = True
            if not self.with_mysql:
                cmds.append(self.setup_mysql_cmd(instance, env_variables, docker_compose_yml_dir))

            if not self.with_postgres:
                cmds.append(self.setup_postgres_cmd(instance, env_variables, docker_compose_yml_dir))

        if with_kafka and not self.with_kafka:
            cmds.append(self.setup_kafka_cmd(instance, env_variables, docker_compose_yml_dir))

        if with_kerberized_kafka and not self.with_kerberized_kafka:
            cmds.append(self.setup_kerberized_kafka_cmd(instance, env_variables, docker_compose_yml_dir))

        if with_rabbitmq and not self.with_rabbitmq:
            cmds.append(self.setup_rabbitmq_cmd(instance, env_variables, docker_compose_yml_dir))

        if with_hdfs and not self.with_hdfs:
            cmds.append(self.setup_hdfs_cmd(instance, env_variables, docker_compose_yml_dir))

        if with_kerberized_hdfs and not self.with_kerberized_hdfs:
            cmds.append(self.setup_kerberized_hdfs_cmd(instance, env_variables, docker_compose_yml_dir))

        if with_mongo and not self.with_mongo:
            cmds.append(self.setup_mongo_cmd(instance, env_variables, docker_compose_yml_dir))

        if self.with_net_trics:
            for cmd in cmds:
                cmd.extend(['--file', p.join(docker_compose_yml_dir, 'docker_compose_net.yml')])

        if with_redis and not self.with_redis:
            cmds.append(self.setup_redis_cmd(instance, env_variables, docker_compose_yml_dir))

        if with_minio and not self.with_minio:
            cmds.append(self.setup_minio_cmd(instance, env_variables, docker_compose_yml_dir))

        if minio_certs_dir is not None:
            if self.minio_certs_dir is None:
                self.minio_certs_dir = minio_certs_dir
            else:
                raise Exception("Overwriting minio certs dir")

        if with_cassandra and not self.with_cassandra:
            cmds.append(self.setup_cassandra_cmd(instance, env_variables, docker_compose_yml_dir))

        if with_jdbc_bridge and not self.with_jdbc_bridge:
            cmds.append(self.setup_jdbc_bridge_cmd(instance, env_variables, docker_compose_yml_dir))

        logging.debug("Cluster name:{} project_name:{}. Added instance name:{} tag:{} base_cmd:{} docker_compose_yml_dir:{}".format(
            self.name, self.project_name, name, tag, self.base_cmd, docker_compose_yml_dir))
        return instance

    def get_instance_docker_id(self, instance_name):
        # According to how docker-compose names containers.
        return self.project_name + '_' + instance_name + '_1'

    def _replace(self, path, what, to):
        with open(path, 'r') as p:
            data = p.read()
        data = data.replace(what, to)
        with open(path, 'w') as p:
            p.write(data)

    def restart_instance_with_ip_change(self, node, new_ip):
        if '::' in new_ip:
            if node.ipv6_address is None:
                raise Exception("You should specity ipv6_address in add_node method")
            self._replace(node.docker_compose_path, node.ipv6_address, new_ip)
            node.ipv6_address = new_ip
        else:
            if node.ipv4_address is None:
                raise Exception("You should specity ipv4_address in add_node method")
            self._replace(node.docker_compose_path, node.ipv4_address, new_ip)
            node.ipv4_address = new_ip
        run_and_check(self.base_cmd + ["stop", node.name])
        run_and_check(self.base_cmd + ["rm", "--force", "--stop", node.name])
        run_and_check(self.base_cmd + ["up", "--force-recreate", "--no-deps", "-d", node.name])
        node.ip_address = self.get_instance_ip(node.name)
        node.client = Client(node.ip_address, command=self.client_bin_path)

        logging.info("Restart node with ip change")
        # In builds with sanitizer the server can take a long time to start
        node.wait_for_start(start_timeout=180.0, connection_timeout=600.0)  # seconds
        logging.info("Restarted")

        return node

    def restart_service(self, service_name):
        run_and_check(self.base_cmd + ["restart", service_name])

    def get_instance_ip(self, instance_name):
        logging.debug("get_instance_ip instance_name={}".format(instance_name))
        docker_id = self.get_instance_docker_id(instance_name)
        # for cont in self.docker_client.containers.list():
            # logging.debug("CONTAINERS LIST: ID={} NAME={} STATUS={}".format(cont.id, cont.name, cont.status))
        handle = self.docker_client.containers.get(docker_id)
        return list(handle.attrs['NetworkSettings']['Networks'].values())[0]['IPAddress']

    def get_container_id(self, instance_name):
        return self.get_instance_docker_id(instance_name)
        # docker_id = self.get_instance_docker_id(instance_name)
        # handle = self.docker_client.containers.get(docker_id)
        # return handle.attrs['Id']

    def get_container_logs(self, instance_name):
        container_id = self.get_container_id(instance_name)
        return self.docker_client.api.logs(container_id).decode()

    def exec_in_container(self, container_id, cmd, detach=False, nothrow=False, use_cli=True, **kwargs):
        if use_cli:
            logging.debug(f"run container_id:{container_id} detach:{detach} nothrow:{nothrow} cmd: {cmd}")
            exec_cmd = ["docker", "exec"]
            if 'user' in kwargs:
                exec_cmd += ['-u', kwargs['user']]
            result = subprocess_check_call(exec_cmd + [container_id] + cmd, detach=detach, nothrow=nothrow)
            return result
        else:
            exec_id = self.docker_client.api.exec_create(container_id, cmd, **kwargs)
            output = self.docker_client.api.exec_start(exec_id, detach=detach)

            exit_code = self.docker_client.api.exec_inspect(exec_id)['ExitCode']
            if exit_code:
                container_info = self.docker_client.api.inspect_container(container_id)
                image_id = container_info.get('Image')
                image_info = self.docker_client.api.inspect_image(image_id)
                logging.debug(("Command failed in container {}: ".format(container_id)))
                pprint.pprint(container_info)
                logging.debug("")
                logging.debug(("Container {} uses image {}: ".format(container_id, image_id)))
                pprint.pprint(image_info)
                logging.debug("")
                message = 'Cmd "{}" failed in container {}. Return code {}. Output: {}'.format(' '.join(cmd), container_id,
                                                                                            exit_code, output)
                if nothrow:
                    logging.debug(message)
                else:
                    raise Exception(message)
            if not detach:
                return output.decode()
            return output

    def copy_file_to_container(self, container_id, local_path, dest_path):
        with open(local_path, "r") as fdata:
            data = fdata.read()
            encodedBytes = base64.b64encode(data.encode("utf-8"))
            encodedStr = str(encodedBytes, "utf-8")
            self.exec_in_container(container_id,
                                   ["bash", "-c", "echo {} | base64 --decode > {}".format(encodedStr, dest_path)],
                                   user='root')

    def wait_for_url(self, url="http://localhost:8123/ping", conn_timeout=2, interval=2, timeout=60):
        if not url.startswith('http'):
            url = "http://" + url
        if interval <= 0:
            interval = 2
        if timeout <= 0:
            timeout = 60

        attempts = 1
        errors = []
        start = time.time()
        while time.time() - start < timeout:
            try:
                requests.get(url, allow_redirects=True, timeout=conn_timeout, verify=False).raise_for_status()
                logging.debug("{} is available after {} seconds".format(url, time.time() - start))
                return
            except Exception as ex:
                logging.debug("{} Attempt {} failed, retrying in {} seconds".format(ex, attempts, interval))
                attempts += 1
                errors += [str(ex)]
                time.sleep(interval)

        run_and_check(['docker-compose', 'ps', '--services', '--all'])
        logging.error("Can't connect to URL:{}".format(errors))
        raise Exception("Cannot wait URL {}(interval={}, timeout={}, attempts={})".format(
            url, interval, timeout, attempts))

    def wait_mysql_client_to_start(self, timeout=180):
        start = time.time()
        errors = []
        self.mysql_client_container = self.get_docker_handle(self.get_instance_docker_id(self.mysql_client_host))

        while time.time() - start < timeout:
            try:
                info = self.mysql_client_container.client.api.inspect_container(self.mysql_client_container.name)
                if info['State']['Health']['Status'] == 'healthy':
                    logging.debug("Mysql Client Container Started")
                    break
                time.sleep(1)

                return
            except Exception as ex:
                errors += [str(ex)]
                time.sleep(1)

        run_and_check(['docker-compose', 'ps', '--services', '--all'])
        logging.error("Can't connect to MySQL Client:{}".format(errors))
        raise Exception("Cannot wait MySQL Client container")

    def wait_mysql_to_start(self, timeout=180):
        self.mysql_ip = self.get_instance_ip('mysql57')
        start = time.time()
        errors = []
        while time.time() - start < timeout:
            try:
                conn = pymysql.connect(user='root', password='clickhouse', host=self.mysql_ip, port=self.mysql_port)
                conn.close()
                logging.debug("Mysql Started")
                return
            except Exception as ex:
                errors += [str(ex)]
                time.sleep(0.5)

        run_and_check(['docker-compose', 'ps', '--services', '--all'])
        logging.error("Can't connect to MySQL:{}".format(errors))
        raise Exception("Cannot wait MySQL container")

    def wait_mysql8_to_start(self, timeout=180):
        self.mysql8_ip = self.get_instance_ip('mysql80')
        start = time.time()
        while time.time() - start < timeout:
            try:
                conn = pymysql.connect(user='root', password='clickhouse', host=self.mysql8_ip, port=self.mysql8_port)
                conn.close()
                logging.debug("Mysql 8 Started")
                return
            except Exception as ex:
                logging.debug("Can't connect to MySQL 8 " + str(ex))
                time.sleep(0.5)

        run_and_check(['docker-compose', 'ps', '--services', '--all'])
        raise Exception("Cannot wait MySQL 8 container")

    def wait_mysql_cluster_to_start(self, timeout=180):
        self.mysql2_ip = self.get_instance_ip(self.mysql2_host)
        self.mysql3_ip = self.get_instance_ip(self.mysql3_host)
        self.mysql4_ip = self.get_instance_ip(self.mysql4_host)
        start = time.time()
        errors = []
        while time.time() - start < timeout:
            try:
                for ip in [self.mysql2_ip, self.mysql3_ip, self.mysql4_ip]:
                    conn = pymysql.connect(user='root', password='clickhouse', host=ip, port=self.mysql_port)
                    conn.close()
                    logging.debug(f"Mysql Started {ip}")
                return
            except Exception as ex:
                errors += [str(ex)]
                time.sleep(0.5)

        run_and_check(['docker-compose', 'ps', '--services', '--all'])
        logging.error("Can't connect to MySQL:{}".format(errors))
        raise Exception("Cannot wait MySQL container")

    def wait_postgres_to_start(self, timeout=180):
        self.postgres_ip = self.get_instance_ip(self.postgres_host)
        start = time.time()
        while time.time() - start < timeout:
            try:
                conn = psycopg2.connect(host=self.postgres_ip, port=self.postgres_port, user='postgres', password='mysecretpassword')
                conn.close()
                logging.debug("Postgres Started")
                return
            except Exception as ex:
                logging.debug("Can't connect to Postgres " + str(ex))
                time.sleep(0.5)

        raise Exception("Cannot wait Postgres container")

    def wait_postgres_cluster_to_start(self, timeout=180):
        self.postgres2_ip = self.get_instance_ip(self.postgres2_host)
        self.postgres3_ip = self.get_instance_ip(self.postgres3_host)
        self.postgres4_ip = self.get_instance_ip(self.postgres4_host)
        start = time.time()
        for ip in [self.postgres2_ip, self.postgres3_ip, self.postgres4_ip]:
            while time.time() - start < timeout:
                try:
                    conn = psycopg2.connect(host=ip, port=self.postgres_port, user='postgres', password='mysecretpassword')
                    conn.close()
                    logging.debug("Postgres Cluster Started")
                    return
                except Exception as ex:
                    logging.debug("Can't connect to Postgres " + str(ex))
                    time.sleep(0.5)

        raise Exception("Cannot wait Postgres container")

    def wait_rabbitmq_to_start(self, timeout=180, throw=True):
        self.rabbitmq_ip = self.get_instance_ip(self.rabbitmq_host)

        start = time.time()
        while time.time() - start < timeout:
            try:
                if check_rabbitmq_is_available(self.rabbitmq_docker_id):
                    logging.debug("RabbitMQ is available")
                    if enable_consistent_hash_plugin(self.rabbitmq_docker_id):
                        logging.debug("RabbitMQ consistent hash plugin is available")
                        return True
                time.sleep(0.5)
            except Exception as ex:
                logging.debug("Can't connect to RabbitMQ " + str(ex))
                time.sleep(0.5)

        if throw:
            raise Exception("Cannot wait RabbitMQ container")
        return False

    def wait_zookeeper_secure_to_start(self, timeout=20):
        logging.debug("Wait ZooKeeper Secure to start")
        start = time.time()
        while time.time() - start < timeout:
            try:
                for instance in ['zoo1', 'zoo2', 'zoo3']:
                    conn = self.get_kazoo_client(instance)
                    conn.get_children('/')
                    conn.stop()
                logging.debug("All instances of ZooKeeper Secure started")
                return
            except Exception as ex:
                logging.debug("Can't connect to ZooKeeper secure " + str(ex))
                time.sleep(0.5)

        raise Exception("Cannot wait ZooKeeper secure container")

    def wait_zookeeper_to_start(self, timeout=180):
        logging.debug("Wait ZooKeeper to start")
        start = time.time()
        while time.time() - start < timeout:
            try:
                for instance in ['zoo1', 'zoo2', 'zoo3']:
                    conn = self.get_kazoo_client(instance)
                    conn.get_children('/')
                    conn.stop()
                logging.debug("All instances of ZooKeeper started")
                return
            except Exception as ex:
                logging.debug("Can't connect to ZooKeeper " + str(ex))
                time.sleep(0.5)

        raise Exception("Cannot wait ZooKeeper container")

    def make_hdfs_api(self, timeout=180, kerberized=False):
        if kerberized:
            keytab = p.abspath(p.join(self.instances['node1'].path, "secrets/clickhouse.keytab"))
            krb_conf = p.abspath(p.join(self.instances['node1'].path, "secrets/krb_long.conf"))
            self.hdfs_kerberized_ip = self.get_instance_ip(self.hdfs_kerberized_host)
            kdc_ip = self.get_instance_ip('hdfskerberos')
            self.hdfs_api = HDFSApi(user="root",
                                    timeout=timeout,
                                    kerberized=True,
                                    principal="root@TEST.CLICKHOUSE.TECH",
                                    keytab=keytab,
                                    krb_conf=krb_conf,
                                    host=self.hdfs_kerberized_host,
                                    protocol="http",
                                    proxy_port=self.hdfs_kerberized_name_port,
                                    data_port=self.hdfs_kerberized_data_port,
                                    hdfs_ip=self.hdfs_kerberized_ip,
                                    kdc_ip=kdc_ip)
        else:
            self.hdfs_ip = self.get_instance_ip(self.hdfs_host)
            self.hdfs_api = HDFSApi(user="root", host=self.hdfs_host, data_port=self.hdfs_data_port, proxy_port=self.hdfs_name_port, hdfs_ip=self.hdfs_ip)

    def wait_kafka_is_available(self, kafka_docker_id, kafka_port, max_retries=50):
        retries = 0
        while True:
            if check_kafka_is_available(kafka_docker_id, kafka_port):
                break
            else:
                retries += 1
                if retries > max_retries:
                    raise Exception("Kafka is not available")
                logging.debug("Waiting for Kafka to start up")
                time.sleep(1)


    def wait_hdfs_to_start(self, timeout=300):
        start = time.time()
        while time.time() - start < timeout:
            try:
                self.hdfs_api.write_data("/somefilewithrandomname222", "1")
                logging.debug("Connected to HDFS and SafeMode disabled! ")
                return
            except Exception as ex:
                logging.exception("Can't connect to HDFS " + str(ex))
                time.sleep(1)

        raise Exception("Can't wait HDFS to start")

    def wait_mongo_to_start(self, timeout=180):
        connection_str = 'mongodb://{user}:{password}@{host}:{port}'.format(
            host='localhost', port=self.mongo_port, user='root', password='clickhouse')
        connection = pymongo.MongoClient(connection_str)
        start = time.time()
        while time.time() - start < timeout:
            try:
                connection.list_database_names()
                logging.debug(f"Connected to Mongo dbs: {connection.database_names()}")
                return
            except Exception as ex:
                logging.debug("Can't connect to Mongo " + str(ex))
                time.sleep(1)

    def wait_minio_to_start(self, timeout=180, secure=False):
        self.minio_ip = self.get_instance_ip(self.minio_host)
        self.minio_redirect_ip = self.get_instance_ip(self.minio_redirect_host)


        os.environ['SSL_CERT_FILE'] = p.join(self.base_dir, self.minio_dir, 'certs', 'public.crt')
        minio_client = Minio(f'{self.minio_ip}:{self.minio_port}',
                             access_key='minio',
                             secret_key='minio123',
                             secure=secure,
                             http_client=urllib3.PoolManager(cert_reqs='CERT_NONE')) # disable SSL check as we test ClickHouse and not Python library
        start = time.time()
        while time.time() - start < timeout:
            try:
                minio_client.list_buckets()

                logging.debug("Connected to Minio.")

                buckets = [self.minio_bucket, self.minio_bucket_2]

                for bucket in buckets:
                    if minio_client.bucket_exists(bucket):
                        delete_object_list = map(
                            lambda x: x.object_name,
                            minio_client.list_objects_v2(bucket, recursive=True),
                        )
                        errors = minio_client.remove_objects(bucket, delete_object_list)
                        for error in errors:
                            logging.error(f"Error occured when deleting object {error}")
                        minio_client.remove_bucket(bucket)
                    minio_client.make_bucket(bucket)
                    logging.debug("S3 bucket '%s' created", bucket)

                self.minio_client = minio_client
                return
            except Exception as ex:
                logging.debug("Can't connect to Minio: %s", str(ex))
                time.sleep(1)

        raise Exception("Can't wait Minio to start")

    def wait_schema_registry_to_start(self, timeout=180):
        sr_client = CachedSchemaRegistryClient({"url":'http://localhost:{}'.format(self.schema_registry_port)})
        start = time.time()
        while time.time() - start < timeout:
            try:
                sr_client._send_request(sr_client.url)
                logging.debug("Connected to SchemaRegistry")
                return sr_client
            except Exception as ex:
                logging.debug(("Can't connect to SchemaRegistry: %s", str(ex)))
                time.sleep(1)

        raise Exception("Can't wait Schema Registry to start")


    def wait_cassandra_to_start(self, timeout=180):
        self.cassandra_ip = self.get_instance_ip(self.cassandra_host)
        cass_client = cassandra.cluster.Cluster([self.cassandra_ip], port=self.cassandra_port, load_balancing_policy=RoundRobinPolicy())
        start = time.time()
        while time.time() - start < timeout:
            try:
                logging.info(f"Check Cassandra Online {self.cassandra_id} {self.cassandra_ip} {self.cassandra_port}")
                check = self.exec_in_container(self.cassandra_id, ["bash", "-c", f"/opt/cassandra/bin/cqlsh -u cassandra -p cassandra -e 'describe keyspaces' {self.cassandra_ip} {self.cassandra_port}"], user='root')
                logging.info("Cassandra Online")
                cass_client.connect()
                logging.info("Connected Clients to Cassandra")
                return
            except Exception as ex:
                logging.warning("Can't connect to Cassandra: %s", str(ex))
                time.sleep(1)

        raise Exception("Can't wait Cassandra to start")

    def start(self, destroy_dirs=True):
        logging.debug("Cluster start called. is_up={}, destroy_dirs={}".format(self.is_up, destroy_dirs))
        if self.is_up:
            return

        try:
            self.cleanup()
        except Exception as e:
            logging.warning("Cleanup failed:{e}")

        try:
            # clickhouse_pull_cmd = self.base_cmd + ['pull']
            # print(f"Pulling images for {self.base_cmd}")
            # retry_exception(10, 5, subprocess_check_call, Exception, clickhouse_pull_cmd)

            if destroy_dirs and p.exists(self.instances_dir):
                logging.debug(("Removing instances dir %s", self.instances_dir))
                shutil.rmtree(self.instances_dir)

            for instance in list(self.instances.values()):
                logging.debug(('Setup directory for instance: {} destroy_dirs: {}'.format(instance.name, destroy_dirs)))
                instance.create_dir(destroy_dir=destroy_dirs)

            _create_env_file(os.path.join(self.env_file), self.env_variables)
            self.docker_client = docker.DockerClient(base_url='unix:///var/run/docker.sock', version=self.docker_api_version, timeout=600)

            common_opts = ['up', '-d']

            if self.with_zookeeper_secure and self.base_zookeeper_cmd:
                logging.debug('Setup ZooKeeper Secure')
                logging.debug(f'Creating internal ZooKeeper dirs: {self.zookeeper_dirs_to_create}')
                for i in range(1,3):
                    if os.path.exists(self.zookeeper_instance_dir_prefix + f"{i}"):
                        shutil.rmtree(self.zookeeper_instance_dir_prefix + f"{i}")
                for dir in self.zookeeper_dirs_to_create:
                    os.makedirs(dir)
                run_and_check(self.base_zookeeper_cmd + common_opts, env=self.env)

                self.wait_zookeeper_secure_to_start()
                for command in self.pre_zookeeper_commands:
                    self.run_kazoo_commands_with_retries(command, repeats=5)

            if self.with_zookeeper and self.base_zookeeper_cmd:
                logging.debug('Setup ZooKeeper')
                logging.debug(f'Creating internal ZooKeeper dirs: {self.zookeeper_dirs_to_create}')
                if self.use_keeper:
                    for i in range(1,4):
                        if os.path.exists(self.keeper_instance_dir_prefix + f"{i}"):
                            shutil.rmtree(self.keeper_instance_dir_prefix + f"{i}")
                else:
                    for i in range(1,3):
                        if os.path.exists(self.zookeeper_instance_dir_prefix + f"{i}"):
                            shutil.rmtree(self.zookeeper_instance_dir_prefix + f"{i}")

                for dir in self.zookeeper_dirs_to_create:
                    os.makedirs(dir)

                if self.use_keeper: # TODO: remove hardcoded paths from here
                    for i in range(1,4):
                        shutil.copy(os.path.join(HELPERS_DIR, f'keeper_config{i}.xml'), os.path.join(self.keeper_instance_dir_prefix + f"{i}", "config" ))

                run_and_check(self.base_zookeeper_cmd + common_opts, env=self.env)

                self.wait_zookeeper_to_start()
                for command in self.pre_zookeeper_commands:
                    self.run_kazoo_commands_with_retries(command, repeats=5)

            if self.with_mysql_client and self.base_mysql_client_cmd:
                logging.debug('Setup MySQL Client')
                subprocess_check_call(self.base_mysql_client_cmd + common_opts)
                self.wait_mysql_client_to_start()

            if self.with_mysql and self.base_mysql_cmd:
                logging.debug('Setup MySQL')
                if os.path.exists(self.mysql_dir):
                    shutil.rmtree(self.mysql_dir)
                os.makedirs(self.mysql_logs_dir)
                os.chmod(self.mysql_logs_dir, stat.S_IRWXO)
                subprocess_check_call(self.base_mysql_cmd + common_opts)
                self.wait_mysql_to_start()

            if self.with_mysql8 and self.base_mysql8_cmd:
                logging.debug('Setup MySQL 8')
                if os.path.exists(self.mysql8_dir):
                    shutil.rmtree(self.mysql8_dir)
                os.makedirs(self.mysql8_logs_dir)
                os.chmod(self.mysql8_logs_dir, stat.S_IRWXO)
                subprocess_check_call(self.base_mysql8_cmd + common_opts)
                self.wait_mysql8_to_start()

            if self.with_mysql_cluster and self.base_mysql_cluster_cmd:
                print('Setup MySQL')
                if os.path.exists(self.mysql_cluster_dir):
                    shutil.rmtree(self.mysql_cluster_dir)
                os.makedirs(self.mysql_cluster_logs_dir)
                os.chmod(self.mysql_cluster_logs_dir, stat.S_IRWXO)

                subprocess_check_call(self.base_mysql_cluster_cmd + common_opts)
                self.wait_mysql_cluster_to_start()

            if self.with_postgres and self.base_postgres_cmd:
                logging.debug('Setup Postgres')
                if os.path.exists(self.postgres_dir):
                    shutil.rmtree(self.postgres_dir)
                os.makedirs(self.postgres_logs_dir)
                os.chmod(self.postgres_logs_dir, stat.S_IRWXO)

                subprocess_check_call(self.base_postgres_cmd + common_opts)
                self.wait_postgres_to_start()

            if self.with_postgres_cluster and self.base_postgres_cluster_cmd:
                print('Setup Postgres')
                os.makedirs(self.postgres2_logs_dir)
                os.chmod(self.postgres2_logs_dir, stat.S_IRWXO)
                os.makedirs(self.postgres3_logs_dir)
                os.chmod(self.postgres3_logs_dir, stat.S_IRWXO)
                os.makedirs(self.postgres4_logs_dir)
                os.chmod(self.postgres4_logs_dir, stat.S_IRWXO)
                subprocess_check_call(self.base_postgres_cluster_cmd + common_opts)
                self.wait_postgres_cluster_to_start()

            if self.with_kafka and self.base_kafka_cmd:
                logging.debug('Setup Kafka')
                subprocess_check_call(self.base_kafka_cmd + common_opts + ['--renew-anon-volumes'])
                self.wait_kafka_is_available(self.kafka_docker_id, self.kafka_port)
                self.wait_schema_registry_to_start()

            if self.with_kerberized_kafka and self.base_kerberized_kafka_cmd:
                logging.debug('Setup kerberized kafka')
                run_and_check(self.base_kerberized_kafka_cmd + common_opts + ['--renew-anon-volumes'])
                self.wait_kafka_is_available(self.kerberized_kafka_docker_id, self.kerberized_kafka_port, 100)

            if self.with_rabbitmq and self.base_rabbitmq_cmd:
                logging.debug('Setup RabbitMQ')
                os.makedirs(self.rabbitmq_logs_dir)
                os.chmod(self.rabbitmq_logs_dir, stat.S_IRWXO)

                for i in range(5):
                    subprocess_check_call(self.base_rabbitmq_cmd + common_opts + ['--renew-anon-volumes'])
                    self.rabbitmq_docker_id = self.get_instance_docker_id('rabbitmq1')
                    logging.debug(f"RabbitMQ checking container try: {i}")
                    if self.wait_rabbitmq_to_start(throw=(i==4)):
                        break

            if self.with_hdfs and self.base_hdfs_cmd:
                logging.debug('Setup HDFS')
                os.makedirs(self.hdfs_logs_dir)
                os.chmod(self.hdfs_logs_dir, stat.S_IRWXO)
                subprocess_check_call(self.base_hdfs_cmd + common_opts)
                self.make_hdfs_api()
                self.wait_hdfs_to_start()

            if self.with_kerberized_hdfs and self.base_kerberized_hdfs_cmd:
                logging.debug('Setup kerberized HDFS')
                os.makedirs(self.hdfs_kerberized_logs_dir)
                os.chmod(self.hdfs_kerberized_logs_dir, stat.S_IRWXO)
                run_and_check(self.base_kerberized_hdfs_cmd + common_opts)
                self.make_hdfs_api(kerberized=True)
                self.wait_hdfs_to_start()

            if self.with_mongo and self.base_mongo_cmd:
                logging.debug('Setup Mongo')
                run_and_check(self.base_mongo_cmd + common_opts)
                self.wait_mongo_to_start(30)

            if self.with_redis and self.base_redis_cmd:
                logging.debug('Setup Redis')
                subprocess_check_call(self.base_redis_cmd + common_opts)
                time.sleep(10)

            if self.with_minio and self.base_minio_cmd:
                # Copy minio certificates to minio/certs
                os.mkdir(self.minio_dir)
                if self.minio_certs_dir is None:
                    os.mkdir(os.path.join(self.minio_dir, 'certs'))
                else:
                    shutil.copytree(os.path.join(self.base_dir, self.minio_certs_dir), os.path.join(self.minio_dir, 'certs'))

                minio_start_cmd = self.base_minio_cmd + common_opts

                logging.info("Trying to create Minio instance by command %s", ' '.join(map(str, minio_start_cmd)))
                run_and_check(minio_start_cmd)
                logging.info("Trying to connect to Minio...")
                self.wait_minio_to_start(secure=self.minio_certs_dir is not None)

            if self.with_cassandra and self.base_cassandra_cmd:
                subprocess_check_call(self.base_cassandra_cmd + ['up', '-d'])
                self.wait_cassandra_to_start()

            if self.with_jdbc_bridge and self.base_jdbc_bridge_cmd:
                subprocess_check_call(self.base_jdbc_bridge_cmd + ['up', '-d'])
                self.wait_for_url("http://localhost:9020/ping")

            clickhouse_start_cmd = self.base_cmd + ['up', '-d', '--no-recreate']
            logging.debug(("Trying to create ClickHouse instance by command %s", ' '.join(map(str, clickhouse_start_cmd))))
            self.up_called = True
            run_and_check(clickhouse_start_cmd)
            logging.debug("ClickHouse instance created")

            start_timeout = 300.0  # seconds
            for instance in self.instances.values():
                instance.docker_client = self.docker_client
                instance.ip_address = self.get_instance_ip(instance.name)

                logging.debug("Waiting for ClickHouse start in {instance}, ip: {instance.ip_address}...")
                instance.wait_for_start(start_timeout)
                logging.debug("ClickHouse {instance} started")

                instance.client = Client(instance.ip_address, command=self.client_bin_path)

            self.is_up = True

        except BaseException as e:
            logging.debug("Failed to start cluster: ")
            logging.debug(str(e))
            logging.debug(traceback.print_exc())
            self.shutdown()
            raise

    def shutdown(self, kill=True):
        sanitizer_assert_instance = None
        fatal_log = None
        if self.up_called:
            with open(self.docker_logs_path, "w+") as f:
                try:
                    subprocess.check_call(self.base_cmd + ['logs'], stdout=f)   # STYLE_CHECK_ALLOW_SUBPROCESS_CHECK_CALL
                except Exception as e:
                    logging.debug("Unable to get logs from docker.")
                f.seek(0)
                for line in f:
                    if SANITIZER_SIGN in line:
                        sanitizer_assert_instance = line.split('|')[0].strip()
                        break

            for name, instance in self.instances.items():
                try:
                    if not instance.is_up:
                        continue
                    if instance.contains_in_log(SANITIZER_SIGN):
                        sanitizer_assert_instance = instance.grep_in_log(SANITIZER_SIGN)
                        logging.ERROR(f"Sanitizer in instance {name} log {sanitizer_assert_instance}")

                    if instance.contains_in_log("Fatal"):
                        fatal_log = instance.grep_in_log("Fatal")
                        logging.ERROR(f"Crash in instance {name} fatal log {fatal_log}")
                except Exception as e:
                    logging.error(f"Failed to check fails in logs: {e}")

            if kill:
                try:
                    run_and_check(self.base_cmd + ['stop', '--timeout', '20'])
                except Exception as e:
                    logging.debug("Kill command failed during shutdown. {}".format(repr(e)))
                    logging.debug("Trying to kill forcefully")
                    run_and_check(self.base_cmd + ['kill'])

            try:
                subprocess_check_call(self.base_cmd + ['down', '--volumes'])
            except Exception as e:
                logging.debug("Down + remove orphans failed durung shutdown. {}".format(repr(e)))

        self.cleanup()

        self.is_up = False

        self.docker_client = None

        for instance in list(self.instances.values()):
            instance.docker_client = None
            instance.ip_address = None
            instance.client = None

        if sanitizer_assert_instance is not None:
            raise Exception(
                "Sanitizer assert found in {} for instance {}".format(self.docker_logs_path, sanitizer_assert_instance))


    def pause_container(self, instance_name):
        subprocess_check_call(self.base_cmd + ['pause', instance_name])

    #    subprocess_check_call(self.base_cmd + ['kill', '-s SIGSTOP', instance_name])

    def unpause_container(self, instance_name):
        subprocess_check_call(self.base_cmd + ['unpause', instance_name])

    #    subprocess_check_call(self.base_cmd + ['kill', '-s SIGCONT', instance_name])

    def open_bash_shell(self, instance_name):
        os.system(' '.join(self.base_cmd + ['exec', instance_name, '/bin/bash']))

    def get_kazoo_client(self, zoo_instance_name):
        use_ssl = False
        if self.with_zookeeper_secure:
            port = self.zookeeper_secure_port
            use_ssl = True
        elif self.with_zookeeper:
            port = self.zookeeper_port
        else:
            raise Exception("Cluster has no ZooKeeper")

        ip = self.get_instance_ip(zoo_instance_name)
        logging.debug(f"get_kazoo_client: {zoo_instance_name}, ip:{ip}, port:{port}, use_ssl:{use_ssl}")
        zk = KazooClient(hosts=f"{ip}:{port}", use_ssl=use_ssl, verify_certs=False, certfile=self.zookeeper_certfile,
                         keyfile=self.zookeeper_keyfile)
        zk.start()
        return zk

    def run_kazoo_commands_with_retries(self, kazoo_callback, zoo_instance_name='zoo1', repeats=1, sleep_for=1):
        zk = self.get_kazoo_client(zoo_instance_name)
        logging.debug(f"run_kazoo_commands_with_retries: {zoo_instance_name}, {kazoo_callback}")
        for i in range(repeats - 1):
            try:
                kazoo_callback(zk)
                return
            except KazooException as e:
                logging.debug(repr(e))
                time.sleep(sleep_for)
        kazoo_callback(zk)
        zk.stop()

    def add_zookeeper_startup_command(self, command):
        self.pre_zookeeper_commands.append(command)

    def stop_zookeeper_nodes(self, zk_nodes):
        for n in zk_nodes:
            logging.info("Stopping zookeeper node: %s", n)
            subprocess_check_call(self.base_zookeeper_cmd + ["stop", n])

    def start_zookeeper_nodes(self, zk_nodes):
        for n in zk_nodes:
            logging.info("Starting zookeeper node: %s", n)
            subprocess_check_call(self.base_zookeeper_cmd + ["start", n])


CLICKHOUSE_START_COMMAND = "clickhouse server --config-file=/etc/clickhouse-server/{main_config_file}" \
                           " --log-file=/var/log/clickhouse-server/clickhouse-server.log " \
                           " --errorlog-file=/var/log/clickhouse-server/clickhouse-server.err.log"

CLICKHOUSE_STAY_ALIVE_COMMAND = 'bash -c "{} --daemon; tail -f /dev/null"'.format(CLICKHOUSE_START_COMMAND)

DOCKER_COMPOSE_TEMPLATE = '''
version: '2.3'
services:
    {name}:
        image: {image}:{tag}
        hostname: {hostname}
        volumes:
            - {instance_config_dir}:/etc/clickhouse-server/
            - {db_dir}:/var/lib/clickhouse/
            - {logs_dir}:/var/log/clickhouse-server/
            - /etc/passwd:/etc/passwd:ro
            {binary_volume}
            {odbc_bridge_volume}
            {library_bridge_volume}
            {odbc_ini_path}
            {keytab_path}
            {krb5_conf}
        entrypoint: {entrypoint_cmd}
        tmpfs: {tmpfs}
        cap_add:
            - SYS_PTRACE
            - NET_ADMIN
            - IPC_LOCK
            - SYS_NICE
        depends_on: {depends_on}
        user: '{user}'
        env_file:
            - {env_file}
        security_opt:
            - label:disable
        dns_opt:
            - attempts:2
            - timeout:1
            - inet6
            - rotate
        {networks}
            {app_net}
                {ipv4_address}
                {ipv6_address}
                {net_aliases}
                    {net_alias1}
'''


class ClickHouseInstance:

    def __init__(
            self, cluster, base_path, name, base_config_dir, custom_main_configs, custom_user_configs,
            custom_dictionaries,
            macros, with_zookeeper, zookeeper_config_path, with_mysql_client,  with_mysql, with_mysql8, with_mysql_cluster, with_kafka, with_kerberized_kafka,
            with_rabbitmq, with_kerberized_hdfs, with_mongo, with_redis, with_minio, with_jdbc_bridge,
            with_cassandra, server_bin_path, odbc_bridge_bin_path, library_bridge_bin_path, clickhouse_path_dir, with_odbc_drivers, with_postgres, with_postgres_cluster,
            clickhouse_start_command=CLICKHOUSE_START_COMMAND,
            main_config_name="config.xml", users_config_name="users.xml", copy_common_configs=True,
            hostname=None, env_variables=None,
            image="yandex/clickhouse-integration-test", tag="latest",
            stay_alive=False, ipv4_address=None, ipv6_address=None, with_installed_binary=False, tmpfs=None):

        self.name = name
        self.base_cmd = cluster.base_cmd
        self.docker_id = cluster.get_instance_docker_id(self.name)
        self.cluster = cluster
        self.hostname = hostname if hostname is not None else self.name

        self.tmpfs = tmpfs or []
        self.base_config_dir = p.abspath(p.join(base_path, base_config_dir)) if base_config_dir else None
        self.custom_main_config_paths = [p.abspath(p.join(base_path, c)) for c in custom_main_configs]
        self.custom_user_config_paths = [p.abspath(p.join(base_path, c)) for c in custom_user_configs]
        self.custom_dictionaries_paths = [p.abspath(p.join(base_path, c)) for c in custom_dictionaries]
        self.clickhouse_path_dir = p.abspath(p.join(base_path, clickhouse_path_dir)) if clickhouse_path_dir else None
        self.kerberos_secrets_dir = p.abspath(p.join(base_path, 'secrets'))
        self.macros = macros if macros is not None else {}
        self.with_zookeeper = with_zookeeper
        self.zookeeper_config_path = zookeeper_config_path

        self.server_bin_path = server_bin_path
        self.odbc_bridge_bin_path = odbc_bridge_bin_path
        self.library_bridge_bin_path = library_bridge_bin_path

        self.with_mysql_client = with_mysql_client
        self.with_mysql = with_mysql
        self.with_mysql8 = with_mysql8
        self.with_mysql_cluster = with_mysql_cluster
        self.with_postgres = with_postgres
        self.with_postgres_cluster = with_postgres_cluster
        self.with_kafka = with_kafka
        self.with_kerberized_kafka = with_kerberized_kafka
        self.with_rabbitmq = with_rabbitmq
        self.with_kerberized_hdfs = with_kerberized_hdfs
        self.with_mongo = with_mongo
        self.with_redis = with_redis
        self.with_minio = with_minio
        self.with_cassandra = with_cassandra
        self.with_jdbc_bridge = with_jdbc_bridge

        self.main_config_name = main_config_name
        self.users_config_name = users_config_name
        self.copy_common_configs = copy_common_configs

        self.clickhouse_start_command = clickhouse_start_command.replace("{main_config_file}", self.main_config_name)

        self.path = p.join(self.cluster.instances_dir, name)
        self.docker_compose_path = p.join(self.path, 'docker-compose.yml')
        self.env_variables = env_variables or {}
        self.env_file = self.cluster.env_file
        if with_odbc_drivers:
            self.odbc_ini_path = self.path + "/odbc.ini:/etc/odbc.ini"
            self.with_mysql = True
        else:
            self.odbc_ini_path = ""

        if with_kerberized_kafka or with_kerberized_hdfs:
            self.keytab_path = '- ' + os.path.dirname(self.docker_compose_path) + "/secrets:/tmp/keytab"
            self.krb5_conf = '- ' + os.path.dirname(self.docker_compose_path) + "/secrets/krb.conf:/etc/krb5.conf:ro"
        else:
            self.keytab_path = ""
            self.krb5_conf = ""

        self.docker_client = None
        self.ip_address = None
        self.client = None
        self.image = image
        self.tag = tag
        self.stay_alive = stay_alive
        self.ipv4_address = ipv4_address
        self.ipv6_address = ipv6_address
        self.with_installed_binary = with_installed_binary
        self.is_up = False


    def is_built_with_sanitizer(self, sanitizer_name=''):
        build_opts = self.query("SELECT value FROM system.build_options WHERE name = 'CXX_FLAGS'")
        return "-fsanitize={}".format(sanitizer_name) in build_opts

    def is_built_with_thread_sanitizer(self):
        return self.is_built_with_sanitizer('thread')

    def is_built_with_address_sanitizer(self):
        return self.is_built_with_sanitizer('address')

    def is_built_with_memory_sanitizer(self):
        return self.is_built_with_sanitizer('memory')

    # Connects to the instance via clickhouse-client, sends a query (1st argument) and returns the answer
    def query(self, sql, stdin=None, timeout=None, settings=None, user=None, password=None, database=None,
              ignore_error=False):
        return self.client.query(sql, stdin=stdin, timeout=timeout, settings=settings, user=user, password=password,
                                 database=database, ignore_error=ignore_error)

    def query_with_retry(self, sql, stdin=None, timeout=None, settings=None, user=None, password=None, database=None,
                         ignore_error=False,
                         retry_count=20, sleep_time=0.5, check_callback=lambda x: True):
        result = None
        for i in range(retry_count):
            try:
                result = self.query(sql, stdin=stdin, timeout=timeout, settings=settings, user=user, password=password,
                                    database=database, ignore_error=ignore_error)
                if check_callback(result):
                    return result
                time.sleep(sleep_time)
            except Exception as ex:
                logging.debug("Retry {} got exception {}".format(i + 1, ex))
                time.sleep(sleep_time)

        if result is not None:
            return result
        raise Exception("Can't execute query {}".format(sql))

    # As query() but doesn't wait response and returns response handler
    def get_query_request(self, *args, **kwargs):
        return self.client.get_query_request(*args, **kwargs)

    # Connects to the instance via clickhouse-client, sends a query (1st argument), expects an error and return its code
    def query_and_get_error(self, sql, stdin=None, timeout=None, settings=None, user=None, password=None,
                            database=None):
        return self.client.query_and_get_error(sql, stdin=stdin, timeout=timeout, settings=settings, user=user,
                                               password=password, database=database)

    # The same as query_and_get_error but ignores successful query.
    def query_and_get_answer_with_error(self, sql, stdin=None, timeout=None, settings=None, user=None, password=None,
                                        database=None):
        return self.client.query_and_get_answer_with_error(sql, stdin=stdin, timeout=timeout, settings=settings,
                                                           user=user, password=password, database=database)

    # Connects to the instance via HTTP interface, sends a query and returns the answer
    def http_query(self, sql, data=None, params=None, user=None, password=None, expect_fail_and_get_error=False):
        if params is None:
            params = {}
        else:
            params = params.copy()

        params["query"] = sql

        auth = None
        if user and password:
            auth = requests.auth.HTTPBasicAuth(user, password)
        elif user:
            auth = requests.auth.HTTPBasicAuth(user, '')
        url = "http://" + self.ip_address + ":8123/?" + urllib.parse.urlencode(params)

        if data:
            r = requests.post(url, data, auth=auth)
        else:
            r = requests.get(url, auth=auth)

        def http_code_and_message():
            code = r.status_code
            return str(code) + " " + http.client.responses[code] + ": " + r.text

        if expect_fail_and_get_error:
            if r.ok:
                raise Exception("ClickHouse HTTP server is expected to fail, but succeeded: " + r.text)
            return http_code_and_message()
        else:
            if not r.ok:
                raise Exception("ClickHouse HTTP server returned " + http_code_and_message())
            return r.text

    # Connects to the instance via HTTP interface, sends a query and returns the answer
    def http_request(self, url, method='GET', params=None, data=None, headers=None):
        url = "http://" + self.ip_address + ":8123/" + url
        return requests.request(method=method, url=url, params=params, data=data, headers=headers)

    # Connects to the instance via HTTP interface, sends a query, expects an error and return the error message
    def http_query_and_get_error(self, sql, data=None, params=None, user=None, password=None):
        return self.http_query(sql=sql, data=data, params=params, user=user, password=password,
                               expect_fail_and_get_error=True)

    def stop_clickhouse(self, stop_wait_sec=30, kill=False):
        if not self.stay_alive:
            raise Exception("clickhouse can be stopped only with stay_alive=True instance")
        try:
            ps_clickhouse = self.exec_in_container(["bash", "-c", "ps -C clickhouse"], user='root')
            if ps_clickhouse == "  PID TTY      STAT   TIME COMMAND" :
                logging.warning("ClickHouse process already stopped")
                return

            self.exec_in_container(["bash", "-c", "pkill {} clickhouse".format("-9" if kill else "")], user='root')
            time.sleep(stop_wait_sec)
            ps_clickhouse = self.exec_in_container(["bash", "-c", "ps -C clickhouse"], user='root')
            if ps_clickhouse != "  PID TTY      STAT   TIME COMMAND" :
                logging.warning(f"Force kill clickhouse in stop_clickhouse. ps:{ps_clickhouse}")
                self.stop_clickhouse(kill=True)
        except Exception as e:
            logging.warning(f"Stop ClickHouse raised an error {e}")

    def start_clickhouse(self, start_wait_sec=30):
        if not self.stay_alive:
            raise Exception("clickhouse can be started again only with stay_alive=True instance")

        self.exec_in_container(["bash", "-c", "{} --daemon".format(self.clickhouse_start_command)], user=str(os.getuid()))
        # wait start
        from helpers.test_tools import assert_eq_with_retry
        assert_eq_with_retry(self, "select 1", "1", retry_count=int(start_wait_sec / 0.5), sleep_time=0.5)

    def restart_clickhouse(self, stop_start_wait_sec=30, kill=False):
        self.stop_clickhouse(stop_start_wait_sec, kill)
        self.start_clickhouse(stop_start_wait_sec)

    def exec_in_container(self, cmd, detach=False, nothrow=False, **kwargs):
        return self.cluster.exec_in_container(self.docker_id, cmd, detach, nothrow, **kwargs)

    def contains_in_log(self, substring):
        result = self.exec_in_container(
            ["bash", "-c", '[ -f /var/log/clickhouse-server/clickhouse-server.log ] && grep "{}" /var/log/clickhouse-server/clickhouse-server.log || true'.format(substring)])
        return len(result) > 0

    def grep_in_log(self, substring):
        logging.debug(f"grep in log called {substring}")
        result = self.exec_in_container(
            ["bash", "-c", 'grep "{}" /var/log/clickhouse-server/clickhouse-server.log || true'.format(substring)])
        logging.debug(f"grep result {result}")
        return result

    def count_in_log(self, substring):
        result = self.exec_in_container(
            ["bash", "-c", 'grep "{}" /var/log/clickhouse-server/clickhouse-server.log | wc -l'.format(substring)])
        return result

    def wait_for_log_line(self, regexp, filename='/var/log/clickhouse-server/clickhouse-server.log', timeout=30, repetitions=1, look_behind_lines=100):
        start_time = time.time()
        result = self.exec_in_container(
            ["bash", "-c", 'timeout {} tail -Fn{} "{}" | grep -Em {} {}'.format(timeout, look_behind_lines, filename, repetitions, shlex.quote(regexp))])

        # if repetitions>1 grep will return success even if not enough lines were collected,
        if repetitions>1 and len(result.splitlines()) < repetitions:
            logging.debug("wait_for_log_line: those lines were found during {} seconds:".format(timeout))
            logging.debug(result)
            raise Exception("wait_for_log_line: Not enough repetitions: {} found, while {} expected".format(len(result.splitlines()), repetitions))

        wait_duration = time.time() - start_time

        logging.debug('{} log line(s) matching "{}" appeared in a {:.3f} seconds'.format(repetitions, regexp, wait_duration))
        return wait_duration

    def file_exists(self, path):
        return self.exec_in_container(
            ["bash", "-c", "echo $(if [ -e '{}' ]; then echo 'yes'; else echo 'no'; fi)".format(path)]) == 'yes\n'

    def copy_file_to_container(self, local_path, dest_path):
        return self.cluster.copy_file_to_container(self.docker_id, local_path, dest_path)

    def get_process_pid(self, process_name):
        output = self.exec_in_container(["bash", "-c",
                                         "ps ax | grep '{}' | grep -v 'grep' | grep -v 'bash -c' | awk '{{print $1}}'".format(
                                             process_name)])
        if output:
            try:
                pid = int(output.split('\n')[0].strip())
                return pid
            except:
                return None
        return None

    def restart_with_latest_version(self, stop_start_wait_sec=300, callback_onstop=None, signal=15):
        if not self.stay_alive:
            raise Exception("Cannot restart not stay alive container")
        self.exec_in_container(["bash", "-c", "pkill -{} clickhouse".format(signal)], user='root')
        retries = int(stop_start_wait_sec / 0.5)
        local_counter = 0
        # wait stop
        while local_counter < retries:
            if not self.get_process_pid("clickhouse server"):
                break
            time.sleep(0.5)
            local_counter += 1

        # force kill if server hangs
        if self.get_process_pid("clickhouse server"):
            # server can die before kill, so don't throw exception, it's expected
            self.exec_in_container(["bash", "-c", "pkill -{} clickhouse".format(9)], nothrow=True, user='root')

        if callback_onstop:
            callback_onstop(self)
        self.exec_in_container(
            ["bash", "-c", "cp /usr/share/clickhouse_fresh /usr/bin/clickhouse && chmod 777 /usr/bin/clickhouse"],
            user='root')
        self.exec_in_container(["bash", "-c",
                                "cp /usr/share/clickhouse-odbc-bridge_fresh /usr/bin/clickhouse-odbc-bridge && chmod 777 /usr/bin/clickhouse"],
                               user='root')
        self.exec_in_container(["bash", "-c", "{} --daemon".format(self.clickhouse_start_command)], user=str(os.getuid()))

        # wait start
        assert_eq_with_retry(self, "select 1", "1", retry_count=retries)

    def get_docker_handle(self):
        return self.cluster.get_docker_handle(self.docker_id)

    def stop(self):
        self.get_docker_handle().stop()

    def start(self):
        self.get_docker_handle().start()

    def wait_for_start(self, start_timeout=None, connection_timeout=None):
        handle = self.get_docker_handle()

        if start_timeout is None or start_timeout <= 0:
            raise Exception("Invalid timeout: {}".format(start_timeout))

        if connection_timeout is not None and connection_timeout < start_timeout:
            raise Exception("Connection timeout {} should be grater then start timeout {}"
                            .format(connection_timeout, start_timeout))

        start_time = time.time()
        prev_rows_in_log = 0

        def has_new_rows_in_log():
            nonlocal prev_rows_in_log
            try:
                rows_in_log = int(self.count_in_log(".*").strip())
                res = rows_in_log > prev_rows_in_log
                prev_rows_in_log = rows_in_log
                return res
            except ValueError:
                return False

        while True:
            handle.reload()
            status = handle.status
            if status == 'exited':
                raise Exception(f"Instance `{self.name}' failed to start. Container status: {status}, logs: {handle.logs().decode('utf-8')}")

            deadline = start_time + start_timeout
            # It is possible that server starts slowly.
            # If container is running, and there is some progress in log, check connection_timeout.
            if connection_timeout and status == 'running' and has_new_rows_in_log():
                deadline = start_time + connection_timeout

            current_time = time.time()
            if current_time >= deadline:
                raise Exception(f"Timed out while waiting for instance `{self.name}' with ip address {self.ip_address} to start. " \
                                f"Container status: {status}, logs: {handle.logs().decode('utf-8')}")

            socket_timeout = min(start_timeout, deadline - current_time)

            # Repeatedly poll the instance address until there is something that listens there.
            # Usually it means that ClickHouse is ready to accept queries.
            try:
                sock = socket.socket(socket.AF_INET, socket.SOCK_STREAM)
                sock.settimeout(socket_timeout)
                sock.connect((self.ip_address, 9000))
                self.is_up = True
                return
            except socket.timeout:
                continue
            except socket.error as e:
                if e.errno == errno.ECONNREFUSED or e.errno == errno.EHOSTUNREACH or e.errno == errno.ENETUNREACH:
                    time.sleep(0.1)
                else:
                    raise
            finally:
                sock.close()

    @staticmethod
    def dict_to_xml(dictionary):
        xml_str = dict2xml(dictionary, wrap="yandex", indent="  ", newlines=True)
        return xml_str

    @property
    def odbc_drivers(self):
        if self.odbc_ini_path:
            return {
                "SQLite3": {
                    "DSN": "sqlite3_odbc",
                    "Database": "/tmp/sqliteodbc",
                    "Driver": "/usr/lib/x86_64-linux-gnu/odbc/libsqlite3odbc.so",
                    "Setup": "/usr/lib/x86_64-linux-gnu/odbc/libsqlite3odbc.so",
                },
                "MySQL": {
                    "DSN": "mysql_odbc",
                    "Driver": "/usr/lib/x86_64-linux-gnu/odbc/libmyodbc.so",
                    "Database": "clickhouse",
                    "Uid": "root",
                    "Pwd": "clickhouse",
                    "Server": self.cluster.mysql_host,
                },
                "PostgreSQL": {
                    "DSN": "postgresql_odbc",
                    "Database": "postgres",
                    "UserName": "postgres",
                    "Password": "mysecretpassword",
                    "Port": str(self.cluster.postgres_port),
                    "Servername": self.cluster.postgres_host,
                    "Protocol": "9.3",
                    "ReadOnly": "No",
                    "RowVersioning": "No",
                    "ShowSystemTables": "No",
                    "Driver": "/usr/lib/x86_64-linux-gnu/odbc/psqlodbca.so",
                    "Setup": "/usr/lib/x86_64-linux-gnu/odbc/libodbcpsqlS.so",
                    "ConnSettings": "",
                }
            }
        else:
            return {}

    def _create_odbc_config_file(self):
        with open(self.odbc_ini_path.split(':')[0], 'w') as f:
            for driver_setup in list(self.odbc_drivers.values()):
                f.write("[{}]\n".format(driver_setup["DSN"]))
                for key, value in list(driver_setup.items()):
                    if key != "DSN":
                        f.write(key + "=" + value + "\n")

    def replace_config(self, path_to_config, replacement):
        self.exec_in_container(["bash", "-c", "echo '{}' > {}".format(replacement, path_to_config)])

    def create_dir(self, destroy_dir=True):
        """Create the instance directory and all the needed files there."""

        if destroy_dir:
            self.destroy_dir()
        elif p.exists(self.path):
            return

        os.makedirs(self.path)

        instance_config_dir = p.abspath(p.join(self.path, 'configs'))
        os.makedirs(instance_config_dir)

        print(f"Copy common default production configuration from {self.base_config_dir}. Files: {self.main_config_name}, {self.users_config_name}")

        shutil.copyfile(p.join(self.base_config_dir, self.main_config_name), p.join(instance_config_dir, self.main_config_name))
        shutil.copyfile(p.join(self.base_config_dir, self.users_config_name), p.join(instance_config_dir, self.users_config_name))

        logging.debug("Create directory for configuration generated in this helper")
        # used by all utils with any config
        conf_d_dir = p.abspath(p.join(instance_config_dir, 'conf.d'))
        os.mkdir(conf_d_dir)

        logging.debug("Create directory for common tests configuration")
        # used by server with main config.xml
        self.config_d_dir = p.abspath(p.join(instance_config_dir, 'config.d'))
        os.mkdir(self.config_d_dir)
        users_d_dir = p.abspath(p.join(instance_config_dir, 'users.d'))
        os.mkdir(users_d_dir)
        dictionaries_dir = p.abspath(p.join(instance_config_dir, 'dictionaries'))
        os.mkdir(dictionaries_dir)


        logging.debug("Copy common configuration from helpers")
        # The file is named with 0_ prefix to be processed before other configuration overloads.
        if self.copy_common_configs:
            shutil.copy(p.join(HELPERS_DIR, '0_common_instance_config.xml'), self.config_d_dir)

        shutil.copy(p.join(HELPERS_DIR, '0_common_instance_users.xml'), users_d_dir)
        if len(self.custom_dictionaries_paths):
            shutil.copy(p.join(HELPERS_DIR, '0_common_enable_dictionaries.xml'), self.config_d_dir)

        logging.debug("Generate and write macros file")
        macros = self.macros.copy()
        macros['instance'] = self.name
        with open(p.join(conf_d_dir, 'macros.xml'), 'w') as macros_config:
            macros_config.write(self.dict_to_xml({"macros": macros}))

        # Put ZooKeeper config
        if self.with_zookeeper:
            shutil.copy(self.zookeeper_config_path, conf_d_dir)

        if self.with_kerberized_kafka or self.with_kerberized_hdfs:
            shutil.copytree(self.kerberos_secrets_dir, p.abspath(p.join(self.path, 'secrets')))

        # Copy config.d configs
        logging.debug(f"Copy custom test config files {self.custom_main_config_paths} to {self.config_d_dir}")
        for path in self.custom_main_config_paths:
            shutil.copy(path, self.config_d_dir)

        # Copy users.d configs
        for path in self.custom_user_config_paths:
            shutil.copy(path, users_d_dir)

        # Copy dictionaries configs to configs/dictionaries
        for path in self.custom_dictionaries_paths:
            shutil.copy(path, dictionaries_dir)

        db_dir = p.abspath(p.join(self.path, 'database'))
        logging.debug(f"Setup database dir {db_dir}")
        if self.clickhouse_path_dir is not None:
            logging.debug(f"Database files taken from {self.clickhouse_path_dir}")
            shutil.copytree(self.clickhouse_path_dir, db_dir)
            logging.debug(f"Database copied from {self.clickhouse_path_dir} to {db_dir}")
        else:
            os.mkdir(db_dir)

        logs_dir = p.abspath(p.join(self.path, 'logs'))
        logging.debug(f"Setup logs dir {logs_dir}")
        os.mkdir(logs_dir)

        depends_on = []

        if self.with_mysql_client:
            depends_on.append(self.cluster.mysql_client_host)

        if self.with_mysql:
            depends_on.append("mysql57")

        if self.with_mysql8:
            depends_on.append("mysql80")

        if self.with_mysql_cluster:
            depends_on.append("mysql57")
            depends_on.append("mysql2")
            depends_on.append("mysql3")
            depends_on.append("mysql4")

        if self.with_postgres_cluster:
            depends_on.append("postgres2")
            depends_on.append("postgres3")
            depends_on.append("postgres4")

        if self.with_kafka:
            depends_on.append("kafka1")
            depends_on.append("schema-registry")

        if self.with_kerberized_kafka:
            depends_on.append("kerberized_kafka1")

        if self.with_kerberized_hdfs:
            depends_on.append("kerberizedhdfs1")

        if self.with_rabbitmq:
            depends_on.append("rabbitmq1")

        if self.with_zookeeper:
            depends_on.append("zoo1")
            depends_on.append("zoo2")
            depends_on.append("zoo3")

        if self.with_minio:
            depends_on.append("minio1")

        self.cluster.env_variables.update(self.env_variables)

        odbc_ini_path = ""
        if self.odbc_ini_path:
            self._create_odbc_config_file()
            odbc_ini_path = '- ' + self.odbc_ini_path

        entrypoint_cmd = self.clickhouse_start_command

        if self.stay_alive:
            entrypoint_cmd = CLICKHOUSE_STAY_ALIVE_COMMAND.replace("{main_config_file}", self.main_config_name)

        logging.debug("Entrypoint cmd: {}".format(entrypoint_cmd))

        networks = app_net = ipv4_address = ipv6_address = net_aliases = net_alias1 = ""
        if self.ipv4_address is not None or self.ipv6_address is not None or self.hostname != self.name:
            networks = "networks:"
            app_net = "default:"
            if self.ipv4_address is not None:
                ipv4_address = "ipv4_address: " + self.ipv4_address
            if self.ipv6_address is not None:
                ipv6_address = "ipv6_address: " + self.ipv6_address
            if self.hostname != self.name:
                net_aliases = "aliases:"
                net_alias1 = "- " + self.hostname

        if not self.with_installed_binary:
            binary_volume = "- " + self.server_bin_path + ":/usr/bin/clickhouse"
            odbc_bridge_volume = "- " + self.odbc_bridge_bin_path + ":/usr/bin/clickhouse-odbc-bridge"
            library_bridge_volume = "- " + self.library_bridge_bin_path + ":/usr/bin/clickhouse-library-bridge"
        else:
            binary_volume = "- " + self.server_bin_path + ":/usr/share/clickhouse_fresh"
            odbc_bridge_volume = "- " + self.odbc_bridge_bin_path + ":/usr/share/clickhouse-odbc-bridge_fresh"
            library_bridge_volume = "- " + self.library_bridge_bin_path + ":/usr/share/clickhouse-library-bridge_fresh"


        with open(self.docker_compose_path, 'w') as docker_compose:
            docker_compose.write(DOCKER_COMPOSE_TEMPLATE.format(
                image=self.image,
                tag=self.tag,
                name=self.name,
                hostname=self.hostname,
                binary_volume=binary_volume,
                odbc_bridge_volume=odbc_bridge_volume,
                library_bridge_volume=library_bridge_volume,
                instance_config_dir=instance_config_dir,
                config_d_dir=self.config_d_dir,
                db_dir=db_dir,
                tmpfs=str(self.tmpfs),
                logs_dir=logs_dir,
                depends_on=str(depends_on),
                user=os.getuid(),
                env_file=self.env_file,
                odbc_ini_path=odbc_ini_path,
                keytab_path=self.keytab_path,
                krb5_conf=self.krb5_conf,
                entrypoint_cmd=entrypoint_cmd,
                networks=networks,
                app_net=app_net,
                ipv4_address=ipv4_address,
                ipv6_address=ipv6_address,
                net_aliases=net_aliases,
                net_alias1=net_alias1,
            ))

    def destroy_dir(self):
        if p.exists(self.path):
            shutil.rmtree(self.path)


class ClickHouseKiller(object):
    def __init__(self, clickhouse_node):
        self.clickhouse_node = clickhouse_node

    def __enter__(self):
        self.clickhouse_node.stop_clickhouse(kill=True)

    def __exit__(self, exc_type, exc_val, exc_tb):
        self.clickhouse_node.start_clickhouse()<|MERGE_RESOLUTION|>--- conflicted
+++ resolved
@@ -59,14 +59,6 @@
     res = subprocess.run(args, stdout=stdout, stderr=stderr, env=env, shell=shell, timeout=timeout)
     out = res.stdout.decode('utf-8')
     err = res.stderr.decode('utf-8')
-<<<<<<< HEAD
-    # check_call(...) from subprocess does not print stderr, so we do it manually
-    for outline in out.splitlines():
-        logging.debug(f"Stdout:{outline}")
-    for errline in err.splitlines():
-        logging.debug(f"Stderr:{errline}")
-=======
->>>>>>> 8651d330
     if res.returncode != 0:
         # check_call(...) from subprocess does not print stderr, so we do it manually
         logging.debug(f"Command:{args}")
@@ -400,7 +392,6 @@
     def cleanup(self):
         # Just in case kill unstopped containers from previous launch
         try:
-<<<<<<< HEAD
             # docker-compose names containers using the following formula:
             # container_name = project_name + '_' + instance_name + '_1'
             # We need to have "^/" and "$" in the "--filter name" option below to filter by exact name of the container, see
@@ -413,13 +404,6 @@
                 for id in unstopped_containers_ids:
                     run_and_check(f'docker kill {id}', shell=True, nothrow=True)
                     run_and_check(f'docker rm {id}', shell=True, nothrow=True)
-=======
-            result = run_and_check(f'docker container list --all --filter name={self.project_name} | wc -l', shell=True)
-            if int(result) > 1:
-                logging.debug(f"Trying to kill unstopped containers for project{self.project_name}...")
-                run_and_check(f'docker kill $(docker container list --all --quiet --filter name={self.project_name})', shell=True)
-                run_and_check(f'docker rm $(docker container list --all  --quiet --filter name={self.project_name})', shell=True)
->>>>>>> 8651d330
                 logging.debug("Unstopped containers killed")
                 run_and_check(f'docker container list --all --filter name={filter_name}', shell=True)
             else:
