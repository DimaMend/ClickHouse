--- conflicted
+++ resolved
@@ -3915,13 +3915,8 @@
             pid = self.get_process_pid("clickhouse")
             if pid is None:
                 logging.debug("No clickhouse process running. Start new one.")
-<<<<<<< HEAD
                 exec_id = self.exec_in_container(
-                    ["bash", "-c", self.clickhouse_start_command],
-=======
-                self.exec_in_container(
-                    ["bash", "-c", "{} --daemon".format(self.clickhouse_start_command)],
->>>>>>> ce798f02
+                    ["bash", "-c", "{} --daemon".format(self.clickhouse_start_command]),
                     user=str(os.getuid()),
                     detach=True,
                     use_cli=False,
