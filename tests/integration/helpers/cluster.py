import base64
import errno
from functools import cache
import http.client
import logging
import os
import platform
import stat
import os.path as p
import pprint
import pwd
import re
import shutil
import socket
import subprocess
import time
import traceback
import urllib.parse
import shlex
import urllib3
import requests
from typing import List

try:
    # Please, add modules that required for specific tests only here.
    # So contributors will be able to run most tests locally
    # without installing tons of unneeded packages that may be not so easy to install.
    import asyncio
    from cassandra.policies import RoundRobinPolicy
    import cassandra.cluster
    import psycopg2
    from psycopg2.extensions import ISOLATION_LEVEL_AUTOCOMMIT
    import pymongo
    import pymysql
    import nats
    import ssl
    from confluent_kafka.avro.cached_schema_registry_client import (
        CachedSchemaRegistryClient,
    )
    from .hdfs_api import HDFSApi  # imports requests_kerberos
except Exception as e:
    logging.warning(f"Cannot import some modules, some tests may not work: {e}")

from dict2xml import dict2xml
from kazoo.client import KazooClient
from kazoo.exceptions import KazooException
from minio import Minio

from helpers.test_tools import assert_eq_with_retry, exec_query_with_retry
from helpers import pytest_xdist_logging_to_separate_files
from helpers.client import QueryRuntimeException

import docker

from .client import Client
from .retry_decorator import retry

from .config_cluster import *

HELPERS_DIR = p.dirname(__file__)
CLICKHOUSE_ROOT_DIR = p.join(p.dirname(__file__), "../../..")
LOCAL_DOCKER_COMPOSE_DIR = p.join(CLICKHOUSE_ROOT_DIR, "tests/integration/compose/")
DEFAULT_ENV_NAME = ".env"

SANITIZER_SIGN = "=================="

CLICKHOUSE_START_COMMAND = (
    "clickhouse server --config-file=/etc/clickhouse-server/{main_config_file}"
)

CLICKHOUSE_LOG_FILE = "/var/log/clickhouse-server/clickhouse-server.log"

CLICKHOUSE_ERROR_LOG_FILE = "/var/log/clickhouse-server/clickhouse-server.err.log"

# Minimum version we use in integration tests to check compatibility with old releases
# Keep in mind that we only support upgrading between releases that are at most 1 year different.
# This means that this minimum need to be, at least, 1 year older than the current release
CLICKHOUSE_CI_MIN_TESTED_VERSION = "23.3"

ZOOKEEPER_CONTAINERS = ("zoo1", "zoo2", "zoo3")


# to create docker-compose env file
def _create_env_file(path, variables):
    logging.debug(f"Env {variables} stored in {path}")
    with open(path, "w") as f:
        for var, value in list(variables.items()):
            f.write("=".join([var, value]) + "\n")
    return path


def run_and_check(
    args,
    env=None,
    shell=False,
    stdout=subprocess.PIPE,
    stderr=subprocess.PIPE,
    timeout=300,
    nothrow=False,
    detach=False,
):
    if detach:
        subprocess.Popen(
            args,
            stdout=subprocess.DEVNULL,
            stderr=subprocess.DEVNULL,
            env=env,
            shell=shell,
        )
        return

    logging.debug(f"Command:{args}")
    res = subprocess.run(
        args, stdout=stdout, stderr=stderr, env=env, shell=shell, timeout=timeout
    )
    out = res.stdout.decode("utf-8", "ignore")
    err = res.stderr.decode("utf-8", "ignore")
    # check_call(...) from subprocess does not print stderr, so we do it manually
    for outline in out.splitlines():
        logging.debug(f"Stdout:{outline}")
    for errline in err.splitlines():
        logging.debug(f"Stderr:{errline}")
    if res.returncode != 0:
        logging.debug(f"Exitcode:{res.returncode}")
        if env:
            logging.debug(f"Env:{env}")
        if not nothrow:
            raise Exception(
                f"Command {args} return non-zero code {res.returncode}: {res.stderr.decode('utf-8')}"
            )
    return out


# Based on https://stackoverflow.com/a/1365284/3706827
def get_free_port():
    with socket.socket() as s:
        s.bind(("", 0))
        return s.getsockname()[1]


def is_port_free(port: int) -> bool:
    try:
        with socket.socket(socket.AF_INET, socket.SOCK_STREAM) as s:
            s.bind(("", port))
            return True
    except socket.error:
        return False


class PortPoolManager:
    """
    This class is used for distribution of ports allocated to single pytest-xdist worker
    It can be used by multiple ClickHouseCluster instances
    """

    # Shared between instances
    all_ports = None
    free_ports = None

    def __init__(self):
        self.used_ports = []

        if self.all_ports is None:
            worker_ports = os.getenv("WORKER_FREE_PORTS")
            ports = [int(p) for p in worker_ports.split(" ")]

            # Static vars
            PortPoolManager.all_ports = ports
            PortPoolManager.free_ports = ports

    def get_port(self):
        for port in self.free_ports:
            if is_port_free(port):
                self.free_ports.remove(port)
                self.used_ports.append(port)
                return port

        raise Exception(
            f"No free ports: {self.all_ports}",
        )

    def return_used_ports(self):
        self.free_ports.extend(self.used_ports)
        self.used_ports.clear()


def retry_exception(num, delay, func, exception=Exception, *args, **kwargs):
    """
    Retry if `func()` throws, `num` times.

    :param func: func to run
    :param num: number of retries

    :throws StopIteration
    """
    i = 0
    while i <= num:
        try:
            func(*args, **kwargs)
            time.sleep(delay)
        except exception:  # pylint: disable=broad-except
            i += 1
            continue
        return
    raise StopIteration("Function did not finished successfully")


def subprocess_check_call(args, detach=False, nothrow=False):
    # Uncomment for debugging
    # logging.info('run:' + ' '.join(args))
    return run_and_check(args, detach=detach, nothrow=nothrow)


def get_odbc_bridge_path():
    path = os.environ.get("CLICKHOUSE_TESTS_ODBC_BRIDGE_BIN_PATH")
    if path is None:
        server_path = os.environ.get("CLICKHOUSE_TESTS_SERVER_BIN_PATH")
        if server_path is not None:
            return os.path.join(os.path.dirname(server_path), "clickhouse-odbc-bridge")
        else:
            return "/usr/bin/clickhouse-odbc-bridge"
    return path


def get_library_bridge_path():
    path = os.environ.get("CLICKHOUSE_TESTS_LIBRARY_BRIDGE_BIN_PATH")
    if path is None:
        server_path = os.environ.get("CLICKHOUSE_TESTS_SERVER_BIN_PATH")
        if server_path is not None:
            return os.path.join(
                os.path.dirname(server_path), "clickhouse-library-bridge"
            )
        else:
            return "/usr/bin/clickhouse-library-bridge"
    return path


def get_docker_compose_path():
    return LOCAL_DOCKER_COMPOSE_DIR


def check_kafka_is_available(kafka_id, kafka_port):
    p = subprocess.Popen(
        (
            "docker",
            "exec",
            "-i",
            kafka_id,
            "/usr/bin/kafka-broker-api-versions",
            "--bootstrap-server",
            f"INSIDE://localhost:{kafka_port}",
        ),
        stdout=subprocess.PIPE,
        stderr=subprocess.PIPE,
    )
    p.communicate()
    return p.returncode == 0


def check_kerberos_kdc_is_available(kerberos_kdc_id):
    p = subprocess.Popen(
        (
            "docker",
            "exec",
            "-i",
            kerberos_kdc_id,
            "/etc/rc.d/init.d/krb5kdc",
            "status",
        ),
        stdout=subprocess.PIPE,
        stderr=subprocess.PIPE,
    )
    p.communicate()
    return p.returncode == 0


def check_postgresql_java_client_is_available(postgresql_java_client_id):
    p = subprocess.Popen(
        ("docker", "exec", "-i", postgresql_java_client_id, "java", "-version"),
        stdout=subprocess.PIPE,
    )
    p.communicate()
    return p.returncode == 0


def check_rabbitmq_is_available(rabbitmq_id, cookie):
    p = subprocess.Popen(
        (
            "docker",
            "exec",
            "-e",
            f"RABBITMQ_ERLANG_COOKIE={cookie}",
            "-i",
            rabbitmq_id,
            "rabbitmqctl",
            "await_startup",
        ),
        stdout=subprocess.PIPE,
    )
    p.wait(timeout=60)
    return p.returncode == 0


def rabbitmq_debuginfo(rabbitmq_id, cookie):
    p = subprocess.Popen(
        (
            "docker",
            "exec",
            "-e",
            f"RABBITMQ_ERLANG_COOKIE={cookie}",
            "-i",
            rabbitmq_id,
            "rabbitmq-diagnostics",
            "status",
        ),
        stdout=subprocess.PIPE,
    )
    p.communicate()

    p = subprocess.Popen(
        (
            "docker",
            "exec",
            "-e",
            f"RABBITMQ_ERLANG_COOKIE={cookie}",
            "-i",
            rabbitmq_id,
            "rabbitmq-diagnostics",
            "listeners",
        ),
        stdout=subprocess.PIPE,
    )
    p.communicate()

    p = subprocess.Popen(
        (
            "docker",
            "exec",
            "-e",
            f"RABBITMQ_ERLANG_COOKIE={cookie}",
            "-i",
            rabbitmq_id,
            "rabbitmq-diagnostics",
            "environment",
        ),
        stdout=subprocess.PIPE,
    )
    p.communicate()


async def check_nats_is_available(nats_port, ssl_ctx=None):
    nc = await nats_connect_ssl(
        nats_port, user="click", password="house", ssl_ctx=ssl_ctx
    )
    available = nc.is_connected
    await nc.close()
    return available


async def nats_connect_ssl(nats_port, user, password, ssl_ctx=None):
    if not ssl_ctx:
        ssl_ctx = ssl.create_default_context()
        ssl_ctx.check_hostname = False
        ssl_ctx.verify_mode = ssl.CERT_NONE
    nc = await nats.connect(
        "tls://localhost:{}".format(nats_port),
        user=user,
        password=password,
        tls=ssl_ctx,
    )
    return nc


def enable_consistent_hash_plugin(rabbitmq_id, cookie):
    p = subprocess.Popen(
        (
            "docker",
            "exec",
            "-e",
            f"RABBITMQ_ERLANG_COOKIE={cookie}",
            "-i",
            rabbitmq_id,
            "rabbitmq-plugins",
            "enable",
            "rabbitmq_consistent_hash_exchange",
        ),
        stdout=subprocess.PIPE,
    )
    p.communicate()
    return p.returncode == 0


def get_instances_dir(name):
    instances_dir_name = "_instances"

    run_id = os.environ.get("INTEGRATION_TESTS_RUN_ID", "")

    if name:
        instances_dir_name += "_" + name

    if run_id:
        instances_dir_name += "_" + shlex.quote(run_id)

    return instances_dir_name


def extract_test_name(base_path):
    """Extracts the name of the test based to a path to its test*.py file
    Must be unique in each test directory (because it's used to make instances dir and to stop docker containers from previous run)
    """
    name = p.basename(base_path)
    if name == "test.py":
        name = ""
    elif name.startswith("test_") and name.endswith(".py"):
        name = name[len("test_") : (len(name) - len(".py"))]
    return name


class ClickHouseCluster:
    """ClickHouse cluster with several instances and (possibly) ZooKeeper.

    Add instances with several calls to add_instance(), then start them with the start() call.

    Directories for instances are created in the directory of base_path. After cluster is started,
    these directories will contain logs, database files, docker-compose config, ClickHouse configs etc.
    """

    def __init__(
        self,
        base_path,
        name=None,
        base_config_dir=None,
        server_bin_path=None,
        client_bin_path=None,
        odbc_bridge_bin_path=None,
        library_bridge_bin_path=None,
        zookeeper_config_path=None,
        keeper_config_dir=None,
        custom_dockerd_host=None,
        zookeeper_keyfile=None,
        zookeeper_certfile=None,
        with_spark=False,
    ):
        for param in list(os.environ.keys()):
            logging.debug("ENV %40s %s" % (param, os.environ[param]))
        self.base_path = base_path
        self.base_dir = p.dirname(base_path)
        self.name = name if name is not None else extract_test_name(base_path)

        self.base_config_dir = base_config_dir or os.environ.get(
            "CLICKHOUSE_TESTS_BASE_CONFIG_DIR", "/etc/clickhouse-server/"
        )
        self.server_bin_path = p.realpath(
            server_bin_path
            or os.environ.get("CLICKHOUSE_TESTS_SERVER_BIN_PATH", "/usr/bin/clickhouse")
        )
        self.odbc_bridge_bin_path = p.realpath(
            odbc_bridge_bin_path or get_odbc_bridge_path()
        )
        self.library_bridge_bin_path = p.realpath(
            library_bridge_bin_path or get_library_bridge_path()
        )
        self.client_bin_path = p.realpath(
            client_bin_path
            or os.environ.get(
                "CLICKHOUSE_TESTS_CLIENT_BIN_PATH", "/usr/bin/clickhouse-client"
            )
        )
        self.zookeeper_config_path = (
            p.join(self.base_dir, zookeeper_config_path)
            if zookeeper_config_path
            else p.join(HELPERS_DIR, "zookeeper_config.xml")
        )

        self.keeper_config_dir = (
            p.join(self.base_dir, keeper_config_dir)
            if keeper_config_dir
            else HELPERS_DIR
        )

        project_name = (
            pwd.getpwuid(os.getuid()).pw_name + p.basename(self.base_dir) + self.name
        )
        # docker-compose removes everything non-alphanumeric from project names so we do it too.
        self.project_name = re.sub(r"[^a-z0-9]", "", project_name.lower())
        self.instances_dir_name = get_instances_dir(self.name)
        xdist_worker = os.getenv("PYTEST_XDIST_WORKER")
        if xdist_worker:
            self.project_name += f"_{xdist_worker}"
            self.instances_dir_name += f"_{xdist_worker}"

        self.instances_dir = p.join(self.base_dir, self.instances_dir_name)
        self.docker_logs_path = p.join(self.instances_dir, "docker.log")
        self.env_file = p.join(self.instances_dir, DEFAULT_ENV_NAME)
        self.env_variables = {}
        # Problems with glibc 2.36+ [1]
        #
        #    [1]: https://github.com/ClickHouse/ClickHouse/issues/43426#issuecomment-1368512678
        self.env_variables["ASAN_OPTIONS"] = "use_sigaltstack=0"
        self.env_variables["TSAN_OPTIONS"] = "use_sigaltstack=0"
        self.env_variables["CLICKHOUSE_WATCHDOG_ENABLE"] = "0"
        self.env_variables["CLICKHOUSE_NATS_TLS_SECURE"] = "0"
        self.up_called = False

        custom_dockerd_host = custom_dockerd_host or os.environ.get(
            "CLICKHOUSE_TESTS_DOCKERD_HOST"
        )
        self.docker_api_version = os.environ.get("DOCKER_API_VERSION")
        self.docker_base_tag = os.environ.get("DOCKER_BASE_TAG", "latest")

        self.base_cmd = ["docker-compose"]
        if custom_dockerd_host:
            self.base_cmd += ["--host", custom_dockerd_host]
        self.base_cmd += ["--env-file", self.env_file]
        self.base_cmd += ["--project-name", self.project_name]

        self.base_zookeeper_cmd = None
        self.base_mysql57_cmd = []
        self.base_kafka_cmd = []
        self.base_kerberized_kafka_cmd = []
        self.base_kerberos_kdc_cmd = []
        self.base_rabbitmq_cmd = []
        self.base_nats_cmd = []
        self.base_cassandra_cmd = []
        self.base_jdbc_bridge_cmd = []
        self.base_redis_cmd = []
        self.pre_zookeeper_commands = []
        self.instances = {}
        self.with_zookeeper = False
        self.with_zookeeper_secure = False
        self.with_mysql_client = False
        self.with_mysql57 = False
        self.with_mysql8 = False
        self.with_mysql_cluster = False
        self.with_postgres = False
        self.with_postgres_cluster = False
        self.with_postgresql_java_client = False
        self.with_kafka = False
        self.with_kerberized_kafka = False
        self.with_kerberos_kdc = False
        self.with_rabbitmq = False
        self.with_nats = False
        self.with_odbc_drivers = False
        self.with_hdfs = False
        self.with_kerberized_hdfs = False
        self.with_mongo = False
        self.with_mongo_secure = False
        self.with_net_trics = False
        self.with_redis = False
        self.with_cassandra = False
        self.with_ldap = False
        self.with_jdbc_bridge = False
        self.with_nginx = False
        self.with_hive = False
        self.with_coredns = False

        # available when with_minio == True
        self.with_minio = False
        self.minio_dir = os.path.join(self.instances_dir, "minio")
        self.minio_certs_dir = None  # source for certificates
        self.minio_data_dir = p.join(self.minio_dir, "data")
        self.minio_host = "minio1"
        self.minio_ip = None
        self.minio_bucket = "root"
        self.minio_bucket_2 = "root2"
        self.minio_port = 9001
        self.minio_client = None  # type: Minio
        self.minio_redirect_host = "proxy1"
        self.minio_redirect_ip = None
        self.minio_redirect_port = 8080
        self.minio_docker_id = self.get_instance_docker_id(self.minio_host)

        self.spark_session = None

        self.with_azurite = False
        self._azurite_port = 0

        # available when with_hdfs == True
        self.hdfs_host = "hdfs1"
        self.hdfs_ip = None
        self.hdfs_name_port = 50070
        self.hdfs_data_port = 50075
        self.hdfs_dir = p.abspath(p.join(self.instances_dir, "hdfs"))
        self.hdfs_logs_dir = os.path.join(self.hdfs_dir, "logs")
        self.hdfs_api = None  # also for kerberized hdfs

        # available when with_kerberized_hdfs == True
        self.hdfs_kerberized_host = "kerberizedhdfs1"
        self.hdfs_kerberized_ip = None
        self.hdfs_kerberized_name_port = 50070
        self.hdfs_kerberized_data_port = 1006
        self.hdfs_kerberized_dir = p.abspath(
            p.join(self.instances_dir, "kerberized_hdfs")
        )
        self.hdfs_kerberized_logs_dir = os.path.join(self.hdfs_kerberized_dir, "logs")

        # available when with_kafka == True
        self.kafka_host = "kafka1"
        self.kafka_dir = os.path.join(self.instances_dir, "kafka")
        self._kafka_port = 0
        self.kafka_docker_id = None
        self.schema_registry_host = "schema-registry"
        self._schema_registry_port = 0
        self.schema_registry_auth_host = "schema-registry-auth"
        self._schema_registry_auth_port = 0
        self.kafka_docker_id = self.get_instance_docker_id(self.kafka_host)

        self.coredns_host = "coredns"

        # available when with_kerberozed_kafka == True
        # reuses kafka_dir
        self.kerberized_kafka_host = "kerberized_kafka1"
        self._kerberized_kafka_port = 0
        self.kerberized_kafka_docker_id = self.get_instance_docker_id(
            self.kerberized_kafka_host
        )

        # available when with_kerberos_kdc == True
        self.kerberos_kdc_host = "kerberoskdc"
        self.keberos_kdc_docker_id = self.get_instance_docker_id(self.kerberos_kdc_host)

        # available when with_mongo == True
        self.mongo_host = "mongo1"
        self._mongo_port = 0
        self.mongo_no_cred_host = "mongo2"
        self._mongo_no_cred_port = 0

        # available when with_cassandra == True
        self.cassandra_host = "cassandra1"
        self.cassandra_port = 9042
        self.cassandra_ip = None
        self.cassandra_id = self.get_instance_docker_id(self.cassandra_host)

        # available when with_ldap == True
        self.ldap_host = "openldap"
        self.ldap_container = None
        self.ldap_port = 1389
        self.ldap_id = self.get_instance_docker_id(self.ldap_host)

        # available when with_rabbitmq == True
        self.rabbitmq_host = "rabbitmq1"
        self.rabbitmq_ip = None
        self.rabbitmq_port = 5672
        self.rabbitmq_secure_port = 5671
        self.rabbitmq_dir = p.abspath(p.join(self.instances_dir, "rabbitmq"))
        self.rabbitmq_cookie_file = os.path.join(self.rabbitmq_dir, "erlang.cookie")
        self.rabbitmq_logs_dir = os.path.join(self.rabbitmq_dir, "logs")
        self.rabbitmq_cookie = self.get_instance_docker_id(self.rabbitmq_host)

        self.nats_host = "nats1"
        self.nats_port = 4444
        self.nats_docker_id = None
        self.nats_dir = p.abspath(p.join(self.instances_dir, "nats"))
        self.nats_cert_dir = os.path.join(self.nats_dir, "cert")
        self.nats_ssl_context = None

        # available when with_nginx == True
        self.nginx_host = "nginx"
        self.nginx_ip = None
        self.nginx_port = 80
        self.nginx_id = self.get_instance_docker_id(self.nginx_host)

        # available when with_redis == True
        self.redis_host = "redis1"
        self._redis_port = 0

        # available when with_postgres == True
        self.postgres_host = "postgres1"
        self.postgres_ip = None
        self.postgres_conn = None
        self.postgres2_host = "postgres2"
        self.postgres2_ip = None
        self.postgres2_conn = None
        self.postgres3_host = "postgres3"
        self.postgres3_ip = None
        self.postgres3_conn = None
        self.postgres4_host = "postgres4"
        self.postgres4_ip = None
        self.postgres4_conn = None
        self.postgres_port = 5432
        self.postgres_dir = p.abspath(p.join(self.instances_dir, "postgres"))
        self.postgres_logs_dir = os.path.join(self.postgres_dir, "postgres1")
        self.postgres2_logs_dir = os.path.join(self.postgres_dir, "postgres2")
        self.postgres3_logs_dir = os.path.join(self.postgres_dir, "postgres3")
        self.postgres4_logs_dir = os.path.join(self.postgres_dir, "postgres4")
        self.postgres_id = self.get_instance_docker_id(self.postgres_host)

        # available when with_postgresql_java_client = True
        self.postgresql_java_client_host = "java"
        self.postgresql_java_client_docker_id = self.get_instance_docker_id(
            self.postgresql_java_client_host
        )

        # available when with_mysql_client == True
        self.mysql_client_host = "mysql_client"
        self.mysql_client_container = None

        # available when with_mysql57 == True
        self.mysql57_host = "mysql57"
        self.mysql57_port = 3306
        self.mysql57_ip = None
        self.mysql57_dir = p.abspath(p.join(self.instances_dir, "mysql"))
        self.mysql57_logs_dir = os.path.join(self.mysql57_dir, "logs")

        # available when with_mysql8 == True
        self.mysql8_host = "mysql80"
        self.mysql8_port = 3306
        self.mysql8_ip = None
        self.mysql8_dir = p.abspath(p.join(self.instances_dir, "mysql8"))
        self.mysql8_logs_dir = os.path.join(self.mysql8_dir, "logs")

        # available when with_mysql_cluster == True
        self.mysql2_host = "mysql2"
        self.mysql3_host = "mysql3"
        self.mysql4_host = "mysql4"
        self.mysql2_ip = None
        self.mysql3_ip = None
        self.mysql4_ip = None
        self.mysql_cluster_dir = p.abspath(p.join(self.instances_dir, "mysql"))
        self.mysql_cluster_logs_dir = os.path.join(self.mysql8_dir, "logs")

        # available when with_zookeper_secure == True
        self.zookeeper_secure_port = 2281
        self.zookeeper_keyfile = zookeeper_keyfile
        self.zookeeper_certfile = zookeeper_certfile

        # available when with_zookeper == True
        self.use_keeper = True
        self.zookeeper_port = 2181
        self.keeper_instance_dir_prefix = p.join(
            p.abspath(self.instances_dir), "keeper"
        )  # if use_keeper = True
        self.zookeeper_instance_dir_prefix = p.join(self.instances_dir, "zk")
        self.zookeeper_dirs_to_create = []

        # available when with_jdbc_bridge == True
        self.jdbc_bridge_host = "bridge1"
        self.jdbc_bridge_ip = None
        self.jdbc_bridge_port = 9019
        self.jdbc_driver_dir = p.abspath(p.join(self.instances_dir, "jdbc_driver"))
        self.jdbc_driver_logs_dir = os.path.join(self.jdbc_driver_dir, "logs")

        # available when with_prometheus == True
        self.with_prometheus = False
        self.prometheus_writer_host = "prometheus_writer"
        self.prometheus_writer_port = 9090
        self.prometheus_writer_logs_dir = p.abspath(
            p.join(self.instances_dir, "prometheus_writer/logs")
        )
        self.prometheus_reader_host = "prometheus_reader"
        self.prometheus_reader_port = 9091
        self.prometheus_reader_logs_dir = p.abspath(
            p.join(self.instances_dir, "prometheus_reader/logs")
        )
        self.prometheus_remote_write_handler_host = None
        self.prometheus_remote_write_handler_port = 9092
        self.prometheus_remote_write_handler_path = "/write"
        self.prometheus_remote_read_handler_host = None
        self.prometheus_remote_read_handler_port = 9092
        self.prometheus_remote_read_handler_path = "/read"

        self.docker_client = None
        self.is_up = False
        self.env = os.environ.copy()
        logging.debug(f"CLUSTER INIT base_config_dir:{self.base_config_dir}")
        if p.exists(self.instances_dir):
            shutil.rmtree(self.instances_dir, ignore_errors=True)
            logging.debug(f"Removed :{self.instances_dir}")

        if with_spark:
            import pyspark

            # if you change packages, don't forget to update them in docker/test/integration/runner/dockerd-entrypoint.sh
            (
                pyspark.sql.SparkSession.builder.appName("spark_test")
                # The jars are now linked to "$SPARK_HOME/jars" and we don't
                # need packages to be downloaded once and once again
                # .config(
                #     "spark.jars.packages",
                #     "org.apache.hudi:hudi-spark3.3-bundle_2.12:0.13.0,io.delta:delta-core_2.12:2.2.0,org.apache.iceberg:iceberg-spark-runtime-3.3_2.12:1.1.0",
                # )
                .master("local")
                .getOrCreate()
                .stop()
            )

        self.port_pool = PortPoolManager()

    @property
    def kafka_port(self):
        if self._kafka_port:
            return self._kafka_port
        self._kafka_port = self.port_pool.get_port()
        return self._kafka_port

    @property
    def schema_registry_port(self):
        if self._schema_registry_port:
            return self._schema_registry_port
        self._schema_registry_port = self.port_pool.get_port()
        return self._schema_registry_port

    @property
    def schema_registry_auth_port(self):
        if self._schema_registry_auth_port:
            return self._schema_registry_auth_port
        self._schema_registry_auth_port = self.port_pool.get_port()
        return self._schema_registry_auth_port

    @property
    def kerberized_kafka_port(self):
        if self._kerberized_kafka_port:
            return self._kerberized_kafka_port
        self._kerberized_kafka_port = self.port_pool.get_port()
        return self._kerberized_kafka_port

    @property
    def azurite_port(self):
        if self._azurite_port:
            return self._azurite_port
        self._azurite_port = self.port_pool.get_port()
        return self._azurite_port

    @property
    def mongo_port(self):
        if self._mongo_port:
            return self._mongo_port
        self._mongo_port = self.port_pool.get_port()
        return self._mongo_port

    @property
    def mongo_no_cred_port(self):
        if self._mongo_no_cred_port:
            return self._mongo_no_cred_port
        self._mongo_no_cred_port = self.port_pool.get_port()
        return self._mongo_no_cred_port

    @property
    def redis_port(self):
        if self._redis_port:
            return self._redis_port
        self._redis_port = self.port_pool.get_port()
        return self._redis_port

    def __exit__(self, exc_type, exc_val, exc_tb):
        self.port_pool.return_used_ports()

    def print_all_docker_pieces(self):
        res_networks = subprocess.check_output(
            f"docker network ls --filter name='{self.project_name}*'",
            shell=True,
            universal_newlines=True,
        )
        logging.debug(
            f"Docker networks for project {self.project_name} are {res_networks}"
        )
        res_containers = subprocess.check_output(
            f"docker container ls -a --filter name='{self.project_name}*'",
            shell=True,
            universal_newlines=True,
        )
        logging.debug(
            f"Docker containers for project {self.project_name} are {res_containers}"
        )
        res_volumes = subprocess.check_output(
            f"docker volume ls --filter name='{self.project_name}*'",
            shell=True,
            universal_newlines=True,
        )
        logging.debug(
            f"Docker volumes for project {self.project_name} are {res_volumes}"
        )

    def cleanup(self):
        logging.debug("Cleanup called")
        self.print_all_docker_pieces()

        if (
            os.environ
            and "DISABLE_CLEANUP" in os.environ
            and os.environ["DISABLE_CLEANUP"] == "1"
        ):
            logging.warning("Cleanup is disabled")
            return

        # Just in case kill unstopped containers from previous launch
        try:
            unstopped_containers = self.get_running_containers()
            logging.debug(f"Unstopped containers: {unstopped_containers}")
            if len(unstopped_containers):
                logging.debug(
                    f"Trying to kill unstopped containers: {unstopped_containers}"
                )
                for id in unstopped_containers:
                    run_and_check(f"docker kill {id}", shell=True, nothrow=True)
                    run_and_check(f"docker rm {id}", shell=True, nothrow=True)
                unstopped_containers = self.get_running_containers()
                if unstopped_containers:
                    logging.debug(f"Left unstopped containers: {unstopped_containers}")
                else:
                    logging.debug(f"Unstopped containers killed.")
            else:
                logging.debug(f"No running containers for project: {self.project_name}")
        except Exception as ex:
            logging.debug(f"Got exception removing containers {str(ex)}")

        # # Just in case remove unused networks
        try:
            logging.debug("Trying to prune unused networks...")

            list_networks = subprocess.check_output(
                f"docker network ls -q --filter name='{self.project_name}'",
                shell=True,
                universal_newlines=True,
            ).splitlines()
            if list_networks:
                logging.debug(f"Trying to remove networks: {list_networks}")
                run_and_check(f"docker network rm {' '.join(list_networks)}")
                logging.debug(f"Networks removed: {list_networks}")
        except:
            pass

        # Remove unused images
        try:
            logging.debug("Trying to prune unused images...")

            run_and_check(["docker", "image", "prune", "-f"])
            logging.debug("Images pruned")
        except:
            pass

        # Remove unused volumes
        try:
            logging.debug("Trying to prune unused volumes...")

            result = run_and_check(["docker volume ls | wc -l"], shell=True)
            if int(result > 0):
                run_and_check(["docker", "volume", "prune", "-f"])
            logging.debug(f"Volumes pruned: {result}")
        except:
            pass

    def get_docker_handle(self, docker_id):
        exception = None
        for i in range(20):
            try:
                return self.docker_client.containers.get(docker_id)
            except Exception as ex:
                print("Got exception getting docker handle", str(ex))
                time.sleep(0.5)
                exception = ex
        raise exception

    def get_client_cmd(self):
        cmd = self.client_bin_path
        if p.basename(cmd) == "clickhouse":
            cmd += " client"
        return cmd

    # Returns the list of currently running docker containers corresponding to this ClickHouseCluster.
    def get_running_containers(self):
        # docker-compose names containers using the following formula:
        # container_name = project_name + '_' + instance_name + '_1'
        # We need to have "^/" and "$" in the "--filter name" option below to filter by exact name of the container, see
        # https://stackoverflow.com/questions/48767760/how-to-make-docker-container-ls-f-name-filter-by-exact-name
        filter_name = f"^/{self.project_name}_.*_1$"
        # We want the command "docker container list" to show only containers' ID and their names, separated by colon.
        format = "{{.ID}}:{{.Names}}"
        containers = run_and_check(
            f"docker container list --all --filter name='{filter_name}' --format '{format}'",
            shell=True,
        )
        containers = dict(line.split(":", 1) for line in containers.splitlines())
        return containers

    def copy_file_from_container_to_container(
        self, src_node, src_path, dst_node, dst_path
    ):
        fname = os.path.basename(src_path)
        run_and_check(
            [f"docker cp {src_node.docker_id}:{src_path} {self.instances_dir}"],
            shell=True,
        )
        run_and_check(
            [f"docker cp {self.instances_dir}/{fname} {dst_node.docker_id}:{dst_path}"],
            shell=True,
        )

    def setup_zookeeper_secure_cmd(
        self, instance, env_variables, docker_compose_yml_dir
    ):
        logging.debug("Setup ZooKeeper Secure")
        zookeeper_docker_compose_path = p.join(
            docker_compose_yml_dir, "docker_compose_zookeeper_secure.yml"
        )
        env_variables["ZOO_SECURE_CLIENT_PORT"] = str(self.zookeeper_secure_port)
        env_variables["ZK_FS"] = "bind"
        for i in range(1, 4):
            zk_data_path = os.path.join(
                self.zookeeper_instance_dir_prefix + str(i), "data"
            )
            zk_log_path = os.path.join(
                self.zookeeper_instance_dir_prefix + str(i), "log"
            )
            env_variables["ZK_DATA" + str(i)] = zk_data_path
            env_variables["ZK_DATA_LOG" + str(i)] = zk_log_path
            self.zookeeper_dirs_to_create += [zk_data_path, zk_log_path]
            logging.debug(f"DEBUG ZK: {self.zookeeper_dirs_to_create}")

        self.with_zookeeper_secure = True
        self.base_cmd.extend(["--file", zookeeper_docker_compose_path])
        self.base_zookeeper_cmd = [
            "docker-compose",
            "--env-file",
            instance.env_file,
            "--project-name",
            self.project_name,
            "--file",
            zookeeper_docker_compose_path,
        ]
        return self.base_zookeeper_cmd

    def setup_zookeeper_cmd(self, instance, env_variables, docker_compose_yml_dir):
        logging.debug("Setup ZooKeeper")
        zookeeper_docker_compose_path = p.join(
            docker_compose_yml_dir, "docker_compose_zookeeper.yml"
        )

        env_variables["ZK_FS"] = "bind"
        for i in range(1, 4):
            zk_data_path = os.path.join(
                self.zookeeper_instance_dir_prefix + str(i), "data"
            )
            zk_log_path = os.path.join(
                self.zookeeper_instance_dir_prefix + str(i), "log"
            )
            env_variables["ZK_DATA" + str(i)] = zk_data_path
            env_variables["ZK_DATA_LOG" + str(i)] = zk_log_path
            self.zookeeper_dirs_to_create += [zk_data_path, zk_log_path]
            logging.debug(f"DEBUG ZK: {self.zookeeper_dirs_to_create}")

        self.with_zookeeper = True
        self.base_cmd.extend(["--file", zookeeper_docker_compose_path])
        self.base_zookeeper_cmd = [
            "docker-compose",
            "--env-file",
            instance.env_file,
            "--project-name",
            self.project_name,
            "--file",
            zookeeper_docker_compose_path,
        ]
        return self.base_zookeeper_cmd

    def setup_keeper_cmd(self, instance, env_variables, docker_compose_yml_dir):
        logging.debug("Setup Keeper")
        keeper_docker_compose_path = p.join(
            docker_compose_yml_dir, "docker_compose_keeper.yml"
        )

        binary_path = self.server_bin_path
        binary_dir = os.path.dirname(self.server_bin_path)

        # always prefer clickhouse-keeper standalone binary
        if os.path.exists(
            os.path.join(binary_dir, "clickhouse-keeper")
        ) and not os.path.islink(os.path.join(binary_dir, "clickhouse-keeper")):
            binary_path = os.path.join(binary_dir, "clickhouse-keeper")
            keeper_cmd_prefix = "clickhouse-keeper"
        else:
            if binary_path.endswith("-server"):
                binary_path = binary_path[: -len("-server")]
            keeper_cmd_prefix = "clickhouse keeper"

        env_variables["keeper_binary"] = binary_path
        env_variables["keeper_cmd_prefix"] = keeper_cmd_prefix
        env_variables["image"] = "clickhouse/integration-test:" + self.docker_base_tag
        env_variables["user"] = str(os.getuid())
        env_variables["keeper_fs"] = "bind"
        for i in range(1, 4):
            keeper_instance_dir = self.keeper_instance_dir_prefix + f"{i}"
            logs_dir = os.path.join(keeper_instance_dir, "log")
            configs_dir = os.path.join(keeper_instance_dir, "config")
            coordination_dir = os.path.join(keeper_instance_dir, "coordination")
            env_variables[f"keeper_logs_dir{i}"] = logs_dir
            env_variables[f"keeper_config_dir{i}"] = configs_dir
            env_variables[f"keeper_db_dir{i}"] = coordination_dir
            self.zookeeper_dirs_to_create += [logs_dir, configs_dir, coordination_dir]

        self.with_zookeeper = True
        self.base_cmd.extend(["--file", keeper_docker_compose_path])
        self.base_zookeeper_cmd = [
            "docker-compose",
            "--env-file",
            instance.env_file,
            "--project-name",
            self.project_name,
            "--file",
            keeper_docker_compose_path,
        ]
        return self.base_zookeeper_cmd

    def setup_mysql_client_cmd(self, instance, env_variables, docker_compose_yml_dir):
        self.with_mysql_client = True
        self.base_cmd.extend(
            [
                "--file",
                p.join(docker_compose_yml_dir, "docker_compose_mysql_client.yml"),
            ]
        )
        self.base_mysql_client_cmd = [
            "docker-compose",
            "--env-file",
            instance.env_file,
            "--project-name",
            self.project_name,
            "--file",
            p.join(docker_compose_yml_dir, "docker_compose_mysql_client.yml"),
        ]

        return self.base_mysql_client_cmd

    def setup_mysql57_cmd(self, instance, env_variables, docker_compose_yml_dir):
        self.with_mysql57 = True
        env_variables["MYSQL_HOST"] = self.mysql57_host
        env_variables["MYSQL_PORT"] = str(self.mysql57_port)
        env_variables["MYSQL_ROOT_HOST"] = "%"
        env_variables["MYSQL_LOGS"] = self.mysql57_logs_dir
        env_variables["MYSQL_LOGS_FS"] = "bind"
        env_variables["MYSQL_DOCKER_USER"] = str(os.getuid())

        self.base_cmd.extend(
            ["--file", p.join(docker_compose_yml_dir, "docker_compose_mysql.yml")]
        )
        self.base_mysql57_cmd = [
            "docker-compose",
            "--env-file",
            instance.env_file,
            "--project-name",
            self.project_name,
            "--file",
            p.join(docker_compose_yml_dir, "docker_compose_mysql.yml"),
        ]

        return self.base_mysql57_cmd

    def setup_mysql8_cmd(self, instance, env_variables, docker_compose_yml_dir):
        self.with_mysql8 = True
        env_variables["MYSQL8_HOST"] = self.mysql8_host
        env_variables["MYSQL8_PORT"] = str(self.mysql8_port)
        env_variables["MYSQL8_ROOT_HOST"] = "%"
        env_variables["MYSQL8_LOGS"] = self.mysql8_logs_dir
        env_variables["MYSQL8_LOGS_FS"] = "bind"
        env_variables["MYSQL8_DOCKER_USER"] = str(os.getuid())

        self.base_cmd.extend(
            ["--file", p.join(docker_compose_yml_dir, "docker_compose_mysql_8_0.yml")]
        )
        self.base_mysql8_cmd = [
            "docker-compose",
            "--env-file",
            instance.env_file,
            "--project-name",
            self.project_name,
            "--file",
            p.join(docker_compose_yml_dir, "docker_compose_mysql_8_0.yml"),
        ]

        return self.base_mysql8_cmd

    def setup_mysql_cluster_cmd(self, instance, env_variables, docker_compose_yml_dir):
        self.with_mysql_cluster = True
        env_variables["MYSQL_CLUSTER_PORT"] = str(self.mysql8_port)
        env_variables["MYSQL_CLUSTER_ROOT_HOST"] = "%"
        env_variables["MYSQL_CLUSTER_LOGS"] = self.mysql_cluster_logs_dir
        env_variables["MYSQL_CLUSTER_LOGS_FS"] = "bind"
        env_variables["MYSQL_CLUSTER_DOCKER_USER"] = str(os.getuid())

        self.base_cmd.extend(
            [
                "--file",
                p.join(docker_compose_yml_dir, "docker_compose_mysql_cluster.yml"),
            ]
        )
        self.base_mysql_cluster_cmd = [
            "docker-compose",
            "--env-file",
            instance.env_file,
            "--project-name",
            self.project_name,
            "--file",
            p.join(docker_compose_yml_dir, "docker_compose_mysql_cluster.yml"),
        ]

        return self.base_mysql_cluster_cmd

    def setup_postgres_cmd(self, instance, env_variables, docker_compose_yml_dir):
        self.base_cmd.extend(
            ["--file", p.join(docker_compose_yml_dir, "docker_compose_postgres.yml")]
        )
        env_variables["POSTGRES_PORT"] = str(self.postgres_port)
        env_variables["POSTGRES_DIR"] = self.postgres_logs_dir
        env_variables["POSTGRES_LOGS_FS"] = "bind"

        self.with_postgres = True
        self.base_postgres_cmd = [
            "docker-compose",
            "--env-file",
            instance.env_file,
            "--project-name",
            self.project_name,
            "--file",
            p.join(docker_compose_yml_dir, "docker_compose_postgres.yml"),
        ]
        return self.base_postgres_cmd

    def setup_postgres_cluster_cmd(
        self, instance, env_variables, docker_compose_yml_dir
    ):
        self.with_postgres_cluster = True
        env_variables["POSTGRES_PORT"] = str(self.postgres_port)
        env_variables["POSTGRES2_DIR"] = self.postgres2_logs_dir
        env_variables["POSTGRES3_DIR"] = self.postgres3_logs_dir
        env_variables["POSTGRES4_DIR"] = self.postgres4_logs_dir
        env_variables["POSTGRES_LOGS_FS"] = "bind"
        self.base_cmd.extend(
            [
                "--file",
                p.join(docker_compose_yml_dir, "docker_compose_postgres_cluster.yml"),
            ]
        )
        self.base_postgres_cluster_cmd = [
            "docker-compose",
            "--env-file",
            instance.env_file,
            "--project-name",
            self.project_name,
            "--file",
            p.join(docker_compose_yml_dir, "docker_compose_postgres_cluster.yml"),
        ]

    def setup_postgresql_java_client_cmd(
        self, instance, env_variables, docker_compose_yml_dir
    ):
        self.with_postgresql_java_client = True
        self.base_cmd.extend(
            [
                "--file",
                p.join(
                    docker_compose_yml_dir, "docker_compose_postgresql_java_client.yml"
                ),
            ]
        )
        self.base_postgresql_java_client_cmd = [
            "docker-compose",
            "--env-file",
            instance.env_file,
            "--project-name",
            self.project_name,
            "--file",
            p.join(docker_compose_yml_dir, "docker_compose_postgresql_java_client.yml"),
        ]

    def setup_hdfs_cmd(self, instance, env_variables, docker_compose_yml_dir):
        self.with_hdfs = True
        env_variables["HDFS_HOST"] = self.hdfs_host
        env_variables["HDFS_NAME_PORT"] = str(self.hdfs_name_port)
        env_variables["HDFS_DATA_PORT"] = str(self.hdfs_data_port)
        env_variables["HDFS_LOGS"] = self.hdfs_logs_dir
        env_variables["HDFS_FS"] = "bind"
        self.base_cmd.extend(
            ["--file", p.join(docker_compose_yml_dir, "docker_compose_hdfs.yml")]
        )
        self.base_hdfs_cmd = [
            "docker-compose",
            "--env-file",
            instance.env_file,
            "--project-name",
            self.project_name,
            "--file",
            p.join(docker_compose_yml_dir, "docker_compose_hdfs.yml"),
        ]
        logging.debug("HDFS BASE CMD:{self.base_hdfs_cmd)}")
        return self.base_hdfs_cmd

    def setup_kerberized_hdfs_cmd(
        self, instance, env_variables, docker_compose_yml_dir
    ):
        self.with_kerberized_hdfs = True
        env_variables["KERBERIZED_HDFS_HOST"] = self.hdfs_kerberized_host
        env_variables["KERBERIZED_HDFS_NAME_PORT"] = str(self.hdfs_kerberized_name_port)
        env_variables["KERBERIZED_HDFS_DATA_PORT"] = str(self.hdfs_kerberized_data_port)
        env_variables["KERBERIZED_HDFS_LOGS"] = self.hdfs_kerberized_logs_dir
        env_variables["KERBERIZED_HDFS_FS"] = "bind"
        env_variables["KERBERIZED_HDFS_DIR"] = instance.path + "/"
        self.base_cmd.extend(
            [
                "--file",
                p.join(docker_compose_yml_dir, "docker_compose_kerberized_hdfs.yml"),
            ]
        )
        self.base_kerberized_hdfs_cmd = [
            "docker-compose",
            "--env-file",
            instance.env_file,
            "--project-name",
            self.project_name,
            "--file",
            p.join(docker_compose_yml_dir, "docker_compose_kerberized_hdfs.yml"),
        ]
        return self.base_kerberized_hdfs_cmd

    def setup_kafka_cmd(self, instance, env_variables, docker_compose_yml_dir):
        self.with_kafka = True
        env_variables["KAFKA_HOST"] = self.kafka_host
        env_variables["KAFKA_EXTERNAL_PORT"] = str(self.kafka_port)
        env_variables["SCHEMA_REGISTRY_DIR"] = instance.path + "/"
        env_variables["SCHEMA_REGISTRY_EXTERNAL_PORT"] = str(self.schema_registry_port)
        env_variables["SCHEMA_REGISTRY_AUTH_EXTERNAL_PORT"] = str(
            self.schema_registry_auth_port
        )
        self.base_cmd.extend(
            ["--file", p.join(docker_compose_yml_dir, "docker_compose_kafka.yml")]
        )
        self.base_kafka_cmd = [
            "docker-compose",
            "--env-file",
            instance.env_file,
            "--project-name",
            self.project_name,
            "--file",
            p.join(docker_compose_yml_dir, "docker_compose_kafka.yml"),
        ]
        return self.base_kafka_cmd

    def setup_kerberized_kafka_cmd(
        self, instance, env_variables, docker_compose_yml_dir
    ):
        self.with_kerberized_kafka = True
        env_variables["KERBERIZED_KAFKA_DIR"] = instance.path + "/"
        env_variables["KERBERIZED_KAFKA_HOST"] = self.kerberized_kafka_host
        env_variables["KERBERIZED_KAFKA_EXTERNAL_PORT"] = str(
            self.kerberized_kafka_port
        )
        self.base_cmd.extend(
            [
                "--file",
                p.join(docker_compose_yml_dir, "docker_compose_kerberized_kafka.yml"),
            ]
        )
        self.base_kerberized_kafka_cmd = [
            "docker-compose",
            "--env-file",
            instance.env_file,
            "--project-name",
            self.project_name,
            "--file",
            p.join(docker_compose_yml_dir, "docker_compose_kerberized_kafka.yml"),
        ]
        return self.base_kerberized_kafka_cmd

    def setup_kerberos_cmd(self, instance, env_variables, docker_compose_yml_dir):
        self.with_kerberos_kdc = True
        env_variables["KERBEROS_KDC_DIR"] = self.instances_dir + "/"
        env_variables["KERBEROS_KDC_HOST"] = self.kerberos_kdc_host
        self.base_cmd.extend(
            [
                "--file",
                p.join(docker_compose_yml_dir, "docker_compose_kerberos_kdc.yml"),
            ]
        )
        self.base_kerberos_kdc_cmd = [
            "docker-compose",
            "--env-file",
            instance.env_file,
            "--project-name",
            self.project_name,
            "--file",
            p.join(docker_compose_yml_dir, "docker_compose_kerberos_kdc.yml"),
        ]
        return self.base_kerberos_kdc_cmd

    def setup_redis_cmd(self, instance, env_variables, docker_compose_yml_dir):
        self.with_redis = True
        env_variables["REDIS_HOST"] = self.redis_host
        env_variables["REDIS_EXTERNAL_PORT"] = str(self.redis_port)
        env_variables["REDIS_INTERNAL_PORT"] = "6379"

        self.base_cmd.extend(
            ["--file", p.join(docker_compose_yml_dir, "docker_compose_redis.yml")]
        )
        self.base_redis_cmd = [
            "docker-compose",
            "--env-file",
            instance.env_file,
            "--project-name",
            self.project_name,
            "--file",
            p.join(docker_compose_yml_dir, "docker_compose_redis.yml"),
        ]
        return self.base_redis_cmd

    def setup_rabbitmq_cmd(self, instance, env_variables, docker_compose_yml_dir):
        self.with_rabbitmq = True
        env_variables["RABBITMQ_HOST"] = self.rabbitmq_host
        env_variables["RABBITMQ_PORT"] = str(self.rabbitmq_port)
        env_variables["RABBITMQ_SECURE_PORT"] = str(self.rabbitmq_secure_port)
        env_variables["RABBITMQ_LOGS"] = self.rabbitmq_logs_dir
        env_variables["RABBITMQ_LOGS_FS"] = "bind"
        env_variables["RABBITMQ_COOKIE_FILE"] = self.rabbitmq_cookie_file
        env_variables["RABBITMQ_COOKIE_FILE_FS"] = "bind"

        self.base_cmd.extend(
            ["--file", p.join(docker_compose_yml_dir, "docker_compose_rabbitmq.yml")]
        )
        self.base_rabbitmq_cmd = [
            "docker-compose",
            "--env-file",
            instance.env_file,
            "--project-name",
            self.project_name,
            "--file",
            p.join(docker_compose_yml_dir, "docker_compose_rabbitmq.yml"),
        ]
        return self.base_rabbitmq_cmd

    def setup_nats_cmd(self, instance, env_variables, docker_compose_yml_dir):
        self.with_nats = True
        env_variables["NATS_HOST"] = self.nats_host
        env_variables["NATS_INTERNAL_PORT"] = "4444"
        env_variables["NATS_EXTERNAL_PORT"] = str(self.nats_port)
        env_variables["NATS_CERT_DIR"] = self.nats_cert_dir

        self.base_cmd.extend(
            ["--file", p.join(docker_compose_yml_dir, "docker_compose_nats.yml")]
        )
        self.base_nats_cmd = [
            "docker-compose",
            "--env-file",
            instance.env_file,
            "--project-name",
            self.project_name,
            "--file",
            p.join(docker_compose_yml_dir, "docker_compose_nats.yml"),
        ]
        return self.base_nats_cmd

    def setup_mongo_secure_cmd(self, instance, env_variables, docker_compose_yml_dir):
        self.with_mongo = self.with_mongo_secure = True
        env_variables["MONGO_HOST"] = self.mongo_host
        env_variables["MONGO_EXTERNAL_PORT"] = str(self.mongo_port)
        env_variables["MONGO_INTERNAL_PORT"] = "27017"
        env_variables["MONGO_CONFIG_PATH"] = HELPERS_DIR
        self.base_cmd.extend(
            [
                "--file",
                p.join(docker_compose_yml_dir, "docker_compose_mongo_secure.yml"),
            ]
        )
        self.base_mongo_cmd = [
            "docker-compose",
            "--env-file",
            instance.env_file,
            "--project-name",
            self.project_name,
            "--file",
            p.join(docker_compose_yml_dir, "docker_compose_mongo_secure.yml"),
        ]
        return self.base_mongo_cmd

    def setup_mongo_cmd(self, instance, env_variables, docker_compose_yml_dir):
        self.with_mongo = True
        env_variables["MONGO_HOST"] = self.mongo_host
        env_variables["MONGO_EXTERNAL_PORT"] = str(self.mongo_port)
        env_variables["MONGO_INTERNAL_PORT"] = "27017"
        env_variables["MONGO_NO_CRED_EXTERNAL_PORT"] = str(self.mongo_no_cred_port)
        env_variables["MONGO_NO_CRED_INTERNAL_PORT"] = "27017"
        self.base_cmd.extend(
            ["--file", p.join(docker_compose_yml_dir, "docker_compose_mongo.yml")]
        )
        self.base_mongo_cmd = [
            "docker-compose",
            "--env-file",
            instance.env_file,
            "--project-name",
            self.project_name,
            "--file",
            p.join(docker_compose_yml_dir, "docker_compose_mongo.yml"),
        ]
        return self.base_mongo_cmd

    def setup_coredns_cmd(self, instance, env_variables, docker_compose_yml_dir):
        self.with_coredns = True
        env_variables["COREDNS_CONFIG_DIR"] = instance.path + "/" + "coredns_config"
        self.base_cmd.extend(
            ["--file", p.join(docker_compose_yml_dir, "docker_compose_coredns.yml")]
        )

        self.base_coredns_cmd = [
            "docker-compose",
            "--env-file",
            instance.env_file,
            "--project-name",
            self.project_name,
            "--file",
            p.join(docker_compose_yml_dir, "docker_compose_coredns.yml"),
        ]

        return self.base_coredns_cmd

    def setup_minio_cmd(self, instance, env_variables, docker_compose_yml_dir):
        self.with_minio = True
        cert_d = p.join(self.minio_dir, "certs")
        env_variables["MINIO_CERTS_DIR"] = cert_d
        env_variables["MINIO_DATA_DIR"] = self.minio_data_dir
        env_variables["MINIO_PORT"] = str(self.minio_port)
        env_variables["SSL_CERT_FILE"] = p.join(self.base_dir, cert_d, "public.crt")

        self.base_cmd.extend(
            ["--file", p.join(docker_compose_yml_dir, "docker_compose_minio.yml")]
        )
        self.base_minio_cmd = [
            "docker-compose",
            "--env-file",
            instance.env_file,
            "--project-name",
            self.project_name,
            "--file",
            p.join(docker_compose_yml_dir, "docker_compose_minio.yml"),
        ]
        return self.base_minio_cmd

    def setup_azurite_cmd(self, instance, env_variables, docker_compose_yml_dir):
        self.with_azurite = True
        env_variables["AZURITE_PORT"] = str(self.azurite_port)
        env_variables["AZURITE_STORAGE_ACCOUNT_URL"] = (
            f"http://azurite1:{env_variables['AZURITE_PORT']}/devstoreaccount1"
        )
        env_variables["AZURITE_CONNECTION_STRING"] = (
            f"DefaultEndpointsProtocol=http;AccountName=devstoreaccount1;"
            f"AccountKey=Eby8vdM02xNOcqFlqUwJPLlmEtlCDXJ1OUzFT50uSRZ6IFsuFq2UVErCz4I6tq/K1SZFPTOtr/KBHBeksoGMGw==;"
            f"BlobEndpoint={env_variables['AZURITE_STORAGE_ACCOUNT_URL']};"
        )

        self.base_cmd.extend(
            ["--file", p.join(docker_compose_yml_dir, "docker_compose_azurite.yml")]
        )
        self.base_azurite_cmd = [
            "docker-compose",
            "--env-file",
            instance.env_file,
            "--project-name",
            self.project_name,
            "--file",
            p.join(docker_compose_yml_dir, "docker_compose_azurite.yml"),
        ]
        return self.base_azurite_cmd

    def setup_cassandra_cmd(self, instance, env_variables, docker_compose_yml_dir):
        self.with_cassandra = True
        env_variables["CASSANDRA_PORT"] = str(self.cassandra_port)
        self.base_cmd.extend(
            ["--file", p.join(docker_compose_yml_dir, "docker_compose_cassandra.yml")]
        )
        self.base_cassandra_cmd = [
            "docker-compose",
            "--env-file",
            instance.env_file,
            "--project-name",
            self.project_name,
            "--file",
            p.join(docker_compose_yml_dir, "docker_compose_cassandra.yml"),
        ]
        return self.base_cassandra_cmd

    def setup_ldap_cmd(self, instance, env_variables, docker_compose_yml_dir):
        self.with_ldap = True
        env_variables["LDAP_EXTERNAL_PORT"] = str(self.ldap_port)
        self.base_cmd.extend(
            ["--file", p.join(docker_compose_yml_dir, "docker_compose_ldap.yml")]
        )
        self.base_ldap_cmd = [
            "docker-compose",
            "--env-file",
            instance.env_file,
            "--project-name",
            self.project_name,
            "--file",
            p.join(docker_compose_yml_dir, "docker_compose_ldap.yml"),
        ]
        return self.base_ldap_cmd

    def setup_jdbc_bridge_cmd(self, instance, env_variables, docker_compose_yml_dir):
        self.with_jdbc_bridge = True
        env_variables["JDBC_DRIVER_LOGS"] = self.jdbc_driver_logs_dir
        env_variables["JDBC_DRIVER_FS"] = "bind"
        self.base_cmd.extend(
            ["--file", p.join(docker_compose_yml_dir, "docker_compose_jdbc_bridge.yml")]
        )
        self.base_jdbc_bridge_cmd = [
            "docker-compose",
            "--env-file",
            instance.env_file,
            "--project-name",
            self.project_name,
            "--file",
            p.join(docker_compose_yml_dir, "docker_compose_jdbc_bridge.yml"),
        ]
        return self.base_jdbc_bridge_cmd

    def setup_nginx_cmd(self, instance, env_variables, docker_compose_yml_dir):
        self.with_nginx = True

        self.base_cmd.extend(
            ["--file", p.join(docker_compose_yml_dir, "docker_compose_nginx.yml")]
        )
        self.base_nginx_cmd = [
            "docker-compose",
            "--env-file",
            instance.env_file,
            "--project-name",
            self.project_name,
            "--file",
            p.join(docker_compose_yml_dir, "docker_compose_nginx.yml"),
        ]
        return self.base_nginx_cmd

    def setup_hive(self, instance, env_variables, docker_compose_yml_dir):
        self.with_hive = True
        self.base_cmd.extend(
            ["--file", p.join(docker_compose_yml_dir, "docker_compose_hive.yml")]
        )
        self.base_hive_cmd = [
            "docker-compose",
            "--env-file",
            instance.env_file,
            "--project-name",
            self.project_name,
            "--file",
            p.join(docker_compose_yml_dir, "docker_compose_hive.yml"),
        ]
        return self.base_hive_cmd

    def setup_prometheus_cmd(self, instance, env_variables, docker_compose_yml_dir):
        env_variables["PROMETHEUS_WRITER_HOST"] = self.prometheus_writer_host
        env_variables["PROMETHEUS_WRITER_PORT"] = str(self.prometheus_writer_port)
        env_variables["PROMETHEUS_WRITER_LOGS"] = self.prometheus_writer_logs_dir
        env_variables["PROMETHEUS_WRITER_LOGS_FS"] = "bind"
        env_variables["PROMETHEUS_READER_HOST"] = self.prometheus_reader_host
        env_variables["PROMETHEUS_READER_PORT"] = str(self.prometheus_reader_port)
        env_variables["PROMETHEUS_READER_LOGS"] = self.prometheus_reader_logs_dir
        env_variables["PROMETHEUS_READER_LOGS_FS"] = "bind"
        if self.prometheus_remote_write_handler_host:
            env_variables["PROMETHEUS_REMOTE_WRITE_HANDLER"] = (
                f"http://{self.prometheus_remote_write_handler_host}:{self.prometheus_remote_write_handler_port}/{self.prometheus_remote_write_handler_path.strip('/')}"
            )
        if self.prometheus_remote_read_handler_host:
            env_variables["PROMETHEUS_REMOTE_READ_HANDLER"] = (
                f"http://{self.prometheus_remote_read_handler_host}:{self.prometheus_remote_read_handler_port}/{self.prometheus_remote_read_handler_path.strip('/')}"
            )
        if not self.with_prometheus:
            self.with_prometheus = True
            self.base_cmd.extend(
                [
                    "--file",
                    p.join(docker_compose_yml_dir, "docker_compose_prometheus.yml"),
                ]
            )
            self.base_prometheus_cmd = [
                "docker-compose",
                "--env-file",
                instance.env_file,
                "--project-name",
                self.project_name,
                "--file",
                p.join(docker_compose_yml_dir, "docker_compose_prometheus.yml"),
            ]
        return self.base_prometheus_cmd

    def add_instance(
        self,
        name,
        base_config_dir=None,
        main_configs=None,
        user_configs=None,
        dictionaries=None,
        macros=None,
        with_zookeeper=False,
        with_zookeeper_secure=False,
        with_mysql_client=False,
        with_mysql57=False,
        with_mysql8=False,
        with_mysql_cluster=False,
        with_kafka=False,
        with_kerberized_kafka=False,
        with_kerberos_kdc=False,
        with_secrets=False,
        with_rabbitmq=False,
        with_nats=False,
        clickhouse_path_dir=None,
        with_odbc_drivers=False,
        with_postgres=False,
        with_postgres_cluster=False,
        with_postgresql_java_client=False,
        clickhouse_log_file=CLICKHOUSE_LOG_FILE,
        clickhouse_error_log_file=CLICKHOUSE_ERROR_LOG_FILE,
        with_hdfs=False,
        with_kerberized_hdfs=False,
        with_mongo=False,
        with_mongo_secure=False,
        with_nginx=False,
        with_redis=False,
        with_minio=False,
        with_azurite=False,
        with_cassandra=False,
        with_ldap=False,
        with_jdbc_bridge=False,
        with_hive=False,
        with_coredns=False,
        with_prometheus=False,
        handle_prometheus_remote_write=False,
        handle_prometheus_remote_read=False,
        use_old_analyzer=None,
        hostname=None,
        env_variables=None,
        instance_env_variables=False,
        image="clickhouse/integration-test",
        tag=None,
        stay_alive=False,
        ipv4_address=None,
        ipv6_address=None,
        with_installed_binary=False,
        external_dirs=None,
        tmpfs=None,
        mem_limit=None,
        zookeeper_docker_compose_path=None,
        minio_certs_dir=None,
        minio_data_dir=None,
        use_keeper=True,
        main_config_name="config.xml",
        users_config_name="users.xml",
        copy_common_configs=True,
        config_root_name="clickhouse",
        extra_configs=[],
<<<<<<< HEAD
        extra_args="",
        randomize_settings=True,
        use_docker_init_flag=False,
=======
>>>>>>> 42d7f695
    ) -> "ClickHouseInstance":
        """Add an instance to the cluster.

        name - the name of the instance directory and the value of the 'instance' macro in ClickHouse.
        base_config_dir - a directory with config.xml and users.xml files which will be copied to /etc/clickhouse-server/ directory
        main_configs - a list of config files that will be added to config.d/ directory
        user_configs - a list of config files that will be added to users.d/ directory
        with_zookeeper - if True, add ZooKeeper configuration to configs and ZooKeeper instances to the cluster.
        with_zookeeper_secure - if True, add ZooKeeper Secure configuration to configs and ZooKeeper instances to the cluster.
        extra_configs - config files cannot put into config.d and users.d
        """

        if self.is_up:
            raise Exception("Can't add instance %s: cluster is already up!" % name)

        if name in self.instances:
            raise Exception(
                "Can't add instance `%s': there is already an instance with the same name!"
                % name
            )

        if tag is None:
            tag = self.docker_base_tag
        if not env_variables:
            env_variables = {}
        self.use_keeper = use_keeper

        # Code coverage files will be placed in database directory
        # (affect only WITH_COVERAGE=1 build)
        env_variables["LLVM_PROFILE_FILE"] = (
            "/var/lib/clickhouse/server_%h_%p_%m.profraw"
        )

        clickhouse_start_command = CLICKHOUSE_START_COMMAND
        if clickhouse_log_file:
            clickhouse_start_command += " --log-file=" + clickhouse_log_file
        if clickhouse_error_log_file:
            clickhouse_start_command += " --errorlog-file=" + clickhouse_error_log_file
        logging.debug(f"clickhouse_start_command: {clickhouse_start_command}")

        instance = ClickHouseInstance(
            cluster=self,
            base_path=self.base_dir,
            name=name,
            base_config_dir=(
                base_config_dir if base_config_dir else self.base_config_dir
            ),
            custom_main_configs=main_configs or [],
            custom_user_configs=user_configs or [],
            custom_dictionaries=dictionaries or [],
            macros=macros or {},
            with_zookeeper=with_zookeeper,
            zookeeper_config_path=self.zookeeper_config_path,
            with_mysql_client=with_mysql_client,
            with_mysql57=with_mysql57,
            with_mysql8=with_mysql8,
            with_mysql_cluster=with_mysql_cluster,
            with_kafka=with_kafka,
            with_kerberized_kafka=with_kerberized_kafka,
            with_kerberos_kdc=with_kerberos_kdc,
            with_rabbitmq=with_rabbitmq,
            with_nats=with_nats,
            with_nginx=with_nginx,
            with_kerberized_hdfs=with_kerberized_hdfs,
            with_secrets=with_secrets
            or with_kerberized_hdfs
            or with_kerberos_kdc
            or with_kerberized_kafka,
            with_mongo=with_mongo or with_mongo_secure,
            with_redis=with_redis,
            with_minio=with_minio,
            with_azurite=with_azurite,
            with_jdbc_bridge=with_jdbc_bridge,
            with_hive=with_hive,
            with_coredns=with_coredns,
            with_cassandra=with_cassandra,
            with_ldap=with_ldap,
            use_old_analyzer=use_old_analyzer,
            server_bin_path=self.server_bin_path,
            odbc_bridge_bin_path=self.odbc_bridge_bin_path,
            library_bridge_bin_path=self.library_bridge_bin_path,
            clickhouse_path_dir=clickhouse_path_dir,
            with_odbc_drivers=with_odbc_drivers,
            with_postgres=with_postgres,
            with_postgres_cluster=with_postgres_cluster,
            with_postgresql_java_client=with_postgresql_java_client,
            clickhouse_start_command=clickhouse_start_command,
            main_config_name=main_config_name,
            users_config_name=users_config_name,
            copy_common_configs=copy_common_configs,
            hostname=hostname,
            env_variables=env_variables,
            instance_env_variables=instance_env_variables,
            image=image,
            tag=tag,
            stay_alive=stay_alive,
            ipv4_address=ipv4_address,
            ipv6_address=ipv6_address,
            with_installed_binary=with_installed_binary,
            external_dirs=external_dirs,
            tmpfs=tmpfs or [],
            mem_limit=mem_limit,
            config_root_name=config_root_name,
            extra_configs=extra_configs,
<<<<<<< HEAD
            randomize_settings=randomize_settings,
            use_docker_init_flag=use_docker_init_flag,
=======
>>>>>>> 42d7f695
        )

        docker_compose_yml_dir = get_docker_compose_path()

        self.instances[name] = instance
        if ipv4_address is not None or ipv6_address is not None:
            self.with_net_trics = True
            self.base_cmd.extend(
                ["--file", p.join(docker_compose_yml_dir, "docker_compose_net.yml")]
            )

        self.base_cmd.extend(["--file", instance.docker_compose_path])

        cmds = []
        if with_zookeeper_secure and not self.with_zookeeper_secure:
            cmds.append(
                self.setup_zookeeper_secure_cmd(
                    instance, env_variables, docker_compose_yml_dir
                )
            )

        if with_zookeeper and not self.with_zookeeper:
            if self.use_keeper:
                cmds.append(
                    self.setup_keeper_cmd(
                        instance, env_variables, docker_compose_yml_dir
                    )
                )
            else:
                cmds.append(
                    self.setup_zookeeper_cmd(
                        instance, env_variables, docker_compose_yml_dir
                    )
                )

        if with_mysql_client and not self.with_mysql_client:
            cmds.append(
                self.setup_mysql_client_cmd(
                    instance, env_variables, docker_compose_yml_dir
                )
            )

        if with_mysql57 and not self.with_mysql57:
            cmds.append(
                self.setup_mysql57_cmd(instance, env_variables, docker_compose_yml_dir)
            )

        if with_mysql8 and not self.with_mysql8:
            cmds.append(
                self.setup_mysql8_cmd(instance, env_variables, docker_compose_yml_dir)
            )

        if with_mysql_cluster and not self.with_mysql_cluster:
            cmds.append(
                self.setup_mysql_cluster_cmd(
                    instance, env_variables, docker_compose_yml_dir
                )
            )

        if with_postgres and not self.with_postgres:
            cmds.append(
                self.setup_postgres_cmd(instance, env_variables, docker_compose_yml_dir)
            )

        if with_postgres_cluster and not self.with_postgres_cluster:
            cmds.append(
                self.setup_postgres_cluster_cmd(
                    instance, env_variables, docker_compose_yml_dir
                )
            )

        if with_postgresql_java_client and not self.with_postgresql_java_client:
            cmds.append(
                self.setup_postgresql_java_client_cmd(
                    instance, env_variables, docker_compose_yml_dir
                )
            )

        if with_odbc_drivers and not self.with_odbc_drivers:
            self.with_odbc_drivers = True
            if not self.with_mysql8:
                cmds.append(
                    self.setup_mysql8_cmd(
                        instance, env_variables, docker_compose_yml_dir
                    )
                )

            if not self.with_postgres:
                cmds.append(
                    self.setup_postgres_cmd(
                        instance, env_variables, docker_compose_yml_dir
                    )
                )

        if with_kafka and not self.with_kafka:
            cmds.append(
                self.setup_kafka_cmd(instance, env_variables, docker_compose_yml_dir)
            )

        if with_kerberized_kafka and not self.with_kerberized_kafka:
            cmds.append(
                self.setup_kerberized_kafka_cmd(
                    instance, env_variables, docker_compose_yml_dir
                )
            )

        if with_kerberos_kdc and not self.with_kerberos_kdc:
            cmds.append(
                self.setup_kerberos_cmd(instance, env_variables, docker_compose_yml_dir)
            )

        if with_rabbitmq and not self.with_rabbitmq:
            cmds.append(
                self.setup_rabbitmq_cmd(instance, env_variables, docker_compose_yml_dir)
            )

        if with_nats and not self.with_nats:
            cmds.append(
                self.setup_nats_cmd(instance, env_variables, docker_compose_yml_dir)
            )

        if with_nginx and not self.with_nginx:
            cmds.append(
                self.setup_nginx_cmd(instance, env_variables, docker_compose_yml_dir)
            )

        if with_hdfs and not self.with_hdfs:
            cmds.append(
                self.setup_hdfs_cmd(instance, env_variables, docker_compose_yml_dir)
            )

        if with_kerberized_hdfs and not self.with_kerberized_hdfs:
            cmds.append(
                self.setup_kerberized_hdfs_cmd(
                    instance, env_variables, docker_compose_yml_dir
                )
            )

        if (with_mongo or with_mongo_secure) and not (
            self.with_mongo or self.with_mongo_secure
        ):
            if with_mongo_secure:
                cmds.append(
                    self.setup_mongo_secure_cmd(
                        instance, env_variables, docker_compose_yml_dir
                    )
                )
            else:
                cmds.append(
                    self.setup_mongo_cmd(
                        instance, env_variables, docker_compose_yml_dir
                    )
                )

        if with_coredns and not self.with_coredns:
            cmds.append(
                self.setup_coredns_cmd(instance, env_variables, docker_compose_yml_dir)
            )

        if self.with_net_trics:
            for cmd in cmds:
                cmd.extend(
                    ["--file", p.join(docker_compose_yml_dir, "docker_compose_net.yml")]
                )

        if with_redis and not self.with_redis:
            cmds.append(
                self.setup_redis_cmd(instance, env_variables, docker_compose_yml_dir)
            )

        if with_minio and not self.with_minio:
            cmds.append(
                self.setup_minio_cmd(instance, env_variables, docker_compose_yml_dir)
            )

        if with_azurite and not self.with_azurite:
            cmds.append(
                self.setup_azurite_cmd(instance, env_variables, docker_compose_yml_dir)
            )

        if minio_certs_dir is not None:
            if self.minio_certs_dir is None:
                self.minio_certs_dir = minio_certs_dir
            else:
                raise Exception("Overwriting minio certs dir")

        if minio_data_dir is not None:
            if self.minio_data_dir is None:
                self.minio_data_dir = minio_data_dir
            else:
                raise Exception("Overwriting minio data dir")

        if with_cassandra and not self.with_cassandra:
            cmds.append(
                self.setup_cassandra_cmd(
                    instance, env_variables, docker_compose_yml_dir
                )
            )

        if with_ldap and not self.with_ldap:
            cmds.append(
                self.setup_ldap_cmd(instance, env_variables, docker_compose_yml_dir)
            )

        if with_jdbc_bridge and not self.with_jdbc_bridge:
            cmds.append(
                self.setup_jdbc_bridge_cmd(
                    instance, env_variables, docker_compose_yml_dir
                )
            )

        if with_hive:
            cmds.append(
                self.setup_hive(instance, env_variables, docker_compose_yml_dir)
            )

        if with_prometheus:
            if handle_prometheus_remote_write:
                self.prometheus_remote_write_handler_host = instance.hostname
            if handle_prometheus_remote_read:
                self.prometheus_remote_read_handler_host = instance.hostname
            cmds.append(
                self.setup_prometheus_cmd(
                    instance, env_variables, docker_compose_yml_dir
                )
            )

        logging.debug(
            "Cluster name:{} project_name:{}. Added instance name:{} tag:{} base_cmd:{} docker_compose_yml_dir:{}".format(
                self.name,
                self.project_name,
                name,
                tag,
                self.base_cmd,
                docker_compose_yml_dir,
            )
        )
        return instance

    def get_instance_docker_id(self, instance_name):
        # According to how docker-compose names containers.
        return self.project_name + "_" + instance_name + "_1"

    def _replace(self, path, what, to):
        with open(path, "r") as p:
            data = p.read()
        data = data.replace(what, to)
        with open(path, "w") as p:
            p.write(data)

    def restart_instance_with_ip_change(self, node, new_ip):
        if "::" in new_ip:
            if node.ipv6_address is None:
                raise Exception("You should specity ipv6_address in add_node method")
            self._replace(node.docker_compose_path, node.ipv6_address, new_ip)
            node.ipv6_address = new_ip
        else:
            if node.ipv4_address is None:
                raise Exception("You should specity ipv4_address in add_node method")
            self._replace(node.docker_compose_path, node.ipv4_address, new_ip)
            node.ipv4_address = new_ip
        run_and_check(self.base_cmd + ["stop", node.name])
        run_and_check(self.base_cmd + ["rm", "--force", "--stop", node.name])
        run_and_check(
            self.base_cmd + ["up", "--force-recreate", "--no-deps", "-d", node.name]
        )
        node.ip_address = self.get_instance_ip(node.name)
        node.client = Client(node.ip_address, command=self.client_bin_path)

        logging.info("Restart node with ip change")
        # In builds with sanitizer the server can take a long time to start
        node.wait_for_start(start_timeout=180.0, connection_timeout=600.0)  # seconds
        res = node.client.query("SELECT 30")
        logging.debug(f"Read '{res}'")
        assert "30\n" == res
        logging.info("Restarted")

        return node

    def restart_service(self, service_name):
        run_and_check(self.base_cmd + ["restart", service_name])

    def get_instance_ip(self, instance_name):
        logging.debug("get_instance_ip instance_name={}".format(instance_name))
        docker_id = self.get_instance_docker_id(instance_name)
        # for cont in self.docker_client.containers.list():
        # logging.debug("CONTAINERS LIST: ID={} NAME={} STATUS={}".format(cont.id, cont.name, cont.status))
        handle = self.docker_client.containers.get(docker_id)
        return list(handle.attrs["NetworkSettings"]["Networks"].values())[0][
            "IPAddress"
        ]

    def get_instance_global_ipv6(self, instance_name):
        logging.debug("get_instance_ip instance_name={}".format(instance_name))
        docker_id = self.get_instance_docker_id(instance_name)
        # for cont in self.docker_client.containers.list():
        # logging.debug("CONTAINERS LIST: ID={} NAME={} STATUS={}".format(cont.id, cont.name, cont.status))
        handle = self.docker_client.containers.get(docker_id)
        return list(handle.attrs["NetworkSettings"]["Networks"].values())[0][
            "GlobalIPv6Address"
        ]

    def get_container_id(self, instance_name):
        return self.get_instance_docker_id(instance_name)
        # docker_id = self.get_instance_docker_id(instance_name)
        # handle = self.docker_client.containers.get(docker_id)
        # return handle.attrs['Id']

    def get_container_logs(self, instance_name):
        container_id = self.get_container_id(instance_name)
        return self.docker_client.api.logs(container_id).decode()

    def query_zookeeper(self, query, node=ZOOKEEPER_CONTAINERS[0], nothrow=False):
        cmd = f'clickhouse keeper-client -p {self.zookeeper_port} -q "{query}"'
        container_id = self.get_container_id(node)
        return self.exec_in_container(container_id, cmd, nothrow=nothrow, use_cli=False)

    def exec_in_container(
        self, container_id, cmd, detach=False, nothrow=False, use_cli=True, **kwargs
    ):
        if use_cli:
            logging.debug(
                f"run container_id:{container_id} detach:{detach} nothrow:{nothrow} cmd: {cmd}"
            )
            exec_cmd = ["docker", "exec"]
            if "user" in kwargs:
                exec_cmd += ["-u", kwargs["user"]]
            if "privileged" in kwargs:
                exec_cmd += ["--privileged"]
            result = subprocess_check_call(
                exec_cmd + [container_id] + cmd, detach=detach, nothrow=nothrow
            )
            return result
        else:
            exec_id = self.docker_client.api.exec_create(container_id, cmd, **kwargs)
            output = self.docker_client.api.exec_start(exec_id, detach=detach)

            exit_code = self.docker_client.api.exec_inspect(exec_id)["ExitCode"]
            if exit_code:
                container_info = self.docker_client.api.inspect_container(container_id)
                image_id = container_info.get("Image")
                image_info = self.docker_client.api.inspect_image(image_id)
                logging.debug(("Command failed in container {}: ".format(container_id)))
                pprint.pprint(container_info)
                logging.debug("")
                logging.debug(
                    ("Container {} uses image {}: ".format(container_id, image_id))
                )
                pprint.pprint(image_info)
                logging.debug("")
                message = 'Cmd "{}" failed in container {}. Return code {}. Output: {}'.format(
                    " ".join(cmd), container_id, exit_code, output
                )
                if nothrow:
                    logging.debug(message)
                else:
                    raise Exception(message)
            if not detach:
                return output.decode()
            return output

    def copy_file_to_container(self, container_id, local_path, dest_path):
        with open(local_path, "rb") as fdata:
            data = fdata.read()
            encodedBytes = base64.b64encode(data)
            encodedStr = str(encodedBytes, "utf-8")
            self.exec_in_container(
                container_id,
                [
                    "bash",
                    "-c",
                    "echo {} | base64 --decode > {}".format(encodedStr, dest_path),
                ],
            )

    def wait_for_url(
        self, url="http://localhost:8123/ping", conn_timeout=2, interval=2, timeout=60
    ):
        if not url.startswith("http"):
            url = "http://" + url
        if interval <= 0:
            interval = 2
        if timeout <= 0:
            timeout = 60

        attempts = 1
        errors = []
        start = time.time()
        while time.time() - start < timeout:
            try:
                requests.get(
                    url, allow_redirects=True, timeout=conn_timeout, verify=False
                ).raise_for_status()
                logging.debug(
                    "{} is available after {} seconds".format(url, time.time() - start)
                )
                return
            except Exception as ex:
                logging.debug(
                    "{} Attempt {} failed, retrying in {} seconds".format(
                        ex, attempts, interval
                    )
                )
                attempts += 1
                errors += [str(ex)]
                time.sleep(interval)

        run_and_check(["docker", "ps", "--all"])
        logging.error("Can't connect to URL:{}".format(errors))
        raise Exception(
            "Cannot wait URL {}(interval={}, timeout={}, attempts={})".format(
                url, interval, timeout, attempts
            )
        )

    def wait_mysql_client_to_start(self, timeout=180):
        start = time.time()
        errors = []
        self.mysql_client_container = self.get_docker_handle(
            self.get_instance_docker_id(self.mysql_client_host)
        )

        while time.time() - start < timeout:
            try:
                info = self.mysql_client_container.client.api.inspect_container(
                    self.mysql_client_container.name
                )
                if info["State"]["Health"]["Status"] == "healthy":
                    logging.debug("Mysql Client Container Started")
                    return
                time.sleep(1)
            except Exception as ex:
                errors += [str(ex)]
                time.sleep(1)

        run_and_check(["docker", "ps", "--all"])
        logging.error("Can't connect to MySQL Client:{}".format(errors))
        raise Exception("Cannot wait MySQL Client container")

    def wait_mysql57_to_start(self, timeout=180):
        self.mysql57_ip = self.get_instance_ip("mysql57")
        start = time.time()
        errors = []
        while time.time() - start < timeout:
            try:
                conn = pymysql.connect(
                    user=mysql_user,
                    password=mysql_pass,
                    host=self.mysql57_ip,
                    port=self.mysql57_port,
                )
                conn.close()
                logging.debug("Mysql Started")
                return
            except Exception as ex:
                errors += [str(ex)]
                time.sleep(0.5)

        run_and_check(["docker", "ps", "--all"])
        logging.error("Can't connect to MySQL:{}".format(errors))
        raise Exception("Cannot wait MySQL container")

    def wait_mysql8_to_start(self, timeout=180):
        self.mysql8_ip = self.get_instance_ip("mysql80")
        start = time.time()
        while time.time() - start < timeout:
            try:
                conn = pymysql.connect(
                    user=mysql8_user,
                    password=mysql8_pass,
                    host=self.mysql8_ip,
                    port=self.mysql8_port,
                )
                conn.close()
                logging.debug("Mysql 8 Started")
                return
            except Exception as ex:
                logging.debug("Can't connect to MySQL 8 " + str(ex))
                time.sleep(0.5)

        run_and_check(["docker", "ps", "--all"])
        raise Exception("Cannot wait MySQL 8 container")

    def wait_mysql_cluster_to_start(self, timeout=180):
        self.mysql2_ip = self.get_instance_ip(self.mysql2_host)
        self.mysql3_ip = self.get_instance_ip(self.mysql3_host)
        self.mysql4_ip = self.get_instance_ip(self.mysql4_host)
        start = time.time()
        errors = []
        while time.time() - start < timeout:
            try:
                for ip in [self.mysql2_ip, self.mysql3_ip, self.mysql4_ip]:
                    conn = pymysql.connect(
                        user=mysql_user,
                        password=mysql_pass,
                        host=ip,
                        port=self.mysql8_port,
                    )
                    conn.close()
                    logging.debug(f"Mysql Started {ip}")
                return
            except Exception as ex:
                errors += [str(ex)]
                time.sleep(0.5)

        run_and_check(["docker", "ps", "--all"])
        logging.error("Can't connect to MySQL:{}".format(errors))
        raise Exception("Cannot wait MySQL container")

    def wait_postgres_to_start(self, timeout=260):
        self.postgres_ip = self.get_instance_ip(self.postgres_host)
        start = time.time()
        while time.time() - start < timeout:
            try:
                self.postgres_conn = psycopg2.connect(
                    host=self.postgres_ip,
                    port=self.postgres_port,
                    database=pg_db,
                    user=pg_user,
                    password=pg_pass,
                )
                self.postgres_conn.set_isolation_level(ISOLATION_LEVEL_AUTOCOMMIT)
                self.postgres_conn.autocommit = True
                logging.debug("Postgres Started")
                return
            except Exception as ex:
                logging.debug("Can't connect to Postgres " + str(ex))
                time.sleep(0.5)

        raise Exception("Cannot wait Postgres container")

    def wait_postgres_cluster_to_start(self, timeout=180):
        self.postgres2_ip = self.get_instance_ip(self.postgres2_host)
        self.postgres3_ip = self.get_instance_ip(self.postgres3_host)
        self.postgres4_ip = self.get_instance_ip(self.postgres4_host)
        start = time.time()
        while time.time() - start < timeout:
            try:
                self.postgres2_conn = psycopg2.connect(
                    host=self.postgres2_ip,
                    port=self.postgres_port,
                    database=pg_db,
                    user=pg_user,
                    password=pg_pass,
                )
                self.postgres2_conn.set_isolation_level(ISOLATION_LEVEL_AUTOCOMMIT)
                self.postgres2_conn.autocommit = True
                logging.debug("Postgres Cluster host 2 started")
                break
            except Exception as ex:
                logging.debug("Can't connect to Postgres host 2" + str(ex))
                time.sleep(0.5)
        while time.time() - start < timeout:
            try:
                self.postgres3_conn = psycopg2.connect(
                    host=self.postgres3_ip,
                    port=self.postgres_port,
                    database=pg_db,
                    user=pg_user,
                    password=pg_pass,
                )
                self.postgres3_conn.set_isolation_level(ISOLATION_LEVEL_AUTOCOMMIT)
                self.postgres3_conn.autocommit = True
                logging.debug("Postgres Cluster host 3 started")
                break
            except Exception as ex:
                logging.debug("Can't connect to Postgres host 3" + str(ex))
                time.sleep(0.5)
        while time.time() - start < timeout:
            try:
                self.postgres4_conn = psycopg2.connect(
                    host=self.postgres4_ip,
                    port=self.postgres_port,
                    database=pg_db,
                    user=pg_user,
                    password=pg_pass,
                )
                self.postgres4_conn.set_isolation_level(ISOLATION_LEVEL_AUTOCOMMIT)
                self.postgres4_conn.autocommit = True
                logging.debug("Postgres Cluster host 4 started")
                return
            except Exception as ex:
                logging.debug("Can't connect to Postgres host 4" + str(ex))
                time.sleep(0.5)

        raise Exception("Cannot wait Postgres container")

    def wait_postgresql_java_client(self, timeout=180):
        start = time.time()
        while time.time() - start < timeout:
            try:
                if check_postgresql_java_client_is_available(
                    self.postgresql_java_client_docker_id
                ):
                    logging.debug("PostgreSQL Java Client is available")
                    return True
                time.sleep(0.5)
            except Exception as ex:
                logging.debug("Can't find PostgreSQL Java Client" + str(ex))
                time.sleep(0.5)
        raise Exception("Cannot wait PostgreSQL Java Client container")

    def wait_rabbitmq_to_start(self, timeout=60):
        self.print_all_docker_pieces()
        self.rabbitmq_ip = self.get_instance_ip(self.rabbitmq_host)

        start = time.time()
        while time.time() - start < timeout:
            try:
                if check_rabbitmq_is_available(
                    self.rabbitmq_docker_id, self.rabbitmq_cookie
                ):
                    logging.debug("RabbitMQ is available")
                    if enable_consistent_hash_plugin(
                        self.rabbitmq_docker_id, self.rabbitmq_cookie
                    ):
                        logging.debug("RabbitMQ consistent hash plugin is available")
                    return True
                time.sleep(0.5)
            except Exception as ex:
                logging.debug("Can't connect to RabbitMQ " + str(ex))
                time.sleep(0.5)

        try:
            with open(os.path.join(self.rabbitmq_dir, "docker.log"), "w+") as f:
                subprocess.check_call(  # STYLE_CHECK_ALLOW_SUBPROCESS_CHECK_CALL
                    self.base_rabbitmq_cmd + ["logs"], stdout=f
                )
            rabbitmq_debuginfo(self.rabbitmq_docker_id, self.rabbitmq_cookie)
        except Exception as e:
            logging.debug(f"Unable to get logs from docker: {e}.")
        raise Exception("Cannot wait RabbitMQ container")

    def wait_nats_is_available(self, max_retries=5):
        retries = 0
        while True:
            if asyncio.run(
                check_nats_is_available(self.nats_port, ssl_ctx=self.nats_ssl_context)
            ):
                break
            else:
                retries += 1
                if retries > max_retries:
                    raise Exception("NATS is not available")
                logging.debug("Waiting for NATS to start up")
                time.sleep(1)

    def wait_zookeeper_secure_to_start(self, timeout=20):
        logging.debug("Wait ZooKeeper Secure to start")
        self.wait_zookeeper_nodes_to_start(ZOOKEEPER_CONTAINERS, timeout)

    def wait_zookeeper_to_start(self, timeout: float = 180) -> None:
        logging.debug("Wait ZooKeeper to start")
        self.wait_zookeeper_nodes_to_start(ZOOKEEPER_CONTAINERS, timeout)

    def wait_zookeeper_nodes_to_start(
        self,
        nodes: List[str],
        timeout: float = 60,
    ) -> None:
        start = time.time()
        while time.time() - start < timeout:
            try:
                for instance in nodes:
                    conn = self.get_kazoo_client(instance)
                    conn.get_children("/")
                    conn.stop()
                logging.debug("All instances of ZooKeeper Secure started")
                return
            except Exception as ex:
                logging.debug("Can't connect to ZooKeeper secure " + str(ex))
                time.sleep(0.5)

        raise Exception("Cannot wait ZooKeeper secure container")

    def make_hdfs_api(self, timeout=180, kerberized=False):
        if kerberized:
            keytab = p.abspath(
                p.join(self.instances["node1"].path, "secrets/clickhouse.keytab")
            )
            krb_conf = p.abspath(
                p.join(self.instances["node1"].path, "secrets/krb_long.conf")
            )
            self.hdfs_kerberized_ip = self.get_instance_ip(self.hdfs_kerberized_host)
            kdc_ip = self.get_instance_ip("hdfskerberos")

            self.hdfs_api = HDFSApi(
                user="root",
                timeout=timeout,
                kerberized=True,
                principal="root@TEST.CLICKHOUSE.TECH",
                keytab=keytab,
                krb_conf=krb_conf,
                host=self.hdfs_kerberized_host,
                protocol="http",
                proxy_port=self.hdfs_kerberized_name_port,
                data_port=self.hdfs_kerberized_data_port,
                hdfs_ip=self.hdfs_kerberized_ip,
                kdc_ip=kdc_ip,
            )
        else:
            self.hdfs_ip = self.get_instance_ip(self.hdfs_host)
            self.hdfs_api = HDFSApi(
                user="root",
                host=self.hdfs_host,
                data_port=self.hdfs_data_port,
                proxy_port=self.hdfs_name_port,
                hdfs_ip=self.hdfs_ip,
            )

    def wait_kafka_is_available(self, kafka_docker_id, kafka_port, max_retries=50):
        retries = 0
        while True:
            if check_kafka_is_available(kafka_docker_id, kafka_port):
                return
            else:
                retries += 1
                if retries > max_retries:
                    break
                logging.debug("Waiting for Kafka to start up")
                time.sleep(1)

        try:
            with open(os.path.join(self.kafka_dir, "docker.log"), "w+") as f:
                subprocess.check_call(  # STYLE_CHECK_ALLOW_SUBPROCESS_CHECK_CALL
                    self.base_kafka_cmd + ["logs"], stdout=f
                )
        except Exception as e:
            logging.debug("Unable to get logs from docker.")
        raise Exception("Kafka is not available")

    def wait_kerberos_kdc_is_available(self, kerberos_kdc_docker_id, max_retries=50):
        retries = 0
        while True:
            if check_kerberos_kdc_is_available(kerberos_kdc_docker_id):
                break
            else:
                retries += 1
                if retries > max_retries:
                    raise Exception("Kerberos KDC is not available")
                logging.debug("Waiting for Kerberos KDC to start up")
                time.sleep(1)

    def wait_hdfs_to_start(self, timeout=300, check_marker=False):
        start = time.time()
        while time.time() - start < timeout:
            try:
                self.hdfs_api.write_data("/somefilewithrandomname222", "1")
                logging.debug("Connected to HDFS and SafeMode disabled! ")
                if check_marker:
                    self.hdfs_api.read_data("/preparations_done_marker")

                return
            except Exception as ex:
                logging.exception(
                    "Can't connect to HDFS or preparations are not done yet " + str(ex)
                )
                time.sleep(1)

        raise Exception("Can't wait HDFS to start")

    def wait_mongo_to_start(self, timeout=30, secure=False):
        connection_str = "mongodb://{user}:{password}@{host}:{port}".format(
            host="localhost", port=self.mongo_port, user=mongo_user, password=mongo_pass
        )
        if secure:
            connection_str += "/?tls=true&tlsAllowInvalidCertificates=true"
        connection = pymongo.MongoClient(connection_str)
        start = time.time()
        while time.time() - start < timeout:
            try:
                connection.list_database_names()
                logging.debug(f"Connected to Mongo dbs: {connection.database_names()}")
                return
            except Exception as ex:
                logging.debug("Can't connect to Mongo " + str(ex))
                time.sleep(1)

    def wait_minio_to_start(self, timeout=180, secure=False):
        self.minio_ip = self.get_instance_ip(self.minio_host)
        self.minio_redirect_ip = self.get_instance_ip(self.minio_redirect_host)

        os.environ["SSL_CERT_FILE"] = p.join(
            self.base_dir, self.minio_dir, "certs", "public.crt"
        )
        minio_client = Minio(
            f"{self.minio_ip}:{self.minio_port}",
            access_key=minio_access_key,
            secret_key=minio_secret_key,
            secure=secure,
            http_client=urllib3.PoolManager(cert_reqs="CERT_NONE"),
        )  # disable SSL check as we test ClickHouse and not Python library
        start = time.time()
        while time.time() - start < timeout:
            try:
                minio_client.list_buckets()

                logging.debug("Connected to Minio.")

                buckets = [self.minio_bucket, self.minio_bucket_2]

                for bucket in buckets:
                    if minio_client.bucket_exists(bucket):
                        delete_object_list = map(
                            lambda x: x.object_name,
                            minio_client.list_objects_v2(bucket, recursive=True),
                        )
                        errors = minio_client.remove_objects(bucket, delete_object_list)
                        for error in errors:
                            logging.error(f"Error occured when deleting object {error}")
                        minio_client.remove_bucket(bucket)
                    minio_client.make_bucket(bucket)
                    logging.debug("S3 bucket '%s' created", bucket)

                self.minio_client = minio_client
                return
            except Exception as ex:
                logging.debug("Can't connect to Minio: %s", str(ex))
                time.sleep(1)

        try:
            with open(os.path.join(self.minio_dir, "docker.log"), "w+") as f:
                subprocess.check_call(  # STYLE_CHECK_ALLOW_SUBPROCESS_CHECK_CALL
                    self.base_minio_cmd + ["logs"], stdout=f
                )
        except Exception as e:
            logging.debug("Unable to get logs from docker.")

        raise Exception("Can't wait Minio to start")

    def wait_azurite_to_start(self, timeout=180):
        from azure.storage.blob import BlobServiceClient

        connection_string = (
            f"DefaultEndpointsProtocol=http;AccountName=devstoreaccount1;"
            f"AccountKey=Eby8vdM02xNOcqFlqUwJPLlmEtlCDXJ1OUzFT50uSRZ6IFsuFq2UVErCz4I6tq/K1SZFPTOtr/KBHBeksoGMGw==;"
            f"BlobEndpoint=http://127.0.0.1:{self.env_variables['AZURITE_PORT']}/devstoreaccount1;"
        )
        time.sleep(1)
        start = time.time()
        while time.time() - start < timeout:
            try:
                blob_service_client = BlobServiceClient.from_connection_string(
                    connection_string
                )
                logging.debug(blob_service_client.get_account_information())
                self.blob_service_client = blob_service_client
                return
            except Exception as ex:
                logging.debug("Can't connect to Azurite: %s", str(ex))
                time.sleep(1)

        raise Exception("Can't wait Azurite to start")

    def wait_schema_registry_to_start(self, timeout=180):
        for port in self.schema_registry_port, self.schema_registry_auth_port:
            reg_url = "http://localhost:{}".format(port)
            arg = {"url": reg_url}
            sr_client = CachedSchemaRegistryClient(arg)

            start = time.time()
            sr_started = False
            sr_auth_started = False
            while time.time() - start < timeout:
                try:
                    sr_client._send_request(sr_client.url)
                    logging.debug("Connected to SchemaRegistry")
                    # don't care about possible auth errors
                    sr_started = True
                    break
                except Exception as ex:
                    logging.debug(("Can't connect to SchemaRegistry: %s", str(ex)))
                    time.sleep(1)

            if not sr_started:
                raise Exception("Can't wait Schema Registry to start")

    def wait_cassandra_to_start(self, timeout=180):
        self.cassandra_ip = self.get_instance_ip(self.cassandra_host)
        cass_client = cassandra.cluster.Cluster(
            [self.cassandra_ip],
            port=self.cassandra_port,
            load_balancing_policy=RoundRobinPolicy(),
        )
        start = time.time()
        while time.time() - start < timeout:
            try:
                logging.info(
                    f"Check Cassandra Online {self.cassandra_id} {self.cassandra_ip} {self.cassandra_port}"
                )
                check = self.exec_in_container(
                    self.cassandra_id,
                    [
                        "bash",
                        "-c",
                        f"/opt/cassandra/bin/cqlsh -u cassandra -p cassandra -e 'describe keyspaces' {self.cassandra_ip} {self.cassandra_port}",
                    ],
                    user="root",
                )
                logging.info("Cassandra Online")
                cass_client.connect()
                logging.info("Connected Clients to Cassandra")
                return
            except Exception as ex:
                logging.warning("Can't connect to Cassandra: %s", str(ex))
                time.sleep(1)

        raise Exception("Can't wait Cassandra to start")

    def wait_ldap_to_start(self, timeout=180):
        self.ldap_container = self.get_docker_handle(self.ldap_id)
        start = time.time()
        while time.time() - start < timeout:
            try:
                logging.info(f"Check LDAP Online {self.ldap_host} {self.ldap_port}")
                self.exec_in_container(
                    self.ldap_id,
                    [
                        "bash",
                        "-c",
                        f"/opt/bitnami/openldap/bin/ldapsearch -x -H ldap://{self.ldap_host}:{self.ldap_port} -D cn=admin,dc=example,dc=org -w clickhouse -b dc=example,dc=org"
                        f'| grep -c -E "member: cn=j(ohn|ane)doe"'
                        f"| grep 2 >> /dev/null",
                    ],
                    user="root",
                )
                logging.info("LDAP Online")
                return
            except Exception as ex:
                logging.warning("Can't connect to LDAP: %s", str(ex))
                time.sleep(1)

        raise Exception("Can't wait LDAP to start")

    def start(self):
        pytest_xdist_logging_to_separate_files.setup()
        logging.info("Running tests in {}".format(self.base_path))
        if not os.path.exists(self.instances_dir):
            os.mkdir(self.instances_dir)
        else:
            logging.warning(
                "Instance directory already exists. Did you call cluster.start() for second time?"
            )
        logging.debug(f"Cluster start called. is_up={self.is_up}")
        self.print_all_docker_pieces()

        if self.is_up:
            return

        try:
            self.cleanup()
        except Exception as e:
            logging.warning("Cleanup failed:{e}")

        try:
            for instance in list(self.instances.values()):
                logging.debug(f"Setup directory for instance: {instance.name}")
                instance.create_dir()

            _create_env_file(os.path.join(self.env_file), self.env_variables)
            self.docker_client = docker.DockerClient(
                base_url="unix:///var/run/docker.sock",
                version=self.docker_api_version,
                timeout=600,
            )

            common_opts = ["--verbose", "up", "-d"]

            images_pull_cmd = self.base_cmd + ["pull"]
            # sometimes dockerhub/proxy can be flaky

            def logging_pulling_images(**kwargs):
                if "exception" in kwargs:
                    logging.info(
                        "Got exception pulling images: %s", kwargs["exception"]
                    )

            retry(log_function=logging_pulling_images)(run_and_check)(images_pull_cmd)

            if self.with_zookeeper_secure and self.base_zookeeper_cmd:
                logging.debug("Setup ZooKeeper Secure")
                logging.debug(
                    f"Creating internal ZooKeeper dirs: {self.zookeeper_dirs_to_create}"
                )
                for i in range(1, 3):
                    if os.path.exists(self.zookeeper_instance_dir_prefix + f"{i}"):
                        shutil.rmtree(self.zookeeper_instance_dir_prefix + f"{i}")
                for dir in self.zookeeper_dirs_to_create:
                    os.makedirs(dir)
                run_and_check(self.base_zookeeper_cmd + common_opts, env=self.env)
                self.up_called = True

                self.wait_zookeeper_secure_to_start()
                for command in self.pre_zookeeper_commands:
                    self.run_kazoo_commands_with_retries(command, repeats=5)

            if self.with_zookeeper and self.base_zookeeper_cmd:
                logging.debug("Setup ZooKeeper")
                logging.debug(
                    f"Creating internal ZooKeeper dirs: {self.zookeeper_dirs_to_create}"
                )
                if self.use_keeper:
                    for i in range(1, 4):
                        if os.path.exists(self.keeper_instance_dir_prefix + f"{i}"):
                            shutil.rmtree(self.keeper_instance_dir_prefix + f"{i}")
                else:
                    for i in range(1, 3):
                        if os.path.exists(self.zookeeper_instance_dir_prefix + f"{i}"):
                            shutil.rmtree(self.zookeeper_instance_dir_prefix + f"{i}")

                for dir in self.zookeeper_dirs_to_create:
                    os.makedirs(dir)

                if self.use_keeper:  # TODO: remove hardcoded paths from here
                    for i in range(1, 4):
                        shutil.copy(
                            os.path.join(
                                self.keeper_config_dir, f"keeper_config{i}.xml"
                            ),
                            os.path.join(
                                self.keeper_instance_dir_prefix + f"{i}", "config"
                            ),
                        )

                run_and_check(self.base_zookeeper_cmd + common_opts, env=self.env)
                self.up_called = True

                self.wait_zookeeper_to_start()
                for command in self.pre_zookeeper_commands:
                    self.run_kazoo_commands_with_retries(command, repeats=5)

            if self.with_mysql_client and self.base_mysql_client_cmd:
                logging.debug("Setup MySQL Client")
                subprocess_check_call(self.base_mysql_client_cmd + common_opts)
                self.wait_mysql_client_to_start()

            if self.with_mysql57 and self.base_mysql57_cmd:
                logging.debug("Setup MySQL")
                if os.path.exists(self.mysql57_dir):
                    shutil.rmtree(self.mysql57_dir)
                os.makedirs(self.mysql57_logs_dir)
                os.chmod(self.mysql57_logs_dir, stat.S_IRWXU | stat.S_IRWXO)
                subprocess_check_call(self.base_mysql57_cmd + common_opts)
                self.up_called = True
                self.wait_mysql57_to_start()

            if self.with_mysql8 and self.base_mysql8_cmd:
                logging.debug("Setup MySQL 8")
                if os.path.exists(self.mysql8_dir):
                    shutil.rmtree(self.mysql8_dir)
                os.makedirs(self.mysql8_logs_dir)
                os.chmod(self.mysql8_logs_dir, stat.S_IRWXU | stat.S_IRWXO)
                subprocess_check_call(self.base_mysql8_cmd + common_opts)
                self.wait_mysql8_to_start()

            if self.with_mysql_cluster and self.base_mysql_cluster_cmd:
                print("Setup MySQL")
                if os.path.exists(self.mysql_cluster_dir):
                    shutil.rmtree(self.mysql_cluster_dir)
                os.makedirs(self.mysql_cluster_logs_dir, exist_ok=True)
                os.chmod(self.mysql_cluster_logs_dir, stat.S_IRWXU | stat.S_IRWXO)

                subprocess_check_call(self.base_mysql_cluster_cmd + common_opts)
                self.up_called = True
                self.wait_mysql_cluster_to_start()

            if self.with_postgres and self.base_postgres_cmd:
                logging.debug("Setup Postgres")
                if os.path.exists(self.postgres_dir):
                    shutil.rmtree(self.postgres_dir)
                os.makedirs(self.postgres_logs_dir)
                os.chmod(self.postgres_logs_dir, stat.S_IRWXU | stat.S_IRWXO)

                subprocess_check_call(self.base_postgres_cmd + common_opts)
                self.up_called = True
                self.wait_postgres_to_start()

            if self.with_postgres_cluster and self.base_postgres_cluster_cmd:
                logging.debug("Setup Postgres")
                os.makedirs(self.postgres2_logs_dir)
                os.chmod(self.postgres2_logs_dir, stat.S_IRWXU | stat.S_IRWXO)
                os.makedirs(self.postgres3_logs_dir)
                os.chmod(self.postgres3_logs_dir, stat.S_IRWXU | stat.S_IRWXO)
                os.makedirs(self.postgres4_logs_dir)
                os.chmod(self.postgres4_logs_dir, stat.S_IRWXU | stat.S_IRWXO)
                subprocess_check_call(self.base_postgres_cluster_cmd + common_opts)
                self.up_called = True
                self.wait_postgres_cluster_to_start()

            if (
                self.with_postgresql_java_client
                and self.base_postgresql_java_client_cmd
            ):
                logging.debug("Setup Postgres Java Client")
                subprocess_check_call(
                    self.base_postgresql_java_client_cmd + common_opts
                )
                self.up_called = True
                self.wait_postgresql_java_client()

            if self.with_kafka and self.base_kafka_cmd:
                logging.debug("Setup Kafka")
                os.mkdir(self.kafka_dir)
                subprocess_check_call(
                    self.base_kafka_cmd + common_opts + ["--renew-anon-volumes"]
                )
                self.up_called = True
                self.wait_kafka_is_available(self.kafka_docker_id, self.kafka_port)
                self.wait_schema_registry_to_start()

            if self.with_kerberized_kafka and self.base_kerberized_kafka_cmd:
                logging.debug("Setup kerberized kafka")
                os.mkdir(self.kafka_dir)
                run_and_check(
                    self.base_kerberized_kafka_cmd
                    + common_opts
                    + ["--renew-anon-volumes"]
                )
                self.up_called = True
                self.wait_kafka_is_available(
                    self.kerberized_kafka_docker_id, self.kerberized_kafka_port, 100
                )

            if self.with_kerberos_kdc and self.base_kerberos_kdc_cmd:
                logging.debug("Setup Kerberos KDC")
                run_and_check(
                    self.base_kerberos_kdc_cmd + common_opts + ["--renew-anon-volumes"]
                )
                self.up_called = True
                self.wait_kerberos_kdc_is_available(self.keberos_kdc_docker_id)

            if self.with_rabbitmq and self.base_rabbitmq_cmd:
                logging.debug("Setup RabbitMQ")
                os.makedirs(self.rabbitmq_logs_dir)
                os.chmod(self.rabbitmq_logs_dir, stat.S_IRWXU | stat.S_IRWXO)

                with open(self.rabbitmq_cookie_file, "w") as f:
                    f.write(self.rabbitmq_cookie)
                os.chmod(self.rabbitmq_cookie_file, stat.S_IRUSR)

                subprocess_check_call(
                    self.base_rabbitmq_cmd + common_opts + ["--renew-anon-volumes"]
                )
                self.up_called = True
                self.rabbitmq_docker_id = self.get_instance_docker_id("rabbitmq1")
                time.sleep(2)
                logging.debug(f"RabbitMQ checking container try")
                self.wait_rabbitmq_to_start()

            if self.with_nats and self.base_nats_cmd:
                logging.debug("Setup NATS")
                os.makedirs(self.nats_cert_dir)
                env = os.environ.copy()
                env["NATS_CERT_DIR"] = self.nats_cert_dir
                run_and_check(
                    p.join(self.base_dir, "nats_certs.sh"),
                    env=env,
                    detach=False,
                    nothrow=False,
                )

                self.nats_ssl_context = ssl.create_default_context()
                self.nats_ssl_context.load_verify_locations(
                    p.join(self.nats_cert_dir, "ca", "ca-cert.pem")
                )
                subprocess_check_call(self.base_nats_cmd + common_opts)
                self.nats_docker_id = self.get_instance_docker_id("nats1")
                self.up_called = True
                self.wait_nats_is_available()

            if self.with_hdfs and self.base_hdfs_cmd:
                logging.debug("Setup HDFS")
                os.makedirs(self.hdfs_logs_dir)
                os.chmod(self.hdfs_logs_dir, stat.S_IRWXU | stat.S_IRWXO)
                subprocess_check_call(self.base_hdfs_cmd + common_opts)
                self.up_called = True
                self.make_hdfs_api()
                self.wait_hdfs_to_start()

            if self.with_kerberized_hdfs and self.base_kerberized_hdfs_cmd:
                logging.debug("Setup kerberized HDFS")
                os.makedirs(self.hdfs_kerberized_logs_dir)
                os.chmod(self.hdfs_kerberized_logs_dir, stat.S_IRWXU | stat.S_IRWXO)
                run_and_check(self.base_kerberized_hdfs_cmd + common_opts)
                self.up_called = True
                self.make_hdfs_api(kerberized=True)
                self.wait_hdfs_to_start(check_marker=True)

            if self.with_nginx and self.base_nginx_cmd:
                logging.debug("Setup nginx")
                subprocess_check_call(
                    self.base_nginx_cmd + common_opts + ["--renew-anon-volumes"]
                )
                self.up_called = True
                self.nginx_docker_id = self.get_instance_docker_id("nginx")

            if self.with_mongo and self.base_mongo_cmd:
                logging.debug("Setup Mongo")
                run_and_check(self.base_mongo_cmd + common_opts)
                self.up_called = True
                self.wait_mongo_to_start(30, secure=self.with_mongo_secure)

            if self.with_coredns and self.base_coredns_cmd:
                logging.debug("Setup coredns")
                run_and_check(self.base_coredns_cmd + common_opts)
                self.up_called = True
                time.sleep(10)

            if self.with_redis and self.base_redis_cmd:
                logging.debug("Setup Redis")
                subprocess_check_call(self.base_redis_cmd + common_opts)
                self.up_called = True
                time.sleep(10)

            if self.with_hive and self.base_hive_cmd:
                logging.debug("Setup hive")
                subprocess_check_call(self.base_hive_cmd + common_opts)
                self.up_called = True
                time.sleep(30)

            if self.with_minio and self.base_minio_cmd:
                # Copy minio certificates to minio/certs
                os.mkdir(self.minio_dir)
                if self.minio_certs_dir is None:
                    os.mkdir(os.path.join(self.minio_dir, "certs"))
                else:
                    shutil.copytree(
                        os.path.join(self.base_dir, self.minio_certs_dir),
                        os.path.join(self.minio_dir, "certs"),
                    )
                os.mkdir(self.minio_data_dir)
                os.chmod(self.minio_data_dir, stat.S_IRWXU | stat.S_IRWXO)

                minio_start_cmd = self.base_minio_cmd + common_opts

                logging.info(
                    "Trying to create Minio instance by command %s",
                    " ".join(map(str, minio_start_cmd)),
                )
                run_and_check(minio_start_cmd)
                self.up_called = True
                logging.info("Trying to connect to Minio...")
                self.wait_minio_to_start(secure=self.minio_certs_dir is not None)

            if self.with_azurite and self.base_azurite_cmd:
                azurite_start_cmd = self.base_azurite_cmd + common_opts
                logging.info(
                    "Trying to create Azurite instance by command %s",
                    " ".join(map(str, azurite_start_cmd)),
                )

                def logging_azurite_initialization(exception, retry_number, sleep_time):
                    logging.info(
                        f"Azurite initialization failed with error: {exception}"
                    )

                retry(
                    log_function=logging_azurite_initialization,
                )(
                    run_and_check
                )(azurite_start_cmd)
                self.up_called = True
                logging.info("Trying to connect to Azurite")
                self.wait_azurite_to_start()

            if self.with_cassandra and self.base_cassandra_cmd:
                subprocess_check_call(self.base_cassandra_cmd + ["up", "-d"])
                self.up_called = True
                self.wait_cassandra_to_start()

            if self.with_ldap and self.base_ldap_cmd:
                ldap_start_cmd = self.base_ldap_cmd + common_opts
                subprocess_check_call(ldap_start_cmd)
                self.up_called = True
                self.wait_ldap_to_start()

            if self.with_jdbc_bridge and self.base_jdbc_bridge_cmd:
                os.makedirs(self.jdbc_driver_logs_dir)
                os.chmod(self.jdbc_driver_logs_dir, stat.S_IRWXU | stat.S_IRWXO)

                subprocess_check_call(self.base_jdbc_bridge_cmd + ["up", "-d"])
                self.up_called = True
                self.jdbc_bridge_ip = self.get_instance_ip(self.jdbc_bridge_host)
                self.wait_for_url(
                    f"http://{self.jdbc_bridge_ip}:{self.jdbc_bridge_port}/ping"
                )

            if self.with_prometheus:
                os.makedirs(self.prometheus_writer_logs_dir)
                os.chmod(self.prometheus_writer_logs_dir, stat.S_IRWXU | stat.S_IRWXO)
                os.makedirs(self.prometheus_reader_logs_dir)
                os.chmod(self.prometheus_reader_logs_dir, stat.S_IRWXU | stat.S_IRWXO)

            clickhouse_start_cmd = self.base_cmd + ["up", "-d", "--no-recreate"]
            logging.debug(
                (
                    "Trying to create ClickHouse instance by command %s",
                    " ".join(map(str, clickhouse_start_cmd)),
                )
            )
            self.up_called = True
            run_and_check(clickhouse_start_cmd)
            logging.debug("ClickHouse instance created")

            start_timeout = 300.0  # seconds
            for instance in self.instances.values():
                instance.docker_client = self.docker_client
                instance.ip_address = self.get_instance_ip(instance.name)

                logging.debug(
                    f"Waiting for ClickHouse start in {instance.name}, ip: {instance.ip_address}..."
                )
                instance.wait_for_start(start_timeout)
                logging.debug(f"ClickHouse {instance.name} started")

                instance.client = Client(
                    instance.ip_address, command=self.client_bin_path
                )

            self.is_up = True

        except BaseException as e:
            logging.debug("Failed to start cluster: ")
            logging.debug(str(e))
            logging.debug(traceback.print_exc())
            self.shutdown()
            raise

    def shutdown(self, kill=True, ignore_fatal=True):
        sanitizer_assert_instance = None
        fatal_log = None

        if self.up_called:
            with open(self.docker_logs_path, "w+") as f:
                try:
                    subprocess.check_call(  # STYLE_CHECK_ALLOW_SUBPROCESS_CHECK_CALL
                        self.base_cmd + ["logs"], stdout=f
                    )
                except Exception as e:
                    logging.debug("Unable to get logs from docker.")
                f.seek(0)
                for line in f:
                    if SANITIZER_SIGN in line:
                        sanitizer_assert_instance = line.split("|")[0].strip()
                        break

            if kill:
                try:
                    run_and_check(self.base_cmd + ["stop", "--timeout", "20"])
                except Exception as e:
                    logging.debug(
                        "Kill command failed during shutdown. {}".format(repr(e))
                    )
                    logging.debug("Trying to kill forcefully")
                    run_and_check(self.base_cmd + ["kill"])

            # Check server logs for Fatal messages and sanitizer failures.
            # NOTE: we cannot do this via docker since in case of Fatal message container may already die.
            for name, instance in self.instances.items():
                if instance.contains_in_log(
                    SANITIZER_SIGN, from_host=True, filename="stderr.log"
                ):
                    sanitizer_assert_instance = instance.grep_in_log(
                        SANITIZER_SIGN,
                        from_host=True,
                        filename="stderr.log",
                        after=1000,
                    )
                    logging.error(
                        "Sanitizer in instance %s log %s",
                        name,
                        sanitizer_assert_instance,
                    )

                if not ignore_fatal and instance.contains_in_log(
                    "Fatal", from_host=True
                ):
                    fatal_log = instance.grep_in_log("Fatal", from_host=True)
                    if "Child process was terminated by signal 9 (KILL)" in fatal_log:
                        fatal_log = None
                        continue
                    logging.error("Crash in instance %s fatal log %s", name, fatal_log)

            try:
                subprocess_check_call(self.base_cmd + ["down", "--volumes"])
            except Exception as e:
                logging.debug(
                    "Down + remove orphans failed during shutdown. {}".format(repr(e))
                )
        else:
            logging.warning(
                "docker-compose up was not called. Trying to export docker.log for running containers"
            )

        self.cleanup()

        self.is_up = False

        self.docker_client = None

        for instance in list(self.instances.values()):
            instance.docker_client = None
            instance.ip_address = None
            instance.client = None

        if sanitizer_assert_instance is not None:
            raise Exception(
                "Sanitizer assert found for instance {}".format(
                    sanitizer_assert_instance
                )
            )
        if fatal_log is not None:
            raise Exception("Fatal messages found: {}".format(fatal_log))

    def pause_container(self, instance_name):
        subprocess_check_call(self.base_cmd + ["pause", instance_name])

    def unpause_container(self, instance_name):
        subprocess_check_call(self.base_cmd + ["unpause", instance_name])

    def open_bash_shell(self, instance_name):
        os.system(" ".join(self.base_cmd + ["exec", instance_name, "/bin/bash"]))

    def get_kazoo_client(self, zoo_instance_name):
        use_ssl = False
        if self.with_zookeeper_secure:
            port = self.zookeeper_secure_port
            use_ssl = True
        elif self.with_zookeeper:
            port = self.zookeeper_port
        else:
            raise Exception("Cluster has no ZooKeeper")

        ip = self.get_instance_ip(zoo_instance_name)
        logging.debug(
            f"get_kazoo_client: {zoo_instance_name}, ip:{ip}, port:{port}, use_ssl:{use_ssl}"
        )
        zk = KazooClient(
            hosts=f"{ip}:{port}",
            use_ssl=use_ssl,
            verify_certs=False,
            certfile=self.zookeeper_certfile,
            keyfile=self.zookeeper_keyfile,
        )
        zk.start()
        return zk

    def run_kazoo_commands_with_retries(
        self,
        kazoo_callback,
        zoo_instance_name=ZOOKEEPER_CONTAINERS[0],
        repeats=1,
        sleep_for=1,
    ):
        zk = self.get_kazoo_client(zoo_instance_name)
        logging.debug(
            f"run_kazoo_commands_with_retries: {zoo_instance_name}, {kazoo_callback}"
        )
        for i in range(repeats - 1):
            try:
                kazoo_callback(zk)
                return
            except KazooException as e:
                logging.debug(repr(e))
                time.sleep(sleep_for)
        kazoo_callback(zk)
        zk.stop()

    def add_zookeeper_startup_command(self, command):
        self.pre_zookeeper_commands.append(command)

    def stop_zookeeper_nodes(self, zk_nodes):
        for n in zk_nodes:
            logging.info("Stopping zookeeper node: %s", n)
            subprocess_check_call(self.base_zookeeper_cmd + ["stop", n])

    def start_zookeeper_nodes(self, zk_nodes):
        for n in zk_nodes:
            logging.info("Starting zookeeper node: %s", n)
            subprocess_check_call(self.base_zookeeper_cmd + ["start", n])


DOCKER_COMPOSE_TEMPLATE = """
version: '2.3'
services:
    {name}:
        image: {image}:{tag}
        hostname: {hostname}
        volumes:
            - {instance_config_dir}:/etc/clickhouse-server/
            - {db_dir}:/var/lib/clickhouse/
            - {logs_dir}:/var/log/clickhouse-server/
            - /etc/passwd:/etc/passwd:ro
            {binary_volume}
            {odbc_bridge_volume}
            {library_bridge_volume}
            {external_dirs_volumes}
            {odbc_ini_path}
            {keytab_path}
            {krb5_conf}
        entrypoint: {entrypoint_cmd}
        tmpfs: {tmpfs}
        {mem_limit}
        cap_add:
            - SYS_PTRACE
            - NET_ADMIN
            - IPC_LOCK
            - SYS_NICE
            # for umount/mount on fly
            - SYS_ADMIN
        depends_on: {depends_on}
        user: '{user}'
        env_file:
            - {env_file}
        security_opt:
            - label:disable
        dns_opt:
            - attempts:2
            - timeout:1
            - inet6
            - rotate
        {networks}
            {app_net}
                {ipv4_address}
                {ipv6_address}
                {net_aliases}
                    {net_alias1}
        init: {init_flag}
"""


class ClickHouseInstance:
    def __init__(
        self,
        cluster,
        base_path,
        name,
        base_config_dir,
        custom_main_configs,
        custom_user_configs,
        custom_dictionaries,
        macros,
        with_zookeeper,
        zookeeper_config_path,
        with_mysql_client,
        with_mysql57,
        with_mysql8,
        with_mysql_cluster,
        with_kafka,
        with_kerberized_kafka,
        with_kerberos_kdc,
        with_rabbitmq,
        with_nats,
        with_nginx,
        with_kerberized_hdfs,
        with_secrets,
        with_mongo,
        with_redis,
        with_minio,
        with_azurite,
        with_jdbc_bridge,
        with_hive,
        with_coredns,
        with_cassandra,
        with_ldap,
        use_old_analyzer,
        server_bin_path,
        odbc_bridge_bin_path,
        library_bridge_bin_path,
        clickhouse_path_dir,
        with_odbc_drivers,
        with_postgres,
        with_postgres_cluster,
        with_postgresql_java_client,
        clickhouse_start_command=CLICKHOUSE_START_COMMAND,
        main_config_name="config.xml",
        users_config_name="users.xml",
        copy_common_configs=True,
        hostname=None,
        env_variables=None,
        instance_env_variables=False,
        image="clickhouse/integration-test",
        tag="latest",
        stay_alive=False,
        ipv4_address=None,
        ipv6_address=None,
        with_installed_binary=False,
        external_dirs=None,
        tmpfs=None,
        mem_limit=None,
        config_root_name="clickhouse",
        extra_configs=[],
<<<<<<< HEAD
        randomize_settings=True,
        use_docker_init_flag=False,
=======
>>>>>>> 42d7f695
    ):
        self.name = name
        self.base_cmd = cluster.base_cmd
        self.docker_id = cluster.get_instance_docker_id(self.name)
        self.cluster = cluster
        self.hostname = hostname if hostname is not None else self.name

        self.external_dirs = external_dirs
        self.tmpfs = tmpfs or []
        if mem_limit is not None:
            self.mem_limit = "mem_limit : " + mem_limit
        else:
            self.mem_limit = ""
        self.base_config_dir = (
            p.abspath(p.join(base_path, base_config_dir)) if base_config_dir else None
        )
        self.custom_main_config_paths = [
            p.abspath(p.join(base_path, c)) for c in custom_main_configs
        ]
        self.custom_user_config_paths = [
            p.abspath(p.join(base_path, c)) for c in custom_user_configs
        ]
        self.custom_dictionaries_paths = [
            p.abspath(p.join(base_path, c)) for c in custom_dictionaries
        ]
        self.custom_extra_config_paths = [
            p.abspath(p.join(base_path, c)) for c in extra_configs
        ]
        self.clickhouse_path_dir = (
            p.abspath(p.join(base_path, clickhouse_path_dir))
            if clickhouse_path_dir
            else None
        )
        self.secrets_dir = p.abspath(p.join(base_path, "secrets"))
        self.macros = macros if macros is not None else {}
        self.with_zookeeper = with_zookeeper
        self.zookeeper_config_path = zookeeper_config_path

        self.server_bin_path = server_bin_path
        self.odbc_bridge_bin_path = odbc_bridge_bin_path
        self.library_bridge_bin_path = library_bridge_bin_path

        self.with_mysql_client = with_mysql_client
        self.with_mysql57 = with_mysql57
        self.with_mysql8 = with_mysql8
        self.with_mysql_cluster = with_mysql_cluster
        self.with_postgres = with_postgres
        self.with_postgres_cluster = with_postgres_cluster
        self.with_postgresql_java_client = with_postgresql_java_client
        self.with_kafka = with_kafka
        self.with_kerberized_kafka = with_kerberized_kafka
        self.with_kerberos_kdc = with_kerberos_kdc
        self.with_rabbitmq = with_rabbitmq
        self.with_nats = with_nats
        self.with_nginx = with_nginx
        self.with_kerberized_hdfs = with_kerberized_hdfs
        self.with_secrets = with_secrets
        self.with_mongo = with_mongo
        self.with_redis = with_redis
        self.with_minio = with_minio
        self.with_azurite = with_azurite
        self.with_cassandra = with_cassandra
        self.with_ldap = with_ldap
        self.with_jdbc_bridge = with_jdbc_bridge
        self.with_hive = with_hive
        self.with_coredns = with_coredns
        self.coredns_config_dir = p.abspath(p.join(base_path, "coredns_config"))
        self.use_old_analyzer = use_old_analyzer

        self.main_config_name = main_config_name
        self.users_config_name = users_config_name
        self.copy_common_configs = copy_common_configs

        self.clickhouse_start_command = clickhouse_start_command.replace(
            "{main_config_file}", self.main_config_name
        )
        self.clickhouse_stay_alive_command = "bash -c \"trap 'pkill tail' INT TERM; {} --daemon; coproc tail -f /dev/null; wait $$!\"".format(
            clickhouse_start_command
        )

        self.path = p.join(self.cluster.instances_dir, name)
        self.docker_compose_path = p.join(self.path, "docker-compose.yml")
        self.env_variables = env_variables or {}
        self.instance_env_variables = instance_env_variables
        self.env_file = self.cluster.env_file
        if with_odbc_drivers:
            self.odbc_ini_path = self.path + "/odbc.ini:/etc/odbc.ini"
            self.with_mysql8 = True
        else:
            self.odbc_ini_path = ""

        if with_kerberized_kafka or with_kerberized_hdfs or with_kerberos_kdc:
            if with_kerberos_kdc:
                base_secrets_dir = self.cluster.instances_dir
            else:
                base_secrets_dir = os.path.dirname(self.docker_compose_path)
            self.keytab_path = "- " + base_secrets_dir + "/secrets:/tmp/keytab"
            self.krb5_conf = (
                "- " + base_secrets_dir + "/secrets/krb.conf:/etc/krb5.conf:ro"
            )
        else:
            self.keytab_path = ""
            self.krb5_conf = ""

        self.docker_client = None
        self.ip_address = None
        self.client = None
        self.image = image
        self.tag = tag
        self.stay_alive = stay_alive
        self.ipv4_address = ipv4_address
        self.ipv6_address = ipv6_address
        self.with_installed_binary = with_installed_binary
        self.is_up = False
        self.config_root_name = config_root_name
        self.docker_init_flag = use_docker_init_flag

    def is_built_with_sanitizer(self, sanitizer_name=""):
        build_opts = self.query(
            "SELECT value FROM system.build_options WHERE name = 'CXX_FLAGS'"
        )
        return "-fsanitize={}".format(sanitizer_name) in build_opts

    def is_debug_build(self):
        build_opts = self.query(
            "SELECT value FROM system.build_options WHERE name = 'CXX_FLAGS'"
        )
        return "NDEBUG" not in build_opts

    def is_built_with_thread_sanitizer(self):
        return self.is_built_with_sanitizer("thread")

    def is_built_with_address_sanitizer(self):
        return self.is_built_with_sanitizer("address")

    def is_built_with_memory_sanitizer(self):
        return self.is_built_with_sanitizer("memory")

    # Connects to the instance via clickhouse-client, sends a query (1st argument) and returns the answer
    def query(
        self,
        sql,
        stdin=None,
        timeout=None,
        settings=None,
        user=None,
        password=None,
        database=None,
        host=None,
        ignore_error=False,
        query_id=None,
    ):
        sql_for_log = ""
        if len(sql) > 1000:
            sql_for_log = sql[:1000]
        else:
            sql_for_log = sql
        logging.debug("Executing query %s on %s", sql_for_log, self.name)
        return self.client.query(
            sql,
            stdin=stdin,
            timeout=timeout,
            settings=settings,
            user=user,
            password=password,
            database=database,
            ignore_error=ignore_error,
            query_id=query_id,
            host=host,
        )

    def query_with_retry(
        self,
        sql,
        stdin=None,
        timeout=None,
        settings=None,
        user=None,
        password=None,
        database=None,
        host=None,
        ignore_error=False,
        retry_count=20,
        sleep_time=0.5,
        check_callback=lambda x: True,
    ):
        # logging.debug(f"Executing query {sql} on {self.name}")
        result = None
        exception_msg = ""
        for i in range(retry_count):
            try:
                result = self.query(
                    sql,
                    stdin=stdin,
                    timeout=timeout,
                    settings=settings,
                    user=user,
                    password=password,
                    database=database,
                    host=host,
                    ignore_error=ignore_error,
                )
                if check_callback(result):
                    return result
                time.sleep(sleep_time)
            except QueryRuntimeException as ex:
                exception_msg = f"{type(ex).__name__}: {str(ex)}"
                # Container is down, this is likely due to server crash.
                if "No route to host" in str(ex):
                    raise
                time.sleep(sleep_time)
            except Exception as ex:
                # logging.debug("Retry {} got exception {}".format(i + 1, ex))
                exception_msg = f"{type(ex).__name__}: {str(ex)}"
                time.sleep(sleep_time)

        if result is not None:
            return result
        raise Exception(f"Can't execute query {sql}\n{exception_msg}")

    # As query() but doesn't wait response and returns response handler
    def get_query_request(self, sql, *args, **kwargs):
        logging.debug(f"Executing query {sql} on {self.name}")
        return self.client.get_query_request(sql, *args, **kwargs)

    # Connects to the instance via clickhouse-client, sends a query (1st argument), expects an error and return its code
    def query_and_get_error(
        self,
        sql,
        stdin=None,
        timeout=None,
        settings=None,
        user=None,
        password=None,
        database=None,
        query_id=None,
    ):
        logging.debug(f"Executing query {sql} on {self.name}")
        return self.client.query_and_get_error(
            sql,
            stdin=stdin,
            timeout=timeout,
            settings=settings,
            user=user,
            password=password,
            database=database,
            query_id=query_id,
        )

    def query_and_get_error_with_retry(
        self,
        sql,
        stdin=None,
        timeout=None,
        settings=None,
        user=None,
        password=None,
        database=None,
        retry_count=20,
        sleep_time=0.5,
    ):
        logging.debug(f"Executing query {sql} on {self.name}")
        result = None
        for i in range(retry_count):
            try:
                result = self.client.query_and_get_error(
                    sql,
                    stdin=stdin,
                    timeout=timeout,
                    settings=settings,
                    user=user,
                    password=password,
                    database=database,
                )
                time.sleep(sleep_time)

                if result is not None:
                    return result
            except QueryRuntimeException as ex:
                logging.debug("Retry {} got exception {}".format(i + 1, ex))
                time.sleep(sleep_time)

        raise Exception("Query {} did not fail".format(sql))

    # The same as query_and_get_error but ignores successful query.
    def query_and_get_answer_with_error(
        self,
        sql,
        stdin=None,
        timeout=None,
        settings=None,
        user=None,
        password=None,
        database=None,
        query_id=None,
    ):
        logging.debug(f"Executing query {sql} on {self.name}")
        return self.client.query_and_get_answer_with_error(
            sql,
            stdin=stdin,
            timeout=timeout,
            settings=settings,
            user=user,
            password=password,
            database=database,
            query_id=query_id,
        )

    # Connects to the instance via HTTP interface, sends a query and returns the answer
    def http_query(
        self,
        sql,
        data=None,
        method=None,
        params=None,
        user=None,
        password=None,
        port=8123,
        timeout=None,
        retry_strategy=None,
        content=False,
    ):
        output, error = self.http_query_and_get_answer_with_error(
            sql,
            data=data,
            method=method,
            params=params,
            user=user,
            password=password,
            port=port,
            timeout=timeout,
            retry_strategy=retry_strategy,
            content=content,
        )

        if error:
            raise Exception("ClickHouse HTTP server returned " + error)

        return output

    # Connects to the instance via HTTP interface, sends a query, expects an error and return the error message
    def http_query_and_get_error(
        self,
        sql,
        data=None,
        method=None,
        params=None,
        user=None,
        password=None,
        port=8123,
        timeout=None,
        retry_strategy=None,
    ):
        output, error = self.http_query_and_get_answer_with_error(
            sql,
            data=data,
            method=method,
            params=params,
            user=user,
            password=password,
            port=port,
            timeout=timeout,
            retry_strategy=retry_strategy,
        )

        if not error:
            raise Exception(
                "ClickHouse HTTP server is expected to fail, but succeeded: " + output
            )

        return error

    def append_hosts(self, name, ip):
        self.exec_in_container(
            (["bash", "-c", "echo '{}' {} >> /etc/hosts".format(ip, name)]),
            privileged=True,
            user="root",
        )

    def set_hosts(self, hosts):
        entries = ["127.0.0.1 localhost", "::1 localhost"]
        for host in hosts:
            entries.append(f"{host[0]} {host[1]}")

        self.exec_in_container(
            ["bash", "-c", 'echo -e "{}" > /etc/hosts'.format("\\n".join(entries))],
            privileged=True,
            user="root",
        )

    # Connects to the instance via HTTP interface, sends a query and returns both the answer and the error message
    # as a tuple (output, error).
    def http_query_and_get_answer_with_error(
        self,
        sql,
        data=None,
        method=None,
        params=None,
        user=None,
        password=None,
        port=8123,
        timeout=None,
        retry_strategy=None,
        content=False,
    ):
        logging.debug(f"Executing query {sql} on {self.name} via HTTP interface")
        if params is None:
            params = {}
        else:
            params = params.copy()

        if sql is not None:
            params["query"] = sql

        auth = None
        if user and password:
            auth = requests.auth.HTTPBasicAuth(user, password)
        elif user:
            auth = requests.auth.HTTPBasicAuth(user, "")
        url = f"http://{self.ip_address}:{port}/?" + urllib.parse.urlencode(params)

        if retry_strategy is None:
            requester = requests
        else:
            adapter = requests.adapters.HTTPAdapter(max_retries=retry_strategy)
            requester = requests.Session()
            requester.mount("https://", adapter)
            requester.mount("http://", adapter)

        if method is None:
            method = "POST" if data else "GET"

        r = requester.request(method, url, data=data, auth=auth, timeout=timeout)
        # Force encoding to UTF-8
        r.encoding = "UTF-8"

        if r.ok:
            return (r.content if content else r.text, None)

        code = r.status_code
        return (None, str(code) + " " + http.client.responses[code] + ": " + r.text)

    # Connects to the instance via HTTP interface, sends a query and returns the answer
    def http_request(self, url, method="GET", params=None, data=None, headers=None):
        logging.debug(f"Sending HTTP request {url} to {self.name}")
        url = "http://" + self.ip_address + ":8123/" + url
        return requests.request(
            method=method, url=url, params=params, data=data, headers=headers
        )

    def stop_clickhouse(self, stop_wait_sec=30, kill=False):
        if not self.stay_alive:
            raise Exception(
                "clickhouse can be stopped only with stay_alive=True instance"
            )
        try:
            ps_clickhouse = self.exec_in_container(
                ["bash", "-c", "ps -C clickhouse"], nothrow=True, user="root"
            )
            if ps_clickhouse == "  PID TTY      STAT   TIME COMMAND":
                logging.warning("ClickHouse process already stopped")
                return

            self.exec_in_container(
                ["bash", "-c", "pkill {} clickhouse".format("-9" if kill else "")],
                user="root",
            )

            start_time = time.time()
            stopped = False
            while time.time() <= start_time + stop_wait_sec:
                pid = self.get_process_pid("clickhouse")
                if pid is None:
                    stopped = True
                    break
                else:
                    time.sleep(1)

            if not stopped:
                pid = self.get_process_pid("clickhouse")
                if pid is not None:
                    logging.warning(
                        f"Force kill clickhouse in stop_clickhouse. ps:{pid}"
                    )
                    self.exec_in_container(
                        [
                            "bash",
                            "-c",
                            f"gdb -batch -ex 'thread apply all bt full' -p {pid} > {os.path.join(self.path, 'logs/stdout.log')}",
                        ],
                        user="root",
                    )
                    self.stop_clickhouse(kill=True)
                else:
                    ps_all = self.exec_in_container(
                        ["bash", "-c", "ps aux"], nothrow=True, user="root"
                    )
                    logging.warning(
                        f"We want force stop clickhouse, but no clickhouse-server is running\n{ps_all}"
                    )
                    return
        except Exception as e:
            logging.warning(f"Stop ClickHouse raised an error {e}")

    def start_clickhouse(
        self, start_wait_sec=60, retry_start=True, expected_to_fail=False
    ):
        if not self.stay_alive:
            raise Exception(
                "ClickHouse can be started again only with stay_alive=True instance"
            )
        start_time = time.time()
        time_to_sleep = 0.5

        while start_time + start_wait_sec >= time.time():
            # sometimes after SIGKILL (hard reset) server may refuse to start for some time
            # for different reasons.
            pid = self.get_process_pid("clickhouse")
            if pid is None:
                logging.debug("No clickhouse process running. Start new one.")
                self.exec_in_container(
                    ["bash", "-c", "{} --daemon".format(self.clickhouse_start_command)],
                    user=str(os.getuid()),
                )
                if expected_to_fail:
                    self.wait_start_failed(start_wait_sec + start_time - time.time())
                    return
                time.sleep(1)
                continue
            else:
                logging.debug("Clickhouse process running.")
                if expected_to_fail:
                    raise Exception("ClickHouse was expected not to be running.")
                try:
                    self.wait_start(start_wait_sec + start_time - time.time())
                    return
                except Exception as e:
                    logging.warning(
                        f"Current start attempt failed. Will kill {pid} just in case."
                    )
                    self.exec_in_container(
                        ["bash", "-c", f"kill -9 {pid}"], user="root", nothrow=True
                    )
                    if not retry_start:
                        raise
                    time.sleep(time_to_sleep)

        raise Exception("Cannot start ClickHouse, see additional info in logs")

    def wait_start(self, start_wait_sec):
        start_time = time.time()
        last_err = None
        while True:
            try:
                pid = self.get_process_pid("clickhouse")
                if pid is None:
                    raise Exception("ClickHouse server is not running. Check logs.")
                exec_query_with_retry(self, "select 20", retry_count=10, silent=True)
                return
            except QueryRuntimeException as err:
                last_err = err
                pid = self.get_process_pid("clickhouse")
                if pid is not None:
                    logging.warning(f"ERROR {err}")
                else:
                    raise Exception("ClickHouse server is not running. Check logs.")
            if time.time() > start_time + start_wait_sec:
                break
        logging.error(
            f"No time left to start. But process is still running. Will dump threads."
        )
        ps_clickhouse = self.exec_in_container(
            ["bash", "-c", "ps -C clickhouse"], nothrow=True, user="root"
        )
        logging.info(f"PS RESULT:\n{ps_clickhouse}")
        pid = self.get_process_pid("clickhouse")
        if pid is not None:
            self.exec_in_container(
                ["bash", "-c", f"gdb -batch -ex 'thread apply all bt full' -p {pid}"],
                user="root",
            )
        if last_err is not None:
            raise last_err

    def wait_start_failed(self, start_wait_sec):
        start_time = time.time()
        while time.time() <= start_time + start_wait_sec:
            pid = self.get_process_pid("clickhouse")
            if pid is None:
                return
            time.sleep(1)
        logging.error(
            f"No time left to shutdown. Process is still running. Will dump threads."
        )
        ps_clickhouse = self.exec_in_container(
            ["bash", "-c", "ps -C clickhouse"], nothrow=True, user="root"
        )
        logging.info(f"PS RESULT:\n{ps_clickhouse}")
        pid = self.get_process_pid("clickhouse")
        if pid is not None:
            self.exec_in_container(
                ["bash", "-c", f"gdb -batch -ex 'thread apply all bt full' -p {pid}"],
                user="root",
            )
        raise Exception(
            "ClickHouse server is still running, but was expected to shutdown. Check logs."
        )

    def restart_clickhouse(self, stop_start_wait_sec=60, kill=False):
        self.stop_clickhouse(stop_start_wait_sec, kill)
        self.start_clickhouse(stop_start_wait_sec)

    def exec_in_container(self, cmd, detach=False, nothrow=False, **kwargs):
        return self.cluster.exec_in_container(
            self.docker_id, cmd, detach, nothrow, **kwargs
        )

    def rotate_logs(self):
        self.exec_in_container(
            ["bash", "-c", f"kill -HUP {self.get_process_pid('clickhouse server')}"],
            user="root",
        )

    def contains_in_log(
        self,
        substring,
        from_host=False,
        filename="clickhouse-server.log",
        exclusion_substring="",
    ):
        if from_host:
            # We check fist file exists but want to look for all rotated logs as well
            result = subprocess_check_call(
                [
                    "bash",
                    "-c",
                    f'[ -f {self.logs_dir}/{filename} ] && zgrep -aH "{substring}" {self.logs_dir}/{filename}* | ( [ -z "{exclusion_substring}" ] && cat || grep -v "${exclusion_substring}" ) || true',
                ]
            )
        else:
            result = self.exec_in_container(
                [
                    "bash",
                    "-c",
                    f'[ -f /var/log/clickhouse-server/{filename} ] && zgrep -aH "{substring}" /var/log/clickhouse-server/{filename} | ( [ -z "{exclusion_substring}" ] && cat || grep -v "${exclusion_substring}" ) || true',
                ]
            )
        return len(result) > 0

    def grep_in_log(
        self, substring, from_host=False, filename="clickhouse-server.log", after=None
    ):
        logging.debug(f"grep in log called %s", substring)
        if after is not None:
            after_opt = "-A{}".format(after)
        else:
            after_opt = ""
        if from_host:
            # We check fist file exists but want to look for all rotated logs as well
            result = subprocess_check_call(
                [
                    "bash",
                    "-c",
                    f'[ -f {self.logs_dir}/{filename} ] && zgrep {after_opt} -a "{substring}" {self.logs_dir}/{filename}* || true',
                ]
            )
        else:
            result = self.exec_in_container(
                [
                    "bash",
                    "-c",
                    f'[ -f /var/log/clickhouse-server/{filename} ] && zgrep {after_opt} -a "{substring}" /var/log/clickhouse-server/{filename}* || true',
                ]
            )
        logging.debug("grep result %s", result)
        return result

    def count_in_log(self, substring):
        result = self.exec_in_container(
            [
                "bash",
                "-c",
                'grep -a "{}" /var/log/clickhouse-server/clickhouse-server.log | wc -l'.format(
                    substring
                ),
            ]
        )
        return result

    def wait_for_log_line(
        self,
        regexp,
        filename="/var/log/clickhouse-server/clickhouse-server.log",
        timeout=30,
        repetitions=1,
        look_behind_lines=100,
    ):
        start_time = time.time()
        result = self.exec_in_container(
            [
                "bash",
                "-c",
                'timeout {} tail -Fn{} "{}" | grep -Em {} {}'.format(
                    timeout,
                    look_behind_lines,
                    filename,
                    repetitions,
                    shlex.quote(regexp),
                ),
            ]
        )

        # if repetitions>1 grep will return success even if not enough lines were collected,
        if repetitions > 1 and len(result.splitlines()) < repetitions:
            logging.debug(
                "wait_for_log_line: those lines were found during {} seconds:".format(
                    timeout
                )
            )
            logging.debug(result)
            raise Exception(
                "wait_for_log_line: Not enough repetitions: {} found, while {} expected".format(
                    len(result.splitlines()), repetitions
                )
            )

        wait_duration = time.time() - start_time

        logging.debug(
            '{} log line(s) matching "{}" appeared in a {:.3f} seconds'.format(
                repetitions, regexp, wait_duration
            )
        )
        return wait_duration

    def path_exists(self, path):
        return (
            self.exec_in_container(
                [
                    "bash",
                    "-c",
                    "echo $(if [ -e '{}' ]; then echo 'yes'; else echo 'no'; fi)".format(
                        path
                    ),
                ]
            )
            == "yes\n"
        )

    def copy_file_to_container(self, local_path, dest_path):
        return self.cluster.copy_file_to_container(
            self.docker_id, local_path, dest_path
        )

    def get_process_pid(self, process_name):
        output = self.exec_in_container(
            [
                "bash",
                "-c",
                "ps ax | grep '{}' | grep -v 'grep' | grep -v 'coproc' | grep -v 'bash -c' | awk '{{print $1}}'".format(
                    process_name
                ),
            ]
        )
        if output:
            try:
                pid = int(output.split("\n")[0].strip())
                return pid
            except:
                return None
        return None

    def restart_with_original_version(
        self,
        stop_start_wait_sec=300,
        callback_onstop=None,
        signal=15,
        clear_data_dir=False,
    ):
        begin_time = time.time()
        if not self.stay_alive:
            raise Exception("Cannot restart not stay alive container")
        self.exec_in_container(
            ["bash", "-c", "pkill -{} clickhouse".format(signal)], user="root"
        )
        retries = int(stop_start_wait_sec / 0.5)
        local_counter = 0
        # wait stop
        while local_counter < retries:
            if not self.get_process_pid("clickhouse server"):
                break
            time.sleep(0.5)
            local_counter += 1

        # force kill if server hangs
        if self.get_process_pid("clickhouse server"):
            # server can die before kill, so don't throw exception, it's expected
            self.exec_in_container(
                ["bash", "-c", "pkill -{} clickhouse".format(9)],
                nothrow=True,
                user="root",
            )

        if callback_onstop:
            callback_onstop(self)

        if clear_data_dir:
            self.exec_in_container(
                [
                    "bash",
                    "-c",
                    "rm -rf /var/lib/clickhouse/metadata && rm -rf /var/lib/clickhouse/data",
                ],
                user="root",
            )

        self.exec_in_container(
            [
                "bash",
                "-c",
                "echo 'restart_with_original_version: From version' && /usr/bin/clickhouse server --version && echo 'To version' && /usr/share/clickhouse_original server --version",
            ]
        )
        self.exec_in_container(
            [
                "bash",
                "-c",
                "cp /usr/share/clickhouse_original /usr/bin/clickhouse && chmod 777 /usr/bin/clickhouse",
            ],
            user="root",
        )
        self.exec_in_container(
            ["bash", "-c", "{} --daemon".format(self.clickhouse_start_command)],
            user=str(os.getuid()),
        )

        # wait start
        time_left = begin_time + stop_start_wait_sec - time.time()
        if time_left <= 0:
            raise Exception(f"No time left during restart")
        else:
            self.wait_start(time_left)

    def restart_with_latest_version(
        self,
        stop_start_wait_sec=300,
        callback_onstop=None,
        signal=15,
        fix_metadata=False,
    ):
        begin_time = time.time()
        if not self.stay_alive:
            raise Exception("Cannot restart not stay alive container")
        self.exec_in_container(
            ["bash", "-c", "pkill -{} clickhouse".format(signal)], user="root"
        )
        retries = int(stop_start_wait_sec / 0.5)
        local_counter = 0
        # wait stop
        while local_counter < retries:
            if not self.get_process_pid("clickhouse server"):
                break
            time.sleep(0.5)
            local_counter += 1

        # force kill if server hangs
        if self.get_process_pid("clickhouse server"):
            # server can die before kill, so don't throw exception, it's expected
            self.exec_in_container(
                ["bash", "-c", "pkill -{} clickhouse".format(9)],
                nothrow=True,
                user="root",
            )

        if callback_onstop:
            callback_onstop(self)
        self.exec_in_container(
            ["bash", "-c", "cp /usr/bin/clickhouse /usr/share/clickhouse_original"],
            user="root",
        )
        self.exec_in_container(
            [
                "bash",
                "-c",
                "cp /usr/share/clickhouse_fresh /usr/bin/clickhouse && chmod 777 /usr/bin/clickhouse",
            ],
            user="root",
        )
        self.exec_in_container(
            [
                "bash",
                "-c",
                "echo 'restart_with_latest_version: From version' && /usr/share/clickhouse_original server --version && echo 'To version' /usr/share/clickhouse_fresh server --version",
            ]
        )
        if fix_metadata:
            # Versions older than 20.7 might not create .sql file for system and default database
            # Create it manually if upgrading from older version
            self.exec_in_container(
                [
                    "bash",
                    "-c",
                    "if [ ! -f /var/lib/clickhouse/metadata/system.sql ]; then echo 'ATTACH DATABASE system ENGINE=Ordinary' > /var/lib/clickhouse/metadata/system.sql; fi",
                ]
            )
            self.exec_in_container(
                [
                    "bash",
                    "-c",
                    "if [ ! -f /var/lib/clickhouse/metadata/default.sql ]; then echo 'ATTACH DATABASE system ENGINE=Ordinary' > /var/lib/clickhouse/metadata/default.sql; fi",
                ]
            )
        self.exec_in_container(
            ["bash", "-c", "{} --daemon".format(self.clickhouse_start_command)],
            user=str(os.getuid()),
        )

        # wait start
        time_left = begin_time + stop_start_wait_sec - time.time()
        if time_left <= 0:
            raise Exception(f"No time left during restart")
        else:
            self.wait_start(time_left)

    def get_docker_handle(self):
        return self.cluster.get_docker_handle(self.docker_id)

    def stop(self):
        self.get_docker_handle().stop()

    def start(self):
        self.get_docker_handle().start()

    def wait_for_start(self, start_timeout=None, connection_timeout=None):
        handle = self.get_docker_handle()

        if start_timeout is None or start_timeout <= 0:
            raise Exception("Invalid timeout: {}".format(start_timeout))

        if connection_timeout is not None and connection_timeout < start_timeout:
            raise Exception(
                "Connection timeout {} should be grater then start timeout {}".format(
                    connection_timeout, start_timeout
                )
            )

        start_time = time.time()
        prev_rows_in_log = 0

        def has_new_rows_in_log():
            nonlocal prev_rows_in_log
            try:
                rows_in_log = int(self.count_in_log(".*").strip())
                res = rows_in_log > prev_rows_in_log
                prev_rows_in_log = rows_in_log
                return res
            except ValueError:
                return False

        while True:
            handle.reload()
            status = handle.status
            if status == "exited":
                raise Exception(
                    f"Instance `{self.name}' failed to start. Container status: {status}, logs: {handle.logs().decode('utf-8')}"
                )

            deadline = start_time + start_timeout
            # It is possible that server starts slowly.
            # If container is running, and there is some progress in log, check connection_timeout.
            if connection_timeout and status == "running" and has_new_rows_in_log():
                deadline = start_time + connection_timeout

            current_time = time.time()
            if current_time >= deadline:
                raise Exception(
                    f"Timed out while waiting for instance `{self.name}' with ip address {self.ip_address} to start. "
                    f"Container status: {status}, logs: {handle.logs().decode('utf-8')}"
                )

            socket_timeout = min(start_timeout, deadline - current_time)

            # Repeatedly poll the instance address until there is something that listens there.
            # Usually it means that ClickHouse is ready to accept queries.
            try:
                sock = socket.socket(socket.AF_INET, socket.SOCK_STREAM)
                sock.settimeout(socket_timeout)
                sock.connect((self.ip_address, 9000))
                self.is_up = True
                return
            except socket.timeout:
                continue
            except socket.error as e:
                if (
                    e.errno == errno.ECONNREFUSED
                    or e.errno == errno.EHOSTUNREACH
                    or e.errno == errno.ENETUNREACH
                ):
                    time.sleep(0.1)
                else:
                    raise
            finally:
                sock.close()

    def dict_to_xml(self, dictionary):
        xml_str = dict2xml(
            dictionary, wrap=self.config_root_name, indent="  ", newlines=True
        )
        return xml_str

    def get_machine_name(self):
        return platform.machine()

    @property
    def odbc_drivers(self):
        if self.odbc_ini_path:
            return {
                "SQLite3": {
                    "DSN": "sqlite3_odbc",
                    "Database": "/tmp/sqliteodbc",
                    "Driver": f"/usr/lib/{self.get_machine_name()}-linux-gnu/odbc/libsqlite3odbc.so",
                    "Setup": f"/usr/lib/{self.get_machine_name()}-linux-gnu/odbc/libsqlite3odbc.so",
                },
                "MySQL": {
                    "DSN": "mysql_odbc",
                    "Driver": f"/usr/lib/{self.get_machine_name()}-linux-gnu/odbc/libmyodbc.so",
                    "Database": odbc_mysql_db,
                    "Uid": odbc_mysql_uid,
                    "Pwd": odbc_mysql_pass,
                    "Server": self.cluster.mysql8_host,
                },
                "PostgreSQL": {
                    "DSN": "postgresql_odbc",
                    "Database": odbc_psql_db,
                    "UserName": odbc_psql_user,
                    "Password": odbc_psql_pass,
                    "Port": str(self.cluster.postgres_port),
                    "Servername": self.cluster.postgres_host,
                    "Protocol": "9.3",
                    "ReadOnly": "No",
                    "RowVersioning": "No",
                    "ShowSystemTables": "No",
                    "Driver": f"/usr/lib/{self.get_machine_name()}-linux-gnu/odbc/psqlodbca.so",
                    "Setup": f"/usr/lib/{self.get_machine_name()}-linux-gnu/odbc/libodbcpsqlS.so",
                    "ConnSettings": "",
                },
            }
        else:
            return {}

    def _create_odbc_config_file(self):
        with open(self.odbc_ini_path.split(":")[0], "w") as f:
            for driver_setup in list(self.odbc_drivers.values()):
                f.write("[{}]\n".format(driver_setup["DSN"]))
                for key, value in list(driver_setup.items()):
                    if key != "DSN":
                        f.write(key + "=" + value + "\n")

    def replace_config(self, path_to_config, replacement):
        self.exec_in_container(
            ["bash", "-c", "echo '{}' > {}".format(replacement, path_to_config)]
        )

    def replace_in_config(self, path_to_config, replace, replacement):
        self.exec_in_container(
            ["bash", "-c", f"sed -i 's/{replace}/{replacement}/g' {path_to_config}"]
        )

    def create_dir(self):
        """Create the instance directory and all the needed files there."""

        os.makedirs(self.path)

        instance_config_dir = p.abspath(p.join(self.path, "configs"))
        os.makedirs(instance_config_dir)

        print(
            f"Copy common default production configuration from {self.base_config_dir}. Files: {self.main_config_name}, {self.users_config_name}"
        )

        shutil.copyfile(
            p.join(self.base_config_dir, self.main_config_name),
            p.join(instance_config_dir, self.main_config_name),
        )
        shutil.copyfile(
            p.join(self.base_config_dir, self.users_config_name),
            p.join(instance_config_dir, self.users_config_name),
        )

        logging.debug("Create directory for configuration generated in this helper")
        # used by all utils with any config
        conf_d_dir = p.abspath(p.join(instance_config_dir, "conf.d"))
        os.mkdir(conf_d_dir)

        logging.debug("Create directory for common tests configuration")
        # used by server with main config.xml
        self.config_d_dir = p.abspath(p.join(instance_config_dir, "config.d"))
        os.mkdir(self.config_d_dir)
        users_d_dir = p.abspath(p.join(instance_config_dir, "users.d"))
        os.mkdir(users_d_dir)
        dictionaries_dir = p.abspath(p.join(instance_config_dir, "dictionaries"))
        os.mkdir(dictionaries_dir)
        extra_conf_dir = p.abspath(p.join(instance_config_dir, "extra_conf.d"))
        os.mkdir(extra_conf_dir)

        def write_embedded_config(name, dest_dir, fix_log_level=False):
            with open(p.join(HELPERS_DIR, name), "r") as f:
                data = f.read()
                data = data.replace("clickhouse", self.config_root_name)
                if fix_log_level:
                    data = data.replace("<level>test</level>", "<level>trace</level>")
                with open(p.join(dest_dir, name), "w") as r:
                    r.write(data)

        logging.debug("Copy common configuration from helpers")
        # The file is named with 0_ prefix to be processed before other configuration overloads.
        if self.copy_common_configs:
            write_embedded_config(
                "0_common_instance_config.xml",
                self.config_d_dir,
                self.with_installed_binary,
            )

        write_embedded_config("0_common_instance_users.xml", users_d_dir)

        use_old_analyzer = os.environ.get("CLICKHOUSE_USE_OLD_ANALYZER") is not None
        # If specific version was used there can be no
        # enable_analyzer setting, so do this only if it was
        # explicitly requested.
        if self.tag:
            use_old_analyzer = False
        # Prefer specified in the test option:
        if self.use_old_analyzer is not None:
            use_old_analyzer = self.use_old_analyzer
        if use_old_analyzer:
            write_embedded_config("0_common_enable_old_analyzer.xml", users_d_dir)

        if len(self.custom_dictionaries_paths):
            write_embedded_config("0_common_enable_dictionaries.xml", self.config_d_dir)

        version = None
        version_parts = self.tag.split(".")
        if version_parts[0].isdigit() and version_parts[1].isdigit():
            version = {"major": int(version_parts[0]), "minor": int(version_parts[1])}

        # async replication is only supported in version 23.9+
        # for tags that don't specify a version we assume it has a version of ClickHouse
        # that supports async replication if a test for it is present
        if (
            version == None
            or version["major"] > 23
            or (version["major"] == 23 and version["minor"] >= 9)
        ):
            write_embedded_config(
                "0_common_enable_keeper_async_replication.xml", self.config_d_dir
            )

        logging.debug("Generate and write macros file")
        macros = self.macros.copy()
        macros["instance"] = self.name
        with open(p.join(conf_d_dir, "macros.xml"), "w") as macros_config:
            macros_config.write(self.dict_to_xml({"macros": macros}))

        # Put ZooKeeper config
        if self.with_zookeeper:
            shutil.copy(self.zookeeper_config_path, conf_d_dir)

        if self.with_secrets:
            if self.with_kerberos_kdc:
                base_secrets_dir = self.cluster.instances_dir
            else:
                base_secrets_dir = self.path
            from_dir = self.secrets_dir
            to_dir = p.abspath(p.join(base_secrets_dir, "secrets"))
            logging.debug(f"Copy secret from {from_dir} to {to_dir}")
            shutil.copytree(
                self.secrets_dir,
                p.abspath(p.join(base_secrets_dir, "secrets")),
                dirs_exist_ok=True,
            )

        if self.with_coredns:
            shutil.copytree(
                self.coredns_config_dir, p.abspath(p.join(self.path, "coredns_config"))
            )

        # Copy config.d configs
        logging.debug(
            f"Copy custom test config files {self.custom_main_config_paths} to {self.config_d_dir}"
        )
        for path in self.custom_main_config_paths:
            shutil.copy(path, self.config_d_dir)

        # Copy users.d configs
        for path in self.custom_user_config_paths:
            shutil.copy(path, users_d_dir)

        # Copy dictionaries configs to configs/dictionaries
        for path in self.custom_dictionaries_paths:
            shutil.copy(path, dictionaries_dir)
        for path in self.custom_extra_config_paths:
            shutil.copy(path, extra_conf_dir)

        db_dir = p.abspath(p.join(self.path, "database"))
        logging.debug(f"Setup database dir {db_dir}")
        if self.clickhouse_path_dir is not None:
            logging.debug(f"Database files taken from {self.clickhouse_path_dir}")
            shutil.copytree(self.clickhouse_path_dir, db_dir)
            logging.debug(
                f"Database copied from {self.clickhouse_path_dir} to {db_dir}"
            )
        else:
            os.mkdir(db_dir)

        logs_dir = p.abspath(p.join(self.path, "logs"))
        logging.debug(f"Setup logs dir {logs_dir}")
        os.mkdir(logs_dir)
        self.logs_dir = logs_dir

        depends_on = []

        if self.with_mysql_client:
            depends_on.append(self.cluster.mysql_client_host)

        if self.with_mysql57:
            depends_on.append("mysql57")

        if self.with_mysql8:
            depends_on.append("mysql80")

        if self.with_mysql_cluster:
            depends_on.append("mysql80")
            depends_on.append("mysql2")
            depends_on.append("mysql3")
            depends_on.append("mysql4")

        if self.with_postgres_cluster:
            depends_on.append("postgres2")
            depends_on.append("postgres3")
            depends_on.append("postgres4")

        if self.with_kafka:
            depends_on.append("kafka1")
            depends_on.append("schema-registry")

        if self.with_kerberized_kafka:
            depends_on.append("kerberized_kafka1")

        if self.with_kerberos_kdc:
            depends_on.append("kerberoskdc")

        if self.with_kerberized_hdfs:
            depends_on.append("kerberizedhdfs1")

        if self.with_rabbitmq:
            depends_on.append("rabbitmq1")

        if self.with_nats:
            depends_on.append("nats1")

        if self.with_zookeeper:
            depends_on += list(ZOOKEEPER_CONTAINERS)

        if self.with_minio:
            depends_on.append("minio1")

        if self.with_azurite:
            depends_on.append("azurite1")

        # In case the environment variables are exclusive, we don't want it to be in the cluster's env file.
        # Instead, a separate env file will be created for the instance and needs to be filled with cluster's env variables.
        if self.instance_env_variables is True:
            # Create a dictionary containing cluster & instance env variables.
            # Instance env variables will override cluster's.
            temp_env_variables = self.cluster.env_variables.copy()
            temp_env_variables.update(self.env_variables)
            self.env_variables = temp_env_variables
        else:
            self.cluster.env_variables.update(self.env_variables)

        odbc_ini_path = ""
        if self.odbc_ini_path:
            self._create_odbc_config_file()
            odbc_ini_path = "- " + self.odbc_ini_path

        entrypoint_cmd = self.clickhouse_start_command

        if self.stay_alive:
            entrypoint_cmd = self.clickhouse_stay_alive_command.replace(
                "{main_config_file}", self.main_config_name
            )
        else:
            entrypoint_cmd = (
                "["
                + ", ".join(map(lambda x: '"' + x + '"', entrypoint_cmd.split()))
                + "]"
            )

        logging.debug("Entrypoint cmd: {}".format(entrypoint_cmd))

        networks = app_net = ipv4_address = ipv6_address = net_aliases = net_alias1 = ""
        if (
            self.ipv4_address is not None
            or self.ipv6_address is not None
            or self.hostname != self.name
        ):
            networks = "networks:"
            app_net = "default:"
            if self.ipv4_address is not None:
                ipv4_address = "ipv4_address: " + self.ipv4_address
            if self.ipv6_address is not None:
                ipv6_address = "ipv6_address: " + self.ipv6_address
            if self.hostname != self.name:
                net_aliases = "aliases:"
                net_alias1 = "- " + self.hostname

        if not self.with_installed_binary:
            binary_volume = "- " + self.server_bin_path + ":/usr/bin/clickhouse"
            odbc_bridge_volume = (
                "- " + self.odbc_bridge_bin_path + ":/usr/bin/clickhouse-odbc-bridge"
            )
            library_bridge_volume = (
                "- "
                + self.library_bridge_bin_path
                + ":/usr/bin/clickhouse-library-bridge"
            )
        else:
            binary_volume = "- " + self.server_bin_path + ":/usr/share/clickhouse_fresh"
            odbc_bridge_volume = (
                "- "
                + self.odbc_bridge_bin_path
                + ":/usr/share/clickhouse-odbc-bridge_fresh"
            )
            library_bridge_volume = (
                "- "
                + self.library_bridge_bin_path
                + ":/usr/share/clickhouse-library-bridge_fresh"
            )

        external_dirs_volumes = ""
        if self.external_dirs:
            for external_dir in self.external_dirs:
                external_dir_abs_path = p.abspath(
                    p.join(self.cluster.instances_dir, external_dir.lstrip("/"))
                )
                logging.info(f"external_dir_abs_path={external_dir_abs_path}")
                os.makedirs(external_dir_abs_path, exist_ok=True)
                external_dirs_volumes += (
                    "- " + external_dir_abs_path + ":" + external_dir + "\n"
                )

        # The current implementation of `self.env_variables` is not exclusive. Meaning the variables
        # are shared with all nodes within the same cluster, even if it is specified for a single node.
        # In order not to break the existing tests, the `self.instance_env_variables` option was added as a workaround.
        # IMHO, it would be better to make `self.env_variables` exclusive by default and remove the `self.instance_env_variables` option.
        if self.instance_env_variables:
            self.env_file = p.abspath(p.join(self.path, ".env"))
            _create_env_file(self.env_file, self.env_variables)

        with open(self.docker_compose_path, "w") as docker_compose:
            docker_compose.write(
                DOCKER_COMPOSE_TEMPLATE.format(
                    image=self.image,
                    tag=self.tag,
                    name=self.name,
                    hostname=self.hostname,
                    binary_volume=binary_volume,
                    odbc_bridge_volume=odbc_bridge_volume,
                    library_bridge_volume=library_bridge_volume,
                    instance_config_dir=instance_config_dir,
                    config_d_dir=self.config_d_dir,
                    db_dir=db_dir,
                    external_dirs_volumes=external_dirs_volumes,
                    tmpfs=str(self.tmpfs),
                    mem_limit=self.mem_limit,
                    logs_dir=logs_dir,
                    depends_on=str(depends_on),
                    user=os.getuid(),
                    env_file=self.env_file,
                    odbc_ini_path=odbc_ini_path,
                    keytab_path=self.keytab_path,
                    krb5_conf=self.krb5_conf,
                    entrypoint_cmd=entrypoint_cmd,
                    networks=networks,
                    app_net=app_net,
                    ipv4_address=ipv4_address,
                    ipv6_address=ipv6_address,
                    net_aliases=net_aliases,
                    net_alias1=net_alias1,
                    init_flag="true" if self.docker_init_flag else "false",
                )
            )

    def wait_for_path_exists(self, path, seconds):
        while seconds > 0:
            seconds -= 1
            if self.path_exists(path):
                return
            time.sleep(1)

    def get_backuped_s3_objects(self, disk, backup_name):
        path = f"/var/lib/clickhouse/disks/{disk}/shadow/{backup_name}/store"
        self.wait_for_path_exists(path, 10)
        return self.get_s3_objects(path)

    def get_s3_objects(self, path):
        command = [
            "find",
            path,
            "-type",
            "f",
            "-exec",
            "grep",
            "-o",
            "r[01]\\{64\\}-file-[[:lower:]]\\{32\\}",
            "{}",
            ";",
        ]

        return self.exec_in_container(command).split("\n")

    def get_s3_data_objects(self, path):
        command = [
            "find",
            path,
            "-type",
            "f",
            "-name",
            "*.bin",
            "-exec",
            "grep",
            "-o",
            "r[01]\\{64\\}-file-[[:lower:]]\\{32\\}",
            "{}",
            ";",
        ]
        return self.exec_in_container(command).split("\n")

    def get_table_objects(self, table, database=None):
        objects = []
        database_query = ""
        if database:
            database_query = f"AND database='{database}'"
        data_paths = self.query(
            f"""
            SELECT arrayJoin(data_paths)
            FROM system.tables
            WHERE name='{table}'
            {database_query}
            """
        )
        paths = data_paths.split("\n")
        for path in paths:
            if path:
                objects = objects + self.get_s3_data_objects(path)
        return objects

    def create_format_schema(self, file_name, content):
        self.exec_in_container(
            [
                "bash",
                "-c",
                "echo '{}' > {}".format(
                    content, "/var/lib/clickhouse/format_schemas/" + file_name
                ),
            ]
        )


class ClickHouseKiller(object):
    def __init__(self, clickhouse_node):
        self.clickhouse_node = clickhouse_node

    def __enter__(self):
        self.clickhouse_node.stop_clickhouse(kill=True)

    def __exit__(self, exc_type, exc_val, exc_tb):
        self.clickhouse_node.start_clickhouse()


@cache
def is_arm():
    return any(arch in platform.processor().lower() for arch in ("arm, aarch"))<|MERGE_RESOLUTION|>--- conflicted
+++ resolved
@@ -1742,12 +1742,7 @@
         copy_common_configs=True,
         config_root_name="clickhouse",
         extra_configs=[],
-<<<<<<< HEAD
-        extra_args="",
-        randomize_settings=True,
         use_docker_init_flag=False,
-=======
->>>>>>> 42d7f695
     ) -> "ClickHouseInstance":
         """Add an instance to the cluster.
 
@@ -1852,11 +1847,7 @@
             mem_limit=mem_limit,
             config_root_name=config_root_name,
             extra_configs=extra_configs,
-<<<<<<< HEAD
-            randomize_settings=randomize_settings,
             use_docker_init_flag=use_docker_init_flag,
-=======
->>>>>>> 42d7f695
         )
 
         docker_compose_yml_dir = get_docker_compose_path()
@@ -3449,11 +3440,7 @@
         mem_limit=None,
         config_root_name="clickhouse",
         extra_configs=[],
-<<<<<<< HEAD
-        randomize_settings=True,
         use_docker_init_flag=False,
-=======
->>>>>>> 42d7f695
     ):
         self.name = name
         self.base_cmd = cluster.base_cmd
