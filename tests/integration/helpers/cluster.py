import base64
import errno
import http.client
import logging
import os
import stat
import os.path as p
import pprint
import pwd
import re
import shutil
import socket
import subprocess
import time
import traceback
import urllib.parse
import shlex
import urllib3
import requests
<<<<<<< HEAD

try:
    # Please, add modules that required for specific tests only here.
    # So contributors will be able to run most tests locally
    # without installing tons of unneeded packages that may be not so easy to install.
    from cassandra.policies import RoundRobinPolicy
    import cassandra.cluster
    import psycopg2
    from psycopg2.extensions import ISOLATION_LEVEL_AUTOCOMMIT
    import pymongo
    import pymysql
    from confluent_kafka.avro.cached_schema_registry_client import \
        CachedSchemaRegistryClient
except Exception as e:
    logging.warning(f"Cannot import some modules, some tests may not work: {e}")

=======
from confluent_kafka.avro.cached_schema_registry_client import (
    CachedSchemaRegistryClient,
)
>>>>>>> 6a2a1e7f
from dict2xml import dict2xml
from kazoo.client import KazooClient
from kazoo.exceptions import KazooException
from minio import Minio

from helpers.test_tools import assert_eq_with_retry, exec_query_with_retry
from helpers import pytest_xdist_logging_to_separate_files
from helpers.client import QueryRuntimeException

import docker

from .client import Client
from .hdfs_api import HDFSApi

HELPERS_DIR = p.dirname(__file__)
CLICKHOUSE_ROOT_DIR = p.join(p.dirname(__file__), "../../..")
LOCAL_DOCKER_COMPOSE_DIR = p.join(
    CLICKHOUSE_ROOT_DIR, "docker/test/integration/runner/compose/"
)
DEFAULT_ENV_NAME = ".env"

SANITIZER_SIGN = "=================="

# to create docker-compose env file
def _create_env_file(path, variables):
    logging.debug(f"Env {variables} stored in {path}")
    with open(path, "w") as f:
        for var, value in list(variables.items()):
            f.write("=".join([var, value]) + "\n")
    return path


def run_and_check(
    args,
    env=None,
    shell=False,
    stdout=subprocess.PIPE,
    stderr=subprocess.PIPE,
    timeout=300,
    nothrow=False,
    detach=False,
):
    if detach:
        subprocess.Popen(
            args,
            stdout=subprocess.DEVNULL,
            stderr=subprocess.DEVNULL,
            env=env,
            shell=shell,
        )
        return

    logging.debug(f"Command:{args}")
    res = subprocess.run(
        args, stdout=stdout, stderr=stderr, env=env, shell=shell, timeout=timeout
    )
    out = res.stdout.decode("utf-8")
    err = res.stderr.decode("utf-8")
    # check_call(...) from subprocess does not print stderr, so we do it manually
    for outline in out.splitlines():
        logging.debug(f"Stdout:{outline}")
    for errline in err.splitlines():
        logging.debug(f"Stderr:{errline}")
    if res.returncode != 0:
        logging.debug(f"Exitcode:{res.returncode}")
        if env:
            logging.debug(f"Env:{env}")
        if not nothrow:
            raise Exception(
                f"Command {args} return non-zero code {res.returncode}: {res.stderr.decode('utf-8')}"
            )
    return out


# Based on https://stackoverflow.com/questions/2838244/get-open-tcp-port-in-python/2838309#2838309
def get_free_port():
    s = socket.socket(socket.AF_INET, socket.SOCK_STREAM)
    s.bind(("", 0))
    s.listen(1)
    port = s.getsockname()[1]
    s.close()
    return port


def retry_exception(num, delay, func, exception=Exception, *args, **kwargs):
    """
    Retry if `func()` throws, `num` times.

    :param func: func to run
    :param num: number of retries

    :throws StopIteration
    """
    i = 0
    while i <= num:
        try:
            func(*args, **kwargs)
            time.sleep(delay)
        except exception:  # pylint: disable=broad-except
            i += 1
            continue
        return
    raise StopIteration("Function did not finished successfully")


def subprocess_check_call(args, detach=False, nothrow=False):
    # Uncomment for debugging
    # logging.info('run:' + ' '.join(args))
    return run_and_check(args, detach=detach, nothrow=nothrow)


def get_odbc_bridge_path():
    path = os.environ.get("CLICKHOUSE_TESTS_ODBC_BRIDGE_BIN_PATH")
    if path is None:
        server_path = os.environ.get("CLICKHOUSE_TESTS_SERVER_BIN_PATH")
        if server_path is not None:
            return os.path.join(os.path.dirname(server_path), "clickhouse-odbc-bridge")
        else:
            return "/usr/bin/clickhouse-odbc-bridge"
    return path


def get_library_bridge_path():
    path = os.environ.get("CLICKHOUSE_TESTS_LIBRARY_BRIDGE_BIN_PATH")
    if path is None:
        server_path = os.environ.get("CLICKHOUSE_TESTS_SERVER_BIN_PATH")
        if server_path is not None:
            return os.path.join(
                os.path.dirname(server_path), "clickhouse-library-bridge"
            )
        else:
            return "/usr/bin/clickhouse-library-bridge"
    return path


def get_docker_compose_path():
    compose_path = os.environ.get("DOCKER_COMPOSE_DIR")
    if compose_path is not None:
        return os.path.dirname(compose_path)
    else:
        if os.path.exists(os.path.dirname("/compose/")):
            return os.path.dirname("/compose/")  # default in docker runner container
        else:
            logging.debug(
                f"Fallback docker_compose_path to LOCAL_DOCKER_COMPOSE_DIR: {LOCAL_DOCKER_COMPOSE_DIR}"
            )
            return LOCAL_DOCKER_COMPOSE_DIR


def check_kafka_is_available(kafka_id, kafka_port):
    p = subprocess.Popen(
        (
            "docker",
            "exec",
            "-i",
            kafka_id,
            "/usr/bin/kafka-broker-api-versions",
            "--bootstrap-server",
            f"INSIDE://localhost:{kafka_port}",
        ),
        stdout=subprocess.PIPE,
        stderr=subprocess.PIPE,
    )
    p.communicate()
    return p.returncode == 0


def check_rabbitmq_is_available(rabbitmq_id):
    p = subprocess.Popen(
        ("docker", "exec", "-i", rabbitmq_id, "rabbitmqctl", "await_startup"),
        stdout=subprocess.PIPE,
    )
    p.communicate()
    return p.returncode == 0


def enable_consistent_hash_plugin(rabbitmq_id):
    p = subprocess.Popen(
        (
            "docker",
            "exec",
            "-i",
            rabbitmq_id,
            "rabbitmq-plugins",
            "enable",
            "rabbitmq_consistent_hash_exchange",
        ),
        stdout=subprocess.PIPE,
    )
    p.communicate()
    return p.returncode == 0


def get_instances_dir():
    if (
        "INTEGRATION_TESTS_RUN_ID" in os.environ
        and os.environ["INTEGRATION_TESTS_RUN_ID"]
    ):
        return "_instances_" + shlex.quote(os.environ["INTEGRATION_TESTS_RUN_ID"])
    else:
        return "_instances"


class ClickHouseCluster:
    """ClickHouse cluster with several instances and (possibly) ZooKeeper.

    Add instances with several calls to add_instance(), then start them with the start() call.

    Directories for instances are created in the directory of base_path. After cluster is started,
    these directories will contain logs, database files, docker-compose config, ClickHouse configs etc.
    """

    def __init__(
        self,
        base_path,
        name=None,
        base_config_dir=None,
        server_bin_path=None,
        client_bin_path=None,
        odbc_bridge_bin_path=None,
        library_bridge_bin_path=None,
        zookeeper_config_path=None,
        custom_dockerd_host=None,
        zookeeper_keyfile=None,
        zookeeper_certfile=None,
    ):
        for param in list(os.environ.keys()):
            logging.debug("ENV %40s %s" % (param, os.environ[param]))
        self.base_path = base_path
        self.base_dir = p.dirname(base_path)
        self.name = name if name is not None else ""

        self.base_config_dir = base_config_dir or os.environ.get(
            "CLICKHOUSE_TESTS_BASE_CONFIG_DIR", "/etc/clickhouse-server/"
        )
        self.server_bin_path = p.realpath(
            server_bin_path
            or os.environ.get("CLICKHOUSE_TESTS_SERVER_BIN_PATH", "/usr/bin/clickhouse")
        )
        self.odbc_bridge_bin_path = p.realpath(
            odbc_bridge_bin_path or get_odbc_bridge_path()
        )
        self.library_bridge_bin_path = p.realpath(
            library_bridge_bin_path or get_library_bridge_path()
        )
        self.client_bin_path = p.realpath(
            client_bin_path
            or os.environ.get(
                "CLICKHOUSE_TESTS_CLIENT_BIN_PATH", "/usr/bin/clickhouse-client"
            )
        )
        self.zookeeper_config_path = (
            p.join(self.base_dir, zookeeper_config_path)
            if zookeeper_config_path
            else p.join(HELPERS_DIR, "zookeeper_config.xml")
        )

        project_name = (
            pwd.getpwuid(os.getuid()).pw_name + p.basename(self.base_dir) + self.name
        )
        # docker-compose removes everything non-alphanumeric from project names so we do it too.
        self.project_name = re.sub(r"[^a-z0-9]", "", project_name.lower())
        instances_dir_name = "_instances"
        if self.name:
            instances_dir_name += "_" + self.name

        if (
            "INTEGRATION_TESTS_RUN_ID" in os.environ
            and os.environ["INTEGRATION_TESTS_RUN_ID"]
        ):
            instances_dir_name += "_" + shlex.quote(
                os.environ["INTEGRATION_TESTS_RUN_ID"]
            )

        self.instances_dir = p.join(self.base_dir, instances_dir_name)
        self.docker_logs_path = p.join(self.instances_dir, "docker.log")
        self.env_file = p.join(self.instances_dir, DEFAULT_ENV_NAME)
        self.env_variables = {}
        self.env_variables["TSAN_OPTIONS"] = "second_deadlock_stack=1"
        self.env_variables["CLICKHOUSE_WATCHDOG_ENABLE"] = "0"
        self.up_called = False

        custom_dockerd_host = custom_dockerd_host or os.environ.get(
            "CLICKHOUSE_TESTS_DOCKERD_HOST"
        )
        self.docker_api_version = os.environ.get("DOCKER_API_VERSION")
        self.docker_base_tag = os.environ.get("DOCKER_BASE_TAG", "latest")

        self.base_cmd = ["docker-compose"]
        if custom_dockerd_host:
            self.base_cmd += ["--host", custom_dockerd_host]
        self.base_cmd += ["--env-file", self.env_file]
        self.base_cmd += ["--project-name", self.project_name]

        self.base_zookeeper_cmd = None
        self.base_mysql_cmd = []
        self.base_kafka_cmd = []
        self.base_kerberized_kafka_cmd = []
        self.base_rabbitmq_cmd = []
        self.base_cassandra_cmd = []
        self.base_jdbc_bridge_cmd = []
        self.base_redis_cmd = []
        self.pre_zookeeper_commands = []
        self.instances = {}
        self.with_zookeeper = False
        self.with_zookeeper_secure = False
        self.with_mysql_client = False
        self.with_mysql = False
        self.with_mysql8 = False
        self.with_mysql_cluster = False
        self.with_postgres = False
        self.with_postgres_cluster = False
        self.with_kafka = False
        self.with_kerberized_kafka = False
        self.with_rabbitmq = False
        self.with_odbc_drivers = False
        self.with_hdfs = False
        self.with_kerberized_hdfs = False
        self.with_mongo = False
        self.with_mongo_secure = False
        self.with_net_trics = False
        self.with_redis = False
        self.with_cassandra = False
        self.with_jdbc_bridge = False
        self.with_nginx = False
        self.with_hive = False

        self.with_minio = False
        self.minio_dir = os.path.join(self.instances_dir, "minio")
        self.minio_certs_dir = None  # source for certificates
        self.minio_host = "minio1"
        self.minio_ip = None
        self.minio_bucket = "root"
        self.minio_bucket_2 = "root2"
        self.minio_port = 9001
        self.minio_client = None  # type: Minio
        self.minio_redirect_host = "proxy1"
        self.minio_redirect_ip = None
        self.minio_redirect_port = 8080

        self.with_azurite = False

        # available when with_hdfs == True
        self.hdfs_host = "hdfs1"
        self.hdfs_ip = None
        self.hdfs_name_port = 50070
        self.hdfs_data_port = 50075
        self.hdfs_dir = p.abspath(p.join(self.instances_dir, "hdfs"))
        self.hdfs_logs_dir = os.path.join(self.hdfs_dir, "logs")
        self.hdfs_api = None  # also for kerberized hdfs

        # available when with_kerberized_hdfs == True
        self.hdfs_kerberized_host = "kerberizedhdfs1"
        self.hdfs_kerberized_ip = None
        self.hdfs_kerberized_name_port = 50070
        self.hdfs_kerberized_data_port = 1006
        self.hdfs_kerberized_dir = p.abspath(
            p.join(self.instances_dir, "kerberized_hdfs")
        )
        self.hdfs_kerberized_logs_dir = os.path.join(self.hdfs_kerberized_dir, "logs")

        # available when with_kafka == True
        self.kafka_host = "kafka1"
        self.kafka_port = get_free_port()
        self.kafka_docker_id = None
        self.schema_registry_host = "schema-registry"
        self.schema_registry_port = get_free_port()
        self.kafka_docker_id = self.get_instance_docker_id(self.kafka_host)

        # available when with_kerberozed_kafka == True
        self.kerberized_kafka_host = "kerberized_kafka1"
        self.kerberized_kafka_port = get_free_port()
        self.kerberized_kafka_docker_id = self.get_instance_docker_id(
            self.kerberized_kafka_host
        )

        # available when with_mongo == True
        self.mongo_host = "mongo1"
        self.mongo_port = get_free_port()
        self.mongo_no_cred_host = "mongo2"
        self.mongo_no_cred_port = get_free_port()

        # available when with_cassandra == True
        self.cassandra_host = "cassandra1"
        self.cassandra_port = 9042
        self.cassandra_ip = None
        self.cassandra_id = self.get_instance_docker_id(self.cassandra_host)

        # available when with_rabbitmq == True
        self.rabbitmq_host = "rabbitmq1"
        self.rabbitmq_ip = None
        self.rabbitmq_port = 5672
        self.rabbitmq_dir = p.abspath(p.join(self.instances_dir, "rabbitmq"))
        self.rabbitmq_logs_dir = os.path.join(self.rabbitmq_dir, "logs")

        # available when with_nginx == True
        self.nginx_host = "nginx"
        self.nginx_ip = None
        self.nginx_port = 80
        self.nginx_id = self.get_instance_docker_id(self.nginx_host)

        # available when with_redis == True
        self.redis_host = "redis1"
        self.redis_port = get_free_port()

        # available when with_postgres == True
        self.postgres_host = "postgres1"
        self.postgres_ip = None
        self.postgres_conn = None
        self.postgres2_host = "postgres2"
        self.postgres2_ip = None
        self.postgres2_conn = None
        self.postgres3_host = "postgres3"
        self.postgres3_ip = None
        self.postgres3_conn = None
        self.postgres4_host = "postgres4"
        self.postgres4_ip = None
        self.postgres4_conn = None
        self.postgres_port = 5432
        self.postgres_dir = p.abspath(p.join(self.instances_dir, "postgres"))
        self.postgres_logs_dir = os.path.join(self.postgres_dir, "postgres1")
        self.postgres2_logs_dir = os.path.join(self.postgres_dir, "postgres2")
        self.postgres3_logs_dir = os.path.join(self.postgres_dir, "postgres3")
        self.postgres4_logs_dir = os.path.join(self.postgres_dir, "postgres4")

        # available when with_mysql_client == True
        self.mysql_client_host = "mysql_client"
        self.mysql_client_container = None

        # available when with_mysql == True
        self.mysql_host = "mysql57"
        self.mysql_port = 3306
        self.mysql_ip = None
        self.mysql_dir = p.abspath(p.join(self.instances_dir, "mysql"))
        self.mysql_logs_dir = os.path.join(self.mysql_dir, "logs")

        # available when with_mysql_cluster == True
        self.mysql2_host = "mysql2"
        self.mysql3_host = "mysql3"
        self.mysql4_host = "mysql4"
        self.mysql2_ip = None
        self.mysql3_ip = None
        self.mysql4_ip = None
        self.mysql_cluster_dir = p.abspath(p.join(self.instances_dir, "mysql"))
        self.mysql_cluster_logs_dir = os.path.join(self.mysql_dir, "logs")

        # available when with_mysql8 == True
        self.mysql8_host = "mysql80"
        self.mysql8_port = 3306
        self.mysql8_ip = None
        self.mysql8_dir = p.abspath(p.join(self.instances_dir, "mysql8"))
        self.mysql8_logs_dir = os.path.join(self.mysql8_dir, "logs")

        # available when with_zookeper_secure == True
        self.zookeeper_secure_port = 2281
        self.zookeeper_keyfile = zookeeper_keyfile
        self.zookeeper_certfile = zookeeper_certfile

        # available when with_zookeper == True
        self.use_keeper = True
        self.zookeeper_port = 2181
        self.keeper_instance_dir_prefix = p.join(
            p.abspath(self.instances_dir), "keeper"
        )  # if use_keeper = True
        self.zookeeper_instance_dir_prefix = p.join(self.instances_dir, "zk")
        self.zookeeper_dirs_to_create = []

        # available when with_jdbc_bridge == True
        self.jdbc_bridge_host = "bridge1"
        self.jdbc_bridge_ip = None
        self.jdbc_bridge_port = 9019
        self.jdbc_driver_dir = p.abspath(p.join(self.instances_dir, "jdbc_driver"))
        self.jdbc_driver_logs_dir = os.path.join(self.jdbc_driver_dir, "logs")

        self.docker_client = None
        self.is_up = False
        self.env = os.environ.copy()
        logging.debug(f"CLUSTER INIT base_config_dir:{self.base_config_dir}")

    def cleanup(self):
        if (
            os.environ
            and "DISABLE_CLEANUP" in os.environ
            and os.environ["DISABLE_CLEANUP"] == "1"
        ):
            logging.warning("Cleanup is disabled")
            return

        # Just in case kill unstopped containers from previous launch
        try:
            unstopped_containers = self.get_running_containers()
            if unstopped_containers:
                logging.debug(
                    f"Trying to kill unstopped containers: {unstopped_containers}"
                )
                for id in unstopped_containers:
                    run_and_check(f"docker kill {id}", shell=True, nothrow=True)
                    run_and_check(f"docker rm {id}", shell=True, nothrow=True)
                unstopped_containers = self.get_running_containers()
                if unstopped_containers:
                    logging.debug(f"Left unstopped containers: {unstopped_containers}")
                else:
                    logging.debug(f"Unstopped containers killed.")
            else:
                logging.debug(f"No running containers for project: {self.project_name}")
        except:
            pass

        # # Just in case remove unused networks
        # try:
        #     logging.debug("Trying to prune unused networks...")

        #     run_and_check(['docker', 'network', 'prune', '-f'])
        #     logging.debug("Networks pruned")
        # except:
        #     pass

        # Remove unused images
        # try:
        #     logging.debug("Trying to prune unused images...")

        #     run_and_check(['docker', 'image', 'prune', '-f'])
        #     logging.debug("Images pruned")
        # except:
        #     pass

        # Remove unused volumes
        try:
            logging.debug("Trying to prune unused volumes...")

            result = run_and_check(["docker volume ls | wc -l"], shell=True)
            if int(result > 0):
                run_and_check(["docker", "volume", "prune", "-f"])
            logging.debug(f"Volumes pruned: {result}")
        except:
            pass

    def get_docker_handle(self, docker_id):
        exception = None
        for i in range(5):
            try:
                return self.docker_client.containers.get(docker_id)
            except Exception as ex:
                print("Got exception getting docker handle", str(ex))
                time.sleep(i * 2)
                exception = ex
        raise exception

    def get_client_cmd(self):
        cmd = self.client_bin_path
        if p.basename(cmd) == "clickhouse":
            cmd += " client"
        return cmd

    # Returns the list of currently running docker containers corresponding to this ClickHouseCluster.
    def get_running_containers(self):
        # docker-compose names containers using the following formula:
        # container_name = project_name + '_' + instance_name + '_1'
        # We need to have "^/" and "$" in the "--filter name" option below to filter by exact name of the container, see
        # https://stackoverflow.com/questions/48767760/how-to-make-docker-container-ls-f-name-filter-by-exact-name
        filter_name = f"^/{self.project_name}_.*_1$"
        # We want the command "docker container list" to show only containers' ID and their names, separated by colon.
        format = "{{.ID}}:{{.Names}}"
        containers = run_and_check(
            f"docker container list --all --filter name='{filter_name}' --format '{format}'",
            shell=True,
        )
        containers = dict(
            line.split(":", 1) for line in containers.decode("utf8").splitlines()
        )
        return containers

    def copy_file_from_container_to_container(
        self, src_node, src_path, dst_node, dst_path
    ):
        fname = os.path.basename(src_path)
        run_and_check(
            [f"docker cp {src_node.docker_id}:{src_path} {self.instances_dir}"],
            shell=True,
        )
        run_and_check(
            [f"docker cp {self.instances_dir}/{fname} {dst_node.docker_id}:{dst_path}"],
            shell=True,
        )

    def setup_zookeeper_secure_cmd(
        self, instance, env_variables, docker_compose_yml_dir
    ):
        logging.debug("Setup ZooKeeper Secure")
        zookeeper_docker_compose_path = p.join(
            docker_compose_yml_dir, "docker_compose_zookeeper_secure.yml"
        )
        env_variables["ZOO_SECURE_CLIENT_PORT"] = str(self.zookeeper_secure_port)
        env_variables["ZK_FS"] = "bind"
        for i in range(1, 4):
            zk_data_path = os.path.join(
                self.zookeeper_instance_dir_prefix + str(i), "data"
            )
            zk_log_path = os.path.join(
                self.zookeeper_instance_dir_prefix + str(i), "log"
            )
            env_variables["ZK_DATA" + str(i)] = zk_data_path
            env_variables["ZK_DATA_LOG" + str(i)] = zk_log_path
            self.zookeeper_dirs_to_create += [zk_data_path, zk_log_path]
            logging.debug(f"DEBUG ZK: {self.zookeeper_dirs_to_create}")

        self.with_zookeeper_secure = True
        self.base_cmd.extend(["--file", zookeeper_docker_compose_path])
        self.base_zookeeper_cmd = [
            "docker-compose",
            "--env-file",
            instance.env_file,
            "--project-name",
            self.project_name,
            "--file",
            zookeeper_docker_compose_path,
        ]
        return self.base_zookeeper_cmd

    def setup_zookeeper_cmd(self, instance, env_variables, docker_compose_yml_dir):
        logging.debug("Setup ZooKeeper")
        zookeeper_docker_compose_path = p.join(
            docker_compose_yml_dir, "docker_compose_zookeeper.yml"
        )

        env_variables["ZK_FS"] = "bind"
        for i in range(1, 4):
            zk_data_path = os.path.join(
                self.zookeeper_instance_dir_prefix + str(i), "data"
            )
            zk_log_path = os.path.join(
                self.zookeeper_instance_dir_prefix + str(i), "log"
            )
            env_variables["ZK_DATA" + str(i)] = zk_data_path
            env_variables["ZK_DATA_LOG" + str(i)] = zk_log_path
            self.zookeeper_dirs_to_create += [zk_data_path, zk_log_path]
            logging.debug(f"DEBUG ZK: {self.zookeeper_dirs_to_create}")

        self.with_zookeeper = True
        self.base_cmd.extend(["--file", zookeeper_docker_compose_path])
        self.base_zookeeper_cmd = [
            "docker-compose",
            "--env-file",
            instance.env_file,
            "--project-name",
            self.project_name,
            "--file",
            zookeeper_docker_compose_path,
        ]
        return self.base_zookeeper_cmd

    def setup_keeper_cmd(self, instance, env_variables, docker_compose_yml_dir):
        logging.debug("Setup Keeper")
        keeper_docker_compose_path = p.join(
            docker_compose_yml_dir, "docker_compose_keeper.yml"
        )

        binary_path = self.server_bin_path
        if binary_path.endswith("-server"):
            binary_path = binary_path[: -len("-server")]

        env_variables["keeper_binary"] = binary_path
        env_variables["image"] = "clickhouse/integration-test:" + self.docker_base_tag
        env_variables["user"] = str(os.getuid())
        env_variables["keeper_fs"] = "bind"
        for i in range(1, 4):
            keeper_instance_dir = self.keeper_instance_dir_prefix + f"{i}"
            logs_dir = os.path.join(keeper_instance_dir, "log")
            configs_dir = os.path.join(keeper_instance_dir, "config")
            coordination_dir = os.path.join(keeper_instance_dir, "coordination")
            env_variables[f"keeper_logs_dir{i}"] = logs_dir
            env_variables[f"keeper_config_dir{i}"] = configs_dir
            env_variables[f"keeper_db_dir{i}"] = coordination_dir
            self.zookeeper_dirs_to_create += [logs_dir, configs_dir, coordination_dir]
        logging.debug(f"DEBUG KEEPER: {self.zookeeper_dirs_to_create}")

        self.with_zookeeper = True
        self.base_cmd.extend(["--file", keeper_docker_compose_path])
        self.base_zookeeper_cmd = [
            "docker-compose",
            "--env-file",
            instance.env_file,
            "--project-name",
            self.project_name,
            "--file",
            keeper_docker_compose_path,
        ]
        return self.base_zookeeper_cmd

    def setup_mysql_client_cmd(self, instance, env_variables, docker_compose_yml_dir):
        self.with_mysql_client = True
        self.base_cmd.extend(
            [
                "--file",
                p.join(docker_compose_yml_dir, "docker_compose_mysql_client.yml"),
            ]
        )
        self.base_mysql_client_cmd = [
            "docker-compose",
            "--env-file",
            instance.env_file,
            "--project-name",
            self.project_name,
            "--file",
            p.join(docker_compose_yml_dir, "docker_compose_mysql_client.yml"),
        ]

        return self.base_mysql_client_cmd

    def setup_mysql_cmd(self, instance, env_variables, docker_compose_yml_dir):
        self.with_mysql = True
        env_variables["MYSQL_HOST"] = self.mysql_host
        env_variables["MYSQL_PORT"] = str(self.mysql_port)
        env_variables["MYSQL_ROOT_HOST"] = "%"
        env_variables["MYSQL_LOGS"] = self.mysql_logs_dir
        env_variables["MYSQL_LOGS_FS"] = "bind"
        self.base_cmd.extend(
            ["--file", p.join(docker_compose_yml_dir, "docker_compose_mysql.yml")]
        )
        self.base_mysql_cmd = [
            "docker-compose",
            "--env-file",
            instance.env_file,
            "--project-name",
            self.project_name,
            "--file",
            p.join(docker_compose_yml_dir, "docker_compose_mysql.yml"),
        ]

        return self.base_mysql_cmd

    def setup_mysql8_cmd(self, instance, env_variables, docker_compose_yml_dir):
        self.with_mysql8 = True
        env_variables["MYSQL8_HOST"] = self.mysql8_host
        env_variables["MYSQL8_PORT"] = str(self.mysql8_port)
        env_variables["MYSQL8_ROOT_HOST"] = "%"
        env_variables["MYSQL8_LOGS"] = self.mysql8_logs_dir
        env_variables["MYSQL8_LOGS_FS"] = "bind"
        self.base_cmd.extend(
            ["--file", p.join(docker_compose_yml_dir, "docker_compose_mysql_8_0.yml")]
        )
        self.base_mysql8_cmd = [
            "docker-compose",
            "--env-file",
            instance.env_file,
            "--project-name",
            self.project_name,
            "--file",
            p.join(docker_compose_yml_dir, "docker_compose_mysql_8_0.yml"),
        ]

        return self.base_mysql8_cmd

    def setup_mysql_cluster_cmd(self, instance, env_variables, docker_compose_yml_dir):
        self.with_mysql_cluster = True
        env_variables["MYSQL_CLUSTER_PORT"] = str(self.mysql_port)
        env_variables["MYSQL_CLUSTER_ROOT_HOST"] = "%"
        env_variables["MYSQL_CLUSTER_LOGS"] = self.mysql_cluster_logs_dir
        env_variables["MYSQL_CLUSTER_LOGS_FS"] = "bind"

        self.base_cmd.extend(
            [
                "--file",
                p.join(docker_compose_yml_dir, "docker_compose_mysql_cluster.yml"),
            ]
        )
        self.base_mysql_cluster_cmd = [
            "docker-compose",
            "--env-file",
            instance.env_file,
            "--project-name",
            self.project_name,
            "--file",
            p.join(docker_compose_yml_dir, "docker_compose_mysql_cluster.yml"),
        ]

        return self.base_mysql_cluster_cmd

    def setup_postgres_cmd(self, instance, env_variables, docker_compose_yml_dir):
        self.base_cmd.extend(
            ["--file", p.join(docker_compose_yml_dir, "docker_compose_postgres.yml")]
        )
        env_variables["POSTGRES_PORT"] = str(self.postgres_port)
        env_variables["POSTGRES_DIR"] = self.postgres_logs_dir
        env_variables["POSTGRES_LOGS_FS"] = "bind"

        self.with_postgres = True
        self.base_postgres_cmd = [
            "docker-compose",
            "--env-file",
            instance.env_file,
            "--project-name",
            self.project_name,
            "--file",
            p.join(docker_compose_yml_dir, "docker_compose_postgres.yml"),
        ]
        return self.base_postgres_cmd

    def setup_postgres_cluster_cmd(
        self, instance, env_variables, docker_compose_yml_dir
    ):
        self.with_postgres_cluster = True
        env_variables["POSTGRES_PORT"] = str(self.postgres_port)
        env_variables["POSTGRES2_DIR"] = self.postgres2_logs_dir
        env_variables["POSTGRES3_DIR"] = self.postgres3_logs_dir
        env_variables["POSTGRES4_DIR"] = self.postgres4_logs_dir
        env_variables["POSTGRES_LOGS_FS"] = "bind"
        self.base_cmd.extend(
            [
                "--file",
                p.join(docker_compose_yml_dir, "docker_compose_postgres_cluster.yml"),
            ]
        )
        self.base_postgres_cluster_cmd = [
            "docker-compose",
            "--env-file",
            instance.env_file,
            "--project-name",
            self.project_name,
            "--file",
            p.join(docker_compose_yml_dir, "docker_compose_postgres_cluster.yml"),
        ]

    def setup_hdfs_cmd(self, instance, env_variables, docker_compose_yml_dir):
        self.with_hdfs = True
        env_variables["HDFS_HOST"] = self.hdfs_host
        env_variables["HDFS_NAME_PORT"] = str(self.hdfs_name_port)
        env_variables["HDFS_DATA_PORT"] = str(self.hdfs_data_port)
        env_variables["HDFS_LOGS"] = self.hdfs_logs_dir
        env_variables["HDFS_FS"] = "bind"
        self.base_cmd.extend(
            ["--file", p.join(docker_compose_yml_dir, "docker_compose_hdfs.yml")]
        )
        self.base_hdfs_cmd = [
            "docker-compose",
            "--env-file",
            instance.env_file,
            "--project-name",
            self.project_name,
            "--file",
            p.join(docker_compose_yml_dir, "docker_compose_hdfs.yml"),
        ]
        logging.debug("HDFS BASE CMD:{self.base_hdfs_cmd)}")
        return self.base_hdfs_cmd

    def setup_kerberized_hdfs_cmd(
        self, instance, env_variables, docker_compose_yml_dir
    ):
        self.with_kerberized_hdfs = True
        env_variables["KERBERIZED_HDFS_HOST"] = self.hdfs_kerberized_host
        env_variables["KERBERIZED_HDFS_NAME_PORT"] = str(self.hdfs_kerberized_name_port)
        env_variables["KERBERIZED_HDFS_DATA_PORT"] = str(self.hdfs_kerberized_data_port)
        env_variables["KERBERIZED_HDFS_LOGS"] = self.hdfs_kerberized_logs_dir
        env_variables["KERBERIZED_HDFS_FS"] = "bind"
        env_variables["KERBERIZED_HDFS_DIR"] = instance.path + "/"
        self.base_cmd.extend(
            [
                "--file",
                p.join(docker_compose_yml_dir, "docker_compose_kerberized_hdfs.yml"),
            ]
        )
        self.base_kerberized_hdfs_cmd = [
            "docker-compose",
            "--env-file",
            instance.env_file,
            "--project-name",
            self.project_name,
            "--file",
            p.join(docker_compose_yml_dir, "docker_compose_kerberized_hdfs.yml"),
        ]
        return self.base_kerberized_hdfs_cmd

    def setup_kafka_cmd(self, instance, env_variables, docker_compose_yml_dir):
        self.with_kafka = True
        env_variables["KAFKA_HOST"] = self.kafka_host
        env_variables["KAFKA_EXTERNAL_PORT"] = str(self.kafka_port)
        env_variables["SCHEMA_REGISTRY_EXTERNAL_PORT"] = str(self.schema_registry_port)
        env_variables["SCHEMA_REGISTRY_INTERNAL_PORT"] = "8081"
        self.base_cmd.extend(
            ["--file", p.join(docker_compose_yml_dir, "docker_compose_kafka.yml")]
        )
        self.base_kafka_cmd = [
            "docker-compose",
            "--env-file",
            instance.env_file,
            "--project-name",
            self.project_name,
            "--file",
            p.join(docker_compose_yml_dir, "docker_compose_kafka.yml"),
        ]
        return self.base_kafka_cmd

    def setup_kerberized_kafka_cmd(
        self, instance, env_variables, docker_compose_yml_dir
    ):
        self.with_kerberized_kafka = True
        env_variables["KERBERIZED_KAFKA_DIR"] = instance.path + "/"
        env_variables["KERBERIZED_KAFKA_HOST"] = self.kerberized_kafka_host
        env_variables["KERBERIZED_KAFKA_EXTERNAL_PORT"] = str(
            self.kerberized_kafka_port
        )
        self.base_cmd.extend(
            [
                "--file",
                p.join(docker_compose_yml_dir, "docker_compose_kerberized_kafka.yml"),
            ]
        )
        self.base_kerberized_kafka_cmd = [
            "docker-compose",
            "--env-file",
            instance.env_file,
            "--project-name",
            self.project_name,
            "--file",
            p.join(docker_compose_yml_dir, "docker_compose_kerberized_kafka.yml"),
        ]
        return self.base_kerberized_kafka_cmd

    def setup_redis_cmd(self, instance, env_variables, docker_compose_yml_dir):
        self.with_redis = True
        env_variables["REDIS_HOST"] = self.redis_host
        env_variables["REDIS_EXTERNAL_PORT"] = str(self.redis_port)
        env_variables["REDIS_INTERNAL_PORT"] = "6379"

        self.base_cmd.extend(
            ["--file", p.join(docker_compose_yml_dir, "docker_compose_redis.yml")]
        )
        self.base_redis_cmd = [
            "docker-compose",
            "--env-file",
            instance.env_file,
            "--project-name",
            self.project_name,
            "--file",
            p.join(docker_compose_yml_dir, "docker_compose_redis.yml"),
        ]
        return self.base_redis_cmd

    def setup_rabbitmq_cmd(self, instance, env_variables, docker_compose_yml_dir):
        self.with_rabbitmq = True
        env_variables["RABBITMQ_HOST"] = self.rabbitmq_host
        env_variables["RABBITMQ_PORT"] = str(self.rabbitmq_port)
        env_variables["RABBITMQ_LOGS"] = self.rabbitmq_logs_dir
        env_variables["RABBITMQ_LOGS_FS"] = "bind"

        self.base_cmd.extend(
            ["--file", p.join(docker_compose_yml_dir, "docker_compose_rabbitmq.yml")]
        )
        self.base_rabbitmq_cmd = [
            "docker-compose",
            "--env-file",
            instance.env_file,
            "--project-name",
            self.project_name,
            "--file",
            p.join(docker_compose_yml_dir, "docker_compose_rabbitmq.yml"),
        ]
        return self.base_rabbitmq_cmd

    def setup_mongo_secure_cmd(self, instance, env_variables, docker_compose_yml_dir):
        self.with_mongo = self.with_mongo_secure = True
        env_variables["MONGO_HOST"] = self.mongo_host
        env_variables["MONGO_EXTERNAL_PORT"] = str(self.mongo_port)
        env_variables["MONGO_INTERNAL_PORT"] = "27017"
        env_variables["MONGO_CONFIG_PATH"] = HELPERS_DIR
        self.base_cmd.extend(
            [
                "--file",
                p.join(docker_compose_yml_dir, "docker_compose_mongo_secure.yml"),
            ]
        )
        self.base_mongo_cmd = [
            "docker-compose",
            "--env-file",
            instance.env_file,
            "--project-name",
            self.project_name,
            "--file",
            p.join(docker_compose_yml_dir, "docker_compose_mongo_secure.yml"),
        ]
        return self.base_mongo_cmd

    def setup_mongo_cmd(self, instance, env_variables, docker_compose_yml_dir):
        self.with_mongo = True
        env_variables["MONGO_HOST"] = self.mongo_host
        env_variables["MONGO_EXTERNAL_PORT"] = str(self.mongo_port)
        env_variables["MONGO_INTERNAL_PORT"] = "27017"
        env_variables["MONGO_NO_CRED_EXTERNAL_PORT"] = str(self.mongo_no_cred_port)
        env_variables["MONGO_NO_CRED_INTERNAL_PORT"] = "27017"
        self.base_cmd.extend(
            ["--file", p.join(docker_compose_yml_dir, "docker_compose_mongo.yml")]
        )
        self.base_mongo_cmd = [
            "docker-compose",
            "--env-file",
            instance.env_file,
            "--project-name",
            self.project_name,
            "--file",
            p.join(docker_compose_yml_dir, "docker_compose_mongo.yml"),
        ]
        return self.base_mongo_cmd

    def setup_minio_cmd(self, instance, env_variables, docker_compose_yml_dir):
        self.with_minio = True
        cert_d = p.join(self.minio_dir, "certs")
        env_variables["MINIO_CERTS_DIR"] = cert_d
        env_variables["MINIO_PORT"] = str(self.minio_port)
        env_variables["SSL_CERT_FILE"] = p.join(self.base_dir, cert_d, "public.crt")

        self.base_cmd.extend(
            ["--file", p.join(docker_compose_yml_dir, "docker_compose_minio.yml")]
        )
        self.base_minio_cmd = [
            "docker-compose",
            "--env-file",
            instance.env_file,
            "--project-name",
            self.project_name,
            "--file",
            p.join(docker_compose_yml_dir, "docker_compose_minio.yml"),
        ]
        return self.base_minio_cmd

    def setup_azurite_cmd(self, instance, env_variables, docker_compose_yml_dir):
        self.with_azurite = True
        self.base_cmd.extend(
            ["--file", p.join(docker_compose_yml_dir, "docker_compose_azurite.yml")]
        )
        self.base_azurite_cmd = [
            "docker-compose",
            "--env-file",
            instance.env_file,
            "--project-name",
            self.project_name,
            "--file",
            p.join(docker_compose_yml_dir, "docker_compose_azurite.yml"),
        ]
        return self.base_azurite_cmd

    def setup_cassandra_cmd(self, instance, env_variables, docker_compose_yml_dir):
        self.with_cassandra = True
        env_variables["CASSANDRA_PORT"] = str(self.cassandra_port)
        self.base_cmd.extend(
            ["--file", p.join(docker_compose_yml_dir, "docker_compose_cassandra.yml")]
        )
        self.base_cassandra_cmd = [
            "docker-compose",
            "--env-file",
            instance.env_file,
            "--project-name",
            self.project_name,
            "--file",
            p.join(docker_compose_yml_dir, "docker_compose_cassandra.yml"),
        ]
        return self.base_cassandra_cmd

    def setup_jdbc_bridge_cmd(self, instance, env_variables, docker_compose_yml_dir):
        self.with_jdbc_bridge = True
        env_variables["JDBC_DRIVER_LOGS"] = self.jdbc_driver_logs_dir
        env_variables["JDBC_DRIVER_FS"] = "bind"
        self.base_cmd.extend(
            ["--file", p.join(docker_compose_yml_dir, "docker_compose_jdbc_bridge.yml")]
        )
        self.base_jdbc_bridge_cmd = [
            "docker-compose",
            "--env-file",
            instance.env_file,
            "--project-name",
            self.project_name,
            "--file",
            p.join(docker_compose_yml_dir, "docker_compose_jdbc_bridge.yml"),
        ]
        return self.base_jdbc_bridge_cmd

    def setup_nginx_cmd(self, instance, env_variables, docker_compose_yml_dir):
        self.with_nginx = True

        self.base_cmd.extend(
            ["--file", p.join(docker_compose_yml_dir, "docker_compose_nginx.yml")]
        )
        self.base_nginx_cmd = [
            "docker-compose",
            "--env-file",
            instance.env_file,
            "--project-name",
            self.project_name,
            "--file",
            p.join(docker_compose_yml_dir, "docker_compose_nginx.yml"),
        ]
        return self.base_nginx_cmd

    def setup_hive(self, instance, env_variables, docker_compose_yml_dir):
        self.with_hive = True
        self.base_cmd.extend(
            ["--file", p.join(docker_compose_yml_dir, "docker_compose_hive.yml")]
        )
        self.base_hive_cmd = [
            "docker-compose",
            "--env-file",
            instance.env_file,
            "--project-name",
            self.project_name,
            "--file",
            p.join(docker_compose_yml_dir, "docker_compose_hive.yml"),
        ]
        return self.base_hive_cmd

    def add_instance(
        self,
        name,
        base_config_dir=None,
        main_configs=None,
        user_configs=None,
        dictionaries=None,
        macros=None,
        with_zookeeper=False,
        with_zookeeper_secure=False,
        with_mysql_client=False,
        with_mysql=False,
        with_mysql8=False,
        with_mysql_cluster=False,
        with_kafka=False,
        with_kerberized_kafka=False,
        with_rabbitmq=False,
        clickhouse_path_dir=None,
        with_odbc_drivers=False,
        with_postgres=False,
        with_postgres_cluster=False,
        with_hdfs=False,
        with_kerberized_hdfs=False,
        with_mongo=False,
        with_mongo_secure=False,
        with_nginx=False,
        with_redis=False,
        with_minio=False,
        with_azurite=False,
        with_cassandra=False,
        with_jdbc_bridge=False,
        with_hive=False,
        hostname=None,
        env_variables=None,
        image="clickhouse/integration-test",
        tag=None,
        stay_alive=False,
        ipv4_address=None,
        ipv6_address=None,
        with_installed_binary=False,
        external_dirs=None,
        tmpfs=None,
        zookeeper_docker_compose_path=None,
        minio_certs_dir=None,
        use_keeper=True,
        main_config_name="config.xml",
        users_config_name="users.xml",
        copy_common_configs=True,
        config_root_name="clickhouse",
        extra_configs=[],
    ) -> "ClickHouseInstance":

        """Add an instance to the cluster.

        name - the name of the instance directory and the value of the 'instance' macro in ClickHouse.
        base_config_dir - a directory with config.xml and users.xml files which will be copied to /etc/clickhouse-server/ directory
        main_configs - a list of config files that will be added to config.d/ directory
        user_configs - a list of config files that will be added to users.d/ directory
        with_zookeeper - if True, add ZooKeeper configuration to configs and ZooKeeper instances to the cluster.
        with_zookeeper_secure - if True, add ZooKeeper Secure configuration to configs and ZooKeeper instances to the cluster.
        extra_configs - config files cannot put into config.d and users.d
        """

        if self.is_up:
            raise Exception("Can't add instance %s: cluster is already up!" % name)

        if name in self.instances:
            raise Exception(
                "Can't add instance `%s': there is already an instance with the same name!"
                % name
            )

        if tag is None:
            tag = self.docker_base_tag
        if not env_variables:
            env_variables = {}

        self.use_keeper = use_keeper

        # Code coverage files will be placed in database directory
        # (affect only WITH_COVERAGE=1 build)
        env_variables[
            "LLVM_PROFILE_FILE"
        ] = "/var/lib/clickhouse/server_%h_%p_%m.profraw"

        instance = ClickHouseInstance(
            cluster=self,
            base_path=self.base_dir,
            name=name,
            base_config_dir=base_config_dir
            if base_config_dir
            else self.base_config_dir,
            custom_main_configs=main_configs or [],
            custom_user_configs=user_configs or [],
            custom_dictionaries=dictionaries or [],
            macros=macros or {},
            with_zookeeper=with_zookeeper,
            zookeeper_config_path=self.zookeeper_config_path,
            with_mysql_client=with_mysql_client,
            with_mysql=with_mysql,
            with_mysql8=with_mysql8,
            with_mysql_cluster=with_mysql_cluster,
            with_kafka=with_kafka,
            with_kerberized_kafka=with_kerberized_kafka,
            with_rabbitmq=with_rabbitmq,
            with_nginx=with_nginx,
            with_kerberized_hdfs=with_kerberized_hdfs,
            with_mongo=with_mongo or with_mongo_secure,
            with_redis=with_redis,
            with_minio=with_minio,
            with_azurite=with_azurite,
            with_cassandra=with_cassandra,
            with_jdbc_bridge=with_jdbc_bridge,
            with_hive=with_hive,
            server_bin_path=self.server_bin_path,
            odbc_bridge_bin_path=self.odbc_bridge_bin_path,
            library_bridge_bin_path=self.library_bridge_bin_path,
            clickhouse_path_dir=clickhouse_path_dir,
            with_odbc_drivers=with_odbc_drivers,
            with_postgres=with_postgres,
            with_postgres_cluster=with_postgres_cluster,
            hostname=hostname,
            env_variables=env_variables,
            image=image,
            tag=tag,
            stay_alive=stay_alive,
            ipv4_address=ipv4_address,
            ipv6_address=ipv6_address,
            with_installed_binary=with_installed_binary,
            main_config_name=main_config_name,
            users_config_name=users_config_name,
            copy_common_configs=copy_common_configs,
            external_dirs=external_dirs,
            tmpfs=tmpfs or [],
            config_root_name=config_root_name,
            extra_configs=extra_configs,
        )

        docker_compose_yml_dir = get_docker_compose_path()

        self.instances[name] = instance
        if ipv4_address is not None or ipv6_address is not None:
            self.with_net_trics = True
            self.base_cmd.extend(
                ["--file", p.join(docker_compose_yml_dir, "docker_compose_net.yml")]
            )

        self.base_cmd.extend(["--file", instance.docker_compose_path])

        cmds = []
        if with_zookeeper_secure and not self.with_zookeeper_secure:
            cmds.append(
                self.setup_zookeeper_secure_cmd(
                    instance, env_variables, docker_compose_yml_dir
                )
            )

        if with_zookeeper and not self.with_zookeeper:
            if self.use_keeper:
                cmds.append(
                    self.setup_keeper_cmd(
                        instance, env_variables, docker_compose_yml_dir
                    )
                )
            else:
                cmds.append(
                    self.setup_zookeeper_cmd(
                        instance, env_variables, docker_compose_yml_dir
                    )
                )

        if with_mysql_client and not self.with_mysql_client:
            cmds.append(
                self.setup_mysql_client_cmd(
                    instance, env_variables, docker_compose_yml_dir
                )
            )

        if with_mysql and not self.with_mysql:
            cmds.append(
                self.setup_mysql_cmd(instance, env_variables, docker_compose_yml_dir)
            )

        if with_mysql8 and not self.with_mysql8:
            cmds.append(
                self.setup_mysql8_cmd(instance, env_variables, docker_compose_yml_dir)
            )

        if with_mysql_cluster and not self.with_mysql_cluster:
            cmds.append(
                self.setup_mysql_cluster_cmd(
                    instance, env_variables, docker_compose_yml_dir
                )
            )

        if with_postgres and not self.with_postgres:
            cmds.append(
                self.setup_postgres_cmd(instance, env_variables, docker_compose_yml_dir)
            )

        if with_postgres_cluster and not self.with_postgres_cluster:
            cmds.append(
                self.setup_postgres_cluster_cmd(
                    instance, env_variables, docker_compose_yml_dir
                )
            )

        if with_odbc_drivers and not self.with_odbc_drivers:
            self.with_odbc_drivers = True
            if not self.with_mysql:
                cmds.append(
                    self.setup_mysql_cmd(
                        instance, env_variables, docker_compose_yml_dir
                    )
                )

            if not self.with_postgres:
                cmds.append(
                    self.setup_postgres_cmd(
                        instance, env_variables, docker_compose_yml_dir
                    )
                )

        if with_kafka and not self.with_kafka:
            cmds.append(
                self.setup_kafka_cmd(instance, env_variables, docker_compose_yml_dir)
            )

        if with_kerberized_kafka and not self.with_kerberized_kafka:
            cmds.append(
                self.setup_kerberized_kafka_cmd(
                    instance, env_variables, docker_compose_yml_dir
                )
            )

        if with_rabbitmq and not self.with_rabbitmq:
            cmds.append(
                self.setup_rabbitmq_cmd(instance, env_variables, docker_compose_yml_dir)
            )

        if with_nginx and not self.with_nginx:
            cmds.append(
                self.setup_nginx_cmd(instance, env_variables, docker_compose_yml_dir)
            )

        if with_hdfs and not self.with_hdfs:
            cmds.append(
                self.setup_hdfs_cmd(instance, env_variables, docker_compose_yml_dir)
            )

        if with_kerberized_hdfs and not self.with_kerberized_hdfs:
            cmds.append(
                self.setup_kerberized_hdfs_cmd(
                    instance, env_variables, docker_compose_yml_dir
                )
            )

        if (with_mongo or with_mongo_secure) and not (
            self.with_mongo or self.with_mongo_secure
        ):
            if with_mongo_secure:
                cmds.append(
                    self.setup_mongo_secure_cmd(
                        instance, env_variables, docker_compose_yml_dir
                    )
                )
            else:
                cmds.append(
                    self.setup_mongo_cmd(
                        instance, env_variables, docker_compose_yml_dir
                    )
                )

        if self.with_net_trics:
            for cmd in cmds:
                cmd.extend(
                    ["--file", p.join(docker_compose_yml_dir, "docker_compose_net.yml")]
                )

        if with_redis and not self.with_redis:
            cmds.append(
                self.setup_redis_cmd(instance, env_variables, docker_compose_yml_dir)
            )

        if with_minio and not self.with_minio:
            cmds.append(
                self.setup_minio_cmd(instance, env_variables, docker_compose_yml_dir)
            )

        if with_azurite and not self.with_azurite:
            cmds.append(
                self.setup_azurite_cmd(instance, env_variables, docker_compose_yml_dir)
            )

        if minio_certs_dir is not None:
            if self.minio_certs_dir is None:
                self.minio_certs_dir = minio_certs_dir
            else:
                raise Exception("Overwriting minio certs dir")

        if with_cassandra and not self.with_cassandra:
            cmds.append(
                self.setup_cassandra_cmd(
                    instance, env_variables, docker_compose_yml_dir
                )
            )

        if with_jdbc_bridge and not self.with_jdbc_bridge:
            cmds.append(
                self.setup_jdbc_bridge_cmd(
                    instance, env_variables, docker_compose_yml_dir
                )
            )

        if with_hive:
            cmds.append(
                self.setup_hive(instance, env_variables, docker_compose_yml_dir)
            )

        logging.debug(
            "Cluster name:{} project_name:{}. Added instance name:{} tag:{} base_cmd:{} docker_compose_yml_dir:{}".format(
                self.name,
                self.project_name,
                name,
                tag,
                self.base_cmd,
                docker_compose_yml_dir,
            )
        )
        return instance

    def get_instance_docker_id(self, instance_name):
        # According to how docker-compose names containers.
        return self.project_name + "_" + instance_name + "_1"

    def _replace(self, path, what, to):
        with open(path, "r") as p:
            data = p.read()
        data = data.replace(what, to)
        with open(path, "w") as p:
            p.write(data)

    def restart_instance_with_ip_change(self, node, new_ip):
        if "::" in new_ip:
            if node.ipv6_address is None:
                raise Exception("You should specity ipv6_address in add_node method")
            self._replace(node.docker_compose_path, node.ipv6_address, new_ip)
            node.ipv6_address = new_ip
        else:
            if node.ipv4_address is None:
                raise Exception("You should specity ipv4_address in add_node method")
            self._replace(node.docker_compose_path, node.ipv4_address, new_ip)
            node.ipv4_address = new_ip
        run_and_check(self.base_cmd + ["stop", node.name])
        run_and_check(self.base_cmd + ["rm", "--force", "--stop", node.name])
        run_and_check(
            self.base_cmd + ["up", "--force-recreate", "--no-deps", "-d", node.name]
        )
        node.ip_address = self.get_instance_ip(node.name)
        node.client = Client(node.ip_address, command=self.client_bin_path)

        logging.info("Restart node with ip change")
        # In builds with sanitizer the server can take a long time to start
        node.wait_for_start(start_timeout=180.0, connection_timeout=600.0)  # seconds
        res = node.client.query("SELECT 30")
        logging.debug(f"Read '{res}'")
        assert "30\n" == res
        logging.info("Restarted")

        return node

    def restart_service(self, service_name):
        run_and_check(self.base_cmd + ["restart", service_name])

    def get_instance_ip(self, instance_name):
        logging.debug("get_instance_ip instance_name={}".format(instance_name))
        docker_id = self.get_instance_docker_id(instance_name)
        # for cont in self.docker_client.containers.list():
        # logging.debug("CONTAINERS LIST: ID={} NAME={} STATUS={}".format(cont.id, cont.name, cont.status))
        handle = self.docker_client.containers.get(docker_id)
        return list(handle.attrs["NetworkSettings"]["Networks"].values())[0][
            "IPAddress"
        ]

    def get_container_id(self, instance_name):
        return self.get_instance_docker_id(instance_name)
        # docker_id = self.get_instance_docker_id(instance_name)
        # handle = self.docker_client.containers.get(docker_id)
        # return handle.attrs['Id']

    def get_container_logs(self, instance_name):
        container_id = self.get_container_id(instance_name)
        return self.docker_client.api.logs(container_id).decode()

    def exec_in_container(
        self, container_id, cmd, detach=False, nothrow=False, use_cli=True, **kwargs
    ):
        if use_cli:
            logging.debug(
                f"run container_id:{container_id} detach:{detach} nothrow:{nothrow} cmd: {cmd}"
            )
            exec_cmd = ["docker", "exec"]
            if "user" in kwargs:
                exec_cmd += ["-u", kwargs["user"]]
            result = subprocess_check_call(
                exec_cmd + [container_id] + cmd, detach=detach, nothrow=nothrow
            )
            return result
        else:
            exec_id = self.docker_client.api.exec_create(container_id, cmd, **kwargs)
            output = self.docker_client.api.exec_start(exec_id, detach=detach)

            exit_code = self.docker_client.api.exec_inspect(exec_id)["ExitCode"]
            if exit_code:
                container_info = self.docker_client.api.inspect_container(container_id)
                image_id = container_info.get("Image")
                image_info = self.docker_client.api.inspect_image(image_id)
                logging.debug(("Command failed in container {}: ".format(container_id)))
                pprint.pprint(container_info)
                logging.debug("")
                logging.debug(
                    ("Container {} uses image {}: ".format(container_id, image_id))
                )
                pprint.pprint(image_info)
                logging.debug("")
                message = 'Cmd "{}" failed in container {}. Return code {}. Output: {}'.format(
                    " ".join(cmd), container_id, exit_code, output
                )
                if nothrow:
                    logging.debug(message)
                else:
                    raise Exception(message)
            if not detach:
                return output.decode()
            return output

    def copy_file_to_container(self, container_id, local_path, dest_path):
        with open(local_path, "r") as fdata:
            data = fdata.read()
            encodedBytes = base64.b64encode(data.encode("utf-8"))
            encodedStr = str(encodedBytes, "utf-8")
            self.exec_in_container(
                container_id,
                [
                    "bash",
                    "-c",
                    "echo {} | base64 --decode > {}".format(encodedStr, dest_path),
                ],
                user="root",
            )

    def wait_for_url(
        self, url="http://localhost:8123/ping", conn_timeout=2, interval=2, timeout=60
    ):
        if not url.startswith("http"):
            url = "http://" + url
        if interval <= 0:
            interval = 2
        if timeout <= 0:
            timeout = 60

        attempts = 1
        errors = []
        start = time.time()
        while time.time() - start < timeout:
            try:
                requests.get(
                    url, allow_redirects=True, timeout=conn_timeout, verify=False
                ).raise_for_status()
                logging.debug(
                    "{} is available after {} seconds".format(url, time.time() - start)
                )
                return
            except Exception as ex:
                logging.debug(
                    "{} Attempt {} failed, retrying in {} seconds".format(
                        ex, attempts, interval
                    )
                )
                attempts += 1
                errors += [str(ex)]
                time.sleep(interval)

        run_and_check(["docker", "ps", "--all"])
        logging.error("Can't connect to URL:{}".format(errors))
        raise Exception(
            "Cannot wait URL {}(interval={}, timeout={}, attempts={})".format(
                url, interval, timeout, attempts
            )
        )

    def wait_mysql_client_to_start(self, timeout=180):
        start = time.time()
        errors = []
        self.mysql_client_container = self.get_docker_handle(
            self.get_instance_docker_id(self.mysql_client_host)
        )

        while time.time() - start < timeout:
            try:
                info = self.mysql_client_container.client.api.inspect_container(
                    self.mysql_client_container.name
                )
                if info["State"]["Health"]["Status"] == "healthy":
                    logging.debug("Mysql Client Container Started")
                    return
                time.sleep(1)
            except Exception as ex:
                errors += [str(ex)]
                time.sleep(1)

        run_and_check(["docker", "ps", "--all"])
        logging.error("Can't connect to MySQL Client:{}".format(errors))
        raise Exception("Cannot wait MySQL Client container")

    def wait_mysql_to_start(self, timeout=180):
        self.mysql_ip = self.get_instance_ip("mysql57")
        start = time.time()
        errors = []
        while time.time() - start < timeout:
            try:
                conn = pymysql.connect(
                    user="root",
                    password="clickhouse",
                    host=self.mysql_ip,
                    port=self.mysql_port,
                )
                conn.close()
                logging.debug("Mysql Started")
                return
            except Exception as ex:
                errors += [str(ex)]
                time.sleep(0.5)

        run_and_check(["docker-compose", "ps", "--services", "--all"])
        logging.error("Can't connect to MySQL:{}".format(errors))
        raise Exception("Cannot wait MySQL container")

    def wait_mysql8_to_start(self, timeout=180):
        self.mysql8_ip = self.get_instance_ip("mysql80")
        start = time.time()
        while time.time() - start < timeout:
            try:
                conn = pymysql.connect(
                    user="root",
                    password="clickhouse",
                    host=self.mysql8_ip,
                    port=self.mysql8_port,
                )
                conn.close()
                logging.debug("Mysql 8 Started")
                return
            except Exception as ex:
                logging.debug("Can't connect to MySQL 8 " + str(ex))
                time.sleep(0.5)

        run_and_check(["docker-compose", "ps", "--services", "--all"])
        raise Exception("Cannot wait MySQL 8 container")

    def wait_mysql_cluster_to_start(self, timeout=180):
        self.mysql2_ip = self.get_instance_ip(self.mysql2_host)
        self.mysql3_ip = self.get_instance_ip(self.mysql3_host)
        self.mysql4_ip = self.get_instance_ip(self.mysql4_host)
        start = time.time()
        errors = []
        while time.time() - start < timeout:
            try:
                for ip in [self.mysql2_ip, self.mysql3_ip, self.mysql4_ip]:
                    conn = pymysql.connect(
                        user="root",
                        password="clickhouse",
                        host=ip,
                        port=self.mysql_port,
                    )
                    conn.close()
                    logging.debug(f"Mysql Started {ip}")
                return
            except Exception as ex:
                errors += [str(ex)]
                time.sleep(0.5)

        run_and_check(["docker-compose", "ps", "--services", "--all"])
        logging.error("Can't connect to MySQL:{}".format(errors))
        raise Exception("Cannot wait MySQL container")

    def wait_postgres_to_start(self, timeout=260):
        self.postgres_ip = self.get_instance_ip(self.postgres_host)
        start = time.time()
        while time.time() - start < timeout:
            try:
                self.postgres_conn = psycopg2.connect(
                    host=self.postgres_ip,
                    port=self.postgres_port,
                    database="postgres",
                    user="postgres",
                    password="mysecretpassword",
                )
                self.postgres_conn.set_isolation_level(ISOLATION_LEVEL_AUTOCOMMIT)
                self.postgres_conn.autocommit = True
                logging.debug("Postgres Started")
                return
            except Exception as ex:
                logging.debug("Can't connect to Postgres " + str(ex))
                time.sleep(0.5)

        raise Exception("Cannot wait Postgres container")

    def wait_postgres_cluster_to_start(self, timeout=180):
        self.postgres2_ip = self.get_instance_ip(self.postgres2_host)
        self.postgres3_ip = self.get_instance_ip(self.postgres3_host)
        self.postgres4_ip = self.get_instance_ip(self.postgres4_host)
        start = time.time()
        while time.time() - start < timeout:
            try:
                self.postgres2_conn = psycopg2.connect(
                    host=self.postgres2_ip,
                    port=self.postgres_port,
                    database="postgres",
                    user="postgres",
                    password="mysecretpassword",
                )
                self.postgres2_conn.set_isolation_level(ISOLATION_LEVEL_AUTOCOMMIT)
                self.postgres2_conn.autocommit = True
                logging.debug("Postgres Cluster host 2 started")
                break
            except Exception as ex:
                logging.debug("Can't connect to Postgres host 2" + str(ex))
                time.sleep(0.5)
        while time.time() - start < timeout:
            try:
                self.postgres3_conn = psycopg2.connect(
                    host=self.postgres3_ip,
                    port=self.postgres_port,
                    database="postgres",
                    user="postgres",
                    password="mysecretpassword",
                )
                self.postgres3_conn.set_isolation_level(ISOLATION_LEVEL_AUTOCOMMIT)
                self.postgres3_conn.autocommit = True
                logging.debug("Postgres Cluster host 3 started")
                break
            except Exception as ex:
                logging.debug("Can't connect to Postgres host 3" + str(ex))
                time.sleep(0.5)
        while time.time() - start < timeout:
            try:
                self.postgres4_conn = psycopg2.connect(
                    host=self.postgres4_ip,
                    port=self.postgres_port,
                    database="postgres",
                    user="postgres",
                    password="mysecretpassword",
                )
                self.postgres4_conn.set_isolation_level(ISOLATION_LEVEL_AUTOCOMMIT)
                self.postgres4_conn.autocommit = True
                logging.debug("Postgres Cluster host 4 started")
                return
            except Exception as ex:
                logging.debug("Can't connect to Postgres host 4" + str(ex))
                time.sleep(0.5)

        raise Exception("Cannot wait Postgres container")

    def wait_rabbitmq_to_start(self, timeout=180, throw=True):
        self.rabbitmq_ip = self.get_instance_ip(self.rabbitmq_host)

        start = time.time()
        while time.time() - start < timeout:
            try:
                if check_rabbitmq_is_available(self.rabbitmq_docker_id):
                    logging.debug("RabbitMQ is available")
                    if enable_consistent_hash_plugin(self.rabbitmq_docker_id):
                        logging.debug("RabbitMQ consistent hash plugin is available")
                        return True
                time.sleep(0.5)
            except Exception as ex:
                logging.debug("Can't connect to RabbitMQ " + str(ex))
                time.sleep(0.5)

        if throw:
            raise Exception("Cannot wait RabbitMQ container")
        return False

    def wait_nginx_to_start(self, timeout=60):
        self.nginx_ip = self.get_instance_ip(self.nginx_host)
        start = time.time()
        while time.time() - start < timeout:
            try:
                self.exec_in_container(
                    self.nginx_id,
                    ["curl", "-X", "PUT", "-d", "Test", "http://test.com/test.txt"],
                )
                res = self.exec_in_container(
                    self.nginx_id, ["curl", "-X", "GET", "http://test.com/test.txt"]
                )
                assert res == "Test"
                print("nginx static files server is available")
                return
            except Exception as ex:
                print("Can't connect to nginx: " + str(ex))
                time.sleep(0.5)

    def wait_zookeeper_secure_to_start(self, timeout=20):
        logging.debug("Wait ZooKeeper Secure to start")
        start = time.time()
        while time.time() - start < timeout:
            try:
                for instance in ["zoo1", "zoo2", "zoo3"]:
                    conn = self.get_kazoo_client(instance)
                    conn.get_children("/")
                    conn.stop()
                logging.debug("All instances of ZooKeeper Secure started")
                return
            except Exception as ex:
                logging.debug("Can't connect to ZooKeeper secure " + str(ex))
                time.sleep(0.5)

        raise Exception("Cannot wait ZooKeeper secure container")

    def wait_zookeeper_to_start(self, timeout=180):
        logging.debug("Wait ZooKeeper to start")
        start = time.time()
        while time.time() - start < timeout:
            try:
                for instance in ["zoo1", "zoo2", "zoo3"]:
                    conn = self.get_kazoo_client(instance)
                    conn.get_children("/")
                    conn.stop()
                logging.debug("All instances of ZooKeeper started")
                return
            except Exception as ex:
                logging.debug("Can't connect to ZooKeeper " + str(ex))
                time.sleep(0.5)

        raise Exception("Cannot wait ZooKeeper container")

    def make_hdfs_api(self, timeout=180, kerberized=False):
        if kerberized:
            keytab = p.abspath(
                p.join(self.instances["node1"].path, "secrets/clickhouse.keytab")
            )
            krb_conf = p.abspath(
                p.join(self.instances["node1"].path, "secrets/krb_long.conf")
            )
            self.hdfs_kerberized_ip = self.get_instance_ip(self.hdfs_kerberized_host)
            kdc_ip = self.get_instance_ip("hdfskerberos")

            self.hdfs_api = HDFSApi(
                user="root",
                timeout=timeout,
                kerberized=True,
                principal="root@TEST.CLICKHOUSE.TECH",
                keytab=keytab,
                krb_conf=krb_conf,
                host=self.hdfs_kerberized_host,
                protocol="http",
                proxy_port=self.hdfs_kerberized_name_port,
                data_port=self.hdfs_kerberized_data_port,
                hdfs_ip=self.hdfs_kerberized_ip,
                kdc_ip=kdc_ip,
            )
        else:
            self.hdfs_ip = self.get_instance_ip(self.hdfs_host)
            self.hdfs_api = HDFSApi(
                user="root",
                host=self.hdfs_host,
                data_port=self.hdfs_data_port,
                proxy_port=self.hdfs_name_port,
                hdfs_ip=self.hdfs_ip,
            )

    def wait_kafka_is_available(self, kafka_docker_id, kafka_port, max_retries=50):
        retries = 0
        while True:
            if check_kafka_is_available(kafka_docker_id, kafka_port):
                break
            else:
                retries += 1
                if retries > max_retries:
                    raise Exception("Kafka is not available")
                logging.debug("Waiting for Kafka to start up")
                time.sleep(1)

    def wait_hdfs_to_start(self, timeout=300, check_marker=False):
        start = time.time()
        while time.time() - start < timeout:
            try:
                self.hdfs_api.write_data("/somefilewithrandomname222", "1")
                logging.debug("Connected to HDFS and SafeMode disabled! ")
                if check_marker:
                    self.hdfs_api.read_data("/preparations_done_marker")

                return
            except Exception as ex:
                logging.exception(
                    "Can't connect to HDFS or preparations are not done yet " + str(ex)
                )
                time.sleep(1)

        raise Exception("Can't wait HDFS to start")

    def wait_mongo_to_start(self, timeout=30, secure=False):
        connection_str = "mongodb://{user}:{password}@{host}:{port}".format(
            host="localhost", port=self.mongo_port, user="root", password="clickhouse"
        )
        if secure:
            connection_str += "/?tls=true&tlsAllowInvalidCertificates=true"
        connection = pymongo.MongoClient(connection_str)
        start = time.time()
        while time.time() - start < timeout:
            try:
                connection.list_database_names()
                logging.debug(f"Connected to Mongo dbs: {connection.database_names()}")
                return
            except Exception as ex:
                logging.debug("Can't connect to Mongo " + str(ex))
                time.sleep(1)

    def wait_minio_to_start(self, timeout=180, secure=False):
        self.minio_ip = self.get_instance_ip(self.minio_host)
        self.minio_redirect_ip = self.get_instance_ip(self.minio_redirect_host)

        os.environ["SSL_CERT_FILE"] = p.join(
            self.base_dir, self.minio_dir, "certs", "public.crt"
        )
        minio_client = Minio(
            f"{self.minio_ip}:{self.minio_port}",
            access_key="minio",
            secret_key="minio123",
            secure=secure,
            http_client=urllib3.PoolManager(cert_reqs="CERT_NONE"),
        )  # disable SSL check as we test ClickHouse and not Python library
        start = time.time()
        while time.time() - start < timeout:
            try:
                minio_client.list_buckets()

                logging.debug("Connected to Minio.")

                buckets = [self.minio_bucket, self.minio_bucket_2]

                for bucket in buckets:
                    if minio_client.bucket_exists(bucket):
                        delete_object_list = map(
                            lambda x: x.object_name,
                            minio_client.list_objects_v2(bucket, recursive=True),
                        )
                        errors = minio_client.remove_objects(bucket, delete_object_list)
                        for error in errors:
                            logging.error(f"Error occured when deleting object {error}")
                        minio_client.remove_bucket(bucket)
                    minio_client.make_bucket(bucket)
                    logging.debug("S3 bucket '%s' created", bucket)

                self.minio_client = minio_client
                return
            except Exception as ex:
                logging.debug("Can't connect to Minio: %s", str(ex))
                time.sleep(1)

        raise Exception("Can't wait Minio to start")

    def wait_azurite_to_start(self, timeout=180):
        from azure.storage.blob import BlobServiceClient

        connection_string = "DefaultEndpointsProtocol=http;AccountName=devstoreaccount1;AccountKey=Eby8vdM02xNOcqFlqUwJPLlmEtlCDXJ1OUzFT50uSRZ6IFsuFq2UVErCz4I6tq/K1SZFPTOtr/KBHBeksoGMGw==;BlobEndpoint=http://127.0.0.1:10000/devstoreaccount1;"
        time.sleep(1)
        start = time.time()
        while time.time() - start < timeout:
            try:
                blob_service_client = BlobServiceClient.from_connection_string(
                    connection_string
                )
                logging.debug(blob_service_client.get_account_information())
                self.blob_service_client = blob_service_client
                return
            except Exception as ex:
                logging.debug("Can't connect to Azurite: %s", str(ex))
                time.sleep(1)

        raise Exception("Can't wait Azurite to start")

    def wait_schema_registry_to_start(self, timeout=180):
        sr_client = CachedSchemaRegistryClient(
            {"url": "http://localhost:{}".format(self.schema_registry_port)}
        )
        start = time.time()
        while time.time() - start < timeout:
            try:
                sr_client._send_request(sr_client.url)
                logging.debug("Connected to SchemaRegistry")
                return sr_client
            except Exception as ex:
                logging.debug(("Can't connect to SchemaRegistry: %s", str(ex)))
                time.sleep(1)

        raise Exception("Can't wait Schema Registry to start")

    def wait_cassandra_to_start(self, timeout=180):
        self.cassandra_ip = self.get_instance_ip(self.cassandra_host)
        cass_client = cassandra.cluster.Cluster(
            [self.cassandra_ip],
            port=self.cassandra_port,
            load_balancing_policy=RoundRobinPolicy(),
        )
        start = time.time()
        while time.time() - start < timeout:
            try:
                logging.info(
                    f"Check Cassandra Online {self.cassandra_id} {self.cassandra_ip} {self.cassandra_port}"
                )
                check = self.exec_in_container(
                    self.cassandra_id,
                    [
                        "bash",
                        "-c",
                        f"/opt/cassandra/bin/cqlsh -u cassandra -p cassandra -e 'describe keyspaces' {self.cassandra_ip} {self.cassandra_port}",
                    ],
                    user="root",
                )
                logging.info("Cassandra Online")
                cass_client.connect()
                logging.info("Connected Clients to Cassandra")
                return
            except Exception as ex:
                logging.warning("Can't connect to Cassandra: %s", str(ex))
                time.sleep(1)

        raise Exception("Can't wait Cassandra to start")

    def start(self, destroy_dirs=True):
        pytest_xdist_logging_to_separate_files.setup()
        logging.info("Running tests in {}".format(self.base_path))

        logging.debug(
            "Cluster start called. is_up={}, destroy_dirs={}".format(
                self.is_up, destroy_dirs
            )
        )
        if self.is_up:
            return

        try:
            self.cleanup()
        except Exception as e:
            logging.warning("Cleanup failed:{e}")

        try:
            # clickhouse_pull_cmd = self.base_cmd + ['pull']
            # print(f"Pulling images for {self.base_cmd}")
            # retry_exception(10, 5, subprocess_check_call, Exception, clickhouse_pull_cmd)

            if destroy_dirs and p.exists(self.instances_dir):
                logging.debug(f"Removing instances dir {self.instances_dir}")
                shutil.rmtree(self.instances_dir)

            for instance in list(self.instances.values()):
                logging.debug(
                    (
                        "Setup directory for instance: {} destroy_dirs: {}".format(
                            instance.name, destroy_dirs
                        )
                    )
                )
                instance.create_dir(destroy_dir=destroy_dirs)

            _create_env_file(os.path.join(self.env_file), self.env_variables)
            self.docker_client = docker.DockerClient(
                base_url="unix:///var/run/docker.sock",
                version=self.docker_api_version,
                timeout=600,
            )

            common_opts = ["--verbose", "up", "-d"]

            images_pull_cmd = self.base_cmd + ["pull"]
            # sometimes dockerhub/proxy can be flaky
            for i in range(5):
                try:
                    run_and_check(images_pull_cmd)
                    break
                except Exception as ex:
                    if i == 4:
                        raise ex
                    logging.info("Got exception pulling images: %s", ex)
                    time.sleep(i * 3)

            if self.with_zookeeper_secure and self.base_zookeeper_cmd:
                logging.debug("Setup ZooKeeper Secure")
                logging.debug(
                    f"Creating internal ZooKeeper dirs: {self.zookeeper_dirs_to_create}"
                )
                for i in range(1, 3):
                    if os.path.exists(self.zookeeper_instance_dir_prefix + f"{i}"):
                        shutil.rmtree(self.zookeeper_instance_dir_prefix + f"{i}")
                for dir in self.zookeeper_dirs_to_create:
                    os.makedirs(dir)
                run_and_check(self.base_zookeeper_cmd + common_opts, env=self.env)
                self.up_called = True

                self.wait_zookeeper_secure_to_start()
                for command in self.pre_zookeeper_commands:
                    self.run_kazoo_commands_with_retries(command, repeats=5)

            if self.with_zookeeper and self.base_zookeeper_cmd:
                logging.debug("Setup ZooKeeper")
                logging.debug(
                    f"Creating internal ZooKeeper dirs: {self.zookeeper_dirs_to_create}"
                )
                if self.use_keeper:
                    for i in range(1, 4):
                        if os.path.exists(self.keeper_instance_dir_prefix + f"{i}"):
                            shutil.rmtree(self.keeper_instance_dir_prefix + f"{i}")
                else:
                    for i in range(1, 3):
                        if os.path.exists(self.zookeeper_instance_dir_prefix + f"{i}"):
                            shutil.rmtree(self.zookeeper_instance_dir_prefix + f"{i}")

                for dir in self.zookeeper_dirs_to_create:
                    os.makedirs(dir)

                if self.use_keeper:  # TODO: remove hardcoded paths from here
                    for i in range(1, 4):
                        shutil.copy(
                            os.path.join(HELPERS_DIR, f"keeper_config{i}.xml"),
                            os.path.join(
                                self.keeper_instance_dir_prefix + f"{i}", "config"
                            ),
                        )

                run_and_check(self.base_zookeeper_cmd + common_opts, env=self.env)
                self.up_called = True

                self.wait_zookeeper_to_start()
                for command in self.pre_zookeeper_commands:
                    self.run_kazoo_commands_with_retries(command, repeats=5)

            if self.with_mysql_client and self.base_mysql_client_cmd:
                logging.debug("Setup MySQL Client")
                subprocess_check_call(self.base_mysql_client_cmd + common_opts)
                self.wait_mysql_client_to_start()

            if self.with_mysql and self.base_mysql_cmd:
                logging.debug("Setup MySQL")
                if os.path.exists(self.mysql_dir):
                    shutil.rmtree(self.mysql_dir)
                os.makedirs(self.mysql_logs_dir)
                os.chmod(self.mysql_logs_dir, stat.S_IRWXU | stat.S_IRWXO)
                subprocess_check_call(self.base_mysql_cmd + common_opts)
                self.up_called = True
                self.wait_mysql_to_start()

            if self.with_mysql8 and self.base_mysql8_cmd:
                logging.debug("Setup MySQL 8")
                if os.path.exists(self.mysql8_dir):
                    shutil.rmtree(self.mysql8_dir)
                os.makedirs(self.mysql8_logs_dir)
                os.chmod(self.mysql8_logs_dir, stat.S_IRWXU | stat.S_IRWXO)
                subprocess_check_call(self.base_mysql8_cmd + common_opts)
                self.wait_mysql8_to_start()

            if self.with_mysql_cluster and self.base_mysql_cluster_cmd:
                print("Setup MySQL")
                if os.path.exists(self.mysql_cluster_dir):
                    shutil.rmtree(self.mysql_cluster_dir)
                os.makedirs(self.mysql_cluster_logs_dir)
                os.chmod(self.mysql_cluster_logs_dir, stat.S_IRWXU | stat.S_IRWXO)

                subprocess_check_call(self.base_mysql_cluster_cmd + common_opts)
                self.up_called = True
                self.wait_mysql_cluster_to_start()

            if self.with_postgres and self.base_postgres_cmd:
                logging.debug("Setup Postgres")
                if os.path.exists(self.postgres_dir):
                    shutil.rmtree(self.postgres_dir)
                os.makedirs(self.postgres_logs_dir)
                os.chmod(self.postgres_logs_dir, stat.S_IRWXU | stat.S_IRWXO)

                subprocess_check_call(self.base_postgres_cmd + common_opts)
                self.up_called = True
                self.wait_postgres_to_start()

            if self.with_postgres_cluster and self.base_postgres_cluster_cmd:
                print("Setup Postgres")
                os.makedirs(self.postgres2_logs_dir)
                os.chmod(self.postgres2_logs_dir, stat.S_IRWXU | stat.S_IRWXO)
                os.makedirs(self.postgres3_logs_dir)
                os.chmod(self.postgres3_logs_dir, stat.S_IRWXU | stat.S_IRWXO)
                os.makedirs(self.postgres4_logs_dir)
                os.chmod(self.postgres4_logs_dir, stat.S_IRWXU | stat.S_IRWXO)
                subprocess_check_call(self.base_postgres_cluster_cmd + common_opts)
                self.up_called = True
                self.wait_postgres_cluster_to_start()

            if self.with_kafka and self.base_kafka_cmd:
                logging.debug("Setup Kafka")
                subprocess_check_call(
                    self.base_kafka_cmd + common_opts + ["--renew-anon-volumes"]
                )
                self.up_called = True
                self.wait_kafka_is_available(self.kafka_docker_id, self.kafka_port)
                self.wait_schema_registry_to_start()

            if self.with_kerberized_kafka and self.base_kerberized_kafka_cmd:
                logging.debug("Setup kerberized kafka")
                run_and_check(
                    self.base_kerberized_kafka_cmd
                    + common_opts
                    + ["--renew-anon-volumes"]
                )
                self.up_called = True
                self.wait_kafka_is_available(
                    self.kerberized_kafka_docker_id, self.kerberized_kafka_port, 100
                )

            if self.with_rabbitmq and self.base_rabbitmq_cmd:
                logging.debug("Setup RabbitMQ")
                os.makedirs(self.rabbitmq_logs_dir)
                os.chmod(self.rabbitmq_logs_dir, stat.S_IRWXU | stat.S_IRWXO)

                for i in range(5):
                    subprocess_check_call(
                        self.base_rabbitmq_cmd + common_opts + ["--renew-anon-volumes"]
                    )
                    self.up_called = True
                    self.rabbitmq_docker_id = self.get_instance_docker_id("rabbitmq1")
                    logging.debug(f"RabbitMQ checking container try: {i}")
                    if self.wait_rabbitmq_to_start(throw=(i == 4)):
                        break

            if self.with_hdfs and self.base_hdfs_cmd:
                logging.debug("Setup HDFS")
                os.makedirs(self.hdfs_logs_dir)
                os.chmod(self.hdfs_logs_dir, stat.S_IRWXU | stat.S_IRWXO)
                subprocess_check_call(self.base_hdfs_cmd + common_opts)
                self.up_called = True
                self.make_hdfs_api()
                self.wait_hdfs_to_start()

            if self.with_kerberized_hdfs and self.base_kerberized_hdfs_cmd:
                logging.debug("Setup kerberized HDFS")
                os.makedirs(self.hdfs_kerberized_logs_dir)
                os.chmod(self.hdfs_kerberized_logs_dir, stat.S_IRWXU | stat.S_IRWXO)
                run_and_check(self.base_kerberized_hdfs_cmd + common_opts)
                self.up_called = True
                self.make_hdfs_api(kerberized=True)
                self.wait_hdfs_to_start(check_marker=True)

            if self.with_nginx and self.base_nginx_cmd:
                logging.debug("Setup nginx")
                subprocess_check_call(
                    self.base_nginx_cmd + common_opts + ["--renew-anon-volumes"]
                )
                self.up_called = True
                self.nginx_docker_id = self.get_instance_docker_id("nginx")
                self.wait_nginx_to_start()

            if self.with_mongo and self.base_mongo_cmd:
                logging.debug("Setup Mongo")
                run_and_check(self.base_mongo_cmd + common_opts)
                self.up_called = True
                self.wait_mongo_to_start(30, secure=self.with_mongo_secure)

            if self.with_redis and self.base_redis_cmd:
                logging.debug("Setup Redis")
                subprocess_check_call(self.base_redis_cmd + common_opts)
                self.up_called = True
                time.sleep(10)

            if self.with_hive and self.base_hive_cmd:
                logging.debug("Setup hive")
                subprocess_check_call(self.base_hive_cmd + common_opts)
                self.up_called = True
                time.sleep(300)

            if self.with_minio and self.base_minio_cmd:
                # Copy minio certificates to minio/certs
                os.mkdir(self.minio_dir)
                if self.minio_certs_dir is None:
                    os.mkdir(os.path.join(self.minio_dir, "certs"))
                else:
                    shutil.copytree(
                        os.path.join(self.base_dir, self.minio_certs_dir),
                        os.path.join(self.minio_dir, "certs"),
                    )

                minio_start_cmd = self.base_minio_cmd + common_opts

                logging.info(
                    "Trying to create Minio instance by command %s",
                    " ".join(map(str, minio_start_cmd)),
                )
                run_and_check(minio_start_cmd)
                self.up_called = True
                logging.info("Trying to connect to Minio...")
                self.wait_minio_to_start(secure=self.minio_certs_dir is not None)

            if self.with_azurite and self.base_azurite_cmd:
                azurite_start_cmd = self.base_azurite_cmd + common_opts
                logging.info(
                    "Trying to create Azurite instance by command %s",
                    " ".join(map(str, azurite_start_cmd)),
                )
                run_and_check(azurite_start_cmd)
                self.up_called = True
                logging.info("Trying to connect to Azurite")
                self.wait_azurite_to_start()

            if self.with_cassandra and self.base_cassandra_cmd:
                subprocess_check_call(self.base_cassandra_cmd + ["up", "-d"])
                self.up_called = True
                self.wait_cassandra_to_start()

            if self.with_jdbc_bridge and self.base_jdbc_bridge_cmd:
                os.makedirs(self.jdbc_driver_logs_dir)
                os.chmod(self.jdbc_driver_logs_dir, stat.S_IRWXU | stat.S_IRWXO)

                subprocess_check_call(self.base_jdbc_bridge_cmd + ["up", "-d"])
                self.up_called = True
                self.jdbc_bridge_ip = self.get_instance_ip(self.jdbc_bridge_host)
                self.wait_for_url(
                    f"http://{self.jdbc_bridge_ip}:{self.jdbc_bridge_port}/ping"
                )

            clickhouse_start_cmd = self.base_cmd + ["up", "-d", "--no-recreate"]
            logging.debug(
                (
                    "Trying to create ClickHouse instance by command %s",
                    " ".join(map(str, clickhouse_start_cmd)),
                )
            )
            self.up_called = True
            run_and_check(clickhouse_start_cmd)
            logging.debug("ClickHouse instance created")

            start_timeout = 300.0  # seconds
            for instance in self.instances.values():
                instance.docker_client = self.docker_client
                instance.ip_address = self.get_instance_ip(instance.name)

                logging.debug(
                    f"Waiting for ClickHouse start in {instance.name}, ip: {instance.ip_address}..."
                )
                instance.wait_for_start(start_timeout)
                logging.debug(f"ClickHouse {instance.name} started")

                instance.client = Client(
                    instance.ip_address, command=self.client_bin_path
                )

            self.is_up = True

        except BaseException as e:
            logging.debug("Failed to start cluster: ")
            logging.debug(str(e))
            logging.debug(traceback.print_exc())
            self.shutdown()
            raise

    def shutdown(self, kill=True, ignore_fatal=True):
        sanitizer_assert_instance = None
        fatal_log = None

        if self.up_called:
            with open(self.docker_logs_path, "w+") as f:
                try:
                    subprocess.check_call(  # STYLE_CHECK_ALLOW_SUBPROCESS_CHECK_CALL
                        self.base_cmd + ["logs"], stdout=f
                    )
                except Exception as e:
                    logging.debug("Unable to get logs from docker.")
                f.seek(0)
                for line in f:
                    if SANITIZER_SIGN in line:
                        sanitizer_assert_instance = line.split("|")[0].strip()
                        break

            if kill:
                try:
                    run_and_check(self.base_cmd + ["stop", "--timeout", "20"])
                except Exception as e:
                    logging.debug(
                        "Kill command failed during shutdown. {}".format(repr(e))
                    )
                    logging.debug("Trying to kill forcefully")
                    run_and_check(self.base_cmd + ["kill"])

            # Check server logs for Fatal messages and sanitizer failures.
            # NOTE: we cannot do this via docker since in case of Fatal message container may already die.
            for name, instance in self.instances.items():
                if instance.contains_in_log(SANITIZER_SIGN, from_host=True):
                    sanitizer_assert_instance = instance.grep_in_log(
                        SANITIZER_SIGN, from_host=True, filename="stderr.log"
                    )
                    logging.error(
                        "Sanitizer in instance %s log %s",
                        name,
                        sanitizer_assert_instance,
                    )

                if not ignore_fatal and instance.contains_in_log(
                    "Fatal", from_host=True
                ):
                    fatal_log = instance.grep_in_log("Fatal", from_host=True)
                    if "Child process was terminated by signal 9 (KILL)" in fatal_log:
                        fatal_log = None
                        continue
                    logging.error("Crash in instance %s fatal log %s", name, fatal_log)

            try:
                subprocess_check_call(self.base_cmd + ["down", "--volumes"])
            except Exception as e:
                logging.debug(
                    "Down + remove orphans failed during shutdown. {}".format(repr(e))
                )
        else:
            logging.warning(
                "docker-compose up was not called. Trying to export docker.log for running containers"
            )

        self.cleanup()

        self.is_up = False

        self.docker_client = None

        for instance in list(self.instances.values()):
            instance.docker_client = None
            instance.ip_address = None
            instance.client = None

        if sanitizer_assert_instance is not None:
            raise Exception(
                "Sanitizer assert found in {} for instance {}".format(
                    self.docker_logs_path, sanitizer_assert_instance
                )
            )
        if fatal_log is not None:
            raise Exception("Fatal messages found: {}".format(fatal_log))

    def pause_container(self, instance_name):
        subprocess_check_call(self.base_cmd + ["pause", instance_name])

    #    subprocess_check_call(self.base_cmd + ['kill', '-s SIGSTOP', instance_name])

    def unpause_container(self, instance_name):
        subprocess_check_call(self.base_cmd + ["unpause", instance_name])

    #    subprocess_check_call(self.base_cmd + ['kill', '-s SIGCONT', instance_name])

    def open_bash_shell(self, instance_name):
        os.system(" ".join(self.base_cmd + ["exec", instance_name, "/bin/bash"]))

    def get_kazoo_client(self, zoo_instance_name):
        use_ssl = False
        if self.with_zookeeper_secure:
            port = self.zookeeper_secure_port
            use_ssl = True
        elif self.with_zookeeper:
            port = self.zookeeper_port
        else:
            raise Exception("Cluster has no ZooKeeper")

        ip = self.get_instance_ip(zoo_instance_name)
        logging.debug(
            f"get_kazoo_client: {zoo_instance_name}, ip:{ip}, port:{port}, use_ssl:{use_ssl}"
        )
        zk = KazooClient(
            hosts=f"{ip}:{port}",
            use_ssl=use_ssl,
            verify_certs=False,
            certfile=self.zookeeper_certfile,
            keyfile=self.zookeeper_keyfile,
        )
        zk.start()
        return zk

    def run_kazoo_commands_with_retries(
        self, kazoo_callback, zoo_instance_name="zoo1", repeats=1, sleep_for=1
    ):
        zk = self.get_kazoo_client(zoo_instance_name)
        logging.debug(
            f"run_kazoo_commands_with_retries: {zoo_instance_name}, {kazoo_callback}"
        )
        for i in range(repeats - 1):
            try:
                kazoo_callback(zk)
                return
            except KazooException as e:
                logging.debug(repr(e))
                time.sleep(sleep_for)
        kazoo_callback(zk)
        zk.stop()

    def add_zookeeper_startup_command(self, command):
        self.pre_zookeeper_commands.append(command)

    def stop_zookeeper_nodes(self, zk_nodes):
        for n in zk_nodes:
            logging.info("Stopping zookeeper node: %s", n)
            subprocess_check_call(self.base_zookeeper_cmd + ["stop", n])

    def start_zookeeper_nodes(self, zk_nodes):
        for n in zk_nodes:
            logging.info("Starting zookeeper node: %s", n)
            subprocess_check_call(self.base_zookeeper_cmd + ["start", n])


CLICKHOUSE_START_COMMAND = (
    "clickhouse server --config-file=/etc/clickhouse-server/{main_config_file}"
    " --log-file=/var/log/clickhouse-server/clickhouse-server.log "
    " --errorlog-file=/var/log/clickhouse-server/clickhouse-server.err.log"
)

CLICKHOUSE_STAY_ALIVE_COMMAND = "bash -c \"trap 'pkill tail' INT TERM; {} --daemon; coproc tail -f /dev/null; wait $$!\"".format(
    CLICKHOUSE_START_COMMAND
)

# /run/xtables.lock passed inside for correct iptables --wait
DOCKER_COMPOSE_TEMPLATE = """
version: '2.3'
services:
    {name}:
        image: {image}:{tag}
        hostname: {hostname}
        volumes:
            - {instance_config_dir}:/etc/clickhouse-server/
            - {db_dir}:/var/lib/clickhouse/
            - {logs_dir}:/var/log/clickhouse-server/
            - /etc/passwd:/etc/passwd:ro
            - /run/xtables.lock:/run/xtables.lock:ro
            {binary_volume}
            {odbc_bridge_volume}
            {library_bridge_volume}
            {external_dirs_volumes}
            {odbc_ini_path}
            {keytab_path}
            {krb5_conf}
        entrypoint: {entrypoint_cmd}
        tmpfs: {tmpfs}
        cap_add:
            - SYS_PTRACE
            - NET_ADMIN
            - IPC_LOCK
            - SYS_NICE
        depends_on: {depends_on}
        user: '{user}'
        env_file:
            - {env_file}
        security_opt:
            - label:disable
        dns_opt:
            - attempts:2
            - timeout:1
            - inet6
            - rotate
        {networks}
            {app_net}
                {ipv4_address}
                {ipv6_address}
                {net_aliases}
                    {net_alias1}
"""


class ClickHouseInstance:
    def __init__(
        self,
        cluster,
        base_path,
        name,
        base_config_dir,
        custom_main_configs,
        custom_user_configs,
        custom_dictionaries,
        macros,
        with_zookeeper,
        zookeeper_config_path,
        with_mysql_client,
        with_mysql,
        with_mysql8,
        with_mysql_cluster,
        with_kafka,
        with_kerberized_kafka,
        with_rabbitmq,
        with_nginx,
        with_kerberized_hdfs,
        with_mongo,
        with_redis,
        with_minio,
        with_azurite,
        with_jdbc_bridge,
        with_hive,
        with_cassandra,
        server_bin_path,
        odbc_bridge_bin_path,
        library_bridge_bin_path,
        clickhouse_path_dir,
        with_odbc_drivers,
        with_postgres,
        with_postgres_cluster,
        clickhouse_start_command=CLICKHOUSE_START_COMMAND,
        main_config_name="config.xml",
        users_config_name="users.xml",
        copy_common_configs=True,
        hostname=None,
        env_variables=None,
        image="clickhouse/integration-test",
        tag="latest",
        stay_alive=False,
        ipv4_address=None,
        ipv6_address=None,
        with_installed_binary=False,
        external_dirs=None,
        tmpfs=None,
        config_root_name="clickhouse",
        extra_configs=[],
    ):

        self.name = name
        self.base_cmd = cluster.base_cmd
        self.docker_id = cluster.get_instance_docker_id(self.name)
        self.cluster = cluster
        self.hostname = hostname if hostname is not None else self.name

        self.external_dirs = external_dirs
        self.tmpfs = tmpfs or []
        self.base_config_dir = (
            p.abspath(p.join(base_path, base_config_dir)) if base_config_dir else None
        )
        self.custom_main_config_paths = [
            p.abspath(p.join(base_path, c)) for c in custom_main_configs
        ]
        self.custom_user_config_paths = [
            p.abspath(p.join(base_path, c)) for c in custom_user_configs
        ]
        self.custom_dictionaries_paths = [
            p.abspath(p.join(base_path, c)) for c in custom_dictionaries
        ]
        self.custom_extra_config_paths = [
            p.abspath(p.join(base_path, c)) for c in extra_configs
        ]
        self.clickhouse_path_dir = (
            p.abspath(p.join(base_path, clickhouse_path_dir))
            if clickhouse_path_dir
            else None
        )
        self.kerberos_secrets_dir = p.abspath(p.join(base_path, "secrets"))
        self.macros = macros if macros is not None else {}
        self.with_zookeeper = with_zookeeper
        self.zookeeper_config_path = zookeeper_config_path

        self.server_bin_path = server_bin_path
        self.odbc_bridge_bin_path = odbc_bridge_bin_path
        self.library_bridge_bin_path = library_bridge_bin_path

        self.with_mysql_client = with_mysql_client
        self.with_mysql = with_mysql
        self.with_mysql8 = with_mysql8
        self.with_mysql_cluster = with_mysql_cluster
        self.with_postgres = with_postgres
        self.with_postgres_cluster = with_postgres_cluster
        self.with_kafka = with_kafka
        self.with_kerberized_kafka = with_kerberized_kafka
        self.with_rabbitmq = with_rabbitmq
        self.with_nginx = with_nginx
        self.with_kerberized_hdfs = with_kerberized_hdfs
        self.with_mongo = with_mongo
        self.with_redis = with_redis
        self.with_minio = with_minio
        self.with_azurite = with_azurite
        self.with_cassandra = with_cassandra
        self.with_jdbc_bridge = with_jdbc_bridge
        self.with_hive = with_hive

        self.main_config_name = main_config_name
        self.users_config_name = users_config_name
        self.copy_common_configs = copy_common_configs

        self.clickhouse_start_command = clickhouse_start_command.replace(
            "{main_config_file}", self.main_config_name
        )

        self.path = p.join(self.cluster.instances_dir, name)
        self.docker_compose_path = p.join(self.path, "docker-compose.yml")
        self.env_variables = env_variables or {}
        self.env_file = self.cluster.env_file
        if with_odbc_drivers:
            self.odbc_ini_path = self.path + "/odbc.ini:/etc/odbc.ini"
            self.with_mysql = True
        else:
            self.odbc_ini_path = ""

        if with_kerberized_kafka or with_kerberized_hdfs:
            self.keytab_path = (
                "- "
                + os.path.dirname(self.docker_compose_path)
                + "/secrets:/tmp/keytab"
            )
            self.krb5_conf = (
                "- "
                + os.path.dirname(self.docker_compose_path)
                + "/secrets/krb.conf:/etc/krb5.conf:ro"
            )
        else:
            self.keytab_path = ""
            self.krb5_conf = ""

        self.docker_client = None
        self.ip_address = None
        self.client = None
        self.image = image
        self.tag = tag
        self.stay_alive = stay_alive
        self.ipv4_address = ipv4_address
        self.ipv6_address = ipv6_address
        self.with_installed_binary = with_installed_binary
        self.is_up = False
        self.config_root_name = config_root_name

    def is_built_with_sanitizer(self, sanitizer_name=""):
        build_opts = self.query(
            "SELECT value FROM system.build_options WHERE name = 'CXX_FLAGS'"
        )
        return "-fsanitize={}".format(sanitizer_name) in build_opts

    def is_debug_build(self):
        build_opts = self.query(
            "SELECT value FROM system.build_options WHERE name = 'CXX_FLAGS'"
        )
        return "NDEBUG" not in build_opts

    def is_built_with_thread_sanitizer(self):
        return self.is_built_with_sanitizer("thread")

    def is_built_with_address_sanitizer(self):
        return self.is_built_with_sanitizer("address")

    def is_built_with_memory_sanitizer(self):
        return self.is_built_with_sanitizer("memory")

    # Connects to the instance via clickhouse-client, sends a query (1st argument) and returns the answer
    def query(
        self,
        sql,
        stdin=None,
        timeout=None,
        settings=None,
        user=None,
        password=None,
        database=None,
        ignore_error=False,
        query_id=None,
    ):
        logging.debug("Executing query %s on %s", sql, self.name)
        return self.client.query(
            sql,
            stdin=stdin,
            timeout=timeout,
            settings=settings,
            user=user,
            password=password,
            database=database,
            ignore_error=ignore_error,
            query_id=query_id,
        )

    def query_with_retry(
        self,
        sql,
        stdin=None,
        timeout=None,
        settings=None,
        user=None,
        password=None,
        database=None,
        ignore_error=False,
        retry_count=20,
        sleep_time=0.5,
        check_callback=lambda x: True,
    ):
        logging.debug(f"Executing query {sql} on {self.name}")
        result = None
        for i in range(retry_count):
            try:
                result = self.query(
                    sql,
                    stdin=stdin,
                    timeout=timeout,
                    settings=settings,
                    user=user,
                    password=password,
                    database=database,
                    ignore_error=ignore_error,
                )
                if check_callback(result):
                    return result
                time.sleep(sleep_time)
            except Exception as ex:
                logging.debug("Retry {} got exception {}".format(i + 1, ex))
                time.sleep(sleep_time)

        if result is not None:
            return result
        raise Exception("Can't execute query {}".format(sql))

    # As query() but doesn't wait response and returns response handler
    def get_query_request(self, sql, *args, **kwargs):
        logging.debug(f"Executing query {sql} on {self.name}")
        return self.client.get_query_request(sql, *args, **kwargs)

    # Connects to the instance via clickhouse-client, sends a query (1st argument), expects an error and return its code
    def query_and_get_error(
        self,
        sql,
        stdin=None,
        timeout=None,
        settings=None,
        user=None,
        password=None,
        database=None,
    ):
        logging.debug(f"Executing query {sql} on {self.name}")
        return self.client.query_and_get_error(
            sql,
            stdin=stdin,
            timeout=timeout,
            settings=settings,
            user=user,
            password=password,
            database=database,
        )

    # The same as query_and_get_error but ignores successful query.
    def query_and_get_answer_with_error(
        self,
        sql,
        stdin=None,
        timeout=None,
        settings=None,
        user=None,
        password=None,
        database=None,
    ):
        logging.debug(f"Executing query {sql} on {self.name}")
        return self.client.query_and_get_answer_with_error(
            sql,
            stdin=stdin,
            timeout=timeout,
            settings=settings,
            user=user,
            password=password,
            database=database,
        )

    # Connects to the instance via HTTP interface, sends a query and returns the answer
    def http_query(
        self,
        sql,
        data=None,
        params=None,
        user=None,
        password=None,
        expect_fail_and_get_error=False,
        port=8123,
        timeout=None,
        retry_strategy=None,
    ):
        logging.debug(f"Executing query {sql} on {self.name} via HTTP interface")
        if params is None:
            params = {}
        else:
            params = params.copy()

        params["query"] = sql

        auth = None
        if user and password:
            auth = requests.auth.HTTPBasicAuth(user, password)
        elif user:
            auth = requests.auth.HTTPBasicAuth(user, "")
        url = f"http://{self.ip_address}:{port}/?" + urllib.parse.urlencode(params)

        if retry_strategy is None:
            requester = requests
        else:
            adapter = requests.adapters.HTTPAdapter(max_retries=retry_strategy)
            requester = requests.Session()
            requester.mount("https://", adapter)
            requester.mount("http://", adapter)
        if data:
            r = requester.post(url, data, auth=auth, timeout=timeout)
        else:
            r = requester.get(url, auth=auth, timeout=timeout)

        def http_code_and_message():
            code = r.status_code
            return str(code) + " " + http.client.responses[code] + ": " + r.text

        if expect_fail_and_get_error:
            if r.ok:
                raise Exception(
                    "ClickHouse HTTP server is expected to fail, but succeeded: "
                    + r.text
                )
            return http_code_and_message()
        else:
            if not r.ok:
                raise Exception(
                    "ClickHouse HTTP server returned " + http_code_and_message()
                )
            return r.text

    # Connects to the instance via HTTP interface, sends a query and returns the answer
    def http_request(self, url, method="GET", params=None, data=None, headers=None):
        logging.debug(f"Sending HTTP request {url} to {self.name}")
        url = "http://" + self.ip_address + ":8123/" + url
        return requests.request(
            method=method, url=url, params=params, data=data, headers=headers
        )

    # Connects to the instance via HTTP interface, sends a query, expects an error and return the error message
    def http_query_and_get_error(
        self, sql, data=None, params=None, user=None, password=None
    ):
        logging.debug(f"Executing query {sql} on {self.name} via HTTP interface")
        return self.http_query(
            sql=sql,
            data=data,
            params=params,
            user=user,
            password=password,
            expect_fail_and_get_error=True,
        )

    def stop_clickhouse(self, stop_wait_sec=30, kill=False):
        if not self.stay_alive:
            raise Exception(
                "clickhouse can be stopped only with stay_alive=True instance"
            )
        try:
            ps_clickhouse = self.exec_in_container(
                ["bash", "-c", "ps -C clickhouse"], nothrow=True, user="root"
            )
            if ps_clickhouse == "  PID TTY      STAT   TIME COMMAND":
                logging.warning("ClickHouse process already stopped")
                return

            self.exec_in_container(
                ["bash", "-c", "pkill {} clickhouse".format("-9" if kill else "")],
                user="root",
            )

            start_time = time.time()
            stopped = False
            while time.time() <= start_time + stop_wait_sec:
                pid = self.get_process_pid("clickhouse")
                if pid is None:
                    stopped = True
                    break
                else:
                    time.sleep(1)

            if not stopped:
                pid = self.get_process_pid("clickhouse")
                if pid is not None:
                    logging.warning(
                        f"Force kill clickhouse in stop_clickhouse. ps:{pid}"
                    )
                    self.exec_in_container(
                        [
                            "bash",
                            "-c",
                            f"gdb -batch -ex 'thread apply all bt full' -p {pid} > {os.path.join(self.path, 'logs/stdout.log')}",
                        ],
                        user="root",
                    )
                    self.stop_clickhouse(kill=True)
                else:
                    ps_all = self.exec_in_container(
                        ["bash", "-c", "ps aux"], nothrow=True, user="root"
                    )
                    logging.warning(
                        f"We want force stop clickhouse, but no clickhouse-server is running\n{ps_all}"
                    )
                    return
        except Exception as e:
            logging.warning(f"Stop ClickHouse raised an error {e}")

    def start_clickhouse(self, start_wait_sec=60):
        if not self.stay_alive:
            raise Exception(
                "ClickHouse can be started again only with stay_alive=True instance"
            )
        start_time = time.time()
        time_to_sleep = 0.5

        while start_time + start_wait_sec >= time.time():
            # sometimes after SIGKILL (hard reset) server may refuse to start for some time
            # for different reasons.
            pid = self.get_process_pid("clickhouse")
            if pid is None:
                logging.debug("No clickhouse process running. Start new one.")
                self.exec_in_container(
                    ["bash", "-c", "{} --daemon".format(self.clickhouse_start_command)],
                    user=str(os.getuid()),
                )
                time.sleep(1)
                continue
            else:
                logging.debug("Clickhouse process running.")
                try:
                    self.wait_start(start_wait_sec + start_time - time.time())
                    return
                except Exception as e:
                    logging.warning(
                        f"Current start attempt failed. Will kill {pid} just in case."
                    )
                    self.exec_in_container(
                        ["bash", "-c", f"kill -9 {pid}"], user="root", nothrow=True
                    )
                    time.sleep(time_to_sleep)

        raise Exception("Cannot start ClickHouse, see additional info in logs")

    def wait_start(self, start_wait_sec):
        start_time = time.time()
        last_err = None
        while True:
            try:
                pid = self.get_process_pid("clickhouse")
                if pid is None:
                    raise Exception("ClickHouse server is not running. Check logs.")
                exec_query_with_retry(self, "select 20", retry_count=10, silent=True)
                return
            except QueryRuntimeException as err:
                last_err = err
                pid = self.get_process_pid("clickhouse")
                if pid is not None:
                    logging.warning(f"ERROR {err}")
                else:
                    raise Exception("ClickHouse server is not running. Check logs.")
            if time.time() > start_time + start_wait_sec:
                break
        logging.error(
            f"No time left to start. But process is still running. Will dump threads."
        )
        ps_clickhouse = self.exec_in_container(
            ["bash", "-c", "ps -C clickhouse"], nothrow=True, user="root"
        )
        logging.info(f"PS RESULT:\n{ps_clickhouse}")
        pid = self.get_process_pid("clickhouse")
        if pid is not None:
            self.exec_in_container(
                ["bash", "-c", f"gdb -batch -ex 'thread apply all bt full' -p {pid}"],
                user="root",
            )
        if last_err is not None:
            raise last_err

    def restart_clickhouse(self, stop_start_wait_sec=60, kill=False):
        self.stop_clickhouse(stop_start_wait_sec, kill)
        self.start_clickhouse(stop_start_wait_sec)

    def exec_in_container(self, cmd, detach=False, nothrow=False, **kwargs):
        return self.cluster.exec_in_container(
            self.docker_id, cmd, detach, nothrow, **kwargs
        )

    def rotate_logs(self):
        self.exec_in_container(
            ["bash", "-c", f"kill -HUP {self.get_process_pid('clickhouse server')}"],
            user="root",
        )

    def contains_in_log(
        self, substring, from_host=False, filename="clickhouse-server.log"
    ):
        if from_host:
            # We check fist file exists but want to look for all rotated logs as well
            result = subprocess_check_call(
                [
                    "bash",
                    "-c",
                    f'[ -f {self.logs_dir}/{filename} ] && zgrep -aH "{substring}" {self.logs_dir}/{filename}* || true',
                ]
            )
        else:
            result = self.exec_in_container(
                [
                    "bash",
                    "-c",
                    f'[ -f /var/log/clickhouse-server/{filename} ] && zgrep -aH "{substring}" /var/log/clickhouse-server/{filename} || true',
                ]
            )
        return len(result) > 0

    def grep_in_log(self, substring, from_host=False, filename="clickhouse-server.log"):
        logging.debug(f"grep in log called %s", substring)
        if from_host:
            # We check fist file exists but want to look for all rotated logs as well
            result = subprocess_check_call(
                [
                    "bash",
                    "-c",
                    f'[ -f {self.logs_dir}/{filename} ] && zgrep -a "{substring}" {self.logs_dir}/{filename}* || true',
                ]
            )
        else:
            result = self.exec_in_container(
                [
                    "bash",
                    "-c",
                    f'[ -f /var/log/clickhouse-server/{filename} ] && zgrep -a "{substring}" /var/log/clickhouse-server/{filename}* || true',
                ]
            )
        logging.debug("grep result %s", result)
        return result

    def count_in_log(self, substring):
        result = self.exec_in_container(
            [
                "bash",
                "-c",
                'grep -a "{}" /var/log/clickhouse-server/clickhouse-server.log | wc -l'.format(
                    substring
                ),
            ]
        )
        return result

    def wait_for_log_line(
        self,
        regexp,
        filename="/var/log/clickhouse-server/clickhouse-server.log",
        timeout=30,
        repetitions=1,
        look_behind_lines=100,
    ):
        start_time = time.time()
        result = self.exec_in_container(
            [
                "bash",
                "-c",
                'timeout {} tail -Fn{} "{}" | grep -Em {} {}'.format(
                    timeout,
                    look_behind_lines,
                    filename,
                    repetitions,
                    shlex.quote(regexp),
                ),
            ]
        )

        # if repetitions>1 grep will return success even if not enough lines were collected,
        if repetitions > 1 and len(result.splitlines()) < repetitions:
            logging.debug(
                "wait_for_log_line: those lines were found during {} seconds:".format(
                    timeout
                )
            )
            logging.debug(result)
            raise Exception(
                "wait_for_log_line: Not enough repetitions: {} found, while {} expected".format(
                    len(result.splitlines()), repetitions
                )
            )

        wait_duration = time.time() - start_time

        logging.debug(
            '{} log line(s) matching "{}" appeared in a {:.3f} seconds'.format(
                repetitions, regexp, wait_duration
            )
        )
        return wait_duration

    def path_exists(self, path):
        return (
            self.exec_in_container(
                [
                    "bash",
                    "-c",
                    "echo $(if [ -e '{}' ]; then echo 'yes'; else echo 'no'; fi)".format(
                        path
                    ),
                ]
            )
            == "yes\n"
        )

    def copy_file_to_container(self, local_path, dest_path):
        return self.cluster.copy_file_to_container(
            self.docker_id, local_path, dest_path
        )

    def get_process_pid(self, process_name):
        output = self.exec_in_container(
            [
                "bash",
                "-c",
                "ps ax | grep '{}' | grep -v 'grep' | grep -v 'coproc' | grep -v 'bash -c' | awk '{{print $1}}'".format(
                    process_name
                ),
            ]
        )
        if output:
            try:
                pid = int(output.split("\n")[0].strip())
                return pid
            except:
                return None
        return None

    def restart_with_original_version(
        self, stop_start_wait_sec=300, callback_onstop=None, signal=15
    ):
        begin_time = time.time()
        if not self.stay_alive:
            raise Exception("Cannot restart not stay alive container")
        self.exec_in_container(
            ["bash", "-c", "pkill -{} clickhouse".format(signal)], user="root"
        )
        retries = int(stop_start_wait_sec / 0.5)
        local_counter = 0
        # wait stop
        while local_counter < retries:
            if not self.get_process_pid("clickhouse server"):
                break
            time.sleep(0.5)
            local_counter += 1

        # force kill if server hangs
        if self.get_process_pid("clickhouse server"):
            # server can die before kill, so don't throw exception, it's expected
            self.exec_in_container(
                ["bash", "-c", "pkill -{} clickhouse".format(9)],
                nothrow=True,
                user="root",
            )

        if callback_onstop:
            callback_onstop(self)
        self.exec_in_container(
            [
                "bash",
                "-c",
                "echo 'restart_with_original_version: From version' && /usr/bin/clickhouse server --version && echo 'To version' && /usr/share/clickhouse_original server --version",
            ]
        )
        self.exec_in_container(
            [
                "bash",
                "-c",
                "cp /usr/share/clickhouse_original /usr/bin/clickhouse && chmod 777 /usr/bin/clickhouse",
            ],
            user="root",
        )
        self.exec_in_container(
            [
                "bash",
                "-c",
                "cp /usr/share/clickhouse-odbc-bridge_fresh /usr/bin/clickhouse-odbc-bridge && chmod 777 /usr/bin/clickhouse",
            ],
            user="root",
        )
        self.exec_in_container(
            ["bash", "-c", "{} --daemon".format(self.clickhouse_start_command)],
            user=str(os.getuid()),
        )

        # wait start
        time_left = begin_time + stop_start_wait_sec - time.time()
        if time_left <= 0:
            raise Exception(f"No time left during restart")
        else:
            self.wait_start(time_left)

    def restart_with_latest_version(
        self, stop_start_wait_sec=300, callback_onstop=None, signal=15
    ):
        begin_time = time.time()
        if not self.stay_alive:
            raise Exception("Cannot restart not stay alive container")
        self.exec_in_container(
            ["bash", "-c", "pkill -{} clickhouse".format(signal)], user="root"
        )
        retries = int(stop_start_wait_sec / 0.5)
        local_counter = 0
        # wait stop
        while local_counter < retries:
            if not self.get_process_pid("clickhouse server"):
                break
            time.sleep(0.5)
            local_counter += 1

        # force kill if server hangs
        if self.get_process_pid("clickhouse server"):
            # server can die before kill, so don't throw exception, it's expected
            self.exec_in_container(
                ["bash", "-c", "pkill -{} clickhouse".format(9)],
                nothrow=True,
                user="root",
            )

        if callback_onstop:
            callback_onstop(self)
        self.exec_in_container(
            ["bash", "-c", "cp /usr/bin/clickhouse /usr/share/clickhouse_original"],
            user="root",
        )
        self.exec_in_container(
            [
                "bash",
                "-c",
                "cp /usr/share/clickhouse_fresh /usr/bin/clickhouse && chmod 777 /usr/bin/clickhouse",
            ],
            user="root",
        )
        self.exec_in_container(
            [
                "bash",
                "-c",
                "echo 'restart_with_latest_version: From version' && /usr/share/clickhouse_original server --version && echo 'To version' /usr/share/clickhouse_fresh server --version",
            ]
        )
        self.exec_in_container(
            [
                "bash",
                "-c",
                "cp /usr/share/clickhouse-odbc-bridge_fresh /usr/bin/clickhouse-odbc-bridge && chmod 777 /usr/bin/clickhouse",
            ],
            user="root",
        )
        self.exec_in_container(
            ["bash", "-c", "{} --daemon".format(self.clickhouse_start_command)],
            user=str(os.getuid()),
        )

        # wait start
        time_left = begin_time + stop_start_wait_sec - time.time()
        if time_left <= 0:
            raise Exception(f"No time left during restart")
        else:
            self.wait_start(time_left)

    def get_docker_handle(self):
        return self.cluster.get_docker_handle(self.docker_id)

    def stop(self):
        self.get_docker_handle().stop()

    def start(self):
        self.get_docker_handle().start()

    def wait_for_start(self, start_timeout=None, connection_timeout=None):
        handle = self.get_docker_handle()

        if start_timeout is None or start_timeout <= 0:
            raise Exception("Invalid timeout: {}".format(start_timeout))

        if connection_timeout is not None and connection_timeout < start_timeout:
            raise Exception(
                "Connection timeout {} should be grater then start timeout {}".format(
                    connection_timeout, start_timeout
                )
            )

        start_time = time.time()
        prev_rows_in_log = 0

        def has_new_rows_in_log():
            nonlocal prev_rows_in_log
            try:
                rows_in_log = int(self.count_in_log(".*").strip())
                res = rows_in_log > prev_rows_in_log
                prev_rows_in_log = rows_in_log
                return res
            except ValueError:
                return False

        while True:
            handle.reload()
            status = handle.status
            if status == "exited":
                raise Exception(
                    f"Instance `{self.name}' failed to start. Container status: {status}, logs: {handle.logs().decode('utf-8')}"
                )

            deadline = start_time + start_timeout
            # It is possible that server starts slowly.
            # If container is running, and there is some progress in log, check connection_timeout.
            if connection_timeout and status == "running" and has_new_rows_in_log():
                deadline = start_time + connection_timeout

            current_time = time.time()
            if current_time >= deadline:
                raise Exception(
                    f"Timed out while waiting for instance `{self.name}' with ip address {self.ip_address} to start. "
                    f"Container status: {status}, logs: {handle.logs().decode('utf-8')}"
                )

            socket_timeout = min(start_timeout, deadline - current_time)

            # Repeatedly poll the instance address until there is something that listens there.
            # Usually it means that ClickHouse is ready to accept queries.
            try:
                sock = socket.socket(socket.AF_INET, socket.SOCK_STREAM)
                sock.settimeout(socket_timeout)
                sock.connect((self.ip_address, 9000))
                self.is_up = True
                return
            except socket.timeout:
                continue
            except socket.error as e:
                if (
                    e.errno == errno.ECONNREFUSED
                    or e.errno == errno.EHOSTUNREACH
                    or e.errno == errno.ENETUNREACH
                ):
                    time.sleep(0.1)
                else:
                    raise
            finally:
                sock.close()

    def dict_to_xml(self, dictionary):
        xml_str = dict2xml(
            dictionary, wrap=self.config_root_name, indent="  ", newlines=True
        )
        return xml_str

    @property
    def odbc_drivers(self):
        if self.odbc_ini_path:
            return {
                "SQLite3": {
                    "DSN": "sqlite3_odbc",
                    "Database": "/tmp/sqliteodbc",
                    "Driver": "/usr/lib/x86_64-linux-gnu/odbc/libsqlite3odbc.so",
                    "Setup": "/usr/lib/x86_64-linux-gnu/odbc/libsqlite3odbc.so",
                },
                "MySQL": {
                    "DSN": "mysql_odbc",
                    "Driver": "/usr/lib/x86_64-linux-gnu/odbc/libmyodbc.so",
                    "Database": "clickhouse",
                    "Uid": "root",
                    "Pwd": "clickhouse",
                    "Server": self.cluster.mysql_host,
                },
                "PostgreSQL": {
                    "DSN": "postgresql_odbc",
                    "Database": "postgres",
                    "UserName": "postgres",
                    "Password": "mysecretpassword",
                    "Port": str(self.cluster.postgres_port),
                    "Servername": self.cluster.postgres_host,
                    "Protocol": "9.3",
                    "ReadOnly": "No",
                    "RowVersioning": "No",
                    "ShowSystemTables": "No",
                    "Driver": "/usr/lib/x86_64-linux-gnu/odbc/psqlodbca.so",
                    "Setup": "/usr/lib/x86_64-linux-gnu/odbc/libodbcpsqlS.so",
                    "ConnSettings": "",
                },
            }
        else:
            return {}

    def _create_odbc_config_file(self):
        with open(self.odbc_ini_path.split(":")[0], "w") as f:
            for driver_setup in list(self.odbc_drivers.values()):
                f.write("[{}]\n".format(driver_setup["DSN"]))
                for key, value in list(driver_setup.items()):
                    if key != "DSN":
                        f.write(key + "=" + value + "\n")

    def replace_config(self, path_to_config, replacement):
        self.exec_in_container(
            ["bash", "-c", "echo '{}' > {}".format(replacement, path_to_config)]
        )

    def replace_in_config(self, path_to_config, replace, replacement):
        self.exec_in_container(
            ["bash", "-c", f"sed -i 's/{replace}/{replacement}/g' {path_to_config}"]
        )

    def create_dir(self, destroy_dir=True):
        """Create the instance directory and all the needed files there."""

        if destroy_dir:
            self.destroy_dir()
        elif p.exists(self.path):
            return

        os.makedirs(self.path)

        instance_config_dir = p.abspath(p.join(self.path, "configs"))
        os.makedirs(instance_config_dir)

        print(
            f"Copy common default production configuration from {self.base_config_dir}. Files: {self.main_config_name}, {self.users_config_name}"
        )

        shutil.copyfile(
            p.join(self.base_config_dir, self.main_config_name),
            p.join(instance_config_dir, self.main_config_name),
        )
        shutil.copyfile(
            p.join(self.base_config_dir, self.users_config_name),
            p.join(instance_config_dir, self.users_config_name),
        )

        logging.debug("Create directory for configuration generated in this helper")
        # used by all utils with any config
        conf_d_dir = p.abspath(p.join(instance_config_dir, "conf.d"))
        os.mkdir(conf_d_dir)

        logging.debug("Create directory for common tests configuration")
        # used by server with main config.xml
        self.config_d_dir = p.abspath(p.join(instance_config_dir, "config.d"))
        os.mkdir(self.config_d_dir)
        users_d_dir = p.abspath(p.join(instance_config_dir, "users.d"))
        os.mkdir(users_d_dir)
        dictionaries_dir = p.abspath(p.join(instance_config_dir, "dictionaries"))
        os.mkdir(dictionaries_dir)
        extra_conf_dir = p.abspath(p.join(instance_config_dir, "extra_conf.d"))
        os.mkdir(extra_conf_dir)

        def write_embedded_config(name, dest_dir, fix_log_level=False):
            with open(p.join(HELPERS_DIR, name), "r") as f:
                data = f.read()
                data = data.replace("clickhouse", self.config_root_name)
                if fix_log_level:
                    data = data.replace("<level>test</level>", "<level>trace</level>")
                with open(p.join(dest_dir, name), "w") as r:
                    r.write(data)

        logging.debug("Copy common configuration from helpers")
        # The file is named with 0_ prefix to be processed before other configuration overloads.
        if self.copy_common_configs:
            need_fix_log_level = self.tag != "latest"
            write_embedded_config(
                "0_common_instance_config.xml", self.config_d_dir, need_fix_log_level
            )

        write_embedded_config("0_common_instance_users.xml", users_d_dir)

        if len(self.custom_dictionaries_paths):
            write_embedded_config("0_common_enable_dictionaries.xml", self.config_d_dir)

        logging.debug("Generate and write macros file")
        macros = self.macros.copy()
        macros["instance"] = self.name
        with open(p.join(conf_d_dir, "macros.xml"), "w") as macros_config:
            macros_config.write(self.dict_to_xml({"macros": macros}))

        # Put ZooKeeper config
        if self.with_zookeeper:
            shutil.copy(self.zookeeper_config_path, conf_d_dir)

        if self.with_kerberized_kafka or self.with_kerberized_hdfs:
            shutil.copytree(
                self.kerberos_secrets_dir, p.abspath(p.join(self.path, "secrets"))
            )

        # Copy config.d configs
        logging.debug(
            f"Copy custom test config files {self.custom_main_config_paths} to {self.config_d_dir}"
        )
        for path in self.custom_main_config_paths:
            shutil.copy(path, self.config_d_dir)

        # Copy users.d configs
        for path in self.custom_user_config_paths:
            shutil.copy(path, users_d_dir)

        # Copy dictionaries configs to configs/dictionaries
        for path in self.custom_dictionaries_paths:
            shutil.copy(path, dictionaries_dir)
        for path in self.custom_extra_config_paths:
            shutil.copy(path, extra_conf_dir)

        db_dir = p.abspath(p.join(self.path, "database"))
        logging.debug(f"Setup database dir {db_dir}")
        if self.clickhouse_path_dir is not None:
            logging.debug(f"Database files taken from {self.clickhouse_path_dir}")
            shutil.copytree(self.clickhouse_path_dir, db_dir)
            logging.debug(
                f"Database copied from {self.clickhouse_path_dir} to {db_dir}"
            )
        else:
            os.mkdir(db_dir)

        logs_dir = p.abspath(p.join(self.path, "logs"))
        logging.debug(f"Setup logs dir {logs_dir}")
        os.mkdir(logs_dir)
        self.logs_dir = logs_dir

        depends_on = []

        if self.with_mysql_client:
            depends_on.append(self.cluster.mysql_client_host)

        if self.with_mysql:
            depends_on.append("mysql57")

        if self.with_mysql8:
            depends_on.append("mysql80")

        if self.with_mysql_cluster:
            depends_on.append("mysql57")
            depends_on.append("mysql2")
            depends_on.append("mysql3")
            depends_on.append("mysql4")

        if self.with_postgres_cluster:
            depends_on.append("postgres2")
            depends_on.append("postgres3")
            depends_on.append("postgres4")

        if self.with_kafka:
            depends_on.append("kafka1")
            depends_on.append("schema-registry")

        if self.with_kerberized_kafka:
            depends_on.append("kerberized_kafka1")

        if self.with_kerberized_hdfs:
            depends_on.append("kerberizedhdfs1")

        if self.with_rabbitmq:
            depends_on.append("rabbitmq1")

        if self.with_zookeeper:
            depends_on.append("zoo1")
            depends_on.append("zoo2")
            depends_on.append("zoo3")

        if self.with_minio:
            depends_on.append("minio1")

        if self.with_azurite:
            depends_on.append("azurite1")

        self.cluster.env_variables.update(self.env_variables)

        odbc_ini_path = ""
        if self.odbc_ini_path:
            self._create_odbc_config_file()
            odbc_ini_path = "- " + self.odbc_ini_path

        entrypoint_cmd = self.clickhouse_start_command

        if self.stay_alive:
            entrypoint_cmd = CLICKHOUSE_STAY_ALIVE_COMMAND.replace(
                "{main_config_file}", self.main_config_name
            )
        else:
            entrypoint_cmd = (
                "["
                + ", ".join(map(lambda x: '"' + x + '"', entrypoint_cmd.split()))
                + "]"
            )

        logging.debug("Entrypoint cmd: {}".format(entrypoint_cmd))

        networks = app_net = ipv4_address = ipv6_address = net_aliases = net_alias1 = ""
        if (
            self.ipv4_address is not None
            or self.ipv6_address is not None
            or self.hostname != self.name
        ):
            networks = "networks:"
            app_net = "default:"
            if self.ipv4_address is not None:
                ipv4_address = "ipv4_address: " + self.ipv4_address
            if self.ipv6_address is not None:
                ipv6_address = "ipv6_address: " + self.ipv6_address
            if self.hostname != self.name:
                net_aliases = "aliases:"
                net_alias1 = "- " + self.hostname

        if not self.with_installed_binary:
            binary_volume = "- " + self.server_bin_path + ":/usr/bin/clickhouse"
            odbc_bridge_volume = (
                "- " + self.odbc_bridge_bin_path + ":/usr/bin/clickhouse-odbc-bridge"
            )
            library_bridge_volume = (
                "- "
                + self.library_bridge_bin_path
                + ":/usr/bin/clickhouse-library-bridge"
            )
        else:
            binary_volume = "- " + self.server_bin_path + ":/usr/share/clickhouse_fresh"
            odbc_bridge_volume = (
                "- "
                + self.odbc_bridge_bin_path
                + ":/usr/share/clickhouse-odbc-bridge_fresh"
            )
            library_bridge_volume = (
                "- "
                + self.library_bridge_bin_path
                + ":/usr/share/clickhouse-library-bridge_fresh"
            )

        external_dirs_volumes = ""
        if self.external_dirs:
            for external_dir in self.external_dirs:
                external_dir_abs_path = p.abspath(
                    p.join(self.path, external_dir.lstrip("/"))
                )
                logging.info(f"external_dir_abs_path={external_dir_abs_path}")
                os.mkdir(external_dir_abs_path)
                external_dirs_volumes += (
                    "- " + external_dir_abs_path + ":" + external_dir + "\n"
                )

        with open(self.docker_compose_path, "w") as docker_compose:
            docker_compose.write(
                DOCKER_COMPOSE_TEMPLATE.format(
                    image=self.image,
                    tag=self.tag,
                    name=self.name,
                    hostname=self.hostname,
                    binary_volume=binary_volume,
                    odbc_bridge_volume=odbc_bridge_volume,
                    library_bridge_volume=library_bridge_volume,
                    instance_config_dir=instance_config_dir,
                    config_d_dir=self.config_d_dir,
                    db_dir=db_dir,
                    external_dirs_volumes=external_dirs_volumes,
                    tmpfs=str(self.tmpfs),
                    logs_dir=logs_dir,
                    depends_on=str(depends_on),
                    user=os.getuid(),
                    env_file=self.env_file,
                    odbc_ini_path=odbc_ini_path,
                    keytab_path=self.keytab_path,
                    krb5_conf=self.krb5_conf,
                    entrypoint_cmd=entrypoint_cmd,
                    networks=networks,
                    app_net=app_net,
                    ipv4_address=ipv4_address,
                    ipv6_address=ipv6_address,
                    net_aliases=net_aliases,
                    net_alias1=net_alias1,
                )
            )

    def destroy_dir(self):
        if p.exists(self.path):
            shutil.rmtree(self.path)

    def wait_for_path_exists(self, path, seconds):
        while seconds > 0:
            seconds -= 1
            if self.path_exists(path):
                return
            time.sleep(1)

    def get_backuped_s3_objects(self, disk, backup_name):
        path = f"/var/lib/clickhouse/disks/{disk}/shadow/{backup_name}/store"
        self.wait_for_path_exists(path, 10)
        command = [
            "find",
            path,
            "-type",
            "f",
            "-exec",
            "grep",
            "-o",
            "r[01]\\{64\\}-file-[[:lower:]]\\{32\\}",
            "{}",
            ";",
        ]
        return self.exec_in_container(command).split("\n")


class ClickHouseKiller(object):
    def __init__(self, clickhouse_node):
        self.clickhouse_node = clickhouse_node

    def __enter__(self):
        self.clickhouse_node.stop_clickhouse(kill=True)

    def __exit__(self, exc_type, exc_val, exc_tb):
        self.clickhouse_node.start_clickhouse()<|MERGE_RESOLUTION|>--- conflicted
+++ resolved
@@ -17,7 +17,6 @@
 import shlex
 import urllib3
 import requests
-<<<<<<< HEAD
 
 try:
     # Please, add modules that required for specific tests only here.
@@ -29,16 +28,12 @@
     from psycopg2.extensions import ISOLATION_LEVEL_AUTOCOMMIT
     import pymongo
     import pymysql
-    from confluent_kafka.avro.cached_schema_registry_client import \
-        CachedSchemaRegistryClient
+    from confluent_kafka.avro.cached_schema_registry_client import (
+        CachedSchemaRegistryClient,
+    )
 except Exception as e:
     logging.warning(f"Cannot import some modules, some tests may not work: {e}")
 
-=======
-from confluent_kafka.avro.cached_schema_registry_client import (
-    CachedSchemaRegistryClient,
-)
->>>>>>> 6a2a1e7f
 from dict2xml import dict2xml
 from kazoo.client import KazooClient
 from kazoo.exceptions import KazooException
