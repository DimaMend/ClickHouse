--- conflicted
+++ resolved
@@ -489,12 +489,9 @@
         f"docker run {net} {tty} --rm --name {CONTAINER_NAME} "
         "--privileged --dns-search='.' "  # since recent dns search leaks from host
         f"--memory={args.memory} "
-<<<<<<< HEAD
         f"--security-opt seccomp=unconfined "
         f"--cap-add=SYS_PTRACE "
-=======
         f"--volume={args.odbc_bridge_binary}:/clickhouse-odbc-bridge "
->>>>>>> 404b7775
         f"--volume={args.binary}:/clickhouse "
         f"--volume={args.library_bridge_binary}:/clickhouse-library-bridge "
         f"--volume={args.base_configs_dir}:/clickhouse-config "
