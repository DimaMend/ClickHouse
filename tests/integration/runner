--- conflicted
+++ resolved
@@ -53,11 +53,7 @@
 
     logging.info("base_configs_dir: {},  binary: {}, cases_dir: {} ".format(args.base_configs_dir, args.binary, args.cases_dir))
 
-<<<<<<< HEAD
     for path in [args.binary, args.bridge_binary, args.base_configs_dir, args.cases_dir, CLICKHOUSE_ROOT]:
-=======
-    for path in [args.binary, args.base_configs_dir, args.cases_dir, CLICKHOUSE_ROOT]:
->>>>>>> 58b6621d
         if not os.path.exists(path):
             raise Exception("Path {} doesn't exist".format(path))
 
@@ -151,11 +147,7 @@
         tty = "-it"
 
     cmd = "docker run {net} {tty} --rm --name {name} --privileged --volume={bridge_bin}:/clickhouse-odbc-bridge --volume={bin}:/clickhouse \
-<<<<<<< HEAD
-        --volume={base_cfg}:/clickhouse-base-config --volume={cases_dir}:/ClickHouse/tests/integration \
-=======
         --volume={base_cfg}:/clickhouse-config --volume={cases_dir}:/ClickHouse/tests/integration \
->>>>>>> 58b6621d
         --volume={name}_volume:/var/lib/docker -e PYTEST_OPTS='{opts}' {img} {command}".format(
         net=net,
         tty=tty,
