--- conflicted
+++ resolved
@@ -246,10 +246,6 @@
         print("Fake data", fake_data_watch_data)
         assert genuine_data_watch_data == fake_data_watch_data
 
-<<<<<<< HEAD
-
-=======
->>>>>>> df57f8e3
         genuine_zk.create("/test_data_watches/child", b"a")
         fake_zk.create("/test_data_watches/child", b"a")
 
@@ -295,50 +291,33 @@
         assert genuine_children == fake_children
 
         genuine_children_delete = None
-<<<<<<< HEAD
-=======
-
->>>>>>> df57f8e3
+
         def genuine_child_delete_callback(event):
             print("Genuine child watch called")
             nonlocal genuine_children_delete
             genuine_children_delete = event
 
         fake_children_delete = None
-<<<<<<< HEAD
-=======
-
->>>>>>> df57f8e3
+
         def fake_child_delete_callback(event):
             print("Fake child watch called")
             nonlocal fake_children_delete
             fake_children_delete = event
 
         genuine_child_delete = None
-<<<<<<< HEAD
-=======
-
->>>>>>> df57f8e3
+
         def genuine_own_delete_callback(event):
             print("Genuine child watch called")
             nonlocal genuine_child_delete
             genuine_child_delete = event
 
         fake_child_delete = None
-<<<<<<< HEAD
-=======
-
->>>>>>> df57f8e3
+
         def fake_own_delete_callback(event):
             print("Fake child watch called")
             nonlocal fake_child_delete
             fake_child_delete = event
 
-<<<<<<< HEAD
-        genuine_zk.get_children("/test_data_watches", watch=genuine_child_delete_callback)
-        fake_zk.get_children("/test_data_watches", watch=fake_child_delete_callback)
-        genuine_zk.get_children("/test_data_watches/child", watch=genuine_own_delete_callback)
-=======
         genuine_zk.get_children(
             "/test_data_watches", watch=genuine_child_delete_callback
         )
@@ -346,7 +325,6 @@
         genuine_zk.get_children(
             "/test_data_watches/child", watch=genuine_own_delete_callback
         )
->>>>>>> df57f8e3
         fake_zk.get_children("/test_data_watches/child", watch=fake_own_delete_callback)
 
         print("Calling genuine child delete")
