import json
import os.path as p
import random
import socket
import threading
import time
import logging
import io
import string
import ast
import math

import avro.schema
import avro.io
import avro.datafile
from confluent_kafka.avro.cached_schema_registry_client import (
    CachedSchemaRegistryClient,
)
from confluent_kafka.avro.serializer.message_serializer import MessageSerializer

import kafka.errors
import pytest
from google.protobuf.internal.encoder import _VarintBytes
from helpers.client import QueryRuntimeException
from helpers.cluster import ClickHouseCluster
from helpers.network import PartitionManager
from helpers.test_tools import TSV
from kafka import KafkaAdminClient, KafkaProducer, KafkaConsumer, BrokerConnection
from kafka.protocol.admin import DescribeGroupsRequest_v1
from kafka.protocol.group import MemberAssignment
from kafka.admin import NewTopic


# protoc --version
# libprotoc 3.0.0
# # to create kafka_pb2.py
# protoc --python_out=. kafka.proto

from . import kafka_pb2
from . import social_pb2
from . import message_with_repeated_pb2


# TODO: add test for run-time offset update in CH, if we manually update it on Kafka side.
# TODO: add test for SELECT LIMIT is working.

cluster = ClickHouseCluster(__file__)
instance = cluster.add_instance(
    "instance",
    main_configs=["configs/kafka.xml", "configs/named_collection.xml"],
    user_configs=["configs/users.xml"],
    with_kafka=True,
    with_zookeeper=True,  # For Replicated Table
    macros={
        "kafka_broker": "kafka1",
        "kafka_topic_old": "old",
        "kafka_group_name_old": "old",
        "kafka_topic_new": "new",
        "kafka_group_name_new": "new",
        "kafka_client_id": "instance",
        "kafka_format_json_each_row": "JSONEachRow",
    },
    clickhouse_path_dir="clickhouse_path",
)


def get_kafka_producer(port, serializer, retries):
    errors = []
    for _ in range(retries):
        try:
            producer = KafkaProducer(
                bootstrap_servers="localhost:{}".format(port),
                value_serializer=serializer,
            )
            logging.debug("Kafka Connection establised: localhost:{}".format(port))
            return producer
        except Exception as e:
            errors += [str(e)]
            time.sleep(1)

    raise Exception("Connection not establised, {}".format(errors))


def producer_serializer(x):
    return x.encode() if isinstance(x, str) else x


def kafka_create_topic(
    admin_client,
    topic_name,
    num_partitions=1,
    replication_factor=1,
    max_retries=50,
    config=None,
):
    logging.debug(
        f"Kafka create topic={topic_name}, num_partitions={num_partitions}, replication_factor={replication_factor}"
    )
    topics_list = [
        NewTopic(
            name=topic_name,
            num_partitions=num_partitions,
            replication_factor=replication_factor,
            topic_configs=config,
        )
    ]
    retries = 0
    while True:
        try:
            admin_client.create_topics(new_topics=topics_list, validate_only=False)
            logging.debug("Admin client succeed")
            return
        except Exception as e:
            retries += 1
            time.sleep(0.5)
            if retries < max_retries:
                logging.warning(f"Failed to create topic {e}")
            else:
                raise


def kafka_delete_topic(admin_client, topic, max_retries=50):
    result = admin_client.delete_topics([topic])
    for (topic, e) in result.topic_error_codes:
        if e == 0:
            logging.debug(f"Topic {topic} deleted")
        else:
            logging.error(f"Failed to delete topic {topic}: {e}")

    retries = 0
    while True:
        topics_listed = admin_client.list_topics()
        logging.debug(f"TOPICS LISTED: {topics_listed}")
        if topic not in topics_listed:
            return
        else:
            retries += 1
            time.sleep(0.5)
            if retries > max_retries:
                raise Exception(f"Failed to delete topics {topic}, {result}")


def kafka_produce(kafka_cluster, topic, messages, timestamp=None, retries=15):
    logging.debug(
        "kafka_produce server:{}:{} topic:{}".format(
            "localhost", kafka_cluster.kafka_port, topic
        )
    )
    producer = get_kafka_producer(
        kafka_cluster.kafka_port, producer_serializer, retries
    )
    for message in messages:
        producer.send(topic=topic, value=message, timestamp_ms=timestamp)
        producer.flush()


## just to ensure the python client / producer is working properly
def kafka_producer_send_heartbeat_msg(max_retries=50):
    kafka_produce(kafka_cluster, "test_heartbeat_topic", ["test"], retries=max_retries)


def kafka_consume(kafka_cluster, topic, needDecode=True, timestamp=0):
    consumer = KafkaConsumer(
        bootstrap_servers="localhost:{}".format(kafka_cluster.kafka_port),
        auto_offset_reset="earliest",
    )
    consumer.subscribe(topics=(topic))
    for toppar, messages in list(consumer.poll(5000).items()):
        if toppar.topic == topic:
            for message in messages:
                assert timestamp == 0 or message.timestamp / 1000 == timestamp
                if needDecode:
                    yield message.value.decode()
                else:
                    yield message.value
    consumer.unsubscribe()
    consumer.close()


def kafka_produce_protobuf_messages(kafka_cluster, topic, start_index, num_messages):
    data = b""
    for i in range(start_index, start_index + num_messages):
        msg = kafka_pb2.KeyValuePair()
        msg.key = i
        msg.value = str(i)
        serialized_msg = msg.SerializeToString()
        data = data + _VarintBytes(len(serialized_msg)) + serialized_msg
    producer = KafkaProducer(
        bootstrap_servers="localhost:{}".format(kafka_cluster.kafka_port),
        value_serializer=producer_serializer,
    )
    producer.send(topic=topic, value=data)
    producer.flush()
    logging.debug(("Produced {} messages for topic {}".format(num_messages, topic)))


def kafka_produce_protobuf_messages_no_delimeters(
    kafka_cluster, topic, start_index, num_messages
):
    data = ""
    producer = KafkaProducer(
        bootstrap_servers="localhost:{}".format(kafka_cluster.kafka_port)
    )
    for i in range(start_index, start_index + num_messages):
        msg = kafka_pb2.KeyValuePair()
        msg.key = i
        msg.value = str(i)
        serialized_msg = msg.SerializeToString()
        producer.send(topic=topic, value=serialized_msg)
    producer.flush()
    logging.debug("Produced {} messages for topic {}".format(num_messages, topic))


def kafka_produce_protobuf_social(kafka_cluster, topic, start_index, num_messages):
    data = b""
    for i in range(start_index, start_index + num_messages):
        msg = social_pb2.User()
        msg.username = "John Doe {}".format(i)
        msg.timestamp = 1000000 + i
        serialized_msg = msg.SerializeToString()
        data = data + _VarintBytes(len(serialized_msg)) + serialized_msg
    producer = KafkaProducer(
        bootstrap_servers="localhost:{}".format(kafka_cluster.kafka_port),
        value_serializer=producer_serializer,
    )
    producer.send(topic=topic, value=data)
    producer.flush()
    logging.debug(("Produced {} messages for topic {}".format(num_messages, topic)))


def avro_message(value):
    schema = avro.schema.make_avsc_object(
        {
            "name": "row",
            "type": "record",
            "fields": [
                {"name": "id", "type": "long"},
                {"name": "blockNo", "type": "int"},
                {"name": "val1", "type": "string"},
                {"name": "val2", "type": "float"},
                {"name": "val3", "type": "int"},
            ],
        }
    )
    bytes_writer = io.BytesIO()
    # writer = avro.io.DatumWriter(schema)
    # encoder = avro.io.BinaryEncoder(bytes_writer)
    # writer.write(value, encoder)

    # DataFileWrite seems to be mandatory to get schema encoded
    writer = avro.datafile.DataFileWriter(bytes_writer, avro.io.DatumWriter(), schema)
    if isinstance(value, list):
        for v in value:
            writer.append(v)
    else:
        writer.append(value)
    writer.flush()
    raw_bytes = bytes_writer.getvalue()

    writer.close()
    bytes_writer.close()
    return raw_bytes


def avro_confluent_message(schema_registry_client, value):
    # type: (CachedSchemaRegistryClient, dict) -> str

    serializer = MessageSerializer(schema_registry_client)
    schema = avro.schema.make_avsc_object(
        {
            "name": "row",
            "type": "record",
            "fields": [
                {"name": "id", "type": "long"},
                {"name": "blockNo", "type": "int"},
                {"name": "val1", "type": "string"},
                {"name": "val2", "type": "float"},
                {"name": "val3", "type": "int"},
            ],
        }
    )
    return serializer.encode_record_with_schema("test_subject", schema, value)


# Tests


def test_kafka_settings_old_syntax(kafka_cluster):
    assert TSV(
        instance.query(
            "SELECT * FROM system.macros WHERE macro like 'kafka%' ORDER BY macro",
            ignore_error=True,
        )
    ) == TSV(
        """kafka_broker	kafka1
kafka_client_id	instance
kafka_format_json_each_row	JSONEachRow
kafka_group_name_new	new
kafka_group_name_old	old
kafka_topic_new	new
kafka_topic_old	old
"""
    )

    instance.query(
        """
        CREATE TABLE test.kafka (key UInt64, value UInt64)
            ENGINE = Kafka('{kafka_broker}:19092', '{kafka_topic_old}', '{kafka_group_name_old}', '{kafka_format_json_each_row}', '\\n')
            SETTINGS kafka_commit_on_select = 1;
        """
    )

    # Don't insert malformed messages since old settings syntax
    # doesn't support skipping of broken messages.
    messages = []
    for i in range(50):
        messages.append(json.dumps({"key": i, "value": i}))
    kafka_produce(kafka_cluster, "old", messages)

    result = ""
    while True:
        result += instance.query("SELECT * FROM test.kafka", ignore_error=True)
        if kafka_check_result(result):
            break

    kafka_check_result(result, True)

    members = describe_consumer_group(kafka_cluster, "old")
    assert members[0]["client_id"] == "ClickHouse-instance-test-kafka"
    # text_desc = kafka_cluster.exec_in_container(kafka_cluster.get_container_id('kafka1'),"kafka-consumer-groups --bootstrap-server localhost:9092 --describe --members --group old --verbose"))


def test_kafka_settings_new_syntax(kafka_cluster):
    instance.query(
        """
        CREATE TABLE test.kafka (key UInt64, value UInt64)
            ENGINE = Kafka
            SETTINGS kafka_broker_list = '{kafka_broker}:19092',
                     kafka_topic_list = '{kafka_topic_new}',
                     kafka_group_name = '{kafka_group_name_new}',
                     kafka_format = '{kafka_format_json_each_row}',
                     kafka_row_delimiter = '\\n',
                     kafka_commit_on_select = 1,
                     kafka_client_id = '{kafka_client_id} test 1234',
                     kafka_skip_broken_messages = 1;
        """
    )

    messages = []
    for i in range(25):
        messages.append(json.dumps({"key": i, "value": i}))
    kafka_produce(kafka_cluster, "new", messages)

    # Insert couple of malformed messages.
    kafka_produce(kafka_cluster, "new", ["}{very_broken_message,"])
    kafka_produce(kafka_cluster, "new", ["}another{very_broken_message,"])

    messages = []
    for i in range(25, 50):
        messages.append(json.dumps({"key": i, "value": i}))
    kafka_produce(kafka_cluster, "new", messages)

    result = ""
    while True:
        result += instance.query("SELECT * FROM test.kafka", ignore_error=True)
        if kafka_check_result(result):
            break

    kafka_check_result(result, True)

    members = describe_consumer_group(kafka_cluster, "new")
    assert members[0]["client_id"] == "instance test 1234"


def test_kafka_json_as_string(kafka_cluster):
    kafka_produce(
        kafka_cluster,
        "kafka_json_as_string",
        [
            '{"t": 123, "e": {"x": "woof"} }',
            "",
            '{"t": 124, "e": {"x": "test"} }',
            '{"F1":"V1","F2":{"F21":"V21","F22":{},"F23":"V23","F24":"2019-12-24T16:28:04"},"F3":"V3"}',
        ],
    )

    # 'tombstone' record (null value) = marker of deleted record
    producer = KafkaProducer(
        bootstrap_servers="localhost:{}".format(cluster.kafka_port),
        value_serializer=producer_serializer,
        key_serializer=producer_serializer,
    )
    producer.send(topic="kafka_json_as_string", key="xxx")
    producer.flush()

    instance.query(
        """
        CREATE TABLE test.kafka (field String)
            ENGINE = Kafka
            SETTINGS kafka_broker_list = 'kafka1:19092',
                     kafka_topic_list = 'kafka_json_as_string',
                     kafka_group_name = 'kafka_json_as_string',
                     kafka_commit_on_select = 1,
                     kafka_format = 'JSONAsString',
                     kafka_flush_interval_ms=1000;
        """
    )

    result = instance.query("SELECT * FROM test.kafka;")
    expected = """\
{"t": 123, "e": {"x": "woof"} }
{"t": 124, "e": {"x": "test"} }
{"F1":"V1","F2":{"F21":"V21","F22":{},"F23":"V23","F24":"2019-12-24T16:28:04"},"F3":"V3"}
"""
    assert TSV(result) == TSV(expected)
    assert instance.contains_in_log(
        "Parsing of message (topic: kafka_json_as_string, partition: 0, offset: [0-9]*) return no rows"
    )


def test_kafka_formats(kafka_cluster):
    schema_registry_client = CachedSchemaRegistryClient(
        "http://localhost:{}".format(kafka_cluster.schema_registry_port)
    )
    admin_client = KafkaAdminClient(
        bootstrap_servers="localhost:{}".format(kafka_cluster.kafka_port)
    )

    # data was dumped from clickhouse itself in a following manner
    # clickhouse-client --format=Native --query='SELECT toInt64(number) as id, toUInt16( intDiv( id, 65536 ) ) as blockNo, reinterpretAsString(19777) as val1, toFloat32(0.5) as val2, toUInt8(1) as val3 from numbers(100) ORDER BY id' | xxd -ps | tr -d '\n' | sed 's/\(..\)/\\x\1/g'

    all_formats = {
        ## Text formats ##
        # dumped with clickhouse-client ... | perl -pe 's/\n/\\n/; s/\t/\\t/g;'
        "JSONEachRow": {
            "data_sample": [
                '{"id":"0","blockNo":0,"val1":"AM","val2":0.5,"val3":1}\n',
                '{"id":"1","blockNo":0,"val1":"AM","val2":0.5,"val3":1}\n{"id":"2","blockNo":0,"val1":"AM","val2":0.5,"val3":1}\n{"id":"3","blockNo":0,"val1":"AM","val2":0.5,"val3":1}\n{"id":"4","blockNo":0,"val1":"AM","val2":0.5,"val3":1}\n{"id":"5","blockNo":0,"val1":"AM","val2":0.5,"val3":1}\n{"id":"6","blockNo":0,"val1":"AM","val2":0.5,"val3":1}\n{"id":"7","blockNo":0,"val1":"AM","val2":0.5,"val3":1}\n{"id":"8","blockNo":0,"val1":"AM","val2":0.5,"val3":1}\n{"id":"9","blockNo":0,"val1":"AM","val2":0.5,"val3":1}\n{"id":"10","blockNo":0,"val1":"AM","val2":0.5,"val3":1}\n{"id":"11","blockNo":0,"val1":"AM","val2":0.5,"val3":1}\n{"id":"12","blockNo":0,"val1":"AM","val2":0.5,"val3":1}\n{"id":"13","blockNo":0,"val1":"AM","val2":0.5,"val3":1}\n{"id":"14","blockNo":0,"val1":"AM","val2":0.5,"val3":1}\n{"id":"15","blockNo":0,"val1":"AM","val2":0.5,"val3":1}\n',
                '{"id":"0","blockNo":0,"val1":"AM","val2":0.5,"val3":1}\n',
            ],
            "supports_empty_value": True,
        },
        # JSONAsString doesn't fit to that test, and tested separately
        "JSONCompactEachRow": {
            "data_sample": [
                '["0", 0, "AM", 0.5, 1]\n',
                '["1", 0, "AM", 0.5, 1]\n["2", 0, "AM", 0.5, 1]\n["3", 0, "AM", 0.5, 1]\n["4", 0, "AM", 0.5, 1]\n["5", 0, "AM", 0.5, 1]\n["6", 0, "AM", 0.5, 1]\n["7", 0, "AM", 0.5, 1]\n["8", 0, "AM", 0.5, 1]\n["9", 0, "AM", 0.5, 1]\n["10", 0, "AM", 0.5, 1]\n["11", 0, "AM", 0.5, 1]\n["12", 0, "AM", 0.5, 1]\n["13", 0, "AM", 0.5, 1]\n["14", 0, "AM", 0.5, 1]\n["15", 0, "AM", 0.5, 1]\n',
                '["0", 0, "AM", 0.5, 1]\n',
            ],
            "supports_empty_value": True,
        },
        "JSONCompactEachRowWithNamesAndTypes": {
            "data_sample": [
                '["id", "blockNo", "val1", "val2", "val3"]\n["Int64", "UInt16", "String", "Float32", "UInt8"]\n["0", 0, "AM", 0.5, 1]\n',
                '["id", "blockNo", "val1", "val2", "val3"]\n["Int64", "UInt16", "String", "Float32", "UInt8"]\n["1", 0, "AM", 0.5, 1]\n["2", 0, "AM", 0.5, 1]\n["3", 0, "AM", 0.5, 1]\n["4", 0, "AM", 0.5, 1]\n["5", 0, "AM", 0.5, 1]\n["6", 0, "AM", 0.5, 1]\n["7", 0, "AM", 0.5, 1]\n["8", 0, "AM", 0.5, 1]\n["9", 0, "AM", 0.5, 1]\n["10", 0, "AM", 0.5, 1]\n["11", 0, "AM", 0.5, 1]\n["12", 0, "AM", 0.5, 1]\n["13", 0, "AM", 0.5, 1]\n["14", 0, "AM", 0.5, 1]\n["15", 0, "AM", 0.5, 1]\n',
                '["id", "blockNo", "val1", "val2", "val3"]\n["Int64", "UInt16", "String", "Float32", "UInt8"]\n["0", 0, "AM", 0.5, 1]\n',
                # ''
                # On empty message exception: Cannot parse input: expected '[' at end of stream., Stack trace (when copying this message, always include the lines below):
                # /src/IO/ReadHelpers.h:175: DB::assertChar(char, DB::ReadBuffer&) @ 0x15db231a in /usr/bin/clickhouse
                # /src/Processors/Formats/Impl/JSONCompactEachRowRowInputFormat.cpp:0: DB::JSONCompactEachRowRowInputFormat::readPrefix() @ 0x1dee6bd6 in /usr/bin/clickhouse
                # /src/Processors/Formats/IRowInputFormat.cpp:0: DB::IRowInputFormat::generate() @ 0x1de72710 in /usr/bin/clickhouse
            ],
        },
        "TSKV": {
            "data_sample": [
                "id=0\tblockNo=0\tval1=AM\tval2=0.5\tval3=1\n",
                "id=1\tblockNo=0\tval1=AM\tval2=0.5\tval3=1\nid=2\tblockNo=0\tval1=AM\tval2=0.5\tval3=1\nid=3\tblockNo=0\tval1=AM\tval2=0.5\tval3=1\nid=4\tblockNo=0\tval1=AM\tval2=0.5\tval3=1\nid=5\tblockNo=0\tval1=AM\tval2=0.5\tval3=1\nid=6\tblockNo=0\tval1=AM\tval2=0.5\tval3=1\nid=7\tblockNo=0\tval1=AM\tval2=0.5\tval3=1\nid=8\tblockNo=0\tval1=AM\tval2=0.5\tval3=1\nid=9\tblockNo=0\tval1=AM\tval2=0.5\tval3=1\nid=10\tblockNo=0\tval1=AM\tval2=0.5\tval3=1\nid=11\tblockNo=0\tval1=AM\tval2=0.5\tval3=1\nid=12\tblockNo=0\tval1=AM\tval2=0.5\tval3=1\nid=13\tblockNo=0\tval1=AM\tval2=0.5\tval3=1\nid=14\tblockNo=0\tval1=AM\tval2=0.5\tval3=1\nid=15\tblockNo=0\tval1=AM\tval2=0.5\tval3=1\n",
                "id=0\tblockNo=0\tval1=AM\tval2=0.5\tval3=1\n",
                # ''
                # On empty message exception: Unexpected end of stream while reading key name from TSKV format
                # /src/Processors/Formats/Impl/TSKVRowInputFormat.cpp:88: DB::readName(DB::ReadBuffer&, StringRef&, std::__1::basic_string<char, std::__1::char_traits<char>, std::__1::allocator<char> >&) @ 0x1df8c098 in /usr/bin/clickhouse
                # /src/Processors/Formats/Impl/TSKVRowInputFormat.cpp:114: DB::TSKVRowInputFormat::readRow(std::__1::vector<COW<DB::IColumn>::mutable_ptr<DB::IColumn>, std::__1::allocator<COW<DB::IColumn>::mutable_ptr<DB::IColumn> > >&, DB::RowReadExtension&) @ 0x1df8ae3e in /usr/bin/clickhouse
                # /src/Processors/Formats/IRowInputFormat.cpp:64: DB::IRowInputFormat::generate() @ 0x1de727cf in /usr/bin/clickhouse
            ],
        },
        "CSV": {
            "data_sample": [
                '0,0,"AM",0.5,1\n',
                '1,0,"AM",0.5,1\n2,0,"AM",0.5,1\n3,0,"AM",0.5,1\n4,0,"AM",0.5,1\n5,0,"AM",0.5,1\n6,0,"AM",0.5,1\n7,0,"AM",0.5,1\n8,0,"AM",0.5,1\n9,0,"AM",0.5,1\n10,0,"AM",0.5,1\n11,0,"AM",0.5,1\n12,0,"AM",0.5,1\n13,0,"AM",0.5,1\n14,0,"AM",0.5,1\n15,0,"AM",0.5,1\n',
                '0,0,"AM",0.5,1\n',
            ],
            "supports_empty_value": True,
        },
        "TSV": {
            "data_sample": [
                "0\t0\tAM\t0.5\t1\n",
                "1\t0\tAM\t0.5\t1\n2\t0\tAM\t0.5\t1\n3\t0\tAM\t0.5\t1\n4\t0\tAM\t0.5\t1\n5\t0\tAM\t0.5\t1\n6\t0\tAM\t0.5\t1\n7\t0\tAM\t0.5\t1\n8\t0\tAM\t0.5\t1\n9\t0\tAM\t0.5\t1\n10\t0\tAM\t0.5\t1\n11\t0\tAM\t0.5\t1\n12\t0\tAM\t0.5\t1\n13\t0\tAM\t0.5\t1\n14\t0\tAM\t0.5\t1\n15\t0\tAM\t0.5\t1\n",
                "0\t0\tAM\t0.5\t1\n",
            ],
            "supports_empty_value": True,
        },
        "CSVWithNames": {
            "data_sample": [
                '"id","blockNo","val1","val2","val3"\n0,0,"AM",0.5,1\n',
                '"id","blockNo","val1","val2","val3"\n1,0,"AM",0.5,1\n2,0,"AM",0.5,1\n3,0,"AM",0.5,1\n4,0,"AM",0.5,1\n5,0,"AM",0.5,1\n6,0,"AM",0.5,1\n7,0,"AM",0.5,1\n8,0,"AM",0.5,1\n9,0,"AM",0.5,1\n10,0,"AM",0.5,1\n11,0,"AM",0.5,1\n12,0,"AM",0.5,1\n13,0,"AM",0.5,1\n14,0,"AM",0.5,1\n15,0,"AM",0.5,1\n',
                '"id","blockNo","val1","val2","val3"\n0,0,"AM",0.5,1\n',
                # '',
                # On empty message exception happens: Attempt to read after eof
                # /src/IO/VarInt.h:122: DB::throwReadAfterEOF() @ 0x15c34487 in /usr/bin/clickhouse
                # /src/IO/ReadHelpers.cpp:583: void DB::readCSVStringInto<std::__1::basic_string<char, std::__1::char_traits<char>, std::__1::allocator<char> > >(std::__1::basic_string<char, std::__1::char_traits<char>, std::__1::allocator<char> >&, DB::ReadBuffer&, DB::FormatSettings::CSV const&) @ 0x15c961e1 in /usr/bin/clickhouse
                # /src/IO/ReadHelpers.cpp:678: DB::readCSVString(std::__1::basic_string<char, std::__1::char_traits<char>, std::__1::allocator<char> >&, DB::ReadBuffer&, DB::FormatSettings::CSV const&) @ 0x15c8dfae in /usr/bin/clickhouse
                # /src/Processors/Formats/Impl/CSVRowInputFormat.cpp:170: DB::CSVRowInputFormat::readPrefix() @ 0x1dec46f7 in /usr/bin/clickhouse
                # /src/Processors/Formats/IRowInputFormat.cpp:0: DB::IRowInputFormat::generate() @ 0x1de72710 in /usr/bin/clickhouse
                # /src/Processors/ISource.cpp:48: DB::ISource::work() @ 0x1dd79737 in /usr/bin/clickhouse
            ],
        },
        "Values": {
            "data_sample": [
                "(0,0,'AM',0.5,1)",
                "(1,0,'AM',0.5,1),(2,0,'AM',0.5,1),(3,0,'AM',0.5,1),(4,0,'AM',0.5,1),(5,0,'AM',0.5,1),(6,0,'AM',0.5,1),(7,0,'AM',0.5,1),(8,0,'AM',0.5,1),(9,0,'AM',0.5,1),(10,0,'AM',0.5,1),(11,0,'AM',0.5,1),(12,0,'AM',0.5,1),(13,0,'AM',0.5,1),(14,0,'AM',0.5,1),(15,0,'AM',0.5,1)",
                "(0,0,'AM',0.5,1)",
            ],
            "supports_empty_value": True,
        },
        "TSVWithNames": {
            "data_sample": [
                "id\tblockNo\tval1\tval2\tval3\n0\t0\tAM\t0.5\t1\n",
                "id\tblockNo\tval1\tval2\tval3\n1\t0\tAM\t0.5\t1\n2\t0\tAM\t0.5\t1\n3\t0\tAM\t0.5\t1\n4\t0\tAM\t0.5\t1\n5\t0\tAM\t0.5\t1\n6\t0\tAM\t0.5\t1\n7\t0\tAM\t0.5\t1\n8\t0\tAM\t0.5\t1\n9\t0\tAM\t0.5\t1\n10\t0\tAM\t0.5\t1\n11\t0\tAM\t0.5\t1\n12\t0\tAM\t0.5\t1\n13\t0\tAM\t0.5\t1\n14\t0\tAM\t0.5\t1\n15\t0\tAM\t0.5\t1\n",
                "id\tblockNo\tval1\tval2\tval3\n0\t0\tAM\t0.5\t1\n",
            ],
            "supports_empty_value": True,
        },
        "TSVWithNamesAndTypes": {
            "data_sample": [
                "id\tblockNo\tval1\tval2\tval3\nInt64\tUInt16\tString\tFloat32\tUInt8\n0\t0\tAM\t0.5\t1\n",
                "id\tblockNo\tval1\tval2\tval3\nInt64\tUInt16\tString\tFloat32\tUInt8\n1\t0\tAM\t0.5\t1\n2\t0\tAM\t0.5\t1\n3\t0\tAM\t0.5\t1\n4\t0\tAM\t0.5\t1\n5\t0\tAM\t0.5\t1\n6\t0\tAM\t0.5\t1\n7\t0\tAM\t0.5\t1\n8\t0\tAM\t0.5\t1\n9\t0\tAM\t0.5\t1\n10\t0\tAM\t0.5\t1\n11\t0\tAM\t0.5\t1\n12\t0\tAM\t0.5\t1\n13\t0\tAM\t0.5\t1\n14\t0\tAM\t0.5\t1\n15\t0\tAM\t0.5\t1\n",
                "id\tblockNo\tval1\tval2\tval3\nInt64\tUInt16\tString\tFloat32\tUInt8\n0\t0\tAM\t0.5\t1\n",
                # '',
                # On empty message exception happens: Cannot parse input: expected '\n' at end of stream.
                # /src/IO/ReadHelpers.cpp:84: DB::throwAtAssertionFailed(char const*, DB::ReadBuffer&) @ 0x15c8d8ec in /usr/bin/clickhouse
                # /src/IO/ReadHelpers.h:175: DB::assertChar(char, DB::ReadBuffer&) @ 0x15db231a in /usr/bin/clickhouse
                # /src/Processors/Formats/Impl/TabSeparatedRowInputFormat.cpp:24: DB::skipTSVRow(DB::ReadBuffer&, unsigned long) @ 0x1df92fac in /usr/bin/clickhouse
                # /src/Processors/Formats/Impl/TabSeparatedRowInputFormat.cpp:168: DB::TabSeparatedRowInputFormat::readPrefix() @ 0x1df92df0 in /usr/bin/clickhouse
                # /src/Processors/Formats/IRowInputFormat.cpp:0: DB::IRowInputFormat::generate() @ 0x1de72710 in /usr/bin/clickhouse
            ],
        },
        "CustomSeparated": {
            "data_sample": [
                "0\t0\tAM\t0.5\t1\n",
                "1\t0\tAM\t0.5\t1\n2\t0\tAM\t0.5\t1\n3\t0\tAM\t0.5\t1\n4\t0\tAM\t0.5\t1\n5\t0\tAM\t0.5\t1\n6\t0\tAM\t0.5\t1\n7\t0\tAM\t0.5\t1\n8\t0\tAM\t0.5\t1\n9\t0\tAM\t0.5\t1\n10\t0\tAM\t0.5\t1\n11\t0\tAM\t0.5\t1\n12\t0\tAM\t0.5\t1\n13\t0\tAM\t0.5\t1\n14\t0\tAM\t0.5\t1\n15\t0\tAM\t0.5\t1\n",
                "0\t0\tAM\t0.5\t1\n",
            ],
        },
        "Template": {
            "data_sample": [
                '(id = 0, blockNo = 0, val1 = "AM", val2 = 0.5, val3 = 1)',
                '(id = 1, blockNo = 0, val1 = "AM", val2 = 0.5, val3 = 1)\n(id = 2, blockNo = 0, val1 = "AM", val2 = 0.5, val3 = 1)\n(id = 3, blockNo = 0, val1 = "AM", val2 = 0.5, val3 = 1)\n(id = 4, blockNo = 0, val1 = "AM", val2 = 0.5, val3 = 1)\n(id = 5, blockNo = 0, val1 = "AM", val2 = 0.5, val3 = 1)\n(id = 6, blockNo = 0, val1 = "AM", val2 = 0.5, val3 = 1)\n(id = 7, blockNo = 0, val1 = "AM", val2 = 0.5, val3 = 1)\n(id = 8, blockNo = 0, val1 = "AM", val2 = 0.5, val3 = 1)\n(id = 9, blockNo = 0, val1 = "AM", val2 = 0.5, val3 = 1)\n(id = 10, blockNo = 0, val1 = "AM", val2 = 0.5, val3 = 1)\n(id = 11, blockNo = 0, val1 = "AM", val2 = 0.5, val3 = 1)\n(id = 12, blockNo = 0, val1 = "AM", val2 = 0.5, val3 = 1)\n(id = 13, blockNo = 0, val1 = "AM", val2 = 0.5, val3 = 1)\n(id = 14, blockNo = 0, val1 = "AM", val2 = 0.5, val3 = 1)\n(id = 15, blockNo = 0, val1 = "AM", val2 = 0.5, val3 = 1)',
                '(id = 0, blockNo = 0, val1 = "AM", val2 = 0.5, val3 = 1)',
            ],
            "extra_settings": ", format_template_row='template_row.format'",
        },
        "Regexp": {
            "data_sample": [
                '(id = 0, blockNo = 0, val1 = "AM", val2 = 0.5, val3 = 1)',
                '(id = 1, blockNo = 0, val1 = "AM", val2 = 0.5, val3 = 1)\n(id = 2, blockNo = 0, val1 = "AM", val2 = 0.5, val3 = 1)\n(id = 3, blockNo = 0, val1 = "AM", val2 = 0.5, val3 = 1)\n(id = 4, blockNo = 0, val1 = "AM", val2 = 0.5, val3 = 1)\n(id = 5, blockNo = 0, val1 = "AM", val2 = 0.5, val3 = 1)\n(id = 6, blockNo = 0, val1 = "AM", val2 = 0.5, val3 = 1)\n(id = 7, blockNo = 0, val1 = "AM", val2 = 0.5, val3 = 1)\n(id = 8, blockNo = 0, val1 = "AM", val2 = 0.5, val3 = 1)\n(id = 9, blockNo = 0, val1 = "AM", val2 = 0.5, val3 = 1)\n(id = 10, blockNo = 0, val1 = "AM", val2 = 0.5, val3 = 1)\n(id = 11, blockNo = 0, val1 = "AM", val2 = 0.5, val3 = 1)\n(id = 12, blockNo = 0, val1 = "AM", val2 = 0.5, val3 = 1)\n(id = 13, blockNo = 0, val1 = "AM", val2 = 0.5, val3 = 1)\n(id = 14, blockNo = 0, val1 = "AM", val2 = 0.5, val3 = 1)\n(id = 15, blockNo = 0, val1 = "AM", val2 = 0.5, val3 = 1)',
                '(id = 0, blockNo = 0, val1 = "AM", val2 = 0.5, val3 = 1)',
                # ''
                # On empty message exception happens: Line "" doesn't match the regexp.: (at row 1)
                # /src/Processors/Formats/Impl/RegexpRowInputFormat.cpp:140: DB::RegexpRowInputFormat::readRow(std::__1::vector<COW<DB::IColumn>::mutable_ptr<DB::IColumn>, std::__1::allocator<COW<DB::IColumn>::mutable_ptr<DB::IColumn> > >&, DB::RowReadExtension&) @ 0x1df82fcb in /usr/bin/clickhouse
            ],
            "extra_settings": r", format_regexp='\(id = (.+?), blockNo = (.+?), val1 = \"(.+?)\", val2 = (.+?), val3 = (.+?)\)', format_regexp_escaping_rule='Escaped'",
        },
        ## BINARY FORMATS
        # dumped with
        # clickhouse-client ... | xxd -ps -c 200 | tr -d '\n' | sed 's/\(..\)/\\x\1/g'
        "Native": {
            "data_sample": [
                b"\x05\x01\x02\x69\x64\x05\x49\x6e\x74\x36\x34\x00\x00\x00\x00\x00\x00\x00\x00\x07\x62\x6c\x6f\x63\x6b\x4e\x6f\x06\x55\x49\x6e\x74\x31\x36\x00\x00\x04\x76\x61\x6c\x31\x06\x53\x74\x72\x69\x6e\x67\x02\x41\x4d\x04\x76\x61\x6c\x32\x07\x46\x6c\x6f\x61\x74\x33\x32\x00\x00\x00\x3f\x04\x76\x61\x6c\x33\x05\x55\x49\x6e\x74\x38\x01",
                b"\x05\x0f\x02\x69\x64\x05\x49\x6e\x74\x36\x34\x01\x00\x00\x00\x00\x00\x00\x00\x02\x00\x00\x00\x00\x00\x00\x00\x03\x00\x00\x00\x00\x00\x00\x00\x04\x00\x00\x00\x00\x00\x00\x00\x05\x00\x00\x00\x00\x00\x00\x00\x06\x00\x00\x00\x00\x00\x00\x00\x07\x00\x00\x00\x00\x00\x00\x00\x08\x00\x00\x00\x00\x00\x00\x00\x09\x00\x00\x00\x00\x00\x00\x00\x0a\x00\x00\x00\x00\x00\x00\x00\x0b\x00\x00\x00\x00\x00\x00\x00\x0c\x00\x00\x00\x00\x00\x00\x00\x0d\x00\x00\x00\x00\x00\x00\x00\x0e\x00\x00\x00\x00\x00\x00\x00\x0f\x00\x00\x00\x00\x00\x00\x00\x07\x62\x6c\x6f\x63\x6b\x4e\x6f\x06\x55\x49\x6e\x74\x31\x36\x00\x00\x00\x00\x00\x00\x00\x00\x00\x00\x00\x00\x00\x00\x00\x00\x00\x00\x00\x00\x00\x00\x00\x00\x00\x00\x00\x00\x00\x00\x04\x76\x61\x6c\x31\x06\x53\x74\x72\x69\x6e\x67\x02\x41\x4d\x02\x41\x4d\x02\x41\x4d\x02\x41\x4d\x02\x41\x4d\x02\x41\x4d\x02\x41\x4d\x02\x41\x4d\x02\x41\x4d\x02\x41\x4d\x02\x41\x4d\x02\x41\x4d\x02\x41\x4d\x02\x41\x4d\x02\x41\x4d\x04\x76\x61\x6c\x32\x07\x46\x6c\x6f\x61\x74\x33\x32\x00\x00\x00\x3f\x00\x00\x00\x3f\x00\x00\x00\x3f\x00\x00\x00\x3f\x00\x00\x00\x3f\x00\x00\x00\x3f\x00\x00\x00\x3f\x00\x00\x00\x3f\x00\x00\x00\x3f\x00\x00\x00\x3f\x00\x00\x00\x3f\x00\x00\x00\x3f\x00\x00\x00\x3f\x00\x00\x00\x3f\x00\x00\x00\x3f\x04\x76\x61\x6c\x33\x05\x55\x49\x6e\x74\x38\x01\x01\x01\x01\x01\x01\x01\x01\x01\x01\x01\x01\x01\x01\x01",
                b"\x05\x01\x02\x69\x64\x05\x49\x6e\x74\x36\x34\x00\x00\x00\x00\x00\x00\x00\x00\x07\x62\x6c\x6f\x63\x6b\x4e\x6f\x06\x55\x49\x6e\x74\x31\x36\x00\x00\x04\x76\x61\x6c\x31\x06\x53\x74\x72\x69\x6e\x67\x02\x41\x4d\x04\x76\x61\x6c\x32\x07\x46\x6c\x6f\x61\x74\x33\x32\x00\x00\x00\x3f\x04\x76\x61\x6c\x33\x05\x55\x49\x6e\x74\x38\x01",
                # ''
                # On empty message exception happens: DB::Exception: Attempt to read after eof
                # /src/IO/VarInt.h:122: DB::throwReadAfterEOF() @ 0x15c34487 in /usr/bin/clickhouse
                # /src/IO/VarInt.h:135: void DB::readVarUIntImpl<false>(unsigned long&, DB::ReadBuffer&) @ 0x15c68bb7 in /usr/bin/clickhouse
                # /src/IO/VarInt.h:149: DB::readVarUInt(unsigned long&, DB::ReadBuffer&) @ 0x15c68844 in /usr/bin/clickhouse
                # /src/DataStreams/NativeBlockInputStream.cpp:124: DB::NativeBlockInputStream::readImpl() @ 0x1d3e2778 in /usr/bin/clickhouse
                # /src/DataStreams/IBlockInputStream.cpp:60: DB::IBlockInputStream::read() @ 0x1c9c92fd in /usr/bin/clickhouse
                # /src/Processors/Formats/Impl/NativeFormat.h:42: DB::NativeInputFormatFromNativeBlockInputStream::generate() @ 0x1df1ea79 in /usr/bin/clickhouse
                # /src/Processors/ISource.cpp:48: DB::ISource::work() @ 0x1dd79737 in /usr/bin/clickhouse
            ],
        },
        "MsgPack": {
            "data_sample": [
                b"\x00\x00\xa2\x41\x4d\xca\x3f\x00\x00\x00\x01",
                b"\x01\x00\xa2\x41\x4d\xca\x3f\x00\x00\x00\x01\x02\x00\xa2\x41\x4d\xca\x3f\x00\x00\x00\x01\x03\x00\xa2\x41\x4d\xca\x3f\x00\x00\x00\x01\x04\x00\xa2\x41\x4d\xca\x3f\x00\x00\x00\x01\x05\x00\xa2\x41\x4d\xca\x3f\x00\x00\x00\x01\x06\x00\xa2\x41\x4d\xca\x3f\x00\x00\x00\x01\x07\x00\xa2\x41\x4d\xca\x3f\x00\x00\x00\x01\x08\x00\xa2\x41\x4d\xca\x3f\x00\x00\x00\x01\x09\x00\xa2\x41\x4d\xca\x3f\x00\x00\x00\x01\x0a\x00\xa2\x41\x4d\xca\x3f\x00\x00\x00\x01\x0b\x00\xa2\x41\x4d\xca\x3f\x00\x00\x00\x01\x0c\x00\xa2\x41\x4d\xca\x3f\x00\x00\x00\x01\x0d\x00\xa2\x41\x4d\xca\x3f\x00\x00\x00\x01\x0e\x00\xa2\x41\x4d\xca\x3f\x00\x00\x00\x01\x0f\x00\xa2\x41\x4d\xca\x3f\x00\x00\x00\x01",
                b"\x00\x00\xa2\x41\x4d\xca\x3f\x00\x00\x00\x01",
                # ''
                # On empty message exception happens: Unexpected end of file while parsing msgpack object.: (at row 1)
                # coming from Processors/Formats/Impl/MsgPackRowInputFormat.cpp:170
            ],
        },
        "RowBinary": {
            "data_sample": [
                b"\x00\x00\x00\x00\x00\x00\x00\x00\x00\x00\x02\x41\x4d\x00\x00\x00\x3f\x01",
                b"\x01\x00\x00\x00\x00\x00\x00\x00\x00\x00\x02\x41\x4d\x00\x00\x00\x3f\x01\x02\x00\x00\x00\x00\x00\x00\x00\x00\x00\x02\x41\x4d\x00\x00\x00\x3f\x01\x03\x00\x00\x00\x00\x00\x00\x00\x00\x00\x02\x41\x4d\x00\x00\x00\x3f\x01\x04\x00\x00\x00\x00\x00\x00\x00\x00\x00\x02\x41\x4d\x00\x00\x00\x3f\x01\x05\x00\x00\x00\x00\x00\x00\x00\x00\x00\x02\x41\x4d\x00\x00\x00\x3f\x01\x06\x00\x00\x00\x00\x00\x00\x00\x00\x00\x02\x41\x4d\x00\x00\x00\x3f\x01\x07\x00\x00\x00\x00\x00\x00\x00\x00\x00\x02\x41\x4d\x00\x00\x00\x3f\x01\x08\x00\x00\x00\x00\x00\x00\x00\x00\x00\x02\x41\x4d\x00\x00\x00\x3f\x01\x09\x00\x00\x00\x00\x00\x00\x00\x00\x00\x02\x41\x4d\x00\x00\x00\x3f\x01\x0a\x00\x00\x00\x00\x00\x00\x00\x00\x00\x02\x41\x4d\x00\x00\x00\x3f\x01\x0b\x00\x00\x00\x00\x00\x00\x00\x00\x00\x02\x41\x4d\x00\x00\x00\x3f\x01\x0c\x00\x00\x00\x00\x00\x00\x00\x00\x00\x02\x41\x4d\x00\x00\x00\x3f\x01\x0d\x00\x00\x00\x00\x00\x00\x00\x00\x00\x02\x41\x4d\x00\x00\x00\x3f\x01\x0e\x00\x00\x00\x00\x00\x00\x00\x00\x00\x02\x41\x4d\x00\x00\x00\x3f\x01\x0f\x00\x00\x00\x00\x00\x00\x00\x00\x00\x02\x41\x4d\x00\x00\x00\x3f\x01",
                b"\x00\x00\x00\x00\x00\x00\x00\x00\x00\x00\x02\x41\x4d\x00\x00\x00\x3f\x01",
                # ''
                # On empty message exception happens: DB::Exception: Cannot read all data. Bytes read: 0. Bytes expected: 8.
                # /src/IO/ReadBuffer.h:157: DB::ReadBuffer::readStrict(char*, unsigned long) @ 0x15c6894d in /usr/bin/clickhouse
                # /src/IO/ReadHelpers.h:108: void DB::readPODBinary<long>(long&, DB::ReadBuffer&) @ 0x15c67715 in /usr/bin/clickhouse
                # /src/IO/ReadHelpers.h:737: std::__1::enable_if<is_arithmetic_v<long>, void>::type DB::readBinary<long>(long&, DB::ReadBuffer&) @ 0x15e7afbd in /usr/bin/clickhouse
                # /src/DataTypes/DataTypeNumberBase.cpp:180: DB::DataTypeNumberBase<long>::deserializeBinary(DB::IColumn&, DB::ReadBuffer&) const @ 0x1cace581 in /usr/bin/clickhouse
                # /src/Processors/Formats/Impl/BinaryRowInputFormat.cpp:22: DB::BinaryRowInputFormat::readRow(std::__1::vector<COW<DB::IColumn>::mutable_ptr<DB::IColumn>, std::__1::allocator<COW<DB::IColumn>::mutable_ptr<DB::IColumn> > >&, DB::RowReadExtension&) @ 0x1dea2c0b in /usr/bin/clickhouse
            ],
        },
        "RowBinaryWithNamesAndTypes": {
            "data_sample": [
                b"\x05\x02\x69\x64\x07\x62\x6c\x6f\x63\x6b\x4e\x6f\x04\x76\x61\x6c\x31\x04\x76\x61\x6c\x32\x04\x76\x61\x6c\x33\x05\x49\x6e\x74\x36\x34\x06\x55\x49\x6e\x74\x31\x36\x06\x53\x74\x72\x69\x6e\x67\x07\x46\x6c\x6f\x61\x74\x33\x32\x05\x55\x49\x6e\x74\x38\x00\x00\x00\x00\x00\x00\x00\x00\x00\x00\x02\x41\x4d\x00\x00\x00\x3f\x01",
                b"\x05\x02\x69\x64\x07\x62\x6c\x6f\x63\x6b\x4e\x6f\x04\x76\x61\x6c\x31\x04\x76\x61\x6c\x32\x04\x76\x61\x6c\x33\x05\x49\x6e\x74\x36\x34\x06\x55\x49\x6e\x74\x31\x36\x06\x53\x74\x72\x69\x6e\x67\x07\x46\x6c\x6f\x61\x74\x33\x32\x05\x55\x49\x6e\x74\x38\x01\x00\x00\x00\x00\x00\x00\x00\x00\x00\x02\x41\x4d\x00\x00\x00\x3f\x01\x02\x00\x00\x00\x00\x00\x00\x00\x00\x00\x02\x41\x4d\x00\x00\x00\x3f\x01\x03\x00\x00\x00\x00\x00\x00\x00\x00\x00\x02\x41\x4d\x00\x00\x00\x3f\x01\x04\x00\x00\x00\x00\x00\x00\x00\x00\x00\x02\x41\x4d\x00\x00\x00\x3f\x01\x05\x00\x00\x00\x00\x00\x00\x00\x00\x00\x02\x41\x4d\x00\x00\x00\x3f\x01\x06\x00\x00\x00\x00\x00\x00\x00\x00\x00\x02\x41\x4d\x00\x00\x00\x3f\x01\x07\x00\x00\x00\x00\x00\x00\x00\x00\x00\x02\x41\x4d\x00\x00\x00\x3f\x01\x08\x00\x00\x00\x00\x00\x00\x00\x00\x00\x02\x41\x4d\x00\x00\x00\x3f\x01\x09\x00\x00\x00\x00\x00\x00\x00\x00\x00\x02\x41\x4d\x00\x00\x00\x3f\x01\x0a\x00\x00\x00\x00\x00\x00\x00\x00\x00\x02\x41\x4d\x00\x00\x00\x3f\x01\x0b\x00\x00\x00\x00\x00\x00\x00\x00\x00\x02\x41\x4d\x00\x00\x00\x3f\x01\x0c\x00\x00\x00\x00\x00\x00\x00\x00\x00\x02\x41\x4d\x00\x00\x00\x3f\x01\x0d\x00\x00\x00\x00\x00\x00\x00\x00\x00\x02\x41\x4d\x00\x00\x00\x3f\x01\x0e\x00\x00\x00\x00\x00\x00\x00\x00\x00\x02\x41\x4d\x00\x00\x00\x3f\x01\x0f\x00\x00\x00\x00\x00\x00\x00\x00\x00\x02\x41\x4d\x00\x00\x00\x3f\x01",
                b"\x05\x02\x69\x64\x07\x62\x6c\x6f\x63\x6b\x4e\x6f\x04\x76\x61\x6c\x31\x04\x76\x61\x6c\x32\x04\x76\x61\x6c\x33\x05\x49\x6e\x74\x36\x34\x06\x55\x49\x6e\x74\x31\x36\x06\x53\x74\x72\x69\x6e\x67\x07\x46\x6c\x6f\x61\x74\x33\x32\x05\x55\x49\x6e\x74\x38\x00\x00\x00\x00\x00\x00\x00\x00\x00\x00\x02\x41\x4d\x00\x00\x00\x3f\x01",
                # ''
                # !!! On empty message segfault: Address not mapped to object
                # /contrib/FastMemcpy/FastMemcpy.h:666: memcpy_fast @ 0x21742d65 in /usr/bin/clickhouse
                # /contrib/FastMemcpy/memcpy_wrapper.c:5: memcpy @ 0x21738235 in /usr/bin/clickhouse
                # /src/IO/ReadBuffer.h:145: DB::ReadBuffer::read(char*, unsigned long) @ 0x15c369d7 in /usr/bin/clickhouse
                # /src/IO/ReadBuffer.h:155: DB::ReadBuffer::readStrict(char*, unsigned long) @ 0x15c68878 in /usr/bin/clickhouse
                # /src/DataTypes/DataTypeString.cpp:84: DB::DataTypeString::deserializeBinary(DB::IColumn&, DB::ReadBuffer&) const @ 0x1cad12e7 in /usr/bin/clickhouse
                # /src/Processors/Formats/Impl/BinaryRowInputFormat.cpp:22: DB::BinaryRowInputFormat::readRow(std::__1::vector<COW<DB::IColumn>::mutable_ptr<DB::IColumn>, std::__1::allocator<COW<DB::IColumn>::mutable_ptr<DB::IColumn> > >&, DB::RowReadExtension&) @ 0x1dea2c0b in /usr/bin/clickhouse
            ],
        },
        "Protobuf": {
            "data_sample": [
                b"\x0b\x1a\x02\x41\x4d\x25\x00\x00\x00\x3f\x28\x01",
                b"\x0d\x08\x01\x1a\x02\x41\x4d\x25\x00\x00\x00\x3f\x28\x01\x0d\x08\x02\x1a\x02\x41\x4d\x25\x00\x00\x00\x3f\x28\x01\x0d\x08\x03\x1a\x02\x41\x4d\x25\x00\x00\x00\x3f\x28\x01\x0d\x08\x04\x1a\x02\x41\x4d\x25\x00\x00\x00\x3f\x28\x01\x0d\x08\x05\x1a\x02\x41\x4d\x25\x00\x00\x00\x3f\x28\x01\x0d\x08\x06\x1a\x02\x41\x4d\x25\x00\x00\x00\x3f\x28\x01\x0d\x08\x07\x1a\x02\x41\x4d\x25\x00\x00\x00\x3f\x28\x01\x0d\x08\x08\x1a\x02\x41\x4d\x25\x00\x00\x00\x3f\x28\x01\x0d\x08\x09\x1a\x02\x41\x4d\x25\x00\x00\x00\x3f\x28\x01\x0d\x08\x0a\x1a\x02\x41\x4d\x25\x00\x00\x00\x3f\x28\x01\x0d\x08\x0b\x1a\x02\x41\x4d\x25\x00\x00\x00\x3f\x28\x01\x0d\x08\x0c\x1a\x02\x41\x4d\x25\x00\x00\x00\x3f\x28\x01\x0d\x08\x0d\x1a\x02\x41\x4d\x25\x00\x00\x00\x3f\x28\x01\x0d\x08\x0e\x1a\x02\x41\x4d\x25\x00\x00\x00\x3f\x28\x01\x0d\x08\x0f\x1a\x02\x41\x4d\x25\x00\x00\x00\x3f\x28\x01",
                b"\x0b\x1a\x02\x41\x4d\x25\x00\x00\x00\x3f\x28\x01",
                # ''
                # On empty message exception: Attempt to read after eof
                # /src/IO/ReadBuffer.h:184: DB::ReadBuffer::throwReadAfterEOF() @ 0x15c9699b in /usr/bin/clickhouse
                # /src/Formats/ProtobufReader.h:115: DB::ProtobufReader::SimpleReader::startMessage() @ 0x1df4f828 in /usr/bin/clickhouse
                # /src/Formats/ProtobufReader.cpp:1119: DB::ProtobufReader::startMessage() @ 0x1df5356c in /usr/bin/clickhouse
                # /src/Processors/Formats/Impl/ProtobufRowInputFormat.cpp:25: DB::ProtobufRowInputFormat::readRow(std::__1::vector<COW<DB::IColumn>::mutable_ptr<DB::IColumn>, std::__1::allocator<COW<DB::IColumn>::mutable_ptr<DB::IColumn> > >&, DB::RowReadExtension&) @ 0x1df4cc71 in /usr/bin/clickhouse
                # /src/Processors/Formats/IRowInputFormat.cpp:64: DB::IRowInputFormat::generate() @ 0x1de727cf in /usr/bin/clickhouse
            ],
            "extra_settings": ", kafka_schema='test:TestMessage'",
        },
        "ORC": {
            "data_sample": [
                b"\x4f\x52\x43\x11\x00\x00\x0a\x06\x12\x04\x08\x01\x50\x00\x2b\x00\x00\x0a\x13\x0a\x03\x00\x00\x00\x12\x0c\x08\x01\x12\x06\x08\x00\x10\x00\x18\x00\x50\x00\x30\x00\x00\xe3\x12\xe7\x62\x65\x00\x01\x21\x3e\x0e\x46\x25\x0e\x2e\x46\x03\x21\x46\x03\x09\xa6\x00\x06\x00\x32\x00\x00\xe3\x92\xe4\x62\x65\x00\x01\x21\x01\x0e\x46\x25\x2e\x2e\x26\x47\x5f\x21\x20\x96\x60\x09\x60\x00\x00\x36\x00\x00\xe3\x92\xe1\x62\x65\x00\x01\x21\x61\x0e\x46\x23\x5e\x2e\x46\x03\x21\x66\x03\x3d\x53\x29\x10\x11\xc0\x00\x00\x2b\x00\x00\x0a\x13\x0a\x03\x00\x00\x00\x12\x0c\x08\x01\x12\x06\x08\x02\x10\x02\x18\x02\x50\x00\x05\x00\x00\xff\x00\x03\x00\x00\x30\x07\x00\x00\x40\x00\x80\x05\x00\x00\x41\x4d\x07\x00\x00\x42\x00\x80\x03\x00\x00\x0a\x07\x00\x00\x42\x00\x80\x05\x00\x00\xff\x01\x88\x00\x00\x4d\xca\xc1\x0a\x80\x30\x0c\x03\xd0\x2e\x6b\xcb\x98\x17\xf1\x14\x50\xfc\xff\xcf\xb4\x66\x1e\x3c\x84\x47\x9a\xce\x1c\xb9\x1b\xb7\xf9\xda\x48\x09\x9e\xb2\xf3\x92\xce\x5b\x86\xf6\x56\x7f\x21\x41\x2f\x51\xa6\x7a\xd7\x1d\xe5\xea\xae\x3d\xca\xd5\x83\x71\x60\xd8\x17\xfc\x62\x0f\xa8\x00\x00\xe3\x4a\xe6\x62\xe1\x60\x0c\x60\xe0\xe2\xe3\x60\x14\x62\xe3\x60\x10\x60\x90\x60\x08\x60\x88\x60\xe5\x12\xe0\x60\x54\xe2\xe0\x62\x34\x10\x62\x34\x90\x60\x02\x8a\x70\x71\x09\x01\x45\xb8\xb8\x98\x1c\x7d\x85\x80\x58\x82\x05\x28\xc6\xcd\x25\xca\xc1\x68\xc4\x0b\x52\xc5\x6c\xa0\x67\x2a\x05\x22\xc0\x4a\x21\x86\x31\x09\x30\x81\xb5\xb2\x02\x00\x36\x01\x00\x25\x8c\xbd\x0a\xc2\x30\x14\x85\x73\x6f\x92\xf6\x92\x6a\x09\x01\x21\x64\x92\x4e\x75\x91\x58\x71\xc9\x64\x27\x5d\x2c\x1d\x5d\xfd\x59\xc4\x42\x37\x5f\xc0\x17\xe8\x23\x9b\xc6\xe1\x3b\x70\x0f\xdf\xb9\xc4\xf5\x17\x5d\x41\x5c\x4f\x60\x37\xeb\x53\x0d\x55\x4d\x0b\x23\x01\xb9\x90\x2e\xbf\x0f\xe3\xe3\xdd\x8d\x0e\x5f\x4f\x27\x3e\xb7\x61\x97\xb2\x49\xb9\xaf\x90\x20\x92\x27\x32\x2a\x6b\xf4\xf3\x0d\x1e\x82\x20\xe8\x59\x28\x09\x4c\x46\x4c\x33\xcb\x7a\x76\x95\x41\x47\x9f\x14\x78\x03\xde\x62\x6c\x54\x30\xb1\x51\x0a\xdb\x8b\x89\x58\x11\xbb\x22\xac\x08\x9a\xe5\x6c\x71\xbf\x3d\xb8\x39\x92\xfa\x7f\x86\x1a\xd3\x54\x1e\xa7\xee\xcc\x7e\x08\x9e\x01\x10\x01\x18\x80\x80\x10\x22\x02\x00\x0c\x28\x57\x30\x06\x82\xf4\x03\x03\x4f\x52\x43\x18",
                b"\x4f\x52\x43\x11\x00\x00\x0a\x06\x12\x04\x08\x0f\x50\x00\x2b\x00\x00\x0a\x13\x0a\x03\x00\x00\x00\x12\x0c\x08\x0f\x12\x06\x08\x00\x10\x00\x18\x00\x50\x00\x30\x00\x00\xe3\x12\xe7\x62\x65\x00\x01\x21\x3e\x0e\x7e\x25\x0e\x2e\x46\x43\x21\x46\x4b\x09\xad\x00\x06\x00\x33\x00\x00\x0a\x17\x0a\x03\x00\x00\x00\x12\x10\x08\x0f\x22\x0a\x0a\x02\x41\x4d\x12\x02\x41\x4d\x18\x3c\x50\x00\x3a\x00\x00\xe3\x92\xe1\x62\x65\x00\x01\x21\x61\x0e\x7e\x23\x5e\x2e\x46\x03\x21\x66\x03\x3d\x53\x29\x66\x73\x3d\xd3\x00\x06\x00\x2b\x00\x00\x0a\x13\x0a\x03\x00\x00\x00\x12\x0c\x08\x0f\x12\x06\x08\x02\x10\x02\x18\x1e\x50\x00\x05\x00\x00\x0c\x00\x2b\x00\x00\x31\x32\x33\x34\x35\x36\x37\x38\x39\x31\x30\x31\x31\x31\x32\x31\x33\x31\x34\x31\x35\x09\x00\x00\x06\x01\x03\x02\x09\x00\x00\xc0\x0e\x00\x00\x07\x00\x00\x42\x00\x80\x05\x00\x00\x41\x4d\x0a\x00\x00\xe3\xe2\x42\x01\x00\x09\x00\x00\xc0\x0e\x02\x00\x05\x00\x00\x0c\x01\x94\x00\x00\x2d\xca\xc1\x0e\x80\x30\x08\x03\xd0\xc1\x60\x2e\xf3\x62\x76\x6a\xe2\x0e\xfe\xff\x57\x5a\x3b\x0f\xe4\x51\xe8\x68\xbd\x5d\x05\xe7\xf8\x34\x40\x3a\x6e\x59\xb1\x64\xe0\x91\xa9\xbf\xb1\x97\xd2\x95\x9d\x1e\xca\x55\x3a\x6d\xb4\xd2\xdd\x0b\x74\x9a\x74\xf7\x12\x39\xbd\x97\x7f\x7c\x06\xbb\xa6\x8d\x97\x17\xb4\x00\x00\xe3\x4a\xe6\x62\xe1\xe0\x0f\x60\xe0\xe2\xe3\xe0\x17\x62\xe3\x60\x10\x60\x90\x60\x08\x60\x88\x60\xe5\x12\xe0\xe0\x57\xe2\xe0\x62\x34\x14\x62\xb4\x94\xd0\x02\x8a\xc8\x73\x09\x01\x45\xb8\xb8\x98\x1c\x7d\x85\x80\x58\xc2\x06\x28\x26\xc4\x25\xca\xc1\x6f\xc4\xcb\xc5\x68\x20\xc4\x6c\xa0\x67\x2a\xc5\x6c\xae\x67\x0a\x14\xe6\x87\x1a\xc6\x24\xc0\x24\x21\x07\x32\x0c\x00\x4a\x01\x00\xe3\x60\x16\x58\xc3\x24\xc5\xcd\xc1\x2c\x30\x89\x51\xc2\x4b\xc1\x57\x83\x5f\x49\x83\x83\x47\x88\x95\x91\x89\x99\x85\x55\x8a\x3d\x29\x27\x3f\x39\xdb\x2f\x5f\x8a\x29\x33\x45\x8a\xa5\x2c\x31\xc7\x10\x4c\x1a\x81\x49\x63\x25\x26\x0e\x46\x20\x66\x07\x63\x36\x0e\x3e\x0d\x26\x03\x10\x9f\xd1\x80\xdf\x8a\x85\x83\x3f\x80\xc1\x8a\x8f\x83\x5f\x88\x8d\x83\x41\x80\x41\x82\x21\x80\x21\x82\xd5\x4a\x80\x83\x5f\x89\x83\x8b\xd1\x50\x88\xd1\x52\x42\x0b\x28\x22\x6f\x25\x04\x14\xe1\xe2\x62\x72\xf4\x15\x02\x62\x09\x1b\xa0\x98\x90\x95\x28\x07\xbf\x11\x2f\x17\xa3\x81\x10\xb3\x81\x9e\xa9\x14\xb3\xb9\x9e\x29\x50\x98\x1f\x6a\x18\x93\x00\x93\x84\x1c\xc8\x30\x87\x09\x7e\x1e\x0c\x00\x08\xa8\x01\x10\x01\x18\x80\x80\x10\x22\x02\x00\x0c\x28\x5d\x30\x06\x82\xf4\x03\x03\x4f\x52\x43\x18",
                b"\x4f\x52\x43\x11\x00\x00\x0a\x06\x12\x04\x08\x01\x50\x00\x2b\x00\x00\x0a\x13\x0a\x03\x00\x00\x00\x12\x0c\x08\x01\x12\x06\x08\x00\x10\x00\x18\x00\x50\x00\x30\x00\x00\xe3\x12\xe7\x62\x65\x00\x01\x21\x3e\x0e\x46\x25\x0e\x2e\x46\x03\x21\x46\x03\x09\xa6\x00\x06\x00\x32\x00\x00\xe3\x92\xe4\x62\x65\x00\x01\x21\x01\x0e\x46\x25\x2e\x2e\x26\x47\x5f\x21\x20\x96\x60\x09\x60\x00\x00\x36\x00\x00\xe3\x92\xe1\x62\x65\x00\x01\x21\x61\x0e\x46\x23\x5e\x2e\x46\x03\x21\x66\x03\x3d\x53\x29\x10\x11\xc0\x00\x00\x2b\x00\x00\x0a\x13\x0a\x03\x00\x00\x00\x12\x0c\x08\x01\x12\x06\x08\x02\x10\x02\x18\x02\x50\x00\x05\x00\x00\xff\x00\x03\x00\x00\x30\x07\x00\x00\x40\x00\x80\x05\x00\x00\x41\x4d\x07\x00\x00\x42\x00\x80\x03\x00\x00\x0a\x07\x00\x00\x42\x00\x80\x05\x00\x00\xff\x01\x88\x00\x00\x4d\xca\xc1\x0a\x80\x30\x0c\x03\xd0\x2e\x6b\xcb\x98\x17\xf1\x14\x50\xfc\xff\xcf\xb4\x66\x1e\x3c\x84\x47\x9a\xce\x1c\xb9\x1b\xb7\xf9\xda\x48\x09\x9e\xb2\xf3\x92\xce\x5b\x86\xf6\x56\x7f\x21\x41\x2f\x51\xa6\x7a\xd7\x1d\xe5\xea\xae\x3d\xca\xd5\x83\x71\x60\xd8\x17\xfc\x62\x0f\xa8\x00\x00\xe3\x4a\xe6\x62\xe1\x60\x0c\x60\xe0\xe2\xe3\x60\x14\x62\xe3\x60\x10\x60\x90\x60\x08\x60\x88\x60\xe5\x12\xe0\x60\x54\xe2\xe0\x62\x34\x10\x62\x34\x90\x60\x02\x8a\x70\x71\x09\x01\x45\xb8\xb8\x98\x1c\x7d\x85\x80\x58\x82\x05\x28\xc6\xcd\x25\xca\xc1\x68\xc4\x0b\x52\xc5\x6c\xa0\x67\x2a\x05\x22\xc0\x4a\x21\x86\x31\x09\x30\x81\xb5\xb2\x02\x00\x36\x01\x00\x25\x8c\xbd\x0a\xc2\x30\x14\x85\x73\x6f\x92\xf6\x92\x6a\x09\x01\x21\x64\x92\x4e\x75\x91\x58\x71\xc9\x64\x27\x5d\x2c\x1d\x5d\xfd\x59\xc4\x42\x37\x5f\xc0\x17\xe8\x23\x9b\xc6\xe1\x3b\x70\x0f\xdf\xb9\xc4\xf5\x17\x5d\x41\x5c\x4f\x60\x37\xeb\x53\x0d\x55\x4d\x0b\x23\x01\xb9\x90\x2e\xbf\x0f\xe3\xe3\xdd\x8d\x0e\x5f\x4f\x27\x3e\xb7\x61\x97\xb2\x49\xb9\xaf\x90\x20\x92\x27\x32\x2a\x6b\xf4\xf3\x0d\x1e\x82\x20\xe8\x59\x28\x09\x4c\x46\x4c\x33\xcb\x7a\x76\x95\x41\x47\x9f\x14\x78\x03\xde\x62\x6c\x54\x30\xb1\x51\x0a\xdb\x8b\x89\x58\x11\xbb\x22\xac\x08\x9a\xe5\x6c\x71\xbf\x3d\xb8\x39\x92\xfa\x7f\x86\x1a\xd3\x54\x1e\xa7\xee\xcc\x7e\x08\x9e\x01\x10\x01\x18\x80\x80\x10\x22\x02\x00\x0c\x28\x57\x30\x06\x82\xf4\x03\x03\x4f\x52\x43\x18",
                # ''
                # On empty message exception:  IOError: File size too small, Stack trace (when copying this message, always include the lines below):
                # /src/Processors/Formats/Impl/ORCBlockInputFormat.cpp:36: DB::ORCBlockInputFormat::generate() @ 0x1df282a6 in /usr/bin/clickhouse
                # /src/Processors/ISource.cpp:48: DB::ISource::work() @ 0x1dd79737 in /usr/bin/clickhouse
            ],
        },
        "CapnProto": {
            "data_sample": [
                b"\x00\x00\x00\x00\x05\x00\x00\x00\x00\x00\x00\x00\x02\x00\x01\x00\x00\x00\x00\x00\x00\x00\x00\x00\x00\x00\x01\x00\x00\x00\x00\x3f\x01\x00\x00\x00\x1a\x00\x00\x00\x41\x4d\x00\x00\x00\x00\x00\x00",
                b"\x00\x00\x00\x00\x05\x00\x00\x00\x00\x00\x00\x00\x02\x00\x01\x00\x01\x00\x00\x00\x00\x00\x00\x00\x00\x00\x01\x00\x00\x00\x00\x3f\x01\x00\x00\x00\x1a\x00\x00\x00\x41\x4d\x00\x00\x00\x00\x00\x00\x00\x00\x00\x00\x05\x00\x00\x00\x00\x00\x00\x00\x02\x00\x01\x00\x02\x00\x00\x00\x00\x00\x00\x00\x00\x00\x01\x00\x00\x00\x00\x3f\x01\x00\x00\x00\x1a\x00\x00\x00\x41\x4d\x00\x00\x00\x00\x00\x00\x00\x00\x00\x00\x05\x00\x00\x00\x00\x00\x00\x00\x02\x00\x01\x00\x03\x00\x00\x00\x00\x00\x00\x00\x00\x00\x01\x00\x00\x00\x00\x3f\x01\x00\x00\x00\x1a\x00\x00\x00\x41\x4d\x00\x00\x00\x00\x00\x00\x00\x00\x00\x00\x05\x00\x00\x00\x00\x00\x00\x00\x02\x00\x01\x00\x04\x00\x00\x00\x00\x00\x00\x00\x00\x00\x01\x00\x00\x00\x00\x3f\x01\x00\x00\x00\x1a\x00\x00\x00\x41\x4d\x00\x00\x00\x00\x00\x00\x00\x00\x00\x00\x05\x00\x00\x00\x00\x00\x00\x00\x02\x00\x01\x00\x05\x00\x00\x00\x00\x00\x00\x00\x00\x00\x01\x00\x00\x00\x00\x3f\x01\x00\x00\x00\x1a\x00\x00\x00\x41\x4d\x00\x00\x00\x00\x00\x00\x00\x00\x00\x00\x05\x00\x00\x00\x00\x00\x00\x00\x02\x00\x01\x00\x06\x00\x00\x00\x00\x00\x00\x00\x00\x00\x01\x00\x00\x00\x00\x3f\x01\x00\x00\x00\x1a\x00\x00\x00\x41\x4d\x00\x00\x00\x00\x00\x00\x00\x00\x00\x00\x05\x00\x00\x00\x00\x00\x00\x00\x02\x00\x01\x00\x07\x00\x00\x00\x00\x00\x00\x00\x00\x00\x01\x00\x00\x00\x00\x3f\x01\x00\x00\x00\x1a\x00\x00\x00\x41\x4d\x00\x00\x00\x00\x00\x00\x00\x00\x00\x00\x05\x00\x00\x00\x00\x00\x00\x00\x02\x00\x01\x00\x08\x00\x00\x00\x00\x00\x00\x00\x00\x00\x01\x00\x00\x00\x00\x3f\x01\x00\x00\x00\x1a\x00\x00\x00\x41\x4d\x00\x00\x00\x00\x00\x00\x00\x00\x00\x00\x05\x00\x00\x00\x00\x00\x00\x00\x02\x00\x01\x00\x09\x00\x00\x00\x00\x00\x00\x00\x00\x00\x01\x00\x00\x00\x00\x3f\x01\x00\x00\x00\x1a\x00\x00\x00\x41\x4d\x00\x00\x00\x00\x00\x00\x00\x00\x00\x00\x05\x00\x00\x00\x00\x00\x00\x00\x02\x00\x01\x00\x0a\x00\x00\x00\x00\x00\x00\x00\x00\x00\x01\x00\x00\x00\x00\x3f\x01\x00\x00\x00\x1a\x00\x00\x00\x41\x4d\x00\x00\x00\x00\x00\x00\x00\x00\x00\x00\x05\x00\x00\x00\x00\x00\x00\x00\x02\x00\x01\x00\x0b\x00\x00\x00\x00\x00\x00\x00\x00\x00\x01\x00\x00\x00\x00\x3f\x01\x00\x00\x00\x1a\x00\x00\x00\x41\x4d\x00\x00\x00\x00\x00\x00\x00\x00\x00\x00\x05\x00\x00\x00\x00\x00\x00\x00\x02\x00\x01\x00\x0c\x00\x00\x00\x00\x00\x00\x00\x00\x00\x01\x00\x00\x00\x00\x3f\x01\x00\x00\x00\x1a\x00\x00\x00\x41\x4d\x00\x00\x00\x00\x00\x00\x00\x00\x00\x00\x05\x00\x00\x00\x00\x00\x00\x00\x02\x00\x01\x00\x0d\x00\x00\x00\x00\x00\x00\x00\x00\x00\x01\x00\x00\x00\x00\x3f\x01\x00\x00\x00\x1a\x00\x00\x00\x41\x4d\x00\x00\x00\x00\x00\x00\x00\x00\x00\x00\x05\x00\x00\x00\x00\x00\x00\x00\x02\x00\x01\x00\x0e\x00\x00\x00\x00\x00\x00\x00\x00\x00\x01\x00\x00\x00\x00\x3f\x01\x00\x00\x00\x1a\x00\x00\x00\x41\x4d\x00\x00\x00\x00\x00\x00\x00\x00\x00\x00\x05\x00\x00\x00\x00\x00\x00\x00\x02\x00\x01\x00\x0f\x00\x00\x00\x00\x00\x00\x00\x00\x00\x01\x00\x00\x00\x00\x3f\x01\x00\x00\x00\x1a\x00\x00\x00\x41\x4d\x00\x00\x00\x00\x00\x00",
                b"\x00\x00\x00\x00\x05\x00\x00\x00\x00\x00\x00\x00\x02\x00\x01\x00\x00\x00\x00\x00\x00\x00\x00\x00\x00\x00\x01\x00\x00\x00\x00\x3f\x01\x00\x00\x00\x1a\x00\x00\x00\x41\x4d\x00\x00\x00\x00\x00\x00",
                # ''
                # On empty message exception: Cannot read all data. Bytes read: 0. Bytes expected: 4.
                # /src/IO/ReadBuffer.h:157: DB::ReadBuffer::readStrict(char*, unsigned long) @ 0x15c6894d in /usr/bin/clickhouse
                # /src/Processors/Formats/Impl/CapnProtoRowInputFormat.cpp:212: DB::CapnProtoRowInputFormat::readMessage() @ 0x1ded1cab in /usr/bin/clickhouse
                # /src/Processors/Formats/Impl/CapnProtoRowInputFormat.cpp:241: DB::CapnProtoRowInputFormat::readRow(std::__1::vector<COW<DB::IColumn>::mutable_ptr<DB::IColumn>, std::__1::allocator<COW<DB::IColumn>::mutable_ptr<DB::IColumn> > >&, DB::RowReadExtension&) @ 0x1ded205d in /usr/bin/clickhouse
            ],
            "extra_settings": ", kafka_schema='test:TestRecordStruct'",
        },
        "Parquet": {
            "data_sample": [
                b"\x50\x41\x52\x31\x15\x04\x15\x10\x15\x14\x4c\x15\x02\x15\x04\x12\x00\x00\x08\x1c\x00\x00\x00\x00\x00\x00\x00\x00\x15\x00\x15\x06\x15\x0a\x2c\x15\x02\x15\x04\x15\x06\x15\x06\x1c\x18\x08\x00\x00\x00\x00\x00\x00\x00\x00\x18\x08\x00\x00\x00\x00\x00\x00\x00\x00\x16\x00\x28\x08\x00\x00\x00\x00\x00\x00\x00\x00\x18\x08\x00\x00\x00\x00\x00\x00\x00\x00\x00\x00\x00\x03\x08\x01\x02\x00\x26\xbc\x01\x1c\x15\x04\x19\x35\x04\x00\x06\x19\x18\x02\x69\x64\x15\x02\x16\x02\x16\xac\x01\x16\xb4\x01\x26\x38\x26\x08\x1c\x18\x08\x00\x00\x00\x00\x00\x00\x00\x00\x18\x08\x00\x00\x00\x00\x00\x00\x00\x00\x16\x00\x28\x08\x00\x00\x00\x00\x00\x00\x00\x00\x18\x08\x00\x00\x00\x00\x00\x00\x00\x00\x00\x00\x00\x15\x04\x15\x08\x15\x0c\x4c\x15\x02\x15\x04\x12\x00\x00\x04\x0c\x00\x00\x00\x00\x15\x00\x15\x06\x15\x0a\x2c\x15\x02\x15\x04\x15\x06\x15\x06\x1c\x36\x00\x28\x04\x00\x00\x00\x00\x18\x04\x00\x00\x00\x00\x00\x00\x00\x03\x08\x01\x02\x00\x26\xc8\x03\x1c\x15\x02\x19\x35\x04\x00\x06\x19\x18\x07\x62\x6c\x6f\x63\x6b\x4e\x6f\x15\x02\x16\x02\x16\x6c\x16\x74\x26\xfc\x02\x26\xd4\x02\x1c\x36\x00\x28\x04\x00\x00\x00\x00\x18\x04\x00\x00\x00\x00\x00\x00\x00\x15\x04\x15\x0c\x15\x10\x4c\x15\x02\x15\x04\x12\x00\x00\x06\x14\x02\x00\x00\x00\x41\x4d\x15\x00\x15\x06\x15\x0a\x2c\x15\x02\x15\x04\x15\x06\x15\x06\x1c\x36\x00\x28\x02\x41\x4d\x18\x02\x41\x4d\x00\x00\x00\x03\x08\x01\x02\x00\x26\xa2\x05\x1c\x15\x0c\x19\x35\x04\x00\x06\x19\x18\x04\x76\x61\x6c\x31\x15\x02\x16\x02\x16\x68\x16\x70\x26\xde\x04\x26\xb2\x04\x1c\x36\x00\x28\x02\x41\x4d\x18\x02\x41\x4d\x00\x00\x00\x15\x04\x15\x08\x15\x0c\x4c\x15\x02\x15\x04\x12\x00\x00\x04\x0c\x00\x00\x00\x3f\x15\x00\x15\x06\x15\x0a\x2c\x15\x02\x15\x04\x15\x06\x15\x06\x1c\x18\x04\x00\x00\x00\x3f\x18\x04\x00\x00\x00\x3f\x16\x00\x28\x04\x00\x00\x00\x3f\x18\x04\x00\x00\x00\x3f\x00\x00\x00\x03\x08\x01\x02\x00\x26\x8a\x07\x1c\x15\x08\x19\x35\x04\x00\x06\x19\x18\x04\x76\x61\x6c\x32\x15\x02\x16\x02\x16\x84\x01\x16\x8c\x01\x26\xa6\x06\x26\xfe\x05\x1c\x18\x04\x00\x00\x00\x3f\x18\x04\x00\x00\x00\x3f\x16\x00\x28\x04\x00\x00\x00\x3f\x18\x04\x00\x00\x00\x3f\x00\x00\x00\x15\x04\x15\x08\x15\x0c\x4c\x15\x02\x15\x04\x12\x00\x00\x04\x0c\x01\x00\x00\x00\x15\x00\x15\x06\x15\x0a\x2c\x15\x02\x15\x04\x15\x06\x15\x06\x1c\x36\x00\x28\x04\x01\x00\x00\x00\x18\x04\x01\x00\x00\x00\x00\x00\x00\x03\x08\x01\x02\x00\x26\xfe\x08\x1c\x15\x02\x19\x35\x04\x00\x06\x19\x18\x04\x76\x61\x6c\x33\x15\x02\x16\x02\x16\x6c\x16\x74\x26\xb2\x08\x26\x8a\x08\x1c\x36\x00\x28\x04\x01\x00\x00\x00\x18\x04\x01\x00\x00\x00\x00\x00\x00\x15\x02\x19\x6c\x35\x00\x18\x06\x73\x63\x68\x65\x6d\x61\x15\x0a\x00\x15\x04\x25\x00\x18\x02\x69\x64\x00\x15\x02\x25\x00\x18\x07\x62\x6c\x6f\x63\x6b\x4e\x6f\x25\x18\x4c\xac\x13\x10\x12\x00\x00\x00\x15\x0c\x25\x00\x18\x04\x76\x61\x6c\x31\x25\x00\x4c\x1c\x00\x00\x00\x15\x08\x25\x00\x18\x04\x76\x61\x6c\x32\x00\x15\x02\x25\x00\x18\x04\x76\x61\x6c\x33\x25\x16\x4c\xac\x13\x08\x12\x00\x00\x00\x16\x02\x19\x1c\x19\x5c\x26\xbc\x01\x1c\x15\x04\x19\x35\x04\x00\x06\x19\x18\x02\x69\x64\x15\x02\x16\x02\x16\xac\x01\x16\xb4\x01\x26\x38\x26\x08\x1c\x18\x08\x00\x00\x00\x00\x00\x00\x00\x00\x18\x08\x00\x00\x00\x00\x00\x00\x00\x00\x16\x00\x28\x08\x00\x00\x00\x00\x00\x00\x00\x00\x18\x08\x00\x00\x00\x00\x00\x00\x00\x00\x00\x00\x00\x26\xc8\x03\x1c\x15\x02\x19\x35\x04\x00\x06\x19\x18\x07\x62\x6c\x6f\x63\x6b\x4e\x6f\x15\x02\x16\x02\x16\x6c\x16\x74\x26\xfc\x02\x26\xd4\x02\x1c\x36\x00\x28\x04\x00\x00\x00\x00\x18\x04\x00\x00\x00\x00\x00\x00\x00\x26\xa2\x05\x1c\x15\x0c\x19\x35\x04\x00\x06\x19\x18\x04\x76\x61\x6c\x31\x15\x02\x16\x02\x16\x68\x16\x70\x26\xde\x04\x26\xb2\x04\x1c\x36\x00\x28\x02\x41\x4d\x18\x02\x41\x4d\x00\x00\x00\x26\x8a\x07\x1c\x15\x08\x19\x35\x04\x00\x06\x19\x18\x04\x76\x61\x6c\x32\x15\x02\x16\x02\x16\x84\x01\x16\x8c\x01\x26\xa6\x06\x26\xfe\x05\x1c\x18\x04\x00\x00\x00\x3f\x18\x04\x00\x00\x00\x3f\x16\x00\x28\x04\x00\x00\x00\x3f\x18\x04\x00\x00\x00\x3f\x00\x00\x00\x26\xfe\x08\x1c\x15\x02\x19\x35\x04\x00\x06\x19\x18\x04\x76\x61\x6c\x33\x15\x02\x16\x02\x16\x6c\x16\x74\x26\xb2\x08\x26\x8a\x08\x1c\x36\x00\x28\x04\x01\x00\x00\x00\x18\x04\x01\x00\x00\x00\x00\x00\x00\x16\x98\x05\x16\x02\x00\x28\x22\x70\x61\x72\x71\x75\x65\x74\x2d\x63\x70\x70\x20\x76\x65\x72\x73\x69\x6f\x6e\x20\x31\x2e\x35\x2e\x31\x2d\x53\x4e\x41\x50\x53\x48\x4f\x54\x19\x5c\x1c\x00\x00\x1c\x00\x00\x1c\x00\x00\x1c\x00\x00\x1c\x00\x00\x00\xc4\x01\x00\x00\x50\x41\x52\x31",
                b"\x50\x41\x52\x31\x15\x04\x15\xf0\x01\x15\x90\x01\x4c\x15\x1e\x15\x04\x12\x00\x00\x78\x04\x01\x00\x09\x01\x00\x02\x09\x07\x04\x00\x03\x0d\x08\x00\x04\x0d\x08\x00\x05\x0d\x08\x00\x06\x0d\x08\x00\x07\x0d\x08\x00\x08\x0d\x08\x00\x09\x0d\x08\x00\x0a\x0d\x08\x00\x0b\x0d\x08\x00\x0c\x0d\x08\x00\x0d\x0d\x08\x3c\x0e\x00\x00\x00\x00\x00\x00\x00\x0f\x00\x00\x00\x00\x00\x00\x00\x15\x00\x15\x14\x15\x18\x2c\x15\x1e\x15\x04\x15\x06\x15\x06\x1c\x18\x08\x0f\x00\x00\x00\x00\x00\x00\x00\x18\x08\x01\x00\x00\x00\x00\x00\x00\x00\x16\x00\x28\x08\x0f\x00\x00\x00\x00\x00\x00\x00\x18\x08\x01\x00\x00\x00\x00\x00\x00\x00\x00\x00\x00\x0a\x24\x04\x05\x10\x32\x54\x76\x98\xba\xdc\x0e\x26\xca\x02\x1c\x15\x04\x19\x35\x04\x00\x06\x19\x18\x02\x69\x64\x15\x02\x16\x1e\x16\x9e\x03\x16\xc2\x02\x26\xb8\x01\x26\x08\x1c\x18\x08\x0f\x00\x00\x00\x00\x00\x00\x00\x18\x08\x01\x00\x00\x00\x00\x00\x00\x00\x16\x00\x28\x08\x0f\x00\x00\x00\x00\x00\x00\x00\x18\x08\x01\x00\x00\x00\x00\x00\x00\x00\x00\x00\x00\x15\x04\x15\x08\x15\x0c\x4c\x15\x02\x15\x04\x12\x00\x00\x04\x0c\x00\x00\x00\x00\x15\x00\x15\x06\x15\x0a\x2c\x15\x1e\x15\x04\x15\x06\x15\x06\x1c\x36\x00\x28\x04\x00\x00\x00\x00\x18\x04\x00\x00\x00\x00\x00\x00\x00\x03\x08\x01\x1e\x00\x26\xd8\x04\x1c\x15\x02\x19\x35\x04\x00\x06\x19\x18\x07\x62\x6c\x6f\x63\x6b\x4e\x6f\x15\x02\x16\x1e\x16\x6c\x16\x74\x26\x8c\x04\x26\xe4\x03\x1c\x36\x00\x28\x04\x00\x00\x00\x00\x18\x04\x00\x00\x00\x00\x00\x00\x00\x15\x04\x15\x0c\x15\x10\x4c\x15\x02\x15\x04\x12\x00\x00\x06\x14\x02\x00\x00\x00\x41\x4d\x15\x00\x15\x06\x15\x0a\x2c\x15\x1e\x15\x04\x15\x06\x15\x06\x1c\x36\x00\x28\x02\x41\x4d\x18\x02\x41\x4d\x00\x00\x00\x03\x08\x01\x1e\x00\x26\xb2\x06\x1c\x15\x0c\x19\x35\x04\x00\x06\x19\x18\x04\x76\x61\x6c\x31\x15\x02\x16\x1e\x16\x68\x16\x70\x26\xee\x05\x26\xc2\x05\x1c\x36\x00\x28\x02\x41\x4d\x18\x02\x41\x4d\x00\x00\x00\x15\x04\x15\x08\x15\x0c\x4c\x15\x02\x15\x04\x12\x00\x00\x04\x0c\x00\x00\x00\x3f\x15\x00\x15\x06\x15\x0a\x2c\x15\x1e\x15\x04\x15\x06\x15\x06\x1c\x18\x04\x00\x00\x00\x3f\x18\x04\x00\x00\x00\x3f\x16\x00\x28\x04\x00\x00\x00\x3f\x18\x04\x00\x00\x00\x3f\x00\x00\x00\x03\x08\x01\x1e\x00\x26\x9a\x08\x1c\x15\x08\x19\x35\x04\x00\x06\x19\x18\x04\x76\x61\x6c\x32\x15\x02\x16\x1e\x16\x84\x01\x16\x8c\x01\x26\xb6\x07\x26\x8e\x07\x1c\x18\x04\x00\x00\x00\x3f\x18\x04\x00\x00\x00\x3f\x16\x00\x28\x04\x00\x00\x00\x3f\x18\x04\x00\x00\x00\x3f\x00\x00\x00\x15\x04\x15\x08\x15\x0c\x4c\x15\x02\x15\x04\x12\x00\x00\x04\x0c\x01\x00\x00\x00\x15\x00\x15\x06\x15\x0a\x2c\x15\x1e\x15\x04\x15\x06\x15\x06\x1c\x36\x00\x28\x04\x01\x00\x00\x00\x18\x04\x01\x00\x00\x00\x00\x00\x00\x03\x08\x01\x1e\x00\x26\x8e\x0a\x1c\x15\x02\x19\x35\x04\x00\x06\x19\x18\x04\x76\x61\x6c\x33\x15\x02\x16\x1e\x16\x6c\x16\x74\x26\xc2\x09\x26\x9a\x09\x1c\x36\x00\x28\x04\x01\x00\x00\x00\x18\x04\x01\x00\x00\x00\x00\x00\x00\x15\x02\x19\x6c\x35\x00\x18\x06\x73\x63\x68\x65\x6d\x61\x15\x0a\x00\x15\x04\x25\x00\x18\x02\x69\x64\x00\x15\x02\x25\x00\x18\x07\x62\x6c\x6f\x63\x6b\x4e\x6f\x25\x18\x4c\xac\x13\x10\x12\x00\x00\x00\x15\x0c\x25\x00\x18\x04\x76\x61\x6c\x31\x25\x00\x4c\x1c\x00\x00\x00\x15\x08\x25\x00\x18\x04\x76\x61\x6c\x32\x00\x15\x02\x25\x00\x18\x04\x76\x61\x6c\x33\x25\x16\x4c\xac\x13\x08\x12\x00\x00\x00\x16\x1e\x19\x1c\x19\x5c\x26\xca\x02\x1c\x15\x04\x19\x35\x04\x00\x06\x19\x18\x02\x69\x64\x15\x02\x16\x1e\x16\x9e\x03\x16\xc2\x02\x26\xb8\x01\x26\x08\x1c\x18\x08\x0f\x00\x00\x00\x00\x00\x00\x00\x18\x08\x01\x00\x00\x00\x00\x00\x00\x00\x16\x00\x28\x08\x0f\x00\x00\x00\x00\x00\x00\x00\x18\x08\x01\x00\x00\x00\x00\x00\x00\x00\x00\x00\x00\x26\xd8\x04\x1c\x15\x02\x19\x35\x04\x00\x06\x19\x18\x07\x62\x6c\x6f\x63\x6b\x4e\x6f\x15\x02\x16\x1e\x16\x6c\x16\x74\x26\x8c\x04\x26\xe4\x03\x1c\x36\x00\x28\x04\x00\x00\x00\x00\x18\x04\x00\x00\x00\x00\x00\x00\x00\x26\xb2\x06\x1c\x15\x0c\x19\x35\x04\x00\x06\x19\x18\x04\x76\x61\x6c\x31\x15\x02\x16\x1e\x16\x68\x16\x70\x26\xee\x05\x26\xc2\x05\x1c\x36\x00\x28\x02\x41\x4d\x18\x02\x41\x4d\x00\x00\x00\x26\x9a\x08\x1c\x15\x08\x19\x35\x04\x00\x06\x19\x18\x04\x76\x61\x6c\x32\x15\x02\x16\x1e\x16\x84\x01\x16\x8c\x01\x26\xb6\x07\x26\x8e\x07\x1c\x18\x04\x00\x00\x00\x3f\x18\x04\x00\x00\x00\x3f\x16\x00\x28\x04\x00\x00\x00\x3f\x18\x04\x00\x00\x00\x3f\x00\x00\x00\x26\x8e\x0a\x1c\x15\x02\x19\x35\x04\x00\x06\x19\x18\x04\x76\x61\x6c\x33\x15\x02\x16\x1e\x16\x6c\x16\x74\x26\xc2\x09\x26\x9a\x09\x1c\x36\x00\x28\x04\x01\x00\x00\x00\x18\x04\x01\x00\x00\x00\x00\x00\x00\x16\xa6\x06\x16\x1e\x00\x28\x22\x70\x61\x72\x71\x75\x65\x74\x2d\x63\x70\x70\x20\x76\x65\x72\x73\x69\x6f\x6e\x20\x31\x2e\x35\x2e\x31\x2d\x53\x4e\x41\x50\x53\x48\x4f\x54\x19\x5c\x1c\x00\x00\x1c\x00\x00\x1c\x00\x00\x1c\x00\x00\x1c\x00\x00\x00\xc5\x01\x00\x00\x50\x41\x52\x31",
                b"\x50\x41\x52\x31\x15\x04\x15\x10\x15\x14\x4c\x15\x02\x15\x04\x12\x00\x00\x08\x1c\x00\x00\x00\x00\x00\x00\x00\x00\x15\x00\x15\x06\x15\x0a\x2c\x15\x02\x15\x04\x15\x06\x15\x06\x1c\x18\x08\x00\x00\x00\x00\x00\x00\x00\x00\x18\x08\x00\x00\x00\x00\x00\x00\x00\x00\x16\x00\x28\x08\x00\x00\x00\x00\x00\x00\x00\x00\x18\x08\x00\x00\x00\x00\x00\x00\x00\x00\x00\x00\x00\x03\x08\x01\x02\x00\x26\xbc\x01\x1c\x15\x04\x19\x35\x04\x00\x06\x19\x18\x02\x69\x64\x15\x02\x16\x02\x16\xac\x01\x16\xb4\x01\x26\x38\x26\x08\x1c\x18\x08\x00\x00\x00\x00\x00\x00\x00\x00\x18\x08\x00\x00\x00\x00\x00\x00\x00\x00\x16\x00\x28\x08\x00\x00\x00\x00\x00\x00\x00\x00\x18\x08\x00\x00\x00\x00\x00\x00\x00\x00\x00\x00\x00\x15\x04\x15\x08\x15\x0c\x4c\x15\x02\x15\x04\x12\x00\x00\x04\x0c\x00\x00\x00\x00\x15\x00\x15\x06\x15\x0a\x2c\x15\x02\x15\x04\x15\x06\x15\x06\x1c\x36\x00\x28\x04\x00\x00\x00\x00\x18\x04\x00\x00\x00\x00\x00\x00\x00\x03\x08\x01\x02\x00\x26\xc8\x03\x1c\x15\x02\x19\x35\x04\x00\x06\x19\x18\x07\x62\x6c\x6f\x63\x6b\x4e\x6f\x15\x02\x16\x02\x16\x6c\x16\x74\x26\xfc\x02\x26\xd4\x02\x1c\x36\x00\x28\x04\x00\x00\x00\x00\x18\x04\x00\x00\x00\x00\x00\x00\x00\x15\x04\x15\x0c\x15\x10\x4c\x15\x02\x15\x04\x12\x00\x00\x06\x14\x02\x00\x00\x00\x41\x4d\x15\x00\x15\x06\x15\x0a\x2c\x15\x02\x15\x04\x15\x06\x15\x06\x1c\x36\x00\x28\x02\x41\x4d\x18\x02\x41\x4d\x00\x00\x00\x03\x08\x01\x02\x00\x26\xa2\x05\x1c\x15\x0c\x19\x35\x04\x00\x06\x19\x18\x04\x76\x61\x6c\x31\x15\x02\x16\x02\x16\x68\x16\x70\x26\xde\x04\x26\xb2\x04\x1c\x36\x00\x28\x02\x41\x4d\x18\x02\x41\x4d\x00\x00\x00\x15\x04\x15\x08\x15\x0c\x4c\x15\x02\x15\x04\x12\x00\x00\x04\x0c\x00\x00\x00\x3f\x15\x00\x15\x06\x15\x0a\x2c\x15\x02\x15\x04\x15\x06\x15\x06\x1c\x18\x04\x00\x00\x00\x3f\x18\x04\x00\x00\x00\x3f\x16\x00\x28\x04\x00\x00\x00\x3f\x18\x04\x00\x00\x00\x3f\x00\x00\x00\x03\x08\x01\x02\x00\x26\x8a\x07\x1c\x15\x08\x19\x35\x04\x00\x06\x19\x18\x04\x76\x61\x6c\x32\x15\x02\x16\x02\x16\x84\x01\x16\x8c\x01\x26\xa6\x06\x26\xfe\x05\x1c\x18\x04\x00\x00\x00\x3f\x18\x04\x00\x00\x00\x3f\x16\x00\x28\x04\x00\x00\x00\x3f\x18\x04\x00\x00\x00\x3f\x00\x00\x00\x15\x04\x15\x08\x15\x0c\x4c\x15\x02\x15\x04\x12\x00\x00\x04\x0c\x01\x00\x00\x00\x15\x00\x15\x06\x15\x0a\x2c\x15\x02\x15\x04\x15\x06\x15\x06\x1c\x36\x00\x28\x04\x01\x00\x00\x00\x18\x04\x01\x00\x00\x00\x00\x00\x00\x03\x08\x01\x02\x00\x26\xfe\x08\x1c\x15\x02\x19\x35\x04\x00\x06\x19\x18\x04\x76\x61\x6c\x33\x15\x02\x16\x02\x16\x6c\x16\x74\x26\xb2\x08\x26\x8a\x08\x1c\x36\x00\x28\x04\x01\x00\x00\x00\x18\x04\x01\x00\x00\x00\x00\x00\x00\x15\x02\x19\x6c\x35\x00\x18\x06\x73\x63\x68\x65\x6d\x61\x15\x0a\x00\x15\x04\x25\x00\x18\x02\x69\x64\x00\x15\x02\x25\x00\x18\x07\x62\x6c\x6f\x63\x6b\x4e\x6f\x25\x18\x4c\xac\x13\x10\x12\x00\x00\x00\x15\x0c\x25\x00\x18\x04\x76\x61\x6c\x31\x25\x00\x4c\x1c\x00\x00\x00\x15\x08\x25\x00\x18\x04\x76\x61\x6c\x32\x00\x15\x02\x25\x00\x18\x04\x76\x61\x6c\x33\x25\x16\x4c\xac\x13\x08\x12\x00\x00\x00\x16\x02\x19\x1c\x19\x5c\x26\xbc\x01\x1c\x15\x04\x19\x35\x04\x00\x06\x19\x18\x02\x69\x64\x15\x02\x16\x02\x16\xac\x01\x16\xb4\x01\x26\x38\x26\x08\x1c\x18\x08\x00\x00\x00\x00\x00\x00\x00\x00\x18\x08\x00\x00\x00\x00\x00\x00\x00\x00\x16\x00\x28\x08\x00\x00\x00\x00\x00\x00\x00\x00\x18\x08\x00\x00\x00\x00\x00\x00\x00\x00\x00\x00\x00\x26\xc8\x03\x1c\x15\x02\x19\x35\x04\x00\x06\x19\x18\x07\x62\x6c\x6f\x63\x6b\x4e\x6f\x15\x02\x16\x02\x16\x6c\x16\x74\x26\xfc\x02\x26\xd4\x02\x1c\x36\x00\x28\x04\x00\x00\x00\x00\x18\x04\x00\x00\x00\x00\x00\x00\x00\x26\xa2\x05\x1c\x15\x0c\x19\x35\x04\x00\x06\x19\x18\x04\x76\x61\x6c\x31\x15\x02\x16\x02\x16\x68\x16\x70\x26\xde\x04\x26\xb2\x04\x1c\x36\x00\x28\x02\x41\x4d\x18\x02\x41\x4d\x00\x00\x00\x26\x8a\x07\x1c\x15\x08\x19\x35\x04\x00\x06\x19\x18\x04\x76\x61\x6c\x32\x15\x02\x16\x02\x16\x84\x01\x16\x8c\x01\x26\xa6\x06\x26\xfe\x05\x1c\x18\x04\x00\x00\x00\x3f\x18\x04\x00\x00\x00\x3f\x16\x00\x28\x04\x00\x00\x00\x3f\x18\x04\x00\x00\x00\x3f\x00\x00\x00\x26\xfe\x08\x1c\x15\x02\x19\x35\x04\x00\x06\x19\x18\x04\x76\x61\x6c\x33\x15\x02\x16\x02\x16\x6c\x16\x74\x26\xb2\x08\x26\x8a\x08\x1c\x36\x00\x28\x04\x01\x00\x00\x00\x18\x04\x01\x00\x00\x00\x00\x00\x00\x16\x98\x05\x16\x02\x00\x28\x22\x70\x61\x72\x71\x75\x65\x74\x2d\x63\x70\x70\x20\x76\x65\x72\x73\x69\x6f\x6e\x20\x31\x2e\x35\x2e\x31\x2d\x53\x4e\x41\x50\x53\x48\x4f\x54\x19\x5c\x1c\x00\x00\x1c\x00\x00\x1c\x00\x00\x1c\x00\x00\x1c\x00\x00\x00\xc4\x01\x00\x00\x50\x41\x52\x31",
            ],
        },
        "AvroConfluent": {
            "data_sample": [
                avro_confluent_message(
                    schema_registry_client,
                    {"id": 0, "blockNo": 0, "val1": str("AM"), "val2": 0.5, "val3": 1},
                ),
                b"".join(
                    [
                        avro_confluent_message(
                            schema_registry_client,
                            {
                                "id": id,
                                "blockNo": 0,
                                "val1": str("AM"),
                                "val2": 0.5,
                                "val3": 1,
                            },
                        )
                        for id in range(1, 16)
                    ]
                ),
                avro_confluent_message(
                    schema_registry_client,
                    {"id": 0, "blockNo": 0, "val1": str("AM"), "val2": 0.5, "val3": 1},
                ),
            ],
            "extra_settings": ", format_avro_schema_registry_url='http://{}:{}'".format(
                kafka_cluster.schema_registry_host, 8081
            ),
            "supports_empty_value": True,
        },
        "Avro": {
            # It seems impossible to send more than one avro file per a message
            #   because of nature of Avro: blocks go one after another
            "data_sample": [
                avro_message(
                    {"id": 0, "blockNo": 0, "val1": str("AM"), "val2": 0.5, "val3": 1}
                ),
                avro_message(
                    [
                        {
                            "id": id,
                            "blockNo": 0,
                            "val1": str("AM"),
                            "val2": 0.5,
                            "val3": 1,
                        }
                        for id in range(1, 16)
                    ]
                ),
                avro_message(
                    {"id": 0, "blockNo": 0, "val1": str("AM"), "val2": 0.5, "val3": 1}
                ),
            ],
            "supports_empty_value": False,
        },
        "Arrow": {
            "data_sample": [
                b"\x41\x52\x52\x4f\x57\x31\x00\x00\xff\xff\xff\xff\x48\x01\x00\x00\x10\x00\x00\x00\x00\x00\x0a\x00\x0c\x00\x06\x00\x05\x00\x08\x00\x0a\x00\x00\x00\x00\x01\x03\x00\x0c\x00\x00\x00\x08\x00\x08\x00\x00\x00\x04\x00\x08\x00\x00\x00\x04\x00\x00\x00\x05\x00\x00\x00\xe4\x00\x00\x00\x9c\x00\x00\x00\x6c\x00\x00\x00\x34\x00\x00\x00\x04\x00\x00\x00\x40\xff\xff\xff\x00\x00\x00\x02\x18\x00\x00\x00\x0c\x00\x00\x00\x04\x00\x00\x00\x00\x00\x00\x00\x72\xff\xff\xff\x08\x00\x00\x00\x04\x00\x00\x00\x76\x61\x6c\x33\x00\x00\x00\x00\x6c\xff\xff\xff\x00\x00\x00\x03\x20\x00\x00\x00\x14\x00\x00\x00\x04\x00\x00\x00\x00\x00\x00\x00\x00\x00\x06\x00\x08\x00\x06\x00\x06\x00\x00\x00\x00\x00\x01\x00\x04\x00\x00\x00\x76\x61\x6c\x32\x00\x00\x00\x00\xa0\xff\xff\xff\x00\x00\x00\x05\x18\x00\x00\x00\x10\x00\x00\x00\x04\x00\x00\x00\x00\x00\x00\x00\x04\x00\x04\x00\x04\x00\x00\x00\x04\x00\x00\x00\x76\x61\x6c\x31\x00\x00\x00\x00\xcc\xff\xff\xff\x00\x00\x00\x02\x20\x00\x00\x00\x14\x00\x00\x00\x04\x00\x00\x00\x00\x00\x00\x00\x00\x00\x06\x00\x08\x00\x04\x00\x06\x00\x00\x00\x10\x00\x00\x00\x07\x00\x00\x00\x62\x6c\x6f\x63\x6b\x4e\x6f\x00\x10\x00\x14\x00\x08\x00\x00\x00\x07\x00\x0c\x00\x00\x00\x10\x00\x10\x00\x00\x00\x00\x00\x00\x02\x24\x00\x00\x00\x14\x00\x00\x00\x04\x00\x00\x00\x00\x00\x00\x00\x08\x00\x0c\x00\x08\x00\x07\x00\x08\x00\x00\x00\x00\x00\x00\x01\x40\x00\x00\x00\x02\x00\x00\x00\x69\x64\x00\x00\xff\xff\xff\xff\x58\x01\x00\x00\x14\x00\x00\x00\x00\x00\x00\x00\x0c\x00\x16\x00\x06\x00\x05\x00\x08\x00\x0c\x00\x0c\x00\x00\x00\x00\x03\x03\x00\x18\x00\x00\x00\x30\x00\x00\x00\x00\x00\x00\x00\x00\x00\x0a\x00\x18\x00\x0c\x00\x04\x00\x08\x00\x0a\x00\x00\x00\xcc\x00\x00\x00\x10\x00\x00\x00\x01\x00\x00\x00\x00\x00\x00\x00\x00\x00\x00\x00\x0b\x00\x00\x00\x00\x00\x00\x00\x00\x00\x00\x00\x00\x00\x00\x00\x00\x00\x00\x00\x00\x00\x00\x00\x00\x00\x00\x00\x08\x00\x00\x00\x00\x00\x00\x00\x08\x00\x00\x00\x00\x00\x00\x00\x00\x00\x00\x00\x00\x00\x00\x00\x08\x00\x00\x00\x00\x00\x00\x00\x08\x00\x00\x00\x00\x00\x00\x00\x10\x00\x00\x00\x00\x00\x00\x00\x00\x00\x00\x00\x00\x00\x00\x00\x10\x00\x00\x00\x00\x00\x00\x00\x08\x00\x00\x00\x00\x00\x00\x00\x18\x00\x00\x00\x00\x00\x00\x00\x08\x00\x00\x00\x00\x00\x00\x00\x20\x00\x00\x00\x00\x00\x00\x00\x00\x00\x00\x00\x00\x00\x00\x00\x20\x00\x00\x00\x00\x00\x00\x00\x08\x00\x00\x00\x00\x00\x00\x00\x28\x00\x00\x00\x00\x00\x00\x00\x00\x00\x00\x00\x00\x00\x00\x00\x28\x00\x00\x00\x00\x00\x00\x00\x08\x00\x00\x00\x00\x00\x00\x00\x00\x00\x00\x00\x05\x00\x00\x00\x01\x00\x00\x00\x00\x00\x00\x00\x00\x00\x00\x00\x00\x00\x00\x00\x01\x00\x00\x00\x00\x00\x00\x00\x00\x00\x00\x00\x00\x00\x00\x00\x01\x00\x00\x00\x00\x00\x00\x00\x00\x00\x00\x00\x00\x00\x00\x00\x01\x00\x00\x00\x00\x00\x00\x00\x00\x00\x00\x00\x00\x00\x00\x00\x01\x00\x00\x00\x00\x00\x00\x00\x00\x00\x00\x00\x00\x00\x00\x00\x00\x00\x00\x00\x00\x00\x00\x00\x00\x00\x00\x00\x00\x00\x00\x00\x00\x00\x00\x00\x02\x00\x00\x00\x41\x4d\x00\x00\x00\x00\x00\x00\x00\x00\x00\x3f\x00\x00\x00\x00\x01\x00\x00\x00\x00\x00\x00\x00\xff\xff\xff\xff\x00\x00\x00\x00\x10\x00\x00\x00\x0c\x00\x14\x00\x06\x00\x08\x00\x0c\x00\x10\x00\x0c\x00\x00\x00\x00\x00\x03\x00\x3c\x00\x00\x00\x28\x00\x00\x00\x04\x00\x00\x00\x01\x00\x00\x00\x58\x01\x00\x00\x00\x00\x00\x00\x60\x01\x00\x00\x00\x00\x00\x00\x30\x00\x00\x00\x00\x00\x00\x00\x00\x00\x00\x00\x00\x00\x00\x00\x00\x00\x00\x00\x08\x00\x08\x00\x00\x00\x04\x00\x08\x00\x00\x00\x04\x00\x00\x00\x05\x00\x00\x00\xe4\x00\x00\x00\x9c\x00\x00\x00\x6c\x00\x00\x00\x34\x00\x00\x00\x04\x00\x00\x00\x40\xff\xff\xff\x00\x00\x00\x02\x18\x00\x00\x00\x0c\x00\x00\x00\x04\x00\x00\x00\x00\x00\x00\x00\x72\xff\xff\xff\x08\x00\x00\x00\x04\x00\x00\x00\x76\x61\x6c\x33\x00\x00\x00\x00\x6c\xff\xff\xff\x00\x00\x00\x03\x20\x00\x00\x00\x14\x00\x00\x00\x04\x00\x00\x00\x00\x00\x00\x00\x00\x00\x06\x00\x08\x00\x06\x00\x06\x00\x00\x00\x00\x00\x01\x00\x04\x00\x00\x00\x76\x61\x6c\x32\x00\x00\x00\x00\xa0\xff\xff\xff\x00\x00\x00\x05\x18\x00\x00\x00\x10\x00\x00\x00\x04\x00\x00\x00\x00\x00\x00\x00\x04\x00\x04\x00\x04\x00\x00\x00\x04\x00\x00\x00\x76\x61\x6c\x31\x00\x00\x00\x00\xcc\xff\xff\xff\x00\x00\x00\x02\x20\x00\x00\x00\x14\x00\x00\x00\x04\x00\x00\x00\x00\x00\x00\x00\x00\x00\x06\x00\x08\x00\x04\x00\x06\x00\x00\x00\x10\x00\x00\x00\x07\x00\x00\x00\x62\x6c\x6f\x63\x6b\x4e\x6f\x00\x10\x00\x14\x00\x08\x00\x00\x00\x07\x00\x0c\x00\x00\x00\x10\x00\x10\x00\x00\x00\x00\x00\x00\x02\x24\x00\x00\x00\x14\x00\x00\x00\x04\x00\x00\x00\x00\x00\x00\x00\x08\x00\x0c\x00\x08\x00\x07\x00\x08\x00\x00\x00\x00\x00\x00\x01\x40\x00\x00\x00\x02\x00\x00\x00\x69\x64\x00\x00\x78\x01\x00\x00\x41\x52\x52\x4f\x57\x31",
                b"\x41\x52\x52\x4f\x57\x31\x00\x00\xff\xff\xff\xff\x48\x01\x00\x00\x10\x00\x00\x00\x00\x00\x0a\x00\x0c\x00\x06\x00\x05\x00\x08\x00\x0a\x00\x00\x00\x00\x01\x03\x00\x0c\x00\x00\x00\x08\x00\x08\x00\x00\x00\x04\x00\x08\x00\x00\x00\x04\x00\x00\x00\x05\x00\x00\x00\xe4\x00\x00\x00\x9c\x00\x00\x00\x6c\x00\x00\x00\x34\x00\x00\x00\x04\x00\x00\x00\x40\xff\xff\xff\x00\x00\x00\x02\x18\x00\x00\x00\x0c\x00\x00\x00\x04\x00\x00\x00\x00\x00\x00\x00\x72\xff\xff\xff\x08\x00\x00\x00\x04\x00\x00\x00\x76\x61\x6c\x33\x00\x00\x00\x00\x6c\xff\xff\xff\x00\x00\x00\x03\x20\x00\x00\x00\x14\x00\x00\x00\x04\x00\x00\x00\x00\x00\x00\x00\x00\x00\x06\x00\x08\x00\x06\x00\x06\x00\x00\x00\x00\x00\x01\x00\x04\x00\x00\x00\x76\x61\x6c\x32\x00\x00\x00\x00\xa0\xff\xff\xff\x00\x00\x00\x05\x18\x00\x00\x00\x10\x00\x00\x00\x04\x00\x00\x00\x00\x00\x00\x00\x04\x00\x04\x00\x04\x00\x00\x00\x04\x00\x00\x00\x76\x61\x6c\x31\x00\x00\x00\x00\xcc\xff\xff\xff\x00\x00\x00\x02\x20\x00\x00\x00\x14\x00\x00\x00\x04\x00\x00\x00\x00\x00\x00\x00\x00\x00\x06\x00\x08\x00\x04\x00\x06\x00\x00\x00\x10\x00\x00\x00\x07\x00\x00\x00\x62\x6c\x6f\x63\x6b\x4e\x6f\x00\x10\x00\x14\x00\x08\x00\x00\x00\x07\x00\x0c\x00\x00\x00\x10\x00\x10\x00\x00\x00\x00\x00\x00\x02\x24\x00\x00\x00\x14\x00\x00\x00\x04\x00\x00\x00\x00\x00\x00\x00\x08\x00\x0c\x00\x08\x00\x07\x00\x08\x00\x00\x00\x00\x00\x00\x01\x40\x00\x00\x00\x02\x00\x00\x00\x69\x64\x00\x00\xff\xff\xff\xff\x58\x01\x00\x00\x14\x00\x00\x00\x00\x00\x00\x00\x0c\x00\x16\x00\x06\x00\x05\x00\x08\x00\x0c\x00\x0c\x00\x00\x00\x00\x03\x03\x00\x18\x00\x00\x00\x48\x01\x00\x00\x00\x00\x00\x00\x00\x00\x0a\x00\x18\x00\x0c\x00\x04\x00\x08\x00\x0a\x00\x00\x00\xcc\x00\x00\x00\x10\x00\x00\x00\x0f\x00\x00\x00\x00\x00\x00\x00\x00\x00\x00\x00\x0b\x00\x00\x00\x00\x00\x00\x00\x00\x00\x00\x00\x00\x00\x00\x00\x00\x00\x00\x00\x00\x00\x00\x00\x00\x00\x00\x00\x78\x00\x00\x00\x00\x00\x00\x00\x78\x00\x00\x00\x00\x00\x00\x00\x00\x00\x00\x00\x00\x00\x00\x00\x78\x00\x00\x00\x00\x00\x00\x00\x20\x00\x00\x00\x00\x00\x00\x00\x98\x00\x00\x00\x00\x00\x00\x00\x00\x00\x00\x00\x00\x00\x00\x00\x98\x00\x00\x00\x00\x00\x00\x00\x40\x00\x00\x00\x00\x00\x00\x00\xd8\x00\x00\x00\x00\x00\x00\x00\x20\x00\x00\x00\x00\x00\x00\x00\xf8\x00\x00\x00\x00\x00\x00\x00\x00\x00\x00\x00\x00\x00\x00\x00\xf8\x00\x00\x00\x00\x00\x00\x00\x40\x00\x00\x00\x00\x00\x00\x00\x38\x01\x00\x00\x00\x00\x00\x00\x00\x00\x00\x00\x00\x00\x00\x00\x38\x01\x00\x00\x00\x00\x00\x00\x10\x00\x00\x00\x00\x00\x00\x00\x00\x00\x00\x00\x05\x00\x00\x00\x0f\x00\x00\x00\x00\x00\x00\x00\x00\x00\x00\x00\x00\x00\x00\x00\x0f\x00\x00\x00\x00\x00\x00\x00\x00\x00\x00\x00\x00\x00\x00\x00\x0f\x00\x00\x00\x00\x00\x00\x00\x00\x00\x00\x00\x00\x00\x00\x00\x0f\x00\x00\x00\x00\x00\x00\x00\x00\x00\x00\x00\x00\x00\x00\x00\x0f\x00\x00\x00\x00\x00\x00\x00\x00\x00\x00\x00\x00\x00\x00\x00\x01\x00\x00\x00\x00\x00\x00\x00\x02\x00\x00\x00\x00\x00\x00\x00\x03\x00\x00\x00\x00\x00\x00\x00\x04\x00\x00\x00\x00\x00\x00\x00\x05\x00\x00\x00\x00\x00\x00\x00\x06\x00\x00\x00\x00\x00\x00\x00\x07\x00\x00\x00\x00\x00\x00\x00\x08\x00\x00\x00\x00\x00\x00\x00\x09\x00\x00\x00\x00\x00\x00\x00\x0a\x00\x00\x00\x00\x00\x00\x00\x0b\x00\x00\x00\x00\x00\x00\x00\x0c\x00\x00\x00\x00\x00\x00\x00\x0d\x00\x00\x00\x00\x00\x00\x00\x0e\x00\x00\x00\x00\x00\x00\x00\x0f\x00\x00\x00\x00\x00\x00\x00\x00\x00\x00\x00\x00\x00\x00\x00\x00\x00\x00\x00\x00\x00\x00\x00\x00\x00\x00\x00\x00\x00\x00\x00\x00\x00\x00\x00\x00\x00\x00\x00\x00\x00\x00\x00\x02\x00\x00\x00\x04\x00\x00\x00\x06\x00\x00\x00\x08\x00\x00\x00\x0a\x00\x00\x00\x0c\x00\x00\x00\x0e\x00\x00\x00\x10\x00\x00\x00\x12\x00\x00\x00\x14\x00\x00\x00\x16\x00\x00\x00\x18\x00\x00\x00\x1a\x00\x00\x00\x1c\x00\x00\x00\x1e\x00\x00\x00\x41\x4d\x41\x4d\x41\x4d\x41\x4d\x41\x4d\x41\x4d\x41\x4d\x41\x4d\x41\x4d\x41\x4d\x41\x4d\x41\x4d\x41\x4d\x41\x4d\x41\x4d\x00\x00\x00\x00\x00\x3f\x00\x00\x00\x3f\x00\x00\x00\x3f\x00\x00\x00\x3f\x00\x00\x00\x3f\x00\x00\x00\x3f\x00\x00\x00\x3f\x00\x00\x00\x3f\x00\x00\x00\x3f\x00\x00\x00\x3f\x00\x00\x00\x3f\x00\x00\x00\x3f\x00\x00\x00\x3f\x00\x00\x00\x3f\x00\x00\x00\x3f\x00\x00\x00\x00\x01\x01\x01\x01\x01\x01\x01\x01\x01\x01\x01\x01\x01\x01\x01\x00\xff\xff\xff\xff\x00\x00\x00\x00\x10\x00\x00\x00\x0c\x00\x14\x00\x06\x00\x08\x00\x0c\x00\x10\x00\x0c\x00\x00\x00\x00\x00\x03\x00\x3c\x00\x00\x00\x28\x00\x00\x00\x04\x00\x00\x00\x01\x00\x00\x00\x58\x01\x00\x00\x00\x00\x00\x00\x60\x01\x00\x00\x00\x00\x00\x00\x48\x01\x00\x00\x00\x00\x00\x00\x00\x00\x00\x00\x00\x00\x00\x00\x00\x00\x00\x00\x08\x00\x08\x00\x00\x00\x04\x00\x08\x00\x00\x00\x04\x00\x00\x00\x05\x00\x00\x00\xe4\x00\x00\x00\x9c\x00\x00\x00\x6c\x00\x00\x00\x34\x00\x00\x00\x04\x00\x00\x00\x40\xff\xff\xff\x00\x00\x00\x02\x18\x00\x00\x00\x0c\x00\x00\x00\x04\x00\x00\x00\x00\x00\x00\x00\x72\xff\xff\xff\x08\x00\x00\x00\x04\x00\x00\x00\x76\x61\x6c\x33\x00\x00\x00\x00\x6c\xff\xff\xff\x00\x00\x00\x03\x20\x00\x00\x00\x14\x00\x00\x00\x04\x00\x00\x00\x00\x00\x00\x00\x00\x00\x06\x00\x08\x00\x06\x00\x06\x00\x00\x00\x00\x00\x01\x00\x04\x00\x00\x00\x76\x61\x6c\x32\x00\x00\x00\x00\xa0\xff\xff\xff\x00\x00\x00\x05\x18\x00\x00\x00\x10\x00\x00\x00\x04\x00\x00\x00\x00\x00\x00\x00\x04\x00\x04\x00\x04\x00\x00\x00\x04\x00\x00\x00\x76\x61\x6c\x31\x00\x00\x00\x00\xcc\xff\xff\xff\x00\x00\x00\x02\x20\x00\x00\x00\x14\x00\x00\x00\x04\x00\x00\x00\x00\x00\x00\x00\x00\x00\x06\x00\x08\x00\x04\x00\x06\x00\x00\x00\x10\x00\x00\x00\x07\x00\x00\x00\x62\x6c\x6f\x63\x6b\x4e\x6f\x00\x10\x00\x14\x00\x08\x00\x00\x00\x07\x00\x0c\x00\x00\x00\x10\x00\x10\x00\x00\x00\x00\x00\x00\x02\x24\x00\x00\x00\x14\x00\x00\x00\x04\x00\x00\x00\x00\x00\x00\x00\x08\x00\x0c\x00\x08\x00\x07\x00\x08\x00\x00\x00\x00\x00\x00\x01\x40\x00\x00\x00\x02\x00\x00\x00\x69\x64\x00\x00\x78\x01\x00\x00\x41\x52\x52\x4f\x57\x31",
                b"\x41\x52\x52\x4f\x57\x31\x00\x00\xff\xff\xff\xff\x48\x01\x00\x00\x10\x00\x00\x00\x00\x00\x0a\x00\x0c\x00\x06\x00\x05\x00\x08\x00\x0a\x00\x00\x00\x00\x01\x03\x00\x0c\x00\x00\x00\x08\x00\x08\x00\x00\x00\x04\x00\x08\x00\x00\x00\x04\x00\x00\x00\x05\x00\x00\x00\xe4\x00\x00\x00\x9c\x00\x00\x00\x6c\x00\x00\x00\x34\x00\x00\x00\x04\x00\x00\x00\x40\xff\xff\xff\x00\x00\x00\x02\x18\x00\x00\x00\x0c\x00\x00\x00\x04\x00\x00\x00\x00\x00\x00\x00\x72\xff\xff\xff\x08\x00\x00\x00\x04\x00\x00\x00\x76\x61\x6c\x33\x00\x00\x00\x00\x6c\xff\xff\xff\x00\x00\x00\x03\x20\x00\x00\x00\x14\x00\x00\x00\x04\x00\x00\x00\x00\x00\x00\x00\x00\x00\x06\x00\x08\x00\x06\x00\x06\x00\x00\x00\x00\x00\x01\x00\x04\x00\x00\x00\x76\x61\x6c\x32\x00\x00\x00\x00\xa0\xff\xff\xff\x00\x00\x00\x05\x18\x00\x00\x00\x10\x00\x00\x00\x04\x00\x00\x00\x00\x00\x00\x00\x04\x00\x04\x00\x04\x00\x00\x00\x04\x00\x00\x00\x76\x61\x6c\x31\x00\x00\x00\x00\xcc\xff\xff\xff\x00\x00\x00\x02\x20\x00\x00\x00\x14\x00\x00\x00\x04\x00\x00\x00\x00\x00\x00\x00\x00\x00\x06\x00\x08\x00\x04\x00\x06\x00\x00\x00\x10\x00\x00\x00\x07\x00\x00\x00\x62\x6c\x6f\x63\x6b\x4e\x6f\x00\x10\x00\x14\x00\x08\x00\x00\x00\x07\x00\x0c\x00\x00\x00\x10\x00\x10\x00\x00\x00\x00\x00\x00\x02\x24\x00\x00\x00\x14\x00\x00\x00\x04\x00\x00\x00\x00\x00\x00\x00\x08\x00\x0c\x00\x08\x00\x07\x00\x08\x00\x00\x00\x00\x00\x00\x01\x40\x00\x00\x00\x02\x00\x00\x00\x69\x64\x00\x00\xff\xff\xff\xff\x58\x01\x00\x00\x14\x00\x00\x00\x00\x00\x00\x00\x0c\x00\x16\x00\x06\x00\x05\x00\x08\x00\x0c\x00\x0c\x00\x00\x00\x00\x03\x03\x00\x18\x00\x00\x00\x30\x00\x00\x00\x00\x00\x00\x00\x00\x00\x0a\x00\x18\x00\x0c\x00\x04\x00\x08\x00\x0a\x00\x00\x00\xcc\x00\x00\x00\x10\x00\x00\x00\x01\x00\x00\x00\x00\x00\x00\x00\x00\x00\x00\x00\x0b\x00\x00\x00\x00\x00\x00\x00\x00\x00\x00\x00\x00\x00\x00\x00\x00\x00\x00\x00\x00\x00\x00\x00\x00\x00\x00\x00\x08\x00\x00\x00\x00\x00\x00\x00\x08\x00\x00\x00\x00\x00\x00\x00\x00\x00\x00\x00\x00\x00\x00\x00\x08\x00\x00\x00\x00\x00\x00\x00\x08\x00\x00\x00\x00\x00\x00\x00\x10\x00\x00\x00\x00\x00\x00\x00\x00\x00\x00\x00\x00\x00\x00\x00\x10\x00\x00\x00\x00\x00\x00\x00\x08\x00\x00\x00\x00\x00\x00\x00\x18\x00\x00\x00\x00\x00\x00\x00\x08\x00\x00\x00\x00\x00\x00\x00\x20\x00\x00\x00\x00\x00\x00\x00\x00\x00\x00\x00\x00\x00\x00\x00\x20\x00\x00\x00\x00\x00\x00\x00\x08\x00\x00\x00\x00\x00\x00\x00\x28\x00\x00\x00\x00\x00\x00\x00\x00\x00\x00\x00\x00\x00\x00\x00\x28\x00\x00\x00\x00\x00\x00\x00\x08\x00\x00\x00\x00\x00\x00\x00\x00\x00\x00\x00\x05\x00\x00\x00\x01\x00\x00\x00\x00\x00\x00\x00\x00\x00\x00\x00\x00\x00\x00\x00\x01\x00\x00\x00\x00\x00\x00\x00\x00\x00\x00\x00\x00\x00\x00\x00\x01\x00\x00\x00\x00\x00\x00\x00\x00\x00\x00\x00\x00\x00\x00\x00\x01\x00\x00\x00\x00\x00\x00\x00\x00\x00\x00\x00\x00\x00\x00\x00\x01\x00\x00\x00\x00\x00\x00\x00\x00\x00\x00\x00\x00\x00\x00\x00\x00\x00\x00\x00\x00\x00\x00\x00\x00\x00\x00\x00\x00\x00\x00\x00\x00\x00\x00\x00\x02\x00\x00\x00\x41\x4d\x00\x00\x00\x00\x00\x00\x00\x00\x00\x3f\x00\x00\x00\x00\x01\x00\x00\x00\x00\x00\x00\x00\xff\xff\xff\xff\x00\x00\x00\x00\x10\x00\x00\x00\x0c\x00\x14\x00\x06\x00\x08\x00\x0c\x00\x10\x00\x0c\x00\x00\x00\x00\x00\x03\x00\x3c\x00\x00\x00\x28\x00\x00\x00\x04\x00\x00\x00\x01\x00\x00\x00\x58\x01\x00\x00\x00\x00\x00\x00\x60\x01\x00\x00\x00\x00\x00\x00\x30\x00\x00\x00\x00\x00\x00\x00\x00\x00\x00\x00\x00\x00\x00\x00\x00\x00\x00\x00\x08\x00\x08\x00\x00\x00\x04\x00\x08\x00\x00\x00\x04\x00\x00\x00\x05\x00\x00\x00\xe4\x00\x00\x00\x9c\x00\x00\x00\x6c\x00\x00\x00\x34\x00\x00\x00\x04\x00\x00\x00\x40\xff\xff\xff\x00\x00\x00\x02\x18\x00\x00\x00\x0c\x00\x00\x00\x04\x00\x00\x00\x00\x00\x00\x00\x72\xff\xff\xff\x08\x00\x00\x00\x04\x00\x00\x00\x76\x61\x6c\x33\x00\x00\x00\x00\x6c\xff\xff\xff\x00\x00\x00\x03\x20\x00\x00\x00\x14\x00\x00\x00\x04\x00\x00\x00\x00\x00\x00\x00\x00\x00\x06\x00\x08\x00\x06\x00\x06\x00\x00\x00\x00\x00\x01\x00\x04\x00\x00\x00\x76\x61\x6c\x32\x00\x00\x00\x00\xa0\xff\xff\xff\x00\x00\x00\x05\x18\x00\x00\x00\x10\x00\x00\x00\x04\x00\x00\x00\x00\x00\x00\x00\x04\x00\x04\x00\x04\x00\x00\x00\x04\x00\x00\x00\x76\x61\x6c\x31\x00\x00\x00\x00\xcc\xff\xff\xff\x00\x00\x00\x02\x20\x00\x00\x00\x14\x00\x00\x00\x04\x00\x00\x00\x00\x00\x00\x00\x00\x00\x06\x00\x08\x00\x04\x00\x06\x00\x00\x00\x10\x00\x00\x00\x07\x00\x00\x00\x62\x6c\x6f\x63\x6b\x4e\x6f\x00\x10\x00\x14\x00\x08\x00\x00\x00\x07\x00\x0c\x00\x00\x00\x10\x00\x10\x00\x00\x00\x00\x00\x00\x02\x24\x00\x00\x00\x14\x00\x00\x00\x04\x00\x00\x00\x00\x00\x00\x00\x08\x00\x0c\x00\x08\x00\x07\x00\x08\x00\x00\x00\x00\x00\x00\x01\x40\x00\x00\x00\x02\x00\x00\x00\x69\x64\x00\x00\x78\x01\x00\x00\x41\x52\x52\x4f\x57\x31",
            ],
        },
        "ArrowStream": {
            "data_sample": [
                b"\xff\xff\xff\xff\x48\x01\x00\x00\x10\x00\x00\x00\x00\x00\x0a\x00\x0c\x00\x06\x00\x05\x00\x08\x00\x0a\x00\x00\x00\x00\x01\x03\x00\x0c\x00\x00\x00\x08\x00\x08\x00\x00\x00\x04\x00\x08\x00\x00\x00\x04\x00\x00\x00\x05\x00\x00\x00\xe4\x00\x00\x00\x9c\x00\x00\x00\x6c\x00\x00\x00\x34\x00\x00\x00\x04\x00\x00\x00\x40\xff\xff\xff\x00\x00\x00\x02\x18\x00\x00\x00\x0c\x00\x00\x00\x04\x00\x00\x00\x00\x00\x00\x00\x72\xff\xff\xff\x08\x00\x00\x00\x04\x00\x00\x00\x76\x61\x6c\x33\x00\x00\x00\x00\x6c\xff\xff\xff\x00\x00\x00\x03\x20\x00\x00\x00\x14\x00\x00\x00\x04\x00\x00\x00\x00\x00\x00\x00\x00\x00\x06\x00\x08\x00\x06\x00\x06\x00\x00\x00\x00\x00\x01\x00\x04\x00\x00\x00\x76\x61\x6c\x32\x00\x00\x00\x00\xa0\xff\xff\xff\x00\x00\x00\x05\x18\x00\x00\x00\x10\x00\x00\x00\x04\x00\x00\x00\x00\x00\x00\x00\x04\x00\x04\x00\x04\x00\x00\x00\x04\x00\x00\x00\x76\x61\x6c\x31\x00\x00\x00\x00\xcc\xff\xff\xff\x00\x00\x00\x02\x20\x00\x00\x00\x14\x00\x00\x00\x04\x00\x00\x00\x00\x00\x00\x00\x00\x00\x06\x00\x08\x00\x04\x00\x06\x00\x00\x00\x10\x00\x00\x00\x07\x00\x00\x00\x62\x6c\x6f\x63\x6b\x4e\x6f\x00\x10\x00\x14\x00\x08\x00\x00\x00\x07\x00\x0c\x00\x00\x00\x10\x00\x10\x00\x00\x00\x00\x00\x00\x02\x24\x00\x00\x00\x14\x00\x00\x00\x04\x00\x00\x00\x00\x00\x00\x00\x08\x00\x0c\x00\x08\x00\x07\x00\x08\x00\x00\x00\x00\x00\x00\x01\x40\x00\x00\x00\x02\x00\x00\x00\x69\x64\x00\x00\xff\xff\xff\xff\x58\x01\x00\x00\x14\x00\x00\x00\x00\x00\x00\x00\x0c\x00\x16\x00\x06\x00\x05\x00\x08\x00\x0c\x00\x0c\x00\x00\x00\x00\x03\x03\x00\x18\x00\x00\x00\x30\x00\x00\x00\x00\x00\x00\x00\x00\x00\x0a\x00\x18\x00\x0c\x00\x04\x00\x08\x00\x0a\x00\x00\x00\xcc\x00\x00\x00\x10\x00\x00\x00\x01\x00\x00\x00\x00\x00\x00\x00\x00\x00\x00\x00\x0b\x00\x00\x00\x00\x00\x00\x00\x00\x00\x00\x00\x00\x00\x00\x00\x00\x00\x00\x00\x00\x00\x00\x00\x00\x00\x00\x00\x08\x00\x00\x00\x00\x00\x00\x00\x08\x00\x00\x00\x00\x00\x00\x00\x00\x00\x00\x00\x00\x00\x00\x00\x08\x00\x00\x00\x00\x00\x00\x00\x08\x00\x00\x00\x00\x00\x00\x00\x10\x00\x00\x00\x00\x00\x00\x00\x00\x00\x00\x00\x00\x00\x00\x00\x10\x00\x00\x00\x00\x00\x00\x00\x08\x00\x00\x00\x00\x00\x00\x00\x18\x00\x00\x00\x00\x00\x00\x00\x08\x00\x00\x00\x00\x00\x00\x00\x20\x00\x00\x00\x00\x00\x00\x00\x00\x00\x00\x00\x00\x00\x00\x00\x20\x00\x00\x00\x00\x00\x00\x00\x08\x00\x00\x00\x00\x00\x00\x00\x28\x00\x00\x00\x00\x00\x00\x00\x00\x00\x00\x00\x00\x00\x00\x00\x28\x00\x00\x00\x00\x00\x00\x00\x08\x00\x00\x00\x00\x00\x00\x00\x00\x00\x00\x00\x05\x00\x00\x00\x01\x00\x00\x00\x00\x00\x00\x00\x00\x00\x00\x00\x00\x00\x00\x00\x01\x00\x00\x00\x00\x00\x00\x00\x00\x00\x00\x00\x00\x00\x00\x00\x01\x00\x00\x00\x00\x00\x00\x00\x00\x00\x00\x00\x00\x00\x00\x00\x01\x00\x00\x00\x00\x00\x00\x00\x00\x00\x00\x00\x00\x00\x00\x00\x01\x00\x00\x00\x00\x00\x00\x00\x00\x00\x00\x00\x00\x00\x00\x00\x00\x00\x00\x00\x00\x00\x00\x00\x00\x00\x00\x00\x00\x00\x00\x00\x00\x00\x00\x00\x02\x00\x00\x00\x41\x4d\x00\x00\x00\x00\x00\x00\x00\x00\x00\x3f\x00\x00\x00\x00\x01\x00\x00\x00\x00\x00\x00\x00\xff\xff\xff\xff\x00\x00\x00\x00",
                b"\xff\xff\xff\xff\x48\x01\x00\x00\x10\x00\x00\x00\x00\x00\x0a\x00\x0c\x00\x06\x00\x05\x00\x08\x00\x0a\x00\x00\x00\x00\x01\x03\x00\x0c\x00\x00\x00\x08\x00\x08\x00\x00\x00\x04\x00\x08\x00\x00\x00\x04\x00\x00\x00\x05\x00\x00\x00\xe4\x00\x00\x00\x9c\x00\x00\x00\x6c\x00\x00\x00\x34\x00\x00\x00\x04\x00\x00\x00\x40\xff\xff\xff\x00\x00\x00\x02\x18\x00\x00\x00\x0c\x00\x00\x00\x04\x00\x00\x00\x00\x00\x00\x00\x72\xff\xff\xff\x08\x00\x00\x00\x04\x00\x00\x00\x76\x61\x6c\x33\x00\x00\x00\x00\x6c\xff\xff\xff\x00\x00\x00\x03\x20\x00\x00\x00\x14\x00\x00\x00\x04\x00\x00\x00\x00\x00\x00\x00\x00\x00\x06\x00\x08\x00\x06\x00\x06\x00\x00\x00\x00\x00\x01\x00\x04\x00\x00\x00\x76\x61\x6c\x32\x00\x00\x00\x00\xa0\xff\xff\xff\x00\x00\x00\x05\x18\x00\x00\x00\x10\x00\x00\x00\x04\x00\x00\x00\x00\x00\x00\x00\x04\x00\x04\x00\x04\x00\x00\x00\x04\x00\x00\x00\x76\x61\x6c\x31\x00\x00\x00\x00\xcc\xff\xff\xff\x00\x00\x00\x02\x20\x00\x00\x00\x14\x00\x00\x00\x04\x00\x00\x00\x00\x00\x00\x00\x00\x00\x06\x00\x08\x00\x04\x00\x06\x00\x00\x00\x10\x00\x00\x00\x07\x00\x00\x00\x62\x6c\x6f\x63\x6b\x4e\x6f\x00\x10\x00\x14\x00\x08\x00\x00\x00\x07\x00\x0c\x00\x00\x00\x10\x00\x10\x00\x00\x00\x00\x00\x00\x02\x24\x00\x00\x00\x14\x00\x00\x00\x04\x00\x00\x00\x00\x00\x00\x00\x08\x00\x0c\x00\x08\x00\x07\x00\x08\x00\x00\x00\x00\x00\x00\x01\x40\x00\x00\x00\x02\x00\x00\x00\x69\x64\x00\x00\xff\xff\xff\xff\x58\x01\x00\x00\x14\x00\x00\x00\x00\x00\x00\x00\x0c\x00\x16\x00\x06\x00\x05\x00\x08\x00\x0c\x00\x0c\x00\x00\x00\x00\x03\x03\x00\x18\x00\x00\x00\x48\x01\x00\x00\x00\x00\x00\x00\x00\x00\x0a\x00\x18\x00\x0c\x00\x04\x00\x08\x00\x0a\x00\x00\x00\xcc\x00\x00\x00\x10\x00\x00\x00\x0f\x00\x00\x00\x00\x00\x00\x00\x00\x00\x00\x00\x0b\x00\x00\x00\x00\x00\x00\x00\x00\x00\x00\x00\x00\x00\x00\x00\x00\x00\x00\x00\x00\x00\x00\x00\x00\x00\x00\x00\x78\x00\x00\x00\x00\x00\x00\x00\x78\x00\x00\x00\x00\x00\x00\x00\x00\x00\x00\x00\x00\x00\x00\x00\x78\x00\x00\x00\x00\x00\x00\x00\x20\x00\x00\x00\x00\x00\x00\x00\x98\x00\x00\x00\x00\x00\x00\x00\x00\x00\x00\x00\x00\x00\x00\x00\x98\x00\x00\x00\x00\x00\x00\x00\x40\x00\x00\x00\x00\x00\x00\x00\xd8\x00\x00\x00\x00\x00\x00\x00\x20\x00\x00\x00\x00\x00\x00\x00\xf8\x00\x00\x00\x00\x00\x00\x00\x00\x00\x00\x00\x00\x00\x00\x00\xf8\x00\x00\x00\x00\x00\x00\x00\x40\x00\x00\x00\x00\x00\x00\x00\x38\x01\x00\x00\x00\x00\x00\x00\x00\x00\x00\x00\x00\x00\x00\x00\x38\x01\x00\x00\x00\x00\x00\x00\x10\x00\x00\x00\x00\x00\x00\x00\x00\x00\x00\x00\x05\x00\x00\x00\x0f\x00\x00\x00\x00\x00\x00\x00\x00\x00\x00\x00\x00\x00\x00\x00\x0f\x00\x00\x00\x00\x00\x00\x00\x00\x00\x00\x00\x00\x00\x00\x00\x0f\x00\x00\x00\x00\x00\x00\x00\x00\x00\x00\x00\x00\x00\x00\x00\x0f\x00\x00\x00\x00\x00\x00\x00\x00\x00\x00\x00\x00\x00\x00\x00\x0f\x00\x00\x00\x00\x00\x00\x00\x00\x00\x00\x00\x00\x00\x00\x00\x01\x00\x00\x00\x00\x00\x00\x00\x02\x00\x00\x00\x00\x00\x00\x00\x03\x00\x00\x00\x00\x00\x00\x00\x04\x00\x00\x00\x00\x00\x00\x00\x05\x00\x00\x00\x00\x00\x00\x00\x06\x00\x00\x00\x00\x00\x00\x00\x07\x00\x00\x00\x00\x00\x00\x00\x08\x00\x00\x00\x00\x00\x00\x00\x09\x00\x00\x00\x00\x00\x00\x00\x0a\x00\x00\x00\x00\x00\x00\x00\x0b\x00\x00\x00\x00\x00\x00\x00\x0c\x00\x00\x00\x00\x00\x00\x00\x0d\x00\x00\x00\x00\x00\x00\x00\x0e\x00\x00\x00\x00\x00\x00\x00\x0f\x00\x00\x00\x00\x00\x00\x00\x00\x00\x00\x00\x00\x00\x00\x00\x00\x00\x00\x00\x00\x00\x00\x00\x00\x00\x00\x00\x00\x00\x00\x00\x00\x00\x00\x00\x00\x00\x00\x00\x00\x00\x00\x00\x02\x00\x00\x00\x04\x00\x00\x00\x06\x00\x00\x00\x08\x00\x00\x00\x0a\x00\x00\x00\x0c\x00\x00\x00\x0e\x00\x00\x00\x10\x00\x00\x00\x12\x00\x00\x00\x14\x00\x00\x00\x16\x00\x00\x00\x18\x00\x00\x00\x1a\x00\x00\x00\x1c\x00\x00\x00\x1e\x00\x00\x00\x41\x4d\x41\x4d\x41\x4d\x41\x4d\x41\x4d\x41\x4d\x41\x4d\x41\x4d\x41\x4d\x41\x4d\x41\x4d\x41\x4d\x41\x4d\x41\x4d\x41\x4d\x00\x00\x00\x00\x00\x3f\x00\x00\x00\x3f\x00\x00\x00\x3f\x00\x00\x00\x3f\x00\x00\x00\x3f\x00\x00\x00\x3f\x00\x00\x00\x3f\x00\x00\x00\x3f\x00\x00\x00\x3f\x00\x00\x00\x3f\x00\x00\x00\x3f\x00\x00\x00\x3f\x00\x00\x00\x3f\x00\x00\x00\x3f\x00\x00\x00\x3f\x00\x00\x00\x00\x01\x01\x01\x01\x01\x01\x01\x01\x01\x01\x01\x01\x01\x01\x01\x00\xff\xff\xff\xff\x00\x00\x00\x00",
                b"\xff\xff\xff\xff\x48\x01\x00\x00\x10\x00\x00\x00\x00\x00\x0a\x00\x0c\x00\x06\x00\x05\x00\x08\x00\x0a\x00\x00\x00\x00\x01\x03\x00\x0c\x00\x00\x00\x08\x00\x08\x00\x00\x00\x04\x00\x08\x00\x00\x00\x04\x00\x00\x00\x05\x00\x00\x00\xe4\x00\x00\x00\x9c\x00\x00\x00\x6c\x00\x00\x00\x34\x00\x00\x00\x04\x00\x00\x00\x40\xff\xff\xff\x00\x00\x00\x02\x18\x00\x00\x00\x0c\x00\x00\x00\x04\x00\x00\x00\x00\x00\x00\x00\x72\xff\xff\xff\x08\x00\x00\x00\x04\x00\x00\x00\x76\x61\x6c\x33\x00\x00\x00\x00\x6c\xff\xff\xff\x00\x00\x00\x03\x20\x00\x00\x00\x14\x00\x00\x00\x04\x00\x00\x00\x00\x00\x00\x00\x00\x00\x06\x00\x08\x00\x06\x00\x06\x00\x00\x00\x00\x00\x01\x00\x04\x00\x00\x00\x76\x61\x6c\x32\x00\x00\x00\x00\xa0\xff\xff\xff\x00\x00\x00\x05\x18\x00\x00\x00\x10\x00\x00\x00\x04\x00\x00\x00\x00\x00\x00\x00\x04\x00\x04\x00\x04\x00\x00\x00\x04\x00\x00\x00\x76\x61\x6c\x31\x00\x00\x00\x00\xcc\xff\xff\xff\x00\x00\x00\x02\x20\x00\x00\x00\x14\x00\x00\x00\x04\x00\x00\x00\x00\x00\x00\x00\x00\x00\x06\x00\x08\x00\x04\x00\x06\x00\x00\x00\x10\x00\x00\x00\x07\x00\x00\x00\x62\x6c\x6f\x63\x6b\x4e\x6f\x00\x10\x00\x14\x00\x08\x00\x00\x00\x07\x00\x0c\x00\x00\x00\x10\x00\x10\x00\x00\x00\x00\x00\x00\x02\x24\x00\x00\x00\x14\x00\x00\x00\x04\x00\x00\x00\x00\x00\x00\x00\x08\x00\x0c\x00\x08\x00\x07\x00\x08\x00\x00\x00\x00\x00\x00\x01\x40\x00\x00\x00\x02\x00\x00\x00\x69\x64\x00\x00\xff\xff\xff\xff\x58\x01\x00\x00\x14\x00\x00\x00\x00\x00\x00\x00\x0c\x00\x16\x00\x06\x00\x05\x00\x08\x00\x0c\x00\x0c\x00\x00\x00\x00\x03\x03\x00\x18\x00\x00\x00\x30\x00\x00\x00\x00\x00\x00\x00\x00\x00\x0a\x00\x18\x00\x0c\x00\x04\x00\x08\x00\x0a\x00\x00\x00\xcc\x00\x00\x00\x10\x00\x00\x00\x01\x00\x00\x00\x00\x00\x00\x00\x00\x00\x00\x00\x0b\x00\x00\x00\x00\x00\x00\x00\x00\x00\x00\x00\x00\x00\x00\x00\x00\x00\x00\x00\x00\x00\x00\x00\x00\x00\x00\x00\x08\x00\x00\x00\x00\x00\x00\x00\x08\x00\x00\x00\x00\x00\x00\x00\x00\x00\x00\x00\x00\x00\x00\x00\x08\x00\x00\x00\x00\x00\x00\x00\x08\x00\x00\x00\x00\x00\x00\x00\x10\x00\x00\x00\x00\x00\x00\x00\x00\x00\x00\x00\x00\x00\x00\x00\x10\x00\x00\x00\x00\x00\x00\x00\x08\x00\x00\x00\x00\x00\x00\x00\x18\x00\x00\x00\x00\x00\x00\x00\x08\x00\x00\x00\x00\x00\x00\x00\x20\x00\x00\x00\x00\x00\x00\x00\x00\x00\x00\x00\x00\x00\x00\x00\x20\x00\x00\x00\x00\x00\x00\x00\x08\x00\x00\x00\x00\x00\x00\x00\x28\x00\x00\x00\x00\x00\x00\x00\x00\x00\x00\x00\x00\x00\x00\x00\x28\x00\x00\x00\x00\x00\x00\x00\x08\x00\x00\x00\x00\x00\x00\x00\x00\x00\x00\x00\x05\x00\x00\x00\x01\x00\x00\x00\x00\x00\x00\x00\x00\x00\x00\x00\x00\x00\x00\x00\x01\x00\x00\x00\x00\x00\x00\x00\x00\x00\x00\x00\x00\x00\x00\x00\x01\x00\x00\x00\x00\x00\x00\x00\x00\x00\x00\x00\x00\x00\x00\x00\x01\x00\x00\x00\x00\x00\x00\x00\x00\x00\x00\x00\x00\x00\x00\x00\x01\x00\x00\x00\x00\x00\x00\x00\x00\x00\x00\x00\x00\x00\x00\x00\x00\x00\x00\x00\x00\x00\x00\x00\x00\x00\x00\x00\x00\x00\x00\x00\x00\x00\x00\x00\x02\x00\x00\x00\x41\x4d\x00\x00\x00\x00\x00\x00\x00\x00\x00\x3f\x00\x00\x00\x00\x01\x00\x00\x00\x00\x00\x00\x00\xff\xff\xff\xff\x00\x00\x00\x00",
            ],
        },
    }

    for format_name, format_opts in list(all_formats.items()):
        logging.debug(("Set up {}".format(format_name)))
        topic_name = "format_tests_{}".format(format_name)
        data_sample = format_opts["data_sample"]
        data_prefix = []
        # prepend empty value when supported
        if format_opts.get("supports_empty_value", False):
            data_prefix = data_prefix + [""]
        kafka_produce(kafka_cluster, topic_name, data_prefix + data_sample)
        instance.query(
            """
            DROP TABLE IF EXISTS test.kafka_{format_name};

            CREATE TABLE test.kafka_{format_name} (
                id Int64,
                blockNo UInt16,
                val1 String,
                val2 Float32,
                val3 UInt8
            ) ENGINE = Kafka()
                SETTINGS kafka_broker_list = 'kafka1:19092',
                        kafka_topic_list = '{topic_name}',
                        kafka_group_name = '{topic_name}_group',
                        kafka_format = '{format_name}',
                        kafka_flush_interval_ms = 1000 {extra_settings};

            DROP TABLE IF EXISTS test.kafka_{format_name}_mv;

            CREATE MATERIALIZED VIEW test.kafka_{format_name}_mv Engine=Log AS
                SELECT *, _topic, _partition, _offset FROM test.kafka_{format_name};
            """.format(
                topic_name=topic_name,
                format_name=format_name,
                extra_settings=format_opts.get("extra_settings") or "",
            )
        )

    instance.wait_for_log_line(
        "kafka.*Committed offset [0-9]+.*format_tests_",
        repetitions=len(all_formats.keys()),
        look_behind_lines=12000,
    )

    for format_name, format_opts in list(all_formats.items()):
        logging.debug(("Checking {}".format(format_name)))
        topic_name = f"format_tests_{format_name}"
        # shift offsets by 1 if format supports empty value
        offsets = (
            [1, 2, 3] if format_opts.get("supports_empty_value", False) else [0, 1, 2]
        )
        result = instance.query(
            "SELECT * FROM test.kafka_{format_name}_mv;".format(format_name=format_name)
        )
        expected = """\
0	0	AM	0.5	1	{topic_name}	0	{offset_0}
1	0	AM	0.5	1	{topic_name}	0	{offset_1}
2	0	AM	0.5	1	{topic_name}	0	{offset_1}
3	0	AM	0.5	1	{topic_name}	0	{offset_1}
4	0	AM	0.5	1	{topic_name}	0	{offset_1}
5	0	AM	0.5	1	{topic_name}	0	{offset_1}
6	0	AM	0.5	1	{topic_name}	0	{offset_1}
7	0	AM	0.5	1	{topic_name}	0	{offset_1}
8	0	AM	0.5	1	{topic_name}	0	{offset_1}
9	0	AM	0.5	1	{topic_name}	0	{offset_1}
10	0	AM	0.5	1	{topic_name}	0	{offset_1}
11	0	AM	0.5	1	{topic_name}	0	{offset_1}
12	0	AM	0.5	1	{topic_name}	0	{offset_1}
13	0	AM	0.5	1	{topic_name}	0	{offset_1}
14	0	AM	0.5	1	{topic_name}	0	{offset_1}
15	0	AM	0.5	1	{topic_name}	0	{offset_1}
0	0	AM	0.5	1	{topic_name}	0	{offset_2}
""".format(
            topic_name=topic_name,
            offset_0=offsets[0],
            offset_1=offsets[1],
            offset_2=offsets[2],
        )
        assert TSV(result) == TSV(expected), "Proper result for format: {}".format(
            format_name
        )
        kafka_delete_topic(admin_client, topic_name)


# Since everything is async and shaky when receiving messages from Kafka,
# we may want to try and check results multiple times in a loop.
def kafka_check_result(result, check=False, ref_file="test_kafka_json.reference"):
    fpath = p.join(p.dirname(__file__), ref_file)
    with open(fpath) as reference:
        if check:
            assert TSV(result) == TSV(reference)
        else:
            return TSV(result) == TSV(reference)


def decode_avro(message):
    b = io.BytesIO(message)
    ret = avro.datafile.DataFileReader(b, avro.io.DatumReader())

    output = io.StringIO()
    for record in ret:
        print(record, file=output)
    return output.getvalue()


# https://stackoverflow.com/a/57692111/1555175
def describe_consumer_group(kafka_cluster, name):
    client = BrokerConnection("localhost", kafka_cluster.kafka_port, socket.AF_INET)
    client.connect_blocking()

    list_members_in_groups = DescribeGroupsRequest_v1(groups=[name])
    future = client.send(list_members_in_groups)
    while not future.is_done:
        for resp, f in client.recv():
            f.success(resp)

    (
        error_code,
        group_id,
        state,
        protocol_type,
        protocol,
        members,
    ) = future.value.groups[0]

    res = []
    for member in members:
        (member_id, client_id, client_host, member_metadata, member_assignment) = member
        member_info = {}
        member_info["member_id"] = member_id
        member_info["client_id"] = client_id
        member_info["client_host"] = client_host
        member_topics_assignment = []
        for (topic, partitions) in MemberAssignment.decode(
            member_assignment
        ).assignment:
            member_topics_assignment.append({"topic": topic, "partitions": partitions})
        member_info["assignment"] = member_topics_assignment
        res.append(member_info)
    return res


# Fixtures


@pytest.fixture(scope="module")
def kafka_cluster():
    try:
        cluster.start()
        kafka_id = instance.cluster.kafka_docker_id
        print(("kafka_id is {}".format(kafka_id)))
        yield cluster
    finally:
        cluster.shutdown()


@pytest.fixture(autouse=True)
def kafka_setup_teardown():
    instance.query("DROP DATABASE IF EXISTS test; CREATE DATABASE test;")
    # logging.debug("kafka is available - running test")
    yield  # run test


# Tests
def test_kafka_issue11308(kafka_cluster):
    # Check that matview does respect Kafka SETTINGS
    kafka_produce(
        kafka_cluster,
        "issue11308",
        [
            '{"t": 123, "e": {"x": "woof"} }',
            '{"t": 123, "e": {"x": "woof"} }',
            '{"t": 124, "e": {"x": "test"} }',
        ],
    )

    instance.query(
        """
        CREATE TABLE test.persistent_kafka (
            time UInt64,
            some_string String
        )
        ENGINE = MergeTree()
        ORDER BY time;

        CREATE TABLE test.kafka (t UInt64, `e.x` String)
            ENGINE = Kafka
            SETTINGS kafka_broker_list = 'kafka1:19092',
                     kafka_topic_list = 'issue11308',
                     kafka_group_name = 'issue11308',
                     kafka_format = 'JSONEachRow',
                     kafka_row_delimiter = '\\n',
                     kafka_flush_interval_ms=1000,
                     input_format_import_nested_json = 1;

        CREATE MATERIALIZED VIEW test.persistent_kafka_mv TO test.persistent_kafka AS
        SELECT
            `t` AS `time`,
            `e.x` AS `some_string`
        FROM test.kafka;
        """
    )

    while int(instance.query("SELECT count() FROM test.persistent_kafka")) < 3:
        time.sleep(1)

    result = instance.query("SELECT * FROM test.persistent_kafka ORDER BY time;")

    instance.query(
        """
        DROP TABLE test.persistent_kafka;
        DROP TABLE test.persistent_kafka_mv;
    """
    )

    expected = """\
123	woof
123	woof
124	test
"""
    assert TSV(result) == TSV(expected)


def test_kafka_issue4116(kafka_cluster):
    # Check that format_csv_delimiter parameter works now - as part of all available format settings.
    kafka_produce(
        kafka_cluster,
        "issue4116",
        ["1|foo", "2|bar", "42|answer", "100|multi\n101|row\n103|message"],
    )

    instance.query(
        """
        CREATE TABLE test.kafka (a UInt64, b String)
            ENGINE = Kafka
            SETTINGS kafka_broker_list = 'kafka1:19092',
                     kafka_topic_list = 'issue4116',
                     kafka_group_name = 'issue4116',
                     kafka_commit_on_select = 1,
                     kafka_format = 'CSV',
                     kafka_row_delimiter = '\\n',
                     format_csv_delimiter = '|';
        """
    )

    result = instance.query("SELECT * FROM test.kafka ORDER BY a;")

    expected = """\
1	foo
2	bar
42	answer
100	multi
101	row
103	message
"""
    assert TSV(result) == TSV(expected)


def test_kafka_consumer_hang(kafka_cluster):
    admin_client = KafkaAdminClient(
        bootstrap_servers="localhost:{}".format(kafka_cluster.kafka_port)
    )

    topic_name = "consumer_hang"
    kafka_create_topic(admin_client, topic_name, num_partitions=8)

    instance.query(
        f"""
        DROP TABLE IF EXISTS test.kafka;
        DROP TABLE IF EXISTS test.view;
        DROP TABLE IF EXISTS test.consumer;

        CREATE TABLE test.kafka (key UInt64, value UInt64)
            ENGINE = Kafka
            SETTINGS kafka_broker_list = 'kafka1:19092',
                     kafka_topic_list = '{topic_name}',
                     kafka_group_name = '{topic_name}',
                     kafka_format = 'JSONEachRow',
                     kafka_num_consumers = 8;
        CREATE TABLE test.view (key UInt64, value UInt64) ENGINE = Memory();
        CREATE MATERIALIZED VIEW test.consumer TO test.view AS SELECT * FROM test.kafka;
        """
    )

    instance.wait_for_log_line("kafka.*Stalled", repetitions=20)

    # This should trigger heartbeat fail,
    # which will trigger REBALANCE_IN_PROGRESS,
    # and which can lead to consumer hang.
    kafka_cluster.pause_container("kafka1")
    instance.wait_for_log_line("heartbeat error")
    kafka_cluster.unpause_container("kafka1")

    # logging.debug("Attempt to drop")
    instance.query("DROP TABLE test.kafka")

    # kafka_cluster.open_bash_shell('instance')

    instance.query(
        """
        DROP TABLE test.consumer;
        DROP TABLE test.view;
    """
    )

    # original problem appearance was a sequence of the following messages in librdkafka logs:
    # BROKERFAIL -> |ASSIGN| -> REBALANCE_IN_PROGRESS -> "waiting for rebalance_cb" (repeated forever)
    # so it was waiting forever while the application will execute queued rebalance callback

    # from a user perspective: we expect no hanging 'drop' queries
    # 'dr'||'op' to avoid self matching
    assert (
        int(
            instance.query(
                "select count() from system.processes where position(lower(query),'dr'||'op')>0"
            )
        )
        == 0
    )

    # cleanup unread messages so kafka will not wait reading consumers to delete topic
    instance.query(
        f"""
            CREATE TABLE test.kafka (key UInt64)
            ENGINE = Kafka
            SETTINGS kafka_broker_list = 'kafka1:19092',
                     kafka_topic_list = '{topic_name}',
                     kafka_commit_on_select = 1,
                     kafka_group_name = '{topic_name}',
                     kafka_format = 'JSONEachRow',
                     kafka_num_consumers = 8;
        """
    )

    num_read = int(instance.query("SELECT count() FROM test.kafka"))
    logging.debug(f"read {num_read} from {topic_name} before delete")
    instance.query("DROP TABLE test.kafka")
    kafka_delete_topic(admin_client, topic_name)


def test_kafka_consumer_hang2(kafka_cluster):
    admin_client = KafkaAdminClient(
        bootstrap_servers="localhost:{}".format(kafka_cluster.kafka_port)
    )

    topic_name = "consumer_hang2"
    kafka_create_topic(admin_client, topic_name)

    instance.query(
        """
        DROP TABLE IF EXISTS test.kafka;

        CREATE TABLE test.kafka (key UInt64, value UInt64)
            ENGINE = Kafka
            SETTINGS kafka_broker_list = 'kafka1:19092',
                     kafka_topic_list = 'consumer_hang2',
                     kafka_group_name = 'consumer_hang2',
                     kafka_commit_on_select = 1,
                     kafka_format = 'JSONEachRow';

        CREATE TABLE test.kafka2 (key UInt64, value UInt64)
            ENGINE = Kafka
            SETTINGS kafka_broker_list = 'kafka1:19092',
                     kafka_topic_list = 'consumer_hang2',
                     kafka_commit_on_select = 1,
                     kafka_group_name = 'consumer_hang2',
                     kafka_format = 'JSONEachRow';
        """
    )

    # first consumer subscribe the topic, try to poll some data, and go to rest
    instance.query("SELECT * FROM test.kafka")

    # second consumer do the same leading to rebalance in the first
    # consumer, try to poll some data
    instance.query("SELECT * FROM test.kafka2")

    # echo 'SELECT * FROM test.kafka; SELECT * FROM test.kafka2; DROP TABLE test.kafka;' | clickhouse client -mn &
    #    kafka_cluster.open_bash_shell('instance')

    # first consumer has pending rebalance callback unprocessed (no poll after select)
    # one of those queries was failing because of
    # https://github.com/edenhill/librdkafka/issues/2077
    # https://github.com/edenhill/librdkafka/issues/2898
    instance.query("DROP TABLE test.kafka")
    instance.query("DROP TABLE test.kafka2")

    # from a user perspective: we expect no hanging 'drop' queries
    # 'dr'||'op' to avoid self matching
    assert (
        int(
            instance.query(
                "select count() from system.processes where position(lower(query),'dr'||'op')>0"
            )
        )
        == 0
    )
    kafka_delete_topic(admin_client, topic_name)


def test_kafka_csv_with_delimiter(kafka_cluster):
    messages = []
    for i in range(50):
        messages.append("{i}, {i}".format(i=i))
    kafka_produce(kafka_cluster, "csv", messages)

    instance.query(
        """
        CREATE TABLE test.kafka (key UInt64, value UInt64)
            ENGINE = Kafka
            SETTINGS kafka_broker_list = 'kafka1:19092',
                     kafka_topic_list = 'csv',
                     kafka_commit_on_select = 1,
                     kafka_group_name = 'csv',
                     kafka_format = 'CSV';
        """
    )

    result = ""
    while True:
        result += instance.query("SELECT * FROM test.kafka", ignore_error=True)
        if kafka_check_result(result):
            break

    kafka_check_result(result, True)


def test_kafka_tsv_with_delimiter(kafka_cluster):
    messages = []
    for i in range(50):
        messages.append("{i}\t{i}".format(i=i))
    kafka_produce(kafka_cluster, "tsv", messages)

    instance.query(
        """
        CREATE TABLE test.kafka (key UInt64, value UInt64)
            ENGINE = Kafka
            SETTINGS kafka_broker_list = 'kafka1:19092',
                     kafka_topic_list = 'tsv',
                     kafka_commit_on_select = 1,
                     kafka_group_name = 'tsv',
                     kafka_format = 'TSV';
        """
    )

    result = ""
    while True:
        result += instance.query("SELECT * FROM test.kafka", ignore_error=True)
        if kafka_check_result(result):
            break

    kafka_check_result(result, True)


def test_kafka_select_empty(kafka_cluster):
    admin_client = KafkaAdminClient(
        bootstrap_servers="localhost:{}".format(kafka_cluster.kafka_port)
    )
    topic_name = "empty"
    kafka_create_topic(admin_client, topic_name)

    instance.query(
        f"""
        CREATE TABLE test.kafka (key UInt64)
            ENGINE = Kafka
            SETTINGS kafka_broker_list = 'kafka1:19092',
                     kafka_topic_list = '{topic_name}',
                     kafka_commit_on_select = 1,
                     kafka_group_name = '{topic_name}',
                     kafka_format = 'TSV',
                     kafka_row_delimiter = '\\n';
        """
    )

    assert int(instance.query("SELECT count() FROM test.kafka")) == 0
    kafka_delete_topic(admin_client, topic_name)


def test_kafka_json_without_delimiter(kafka_cluster):
    messages = ""
    for i in range(25):
        messages += json.dumps({"key": i, "value": i}) + "\n"
    kafka_produce(kafka_cluster, "json", [messages])

    messages = ""
    for i in range(25, 50):
        messages += json.dumps({"key": i, "value": i}) + "\n"
    kafka_produce(kafka_cluster, "json", [messages])

    instance.query(
        """
        CREATE TABLE test.kafka (key UInt64, value UInt64)
            ENGINE = Kafka
            SETTINGS kafka_broker_list = 'kafka1:19092',
                     kafka_topic_list = 'json',
                     kafka_group_name = 'json',
                     kafka_commit_on_select = 1,
                     kafka_format = 'JSONEachRow';
        """
    )

    result = ""
    while True:
        result += instance.query("SELECT * FROM test.kafka", ignore_error=True)
        if kafka_check_result(result):
            break

    kafka_check_result(result, True)


def test_kafka_protobuf(kafka_cluster):
    kafka_produce_protobuf_messages(kafka_cluster, "pb", 0, 20)
    kafka_produce_protobuf_messages(kafka_cluster, "pb", 20, 1)
    kafka_produce_protobuf_messages(kafka_cluster, "pb", 21, 29)

    instance.query(
        """
        CREATE TABLE test.kafka (key UInt64, value String)
            ENGINE = Kafka
            SETTINGS kafka_broker_list = 'kafka1:19092',
                     kafka_topic_list = 'pb',
                     kafka_group_name = 'pb',
                     kafka_format = 'Protobuf',
                     kafka_commit_on_select = 1,
                     kafka_schema = 'kafka.proto:KeyValuePair';
        """
    )

    result = ""
    while True:
        result += instance.query("SELECT * FROM test.kafka", ignore_error=True)
        if kafka_check_result(result):
            break

    kafka_check_result(result, True)


def test_kafka_string_field_on_first_position_in_protobuf(kafka_cluster):
    # https://github.com/ClickHouse/ClickHouse/issues/12615
    kafka_produce_protobuf_social(
        kafka_cluster, "string_field_on_first_position_in_protobuf", 0, 20
    )
    kafka_produce_protobuf_social(
        kafka_cluster, "string_field_on_first_position_in_protobuf", 20, 1
    )
    kafka_produce_protobuf_social(
        kafka_cluster, "string_field_on_first_position_in_protobuf", 21, 29
    )

    instance.query(
        """
CREATE TABLE test.kafka (
    username String,
    timestamp Int32
  ) ENGINE = Kafka()
SETTINGS
    kafka_broker_list = 'kafka1:19092',
    kafka_topic_list = 'string_field_on_first_position_in_protobuf',
    kafka_group_name = 'string_field_on_first_position_in_protobuf',
    kafka_format = 'Protobuf',
    kafka_commit_on_select = 1,
    kafka_schema = 'social:User';
        """
    )

    result = instance.query("SELECT * FROM test.kafka", ignore_error=True)
    expected = """\
John Doe 0	1000000
John Doe 1	1000001
John Doe 2	1000002
John Doe 3	1000003
John Doe 4	1000004
John Doe 5	1000005
John Doe 6	1000006
John Doe 7	1000007
John Doe 8	1000008
John Doe 9	1000009
John Doe 10	1000010
John Doe 11	1000011
John Doe 12	1000012
John Doe 13	1000013
John Doe 14	1000014
John Doe 15	1000015
John Doe 16	1000016
John Doe 17	1000017
John Doe 18	1000018
John Doe 19	1000019
John Doe 20	1000020
John Doe 21	1000021
John Doe 22	1000022
John Doe 23	1000023
John Doe 24	1000024
John Doe 25	1000025
John Doe 26	1000026
John Doe 27	1000027
John Doe 28	1000028
John Doe 29	1000029
John Doe 30	1000030
John Doe 31	1000031
John Doe 32	1000032
John Doe 33	1000033
John Doe 34	1000034
John Doe 35	1000035
John Doe 36	1000036
John Doe 37	1000037
John Doe 38	1000038
John Doe 39	1000039
John Doe 40	1000040
John Doe 41	1000041
John Doe 42	1000042
John Doe 43	1000043
John Doe 44	1000044
John Doe 45	1000045
John Doe 46	1000046
John Doe 47	1000047
John Doe 48	1000048
John Doe 49	1000049
"""
    assert TSV(result) == TSV(expected)


def test_kafka_protobuf_no_delimiter(kafka_cluster):
    instance.query(
        """
        CREATE TABLE test.kafka (key UInt64, value String)
            ENGINE = Kafka
            SETTINGS kafka_broker_list = 'kafka1:19092',
                     kafka_topic_list = 'pb_no_delimiter',
                     kafka_group_name = 'pb_no_delimiter',
                     kafka_format = 'ProtobufSingle',
                     kafka_commit_on_select = 1,
                     kafka_schema = 'kafka.proto:KeyValuePair';
        """
    )

    kafka_produce_protobuf_messages_no_delimeters(
        kafka_cluster, "pb_no_delimiter", 0, 20
    )
    kafka_produce_protobuf_messages_no_delimeters(
        kafka_cluster, "pb_no_delimiter", 20, 1
    )
    kafka_produce_protobuf_messages_no_delimeters(
        kafka_cluster, "pb_no_delimiter", 21, 29
    )

    result = ""
    while True:
        result += instance.query("SELECT * FROM test.kafka", ignore_error=True)
        if kafka_check_result(result):
            break

    kafka_check_result(result, True)

    instance.query(
        """
    CREATE TABLE test.kafka_writer (key UInt64, value String)
        ENGINE = Kafka
        SETTINGS kafka_broker_list = 'kafka1:19092',
                    kafka_topic_list = 'pb_no_delimiter',
                    kafka_group_name = 'pb_no_delimiter',
                    kafka_format = 'ProtobufSingle',
                    kafka_commit_on_select = 1,
                    kafka_schema = 'kafka.proto:KeyValuePair';
    """
    )

    instance.query(
        "INSERT INTO test.kafka_writer VALUES (13,'Friday'),(42,'Answer to the Ultimate Question of Life, the Universe, and Everything'), (110, 'just a number')"
    )

    time.sleep(1)

    result = instance.query("SELECT * FROM test.kafka ORDER BY key", ignore_error=True)

    expected = """\
13	Friday
42	Answer to the Ultimate Question of Life, the Universe, and Everything
110	just a number
"""
    assert TSV(result) == TSV(expected)


def test_kafka_materialized_view(kafka_cluster):

    instance.query(
        """
        DROP TABLE IF EXISTS test.view;
        DROP TABLE IF EXISTS test.consumer;
        CREATE TABLE test.kafka (key UInt64, value UInt64)
            ENGINE = Kafka
            SETTINGS kafka_broker_list = 'kafka1:19092',
                     kafka_topic_list = 'mv',
                     kafka_group_name = 'mv',
                     kafka_format = 'JSONEachRow',
                     kafka_row_delimiter = '\\n';
        CREATE TABLE test.view (key UInt64, value UInt64)
            ENGINE = MergeTree()
            ORDER BY key;
        CREATE MATERIALIZED VIEW test.consumer TO test.view AS
            SELECT * FROM test.kafka;
    """
    )

    messages = []
    for i in range(50):
        messages.append(json.dumps({"key": i, "value": i}))
    kafka_produce(kafka_cluster, "mv", messages)

    while True:
        result = instance.query("SELECT * FROM test.view")
        if kafka_check_result(result):
            break

    instance.query(
        """
        DROP TABLE test.consumer;
        DROP TABLE test.view;
    """
    )

    kafka_check_result(result, True)


def test_kafka_recreate_kafka_table(kafka_cluster):
    """
    Checks that materialized view work properly after dropping and recreating the Kafka table.
    """
    # line for backporting:
    # admin_client = KafkaAdminClient(bootstrap_servers="localhost:9092")
    admin_client = KafkaAdminClient(
        bootstrap_servers="localhost:{}".format(kafka_cluster.kafka_port)
    )

    topic_name = "recreate_kafka_table"
    kafka_create_topic(admin_client, topic_name, num_partitions=6)

    instance.query(
        """
        DROP TABLE IF EXISTS test.view;
        DROP TABLE IF EXISTS test.consumer;
        CREATE TABLE test.kafka (key UInt64, value UInt64)
            ENGINE = Kafka
            SETTINGS kafka_broker_list = 'kafka1:19092',
                     kafka_topic_list = 'recreate_kafka_table',
                     kafka_group_name = 'recreate_kafka_table_group',
                     kafka_format = 'JSONEachRow',
                     kafka_num_consumers = 6,
                     kafka_flush_interval_ms = 1000,
                     kafka_skip_broken_messages = 1048577;

        CREATE TABLE test.view (key UInt64, value UInt64)
            ENGINE = MergeTree()
            ORDER BY key;
        CREATE MATERIALIZED VIEW test.consumer TO test.view AS
            SELECT * FROM test.kafka;
    """
    )

    messages = []
    for i in range(120):
        messages.append(json.dumps({"key": i, "value": i}))
    kafka_produce(kafka_cluster, "recreate_kafka_table", messages)

    instance.wait_for_log_line(
        "kafka.*Committed offset [0-9]+.*recreate_kafka_table",
        repetitions=6,
        look_behind_lines=100,
    )

    instance.query(
        """
        DROP TABLE test.kafka;
    """
    )

    kafka_produce(kafka_cluster, "recreate_kafka_table", messages)

    instance.query(
        """
        CREATE TABLE test.kafka (key UInt64, value UInt64)
            ENGINE = Kafka
            SETTINGS kafka_broker_list = 'kafka1:19092',
                     kafka_topic_list = 'recreate_kafka_table',
                     kafka_group_name = 'recreate_kafka_table_group',
                     kafka_format = 'JSONEachRow',
                     kafka_num_consumers = 6,
                     kafka_flush_interval_ms = 1000,
                     kafka_skip_broken_messages = 1048577;
    """
    )

    instance.wait_for_log_line(
        "kafka.*Committed offset [0-9]+.*recreate_kafka_table",
        repetitions=6,
        look_behind_lines=100,
    )

    # data was not flushed yet (it will be flushed 7.5 sec after creating MV)
    assert int(instance.query("SELECT count() FROM test.view")) == 240

    instance.query(
        """
        DROP TABLE test.consumer;
        DROP TABLE test.view;
    """
    )
    kafka_delete_topic(admin_client, topic_name)


def test_librdkafka_compression(kafka_cluster):
    """
    Regression for UB in snappy-c (that is used in librdkafka),
    backport pr is [1].

      [1]: https://github.com/ClickHouse-Extras/librdkafka/pull/3

    Example of corruption:

        2020.12.10 09:59:56.831507 [ 20 ] {} <Error> void DB::StorageKafka::threadFunc(size_t): Code: 27. DB::Exception: Cannot parse input: expected '"' before: 'foo"}': (while reading the value of key value): (at row 1)

    To trigger this regression there should duplicated messages

    Orignal reproducer is:
    $ gcc --version |& fgrep gcc
    gcc (GCC) 10.2.0
    $ yes foobarbaz | fold -w 80 | head -n10 >| in-…
    $ make clean && make CFLAGS='-Wall -g -O2 -ftree-loop-vectorize -DNDEBUG=1 -DSG=1 -fPIC'
    $ ./verify in
    final comparision of in failed at 20 of 100

    """

    supported_compression_types = ["gzip", "snappy", "lz4", "zstd", "uncompressed"]

    messages = []
    expected = []

    value = "foobarbaz" * 10
    number_of_messages = 50
    for i in range(number_of_messages):
        messages.append(json.dumps({"key": i, "value": value}))
        expected.append(f"{i}\t{value}")

    expected = "\n".join(expected)

    for compression_type in supported_compression_types:
        logging.debug(("Check compression {}".format(compression_type)))

        topic_name = "test_librdkafka_compression_{}".format(compression_type)
        admin_client = KafkaAdminClient(
            bootstrap_servers="localhost:{}".format(kafka_cluster.kafka_port)
        )

        kafka_create_topic(
            admin_client, topic_name, config={"compression.type": compression_type}
        )

        instance.query(
            """
            CREATE TABLE test.kafka (key UInt64, value String)
                ENGINE = Kafka
                SETTINGS kafka_broker_list = 'kafka1:19092',
                        kafka_topic_list = '{topic_name}',
                        kafka_group_name = '{topic_name}_group',
                        kafka_format = 'JSONEachRow',
                        kafka_flush_interval_ms = 1000;
            CREATE MATERIALIZED VIEW test.consumer Engine=Log AS
                SELECT * FROM test.kafka;
        """.format(
                topic_name=topic_name
            )
        )

        kafka_produce(kafka_cluster, topic_name, messages)

        instance.wait_for_log_line("Committed offset {}".format(number_of_messages))

        result = instance.query("SELECT * FROM test.consumer")
        assert TSV(result) == TSV(expected)

        instance.query("DROP TABLE test.kafka SYNC")
        instance.query("DROP TABLE test.consumer SYNC")
        kafka_delete_topic(admin_client, topic_name)


def test_kafka_materialized_view_with_subquery(kafka_cluster):
    instance.query(
        """
        DROP TABLE IF EXISTS test.view;
        DROP TABLE IF EXISTS test.consumer;
        CREATE TABLE test.kafka (key UInt64, value UInt64)
            ENGINE = Kafka
            SETTINGS kafka_broker_list = 'kafka1:19092',
                     kafka_topic_list = 'mvsq',
                     kafka_group_name = 'mvsq',
                     kafka_format = 'JSONEachRow',
                     kafka_row_delimiter = '\\n';
        CREATE TABLE test.view (key UInt64, value UInt64)
            ENGINE = MergeTree()
            ORDER BY key;
        CREATE MATERIALIZED VIEW test.consumer TO test.view AS
            SELECT * FROM (SELECT * FROM test.kafka);
    """
    )

    messages = []
    for i in range(50):
        messages.append(json.dumps({"key": i, "value": i}))
    kafka_produce(kafka_cluster, "mvsq", messages)

    while True:
        result = instance.query("SELECT * FROM test.view")
        if kafka_check_result(result):
            break

    instance.query(
        """
        DROP TABLE test.consumer;
        DROP TABLE test.view;
    """
    )

    kafka_check_result(result, True)


def test_kafka_many_materialized_views(kafka_cluster):
    instance.query(
        """
        DROP TABLE IF EXISTS test.view1;
        DROP TABLE IF EXISTS test.view2;
        DROP TABLE IF EXISTS test.consumer1;
        DROP TABLE IF EXISTS test.consumer2;
        CREATE TABLE test.kafka (key UInt64, value UInt64)
            ENGINE = Kafka
            SETTINGS kafka_broker_list = 'kafka1:19092',
                     kafka_topic_list = 'mmv',
                     kafka_group_name = 'mmv',
                     kafka_format = 'JSONEachRow',
                     kafka_row_delimiter = '\\n';
        CREATE TABLE test.view1 (key UInt64, value UInt64)
            ENGINE = MergeTree()
            ORDER BY key;
        CREATE TABLE test.view2 (key UInt64, value UInt64)
            ENGINE = MergeTree()
            ORDER BY key;
        CREATE MATERIALIZED VIEW test.consumer1 TO test.view1 AS
            SELECT * FROM test.kafka;
        CREATE MATERIALIZED VIEW test.consumer2 TO test.view2 AS
            SELECT * FROM test.kafka;
    """
    )

    messages = []
    for i in range(50):
        messages.append(json.dumps({"key": i, "value": i}))
    kafka_produce(kafka_cluster, "mmv", messages)

    while True:
        result1 = instance.query("SELECT * FROM test.view1")
        result2 = instance.query("SELECT * FROM test.view2")
        if kafka_check_result(result1) and kafka_check_result(result2):
            break

    instance.query(
        """
        DROP TABLE test.consumer1;
        DROP TABLE test.consumer2;
        DROP TABLE test.view1;
        DROP TABLE test.view2;
    """
    )

    kafka_check_result(result1, True)
    kafka_check_result(result2, True)


def test_kafka_flush_on_big_message(kafka_cluster):
    # Create batchs of messages of size ~100Kb
    kafka_messages = 1000
    batch_messages = 1000
    messages = [
        json.dumps({"key": i, "value": "x" * 100}) * batch_messages
        for i in range(kafka_messages)
    ]
    kafka_produce(kafka_cluster, "flush", messages)

    instance.query(
        """
        DROP TABLE IF EXISTS test.view;
        DROP TABLE IF EXISTS test.consumer;
        CREATE TABLE test.kafka (key UInt64, value String)
            ENGINE = Kafka
            SETTINGS kafka_broker_list = 'kafka1:19092',
                     kafka_topic_list = 'flush',
                     kafka_group_name = 'flush',
                     kafka_format = 'JSONEachRow',
                     kafka_max_block_size = 10;
        CREATE TABLE test.view (key UInt64, value String)
            ENGINE = MergeTree
            ORDER BY key;
        CREATE MATERIALIZED VIEW test.consumer TO test.view AS
            SELECT * FROM test.kafka;
    """
    )

    client = KafkaAdminClient(
        bootstrap_servers="localhost:{}".format(kafka_cluster.kafka_port)
    )
    received = False
    while not received:
        try:
            offsets = client.list_consumer_group_offsets("flush")
            for topic, offset in list(offsets.items()):
                if topic.topic == "flush" and offset.offset == kafka_messages:
                    received = True
                    break
        except kafka.errors.GroupCoordinatorNotAvailableError:
            continue

    while True:
        result = instance.query("SELECT count() FROM test.view")
        if int(result) == kafka_messages * batch_messages:
            break

    instance.query(
        """
        DROP TABLE test.consumer;
        DROP TABLE test.view;
    """
    )

    assert (
        int(result) == kafka_messages * batch_messages
    ), "ClickHouse lost some messages: {}".format(result)


def test_kafka_virtual_columns(kafka_cluster):
    admin_client = KafkaAdminClient(
        bootstrap_servers="localhost:{}".format(kafka_cluster.kafka_port)
    )
    topic_config = {
        # default retention, since predefined timestamp_ms is used.
        "retention.ms": "-1",
    }
    kafka_create_topic(admin_client, "virt1", config=topic_config)

    instance.query(
        """
        CREATE TABLE test.kafka (key UInt64, value UInt64)
            ENGINE = Kafka
            SETTINGS kafka_broker_list = 'kafka1:19092',
                     kafka_topic_list = 'virt1',
                     kafka_group_name = 'virt1',
                     kafka_commit_on_select = 1,
                     kafka_format = 'JSONEachRow';
        """
    )

    messages = ""
    for i in range(25):
        messages += json.dumps({"key": i, "value": i}) + "\n"
    kafka_produce(kafka_cluster, "virt1", [messages], 0)

    messages = ""
    for i in range(25, 50):
        messages += json.dumps({"key": i, "value": i}) + "\n"
    kafka_produce(kafka_cluster, "virt1", [messages], 0)

    result = ""
    while True:
        result += instance.query(
            """SELECT _key, key, _topic, value, _offset, _partition, _timestamp = 0 ? '0000-00-00 00:00:00' : toString(_timestamp) AS _timestamp FROM test.kafka""",
            ignore_error=True,
        )
        if kafka_check_result(result, False, "test_kafka_virtual1.reference"):
            break

    kafka_check_result(result, True, "test_kafka_virtual1.reference")


def test_kafka_virtual_columns_with_materialized_view(kafka_cluster):
    admin_client = KafkaAdminClient(
        bootstrap_servers="localhost:{}".format(kafka_cluster.kafka_port)
    )
    topic_config = {
        # default retention, since predefined timestamp_ms is used.
        "retention.ms": "-1",
    }
    kafka_create_topic(admin_client, "virt2", config=topic_config)

    instance.query(
        """
        DROP TABLE IF EXISTS test.view;
        DROP TABLE IF EXISTS test.consumer;
        CREATE TABLE test.kafka (key UInt64, value UInt64)
            ENGINE = Kafka
            SETTINGS kafka_broker_list = 'kafka1:19092',
                     kafka_topic_list = 'virt2',
                     kafka_group_name = 'virt2',
                     kafka_format = 'JSONEachRow',
                     kafka_row_delimiter = '\\n';
        CREATE TABLE test.view (key UInt64, value UInt64, kafka_key String, topic String, offset UInt64, partition UInt64, timestamp Nullable(DateTime('UTC')))
            ENGINE = MergeTree()
            ORDER BY key;
        CREATE MATERIALIZED VIEW test.consumer TO test.view AS
            SELECT *, _key as kafka_key, _topic as topic, _offset as offset, _partition as partition, _timestamp = 0 ? '0000-00-00 00:00:00' : toString(_timestamp) as timestamp FROM test.kafka;
    """
    )

    messages = []
    for i in range(50):
        messages.append(json.dumps({"key": i, "value": i}))
    kafka_produce(kafka_cluster, "virt2", messages, 0)

    sql = "SELECT kafka_key, key, topic, value, offset, partition, timestamp FROM test.view ORDER BY kafka_key, key"
    result = instance.query(sql)
    iterations = 0
    while (
        not kafka_check_result(result, False, "test_kafka_virtual2.reference")
        and iterations < 10
    ):
        time.sleep(3)
        iterations += 1
        result = instance.query(sql)

    kafka_check_result(result, True, "test_kafka_virtual2.reference")

    instance.query(
        """
        DROP TABLE test.consumer;
        DROP TABLE test.view;
    """
    )


def test_kafka_insert(kafka_cluster):
    instance.query(
        """
        CREATE TABLE test.kafka (key UInt64, value UInt64)
            ENGINE = Kafka
            SETTINGS kafka_broker_list = 'kafka1:19092',
                     kafka_topic_list = 'insert1',
                     kafka_group_name = 'insert1',
                     kafka_format = 'TSV',
                     kafka_commit_on_select = 1,
                     kafka_row_delimiter = '\\n';
    """
    )

    values = []
    for i in range(50):
        values.append("({i}, {i})".format(i=i))
    values = ",".join(values)

    while True:
        try:
            instance.query("INSERT INTO test.kafka VALUES {}".format(values))
            break
        except QueryRuntimeException as e:
            if "Local: Timed out." in str(e):
                continue
            else:
                raise

    messages = []
    while True:
        messages.extend(kafka_consume(kafka_cluster, "insert1"))
        if len(messages) == 50:
            break

    result = "\n".join(messages)
    kafka_check_result(result, True)


def test_kafka_produce_consume(kafka_cluster):
    instance.query(
        """
        DROP TABLE IF EXISTS test.view;
        DROP TABLE IF EXISTS test.consumer;
        CREATE TABLE test.kafka (key UInt64, value UInt64)
            ENGINE = Kafka
            SETTINGS kafka_broker_list = 'kafka1:19092',
                     kafka_topic_list = 'insert2',
                     kafka_group_name = 'insert2',
                     kafka_format = 'TSV',
                     kafka_row_delimiter = '\\n';
        CREATE TABLE test.view (key UInt64, value UInt64)
            ENGINE = MergeTree
            ORDER BY key;
        CREATE MATERIALIZED VIEW test.consumer TO test.view AS
            SELECT * FROM test.kafka;
    """
    )

    messages_num = 10000

    def insert():
        values = []
        for i in range(messages_num):
            values.append("({i}, {i})".format(i=i))
        values = ",".join(values)

        while True:
            try:
                instance.query("INSERT INTO test.kafka VALUES {}".format(values))
                break
            except QueryRuntimeException as e:
                if "Local: Timed out." in str(e):
                    continue
                else:
                    raise

    threads = []
    threads_num = 16
    for _ in range(threads_num):
        threads.append(threading.Thread(target=insert))
    for thread in threads:
        time.sleep(random.uniform(0, 1))
        thread.start()

    while True:
        result = instance.query("SELECT count() FROM test.view")
        time.sleep(1)
        if int(result) == messages_num * threads_num:
            break

    instance.query(
        """
        DROP TABLE test.consumer;
        DROP TABLE test.view;
    """
    )

    for thread in threads:
        thread.join()

    assert (
        int(result) == messages_num * threads_num
    ), "ClickHouse lost some messages: {}".format(result)


def test_kafka_commit_on_block_write(kafka_cluster):
    instance.query(
        """
        DROP TABLE IF EXISTS test.view;
        DROP TABLE IF EXISTS test.consumer;
        CREATE TABLE test.kafka (key UInt64, value UInt64)
            ENGINE = Kafka
            SETTINGS kafka_broker_list = 'kafka1:19092',
                     kafka_topic_list = 'block',
                     kafka_group_name = 'block',
                     kafka_format = 'JSONEachRow',
                     kafka_max_block_size = 100,
                     kafka_row_delimiter = '\\n';
        CREATE TABLE test.view (key UInt64, value UInt64)
            ENGINE = MergeTree()
            ORDER BY key;
        CREATE MATERIALIZED VIEW test.consumer TO test.view AS
            SELECT * FROM test.kafka;
    """
    )

    cancel = threading.Event()

    i = [0]

    def produce():
        while not cancel.is_set():
            messages = []
            for _ in range(101):
                messages.append(json.dumps({"key": i[0], "value": i[0]}))
                i[0] += 1
            kafka_produce(kafka_cluster, "block", messages)

    kafka_thread = threading.Thread(target=produce)
    kafka_thread.start()

    while int(instance.query("SELECT count() FROM test.view")) == 0:
        time.sleep(1)

    cancel.set()

    instance.query(
        """
        DROP TABLE test.kafka;
    """
    )

    instance.query(
        """
        CREATE TABLE test.kafka (key UInt64, value UInt64)
            ENGINE = Kafka
            SETTINGS kafka_broker_list = 'kafka1:19092',
                     kafka_topic_list = 'block',
                     kafka_group_name = 'block',
                     kafka_format = 'JSONEachRow',
                     kafka_max_block_size = 100,
                     kafka_row_delimiter = '\\n';
    """
    )

    while int(instance.query("SELECT uniqExact(key) FROM test.view")) < i[0]:
        time.sleep(1)

    result = int(instance.query("SELECT count() == uniqExact(key) FROM test.view"))

    instance.query(
        """
        DROP TABLE test.consumer;
        DROP TABLE test.view;
    """
    )

    kafka_thread.join()

    assert result == 1, "Messages from kafka get duplicated!"


def test_kafka_virtual_columns2(kafka_cluster):
    admin_client = KafkaAdminClient(
        bootstrap_servers="localhost:{}".format(kafka_cluster.kafka_port)
    )

    topic_config = {
        # default retention, since predefined timestamp_ms is used.
        "retention.ms": "-1",
    }
    kafka_create_topic(admin_client, "virt2_0", num_partitions=2, config=topic_config)
    kafka_create_topic(admin_client, "virt2_1", num_partitions=2, config=topic_config)

    instance.query(
        """
        CREATE TABLE test.kafka (value UInt64)
            ENGINE = Kafka
            SETTINGS kafka_broker_list = 'kafka1:19092',
                     kafka_topic_list = 'virt2_0,virt2_1',
                     kafka_group_name = 'virt2',
                     kafka_num_consumers = 2,
                     kafka_format = 'JSONEachRow';

        CREATE MATERIALIZED VIEW test.view Engine=Log AS
        SELECT value, _key, _topic, _partition, _offset, toUnixTimestamp(_timestamp), toUnixTimestamp64Milli(_timestamp_ms), _headers.name, _headers.value FROM test.kafka;
        """
    )

    producer = KafkaProducer(
        bootstrap_servers="localhost:{}".format(cluster.kafka_port),
        value_serializer=producer_serializer,
        key_serializer=producer_serializer,
    )

    producer.send(
        topic="virt2_0",
        value=json.dumps({"value": 1}),
        partition=0,
        key="k1",
        timestamp_ms=1577836801001,
        headers=[("content-encoding", b"base64")],
    )
    producer.send(
        topic="virt2_0",
        value=json.dumps({"value": 2}),
        partition=0,
        key="k2",
        timestamp_ms=1577836802002,
        headers=[
            ("empty_value", b""),
            ("", b"empty name"),
            ("", b""),
            ("repetition", b"1"),
            ("repetition", b"2"),
        ],
    )
    producer.flush()

    producer.send(
        topic="virt2_0",
        value=json.dumps({"value": 3}),
        partition=1,
        key="k3",
        timestamp_ms=1577836803003,
        headers=[("b", b"b"), ("a", b"a")],
    )
    producer.send(
        topic="virt2_0",
        value=json.dumps({"value": 4}),
        partition=1,
        key="k4",
        timestamp_ms=1577836804004,
        headers=[("a", b"a"), ("b", b"b")],
    )
    producer.flush()

    producer.send(
        topic="virt2_1",
        value=json.dumps({"value": 5}),
        partition=0,
        key="k5",
        timestamp_ms=1577836805005,
    )
    producer.send(
        topic="virt2_1",
        value=json.dumps({"value": 6}),
        partition=0,
        key="k6",
        timestamp_ms=1577836806006,
    )
    producer.flush()

    producer.send(
        topic="virt2_1",
        value=json.dumps({"value": 7}),
        partition=1,
        key="k7",
        timestamp_ms=1577836807007,
    )
    producer.send(
        topic="virt2_1",
        value=json.dumps({"value": 8}),
        partition=1,
        key="k8",
        timestamp_ms=1577836808008,
    )
    producer.flush()

    instance.wait_for_log_line(
        "kafka.*Committed offset 2.*virt2_[01]", repetitions=4, look_behind_lines=6000
    )

    members = describe_consumer_group(kafka_cluster, "virt2")
    # pprint.pprint(members)
    # members[0]['client_id'] = 'ClickHouse-instance-test-kafka-0'
    # members[1]['client_id'] = 'ClickHouse-instance-test-kafka-1'

    result = instance.query("SELECT * FROM test.view ORDER BY value", ignore_error=True)

    expected = """\
1	k1	virt2_0	0	0	1577836801	1577836801001	['content-encoding']	['base64']
2	k2	virt2_0	0	1	1577836802	1577836802002	['empty_value','','','repetition','repetition']	['','empty name','','1','2']
3	k3	virt2_0	1	0	1577836803	1577836803003	['b','a']	['b','a']
4	k4	virt2_0	1	1	1577836804	1577836804004	['a','b']	['a','b']
5	k5	virt2_1	0	0	1577836805	1577836805005	[]	[]
6	k6	virt2_1	0	1	1577836806	1577836806006	[]	[]
7	k7	virt2_1	1	0	1577836807	1577836807007	[]	[]
8	k8	virt2_1	1	1	1577836808	1577836808008	[]	[]
"""

    assert TSV(result) == TSV(expected)

    instance.query(
        """
        DROP TABLE test.kafka;
        DROP TABLE test.view;
    """
    )
    kafka_delete_topic(admin_client, "virt2_0")
    kafka_delete_topic(admin_client, "virt2_1")
    instance.rotate_logs()


def test_kafka_produce_key_timestamp(kafka_cluster):

    admin_client = KafkaAdminClient(
        bootstrap_servers="localhost:{}".format(kafka_cluster.kafka_port)
    )

    topic_name = "insert3"
    kafka_create_topic(admin_client, topic_name)

    instance.query(
        """
        DROP TABLE IF EXISTS test.view;
        DROP TABLE IF EXISTS test.consumer;
        CREATE TABLE test.kafka_writer (key UInt64, value UInt64, _key String, _timestamp DateTime('UTC'))
            ENGINE = Kafka
            SETTINGS kafka_broker_list = 'kafka1:19092',
                     kafka_topic_list = 'insert3',
                     kafka_group_name = 'insert3',
                     kafka_format = 'TSV',
                     kafka_row_delimiter = '\\n';

        CREATE TABLE test.kafka (key UInt64, value UInt64, inserted_key String, inserted_timestamp DateTime('UTC'))
            ENGINE = Kafka
            SETTINGS kafka_broker_list = 'kafka1:19092',
                     kafka_topic_list = 'insert3',
                     kafka_group_name = 'insert3',
                     kafka_format = 'TSV',
                     kafka_row_delimiter = '\\n';

        CREATE MATERIALIZED VIEW test.view Engine=Log AS
            SELECT key, value, inserted_key, toUnixTimestamp(inserted_timestamp), _key, _topic, _partition, _offset, toUnixTimestamp(_timestamp) FROM test.kafka;
    """
    )

    instance.query(
        "INSERT INTO test.kafka_writer VALUES ({},{},'{}',toDateTime({}))".format(
            1, 1, "k1", 1577836801
        )
    )
    instance.query(
        "INSERT INTO test.kafka_writer VALUES ({},{},'{}',toDateTime({}))".format(
            2, 2, "k2", 1577836802
        )
    )
    instance.query(
        "INSERT INTO test.kafka_writer VALUES ({},{},'{}',toDateTime({})),({},{},'{}',toDateTime({}))".format(
            3, 3, "k3", 1577836803, 4, 4, "k4", 1577836804
        )
    )
    instance.query(
        "INSERT INTO test.kafka_writer VALUES ({},{},'{}',toDateTime({}))".format(
            5, 5, "k5", 1577836805
        )
    )

    instance.wait_for_log_line("Committed offset 5")

    result = instance.query("SELECT * FROM test.view ORDER BY value", ignore_error=True)

    # logging.debug(result)

    expected = """\
1	1	k1	1577836801	k1	insert3	0	0	1577836801
2	2	k2	1577836802	k2	insert3	0	1	1577836802
3	3	k3	1577836803	k3	insert3	0	2	1577836803
4	4	k4	1577836804	k4	insert3	0	3	1577836804
5	5	k5	1577836805	k5	insert3	0	4	1577836805
"""

    assert TSV(result) == TSV(expected)

    kafka_delete_topic(admin_client, topic_name)


def test_kafka_insert_avro(kafka_cluster):
    admin_client = KafkaAdminClient(
        bootstrap_servers="localhost:{}".format(kafka_cluster.kafka_port)
    )
    topic_config = {
        # default retention, since predefined timestamp_ms is used.
        "retention.ms": "-1",
    }
    kafka_create_topic(admin_client, "avro1", config=topic_config)

    instance.query(
        """
        DROP TABLE IF EXISTS test.kafka;
        CREATE TABLE test.kafka (key UInt64, value UInt64, _timestamp DateTime('UTC'))
            ENGINE = Kafka
            SETTINGS kafka_broker_list = 'kafka1:19092',
                     kafka_topic_list = 'avro1',
                     kafka_group_name = 'avro1',
                     kafka_commit_on_select = 1,
                     kafka_format = 'Avro';
    """
    )

    instance.query(
        "INSERT INTO test.kafka select number*10 as key, number*100 as value, 1636505534 as _timestamp from numbers(4) SETTINGS output_format_avro_rows_in_file = 2, output_format_avro_codec = 'deflate'"
    )

    messages = []
    while True:
        messages.extend(
            kafka_consume(
                kafka_cluster, "avro1", needDecode=False, timestamp=1636505534
            )
        )
        if len(messages) == 2:
            break

    result = ""
    for a_message in messages:
        result += decode_avro(a_message) + "\n"

    expected_result = """{'key': 0, 'value': 0, '_timestamp': 1636505534}
{'key': 10, 'value': 100, '_timestamp': 1636505534}

{'key': 20, 'value': 200, '_timestamp': 1636505534}
{'key': 30, 'value': 300, '_timestamp': 1636505534}

"""
    assert result == expected_result


def test_kafka_produce_consume_avro(kafka_cluster):

    admin_client = KafkaAdminClient(
        bootstrap_servers="localhost:{}".format(kafka_cluster.kafka_port)
    )

    topic_name = "insert_avro"
    kafka_create_topic(admin_client, topic_name)

    num_rows = 75

    instance.query(
        """
        DROP TABLE IF EXISTS test.view;
        DROP TABLE IF EXISTS test.kafka;
        DROP TABLE IF EXISTS test.kafka_writer;

        CREATE TABLE test.kafka_writer (key UInt64, value UInt64)
            ENGINE = Kafka
            SETTINGS kafka_broker_list = 'kafka1:19092',
                     kafka_topic_list = 'avro',
                     kafka_group_name = 'avro',
                     kafka_format = 'Avro';


        CREATE TABLE test.kafka (key UInt64, value UInt64)
            ENGINE = Kafka
            SETTINGS kafka_broker_list = 'kafka1:19092',
                     kafka_topic_list = 'avro',
                     kafka_group_name = 'avro',
                     kafka_format = 'Avro';

        CREATE MATERIALIZED VIEW test.view Engine=Log AS
            SELECT key, value FROM test.kafka;
    """
    )

    instance.query(
        "INSERT INTO test.kafka_writer select number*10 as key, number*100 as value from numbers({num_rows}) SETTINGS output_format_avro_rows_in_file = 7".format(
            num_rows=num_rows
        )
    )

    instance.wait_for_log_line(
        "Committed offset {offset}".format(offset=math.ceil(num_rows / 7))
    )

    expected_num_rows = instance.query(
        "SELECT COUNT(1) FROM test.view", ignore_error=True
    )
    assert int(expected_num_rows) == num_rows

    expected_max_key = instance.query(
        "SELECT max(key) FROM test.view", ignore_error=True
    )
    assert int(expected_max_key) == (num_rows - 1) * 10

    kafka_delete_topic(admin_client, topic_name)


def test_kafka_flush_by_time(kafka_cluster):
    admin_client = KafkaAdminClient(
        bootstrap_servers="localhost:{}".format(kafka_cluster.kafka_port)
    )
    topic_name = "flush_by_time"
    kafka_create_topic(admin_client, topic_name)

    instance.query(
        """
        DROP TABLE IF EXISTS test.view;
        DROP TABLE IF EXISTS test.consumer;

        CREATE TABLE test.kafka (key UInt64, value UInt64)
            ENGINE = Kafka
            SETTINGS kafka_broker_list = 'kafka1:19092',
                     kafka_topic_list = 'flush_by_time',
                     kafka_group_name = 'flush_by_time',
                     kafka_format = 'JSONEachRow',
                     kafka_max_block_size = 100,
                     kafka_row_delimiter = '\\n';

        SELECT * FROM test.kafka;

        CREATE TABLE test.view (key UInt64, value UInt64, ts DateTime64(3) MATERIALIZED now64(3))
            ENGINE = MergeTree()
            ORDER BY key;
    """
    )

    cancel = threading.Event()

    def produce():
        while not cancel.is_set():
            messages = []
            messages.append(json.dumps({"key": 0, "value": 0}))
            kafka_produce(kafka_cluster, "flush_by_time", messages)
            time.sleep(0.8)

    kafka_thread = threading.Thread(target=produce)
    kafka_thread.start()

    instance.query(
        """
        CREATE MATERIALIZED VIEW test.consumer TO test.view AS
            SELECT * FROM test.kafka;
    """
    )

    time.sleep(18)

    result = instance.query("SELECT uniqExact(ts) = 2, count() >= 15 FROM test.view")

    cancel.set()
    kafka_thread.join()

    # kafka_cluster.open_bash_shell('instance')

    instance.query(
        """
        DROP TABLE test.consumer;
        DROP TABLE test.view;
    """
    )

    assert TSV(result) == TSV("1	1")
    kafka_delete_topic(admin_client, topic_name)


def test_kafka_flush_by_block_size(kafka_cluster):
    cancel = threading.Event()

    def produce():
        while not cancel.is_set():
            messages = []
            messages.append(json.dumps({"key": 0, "value": 0}))
            kafka_produce(kafka_cluster, "flush_by_block_size", messages)

    kafka_thread = threading.Thread(target=produce)
    kafka_thread.start()

    instance.query(
        """
        DROP TABLE IF EXISTS test.view;
        DROP TABLE IF EXISTS test.consumer;

        CREATE TABLE test.kafka (key UInt64, value UInt64)
            ENGINE = Kafka
            SETTINGS kafka_broker_list = 'kafka1:19092',
                     kafka_topic_list = 'flush_by_block_size',
                     kafka_group_name = 'flush_by_block_size',
                     kafka_format = 'JSONEachRow',
                     kafka_max_block_size = 100,
                     kafka_poll_max_batch_size = 1,
                     kafka_flush_interval_ms = 120000, /* should not flush by time during test */
                     kafka_row_delimiter = '\\n';

        CREATE TABLE test.view (key UInt64, value UInt64)
            ENGINE = MergeTree()
            ORDER BY key;

        CREATE MATERIALIZED VIEW test.consumer TO test.view AS
            SELECT * FROM test.kafka;
    """
    )

    # Wait for Kafka engine to consume this data
    while 1 != int(
        instance.query(
            "SELECT count() FROM system.parts WHERE database = 'test' AND table = 'view' AND name = 'all_1_1_0'"
        )
    ):
        time.sleep(0.5)

    cancel.set()
    kafka_thread.join()

    # more flushes can happens during test, we need to check only result of first flush (part named all_1_1_0).
    result = instance.query("SELECT count() FROM test.view WHERE _part='all_1_1_0'")
    # logging.debug(result)

    instance.query(
        """
        DROP TABLE test.consumer;
        DROP TABLE test.view;
    """
    )

    # 100 = first poll should return 100 messages (and rows)
    # not waiting for stream_flush_interval_ms
    assert (
        int(result) == 100
    ), "Messages from kafka should be flushed when block of size kafka_max_block_size is formed!"


def test_kafka_lot_of_partitions_partial_commit_of_bulk(kafka_cluster):
    admin_client = KafkaAdminClient(
        bootstrap_servers="localhost:{}".format(kafka_cluster.kafka_port)
    )

    topic_name = "topic_with_multiple_partitions2"
    kafka_create_topic(admin_client, topic_name, num_partitions=10)

    instance.query(
        """
        DROP TABLE IF EXISTS test.view;
        DROP TABLE IF EXISTS test.consumer;
        CREATE TABLE test.kafka (key UInt64, value UInt64)
            ENGINE = Kafka
            SETTINGS kafka_broker_list = 'kafka1:19092',
                     kafka_topic_list = 'topic_with_multiple_partitions2',
                     kafka_group_name = 'topic_with_multiple_partitions2',
                     kafka_format = 'JSONEachRow',
                     kafka_max_block_size = 211,
                     kafka_flush_interval_ms = 500;
        CREATE TABLE test.view (key UInt64, value UInt64)
            ENGINE = MergeTree()
            ORDER BY key;
        CREATE MATERIALIZED VIEW test.consumer TO test.view AS
            SELECT * FROM test.kafka;
    """
    )

    messages = []
    count = 0
    for dummy_msg in range(1000):
        rows = []
        for dummy_row in range(random.randrange(3, 10)):
            count = count + 1
            rows.append(json.dumps({"key": count, "value": count}))
        messages.append("\n".join(rows))
    kafka_produce(kafka_cluster, "topic_with_multiple_partitions2", messages)

    instance.wait_for_log_line("kafka.*Stalled", repetitions=5)

    result = instance.query("SELECT count(), uniqExact(key), max(key) FROM test.view")
    logging.debug(result)
    assert TSV(result) == TSV("{0}\t{0}\t{0}".format(count))

    instance.query(
        """
        DROP TABLE test.consumer;
        DROP TABLE test.view;
    """
    )
    kafka_delete_topic(admin_client, topic_name)


def test_kafka_rebalance(kafka_cluster):
    NUMBER_OF_CONSURRENT_CONSUMERS = 11

    instance.query(
        """
        DROP TABLE IF EXISTS test.destination;
        CREATE TABLE test.destination (
            key UInt64,
            value UInt64,
            _topic String,
            _key String,
            _offset UInt64,
            _partition UInt64,
            _timestamp Nullable(DateTime('UTC')),
            _consumed_by LowCardinality(String)
        )
        ENGINE = MergeTree()
        ORDER BY key;
    """
    )

    # kafka_cluster.open_bash_shell('instance')

    # time.sleep(2)

    admin_client = KafkaAdminClient(
        bootstrap_servers="localhost:{}".format(kafka_cluster.kafka_port)
    )
    topic_name = "topic_with_multiple_partitions"
    kafka_create_topic(admin_client, topic_name, num_partitions=11)

    cancel = threading.Event()

    msg_index = [0]

    def produce():
        while not cancel.is_set():
            messages = []
            for _ in range(59):
                messages.append(
                    json.dumps({"key": msg_index[0], "value": msg_index[0]})
                )
                msg_index[0] += 1
            kafka_produce(kafka_cluster, "topic_with_multiple_partitions", messages)

    kafka_thread = threading.Thread(target=produce)
    kafka_thread.start()

    for consumer_index in range(NUMBER_OF_CONSURRENT_CONSUMERS):
        table_name = "kafka_consumer{}".format(consumer_index)
        logging.debug(("Setting up {}".format(table_name)))

        instance.query(
            """
            DROP TABLE IF EXISTS test.{0};
            DROP TABLE IF EXISTS test.{0}_mv;
            CREATE TABLE test.{0} (key UInt64, value UInt64)
                ENGINE = Kafka
                SETTINGS kafka_broker_list = 'kafka1:19092',
                        kafka_topic_list = 'topic_with_multiple_partitions',
                        kafka_group_name = 'rebalance_test_group',
                        kafka_format = 'JSONEachRow',
                        kafka_max_block_size = 33,
                        kafka_flush_interval_ms = 500;
            CREATE MATERIALIZED VIEW test.{0}_mv TO test.destination AS
                SELECT
                key,
                value,
                _topic,
                _key,
                _offset,
                _partition,
                _timestamp,
                '{0}' as _consumed_by
            FROM test.{0};
        """.format(
                table_name
            )
        )
        # kafka_cluster.open_bash_shell('instance')
        # Waiting for test.kafka_consumerX to start consume ...
        instance.wait_for_log_line(
            "kafka_consumer{}.*Polled offset [0-9]+".format(consumer_index)
        )

    cancel.set()

    # I leave last one working by intent (to finish consuming after all rebalances)
    for consumer_index in range(NUMBER_OF_CONSURRENT_CONSUMERS - 1):
        logging.debug(("Dropping test.kafka_consumer{}".format(consumer_index)))
        instance.query(
            "DROP TABLE IF EXISTS test.kafka_consumer{} SYNC".format(consumer_index)
        )

    # logging.debug(instance.query('SELECT count(), uniqExact(key), max(key) + 1 FROM test.destination'))
    # kafka_cluster.open_bash_shell('instance')

    while 1:
        messages_consumed = int(
            instance.query("SELECT uniqExact(key) FROM test.destination")
        )
        if messages_consumed >= msg_index[0]:
            break
        time.sleep(1)
        logging.debug(
            (
                "Waiting for finishing consuming (have {}, should be {})".format(
                    messages_consumed, msg_index[0]
                )
            )
        )

    logging.debug(
        (
            instance.query(
                "SELECT count(), uniqExact(key), max(key) + 1 FROM test.destination"
            )
        )
    )

    # Some queries to debug...
    # SELECT * FROM test.destination where key in (SELECT key FROM test.destination group by key having count() <> 1)
    # select number + 1 as key from numbers(4141) x left join test.destination using (key) where  test.destination.key = 0;
    # SELECT * FROM test.destination WHERE key between 2360 and 2370 order by key;
    # select _partition from test.destination group by _partition having count() <> max(_offset) + 1;
    # select toUInt64(0) as _partition, number + 1 as _offset from numbers(400) x left join test.destination using (_partition,_offset) where test.destination.key = 0 order by _offset;
    # SELECT * FROM test.destination WHERE _partition = 0 and _offset between 220 and 240 order by _offset;

    # CREATE TABLE test.reference (key UInt64, value UInt64) ENGINE = Kafka SETTINGS kafka_broker_list = 'kafka1:19092',
    #             kafka_topic_list = 'topic_with_multiple_partitions',
    #             kafka_group_name = 'rebalance_test_group_reference',
    #             kafka_format = 'JSONEachRow',
    #             kafka_max_block_size = 100000;
    #
    # CREATE MATERIALIZED VIEW test.reference_mv Engine=Log AS
    #     SELECT  key, value, _topic,_key,_offset, _partition, _timestamp, 'reference' as _consumed_by
    # FROM test.reference;
    #
    # select * from test.reference_mv left join test.destination using (key,_topic,_offset,_partition) where test.destination._consumed_by = '';

    result = int(
        instance.query("SELECT count() == uniqExact(key) FROM test.destination")
    )

    for consumer_index in range(NUMBER_OF_CONSURRENT_CONSUMERS):
        logging.debug(("kafka_consumer{}".format(consumer_index)))
        table_name = "kafka_consumer{}".format(consumer_index)
        instance.query(
            """
            DROP TABLE IF EXISTS test.{0};
            DROP TABLE IF EXISTS test.{0}_mv;
        """.format(
                table_name
            )
        )

    instance.query(
        """
        DROP TABLE IF EXISTS test.destination;
    """
    )

    kafka_thread.join()

    assert result == 1, "Messages from kafka get duplicated!"
    kafka_delete_topic(admin_client, topic_name)


def test_kafka_no_holes_when_write_suffix_failed(kafka_cluster):
    messages = [json.dumps({"key": j + 1, "value": "x" * 300}) for j in range(22)]
    kafka_produce(kafka_cluster, "no_holes_when_write_suffix_failed", messages)

    instance.query(
        """
        DROP TABLE IF EXISTS test.view;
        DROP TABLE IF EXISTS test.consumer;

        CREATE TABLE test.kafka (key UInt64, value String)
            ENGINE = Kafka
            SETTINGS kafka_broker_list = 'kafka1:19092',
                     kafka_topic_list = 'no_holes_when_write_suffix_failed',
                     kafka_group_name = 'no_holes_when_write_suffix_failed',
                     kafka_format = 'JSONEachRow',
                     kafka_max_block_size = 20,
                     kafka_flush_interval_ms = 2000;

        CREATE TABLE test.view (key UInt64, value String)
            ENGINE = ReplicatedMergeTree('/clickhouse/kafkatest/tables/no_holes_when_write_suffix_failed', 'node1')
            ORDER BY key;
    """
    )

    # init PartitionManager (it starts container) earlier
    pm = PartitionManager()

    instance.query(
        """
        CREATE MATERIALIZED VIEW test.consumer TO test.view AS
            SELECT * FROM test.kafka
            WHERE NOT sleepEachRow(0.25);
    """
    )

    instance.wait_for_log_line("Polled batch of 20 messages")
    # the tricky part here is that disconnect should happen after write prefix, but before write suffix
    # we have 0.25 (sleepEachRow) * 20 ( Rows ) = 5 sec window after "Polled batch of 20 messages"
    # while materialized view is working to inject zookeeper failure
    pm.drop_instance_zk_connections(instance)
    instance.wait_for_log_line(
        "Error.*(session has been expired|Connection loss).*while pushing to view"
    )
    pm.heal_all()
    instance.wait_for_log_line("Committed offset 22")

    result = instance.query("SELECT count(), uniqExact(key), max(key) FROM test.view")
    logging.debug(result)

    # kafka_cluster.open_bash_shell('instance')

    instance.query(
        """
        DROP TABLE test.consumer;
        DROP TABLE test.view;
    """
    )

    assert TSV(result) == TSV("22\t22\t22")


def test_exception_from_destructor(kafka_cluster):
    instance.query(
        """
        CREATE TABLE test.kafka (key UInt64, value String)
            ENGINE = Kafka
            SETTINGS kafka_broker_list = 'kafka1:19092',
                     kafka_topic_list = 'xyz',
                     kafka_group_name = '',
                     kafka_commit_on_select = 1,
                     kafka_format = 'JSONEachRow';
    """
    )
    instance.query_and_get_error(
        """
        SELECT * FROM test.kafka;
    """
    )
    instance.query(
        """
        DROP TABLE test.kafka;
    """
    )

    instance.query(
        """
        CREATE TABLE test.kafka (key UInt64, value String)
            ENGINE = Kafka
            SETTINGS kafka_broker_list = 'kafka1:19092',
                     kafka_topic_list = 'xyz',
                     kafka_group_name = '',
                     kafka_format = 'JSONEachRow';
    """
    )
    instance.query(
        """
        DROP TABLE test.kafka;
    """
    )

    # kafka_cluster.open_bash_shell('instance')
    assert TSV(instance.query("SELECT 1")) == TSV("1")


def test_commits_of_unprocessed_messages_on_drop(kafka_cluster):
    messages = [json.dumps({"key": j + 1, "value": j + 1}) for j in range(1)]
    kafka_produce(kafka_cluster, "commits_of_unprocessed_messages_on_drop", messages)

    instance.query(
        """
        DROP TABLE IF EXISTS test.destination SYNC;
        CREATE TABLE test.destination (
            key UInt64,
            value UInt64,
            _topic String,
            _key String,
            _offset UInt64,
            _partition UInt64,
            _timestamp Nullable(DateTime('UTC')),
            _consumed_by LowCardinality(String)
        )
        ENGINE = MergeTree()
        ORDER BY key;

        CREATE TABLE test.kafka (key UInt64, value UInt64)
            ENGINE = Kafka
            SETTINGS kafka_broker_list = 'kafka1:19092',
                    kafka_topic_list = 'commits_of_unprocessed_messages_on_drop',
                    kafka_group_name = 'commits_of_unprocessed_messages_on_drop_test_group',
                    kafka_format = 'JSONEachRow',
                    kafka_max_block_size = 1000,
                    kafka_flush_interval_ms = 1000;

        CREATE MATERIALIZED VIEW test.kafka_consumer TO test.destination AS
            SELECT
            key,
            value,
            _topic,
            _key,
            _offset,
            _partition,
            _timestamp
        FROM test.kafka;
    """
    )

    # Waiting for test.kafka_consumer to start consume
    instance.wait_for_log_line("Committed offset [0-9]+")

    cancel = threading.Event()

    i = [2]

    def produce():
        while not cancel.is_set():
            messages = []
            for _ in range(113):
                messages.append(json.dumps({"key": i[0], "value": i[0]}))
                i[0] += 1
            kafka_produce(
                kafka_cluster, "commits_of_unprocessed_messages_on_drop", messages
            )
            time.sleep(0.5)

    kafka_thread = threading.Thread(target=produce)
    kafka_thread.start()
    time.sleep(4)

    instance.query(
        """
        DROP TABLE test.kafka SYNC;
    """
    )

    instance.query(
        """
        CREATE TABLE test.kafka (key UInt64, value UInt64)
            ENGINE = Kafka
            SETTINGS kafka_broker_list = 'kafka1:19092',
                    kafka_topic_list = 'commits_of_unprocessed_messages_on_drop',
                    kafka_group_name = 'commits_of_unprocessed_messages_on_drop_test_group',
                    kafka_format = 'JSONEachRow',
                    kafka_max_block_size = 10000,
                    kafka_flush_interval_ms = 1000;
    """
    )

    cancel.set()
    instance.wait_for_log_line("kafka.*Stalled", repetitions=5)

    # kafka_cluster.open_bash_shell('instance')
    # SELECT key, _timestamp, _offset FROM test.destination where runningDifference(key) <> 1 ORDER BY key;

    result = instance.query(
        "SELECT count(), uniqExact(key), max(key) FROM test.destination"
    )
    logging.debug(result)

    instance.query(
        """
        DROP TABLE test.kafka_consumer SYNC;
        DROP TABLE test.destination SYNC;
    """
    )

    kafka_thread.join()
    assert TSV(result) == TSV("{0}\t{0}\t{0}".format(i[0] - 1)), "Missing data!"


def test_bad_reschedule(kafka_cluster):
    messages = [json.dumps({"key": j + 1, "value": j + 1}) for j in range(20000)]
    kafka_produce(kafka_cluster, "test_bad_reschedule", messages)

    instance.query(
        """
        CREATE TABLE test.kafka (key UInt64, value UInt64)
            ENGINE = Kafka
            SETTINGS kafka_broker_list = 'kafka1:19092',
                    kafka_topic_list = 'test_bad_reschedule',
                    kafka_group_name = 'test_bad_reschedule',
                    kafka_format = 'JSONEachRow',
                    kafka_max_block_size = 1000,
                    kafka_flush_interval_ms = 1000;

        CREATE MATERIALIZED VIEW test.destination Engine=Log AS
        SELECT
            key,
            now() as consume_ts,
            value,
            _topic,
            _key,
            _offset,
            _partition,
            _timestamp
        FROM test.kafka;
    """
    )

    instance.wait_for_log_line("Committed offset 20000")

    assert (
        int(
            instance.query(
                "SELECT max(consume_ts) - min(consume_ts) FROM test.destination"
            )
        )
        < 8
    )


def test_kafka_duplicates_when_commit_failed(kafka_cluster):
    messages = [json.dumps({"key": j + 1, "value": "x" * 300}) for j in range(22)]
    kafka_produce(kafka_cluster, "duplicates_when_commit_failed", messages)

    instance.query(
        """
        DROP TABLE IF EXISTS test.view SYNC;
        DROP TABLE IF EXISTS test.consumer SYNC;

        CREATE TABLE test.kafka (key UInt64, value String)
            ENGINE = Kafka
            SETTINGS kafka_broker_list = 'kafka1:19092',
                     kafka_topic_list = 'duplicates_when_commit_failed',
                     kafka_group_name = 'duplicates_when_commit_failed',
                     kafka_format = 'JSONEachRow',
                     kafka_max_block_size = 20,
                     kafka_flush_interval_ms = 1000;

        CREATE TABLE test.view (key UInt64, value String)
            ENGINE = MergeTree()
            ORDER BY key;
    """
    )

    instance.query(
        """
        CREATE MATERIALIZED VIEW test.consumer TO test.view AS
            SELECT * FROM test.kafka
            WHERE NOT sleepEachRow(0.25);
    """
    )

    instance.wait_for_log_line("Polled batch of 20 messages")
    # the tricky part here is that disconnect should happen after write prefix, but before we do commit
    # we have 0.25 (sleepEachRow) * 20 ( Rows ) = 5 sec window after "Polled batch of 20 messages"
    # while materialized view is working to inject zookeeper failure
    kafka_cluster.pause_container("kafka1")

    # if we restore the connection too fast (<30sec) librdkafka will not report any timeout
    # (alternative is to decrease the default session timeouts for librdkafka)
    #
    # when the delay is too long (>50sec) broker will decide to remove us from the consumer group,
    # and will start answering "Broker: Unknown member"
    instance.wait_for_log_line(
        "Exception during commit attempt: Local: Waiting for coordinator", timeout=45
    )
    instance.wait_for_log_line("All commit attempts failed", look_behind_lines=500)

    kafka_cluster.unpause_container("kafka1")

    # kafka_cluster.open_bash_shell('instance')
    instance.wait_for_log_line("Committed offset 22")

    result = instance.query("SELECT count(), uniqExact(key), max(key) FROM test.view")
    logging.debug(result)

    instance.query(
        """
        DROP TABLE test.consumer SYNC;
        DROP TABLE test.view SYNC;
    """
    )

    # After https://github.com/edenhill/librdkafka/issues/2631
    # timeout triggers rebalance, making further commits to the topic after getting back online
    # impossible. So we have a duplicate in that scenario, but we report that situation properly.
    assert TSV(result) == TSV("42\t22\t22")


# if we came to partition end we will repeat polling until reaching kafka_max_block_size or flush_interval
# that behavior is a bit quesionable - we can just take a bigger pauses between polls instead -
# to do more job in a single pass, and give more rest for a thread.
# But in cases of some peaky loads in kafka topic the current contract sounds more predictable and
# easier to understand, so let's keep it as is for now.
# also we can came to eof because we drained librdkafka internal queue too fast
def test_premature_flush_on_eof(kafka_cluster):
    instance.query(
        """
        CREATE TABLE test.kafka (key UInt64, value UInt64)
            ENGINE = Kafka
            SETTINGS kafka_broker_list = 'kafka1:19092',
                    kafka_topic_list = 'premature_flush_on_eof',
                    kafka_group_name = 'premature_flush_on_eof',
                    kafka_format = 'JSONEachRow';
        SELECT * FROM test.kafka LIMIT 1;
        CREATE TABLE test.destination (
            key UInt64,
            value UInt64,
            _topic String,
            _key String,
            _offset UInt64,
            _partition UInt64,
            _timestamp Nullable(DateTime('UTC')),
            _consumed_by LowCardinality(String)
        )
        ENGINE = MergeTree()
        ORDER BY key;
    """
    )

    # messages created here will be consumed immedeately after MV creation
    # reaching topic EOF.
    # But we should not do flush immedeately after reaching EOF, because
    # next poll can return more data, and we should respect kafka_flush_interval_ms
    # and try to form bigger block
    messages = [json.dumps({"key": j + 1, "value": j + 1}) for j in range(1)]
    kafka_produce(kafka_cluster, "premature_flush_on_eof", messages)

    instance.query(
        """
        CREATE MATERIALIZED VIEW test.kafka_consumer TO test.destination AS
        SELECT
            key,
            value,
            _topic,
            _key,
            _offset,
            _partition,
            _timestamp
        FROM test.kafka;
    """
    )

    # all subscriptions/assignments done during select, so it start sending data to test.destination
    # immediately after creation of MV

    instance.wait_for_log_line("Polled batch of 1 messages")
    instance.wait_for_log_line("Stalled")

    # produce more messages after delay
    kafka_produce(kafka_cluster, "premature_flush_on_eof", messages)

    # data was not flushed yet (it will be flushed 7.5 sec after creating MV)
    assert int(instance.query("SELECT count() FROM test.destination")) == 0

    instance.wait_for_log_line("Committed offset 2")

    # it should be single part, i.e. single insert
    result = instance.query(
        "SELECT _part, count() FROM test.destination group by _part"
    )
    assert TSV(result) == TSV("all_1_1_0\t2")

    instance.query(
        """
        DROP TABLE test.kafka_consumer;
        DROP TABLE test.destination;
    """
    )


def test_kafka_unavailable(kafka_cluster):
    messages = [json.dumps({"key": j + 1, "value": j + 1}) for j in range(20000)]
    kafka_produce(kafka_cluster, "test_bad_reschedule", messages)

    kafka_cluster.pause_container("kafka1")

    instance.query(
        """
        CREATE TABLE test.test_bad_reschedule (key UInt64, value UInt64)
            ENGINE = Kafka
            SETTINGS kafka_broker_list = 'kafka1:19092',
                    kafka_topic_list = 'test_bad_reschedule',
                    kafka_group_name = 'test_bad_reschedule',
                    kafka_format = 'JSONEachRow',
                    kafka_commit_on_select = 1,
                    kafka_max_block_size = 1000;

        CREATE MATERIALIZED VIEW test.destination_unavailable Engine=Log AS
        SELECT
            key,
            now() as consume_ts,
            value,
            _topic,
            _key,
            _offset,
            _partition,
            _timestamp
        FROM test.test_bad_reschedule;
    """
    )

    instance.query("SELECT * FROM test.test_bad_reschedule")
    instance.query("SELECT count() FROM test.destination_unavailable")

    # enough to trigger issue
    time.sleep(30)
    kafka_cluster.unpause_container("kafka1")

    while (
        int(instance.query("SELECT count() FROM test.destination_unavailable")) < 20000
    ):
        print("Waiting for consume")
        time.sleep(1)


def test_kafka_issue14202(kafka_cluster):
    """
    INSERT INTO Kafka Engine from an empty SELECT sub query was leading to failure
    """

    instance.query(
        """
        CREATE TABLE test.empty_table (
            dt Date,
            some_string String
        )
        ENGINE = MergeTree()
        PARTITION BY toYYYYMM(dt)
        ORDER BY some_string;

        CREATE TABLE test.kafka_q (t UInt64, `some_string` String)
            ENGINE = Kafka
            SETTINGS kafka_broker_list = 'kafka1:19092',
                     kafka_topic_list = 'issue14202',
                     kafka_group_name = 'issue14202',
                     kafka_format = 'JSONEachRow';
        """
    )

    instance.query(
        "INSERT INTO test.kafka_q SELECT t, some_string  FROM ( SELECT dt AS t, some_string FROM test.empty_table )"
    )
    # check instance is alive
    assert TSV(instance.query("SELECT 1")) == TSV("1")
    instance.query(
        """
        DROP TABLE test.empty_table;
        DROP TABLE test.kafka_q;
    """
    )


def test_kafka_csv_with_thread_per_consumer(kafka_cluster):
    instance.query(
        """
        CREATE TABLE test.kafka (key UInt64, value UInt64)
            ENGINE = Kafka
            SETTINGS kafka_broker_list = 'kafka1:19092',
                     kafka_topic_list = 'csv_with_thread_per_consumer',
                     kafka_group_name = 'csv_with_thread_per_consumer',
                     kafka_format = 'CSV',
                     kafka_row_delimiter = '\\n',
                     kafka_num_consumers = 4,
                     kafka_commit_on_select = 1,
                     kafka_thread_per_consumer = 1;
        """
    )

    messages = []
    for i in range(50):
        messages.append("{i}, {i}".format(i=i))
    kafka_produce(kafka_cluster, "csv_with_thread_per_consumer", messages)

    result = ""
    while True:
        result += instance.query("SELECT * FROM test.kafka", ignore_error=True)
        if kafka_check_result(result):
            break

    kafka_check_result(result, True)


def random_string(size=8):
    return "".join(random.choices(string.ascii_uppercase + string.digits, k=size))


def test_kafka_engine_put_errors_to_stream(kafka_cluster):
    instance.query(
        """
        DROP TABLE IF EXISTS test.kafka;
        DROP TABLE IF EXISTS test.kafka_data;
        DROP TABLE IF EXISTS test.kafka_errors;
        CREATE TABLE test.kafka (i Int64, s String)
            ENGINE = Kafka
            SETTINGS kafka_broker_list = 'kafka1:19092',
                     kafka_topic_list = 'kafka_engine_put_errors_to_stream',
                     kafka_group_name = 'kafka_engine_put_errors_to_stream',
                     kafka_format = 'JSONEachRow',
                     kafka_max_block_size = 128,
                     kafka_handle_error_mode = 'stream';
        CREATE MATERIALIZED VIEW test.kafka_data (i Int64, s String)
            ENGINE = MergeTree
            ORDER BY i
            AS SELECT i, s FROM test.kafka WHERE length(_error) == 0;
        CREATE MATERIALIZED VIEW test.kafka_errors (topic String, partition Int64, offset Int64, raw String, error String)
            ENGINE = MergeTree
            ORDER BY (topic, offset)
            AS SELECT
               _topic AS topic,
               _partition AS partition,
               _offset AS offset,
               _raw_message AS raw,
               _error AS error
               FROM test.kafka WHERE length(_error) > 0;
        """
    )

    messages = []
    for i in range(128):
        if i % 2 == 0:
            messages.append(json.dumps({"i": i, "s": random_string(8)}))
        else:
            # Unexpected json content for table test.kafka.
            messages.append(
                json.dumps({"i": "n_" + random_string(4), "s": random_string(8)})
            )

    kafka_produce(kafka_cluster, "kafka_engine_put_errors_to_stream", messages)
    instance.wait_for_log_line("Committed offset 128")

    assert TSV(instance.query("SELECT count() FROM test.kafka_data")) == TSV("64")
    assert TSV(instance.query("SELECT count() FROM test.kafka_errors")) == TSV("64")

    instance.query(
        """
        DROP TABLE test.kafka;
        DROP TABLE test.kafka_data;
        DROP TABLE test.kafka_errors;
    """
    )


def gen_normal_json():
    return '{"i":1000, "s":"ABC123abc"}'


def gen_malformed_json():
    return '{"i":"n1000", "s":"1000"}'


def gen_message_with_jsons(jsons=10, malformed=0):
    s = io.StringIO()

    # we don't care on which position error will be added
    # (we skip whole broken message), but we need to be
    # sure that at least one error will be added,
    # otherwise test will fail.
    error_pos = random.randint(0, jsons - 1)

    for i in range(jsons):
        if malformed and i == error_pos:
            s.write(gen_malformed_json())
        else:
            s.write(gen_normal_json())
        s.write(" ")
    return s.getvalue()


def test_kafka_engine_put_errors_to_stream_with_random_malformed_json(kafka_cluster):
    instance.query(
        """
        DROP TABLE IF EXISTS test.kafka;
        DROP TABLE IF EXISTS test.kafka_data;
        DROP TABLE IF EXISTS test.kafka_errors;
        CREATE TABLE test.kafka (i Int64, s String)
            ENGINE = Kafka
            SETTINGS kafka_broker_list = 'kafka1:19092',
                     kafka_topic_list = 'kafka_engine_put_errors_to_stream_with_random_malformed_json',
                     kafka_group_name = 'kafka_engine_put_errors_to_stream_with_random_malformed_json',
                     kafka_format = 'JSONEachRow',
                     kafka_max_block_size = 100,
                     kafka_poll_max_batch_size = 1,
                     kafka_handle_error_mode = 'stream';
        CREATE MATERIALIZED VIEW test.kafka_data (i Int64, s String)
            ENGINE = MergeTree
            ORDER BY i
            AS SELECT i, s FROM test.kafka WHERE length(_error) == 0;
        CREATE MATERIALIZED VIEW test.kafka_errors (topic String, partition Int64, offset Int64, raw String, error String)
            ENGINE = MergeTree
            ORDER BY (topic, offset)
            AS SELECT
               _topic AS topic,
               _partition AS partition,
               _offset AS offset,
               _raw_message AS raw,
               _error AS error
               FROM test.kafka WHERE length(_error) > 0;
        """
    )

    messages = []
    for i in range(128):
        if i % 2 == 0:
            messages.append(gen_message_with_jsons(10, 1))
        else:
            messages.append(gen_message_with_jsons(10, 0))

    kafka_produce(
        kafka_cluster,
        "kafka_engine_put_errors_to_stream_with_random_malformed_json",
        messages,
    )

    instance.wait_for_log_line("Committed offset 128")
    # 64 good messages, each containing 10 rows
    assert TSV(instance.query("SELECT count() FROM test.kafka_data")) == TSV("640")
    # 64 bad messages, each containing some broken row
    assert TSV(instance.query("SELECT count() FROM test.kafka_errors")) == TSV("64")

    instance.query(
        """
        DROP TABLE test.kafka;
        DROP TABLE test.kafka_data;
        DROP TABLE test.kafka_errors;
    """
    )


def test_kafka_formats_with_broken_message(kafka_cluster):
    # data was dumped from clickhouse itself in a following manner
    # clickhouse-client --format=Native --query='SELECT toInt64(number) as id, toUInt16( intDiv( id, 65536 ) ) as blockNo, reinterpretAsString(19777) as val1, toFloat32(0.5) as val2, toUInt8(1) as val3 from numbers(100) ORDER BY id' | xxd -ps | tr -d '\n' | sed 's/\(..\)/\\x\1/g'
    admin_client = KafkaAdminClient(
        bootstrap_servers="localhost:{}".format(kafka_cluster.kafka_port)
    )

    all_formats = {
        ## Text formats ##
        # dumped with clickhouse-client ... | perl -pe 's/\n/\\n/; s/\t/\\t/g;'
        "JSONEachRow": {
            "data_sample": [
                '{"id":"0","blockNo":0,"val1":"AM","val2":0.5,"val3":1}\n',
                '{"id":"1","blockNo":0,"val1":"AM","val2":0.5,"val3":1}\n{"id":"2","blockNo":0,"val1":"AM","val2":0.5,"val3":1}\n{"id":"3","blockNo":0,"val1":"AM","val2":0.5,"val3":1}\n{"id":"4","blockNo":0,"val1":"AM","val2":0.5,"val3":1}\n{"id":"5","blockNo":0,"val1":"AM","val2":0.5,"val3":1}\n{"id":"6","blockNo":0,"val1":"AM","val2":0.5,"val3":1}\n{"id":"7","blockNo":0,"val1":"AM","val2":0.5,"val3":1}\n{"id":"8","blockNo":0,"val1":"AM","val2":0.5,"val3":1}\n{"id":"9","blockNo":0,"val1":"AM","val2":0.5,"val3":1}\n{"id":"10","blockNo":0,"val1":"AM","val2":0.5,"val3":1}\n{"id":"11","blockNo":0,"val1":"AM","val2":0.5,"val3":1}\n{"id":"12","blockNo":0,"val1":"AM","val2":0.5,"val3":1}\n{"id":"13","blockNo":0,"val1":"AM","val2":0.5,"val3":1}\n{"id":"14","blockNo":0,"val1":"AM","val2":0.5,"val3":1}\n{"id":"15","blockNo":0,"val1":"AM","val2":0.5,"val3":1}\n',
                '{"id":"0","blockNo":0,"val1":"AM","val2":0.5,"val3":1}\n',
                # broken message
                '{"id":"0","blockNo":"BAD","val1":"AM","val2":0.5,"val3":1}',
            ],
            "expected": """{"raw_message":"{\\"id\\":\\"0\\",\\"blockNo\\":\\"BAD\\",\\"val1\\":\\"AM\\",\\"val2\\":0.5,\\"val3\\":1}","error":"Cannot parse input: expected '\\"' before: 'BAD\\",\\"val1\\":\\"AM\\",\\"val2\\":0.5,\\"val3\\":1}': (while reading the value of key blockNo)"}""",
            "supports_empty_value": True,
            "printable": True,
        },
        # JSONAsString doesn't fit to that test, and tested separately
        "JSONCompactEachRow": {
            "data_sample": [
                '["0", 0, "AM", 0.5, 1]\n',
                '["1", 0, "AM", 0.5, 1]\n["2", 0, "AM", 0.5, 1]\n["3", 0, "AM", 0.5, 1]\n["4", 0, "AM", 0.5, 1]\n["5", 0, "AM", 0.5, 1]\n["6", 0, "AM", 0.5, 1]\n["7", 0, "AM", 0.5, 1]\n["8", 0, "AM", 0.5, 1]\n["9", 0, "AM", 0.5, 1]\n["10", 0, "AM", 0.5, 1]\n["11", 0, "AM", 0.5, 1]\n["12", 0, "AM", 0.5, 1]\n["13", 0, "AM", 0.5, 1]\n["14", 0, "AM", 0.5, 1]\n["15", 0, "AM", 0.5, 1]\n',
                '["0", 0, "AM", 0.5, 1]\n',
                # broken message
                '["0", "BAD", "AM", 0.5, 1]',
            ],
            "expected": """{"raw_message":"[\\"0\\", \\"BAD\\", \\"AM\\", 0.5, 1]","error":"Cannot parse input: expected '\\"' before: 'BAD\\", \\"AM\\", 0.5, 1]': (while reading the value of key blockNo)"}""",
            "supports_empty_value": True,
            "printable": True,
        },
        "JSONCompactEachRowWithNamesAndTypes": {
            "data_sample": [
                '["id", "blockNo", "val1", "val2", "val3"]\n["Int64", "UInt16", "String", "Float32", "UInt8"]\n["0", 0, "AM", 0.5, 1]\n',
                '["id", "blockNo", "val1", "val2", "val3"]\n["Int64", "UInt16", "String", "Float32", "UInt8"]\n["1", 0, "AM", 0.5, 1]\n["2", 0, "AM", 0.5, 1]\n["3", 0, "AM", 0.5, 1]\n["4", 0, "AM", 0.5, 1]\n["5", 0, "AM", 0.5, 1]\n["6", 0, "AM", 0.5, 1]\n["7", 0, "AM", 0.5, 1]\n["8", 0, "AM", 0.5, 1]\n["9", 0, "AM", 0.5, 1]\n["10", 0, "AM", 0.5, 1]\n["11", 0, "AM", 0.5, 1]\n["12", 0, "AM", 0.5, 1]\n["13", 0, "AM", 0.5, 1]\n["14", 0, "AM", 0.5, 1]\n["15", 0, "AM", 0.5, 1]\n',
                '["id", "blockNo", "val1", "val2", "val3"]\n["Int64", "UInt16", "String", "Float32", "UInt8"]\n["0", 0, "AM", 0.5, 1]\n',
                # broken message
                '["0", "BAD", "AM", 0.5, 1]',
            ],
            "expected": """{"raw_message":"[\\"0\\", \\"BAD\\", \\"AM\\", 0.5, 1]","error":"Cannot parse JSON string: expected opening quote"}""",
            "printable": True,
        },
        "TSKV": {
            "data_sample": [
                "id=0\tblockNo=0\tval1=AM\tval2=0.5\tval3=1\n",
                "id=1\tblockNo=0\tval1=AM\tval2=0.5\tval3=1\nid=2\tblockNo=0\tval1=AM\tval2=0.5\tval3=1\nid=3\tblockNo=0\tval1=AM\tval2=0.5\tval3=1\nid=4\tblockNo=0\tval1=AM\tval2=0.5\tval3=1\nid=5\tblockNo=0\tval1=AM\tval2=0.5\tval3=1\nid=6\tblockNo=0\tval1=AM\tval2=0.5\tval3=1\nid=7\tblockNo=0\tval1=AM\tval2=0.5\tval3=1\nid=8\tblockNo=0\tval1=AM\tval2=0.5\tval3=1\nid=9\tblockNo=0\tval1=AM\tval2=0.5\tval3=1\nid=10\tblockNo=0\tval1=AM\tval2=0.5\tval3=1\nid=11\tblockNo=0\tval1=AM\tval2=0.5\tval3=1\nid=12\tblockNo=0\tval1=AM\tval2=0.5\tval3=1\nid=13\tblockNo=0\tval1=AM\tval2=0.5\tval3=1\nid=14\tblockNo=0\tval1=AM\tval2=0.5\tval3=1\nid=15\tblockNo=0\tval1=AM\tval2=0.5\tval3=1\n",
                "id=0\tblockNo=0\tval1=AM\tval2=0.5\tval3=1\n",
                # broken message
                "id=0\tblockNo=BAD\tval1=AM\tval2=0.5\tval3=1\n",
            ],
            "expected": '{"raw_message":"id=0\\tblockNo=BAD\\tval1=AM\\tval2=0.5\\tval3=1\\n","error":"Found garbage after field in TSKV format: blockNo: (at row 1)\\n"}',
            "printable": True,
        },
        "CSV": {
            "data_sample": [
                '0,0,"AM",0.5,1\n',
                '1,0,"AM",0.5,1\n2,0,"AM",0.5,1\n3,0,"AM",0.5,1\n4,0,"AM",0.5,1\n5,0,"AM",0.5,1\n6,0,"AM",0.5,1\n7,0,"AM",0.5,1\n8,0,"AM",0.5,1\n9,0,"AM",0.5,1\n10,0,"AM",0.5,1\n11,0,"AM",0.5,1\n12,0,"AM",0.5,1\n13,0,"AM",0.5,1\n14,0,"AM",0.5,1\n15,0,"AM",0.5,1\n',
                '0,0,"AM",0.5,1\n',
                # broken message
                '0,"BAD","AM",0.5,1\n',
            ],
            "expected": """{"raw_message":"0,\\"BAD\\",\\"AM\\",0.5,1\\n","error":"Cannot parse input: expected '\\"' before: 'BAD\\",\\"AM\\",0.5,1\\\\n': Could not print diagnostic info because two last rows aren't in buffer (rare case)\\n"}""",
            "printable": True,
            "supports_empty_value": True,
        },
        "TSV": {
            "data_sample": [
                "0\t0\tAM\t0.5\t1\n",
                "1\t0\tAM\t0.5\t1\n2\t0\tAM\t0.5\t1\n3\t0\tAM\t0.5\t1\n4\t0\tAM\t0.5\t1\n5\t0\tAM\t0.5\t1\n6\t0\tAM\t0.5\t1\n7\t0\tAM\t0.5\t1\n8\t0\tAM\t0.5\t1\n9\t0\tAM\t0.5\t1\n10\t0\tAM\t0.5\t1\n11\t0\tAM\t0.5\t1\n12\t0\tAM\t0.5\t1\n13\t0\tAM\t0.5\t1\n14\t0\tAM\t0.5\t1\n15\t0\tAM\t0.5\t1\n",
                "0\t0\tAM\t0.5\t1\n",
                # broken message
                "0\tBAD\tAM\t0.5\t1\n",
            ],
            "expected": """{"raw_message":"0\\tBAD\\tAM\\t0.5\\t1\\n","error":"Cannot parse input: expected '\\\\t' before: 'BAD\\\\tAM\\\\t0.5\\\\t1\\\\n': Could not print diagnostic info because two last rows aren't in buffer (rare case)\\n"}""",
            "supports_empty_value": True,
            "printable": True,
        },
        "CSVWithNames": {
            "data_sample": [
                '"id","blockNo","val1","val2","val3"\n0,0,"AM",0.5,1\n',
                '"id","blockNo","val1","val2","val3"\n1,0,"AM",0.5,1\n2,0,"AM",0.5,1\n3,0,"AM",0.5,1\n4,0,"AM",0.5,1\n5,0,"AM",0.5,1\n6,0,"AM",0.5,1\n7,0,"AM",0.5,1\n8,0,"AM",0.5,1\n9,0,"AM",0.5,1\n10,0,"AM",0.5,1\n11,0,"AM",0.5,1\n12,0,"AM",0.5,1\n13,0,"AM",0.5,1\n14,0,"AM",0.5,1\n15,0,"AM",0.5,1\n',
                '"id","blockNo","val1","val2","val3"\n0,0,"AM",0.5,1\n',
                # broken message
                '"id","blockNo","val1","val2","val3"\n0,"BAD","AM",0.5,1\n',
            ],
            "expected": """{"raw_message":"\\"id\\",\\"blockNo\\",\\"val1\\",\\"val2\\",\\"val3\\"\\n0,\\"BAD\\",\\"AM\\",0.5,1\\n","error":"Cannot parse input: expected '\\"' before: 'BAD\\",\\"AM\\",0.5,1\\\\n': Could not print diagnostic info because two last rows aren't in buffer (rare case)\\n"}""",
            "printable": True,
        },
        "Values": {
            "data_sample": [
                "(0,0,'AM',0.5,1)",
                "(1,0,'AM',0.5,1),(2,0,'AM',0.5,1),(3,0,'AM',0.5,1),(4,0,'AM',0.5,1),(5,0,'AM',0.5,1),(6,0,'AM',0.5,1),(7,0,'AM',0.5,1),(8,0,'AM',0.5,1),(9,0,'AM',0.5,1),(10,0,'AM',0.5,1),(11,0,'AM',0.5,1),(12,0,'AM',0.5,1),(13,0,'AM',0.5,1),(14,0,'AM',0.5,1),(15,0,'AM',0.5,1)",
                "(0,0,'AM',0.5,1)",
                # broken message
                "(0,'BAD','AM',0.5,1)",
            ],
            "expected": r"""{"raw_message":"(0,'BAD','AM',0.5,1)","error":"Cannot parse string 'BAD' as UInt16: syntax error at begin of string. Note: there are toUInt16OrZero and toUInt16OrNull functions, which returns zero\/NULL instead of throwing exception"}""",
            "supports_empty_value": True,
            "printable": True,
        },
        "TSVWithNames": {
            "data_sample": [
                "id\tblockNo\tval1\tval2\tval3\n0\t0\tAM\t0.5\t1\n",
                "id\tblockNo\tval1\tval2\tval3\n1\t0\tAM\t0.5\t1\n2\t0\tAM\t0.5\t1\n3\t0\tAM\t0.5\t1\n4\t0\tAM\t0.5\t1\n5\t0\tAM\t0.5\t1\n6\t0\tAM\t0.5\t1\n7\t0\tAM\t0.5\t1\n8\t0\tAM\t0.5\t1\n9\t0\tAM\t0.5\t1\n10\t0\tAM\t0.5\t1\n11\t0\tAM\t0.5\t1\n12\t0\tAM\t0.5\t1\n13\t0\tAM\t0.5\t1\n14\t0\tAM\t0.5\t1\n15\t0\tAM\t0.5\t1\n",
                "id\tblockNo\tval1\tval2\tval3\n0\t0\tAM\t0.5\t1\n",
                # broken message
                "id\tblockNo\tval1\tval2\tval3\n0\tBAD\tAM\t0.5\t1\n",
            ],
            "expected": """{"raw_message":"id\\tblockNo\\tval1\\tval2\\tval3\\n0\\tBAD\\tAM\\t0.5\\t1\\n","error":"Cannot parse input: expected '\\\\t' before: 'BAD\\\\tAM\\\\t0.5\\\\t1\\\\n': Could not print diagnostic info because two last rows aren't in buffer (rare case)\\n"}""",
            "supports_empty_value": True,
            "printable": True,
        },
        "TSVWithNamesAndTypes": {
            "data_sample": [
                "id\tblockNo\tval1\tval2\tval3\nInt64\tUInt16\tString\tFloat32\tUInt8\n0\t0\tAM\t0.5\t1\n",
                "id\tblockNo\tval1\tval2\tval3\nInt64\tUInt16\tString\tFloat32\tUInt8\n1\t0\tAM\t0.5\t1\n2\t0\tAM\t0.5\t1\n3\t0\tAM\t0.5\t1\n4\t0\tAM\t0.5\t1\n5\t0\tAM\t0.5\t1\n6\t0\tAM\t0.5\t1\n7\t0\tAM\t0.5\t1\n8\t0\tAM\t0.5\t1\n9\t0\tAM\t0.5\t1\n10\t0\tAM\t0.5\t1\n11\t0\tAM\t0.5\t1\n12\t0\tAM\t0.5\t1\n13\t0\tAM\t0.5\t1\n14\t0\tAM\t0.5\t1\n15\t0\tAM\t0.5\t1\n",
                "id\tblockNo\tval1\tval2\tval3\nInt64\tUInt16\tString\tFloat32\tUInt8\n0\t0\tAM\t0.5\t1\n",
                # broken message
                "id\tblockNo\tval1\tval2\tval3\nInt64\tUInt16\tString\tFloat32\tUInt8\n0\tBAD\tAM\t0.5\t1\n",
            ],
            "expected": """{"raw_message":"id\\tblockNo\\tval1\\tval2\\tval3\\nInt64\\tUInt16\\tString\\tFloat32\\tUInt8\\n0\\tBAD\\tAM\\t0.5\\t1\\n","error":"Cannot parse input: expected '\\\\t' before: 'BAD\\\\tAM\\\\t0.5\\\\t1\\\\n': Could not print diagnostic info because two last rows aren't in buffer (rare case)\\n"}""",
            "printable": True,
        },
        "Native": {
            "data_sample": [
                b"\x05\x01\x02\x69\x64\x05\x49\x6e\x74\x36\x34\x00\x00\x00\x00\x00\x00\x00\x00\x07\x62\x6c\x6f\x63\x6b\x4e\x6f\x06\x55\x49\x6e\x74\x31\x36\x00\x00\x04\x76\x61\x6c\x31\x06\x53\x74\x72\x69\x6e\x67\x02\x41\x4d\x04\x76\x61\x6c\x32\x07\x46\x6c\x6f\x61\x74\x33\x32\x00\x00\x00\x3f\x04\x76\x61\x6c\x33\x05\x55\x49\x6e\x74\x38\x01",
                b"\x05\x0f\x02\x69\x64\x05\x49\x6e\x74\x36\x34\x01\x00\x00\x00\x00\x00\x00\x00\x02\x00\x00\x00\x00\x00\x00\x00\x03\x00\x00\x00\x00\x00\x00\x00\x04\x00\x00\x00\x00\x00\x00\x00\x05\x00\x00\x00\x00\x00\x00\x00\x06\x00\x00\x00\x00\x00\x00\x00\x07\x00\x00\x00\x00\x00\x00\x00\x08\x00\x00\x00\x00\x00\x00\x00\x09\x00\x00\x00\x00\x00\x00\x00\x0a\x00\x00\x00\x00\x00\x00\x00\x0b\x00\x00\x00\x00\x00\x00\x00\x0c\x00\x00\x00\x00\x00\x00\x00\x0d\x00\x00\x00\x00\x00\x00\x00\x0e\x00\x00\x00\x00\x00\x00\x00\x0f\x00\x00\x00\x00\x00\x00\x00\x07\x62\x6c\x6f\x63\x6b\x4e\x6f\x06\x55\x49\x6e\x74\x31\x36\x00\x00\x00\x00\x00\x00\x00\x00\x00\x00\x00\x00\x00\x00\x00\x00\x00\x00\x00\x00\x00\x00\x00\x00\x00\x00\x00\x00\x00\x00\x04\x76\x61\x6c\x31\x06\x53\x74\x72\x69\x6e\x67\x02\x41\x4d\x02\x41\x4d\x02\x41\x4d\x02\x41\x4d\x02\x41\x4d\x02\x41\x4d\x02\x41\x4d\x02\x41\x4d\x02\x41\x4d\x02\x41\x4d\x02\x41\x4d\x02\x41\x4d\x02\x41\x4d\x02\x41\x4d\x02\x41\x4d\x04\x76\x61\x6c\x32\x07\x46\x6c\x6f\x61\x74\x33\x32\x00\x00\x00\x3f\x00\x00\x00\x3f\x00\x00\x00\x3f\x00\x00\x00\x3f\x00\x00\x00\x3f\x00\x00\x00\x3f\x00\x00\x00\x3f\x00\x00\x00\x3f\x00\x00\x00\x3f\x00\x00\x00\x3f\x00\x00\x00\x3f\x00\x00\x00\x3f\x00\x00\x00\x3f\x00\x00\x00\x3f\x00\x00\x00\x3f\x04\x76\x61\x6c\x33\x05\x55\x49\x6e\x74\x38\x01\x01\x01\x01\x01\x01\x01\x01\x01\x01\x01\x01\x01\x01\x01",
                b"\x05\x01\x02\x69\x64\x05\x49\x6e\x74\x36\x34\x00\x00\x00\x00\x00\x00\x00\x00\x07\x62\x6c\x6f\x63\x6b\x4e\x6f\x06\x55\x49\x6e\x74\x31\x36\x00\x00\x04\x76\x61\x6c\x31\x06\x53\x74\x72\x69\x6e\x67\x02\x41\x4d\x04\x76\x61\x6c\x32\x07\x46\x6c\x6f\x61\x74\x33\x32\x00\x00\x00\x3f\x04\x76\x61\x6c\x33\x05\x55\x49\x6e\x74\x38\x01",
                # broken message
                b"\x05\x01\x02\x69\x64\x05\x49\x6e\x74\x36\x34\x00\x00\x00\x00\x00\x00\x00\x00\x07\x62\x6c\x6f\x63\x6b\x4e\x6f\x06\x53\x74\x72\x69\x6e\x67\x03\x42\x41\x44\x04\x76\x61\x6c\x31\x06\x53\x74\x72\x69\x6e\x67\x02\x41\x4d\x04\x76\x61\x6c\x32\x07\x46\x6c\x6f\x61\x74\x33\x32\x00\x00\x00\x3f\x04\x76\x61\x6c\x33\x05\x55\x49\x6e\x74\x38\x01",
            ],
            "expected": """{"raw_message":"050102696405496E743634000000000000000007626C6F636B4E6F06537472696E67034241440476616C3106537472696E6702414D0476616C3207466C6F617433320000003F0476616C330555496E743801","error":"Cannot convert: String to UInt16"}""",
            "printable": False,
        },
        "RowBinary": {
            "data_sample": [
                b"\x00\x00\x00\x00\x00\x00\x00\x00\x00\x00\x02\x41\x4d\x00\x00\x00\x3f\x01",
                b"\x01\x00\x00\x00\x00\x00\x00\x00\x00\x00\x02\x41\x4d\x00\x00\x00\x3f\x01\x02\x00\x00\x00\x00\x00\x00\x00\x00\x00\x02\x41\x4d\x00\x00\x00\x3f\x01\x03\x00\x00\x00\x00\x00\x00\x00\x00\x00\x02\x41\x4d\x00\x00\x00\x3f\x01\x04\x00\x00\x00\x00\x00\x00\x00\x00\x00\x02\x41\x4d\x00\x00\x00\x3f\x01\x05\x00\x00\x00\x00\x00\x00\x00\x00\x00\x02\x41\x4d\x00\x00\x00\x3f\x01\x06\x00\x00\x00\x00\x00\x00\x00\x00\x00\x02\x41\x4d\x00\x00\x00\x3f\x01\x07\x00\x00\x00\x00\x00\x00\x00\x00\x00\x02\x41\x4d\x00\x00\x00\x3f\x01\x08\x00\x00\x00\x00\x00\x00\x00\x00\x00\x02\x41\x4d\x00\x00\x00\x3f\x01\x09\x00\x00\x00\x00\x00\x00\x00\x00\x00\x02\x41\x4d\x00\x00\x00\x3f\x01\x0a\x00\x00\x00\x00\x00\x00\x00\x00\x00\x02\x41\x4d\x00\x00\x00\x3f\x01\x0b\x00\x00\x00\x00\x00\x00\x00\x00\x00\x02\x41\x4d\x00\x00\x00\x3f\x01\x0c\x00\x00\x00\x00\x00\x00\x00\x00\x00\x02\x41\x4d\x00\x00\x00\x3f\x01\x0d\x00\x00\x00\x00\x00\x00\x00\x00\x00\x02\x41\x4d\x00\x00\x00\x3f\x01\x0e\x00\x00\x00\x00\x00\x00\x00\x00\x00\x02\x41\x4d\x00\x00\x00\x3f\x01\x0f\x00\x00\x00\x00\x00\x00\x00\x00\x00\x02\x41\x4d\x00\x00\x00\x3f\x01",
                b"\x00\x00\x00\x00\x00\x00\x00\x00\x00\x00\x02\x41\x4d\x00\x00\x00\x3f\x01",
                # broken message
                b"\x00\x00\x00\x00\x00\x00\x00\x00\x03\x42\x41\x44\x02\x41\x4d\x00\x00\x00\x3f\x01",
            ],
            "expected": '{"raw_message":"00000000000000000342414402414D0000003F01","error":"Cannot read all data. Bytes read: 9. Bytes expected: 65.: (at row 1)\\n"}',
            "printable": False,
        },
        "RowBinaryWithNamesAndTypes": {
            "data_sample": [
                b"\x05\x02\x69\x64\x07\x62\x6c\x6f\x63\x6b\x4e\x6f\x04\x76\x61\x6c\x31\x04\x76\x61\x6c\x32\x04\x76\x61\x6c\x33\x05\x49\x6e\x74\x36\x34\x06\x55\x49\x6e\x74\x31\x36\x06\x53\x74\x72\x69\x6e\x67\x07\x46\x6c\x6f\x61\x74\x33\x32\x05\x55\x49\x6e\x74\x38\x00\x00\x00\x00\x00\x00\x00\x00\x00\x00\x02\x41\x4d\x00\x00\x00\x3f\x01",
                b"\x05\x02\x69\x64\x07\x62\x6c\x6f\x63\x6b\x4e\x6f\x04\x76\x61\x6c\x31\x04\x76\x61\x6c\x32\x04\x76\x61\x6c\x33\x05\x49\x6e\x74\x36\x34\x06\x55\x49\x6e\x74\x31\x36\x06\x53\x74\x72\x69\x6e\x67\x07\x46\x6c\x6f\x61\x74\x33\x32\x05\x55\x49\x6e\x74\x38\x01\x00\x00\x00\x00\x00\x00\x00\x00\x00\x02\x41\x4d\x00\x00\x00\x3f\x01\x02\x00\x00\x00\x00\x00\x00\x00\x00\x00\x02\x41\x4d\x00\x00\x00\x3f\x01\x03\x00\x00\x00\x00\x00\x00\x00\x00\x00\x02\x41\x4d\x00\x00\x00\x3f\x01\x04\x00\x00\x00\x00\x00\x00\x00\x00\x00\x02\x41\x4d\x00\x00\x00\x3f\x01\x05\x00\x00\x00\x00\x00\x00\x00\x00\x00\x02\x41\x4d\x00\x00\x00\x3f\x01\x06\x00\x00\x00\x00\x00\x00\x00\x00\x00\x02\x41\x4d\x00\x00\x00\x3f\x01\x07\x00\x00\x00\x00\x00\x00\x00\x00\x00\x02\x41\x4d\x00\x00\x00\x3f\x01\x08\x00\x00\x00\x00\x00\x00\x00\x00\x00\x02\x41\x4d\x00\x00\x00\x3f\x01\x09\x00\x00\x00\x00\x00\x00\x00\x00\x00\x02\x41\x4d\x00\x00\x00\x3f\x01\x0a\x00\x00\x00\x00\x00\x00\x00\x00\x00\x02\x41\x4d\x00\x00\x00\x3f\x01\x0b\x00\x00\x00\x00\x00\x00\x00\x00\x00\x02\x41\x4d\x00\x00\x00\x3f\x01\x0c\x00\x00\x00\x00\x00\x00\x00\x00\x00\x02\x41\x4d\x00\x00\x00\x3f\x01\x0d\x00\x00\x00\x00\x00\x00\x00\x00\x00\x02\x41\x4d\x00\x00\x00\x3f\x01\x0e\x00\x00\x00\x00\x00\x00\x00\x00\x00\x02\x41\x4d\x00\x00\x00\x3f\x01\x0f\x00\x00\x00\x00\x00\x00\x00\x00\x00\x02\x41\x4d\x00\x00\x00\x3f\x01",
                b"\x05\x02\x69\x64\x07\x62\x6c\x6f\x63\x6b\x4e\x6f\x04\x76\x61\x6c\x31\x04\x76\x61\x6c\x32\x04\x76\x61\x6c\x33\x05\x49\x6e\x74\x36\x34\x06\x55\x49\x6e\x74\x31\x36\x06\x53\x74\x72\x69\x6e\x67\x07\x46\x6c\x6f\x61\x74\x33\x32\x05\x55\x49\x6e\x74\x38\x00\x00\x00\x00\x00\x00\x00\x00\x00\x00\x02\x41\x4d\x00\x00\x00\x3f\x01",
                # broken message
                b"\x05\x02\x69\x64\x07\x62\x6c\x6f\x63\x6b\x4e\x6f\x04\x76\x61\x6c\x31\x04\x76\x61\x6c\x32\x04\x76\x61\x6c\x33\x05\x49\x6e\x74\x36\x34\x06\x53\x74\x72\x69\x6e\x67\x06\x53\x74\x72\x69\x6e\x67\x07\x46\x6c\x6f\x61\x74\x33\x32\x05\x55\x49\x6e\x74\x38\x00\x00\x00\x00\x00\x00\x00\x00\x03\x42\x41\x44\x02\x41\x4d\x00\x00\x00\x3f\x01",
            ],
            "expected": '{"raw_message":"0502696407626C6F636B4E6F0476616C310476616C320476616C3305496E74363406537472696E6706537472696E6707466C6F617433320555496E743800000000000000000342414402414D0000003F01","error":"Type of \'blockNo\' must be UInt16, not String"}',
            "printable": False,
        },
        "ORC": {
            "data_sample": [
                b"\x4f\x52\x43\x11\x00\x00\x0a\x06\x12\x04\x08\x01\x50\x00\x2b\x00\x00\x0a\x13\x0a\x03\x00\x00\x00\x12\x0c\x08\x01\x12\x06\x08\x00\x10\x00\x18\x00\x50\x00\x30\x00\x00\xe3\x12\xe7\x62\x65\x00\x01\x21\x3e\x0e\x46\x25\x0e\x2e\x46\x03\x21\x46\x03\x09\xa6\x00\x06\x00\x32\x00\x00\xe3\x92\xe4\x62\x65\x00\x01\x21\x01\x0e\x46\x25\x2e\x2e\x26\x47\x5f\x21\x20\x96\x60\x09\x60\x00\x00\x36\x00\x00\xe3\x92\xe1\x62\x65\x00\x01\x21\x61\x0e\x46\x23\x5e\x2e\x46\x03\x21\x66\x03\x3d\x53\x29\x10\x11\xc0\x00\x00\x2b\x00\x00\x0a\x13\x0a\x03\x00\x00\x00\x12\x0c\x08\x01\x12\x06\x08\x02\x10\x02\x18\x02\x50\x00\x05\x00\x00\xff\x00\x03\x00\x00\x30\x07\x00\x00\x40\x00\x80\x05\x00\x00\x41\x4d\x07\x00\x00\x42\x00\x80\x03\x00\x00\x0a\x07\x00\x00\x42\x00\x80\x05\x00\x00\xff\x01\x88\x00\x00\x4d\xca\xc1\x0a\x80\x30\x0c\x03\xd0\x2e\x6b\xcb\x98\x17\xf1\x14\x50\xfc\xff\xcf\xb4\x66\x1e\x3c\x84\x47\x9a\xce\x1c\xb9\x1b\xb7\xf9\xda\x48\x09\x9e\xb2\xf3\x92\xce\x5b\x86\xf6\x56\x7f\x21\x41\x2f\x51\xa6\x7a\xd7\x1d\xe5\xea\xae\x3d\xca\xd5\x83\x71\x60\xd8\x17\xfc\x62\x0f\xa8\x00\x00\xe3\x4a\xe6\x62\xe1\x60\x0c\x60\xe0\xe2\xe3\x60\x14\x62\xe3\x60\x10\x60\x90\x60\x08\x60\x88\x60\xe5\x12\xe0\x60\x54\xe2\xe0\x62\x34\x10\x62\x34\x90\x60\x02\x8a\x70\x71\x09\x01\x45\xb8\xb8\x98\x1c\x7d\x85\x80\x58\x82\x05\x28\xc6\xcd\x25\xca\xc1\x68\xc4\x0b\x52\xc5\x6c\xa0\x67\x2a\x05\x22\xc0\x4a\x21\x86\x31\x09\x30\x81\xb5\xb2\x02\x00\x36\x01\x00\x25\x8c\xbd\x0a\xc2\x30\x14\x85\x73\x6f\x92\xf6\x92\x6a\x09\x01\x21\x64\x92\x4e\x75\x91\x58\x71\xc9\x64\x27\x5d\x2c\x1d\x5d\xfd\x59\xc4\x42\x37\x5f\xc0\x17\xe8\x23\x9b\xc6\xe1\x3b\x70\x0f\xdf\xb9\xc4\xf5\x17\x5d\x41\x5c\x4f\x60\x37\xeb\x53\x0d\x55\x4d\x0b\x23\x01\xb9\x90\x2e\xbf\x0f\xe3\xe3\xdd\x8d\x0e\x5f\x4f\x27\x3e\xb7\x61\x97\xb2\x49\xb9\xaf\x90\x20\x92\x27\x32\x2a\x6b\xf4\xf3\x0d\x1e\x82\x20\xe8\x59\x28\x09\x4c\x46\x4c\x33\xcb\x7a\x76\x95\x41\x47\x9f\x14\x78\x03\xde\x62\x6c\x54\x30\xb1\x51\x0a\xdb\x8b\x89\x58\x11\xbb\x22\xac\x08\x9a\xe5\x6c\x71\xbf\x3d\xb8\x39\x92\xfa\x7f\x86\x1a\xd3\x54\x1e\xa7\xee\xcc\x7e\x08\x9e\x01\x10\x01\x18\x80\x80\x10\x22\x02\x00\x0c\x28\x57\x30\x06\x82\xf4\x03\x03\x4f\x52\x43\x18",
                b"\x4f\x52\x43\x11\x00\x00\x0a\x06\x12\x04\x08\x0f\x50\x00\x2b\x00\x00\x0a\x13\x0a\x03\x00\x00\x00\x12\x0c\x08\x0f\x12\x06\x08\x00\x10\x00\x18\x00\x50\x00\x30\x00\x00\xe3\x12\xe7\x62\x65\x00\x01\x21\x3e\x0e\x7e\x25\x0e\x2e\x46\x43\x21\x46\x4b\x09\xad\x00\x06\x00\x33\x00\x00\x0a\x17\x0a\x03\x00\x00\x00\x12\x10\x08\x0f\x22\x0a\x0a\x02\x41\x4d\x12\x02\x41\x4d\x18\x3c\x50\x00\x3a\x00\x00\xe3\x92\xe1\x62\x65\x00\x01\x21\x61\x0e\x7e\x23\x5e\x2e\x46\x03\x21\x66\x03\x3d\x53\x29\x66\x73\x3d\xd3\x00\x06\x00\x2b\x00\x00\x0a\x13\x0a\x03\x00\x00\x00\x12\x0c\x08\x0f\x12\x06\x08\x02\x10\x02\x18\x1e\x50\x00\x05\x00\x00\x0c\x00\x2b\x00\x00\x31\x32\x33\x34\x35\x36\x37\x38\x39\x31\x30\x31\x31\x31\x32\x31\x33\x31\x34\x31\x35\x09\x00\x00\x06\x01\x03\x02\x09\x00\x00\xc0\x0e\x00\x00\x07\x00\x00\x42\x00\x80\x05\x00\x00\x41\x4d\x0a\x00\x00\xe3\xe2\x42\x01\x00\x09\x00\x00\xc0\x0e\x02\x00\x05\x00\x00\x0c\x01\x94\x00\x00\x2d\xca\xc1\x0e\x80\x30\x08\x03\xd0\xc1\x60\x2e\xf3\x62\x76\x6a\xe2\x0e\xfe\xff\x57\x5a\x3b\x0f\xe4\x51\xe8\x68\xbd\x5d\x05\xe7\xf8\x34\x40\x3a\x6e\x59\xb1\x64\xe0\x91\xa9\xbf\xb1\x97\xd2\x95\x9d\x1e\xca\x55\x3a\x6d\xb4\xd2\xdd\x0b\x74\x9a\x74\xf7\x12\x39\xbd\x97\x7f\x7c\x06\xbb\xa6\x8d\x97\x17\xb4\x00\x00\xe3\x4a\xe6\x62\xe1\xe0\x0f\x60\xe0\xe2\xe3\xe0\x17\x62\xe3\x60\x10\x60\x90\x60\x08\x60\x88\x60\xe5\x12\xe0\xe0\x57\xe2\xe0\x62\x34\x14\x62\xb4\x94\xd0\x02\x8a\xc8\x73\x09\x01\x45\xb8\xb8\x98\x1c\x7d\x85\x80\x58\xc2\x06\x28\x26\xc4\x25\xca\xc1\x6f\xc4\xcb\xc5\x68\x20\xc4\x6c\xa0\x67\x2a\xc5\x6c\xae\x67\x0a\x14\xe6\x87\x1a\xc6\x24\xc0\x24\x21\x07\x32\x0c\x00\x4a\x01\x00\xe3\x60\x16\x58\xc3\x24\xc5\xcd\xc1\x2c\x30\x89\x51\xc2\x4b\xc1\x57\x83\x5f\x49\x83\x83\x47\x88\x95\x91\x89\x99\x85\x55\x8a\x3d\x29\x27\x3f\x39\xdb\x2f\x5f\x8a\x29\x33\x45\x8a\xa5\x2c\x31\xc7\x10\x4c\x1a\x81\x49\x63\x25\x26\x0e\x46\x20\x66\x07\x63\x36\x0e\x3e\x0d\x26\x03\x10\x9f\xd1\x80\xdf\x8a\x85\x83\x3f\x80\xc1\x8a\x8f\x83\x5f\x88\x8d\x83\x41\x80\x41\x82\x21\x80\x21\x82\xd5\x4a\x80\x83\x5f\x89\x83\x8b\xd1\x50\x88\xd1\x52\x42\x0b\x28\x22\x6f\x25\x04\x14\xe1\xe2\x62\x72\xf4\x15\x02\x62\x09\x1b\xa0\x98\x90\x95\x28\x07\xbf\x11\x2f\x17\xa3\x81\x10\xb3\x81\x9e\xa9\x14\xb3\xb9\x9e\x29\x50\x98\x1f\x6a\x18\x93\x00\x93\x84\x1c\xc8\x30\x87\x09\x7e\x1e\x0c\x00\x08\xa8\x01\x10\x01\x18\x80\x80\x10\x22\x02\x00\x0c\x28\x5d\x30\x06\x82\xf4\x03\x03\x4f\x52\x43\x18",
                b"\x4f\x52\x43\x11\x00\x00\x0a\x06\x12\x04\x08\x01\x50\x00\x2b\x00\x00\x0a\x13\x0a\x03\x00\x00\x00\x12\x0c\x08\x01\x12\x06\x08\x00\x10\x00\x18\x00\x50\x00\x30\x00\x00\xe3\x12\xe7\x62\x65\x00\x01\x21\x3e\x0e\x46\x25\x0e\x2e\x46\x03\x21\x46\x03\x09\xa6\x00\x06\x00\x32\x00\x00\xe3\x92\xe4\x62\x65\x00\x01\x21\x01\x0e\x46\x25\x2e\x2e\x26\x47\x5f\x21\x20\x96\x60\x09\x60\x00\x00\x36\x00\x00\xe3\x92\xe1\x62\x65\x00\x01\x21\x61\x0e\x46\x23\x5e\x2e\x46\x03\x21\x66\x03\x3d\x53\x29\x10\x11\xc0\x00\x00\x2b\x00\x00\x0a\x13\x0a\x03\x00\x00\x00\x12\x0c\x08\x01\x12\x06\x08\x02\x10\x02\x18\x02\x50\x00\x05\x00\x00\xff\x00\x03\x00\x00\x30\x07\x00\x00\x40\x00\x80\x05\x00\x00\x41\x4d\x07\x00\x00\x42\x00\x80\x03\x00\x00\x0a\x07\x00\x00\x42\x00\x80\x05\x00\x00\xff\x01\x88\x00\x00\x4d\xca\xc1\x0a\x80\x30\x0c\x03\xd0\x2e\x6b\xcb\x98\x17\xf1\x14\x50\xfc\xff\xcf\xb4\x66\x1e\x3c\x84\x47\x9a\xce\x1c\xb9\x1b\xb7\xf9\xda\x48\x09\x9e\xb2\xf3\x92\xce\x5b\x86\xf6\x56\x7f\x21\x41\x2f\x51\xa6\x7a\xd7\x1d\xe5\xea\xae\x3d\xca\xd5\x83\x71\x60\xd8\x17\xfc\x62\x0f\xa8\x00\x00\xe3\x4a\xe6\x62\xe1\x60\x0c\x60\xe0\xe2\xe3\x60\x14\x62\xe3\x60\x10\x60\x90\x60\x08\x60\x88\x60\xe5\x12\xe0\x60\x54\xe2\xe0\x62\x34\x10\x62\x34\x90\x60\x02\x8a\x70\x71\x09\x01\x45\xb8\xb8\x98\x1c\x7d\x85\x80\x58\x82\x05\x28\xc6\xcd\x25\xca\xc1\x68\xc4\x0b\x52\xc5\x6c\xa0\x67\x2a\x05\x22\xc0\x4a\x21\x86\x31\x09\x30\x81\xb5\xb2\x02\x00\x36\x01\x00\x25\x8c\xbd\x0a\xc2\x30\x14\x85\x73\x6f\x92\xf6\x92\x6a\x09\x01\x21\x64\x92\x4e\x75\x91\x58\x71\xc9\x64\x27\x5d\x2c\x1d\x5d\xfd\x59\xc4\x42\x37\x5f\xc0\x17\xe8\x23\x9b\xc6\xe1\x3b\x70\x0f\xdf\xb9\xc4\xf5\x17\x5d\x41\x5c\x4f\x60\x37\xeb\x53\x0d\x55\x4d\x0b\x23\x01\xb9\x90\x2e\xbf\x0f\xe3\xe3\xdd\x8d\x0e\x5f\x4f\x27\x3e\xb7\x61\x97\xb2\x49\xb9\xaf\x90\x20\x92\x27\x32\x2a\x6b\xf4\xf3\x0d\x1e\x82\x20\xe8\x59\x28\x09\x4c\x46\x4c\x33\xcb\x7a\x76\x95\x41\x47\x9f\x14\x78\x03\xde\x62\x6c\x54\x30\xb1\x51\x0a\xdb\x8b\x89\x58\x11\xbb\x22\xac\x08\x9a\xe5\x6c\x71\xbf\x3d\xb8\x39\x92\xfa\x7f\x86\x1a\xd3\x54\x1e\xa7\xee\xcc\x7e\x08\x9e\x01\x10\x01\x18\x80\x80\x10\x22\x02\x00\x0c\x28\x57\x30\x06\x82\xf4\x03\x03\x4f\x52\x43\x18",
                # broken message
                b"\x4f\x52\x43\x0a\x0b\x0a\x03\x00\x00\x00\x12\x04\x08\x01\x50\x00\x0a\x15\x0a\x05\x00\x00\x00\x00\x00\x12\x0c\x08\x01\x12\x06\x08\x00\x10\x00\x18\x00\x50\x00\x0a\x12\x0a\x06\x00\x00\x00\x00\x00\x00\x12\x08\x08\x01\x42\x02\x08\x06\x50\x00\x0a\x12\x0a\x06\x00\x00\x00\x00\x00\x00\x12\x08\x08\x01\x42\x02\x08\x04\x50\x00\x0a\x29\x0a\x04\x00\x00\x00\x00\x12\x21\x08\x01\x1a\x1b\x09\x00\x00\x00\x00\x00\x00\xe0\x3f\x11\x00\x00\x00\x00\x00\x00\xe0\x3f\x19\x00\x00\x00\x00\x00\x00\xe0\x3f\x50\x00\x0a\x15\x0a\x05\x00\x00\x00\x00\x00\x12\x0c\x08\x01\x12\x06\x08\x02\x10\x02\x18\x02\x50\x00\xff\x80\xff\x80\xff\x00\xff\x80\xff\x03\x42\x41\x44\xff\x80\xff\x02\x41\x4d\xff\x80\x00\x00\x00\x3f\xff\x80\xff\x01\x0a\x06\x08\x06\x10\x00\x18\x0d\x0a\x06\x08\x06\x10\x01\x18\x17\x0a\x06\x08\x06\x10\x02\x18\x14\x0a\x06\x08\x06\x10\x03\x18\x14\x0a\x06\x08\x06\x10\x04\x18\x2b\x0a\x06\x08\x06\x10\x05\x18\x17\x0a\x06\x08\x00\x10\x00\x18\x02\x0a\x06\x08\x00\x10\x01\x18\x02\x0a\x06\x08\x01\x10\x01\x18\x02\x0a\x06\x08\x00\x10\x02\x18\x02\x0a\x06\x08\x02\x10\x02\x18\x02\x0a\x06\x08\x01\x10\x02\x18\x03\x0a\x06\x08\x00\x10\x03\x18\x02\x0a\x06\x08\x02\x10\x03\x18\x02\x0a\x06\x08\x01\x10\x03\x18\x02\x0a\x06\x08\x00\x10\x04\x18\x02\x0a\x06\x08\x01\x10\x04\x18\x04\x0a\x06\x08\x00\x10\x05\x18\x02\x0a\x06\x08\x01\x10\x05\x18\x02\x12\x04\x08\x00\x10\x00\x12\x04\x08\x00\x10\x00\x12\x04\x08\x00\x10\x00\x12\x04\x08\x00\x10\x00\x12\x04\x08\x00\x10\x00\x12\x04\x08\x00\x10\x00\x1a\x03\x47\x4d\x54\x0a\x59\x0a\x04\x08\x01\x50\x00\x0a\x0c\x08\x01\x12\x06\x08\x00\x10\x00\x18\x00\x50\x00\x0a\x08\x08\x01\x42\x02\x08\x06\x50\x00\x0a\x08\x08\x01\x42\x02\x08\x04\x50\x00\x0a\x21\x08\x01\x1a\x1b\x09\x00\x00\x00\x00\x00\x00\xe0\x3f\x11\x00\x00\x00\x00\x00\x00\xe0\x3f\x19\x00\x00\x00\x00\x00\x00\xe0\x3f\x50\x00\x0a\x0c\x08\x01\x12\x06\x08\x02\x10\x02\x18\x02\x50\x00\x08\x03\x10\xec\x02\x1a\x0c\x08\x03\x10\x8e\x01\x18\x1d\x20\xc1\x01\x28\x01\x22\x2e\x08\x0c\x12\x05\x01\x02\x03\x04\x05\x1a\x02\x69\x64\x1a\x07\x62\x6c\x6f\x63\x6b\x4e\x6f\x1a\x04\x76\x61\x6c\x31\x1a\x04\x76\x61\x6c\x32\x1a\x04\x76\x61\x6c\x33\x20\x00\x28\x00\x30\x00\x22\x08\x08\x04\x20\x00\x28\x00\x30\x00\x22\x08\x08\x08\x20\x00\x28\x00\x30\x00\x22\x08\x08\x08\x20\x00\x28\x00\x30\x00\x22\x08\x08\x05\x20\x00\x28\x00\x30\x00\x22\x08\x08\x01\x20\x00\x28\x00\x30\x00\x30\x01\x3a\x04\x08\x01\x50\x00\x3a\x0c\x08\x01\x12\x06\x08\x00\x10\x00\x18\x00\x50\x00\x3a\x08\x08\x01\x42\x02\x08\x06\x50\x00\x3a\x08\x08\x01\x42\x02\x08\x04\x50\x00\x3a\x21\x08\x01\x1a\x1b\x09\x00\x00\x00\x00\x00\x00\xe0\x3f\x11\x00\x00\x00\x00\x00\x00\xe0\x3f\x19\x00\x00\x00\x00\x00\x00\xe0\x3f\x50\x00\x3a\x0c\x08\x01\x12\x06\x08\x02\x10\x02\x18\x02\x50\x00\x40\x90\x4e\x48\x01\x08\xd5\x01\x10\x00\x18\x80\x80\x04\x22\x02\x00\x0b\x28\x5b\x30\x06\x82\xf4\x03\x03\x4f\x52\x43\x18",
            ],
            "expected": r"""{"raw_message":"4F52430A0B0A030000001204080150000A150A050000000000120C0801120608001000180050000A120A06000000000000120808014202080650000A120A06000000000000120808014202080450000A290A0400000000122108011A1B09000000000000E03F11000000000000E03F19000000000000E03F50000A150A050000000000120C080112060802100218025000FF80FF80FF00FF80FF03424144FF80FF02414DFF800000003FFF80FF010A0608061000180D0A060806100118170A060806100218140A060806100318140A0608061004182B0A060806100518170A060800100018020A060800100118020A060801100118020A060800100218020A060802100218020A060801100218030A060800100318020A060802100318020A060801100318020A060800100418020A060801100418040A060800100518020A060801100518021204080010001204080010001204080010001204080010001204080010001204080010001A03474D540A590A04080150000A0C0801120608001000180050000A0808014202080650000A0808014202080450000A2108011A1B09000000000000E03F11000000000000E03F19000000000000E03F50000A0C080112060802100218025000080310EC021A0C0803108E01181D20C1012801222E080C120501020304051A0269641A07626C6F636B4E6F1A0476616C311A0476616C321A0476616C33200028003000220808042000280030002208080820002800300022080808200028003000220808052000280030002208080120002800300030013A04080150003A0C0801120608001000180050003A0808014202080650003A0808014202080450003A2108011A1B09000000000000E03F11000000000000E03F19000000000000E03F50003A0C08011206080210021802500040904E480108D5011000188080042202000B285B300682F403034F524318","error":"Cannot parse string 'BAD' as UInt16: syntax error at begin of string. Note: there are toUInt16OrZero and toUInt16OrNull functions, which returns zero\/NULL instead of throwing exception."}""",
            "printable": False,
        },
    }

    topic_name_prefix = "format_tests_4_stream_"
    for format_name, format_opts in list(all_formats.items()):
        logging.debug(f"Set up {format_name}")
        topic_name = f"{topic_name_prefix}{format_name}"
        data_sample = format_opts["data_sample"]
        data_prefix = []
        raw_message = "_raw_message"
        # prepend empty value when supported
        if format_opts.get("supports_empty_value", False):
            data_prefix = data_prefix + [""]
        if format_opts.get("printable", False) == False:
            raw_message = "hex(_raw_message)"
        kafka_produce(kafka_cluster, topic_name, data_prefix + data_sample)
        instance.query(
            """
            DROP TABLE IF EXISTS test.kafka_{format_name};

            CREATE TABLE test.kafka_{format_name} (
                id Int64,
                blockNo UInt16,
                val1 String,
                val2 Float32,
                val3 UInt8
            ) ENGINE = Kafka()
                SETTINGS kafka_broker_list = 'kafka1:19092',
                        kafka_topic_list = '{topic_name}',
                        kafka_group_name = '{topic_name}',
                        kafka_format = '{format_name}',
                        kafka_handle_error_mode = 'stream',
                        kafka_flush_interval_ms = 1000 {extra_settings};

            DROP TABLE IF EXISTS test.kafka_data_{format_name}_mv;
            CREATE MATERIALIZED VIEW test.kafka_data_{format_name}_mv Engine=Log AS
                SELECT *, _topic, _partition, _offset FROM test.kafka_{format_name}
                WHERE length(_error) = 0;

            DROP TABLE IF EXISTS test.kafka_errors_{format_name}_mv;
            CREATE MATERIALIZED VIEW test.kafka_errors_{format_name}_mv Engine=Log AS
                SELECT {raw_message} as raw_message, _error as error, _topic as topic, _partition as partition, _offset as offset FROM test.kafka_{format_name}
                WHERE length(_error) > 0;
            """.format(
                topic_name=topic_name,
                format_name=format_name,
                raw_message=raw_message,
                extra_settings=format_opts.get("extra_settings") or "",
            )
        )

    for format_name, format_opts in list(all_formats.items()):
        logging.debug("Checking {format_name}")
        topic_name = f"{topic_name_prefix}{format_name}"
        # shift offsets by 1 if format supports empty value
        offsets = (
            [1, 2, 3] if format_opts.get("supports_empty_value", False) else [0, 1, 2]
        )
        result = instance.query(
            "SELECT * FROM test.kafka_data_{format_name}_mv;".format(
                format_name=format_name
            )
        )
        expected = """\
0	0	AM	0.5	1	{topic_name}	0	{offset_0}
1	0	AM	0.5	1	{topic_name}	0	{offset_1}
2	0	AM	0.5	1	{topic_name}	0	{offset_1}
3	0	AM	0.5	1	{topic_name}	0	{offset_1}
4	0	AM	0.5	1	{topic_name}	0	{offset_1}
5	0	AM	0.5	1	{topic_name}	0	{offset_1}
6	0	AM	0.5	1	{topic_name}	0	{offset_1}
7	0	AM	0.5	1	{topic_name}	0	{offset_1}
8	0	AM	0.5	1	{topic_name}	0	{offset_1}
9	0	AM	0.5	1	{topic_name}	0	{offset_1}
10	0	AM	0.5	1	{topic_name}	0	{offset_1}
11	0	AM	0.5	1	{topic_name}	0	{offset_1}
12	0	AM	0.5	1	{topic_name}	0	{offset_1}
13	0	AM	0.5	1	{topic_name}	0	{offset_1}
14	0	AM	0.5	1	{topic_name}	0	{offset_1}
15	0	AM	0.5	1	{topic_name}	0	{offset_1}
0	0	AM	0.5	1	{topic_name}	0	{offset_2}
""".format(
            topic_name=topic_name,
            offset_0=offsets[0],
            offset_1=offsets[1],
            offset_2=offsets[2],
        )
        # print(('Checking result\n {result} \n expected \n {expected}\n'.format(result=str(result), expected=str(expected))))
        assert TSV(result) == TSV(expected), "Proper result for format: {}".format(
            format_name
        )
        errors_result = ast.literal_eval(
            instance.query(
                "SELECT raw_message, error FROM test.kafka_errors_{format_name}_mv format JSONEachRow".format(
                    format_name=format_name
                )
            )
        )
        errors_expected = ast.literal_eval(format_opts["expected"])
        # print(errors_result.strip())
        # print(errors_expected.strip())
        assert (
            errors_result["raw_message"] == errors_expected["raw_message"]
        ), "Proper raw_message for format: {}".format(format_name)
        # Errors text can change, just checking prefixes
        assert (
            errors_expected["error"] in errors_result["error"]
        ), "Proper error for format: {}".format(format_name)
        kafka_delete_topic(admin_client, topic_name)


def wait_for_new_data(table_name, prev_count=0, max_retries=120):
    retries = 0
    while True:
        new_count = int(instance.query("SELECT count() FROM {}".format(table_name)))
        print(new_count)
        if new_count > prev_count:
            return new_count
        else:
            retries += 1
            time.sleep(0.5)
            if retries > max_retries:
                raise Exception("No new data :(")


def test_kafka_consumer_failover(kafka_cluster):
    # for backporting:
    # admin_client = KafkaAdminClient(bootstrap_servers="localhost:9092")
    admin_client = KafkaAdminClient(
        bootstrap_servers="localhost:{}".format(kafka_cluster.kafka_port)
    )

    topic_name = "kafka_consumer_failover"
    kafka_create_topic(admin_client, topic_name, num_partitions=2)

    instance.query(
        """
        DROP TABLE IF EXISTS test.kafka;
        DROP TABLE IF EXISTS test.kafka2;

        CREATE TABLE test.kafka (key UInt64, value UInt64)
            ENGINE = Kafka
            SETTINGS kafka_broker_list = 'kafka1:19092',
                     kafka_topic_list = 'kafka_consumer_failover',
                     kafka_group_name = 'kafka_consumer_failover_group',
                     kafka_format = 'JSONEachRow',
                     kafka_max_block_size = 1,
                     kafka_poll_timeout_ms = 200;

        CREATE TABLE test.kafka2 (key UInt64, value UInt64)
            ENGINE = Kafka
            SETTINGS kafka_broker_list = 'kafka1:19092',
                     kafka_topic_list = 'kafka_consumer_failover',
                     kafka_group_name = 'kafka_consumer_failover_group',
                     kafka_format = 'JSONEachRow',
                     kafka_max_block_size = 1,
                     kafka_poll_timeout_ms = 200;

        CREATE TABLE test.kafka3 (key UInt64, value UInt64)
            ENGINE = Kafka
            SETTINGS kafka_broker_list = 'kafka1:19092',
                     kafka_topic_list = 'kafka_consumer_failover',
                     kafka_group_name = 'kafka_consumer_failover_group',
                     kafka_format = 'JSONEachRow',
                     kafka_max_block_size = 1,
                     kafka_poll_timeout_ms = 200;

        CREATE TABLE test.destination (
            key UInt64,
            value UInt64,
            _consumed_by LowCardinality(String)
        )
        ENGINE = MergeTree()
        ORDER BY key;

        CREATE MATERIALIZED VIEW test.kafka_mv TO test.destination AS
        SELECT key, value, 'kafka' as _consumed_by
        FROM test.kafka;

        CREATE MATERIALIZED VIEW test.kafka2_mv TO test.destination AS
        SELECT key, value, 'kafka2' as _consumed_by
        FROM test.kafka2;

        CREATE MATERIALIZED VIEW test.kafka3_mv TO test.destination AS
        SELECT key, value, 'kafka3' as _consumed_by
        FROM test.kafka3;
        """
    )

    producer = KafkaProducer(
        bootstrap_servers="localhost:{}".format(cluster.kafka_port),
        value_serializer=producer_serializer,
        key_serializer=producer_serializer,
    )

    ## all 3 attached, 2 working
    producer.send(
        topic="kafka_consumer_failover",
        value=json.dumps({"key": 1, "value": 1}),
        partition=0,
    )
    producer.send(
        topic="kafka_consumer_failover",
        value=json.dumps({"key": 1, "value": 1}),
        partition=1,
    )
    producer.flush()
    prev_count = wait_for_new_data("test.destination")

    ## 2 attached, 2 working
    instance.query("DETACH TABLE test.kafka")
    producer.send(
        topic="kafka_consumer_failover",
        value=json.dumps({"key": 2, "value": 2}),
        partition=0,
    )
    producer.send(
        topic="kafka_consumer_failover",
        value=json.dumps({"key": 2, "value": 2}),
        partition=1,
    )
    producer.flush()
    prev_count = wait_for_new_data("test.destination", prev_count)

    ## 1 attached, 1 working
    instance.query("DETACH TABLE test.kafka2")
    producer.send(
        topic="kafka_consumer_failover",
        value=json.dumps({"key": 3, "value": 3}),
        partition=0,
    )
    producer.send(
        topic="kafka_consumer_failover",
        value=json.dumps({"key": 3, "value": 3}),
        partition=1,
    )
    producer.flush()
    prev_count = wait_for_new_data("test.destination", prev_count)

    ## 2 attached, 2 working
    instance.query("ATTACH TABLE test.kafka")
    producer.send(
        topic="kafka_consumer_failover",
        value=json.dumps({"key": 4, "value": 4}),
        partition=0,
    )
    producer.send(
        topic="kafka_consumer_failover",
        value=json.dumps({"key": 4, "value": 4}),
        partition=1,
    )
    producer.flush()
    prev_count = wait_for_new_data("test.destination", prev_count)

    ## 1 attached, 1 working
    instance.query("DETACH TABLE test.kafka3")
    producer.send(
        topic="kafka_consumer_failover",
        value=json.dumps({"key": 5, "value": 5}),
        partition=0,
    )
    producer.send(
        topic="kafka_consumer_failover",
        value=json.dumps({"key": 5, "value": 5}),
        partition=1,
    )
    producer.flush()
    prev_count = wait_for_new_data("test.destination", prev_count)

    ## 2 attached, 2 working
    instance.query("ATTACH TABLE test.kafka2")
    producer.send(
        topic="kafka_consumer_failover",
        value=json.dumps({"key": 6, "value": 6}),
        partition=0,
    )
    producer.send(
        topic="kafka_consumer_failover",
        value=json.dumps({"key": 6, "value": 6}),
        partition=1,
    )
    producer.flush()
    prev_count = wait_for_new_data("test.destination", prev_count)

    ## 3 attached, 2 working
    instance.query("ATTACH TABLE test.kafka3")
    producer.send(
        topic="kafka_consumer_failover",
        value=json.dumps({"key": 7, "value": 7}),
        partition=0,
    )
    producer.send(
        topic="kafka_consumer_failover",
        value=json.dumps({"key": 7, "value": 7}),
        partition=1,
    )
    producer.flush()
    prev_count = wait_for_new_data("test.destination", prev_count)

    ## 2 attached, same 2 working
    instance.query("DETACH TABLE test.kafka3")
    producer.send(
        topic="kafka_consumer_failover",
        value=json.dumps({"key": 8, "value": 8}),
        partition=0,
    )
    producer.send(
        topic="kafka_consumer_failover",
        value=json.dumps({"key": 8, "value": 8}),
        partition=1,
    )
    producer.flush()
    prev_count = wait_for_new_data("test.destination", prev_count)
    kafka_delete_topic(admin_client, topic_name)


def test_kafka_predefined_configuration(kafka_cluster):
    admin_client = KafkaAdminClient(
        bootstrap_servers="localhost:{}".format(kafka_cluster.kafka_port)
    )
    topic_name = "conf"
    kafka_create_topic(admin_client, topic_name)

    messages = []
    for i in range(50):
        messages.append("{i}, {i}".format(i=i))
    kafka_produce(kafka_cluster, topic_name, messages)

    instance.query(
        f"""
        CREATE TABLE test.kafka (key UInt64, value UInt64) ENGINE = Kafka(kafka1, kafka_format='CSV');
        """
    )

    result = ""
    while True:
        result += instance.query("SELECT * FROM test.kafka", ignore_error=True)
        if kafka_check_result(result):
            break
    kafka_check_result(result, True)


# https://github.com/ClickHouse/ClickHouse/issues/26643
def test_issue26643(kafka_cluster):

    # for backporting:
    # admin_client = KafkaAdminClient(bootstrap_servers="localhost:9092")
    admin_client = KafkaAdminClient(
        bootstrap_servers="localhost:{}".format(kafka_cluster.kafka_port)
    )
    producer = KafkaProducer(
        bootstrap_servers="localhost:{}".format(kafka_cluster.kafka_port),
        value_serializer=producer_serializer,
    )

    topic_list = []
    topic_list.append(
        NewTopic(name="test_issue26643", num_partitions=4, replication_factor=1)
    )
    admin_client.create_topics(new_topics=topic_list, validate_only=False)

    msg = message_with_repeated_pb2.Message(
        tnow=1629000000,
        server="server1",
        clien="host1",
        sPort=443,
        cPort=50000,
        r=[
            message_with_repeated_pb2.dd(
                name="1", type=444, ttl=123123, data=b"adsfasd"
            ),
            message_with_repeated_pb2.dd(name="2"),
        ],
        method="GET",
    )

    data = b""
    serialized_msg = msg.SerializeToString()
    data = data + _VarintBytes(len(serialized_msg)) + serialized_msg

    msg = message_with_repeated_pb2.Message(tnow=1629000002)

    serialized_msg = msg.SerializeToString()
    data = data + _VarintBytes(len(serialized_msg)) + serialized_msg

    producer.send(topic="test_issue26643", value=data)

    data = _VarintBytes(len(serialized_msg)) + serialized_msg
    producer.send(topic="test_issue26643", value=data)
    producer.flush()

    instance.query(
        """
        CREATE TABLE IF NOT EXISTS test.test_queue
        (
            `tnow` UInt32,
            `server` String,
            `client` String,
            `sPort` UInt16,
            `cPort` UInt16,
            `r.name` Array(String),
            `r.class` Array(UInt16),
            `r.type` Array(UInt16),
            `r.ttl` Array(UInt32),
            `r.data` Array(String),
            `method` String
        )
        ENGINE = Kafka
        SETTINGS
            kafka_broker_list = 'kafka1:19092',
            kafka_topic_list = 'test_issue26643',
            kafka_group_name = 'test_issue26643_group',
            kafka_format = 'Protobuf',
            kafka_schema = 'message_with_repeated.proto:Message',
            kafka_num_consumers = 4,
            kafka_skip_broken_messages = 10000;

        SET allow_suspicious_low_cardinality_types=1; 

        CREATE TABLE test.log
        (
            `tnow` DateTime('Asia/Istanbul') CODEC(DoubleDelta, LZ4),
            `server` LowCardinality(String),
            `client` LowCardinality(String),
            `sPort` LowCardinality(UInt16),
            `cPort` UInt16 CODEC(T64, LZ4),
            `r.name` Array(String),
            `r.class` Array(LowCardinality(UInt16)),
            `r.type` Array(LowCardinality(UInt16)),
            `r.ttl` Array(LowCardinality(UInt32)),
            `r.data` Array(String),
            `method` LowCardinality(String)
        )
        ENGINE = MergeTree
        PARTITION BY toYYYYMMDD(tnow)
        ORDER BY (tnow, server)
        TTL toDate(tnow) + toIntervalMonth(1000)
        SETTINGS index_granularity = 16384, merge_with_ttl_timeout = 7200;

        CREATE MATERIALIZED VIEW test.test_consumer TO test.log AS
        SELECT
            toDateTime(a.tnow) AS tnow,
            a.server AS server,
            a.client AS client,
            a.sPort AS sPort,
            a.cPort AS cPort,
            a.`r.name` AS `r.name`,
            a.`r.class` AS `r.class`,
            a.`r.type` AS `r.type`,
            a.`r.ttl` AS `r.ttl`,
            a.`r.data` AS `r.data`,
            a.method AS method
        FROM test.test_queue AS a;
        """
    )

    instance.wait_for_log_line("Committed offset")
    result = instance.query("SELECT * FROM test.log")

    expected = """\
2021-08-15 07:00:00	server1		443	50000	['1','2']	[0,0]	[444,0]	[123123,0]	['adsfasd','']	GET
2021-08-15 07:00:02			0	0	[]	[]	[]	[]	[]	
2021-08-15 07:00:02			0	0	[]	[]	[]	[]	[]
"""
    assert TSV(result) == TSV(expected)

    # kafka_cluster.open_bash_shell('instance')


<<<<<<< HEAD
# https://github.com/ClickHouse/ClickHouse/issues/26643
def test_issue26643(kafka_cluster):

    # for backporting:
    # admin_client = KafkaAdminClient(bootstrap_servers="localhost:9092")
    admin_client = KafkaAdminClient(bootstrap_servers="localhost:{}".format(kafka_cluster.kafka_port))
    producer = KafkaProducer(bootstrap_servers="localhost:{}".format(kafka_cluster.kafka_port), value_serializer=producer_serializer)

    topic_list = []
    topic_list.append(NewTopic(name="test_issue26643", num_partitions=4, replication_factor=1))
    admin_client.create_topics(new_topics=topic_list, validate_only=False)

    msg = message_with_repeated_pb2.Message(
        tnow=1629000000,
        server='server1',
        clien='host1',
        sPort=443,
        cPort=50000,
        r=[
            message_with_repeated_pb2.dd(name='1', type=444, ttl=123123, data=b'adsfasd'),
            message_with_repeated_pb2.dd(name='2')
        ],
        method='GET'
    )

    data = b''
    serialized_msg = msg.SerializeToString()
    data = data + _VarintBytes(len(serialized_msg)) + serialized_msg

    msg = message_with_repeated_pb2.Message(
        tnow=1629000002
    )

    serialized_msg = msg.SerializeToString()
    data = data + _VarintBytes(len(serialized_msg)) + serialized_msg

    producer.send(topic="test_issue26643", value=data)

    data = _VarintBytes(len(serialized_msg)) + serialized_msg
    producer.send(topic="test_issue26643", value=data)
    producer.flush()

    instance.query('''
        CREATE TABLE IF NOT EXISTS test.test_queue
        (
            `tnow` UInt32,
            `server` String,
            `client` String,
            `sPort` UInt16,
            `cPort` UInt16,
            `r.name` Array(String),
            `r.class` Array(UInt16),
            `r.type` Array(UInt16),
            `r.ttl` Array(UInt32),
            `r.data` Array(String),
            `method` String
        )
        ENGINE = Kafka
        SETTINGS
            kafka_broker_list = 'kafka1:19092',
            kafka_topic_list = 'test_issue26643',
            kafka_group_name = 'test_issue26643_group',
            kafka_format = 'Protobuf',
            kafka_schema = 'message_with_repeated.proto:Message',
            kafka_num_consumers = 4,
            kafka_skip_broken_messages = 10000;

        SET allow_suspicious_low_cardinality_types=1; 

        CREATE TABLE test.log
        (
            `tnow` DateTime CODEC(DoubleDelta, LZ4),
            `server` LowCardinality(String),
            `client` LowCardinality(String),
            `sPort` LowCardinality(UInt16),
            `cPort` UInt16 CODEC(T64, LZ4),
            `r.name` Array(String),
            `r.class` Array(LowCardinality(UInt16)),
            `r.type` Array(LowCardinality(UInt16)),
            `r.ttl` Array(LowCardinality(UInt32)),
            `r.data` Array(String),
            `method` LowCardinality(String)
        )
        ENGINE = MergeTree
        PARTITION BY toYYYYMMDD(tnow)
        ORDER BY (tnow, server)
        TTL toDate(tnow) + toIntervalMonth(1000)
        SETTINGS index_granularity = 16384, merge_with_ttl_timeout = 7200;

        CREATE MATERIALIZED VIEW test.test_consumer TO test.log AS
        SELECT
            toDateTime(a.tnow) AS tnow,
            a.server AS server,
            a.client AS client,
            a.sPort AS sPort,
            a.cPort AS cPort,
            a.`r.name` AS `r.name`,
            a.`r.class` AS `r.class`,
            a.`r.type` AS `r.type`,
            a.`r.ttl` AS `r.ttl`,
            a.`r.data` AS `r.data`,
            a.method AS method
        FROM test.test_queue AS a;
        ''')

    instance.wait_for_log_line("Committed offset")
    result = instance.query('SELECT * FROM test.log')

    expected = '''\
2021-08-15 07:00:00	server1		443	50000	['1','2']	[0,0]	[444,0]	[123123,0]	['adsfasd','']	GET
2021-08-15 07:00:02			0	0	[]	[]	[]	[]	[]	
2021-08-15 07:00:02			0	0	[]	[]	[]	[]	[]
'''
    assert TSV(result) == TSV(expected)

    # kafka_cluster.open_bash_shell('instance')


if __name__ == '__main__':
=======
if __name__ == "__main__":
>>>>>>> df57f8e3
    cluster.start()
    input("Cluster created, press any key to destroy...")
    cluster.shutdown()<|MERGE_RESOLUTION|>--- conflicted
+++ resolved
@@ -4033,129 +4033,7 @@
     # kafka_cluster.open_bash_shell('instance')
 
 
-<<<<<<< HEAD
-# https://github.com/ClickHouse/ClickHouse/issues/26643
-def test_issue26643(kafka_cluster):
-
-    # for backporting:
-    # admin_client = KafkaAdminClient(bootstrap_servers="localhost:9092")
-    admin_client = KafkaAdminClient(bootstrap_servers="localhost:{}".format(kafka_cluster.kafka_port))
-    producer = KafkaProducer(bootstrap_servers="localhost:{}".format(kafka_cluster.kafka_port), value_serializer=producer_serializer)
-
-    topic_list = []
-    topic_list.append(NewTopic(name="test_issue26643", num_partitions=4, replication_factor=1))
-    admin_client.create_topics(new_topics=topic_list, validate_only=False)
-
-    msg = message_with_repeated_pb2.Message(
-        tnow=1629000000,
-        server='server1',
-        clien='host1',
-        sPort=443,
-        cPort=50000,
-        r=[
-            message_with_repeated_pb2.dd(name='1', type=444, ttl=123123, data=b'adsfasd'),
-            message_with_repeated_pb2.dd(name='2')
-        ],
-        method='GET'
-    )
-
-    data = b''
-    serialized_msg = msg.SerializeToString()
-    data = data + _VarintBytes(len(serialized_msg)) + serialized_msg
-
-    msg = message_with_repeated_pb2.Message(
-        tnow=1629000002
-    )
-
-    serialized_msg = msg.SerializeToString()
-    data = data + _VarintBytes(len(serialized_msg)) + serialized_msg
-
-    producer.send(topic="test_issue26643", value=data)
-
-    data = _VarintBytes(len(serialized_msg)) + serialized_msg
-    producer.send(topic="test_issue26643", value=data)
-    producer.flush()
-
-    instance.query('''
-        CREATE TABLE IF NOT EXISTS test.test_queue
-        (
-            `tnow` UInt32,
-            `server` String,
-            `client` String,
-            `sPort` UInt16,
-            `cPort` UInt16,
-            `r.name` Array(String),
-            `r.class` Array(UInt16),
-            `r.type` Array(UInt16),
-            `r.ttl` Array(UInt32),
-            `r.data` Array(String),
-            `method` String
-        )
-        ENGINE = Kafka
-        SETTINGS
-            kafka_broker_list = 'kafka1:19092',
-            kafka_topic_list = 'test_issue26643',
-            kafka_group_name = 'test_issue26643_group',
-            kafka_format = 'Protobuf',
-            kafka_schema = 'message_with_repeated.proto:Message',
-            kafka_num_consumers = 4,
-            kafka_skip_broken_messages = 10000;
-
-        SET allow_suspicious_low_cardinality_types=1; 
-
-        CREATE TABLE test.log
-        (
-            `tnow` DateTime CODEC(DoubleDelta, LZ4),
-            `server` LowCardinality(String),
-            `client` LowCardinality(String),
-            `sPort` LowCardinality(UInt16),
-            `cPort` UInt16 CODEC(T64, LZ4),
-            `r.name` Array(String),
-            `r.class` Array(LowCardinality(UInt16)),
-            `r.type` Array(LowCardinality(UInt16)),
-            `r.ttl` Array(LowCardinality(UInt32)),
-            `r.data` Array(String),
-            `method` LowCardinality(String)
-        )
-        ENGINE = MergeTree
-        PARTITION BY toYYYYMMDD(tnow)
-        ORDER BY (tnow, server)
-        TTL toDate(tnow) + toIntervalMonth(1000)
-        SETTINGS index_granularity = 16384, merge_with_ttl_timeout = 7200;
-
-        CREATE MATERIALIZED VIEW test.test_consumer TO test.log AS
-        SELECT
-            toDateTime(a.tnow) AS tnow,
-            a.server AS server,
-            a.client AS client,
-            a.sPort AS sPort,
-            a.cPort AS cPort,
-            a.`r.name` AS `r.name`,
-            a.`r.class` AS `r.class`,
-            a.`r.type` AS `r.type`,
-            a.`r.ttl` AS `r.ttl`,
-            a.`r.data` AS `r.data`,
-            a.method AS method
-        FROM test.test_queue AS a;
-        ''')
-
-    instance.wait_for_log_line("Committed offset")
-    result = instance.query('SELECT * FROM test.log')
-
-    expected = '''\
-2021-08-15 07:00:00	server1		443	50000	['1','2']	[0,0]	[444,0]	[123123,0]	['adsfasd','']	GET
-2021-08-15 07:00:02			0	0	[]	[]	[]	[]	[]	
-2021-08-15 07:00:02			0	0	[]	[]	[]	[]	[]
-'''
-    assert TSV(result) == TSV(expected)
-
-    # kafka_cluster.open_bash_shell('instance')
-
-
-if __name__ == '__main__':
-=======
 if __name__ == "__main__":
->>>>>>> df57f8e3
     cluster.start()
     input("Cluster created, press any key to destroy...")
     cluster.shutdown()