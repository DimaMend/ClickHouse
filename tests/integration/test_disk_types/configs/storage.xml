--- conflicted
+++ resolved
@@ -11,18 +11,15 @@
             <disk_memory>
                 <type>memory</type>
             </disk_memory>
-<<<<<<< HEAD
+            <disk_hdfs>
+                <type>hdfs</type>
+                <endpoint>http://hdfs1:9000/data/</endpoint>
+            </disk_hdfs>
             <disk_encrypted>
                 <type>encrypted</type>
                 <disk>disk_s3</disk>
                 <key>1234567812345678</key>
             </disk_encrypted>
-=======
-            <disk_hdfs>
-                <type>hdfs</type>
-                <endpoint>http://hdfs1:9000/data/</endpoint>
-            </disk_hdfs>
->>>>>>> 0e9ce8c2
         </disks>
     </storage_configuration>
 </yandex>