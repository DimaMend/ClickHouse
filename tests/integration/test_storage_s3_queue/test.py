import io
import json
import logging
import random
import string
import time
import uuid

import pytest

from helpers.client import QueryRuntimeException
from helpers.cluster import ClickHouseCluster, ClickHouseInstance

AVAILABLE_MODES = ["unordered", "ordered"]
DEFAULT_AUTH = ["'minio'", "'minio123'"]
NO_AUTH = ["NOSIGN"]


def prepare_public_s3_bucket(started_cluster):
    def create_bucket(client, bucket_name, policy):
        if client.bucket_exists(bucket_name):
            client.remove_bucket(bucket_name)

        client.make_bucket(bucket_name)

        client.set_bucket_policy(bucket_name, json.dumps(policy))

    def get_policy_with_public_access(bucket_name):
        return {
            "Version": "2012-10-17",
            "Statement": [
                {
                    "Sid": "",
                    "Effect": "Allow",
                    "Principal": "*",
                    "Action": [
                        "s3:GetBucketLocation",
                        "s3:ListBucket",
                    ],
                    "Resource": f"arn:aws:s3:::{bucket_name}",
                },
                {
                    "Sid": "",
                    "Effect": "Allow",
                    "Principal": "*",
                    "Action": [
                        "s3:GetObject",
                        "s3:PutObject",
                        "s3:DeleteObject",
                    ],
                    "Resource": f"arn:aws:s3:::{bucket_name}/*",
                },
            ],
        }

    minio_client = started_cluster.minio_client

    started_cluster.minio_public_bucket = f"{started_cluster.minio_bucket}-public"
    create_bucket(
        minio_client,
        started_cluster.minio_public_bucket,
        get_policy_with_public_access(started_cluster.minio_public_bucket),
    )


@pytest.fixture(autouse=True)
def s3_queue_setup_teardown(started_cluster):
    instance = started_cluster.instances["instance"]
    instance_2 = started_cluster.instances["instance2"]

    instance.query("DROP DATABASE IF EXISTS default; CREATE DATABASE default;")
    instance_2.query("DROP DATABASE IF EXISTS default; CREATE DATABASE default;")

    minio = started_cluster.minio_client
    objects = list(minio.list_objects(started_cluster.minio_bucket, recursive=True))
    for obj in objects:
        minio.remove_object(started_cluster.minio_bucket, obj.object_name)

    container_client = started_cluster.blob_service_client.get_container_client(
        started_cluster.azurite_container
    )

    if container_client.exists():
        blob_names = [b.name for b in container_client.list_blobs()]
        logging.debug(f"Deleting blobs: {blob_names}")
        for b in blob_names:
            container_client.delete_blob(b)

    yield  # run test


@pytest.fixture(scope="module")
def started_cluster():
    try:
        cluster = ClickHouseCluster(__file__)
        cluster.add_instance(
            "instance",
            user_configs=["configs/users.xml"],
            with_minio=True,
            with_azurite=True,
            with_zookeeper=True,
            main_configs=[
                "configs/zookeeper.xml",
                "configs/s3queue_log.xml",
            ],
            stay_alive=True,
        )
        cluster.add_instance(
            "instance2",
            user_configs=["configs/users.xml"],
            with_minio=True,
            with_zookeeper=True,
            main_configs=[
                "configs/s3queue_log.xml",
            ],
            stay_alive=True,
        )
        cluster.add_instance(
            "old_instance",
            with_zookeeper=True,
            image="clickhouse/clickhouse-server",
            tag="23.12",
            stay_alive=True,
            with_installed_binary=True,
            use_old_analyzer=True,
        )
        cluster.add_instance(
            "node1",
            with_zookeeper=True,
            stay_alive=True,
            main_configs=[
                "configs/zookeeper.xml",
                "configs/s3queue_log.xml",
                "configs/remote_servers.xml",
            ],
        )
        cluster.add_instance(
            "node2",
            with_zookeeper=True,
            stay_alive=True,
            main_configs=[
                "configs/zookeeper.xml",
                "configs/s3queue_log.xml",
                "configs/remote_servers.xml",
            ],
        )
        cluster.add_instance(
            "instance_too_many_parts",
            user_configs=["configs/users.xml"],
            with_minio=True,
            with_zookeeper=True,
            main_configs=[
                "configs/s3queue_log.xml",
                "configs/merge_tree.xml",
            ],
            stay_alive=True,
        )
        cluster.add_instance(
            "instance_24.5",
            with_zookeeper=True,
            image="clickhouse/clickhouse-server",
            tag="24.5",
            stay_alive=True,
            user_configs=[
                "configs/users.xml",
            ],
            with_installed_binary=True,
            use_old_analyzer=True,
        )
        cluster.add_instance(
            "node_cloud_mode",
            with_zookeeper=True,
            stay_alive=True,
            main_configs=[
                "configs/zookeeper.xml",
                "configs/s3queue_log.xml",
            ],
            user_configs=["configs/cloud_mode.xml"],
        )

        logging.info("Starting cluster...")
        cluster.start()
        logging.info("Cluster started")

        yield cluster
    finally:
        cluster.shutdown()


def run_query(instance, query, stdin=None, settings=None):
    # type: (ClickHouseInstance, str, object, dict) -> str

    logging.info("Running query '{}'...".format(query))
    result = instance.query(query, stdin=stdin, settings=settings)
    logging.info("Query finished")

    return result


def generate_random_files(
    started_cluster,
    files_path,
    count,
    storage="s3",
    column_num=3,
    row_num=10,
    start_ind=0,
    bucket=None,
):
    files = [
        (f"{files_path}/test_{i}.csv", i) for i in range(start_ind, start_ind + count)
    ]
    files.sort(key=lambda x: x[0])

    print(f"Generating files: {files}")

    total_values = []
    for filename, i in files:
        rand_values = [
            [random.randint(0, 1000) for _ in range(column_num)] for _ in range(row_num)
        ]
        total_values += rand_values
        values_csv = (
            "\n".join((",".join(map(str, row)) for row in rand_values)) + "\n"
        ).encode()
        if storage == "s3":
            put_s3_file_content(started_cluster, filename, values_csv, bucket)
        else:
            put_azure_file_content(started_cluster, filename, values_csv, bucket)
    return total_values


def put_s3_file_content(started_cluster, filename, data, bucket=None):
    bucket = started_cluster.minio_bucket if bucket is None else bucket
    buf = io.BytesIO(data)
    started_cluster.minio_client.put_object(bucket, filename, buf, len(data))


def put_azure_file_content(started_cluster, filename, data, bucket=None):
    client = started_cluster.blob_service_client.get_blob_client(
        started_cluster.azurite_container, filename
    )
    buf = io.BytesIO(data)
    client.upload_blob(buf, "BlockBlob", len(data))


def create_table(
    started_cluster,
    node,
    table_name,
    mode,
    files_path,
    engine_name="S3Queue",
    format="column1 UInt32, column2 UInt32, column3 UInt32",
    additional_settings={},
    file_format="CSV",
    auth=DEFAULT_AUTH,
    bucket=None,
    expect_error=False,
    database_name="default",
    no_settings=False,
):
    auth_params = ",".join(auth)
    bucket = started_cluster.minio_bucket if bucket is None else bucket

    settings = {
        "s3queue_loading_retries": 0,
        "after_processing": "keep",
        "keeper_path": f"/clickhouse/test_{table_name}",
        "mode": f"{mode}",
    }
    settings.update(additional_settings)

    engine_def = None
    if engine_name == "S3Queue":
        url = f"http://{started_cluster.minio_host}:{started_cluster.minio_port}/{bucket}/{files_path}/"
        engine_def = f"{engine_name}('{url}', {auth_params}, {file_format})"
    else:
        engine_def = f"{engine_name}('{started_cluster.env_variables['AZURITE_CONNECTION_STRING']}', '{started_cluster.azurite_container}', '{files_path}/', 'CSV')"

    node.query(f"DROP TABLE IF EXISTS {table_name}")
    if no_settings:
        create_query = f"""
            CREATE TABLE {database_name}.{table_name} ({format})
            ENGINE = {engine_def}
            """
    else:
        create_query = f"""
            CREATE TABLE {database_name}.{table_name} ({format})
            ENGINE = {engine_def}
            SETTINGS {",".join((k+"="+repr(v) for k, v in settings.items()))}
            """

    if expect_error:
        return node.query_and_get_error(create_query)

    node.query(create_query)


def create_mv(
    node,
    src_table_name,
    dst_table_name,
    format="column1 UInt32, column2 UInt32, column3 UInt32",
):
    mv_name = f"{dst_table_name}_mv"
    node.query(
        f"""
        DROP TABLE IF EXISTS {dst_table_name};
        DROP TABLE IF EXISTS {mv_name};

        CREATE TABLE {dst_table_name} ({format}, _path String)
        ENGINE = MergeTree()
        ORDER BY column1;

        CREATE MATERIALIZED VIEW {mv_name} TO {dst_table_name} AS SELECT *, _path FROM {src_table_name};
        """
    )


def generate_random_string(length=6):
    return "".join(random.choice(string.ascii_lowercase) for i in range(length))


@pytest.mark.parametrize("mode", ["unordered", "ordered"])
@pytest.mark.parametrize("engine_name", ["S3Queue", "AzureQueue"])
def test_delete_after_processing(started_cluster, mode, engine_name):
    node = started_cluster.instances["instance"]
    table_name = (
        f"delete_after_processing_{mode}_{engine_name}_{generate_random_string()}"
    )
    dst_table_name = f"{table_name}_dst"
    files_path = f"{table_name}_data"
    files_num = 5
    row_num = 10
    # A unique path is necessary for repeatable tests
    keeper_path = f"/clickhouse/test_{table_name}_{generate_random_string()}"
    if engine_name == "S3Queue":
        storage = "s3"
    else:
        storage = "azure"

    total_values = generate_random_files(
        started_cluster, files_path, files_num, row_num=row_num, storage=storage
    )
    create_table(
        started_cluster,
        node,
        table_name,
        mode,
        files_path,
        additional_settings={"after_processing": "delete", "keeper_path": keeper_path},
        engine_name=engine_name,
    )
    create_mv(node, table_name, dst_table_name)

    expected_count = files_num * row_num
    for _ in range(100):
        count = int(node.query(f"SELECT count() FROM {dst_table_name}"))
        print(f"{count}/{expected_count}")
        if count == expected_count:
            break
        time.sleep(1)

    assert int(node.query(f"SELECT count() FROM {dst_table_name}")) == expected_count
    assert int(node.query(f"SELECT uniq(_path) FROM {dst_table_name}")) == files_num
    assert [
        list(map(int, l.split()))
        for l in node.query(
            f"SELECT column1, column2, column3 FROM {dst_table_name} ORDER BY column1, column2, column3"
        ).splitlines()
    ] == sorted(total_values, key=lambda x: (x[0], x[1], x[2]))

    node.query("system flush logs")

    if engine_name == "S3Queue":
        system_table_name = "s3queue_log"
    else:
        system_table_name = "azure_queue_log"
    assert (
        int(
            node.query(
                f"SELECT sum(rows_processed) FROM system.{system_table_name} WHERE table = '{table_name}'"
            )
        )
        == files_num * row_num
    )

    if engine_name == "S3Queue":
        minio = started_cluster.minio_client
        objects = list(minio.list_objects(started_cluster.minio_bucket, recursive=True))
        assert len(objects) == 0
    else:
        client = started_cluster.blob_service_client.get_container_client(
            started_cluster.azurite_container
        )
        objects_iterator = client.list_blobs(files_path)
        for objects in objects_iterator:
            assert False


@pytest.mark.parametrize("mode", ["unordered", "ordered"])
@pytest.mark.parametrize("engine_name", ["S3Queue", "AzureQueue"])
def test_failed_retry(started_cluster, mode, engine_name):
    node = started_cluster.instances["instance"]
    table_name = f"failed_retry_{mode}_{engine_name}"
    dst_table_name = f"{table_name}_dst"
    files_path = f"{table_name}_data"
    file_path = f"{files_path}/trash_test.csv"
    # A unique path is necessary for repeatable tests
    keeper_path = f"/clickhouse/test_{table_name}_{generate_random_string()}"
    retries_num = 3

    values = [
        ["failed", 1, 1],
    ]
    values_csv = (
        "\n".join((",".join(map(str, row)) for row in values)) + "\n"
    ).encode()
    if engine_name == "S3Queue":
        put_s3_file_content(started_cluster, file_path, values_csv)
    else:
        put_azure_file_content(started_cluster, file_path, values_csv)

    create_table(
        started_cluster,
        node,
        table_name,
        mode,
        files_path,
        additional_settings={
            "s3queue_loading_retries": retries_num,
            "keeper_path": keeper_path,
        },
        engine_name=engine_name,
    )
    create_mv(node, table_name, dst_table_name)

    failed_node_path = ""
    for _ in range(20):
        zk = started_cluster.get_kazoo_client("zoo1")
        failed_nodes = zk.get_children(f"{keeper_path}/failed/")
        if len(failed_nodes) > 0:
            assert len(failed_nodes) == 1
            failed_node_path = f"{keeper_path}/failed/{failed_nodes[0]}"
        time.sleep(1)

    assert failed_node_path != ""

    retries = 0
    for _ in range(20):
        data, stat = zk.get(failed_node_path)
        json_data = json.loads(data)
        print(f"Failed node metadata: {json_data}")
        assert json_data["file_path"] == file_path
        retries = int(json_data["retries"])
        if retries == retries_num:
            break
        time.sleep(1)

    assert retries == retries_num
    assert 0 == int(node.query(f"SELECT count() FROM {dst_table_name}"))


@pytest.mark.parametrize("mode", AVAILABLE_MODES)
def test_direct_select_file(started_cluster, mode):
    node = started_cluster.instances["instance"]
    table_name = f"direct_select_file_{mode}"
    # A unique path is necessary for repeatable tests
    keeper_path = f"/clickhouse/test_{table_name}_{mode}_{generate_random_string()}"
    files_path = f"{table_name}_data"
    file_path = f"{files_path}/test.csv"

    values = [
        [12549, 2463, 19893],
        [64021, 38652, 66703],
        [81611, 39650, 83516],
    ]
    values_csv = (
        "\n".join((",".join(map(str, row)) for row in values)) + "\n"
    ).encode()
    put_s3_file_content(started_cluster, file_path, values_csv)

    for i in range(3):
        create_table(
            started_cluster,
            node,
            f"{table_name}_{i + 1}",
            mode,
            files_path,
            additional_settings={
                "keeper_path": keeper_path,
                "s3queue_processing_threads_num": 1,
            },
        )

    assert [
        list(map(int, l.split()))
        for l in node.query(f"SELECT * FROM {table_name}_1").splitlines()
    ] == values

    assert [
        list(map(int, l.split()))
        for l in node.query(f"SELECT * FROM {table_name}_2").splitlines()
    ] == []

    assert [
        list(map(int, l.split()))
        for l in node.query(f"SELECT * FROM {table_name}_3").splitlines()
    ] == []

    # New table with same zookeeper path
    create_table(
        started_cluster,
        node,
        f"{table_name}_4",
        mode,
        files_path,
        additional_settings={
            "keeper_path": keeper_path,
            "s3queue_processing_threads_num": 1,
        },
    )

    assert [
        list(map(int, l.split()))
        for l in node.query(f"SELECT * FROM {table_name}_4").splitlines()
    ] == []

    # New table with different zookeeper path
    keeper_path = f"{keeper_path}_2"
    create_table(
        started_cluster,
        node,
        f"{table_name}_4",
        mode,
        files_path,
        additional_settings={
            "keeper_path": keeper_path,
            "s3queue_processing_threads_num": 1,
        },
    )

    assert [
        list(map(int, l.split()))
        for l in node.query(f"SELECT * FROM {table_name}_4").splitlines()
    ] == values

    values = [
        [1, 1, 1],
    ]
    values_csv = (
        "\n".join((",".join(map(str, row)) for row in values)) + "\n"
    ).encode()
    file_path = f"{files_path}/t.csv"
    put_s3_file_content(started_cluster, file_path, values_csv)

    if mode == "unordered":
        assert [
            list(map(int, l.split()))
            for l in node.query(f"SELECT * FROM {table_name}_4").splitlines()
        ] == values
    elif mode == "ordered":
        assert [
            list(map(int, l.split()))
            for l in node.query(f"SELECT * FROM {table_name}_4").splitlines()
        ] == []


@pytest.mark.parametrize("mode", AVAILABLE_MODES)
def test_direct_select_multiple_files(started_cluster, mode):
    node = started_cluster.instances["instance"]
    table_name = f"direct_select_multiple_files_{mode}"
    files_path = f"{table_name}_data"
    # A unique path is necessary for repeatable tests
    keeper_path = f"/clickhouse/test_{table_name}_{generate_random_string()}"

    create_table(
        started_cluster,
        node,
        table_name,
        mode,
        files_path,
        additional_settings={"keeper_path": keeper_path, "processing_threads_num": 3},
    )
    for i in range(5):
        rand_values = [[random.randint(0, 50) for _ in range(3)] for _ in range(10)]
        values_csv = (
            "\n".join((",".join(map(str, row)) for row in rand_values)) + "\n"
        ).encode()

        file_path = f"{files_path}/test_{i}.csv"
        put_s3_file_content(started_cluster, file_path, values_csv)

        assert [
            list(map(int, l.split()))
            for l in node.query(f"SELECT * FROM {table_name}").splitlines()
        ] == rand_values

    total_values = generate_random_files(started_cluster, files_path, 4, start_ind=5)
    assert {
        tuple(map(int, l.split()))
        for l in node.query(f"SELECT * FROM {table_name}").splitlines()
    } == set([tuple(i) for i in total_values])


@pytest.mark.parametrize("mode", AVAILABLE_MODES)
def test_streaming_to_view(started_cluster, mode):
    node = started_cluster.instances["instance"]
    table_name = f"streaming_to_view_{mode}"
    dst_table_name = f"{table_name}_dst"
    files_path = f"{table_name}_data"
    # A unique path is necessary for repeatable tests
    keeper_path = f"/clickhouse/test_{table_name}_{generate_random_string()}"

    total_values = generate_random_files(started_cluster, files_path, 10)
    create_table(
        started_cluster,
        node,
        table_name,
        mode,
        files_path,
        additional_settings={"keeper_path": keeper_path},
    )
    create_mv(node, table_name, dst_table_name)

    expected_values = set([tuple(i) for i in total_values])
    for i in range(10):
        selected_values = {
            tuple(map(int, l.split()))
            for l in node.query(
                f"SELECT column1, column2, column3 FROM {dst_table_name}"
            ).splitlines()
        }
        if selected_values == expected_values:
            break
        time.sleep(1)
    assert selected_values == expected_values


@pytest.mark.parametrize("mode", AVAILABLE_MODES)
def test_streaming_to_many_views(started_cluster, mode):
    node = started_cluster.instances["instance"]
    table_name = f"streaming_to_many_views_{mode}"
    dst_table_name = f"{table_name}_dst"
    # A unique path is necessary for repeatable tests
    keeper_path = f"/clickhouse/test_{table_name}_{generate_random_string()}"
    files_path = f"{table_name}_data"

    for i in range(3):
        table = f"{table_name}_{i + 1}"
        create_table(
            started_cluster,
            node,
            table,
            mode,
            files_path,
            additional_settings={
                "keeper_path": keeper_path,
            },
        )
        create_mv(node, table, dst_table_name)

    total_values = generate_random_files(started_cluster, files_path, 5)
    expected_values = set([tuple(i) for i in total_values])

    def select():
        return {
            tuple(map(int, l.split()))
            for l in node.query(
                f"SELECT column1, column2, column3 FROM {dst_table_name}"
            ).splitlines()
        }

    for _ in range(20):
        if select() == expected_values:
            break
        time.sleep(1)
    assert select() == expected_values


def test_multiple_tables_meta_mismatch(started_cluster):
    node = started_cluster.instances["instance"]
    table_name = f"multiple_tables_meta_mismatch"
    # A unique path is necessary for repeatable tests
    keeper_path = f"/clickhouse/test_{table_name}_{generate_random_string()}"
    files_path = f"{table_name}_data"

    create_table(
        started_cluster,
        node,
        table_name,
        "ordered",
        files_path,
        additional_settings={
            "keeper_path": keeper_path,
        },
    )
    # check mode
    failed = False
    try:
        create_table(
            started_cluster,
            node,
            f"{table_name}_copy",
            "unordered",
            files_path,
            additional_settings={
                "keeper_path": keeper_path,
            },
        )
    except QueryRuntimeException as e:
        assert "Existing table metadata in ZooKeeper differs in engine mode" in str(e)
        failed = True

    assert failed is True

    # check columns
    try:
        create_table(
            started_cluster,
            node,
            f"{table_name}_copy",
            "ordered",
            files_path,
            format="column1 UInt32, column2 UInt32, column3 UInt32, column4 UInt32",
            additional_settings={
                "keeper_path": keeper_path,
            },
        )
    except QueryRuntimeException as e:
        assert "Existing table metadata in ZooKeeper differs in columns" in str(e)
        failed = True

    assert failed is True

    # check format
    try:
        create_table(
            started_cluster,
            node,
            f"{table_name}_copy",
            "ordered",
            files_path,
            format="column1 UInt32, column2 UInt32, column3 UInt32, column4 UInt32",
            additional_settings={
                "keeper_path": keeper_path,
            },
            file_format="TSV",
        )
    except QueryRuntimeException as e:
        assert "Existing table metadata in ZooKeeper differs in format name" in str(e)
        failed = True

    assert failed is True

    # create working engine
    create_table(
        started_cluster,
        node,
        f"{table_name}_copy",
        "ordered",
        files_path,
        additional_settings={
            "keeper_path": keeper_path,
        },
    )


# TODO: Update the modes for this test to include "ordered" once PR #55795 is finished.
@pytest.mark.parametrize("mode", ["unordered"])
def test_multiple_tables_streaming_sync(started_cluster, mode):
    node = started_cluster.instances["instance"]
    table_name = f"multiple_tables_streaming_sync_{mode}"
    dst_table_name = f"{table_name}_dst"
    # A unique path is necessary for repeatable tests
    keeper_path = f"/clickhouse/test_{table_name}_{generate_random_string()}"
    files_path = f"{table_name}_data"
    files_to_generate = 300

    for i in range(3):
        table = f"{table_name}_{i + 1}"
        dst_table = f"{dst_table_name}_{i + 1}"
        create_table(
            started_cluster,
            node,
            table,
            mode,
            files_path,
            additional_settings={
                "keeper_path": keeper_path,
            },
        )
        create_mv(node, table, dst_table)

    total_values = generate_random_files(
        started_cluster, files_path, files_to_generate, row_num=1
    )

    def get_count(table_name):
        return int(run_query(node, f"SELECT count() FROM {table_name}"))

    for _ in range(100):
        if (
            get_count(f"{dst_table_name}_1")
            + get_count(f"{dst_table_name}_2")
            + get_count(f"{dst_table_name}_3")
        ) == files_to_generate:
            break
        time.sleep(1)

    if (
        get_count(f"{dst_table_name}_1")
        + get_count(f"{dst_table_name}_2")
        + get_count(f"{dst_table_name}_3")
    ) != files_to_generate:
        info = node.query(
            f"SELECT * FROM system.s3queue WHERE zookeeper_path like '%{table_name}' ORDER BY file_name FORMAT Vertical"
        )
        logging.debug(info)
        assert False

    res1 = [
        list(map(int, l.split()))
        for l in node.query(
            f"SELECT column1, column2, column3 FROM {dst_table_name}_1"
        ).splitlines()
    ]
    res2 = [
        list(map(int, l.split()))
        for l in node.query(
            f"SELECT column1, column2, column3 FROM {dst_table_name}_2"
        ).splitlines()
    ]
    res3 = [
        list(map(int, l.split()))
        for l in node.query(
            f"SELECT column1, column2, column3 FROM {dst_table_name}_3"
        ).splitlines()
    ]
    assert {tuple(v) for v in res1 + res2 + res3} == set(
        [tuple(i) for i in total_values]
    )

    # Checking that all files were processed only once
    time.sleep(10)
    assert (
        get_count(f"{dst_table_name}_1")
        + get_count(f"{dst_table_name}_2")
        + get_count(f"{dst_table_name}_3")
    ) == files_to_generate


@pytest.mark.parametrize("mode", AVAILABLE_MODES)
def test_multiple_tables_streaming_sync_distributed(started_cluster, mode):
    node = started_cluster.instances["instance"]
    node_2 = started_cluster.instances["instance2"]
    # A unique table name is necessary for repeatable tests
    table_name = (
        f"multiple_tables_streaming_sync_distributed_{mode}_{generate_random_string()}"
    )
    dst_table_name = f"{table_name}_dst"
    keeper_path = f"/clickhouse/test_{table_name}"
    files_path = f"{table_name}_data"
    files_to_generate = 300
    row_num = 50
    total_rows = row_num * files_to_generate

    for instance in [node, node_2]:
        create_table(
            started_cluster,
            instance,
            table_name,
            mode,
            files_path,
            additional_settings={
                "keeper_path": keeper_path,
                "s3queue_buckets": 2,
                **({"s3queue_processing_threads_num": 1} if mode == "ordered" else {}),
            },
        )

    for instance in [node, node_2]:
        create_mv(instance, table_name, dst_table_name)

    total_values = generate_random_files(
        started_cluster, files_path, files_to_generate, row_num=row_num
    )

    def get_count(node, table_name):
        return int(run_query(node, f"SELECT count() FROM {table_name}"))

    for _ in range(150):
        if (
            get_count(node, dst_table_name) + get_count(node_2, dst_table_name)
        ) == total_rows:
            break
        time.sleep(1)

    if (
        get_count(node, dst_table_name) + get_count(node_2, dst_table_name)
    ) != total_rows:
        info = node.query(
            f"SELECT * FROM system.s3queue WHERE zookeeper_path like '%{table_name}' ORDER BY file_name FORMAT Vertical"
        )
        logging.debug(info)
        assert False

    get_query = f"SELECT column1, column2, column3 FROM {dst_table_name}"
    res1 = [list(map(int, l.split())) for l in run_query(node, get_query).splitlines()]
    res2 = [
        list(map(int, l.split())) for l in run_query(node_2, get_query).splitlines()
    ]

    logging.debug(
        f"res1 size: {len(res1)}, res2 size: {len(res2)}, total_rows: {total_rows}"
    )

    assert len(res1) + len(res2) == total_rows

    # Checking that all engines have made progress
    assert len(res1) > 0
    assert len(res2) > 0

    assert {tuple(v) for v in res1 + res2} == set([tuple(i) for i in total_values])

    # Checking that all files were processed only once
    time.sleep(10)
    assert (
        get_count(node, dst_table_name) + get_count(node_2, dst_table_name)
    ) == total_rows


def test_max_set_age(started_cluster):
    node = started_cluster.instances["instance"]
    table_name = "max_set_age"
    dst_table_name = f"{table_name}_dst"
    # A unique path is necessary for repeatable tests
    keeper_path = f"/clickhouse/test_{table_name}_{generate_random_string()}"
    files_path = f"{table_name}_data"
    max_age = 20
    files_to_generate = 10

    create_table(
        started_cluster,
        node,
        table_name,
        "unordered",
        files_path,
        additional_settings={
            "keeper_path": keeper_path,
            "tracked_file_ttl_sec": max_age,
            "cleanup_interval_min_ms": max_age / 3,
            "cleanup_interval_max_ms": max_age / 3,
            "loading_retries": 0,
            "processing_threads_num": 1,
            "loading_retries": 0,
        },
    )
    create_mv(node, table_name, dst_table_name)

    _ = generate_random_files(started_cluster, files_path, files_to_generate, row_num=1)

    expected_rows = files_to_generate

    node.wait_for_log_line("Checking node limits")
    node.wait_for_log_line("Node limits check finished")

    def get_count():
        return int(node.query(f"SELECT count() FROM {dst_table_name}"))

    def wait_for_condition(check_function, max_wait_time=1.5 * max_age):
        before = time.time()
        while time.time() - before < max_wait_time:
            if check_function():
                return
            time.sleep(0.25)
        assert False

    wait_for_condition(lambda: get_count() == expected_rows)
    assert files_to_generate == int(
        node.query(f"SELECT uniq(_path) from {dst_table_name}")
    )

    expected_rows *= 2
    wait_for_condition(lambda: get_count() == expected_rows)
    assert files_to_generate == int(
        node.query(f"SELECT uniq(_path) from {dst_table_name}")
    )

    paths_count = [
        int(x)
        for x in node.query(
            f"SELECT count() from {dst_table_name} GROUP BY _path"
        ).splitlines()
    ]
    assert files_to_generate == len(paths_count)
    for path_count in paths_count:
        assert 2 == path_count

    def get_object_storage_failures():
        return int(
            node.query(
                "SELECT value FROM system.events WHERE name = 'ObjectStorageQueueFailedFiles' SETTINGS system_events_show_zero_values=1"
            )
        )

    failed_count = get_object_storage_failures()

    values = [
        ["failed", 1, 1],
    ]
    values_csv = (
        "\n".join((",".join(map(str, row)) for row in values)) + "\n"
    ).encode()

    # use a different filename for each test to allow running a bunch of them sequentially with --count
    file_with_error = f"max_set_age_fail_{uuid.uuid4().hex[:8]}.csv"
    put_s3_file_content(started_cluster, f"{files_path}/{file_with_error}", values_csv)

    wait_for_condition(lambda: failed_count + 1 == get_object_storage_failures())

    node.query("SYSTEM FLUSH LOGS")
    assert "Cannot parse input" in node.query(
        f"SELECT exception FROM system.s3queue WHERE file_name ilike '%{file_with_error}'"
    )

    assert 1 == int(
        node.query(
            f"SELECT count() FROM system.s3queue_log WHERE file_name ilike '%{file_with_error}' AND notEmpty(exception)"
        )
    )

    wait_for_condition(lambda: failed_count + 2 == get_object_storage_failures())

    node.query("SYSTEM FLUSH LOGS")
    assert "Cannot parse input" in node.query(
        f"SELECT exception FROM system.s3queue WHERE file_name ilike '%{file_with_error}' ORDER BY processing_end_time DESC LIMIT 1"
    )
    assert 1 < int(
        node.query(
            f"SELECT count() FROM system.s3queue_log WHERE file_name ilike '%{file_with_error}' AND notEmpty(exception)"
        )
    )

    node.restart_clickhouse()

    expected_rows *= 2
    wait_for_condition(lambda: get_count() == expected_rows)
    assert files_to_generate == int(
        node.query(f"SELECT uniq(_path) from {dst_table_name}")
    )


def test_max_set_size(started_cluster):
    node = started_cluster.instances["instance"]
    table_name = f"max_set_size"
    # A unique path is necessary for repeatable tests
    keeper_path = f"/clickhouse/test_{table_name}_{generate_random_string()}"
    files_path = f"{table_name}_data"
    files_to_generate = 10

    create_table(
        started_cluster,
        node,
        table_name,
        "unordered",
        files_path,
        additional_settings={
            "keeper_path": keeper_path,
            "s3queue_tracked_files_limit": 9,
            "s3queue_cleanup_interval_min_ms": 0,
            "s3queue_cleanup_interval_max_ms": 0,
            "s3queue_processing_threads_num": 1,
        },
    )
    total_values = generate_random_files(
        started_cluster, files_path, files_to_generate, start_ind=0, row_num=1
    )

    get_query = f"SELECT * FROM {table_name} ORDER BY column1, column2, column3"
    res1 = [list(map(int, l.split())) for l in run_query(node, get_query).splitlines()]
    assert res1 == sorted(total_values, key=lambda x: (x[0], x[1], x[2]))
    print(total_values)

    time.sleep(10)

    zk = started_cluster.get_kazoo_client("zoo1")
    processed_nodes = zk.get_children(f"{keeper_path}/processed/")
    assert len(processed_nodes) == 9

    res1 = [list(map(int, l.split())) for l in run_query(node, get_query).splitlines()]
    assert res1 == [total_values[0]]

    time.sleep(10)
    res1 = [list(map(int, l.split())) for l in run_query(node, get_query).splitlines()]
    assert res1 == [total_values[1]]


def test_drop_table(started_cluster):
    node = started_cluster.instances["instance"]
    table_name = f"test_drop"
    dst_table_name = f"{table_name}_dst"
    # A unique path is necessary for repeatable tests
    keeper_path = f"/clickhouse/test_{table_name}_{generate_random_string()}"
    files_path = f"{table_name}_data"
    files_to_generate = 300

    create_table(
        started_cluster,
        node,
        table_name,
        "unordered",
        files_path,
        additional_settings={
            "keeper_path": keeper_path,
            "s3queue_processing_threads_num": 5,
        },
    )
    total_values = generate_random_files(
        started_cluster, files_path, files_to_generate, start_ind=0, row_num=100000
    )
    create_mv(node, table_name, dst_table_name)
    node.wait_for_log_line(f"rows from file: test_drop_data")
    node.query(f"DROP TABLE {table_name} SYNC")
    assert node.contains_in_log(
        f"StorageS3Queue (default.{table_name}): Table is being dropped"
    ) or node.contains_in_log(
        f"StorageS3Queue (default.{table_name}): Shutdown was called, stopping sync"
    )


def test_s3_client_reused(started_cluster):
    node = started_cluster.instances["instance"]
    table_name = f"test_s3_client_reused"
    dst_table_name = f"{table_name}_dst"
    files_path = f"{table_name}_data"
    # A unique path is necessary for repeatable tests
    keeper_path = f"/clickhouse/test_{table_name}_{generate_random_string()}"
    row_num = 10

    def get_created_s3_clients_count():
        value = node.query(
            f"SELECT value FROM system.events WHERE event='S3Clients'"
        ).strip()
        return int(value) if value != "" else 0

    def wait_all_processed(files_num):
        expected_count = files_num * row_num
        for _ in range(100):
            count = int(node.query(f"SELECT count() FROM {dst_table_name}"))
            print(f"{count}/{expected_count}")
            if count == expected_count:
                break
            time.sleep(1)
        assert (
            int(node.query(f"SELECT count() FROM {dst_table_name}")) == expected_count
        )

    prepare_public_s3_bucket(started_cluster)

    s3_clients_before = get_created_s3_clients_count()

    create_table(
        started_cluster,
        node,
        table_name,
        "ordered",
        files_path,
        additional_settings={
            "after_processing": "delete",
            "s3queue_processing_threads_num": 1,
            "keeper_path": keeper_path,
        },
        auth=NO_AUTH,
        bucket=started_cluster.minio_public_bucket,
    )

    s3_clients_after = get_created_s3_clients_count()
    assert s3_clients_before + 1 == s3_clients_after

    create_mv(node, table_name, dst_table_name)

    for i in range(0, 10):
        s3_clients_before = get_created_s3_clients_count()

        generate_random_files(
            started_cluster,
            files_path,
            count=1,
            start_ind=i,
            row_num=row_num,
            bucket=started_cluster.minio_public_bucket,
        )

        wait_all_processed(i + 1)

        s3_clients_after = get_created_s3_clients_count()

        assert s3_clients_before == s3_clients_after


def get_processed_files(node, table_name):
    return (
        node.query(
            f"""
select splitByChar('/', file_name)[-1] as file
from system.s3queue where zookeeper_path ilike '%{table_name}%' and status = 'Processed' order by file
        """
        )
        .strip()
        .split("\n")
    )


def get_unprocessed_files(node, table_name):
    return node.query(
        f"""
        select concat('test_',  toString(number), '.csv') as file from numbers(300)
        where file not
        in (select splitByChar('/', file_name)[-1] from system.s3queue where zookeeper_path ilike '%{table_name}%' and status = 'Processed')
        """
    )


@pytest.mark.parametrize("mode", ["unordered", "ordered"])
def test_processing_threads(started_cluster, mode):
    node = started_cluster.instances["instance"]
    table_name = f"processing_threads_{mode}"
    dst_table_name = f"{table_name}_dst"
    # A unique path is necessary for repeatable tests
    keeper_path = f"/clickhouse/test_{table_name}_{generate_random_string()}"
    files_path = f"{table_name}_data"
    files_to_generate = 300
    processing_threads = 32

    create_table(
        started_cluster,
        node,
        table_name,
        mode,
        files_path,
        additional_settings={
            "keeper_path": keeper_path,
            "s3queue_processing_threads_num": processing_threads,
        },
    )
    create_mv(node, table_name, dst_table_name)

    total_values = generate_random_files(
        started_cluster, files_path, files_to_generate, row_num=1
    )

    def get_count(table_name):
        return int(run_query(node, f"SELECT count() FROM {table_name}"))

    for _ in range(50):
        if (get_count(f"{dst_table_name}")) == files_to_generate:
            break
        time.sleep(1)

    if get_count(dst_table_name) != files_to_generate:
        processed_files = get_processed_files(node, table_name)
        unprocessed_files = get_unprocessed_files(node, table_name)
        logging.debug(
            f"Processed files: {len(processed_files)}/{files_to_generate}, unprocessed files: {unprocessed_files}, count: {get_count(dst_table_name)}"
        )
        assert False

    res = [
        list(map(int, l.split()))
        for l in node.query(
            f"SELECT column1, column2, column3 FROM {dst_table_name}"
        ).splitlines()
    ]
    assert {tuple(v) for v in res} == set([tuple(i) for i in total_values])

    if mode == "ordered":
        zk = started_cluster.get_kazoo_client("zoo1")
        nodes = zk.get_children(f"{keeper_path}")
        print(f"Metadata nodes: {nodes}")
        processed_nodes = zk.get_children(f"{keeper_path}/buckets/")
        assert len(processed_nodes) == processing_threads


@pytest.mark.parametrize(
    "mode, processing_threads",
    [
        pytest.param("unordered", 1),
        pytest.param("unordered", 8),
        pytest.param("ordered", 1),
        pytest.param("ordered", 8),
    ],
)
def test_shards(started_cluster, mode, processing_threads):
    node = started_cluster.instances["instance"]
    table_name = f"test_shards_{mode}_{processing_threads}"
    dst_table_name = f"{table_name}_dst"
    # A unique path is necessary for repeatable tests
    keeper_path = f"/clickhouse/test_{table_name}_{generate_random_string()}"
    files_path = f"{table_name}_data"
    files_to_generate = 300
    shards_num = 3

    for i in range(shards_num):
        table = f"{table_name}_{i + 1}"
        dst_table = f"{dst_table_name}_{i + 1}"
        create_table(
            started_cluster,
            node,
            table,
            mode,
            files_path,
            additional_settings={
                "keeper_path": keeper_path,
                "s3queue_processing_threads_num": processing_threads,
                "s3queue_buckets": shards_num,
            },
        )
        create_mv(node, table, dst_table)

    total_values = generate_random_files(
        started_cluster, files_path, files_to_generate, row_num=1
    )

    def get_count(table_name):
        return int(run_query(node, f"SELECT count() FROM {table_name}"))

    for _ in range(30):
        count = (
            get_count(f"{dst_table_name}_1")
            + get_count(f"{dst_table_name}_2")
            + get_count(f"{dst_table_name}_3")
        )
        if count == files_to_generate:
            break
        print(f"Current {count}/{files_to_generate}")
        time.sleep(1)

    if (
        get_count(f"{dst_table_name}_1")
        + get_count(f"{dst_table_name}_2")
        + get_count(f"{dst_table_name}_3")
    ) != files_to_generate:
        processed_files = (
            node.query(
                f"""
select splitByChar('/', file_name)[-1] as file from system.s3queue
where zookeeper_path ilike '%{table_name}%' and status = 'Processed' and rows_processed > 0 order by file
                """
            )
            .strip()
            .split("\n")
        )
        logging.debug(
            f"Processed files: {len(processed_files)}/{files_to_generate}: {processed_files}"
        )

        count = (
            get_count(f"{dst_table_name}_1")
            + get_count(f"{dst_table_name}_2")
            + get_count(f"{dst_table_name}_3")
        )
        logging.debug(f"Processed rows: {count}/{files_to_generate}")

        info = node.query(
            f"""
            select concat('test_',  toString(number), '.csv') as file from numbers(300)
            where file not in (select splitByChar('/', file_name)[-1] from system.s3queue
            where zookeeper_path ilike '%{table_name}%' and status = 'Processed' and rows_processed > 0)
            """
        )
        logging.debug(f"Unprocessed files: {info}")

        assert False

    res1 = [
        list(map(int, l.split()))
        for l in node.query(
            f"SELECT column1, column2, column3 FROM {dst_table_name}_1"
        ).splitlines()
    ]
    res2 = [
        list(map(int, l.split()))
        for l in node.query(
            f"SELECT column1, column2, column3 FROM {dst_table_name}_2"
        ).splitlines()
    ]
    res3 = [
        list(map(int, l.split()))
        for l in node.query(
            f"SELECT column1, column2, column3 FROM {dst_table_name}_3"
        ).splitlines()
    ]
    assert {tuple(v) for v in res1 + res2 + res3} == set(
        [tuple(i) for i in total_values]
    )

    # Checking that all files were processed only once
    time.sleep(10)
    assert (
        get_count(f"{dst_table_name}_1")
        + get_count(f"{dst_table_name}_2")
        + get_count(f"{dst_table_name}_3")
    ) == files_to_generate

    if mode == "ordered":
        zk = started_cluster.get_kazoo_client("zoo1")
        processed_nodes = zk.get_children(f"{keeper_path}/buckets/")
        assert len(processed_nodes) == shards_num


@pytest.mark.parametrize(
    "mode, processing_threads",
    [
        pytest.param("unordered", 1),
        pytest.param("unordered", 8),
        pytest.param("ordered", 1),
        pytest.param("ordered", 2),
    ],
)
def test_shards_distributed(started_cluster, mode, processing_threads):
    node = started_cluster.instances["instance"]
    node_2 = started_cluster.instances["instance2"]
    table_name = f"test_shards_distributed_{mode}_{processing_threads}"
    dst_table_name = f"{table_name}_dst"
    # A unique path is necessary for repeatable tests
    keeper_path = f"/clickhouse/test_{table_name}_{generate_random_string()}"
    files_path = f"{table_name}_data"
    files_to_generate = 300
    row_num = 300
    total_rows = row_num * files_to_generate
    shards_num = 2

    i = 0
    for instance in [node, node_2]:
        create_table(
            started_cluster,
            instance,
            table_name,
            mode,
            files_path,
            additional_settings={
                "keeper_path": keeper_path,
                "s3queue_processing_threads_num": processing_threads,
                "s3queue_buckets": shards_num,
            },
        )
        i += 1

    for instance in [node, node_2]:
        create_mv(instance, table_name, dst_table_name)

    total_values = generate_random_files(
        started_cluster, files_path, files_to_generate, row_num=row_num
    )

    def get_count(node, table_name):
        return int(run_query(node, f"SELECT count() FROM {table_name}"))

    def print_debug_info():
        processed_files = (
            node.query(
                f"""
select splitByChar('/', file_name)[-1] as file from system.s3queue where zookeeper_path ilike '%{table_name}%' and status = 'Processed' and rows_processed > 0 order by file
            """
            )
            .strip()
            .split("\n")
        )
        logging.debug(
            f"Processed files by node 1: {len(processed_files)}/{files_to_generate}"
        )
        processed_files = (
            node_2.query(
                f"""
select splitByChar('/', file_name)[-1] as file from system.s3queue where zookeeper_path ilike '%{table_name}%' and status = 'Processed' and rows_processed > 0 order by file
            """
            )
            .strip()
            .split("\n")
        )
        logging.debug(
            f"Processed files by node 2: {len(processed_files)}/{files_to_generate}"
        )

        count = get_count(node, dst_table_name) + get_count(node_2, dst_table_name)
        logging.debug(f"Processed rows: {count}/{total_rows}")

        info = node.query(
            f"""
            select concat('test_',  toString(number), '.csv') as file from numbers(300)
            where file not in (select splitByChar('/', file_name)[-1] from clusterAllReplicas(default, system.s3queue)
            where zookeeper_path ilike '%{table_name}%' and status = 'Processed' and rows_processed > 0)
            """
        )
        logging.debug(f"Unprocessed files: {info}")

        files1 = (
            node.query(
                f"""
            select splitByChar('/', file_name)[-1] from system.s3queue
            where zookeeper_path ilike '%{table_name}%' and status = 'Processed' and rows_processed > 0
            """
            )
            .strip()
            .split("\n")
        )
        files2 = (
            node_2.query(
                f"""
            select splitByChar('/', file_name)[-1] from system.s3queue
            where zookeeper_path ilike '%{table_name}%' and status = 'Processed' and rows_processed > 0
            """
            )
            .strip()
            .split("\n")
        )

        def intersection(list_a, list_b):
            return [e for e in list_a if e in list_b]

        logging.debug(f"Intersecting files: {intersection(files1, files2)}")

    for _ in range(30):
        if (
            get_count(node, dst_table_name) + get_count(node_2, dst_table_name)
        ) == total_rows:
            break
        time.sleep(1)

    if (
        get_count(node, dst_table_name) + get_count(node_2, dst_table_name)
    ) != total_rows:
        print_debug_info()

        assert False

    get_query = f"SELECT column1, column2, column3 FROM {dst_table_name}"
    res1 = [list(map(int, l.split())) for l in run_query(node, get_query).splitlines()]
    res2 = [
        list(map(int, l.split())) for l in run_query(node_2, get_query).splitlines()
    ]

    if len(res1) + len(res2) != total_rows or len(res1) <= 0 or len(res2) <= 0 or True:
        logging.debug(
            f"res1 size: {len(res1)}, res2 size: {len(res2)}, total_rows: {total_rows}"
        )
        print_debug_info()

    assert len(res1) + len(res2) == total_rows

    # Checking that all engines have made progress
    assert len(res1) > 0
    assert len(res2) > 0

    assert {tuple(v) for v in res1 + res2} == set([tuple(i) for i in total_values])

    # Checking that all files were processed only once
    time.sleep(10)
    assert (
        get_count(node, dst_table_name) + get_count(node_2, dst_table_name)
    ) == total_rows

    if mode == "ordered":
        zk = started_cluster.get_kazoo_client("zoo1")
        processed_nodes = zk.get_children(f"{keeper_path}/buckets/")
        assert len(processed_nodes) == shards_num

    node.restart_clickhouse()
    time.sleep(10)
    assert (
        get_count(node, dst_table_name) + get_count(node_2, dst_table_name)
    ) == total_rows


def test_settings_check(started_cluster):
    node = started_cluster.instances["instance"]
    node_2 = started_cluster.instances["instance2"]
    table_name = f"test_settings_check"
    # A unique path is necessary for repeatable tests
    keeper_path = f"/clickhouse/test_{table_name}_{generate_random_string()}"
    files_path = f"{table_name}_data"
    mode = "ordered"

    create_table(
        started_cluster,
        node,
        table_name,
        mode,
        files_path,
        additional_settings={
            "keeper_path": keeper_path,
            "s3queue_processing_threads_num": 5,
            "s3queue_buckets": 2,
        },
    )

    assert (
        "Existing table metadata in ZooKeeper differs in buckets setting. Stored in ZooKeeper: 2, local: 3"
        in create_table(
            started_cluster,
            node_2,
            table_name,
            mode,
            files_path,
            additional_settings={
                "keeper_path": keeper_path,
                "s3queue_processing_threads_num": 5,
                "s3queue_buckets": 3,
            },
            expect_error=True,
        )
    )

    node.query(f"DROP TABLE {table_name} SYNC")


@pytest.mark.parametrize("processing_threads", [1, 5])
def test_processed_file_setting(started_cluster, processing_threads):
    node = started_cluster.instances["instance"]
    table_name = f"test_processed_file_setting_{processing_threads}"
    dst_table_name = f"{table_name}_dst"
    # A unique path is necessary for repeatable tests
    keeper_path = (
        f"/clickhouse/test_{table_name}_{processing_threads}_{generate_random_string()}"
    )
    files_path = f"{table_name}_data"
    files_to_generate = 10

    create_table(
        started_cluster,
        node,
        table_name,
        "ordered",
        files_path,
        additional_settings={
            "keeper_path": keeper_path,
            "s3queue_processing_threads_num": processing_threads,
            "s3queue_last_processed_path": f"{files_path}/test_5.csv",
        },
    )
    total_values = generate_random_files(
        started_cluster, files_path, files_to_generate, start_ind=0, row_num=1
    )

    create_mv(node, table_name, dst_table_name)

    def get_count():
        return int(node.query(f"SELECT count() FROM {dst_table_name}"))

    expected_rows = 4
    for _ in range(20):
        if expected_rows == get_count():
            break
        time.sleep(1)

    assert expected_rows == get_count()

    node.restart_clickhouse()
    time.sleep(10)

    expected_rows = 4
    for _ in range(20):
        if expected_rows == get_count():
            break
        time.sleep(1)

    assert expected_rows == get_count()


@pytest.mark.parametrize("processing_threads", [1, 5])
def test_processed_file_setting_distributed(started_cluster, processing_threads):
    node = started_cluster.instances["instance"]
    node_2 = started_cluster.instances["instance2"]
    table_name = f"test_processed_file_setting_distributed_{processing_threads}"
    dst_table_name = f"{table_name}_dst"
    # A unique path is necessary for repeatable tests
    keeper_path = (
        f"/clickhouse/test_{table_name}_{processing_threads}_{generate_random_string()}"
    )
    files_path = f"{table_name}_data"
    files_to_generate = 10

    for instance in [node, node_2]:
        create_table(
            started_cluster,
            instance,
            table_name,
            "ordered",
            files_path,
            additional_settings={
                "keeper_path": keeper_path,
                "s3queue_processing_threads_num": processing_threads,
                "s3queue_last_processed_path": f"{files_path}/test_5.csv",
                "s3queue_buckets": 2,
            },
        )

    total_values = generate_random_files(
        started_cluster, files_path, files_to_generate, start_ind=0, row_num=1
    )

    for instance in [node, node_2]:
        create_mv(instance, table_name, dst_table_name)

    def get_count():
        query = f"SELECT count() FROM {dst_table_name}"
        return int(node.query(query)) + int(node_2.query(query))

    expected_rows = 4
    for _ in range(20):
        if expected_rows == get_count():
            break
        time.sleep(1)
    assert expected_rows == get_count()

    for instance in [node, node_2]:
        instance.restart_clickhouse()

    time.sleep(10)
    expected_rows = 4
    for _ in range(20):
        if expected_rows == get_count():
            break
        time.sleep(1)
    assert expected_rows == get_count()


def test_upgrade(started_cluster):
    node = started_cluster.instances["old_instance"]

    table_name = f"test_upgrade"
    dst_table_name = f"{table_name}_dst"
    # A unique path is necessary for repeatable tests
    keeper_path = f"/clickhouse/test_{table_name}_{generate_random_string()}"
    files_path = f"{table_name}_data"
    files_to_generate = 10

    create_table(
        started_cluster,
        node,
        table_name,
        "ordered",
        files_path,
        additional_settings={
            "keeper_path": keeper_path,
        },
    )
    total_values = generate_random_files(
        started_cluster, files_path, files_to_generate, start_ind=0, row_num=1
    )

    create_mv(node, table_name, dst_table_name)

    def get_count():
        return int(node.query(f"SELECT count() FROM {dst_table_name}"))

    expected_rows = 10
    for _ in range(20):
        if expected_rows == get_count():
            break
        time.sleep(1)

    assert expected_rows == get_count()

    node.restart_with_latest_version()

    assert expected_rows == get_count()


def test_exception_during_insert(started_cluster):
    node = started_cluster.instances["instance_too_many_parts"]

    # A unique table name is necessary for repeatable tests
    table_name = f"test_exception_during_insert_{generate_random_string()}"
    dst_table_name = f"{table_name}_dst"
    keeper_path = f"/clickhouse/test_{table_name}"
    files_path = f"{table_name}_data"
    files_to_generate = 10

    create_table(
        started_cluster,
        node,
        table_name,
        "unordered",
        files_path,
        additional_settings={
            "keeper_path": keeper_path,
        },
    )
    node.rotate_logs()
    total_values = generate_random_files(
        started_cluster, files_path, files_to_generate, start_ind=0, row_num=1
    )

    create_mv(node, table_name, dst_table_name)

    node.wait_for_log_line(
        "Failed to process data: Code: 252. DB::Exception: Too many parts"
    )

    time.sleep(2)
    exception = node.query(
        f"SELECT exception FROM system.s3queue WHERE zookeeper_path ilike '%{table_name}%' and notEmpty(exception)"
    )
    assert "Too many parts" in exception

    original_parts_to_throw_insert = 0
    modified_parts_to_throw_insert = 10
    node.replace_in_config(
        "/etc/clickhouse-server/config.d/merge_tree.xml",
        f"parts_to_throw_insert>{original_parts_to_throw_insert}",
        f"parts_to_throw_insert>{modified_parts_to_throw_insert}",
    )
    try:
        node.restart_clickhouse()

        def get_count():
            return int(node.query(f"SELECT count() FROM {dst_table_name}"))

        expected_rows = 10
        for _ in range(20):
            if expected_rows == get_count():
                break
            time.sleep(1)
        assert expected_rows == get_count()
    finally:
        node.replace_in_config(
            "/etc/clickhouse-server/config.d/merge_tree.xml",
            f"parts_to_throw_insert>{modified_parts_to_throw_insert}",
            f"parts_to_throw_insert>{original_parts_to_throw_insert}",
        )
        node.restart_clickhouse()


def test_commit_on_limit(started_cluster):
    node = started_cluster.instances["instance"]

    # A unique table name is necessary for repeatable tests
    table_name = f"test_commit_on_limit_{generate_random_string()}"
    dst_table_name = f"{table_name}_dst"
    keeper_path = f"/clickhouse/test_{table_name}"
    files_path = f"{table_name}_data"
    files_to_generate = 10

    failed_files_event_before = int(
        node.query(
            "SELECT value FROM system.events WHERE name = 'ObjectStorageQueueFailedFiles' SETTINGS system_events_show_zero_values=1"
        )
    )
    create_table(
        started_cluster,
        node,
        table_name,
        "ordered",
        files_path,
        additional_settings={
            "keeper_path": keeper_path,
            "s3queue_processing_threads_num": 1,
            "s3queue_loading_retries": 0,
            "s3queue_max_processed_files_before_commit": 10,
        },
    )
    total_values = generate_random_files(
        started_cluster, files_path, files_to_generate, start_ind=0, row_num=1
    )

    incorrect_values = [
        ["failed", 1, 1],
    ]
    incorrect_values_csv = (
        "\n".join((",".join(map(str, row)) for row in incorrect_values)) + "\n"
    ).encode()

    correct_values = [
        [1, 1, 1],
    ]
    correct_values_csv = (
        "\n".join((",".join(map(str, row)) for row in correct_values)) + "\n"
    ).encode()

    put_s3_file_content(
        started_cluster, f"{files_path}/test_99.csv", correct_values_csv
    )
    put_s3_file_content(
        started_cluster, f"{files_path}/test_999.csv", correct_values_csv
    )
    put_s3_file_content(
        started_cluster, f"{files_path}/test_9999.csv", incorrect_values_csv
    )
    put_s3_file_content(
        started_cluster, f"{files_path}/test_99999.csv", correct_values_csv
    )
    put_s3_file_content(
        started_cluster, f"{files_path}/test_999999.csv", correct_values_csv
    )

    create_mv(node, table_name, dst_table_name)

    def get_processed_files():
        return (
            node.query(
                f"SELECT file_name FROM system.s3queue WHERE zookeeper_path ilike '%{table_name}%' and status = 'Processed' and rows_processed > 0 "
            )
            .strip()
            .split("\n")
        )

    def get_failed_files():
        return (
            node.query(
                f"SELECT file_name FROM system.s3queue WHERE zookeeper_path ilike '%{table_name}%' and status = 'Failed'"
            )
            .strip()
            .split("\n")
        )

    for _ in range(30):
        if "test_999999.csv" in get_processed_files():
            break
        time.sleep(1)

    assert "test_999999.csv" in get_processed_files()

    assert 1 == int(
        node.count_in_log(f"Setting file {files_path}/test_9999.csv as failed")
    )
    assert failed_files_event_before + 1 == int(
        node.query(
            "SELECT value FROM system.events WHERE name = 'ObjectStorageQueueFailedFiles' SETTINGS system_events_show_zero_values=1"
        )
    )

    expected_processed = ["test_" + str(i) + ".csv" for i in range(files_to_generate)]
    processed = get_processed_files()
    for value in expected_processed:
        assert value in processed

    expected_failed = ["test_9999.csv"]
    failed = get_failed_files()
    for value in expected_failed:
        assert value not in processed
        assert value in failed


def test_upgrade_2(started_cluster):
    node = started_cluster.instances["instance_24.5"]
    if "24.5" not in node.query("select version()").strip():
        node.restart_with_original_version()

    table_name = f"test_upgrade_2_{uuid.uuid4().hex[:8]}"
    dst_table_name = f"{table_name}_dst"
    # A unique path is necessary for repeatable tests
    keeper_path = f"/clickhouse/test_{table_name}"
    files_path = f"{table_name}_data"
    files_to_generate = 10

    create_table(
        started_cluster,
        node,
        table_name,
        "ordered",
        files_path,
        additional_settings={
            "keeper_path": keeper_path,
            "s3queue_current_shard_num": 0,
            "s3queue_processing_threads_num": 2,
        },
    )
    total_values = generate_random_files(
        started_cluster, files_path, files_to_generate, start_ind=0, row_num=1
    )

    create_mv(node, table_name, dst_table_name)

    def get_count():
        return int(node.query(f"SELECT count() FROM {dst_table_name}"))

    expected_rows = 10
    for _ in range(20):
        if expected_rows == get_count():
            break
        time.sleep(1)

    assert expected_rows == get_count()

    node.restart_with_latest_version()
    assert table_name in node.query("SHOW TABLES")


def test_replicated(started_cluster):
    node1 = started_cluster.instances["node1"]
    node2 = started_cluster.instances["node2"]

    table_name = f"test_replicated_{uuid.uuid4().hex[:8]}"
    dst_table_name = f"{table_name}_dst"
    keeper_path = f"/clickhouse/test_{table_name}"
    files_path = f"{table_name}_data"
    files_to_generate = 1000

    node1.query("DROP DATABASE IF EXISTS r")
    node2.query("DROP DATABASE IF EXISTS r")

    node1.query(
        "CREATE DATABASE r ENGINE=Replicated('/clickhouse/databases/replicateddb', 'shard1', 'node1')"
    )
    node2.query(
        "CREATE DATABASE r ENGINE=Replicated('/clickhouse/databases/replicateddb', 'shard1', 'node2')"
    )

    create_table(
        started_cluster,
        node1,
        table_name,
        "ordered",
        files_path,
        additional_settings={
            "keeper_path": keeper_path,
        },
        database_name="r",
    )

    assert '"processing_threads_num":16' in node1.query(
        f"SELECT * FROM system.zookeeper WHERE path = '{keeper_path}'"
    )

    total_values = generate_random_files(
        started_cluster, files_path, files_to_generate, start_ind=0, row_num=1
    )

    create_mv(node1, f"r.{table_name}", dst_table_name)
    create_mv(node2, f"r.{table_name}", dst_table_name)

    def get_count():
        return int(
            node1.query(
                f"SELECT count() FROM clusterAllReplicas(cluster, default.{dst_table_name})"
            )
        )

    expected_rows = files_to_generate
    for _ in range(20):
        if expected_rows == get_count():
            break
        time.sleep(1)
    assert expected_rows == get_count()


def test_bad_settings(started_cluster):
    node = started_cluster.instances["node_cloud_mode"]

    table_name = f"test_bad_settings_{uuid.uuid4().hex[:8]}"
    dst_table_name = f"{table_name}_dst"
    keeper_path = f"/clickhouse/test_{table_name}"
    files_path = f"{table_name}_data"
    files_to_generate = 10

    try:
        create_table(
            started_cluster,
            node,
            table_name,
            "ordered",
            files_path,
            additional_settings={
                "keeper_path": keeper_path,
                "processing_threads_num": 1,
                "buckets": 0,
            },
        )
        assert False
    except Exception as e:
        assert "Ordered mode in cloud without either" in str(e)


def test_processing_threads(started_cluster):
    node = started_cluster.instances["node1"]

    table_name = f"test_processing_threads_{uuid.uuid4().hex[:8]}"
    dst_table_name = f"{table_name}_dst"
    # A unique path is necessary for repeatable tests
    keeper_path = f"/clickhouse/test_{table_name}"
    files_path = f"{table_name}_data"
    files_to_generate = 10

    create_table(
        started_cluster,
        node,
        table_name,
        "ordered",
        files_path,
        additional_settings={
            "keeper_path": keeper_path,
        },
    )

    assert '"processing_threads_num":16' in node.query(
        f"SELECT * FROM system.zookeeper WHERE path = '{keeper_path}'"
    )

    assert 16 == int(
        node.query(
            f"SELECT value FROM system.s3_queue_settings WHERE table = '{table_name}' and name = 'processing_threads_num'"
        )
    )

    total_values = generate_random_files(
        started_cluster, files_path, files_to_generate, start_ind=0, row_num=1
    )

    create_mv(node, table_name, dst_table_name)

    def get_count():
        return int(node.query(f"SELECT count() FROM {dst_table_name}"))

    expected_rows = 10
    for _ in range(20):
        if expected_rows == get_count():
            break
        time.sleep(1)

    assert expected_rows == get_count()

    assert node.contains_in_log(
        f"StorageS3Queue (default.{table_name}): Using 16 processing threads"
    )

<<<<<<< HEAD

def test_alter_settings(started_cluster):
    node1 = started_cluster.instances["node1"]
    node2 = started_cluster.instances["node2"]

    table_name = f"test_alter_settings_{uuid.uuid4().hex[:8]}"
    dst_table_name = f"{table_name}_dst"
    keeper_path = f"/clickhouse/test_{table_name}"
    files_path = f"{table_name}_data"
    files_to_generate = 1000

    node1.query("DROP DATABASE IF EXISTS r")
    node2.query("DROP DATABASE IF EXISTS r")

    node1.query(
        f"CREATE DATABASE r ENGINE=Replicated('/clickhouse/databases/{table_name}', 'shard1', 'node1')"
    )
    node2.query(
        f"CREATE DATABASE r ENGINE=Replicated('/clickhouse/databases/{table_name}', 'shard1', 'node2')"
    )

    create_table(
        started_cluster,
        node1,
        table_name,
        "unordered",
        files_path,
        additional_settings={
            "keeper_path": keeper_path,
            "processing_threads_num": 10,
            "loading_retries": 20,
        },
        database_name="r",
    )

    assert '"processing_threads_num":10' in node1.query(
        f"SELECT * FROM system.zookeeper WHERE path = '{keeper_path}'"
    )

    assert '"loading_retries":20' in node1.query(
        f"SELECT * FROM system.zookeeper WHERE path = '{keeper_path}'"
    )

    assert '"after_processing":"keep"' in node1.query(
        f"SELECT * FROM system.zookeeper WHERE path = '{keeper_path}'"
    )

    total_values = generate_random_files(
        started_cluster, files_path, files_to_generate, start_ind=0, row_num=1
    )

    create_mv(node1, f"r.{table_name}", dst_table_name)
    create_mv(node2, f"r.{table_name}", dst_table_name)

    def get_count():
        return int(
            node1.query(
                f"SELECT count() FROM clusterAllReplicas(cluster, default.{dst_table_name})"
            )
        )

    expected_rows = files_to_generate
    for _ in range(20):
        if expected_rows == get_count():
            break
        time.sleep(1)
    assert expected_rows == get_count()

    node1.query(
        f"""
        ALTER TABLE r.{table_name}
        MODIFY SETTING processing_threads_num=5,
        loading_retries=10,
        after_processing='delete',
        tracked_files_limit=50,
        tracked_file_ttl_sec=10000,
        polling_min_timeout_ms=222,
        polling_max_timeout_ms=333,
        polling_backoff_ms=111
    """
    )

    int_settings = {
        "processing_threads_num": 5,
        "loading_retries": 10,
        "tracked_files_ttl_sec": 10000,
        "tracked_files_limit": 50,
        "polling_min_timeout_ms": 222,
        "polling_max_timeout_ms": 333,
        "polling_backoff_ms": 111,
    }
    string_settings = {"after_processing": "delete"}

    def with_keeper(setting):
        return setting in {
            "after_processing",
            "loading_retries",
            "processing_threads_num",
            "tracked_files_limit",
            "tracked_files_ttl_sec",
        }

    def check_int_settings(node, settings):
        for setting, value in settings.items():
            if with_keeper(setting):
                assert f'"{setting}":{value}' in node.query(
                    f"SELECT * FROM system.zookeeper WHERE path = '{keeper_path}'"
                )
            if setting == "tracked_files_ttl_sec":
                setting = "tracked_file_ttl_sec"
            assert (
                str(value)
                == node.query(
                    f"SELECT value FROM system.s3_queue_settings WHERE name = '{setting}' and table = '{table_name}'"
                ).strip()
            )

    def check_string_settings(node, settings):
        for setting, value in settings.items():
            if with_keeper(setting):
                assert f'"{setting}":"{value}"' in node.query(
                    f"SELECT * FROM system.zookeeper WHERE path = '{keeper_path}'"
                )
            assert (
                str(value)
                == node.query(
                    f"SELECT value FROM system.s3_queue_settings WHERE name = '{setting}' and table = '{table_name}'"
                ).strip()
            )

    for node in [node1, node2]:
        check_int_settings(node, int_settings)
        check_string_settings(node, string_settings)

        node.restart_clickhouse()

        check_int_settings(node, int_settings)
        check_string_settings(node, string_settings)

    node1.query(
        f"""
        ALTER TABLE r.{table_name} RESET SETTING after_processing, tracked_file_ttl_sec
    """
    )

    int_settings = {
        "processing_threads_num": 5,
        "loading_retries": 10,
        "tracked_files_ttl_sec": 0,
        "tracked_files_limit": 50,
    }
    string_settings = {"after_processing": "keep"}

    for node in [node1, node2]:
        check_int_settings(node, int_settings)
        check_string_settings(node, string_settings)

        node.restart_clickhouse()

        check_int_settings(node, int_settings)
        check_string_settings(node, string_settings)


def test_list_and_delete_race(started_cluster):
    node = started_cluster.instances["instance"]
    if node.is_built_with_sanitizer():
        # Issue does not reproduce under sanitizer
        return
    node_2 = started_cluster.instances["instance2"]
    table_name = f"list_and_delete_race_{generate_random_string()}"
    dst_table_name = f"{table_name}_dst"
    keeper_path = f"/clickhouse/test_{table_name}"
    files_path = f"{table_name}_data"
    files_to_generate = 1000
    row_num = 1

    for instance in [node, node_2]:
        create_table(
            started_cluster,
            instance,
            table_name,
            "unordered",
            files_path,
            additional_settings={
                "keeper_path": keeper_path,
                "tracked_files_limit": 1,
                "polling_max_timeout_ms": 0,
                "processing_threads_num": 1,
                "polling_min_timeout_ms": 200,
                "cleanup_interval_min_ms": 0,
                "cleanup_interval_max_ms": 0,
                "polling_backoff_ms": 100,
                "after_processing": "delete",
            },
        )

    threads = 10
    total_rows = row_num * files_to_generate * (threads + 1)

    busy_pool = Pool(threads)

    def generate(_):
        generate_random_files(
            started_cluster,
            files_path,
            files_to_generate,
            row_num=row_num,
            use_random_names=True,
        )

    generate(0)

    p = busy_pool.map_async(generate, range(threads))

    create_mv(node, table_name, dst_table_name)
    time.sleep(2)
    create_mv(node_2, table_name, dst_table_name)

    p.wait()

    def get_count(node, table_name):
        return int(run_query(node, f"SELECT count() FROM {table_name}"))

    for _ in range(150):
        if (
            get_count(node, dst_table_name) + get_count(node_2, dst_table_name)
        ) == total_rows:
            break
        time.sleep(1)

    assert (
        get_count(node, dst_table_name) + get_count(node_2, dst_table_name)
        == total_rows
    )

    get_query = f"SELECT column1, column2, column3 FROM {dst_table_name}"
    res1 = [list(map(int, l.split())) for l in run_query(node, get_query).splitlines()]
    res2 = [
        list(map(int, l.split())) for l in run_query(node_2, get_query).splitlines()
    ]

    logging.debug(
        f"res1 size: {len(res1)}, res2 size: {len(res2)}, total_rows: {total_rows}"
    )

    assert len(res1) + len(res2) == total_rows
    assert node.contains_in_log(
        "because of the race with list & delete"
    ) or node_2.contains_in_log("because of the race with list & delete")


def test_registry(started_cluster):
    node1 = started_cluster.instances["node1"]
    node2 = started_cluster.instances["node2"]

    table_name = f"test_registry_{uuid.uuid4().hex[:8]}"
    db_name = f"db_{table_name}"
    dst_table_name = f"{table_name}_dst"
    keeper_path = f"/clickhouse/test_{table_name}"
    files_path = f"{table_name}_data"
    files_to_generate = 1000

    node1.query(f"DROP DATABASE IF EXISTS {db_name}")
    node2.query(f"DROP DATABASE IF EXISTS {db_name}")

    node1.query(
        f"CREATE DATABASE {db_name} ENGINE=Replicated('/clickhouse/databases/replicateddb2', 'shard1', 'node1')"
    )
    node2.query(
        f"CREATE DATABASE {db_name} ENGINE=Replicated('/clickhouse/databases/replicateddb2', 'shard1', 'node2')"
    )

    create_table(
        started_cluster,
        node1,
        table_name,
        "ordered",
        files_path,
        additional_settings={"keeper_path": keeper_path, "buckets": 3},
        database_name=db_name,
    )

    zk = started_cluster.get_kazoo_client("zoo1")
    registry, stat = zk.get(f"{keeper_path}/registry/")

    uuid1 = node1.query(
        f"SELECT uuid FROM system.tables WHERE database = '{db_name}' and table = '{table_name}'"
    ).strip()
    assert uuid1 in str(registry)

    expected = [f"0\\nnode1\\n{uuid1}\\n", f"0\\nnode2\\n{uuid1}\\n"]

    for elem in expected:
        assert elem in str(registry)

    total_values = generate_random_files(
        started_cluster, files_path, files_to_generate, start_ind=0, row_num=1
    )

    create_mv(node1, f"{db_name}.{table_name}", dst_table_name)
    create_mv(node2, f"{db_name}.{table_name}", dst_table_name)

    def get_count():
        return int(
            node1.query(
                f"SELECT count() FROM clusterAllReplicas(cluster, default.{dst_table_name})"
            )
        )

    expected_rows = files_to_generate
    for _ in range(20):
        if expected_rows == get_count():
            break
        time.sleep(1)
    assert expected_rows == get_count()

    table_name_2 = f"test_registry_{uuid.uuid4().hex[:8]}_2"
    create_table(
        started_cluster,
        node1,
        table_name_2,
        "ordered",
        files_path,
        additional_settings={"keeper_path": keeper_path, "buckets": 3},
        database_name=db_name,
    )

    registry, stat = zk.get(f"{keeper_path}/registry/")

    uuid2 = node1.query(
        f"SELECT uuid FROM system.tables WHERE database = '{db_name}' and table = '{table_name_2}'"
    ).strip()

    assert uuid1 in str(registry)
    assert uuid2 in str(registry)

    expected = [
        f"0\\nnode1\\n{uuid1}\\n",
        f"0\\nnode2\\n{uuid1}\\n",
        f"0\\nnode1\\n{uuid2}\\n",
        f"0\\nnode2\\n{uuid2}\\n",
    ]

    for elem in expected:
        assert elem in str(registry)

    node1.restart_clickhouse()
    node2.restart_clickhouse()

    registry, stat = zk.get(f"{keeper_path}/registry/")

    assert uuid1 in str(registry)
    assert uuid2 in str(registry)

    node1.query(f"DROP TABLE {db_name}.{table_name_2} SYNC")

    assert zk.exists(keeper_path) is not None
    registry, stat = zk.get(f"{keeper_path}/registry/")

    assert uuid1 in str(registry)
    assert uuid2 not in str(registry)

    expected = [
        f"0\\nnode1\\n{uuid1}\\n",
        f"0\\nnode2\\n{uuid1}\\n",
    ]

    for elem in expected:
        assert elem in str(registry)

    node1.query(f"DROP TABLE {db_name}.{table_name} SYNC")

    assert zk.exists(keeper_path) is None


=======
>>>>>>> 21e6efff
def test_upgrade_3(started_cluster):
    node = started_cluster.instances["instance_24.5"]
    if "24.5" not in node.query("select version()").strip():
        node.restart_with_original_version()

    table_name = f"test_upgrade_3_{uuid.uuid4().hex[:8]}"
    dst_table_name = f"{table_name}_dst"
    keeper_path = f"/clickhouse/test_{table_name}"
    files_path = f"{table_name}_data"
    files_to_generate = 10

    create_table(
        started_cluster, node, table_name, "ordered", files_path, no_settings=True
    )
    total_values = generate_random_files(
        started_cluster, files_path, files_to_generate, start_ind=0, row_num=1
    )

    create_mv(node, table_name, dst_table_name)

    def get_count():
        return int(node.query(f"SELECT count() FROM {dst_table_name}"))

    expected_rows = 10
    for _ in range(20):
        if expected_rows == get_count():
            break
        time.sleep(1)

    assert expected_rows == get_count()

    node.restart_with_latest_version()
    assert table_name in node.query("SHOW TABLES")

    assert (
        "Cannot alter settings, because table engine doesn't support settings changes"
        in node.query_and_get_error(
            f"""
        ALTER TABLE {table_name} MODIFY SETTING processing_threads_num=5
    """
        )
    )<|MERGE_RESOLUTION|>--- conflicted
+++ resolved
@@ -5,8 +5,10 @@
 import string
 import time
 import uuid
+from multiprocessing.dummy import Pool
 
 import pytest
+from kazoo.exceptions import NoNodeError
 
 from helpers.client import QueryRuntimeException
 from helpers.cluster import ClickHouseCluster, ClickHouseInstance
@@ -165,7 +167,47 @@
                 "configs/users.xml",
             ],
             with_installed_binary=True,
-            use_old_analyzer=True,
+        )
+        cluster.add_instance(
+            "instance2_24.5",
+            with_zookeeper=True,
+            keeper_required_feature_flags=["create_if_not_exists"],
+            image="clickhouse/clickhouse-server",
+            tag="24.5",
+            stay_alive=True,
+            user_configs=[
+                "configs/users.xml",
+            ],
+            with_installed_binary=True,
+        )
+        cluster.add_instance(
+            "instance3_24.5",
+            with_zookeeper=True,
+            image="clickhouse/clickhouse-server",
+            tag="24.5",
+            stay_alive=True,
+            main_configs=[
+                "configs/remote_servers_245.xml",
+            ],
+            user_configs=[
+                "configs/users.xml",
+            ],
+            with_installed_binary=True,
+        )
+        cluster.add_instance(
+            "instance4_24.5",
+            with_zookeeper=True,
+            keeper_required_feature_flags=["create_if_not_exists"],
+            image="clickhouse/clickhouse-server",
+            tag="24.5",
+            stay_alive=True,
+            main_configs=[
+                "configs/remote_servers_245.xml",
+            ],
+            user_configs=[
+                "configs/users.xml",
+            ],
+            with_installed_binary=True,
         )
         cluster.add_instance(
             "node_cloud_mode",
@@ -197,6 +239,11 @@
     return result
 
 
+def random_str(length=6):
+    alphabet = string.ascii_lowercase + string.digits
+    return "".join(random.SystemRandom().choice(alphabet) for _ in range(length))
+
+
 def generate_random_files(
     started_cluster,
     files_path,
@@ -206,10 +253,24 @@
     row_num=10,
     start_ind=0,
     bucket=None,
+    use_prefix=None,
+    use_random_names=False,
 ):
-    files = [
-        (f"{files_path}/test_{i}.csv", i) for i in range(start_ind, start_ind + count)
-    ]
+    if use_random_names:
+        files = [
+            (f"{files_path}/{random_str(10)}.csv", i)
+            for i in range(start_ind, start_ind + count)
+        ]
+    elif use_prefix is not None:
+        files = [
+            (f"{files_path}/{use_prefix}_{i}.csv", i)
+            for i in range(start_ind, start_ind + count)
+        ]
+    else:
+        files = [
+            (f"{files_path}/test_{i}.csv", i)
+            for i in range(start_ind, start_ind + count)
+        ]
     files.sort(key=lambda x: x[0])
 
     print(f"Generating files: {files}")
@@ -374,17 +435,29 @@
     node.query("system flush logs")
 
     if engine_name == "S3Queue":
-        system_table_name = "s3queue_log"
+        system_tables = ["s3queue_log", "s3queue"]
     else:
-        system_table_name = "azure_queue_log"
-    assert (
-        int(
-            node.query(
-                f"SELECT sum(rows_processed) FROM system.{system_table_name} WHERE table = '{table_name}'"
+        system_tables = ["azure_queue_log", "azure_queue"]
+
+    for table in system_tables:
+        if table.endswith("_log"):
+            assert (
+                int(
+                    node.query(
+                        f"SELECT sum(rows_processed) FROM system.{table} WHERE table = '{table_name}'"
+                    )
+                )
+                == files_num * row_num
             )
-        )
-        == files_num * row_num
-    )
+        else:
+            assert (
+                int(
+                    node.query(
+                        f"SELECT sum(rows_processed) FROM system.{table} WHERE zookeeper_path = '{keeper_path}'"
+                    )
+                )
+                == files_num * row_num
+            )
 
     if engine_name == "S3Queue":
         minio = started_cluster.minio_client
@@ -431,6 +504,8 @@
         additional_settings={
             "s3queue_loading_retries": retries_num,
             "keeper_path": keeper_path,
+            "polling_max_timeout_ms": 5000,
+            "polling_backoff_ms": 1000,
         },
         engine_name=engine_name,
     )
@@ -876,6 +951,8 @@
             additional_settings={
                 "keeper_path": keeper_path,
                 "s3queue_buckets": 2,
+                "polling_max_timeout_ms": 2000,
+                "polling_backoff_ms": 1000,
                 **({"s3queue_processing_threads_num": 1} if mode == "ordered" else {}),
             },
         )
@@ -953,6 +1030,8 @@
             "cleanup_interval_min_ms": max_age / 3,
             "cleanup_interval_max_ms": max_age / 3,
             "loading_retries": 0,
+            "polling_max_timeout_ms": 5000,
+            "polling_backoff_ms": 1000,
             "processing_threads_num": 1,
             "loading_retries": 0,
         },
@@ -1023,6 +1102,9 @@
     node.query("SYSTEM FLUSH LOGS")
     assert "Cannot parse input" in node.query(
         f"SELECT exception FROM system.s3queue WHERE file_name ilike '%{file_with_error}'"
+    )
+    assert "Cannot parse input" in node.query(
+        f"SELECT exception FROM system.s3queue_log WHERE file_name ilike '%{file_with_error}' ORDER BY processing_end_time DESC LIMIT 1"
     )
 
     assert 1 == int(
@@ -1427,8 +1509,8 @@
     # A unique path is necessary for repeatable tests
     keeper_path = f"/clickhouse/test_{table_name}_{generate_random_string()}"
     files_path = f"{table_name}_data"
-    files_to_generate = 300
-    row_num = 300
+    files_to_generate = 600
+    row_num = 1000
     total_rows = row_num * files_to_generate
     shards_num = 2
 
@@ -1444,6 +1526,8 @@
                 "keeper_path": keeper_path,
                 "s3queue_processing_threads_num": processing_threads,
                 "s3queue_buckets": shards_num,
+                "polling_max_timeout_ms": 1000,
+                "polling_backoff_ms": 0,
             },
         )
         i += 1
@@ -1694,6 +1778,8 @@
                 "s3queue_processing_threads_num": processing_threads,
                 "s3queue_last_processed_path": f"{files_path}/test_5.csv",
                 "s3queue_buckets": 2,
+                "polling_max_timeout_ms": 2000,
+                "polling_backoff_ms": 1000,
             },
         )
 
@@ -1745,6 +1831,7 @@
         files_path,
         additional_settings={
             "keeper_path": keeper_path,
+            "after_processing": "keep",
         },
     )
     total_values = generate_random_files(
@@ -1946,8 +2033,7 @@
 
 def test_upgrade_2(started_cluster):
     node = started_cluster.instances["instance_24.5"]
-    if "24.5" not in node.query("select version()").strip():
-        node.restart_with_original_version()
+    assert "24.5" in node.query("select version()").strip()
 
     table_name = f"test_upgrade_2_{uuid.uuid4().hex[:8]}"
     dst_table_name = f"{table_name}_dst"
@@ -2126,7 +2212,6 @@
         f"StorageS3Queue (default.{table_name}): Using 16 processing threads"
     )
 
-<<<<<<< HEAD
 
 def test_alter_settings(started_cluster):
     node1 = started_cluster.instances["node1"]
@@ -2502,12 +2587,9 @@
     assert zk.exists(keeper_path) is None
 
 
-=======
->>>>>>> 21e6efff
 def test_upgrade_3(started_cluster):
-    node = started_cluster.instances["instance_24.5"]
-    if "24.5" not in node.query("select version()").strip():
-        node.restart_with_original_version()
+    node = started_cluster.instances["instance2_24.5"]
+    assert "24.5" in node.query("select version()").strip()
 
     table_name = f"test_upgrade_3_{uuid.uuid4().hex[:8]}"
     dst_table_name = f"{table_name}_dst"
@@ -2536,13 +2618,227 @@
     assert expected_rows == get_count()
 
     node.restart_with_latest_version()
+
     assert table_name in node.query("SHOW TABLES")
 
+    node.query(
+        f"""
+        ALTER TABLE {table_name} MODIFY SETTING polling_min_timeout_ms=111
+    """
+    )
+    assert 111 == int(
+        node.query(
+            f"SELECT value FROM system.s3_queue_settings WHERE table = '{table_name}' and name = 'polling_min_timeout_ms'"
+        )
+    )
+
+    node.query(
+        f"""
+        ALTER TABLE {table_name} MODIFY SETTING polling_min_timeout_ms=222, polling_max_timeout_ms=333
+    """
+    )
+    assert 222 == int(
+        node.query(
+            f"SELECT value FROM system.s3_queue_settings WHERE table = '{table_name}' and name = 'polling_min_timeout_ms'"
+        )
+    )
+    assert 333 == int(
+        node.query(
+            f"SELECT value FROM system.s3_queue_settings WHERE table = '{table_name}' and name = 'polling_max_timeout_ms'"
+        )
+    )
+
+    assert "polling_max_timeout_ms = 333" in node.query(
+        f"SHOW CREATE TABLE {table_name}"
+    )
+
+    node.restart_clickhouse()
+
+    assert "polling_max_timeout_ms = 333" in node.query(
+        f"SHOW CREATE TABLE {table_name}"
+    )
+
+    assert 333 == int(
+        node.query(
+            f"SELECT value FROM system.s3_queue_settings WHERE table = '{table_name}' and name = 'polling_max_timeout_ms'"
+        )
+    )
+    node.query(f"DROP TABLE {table_name} SYNC")
+
+
+def test_migration(started_cluster):
+    node1 = started_cluster.instances["instance3_24.5"]
+    node2 = started_cluster.instances["instance4_24.5"]
+
+    for node in [node1, node2]:
+        if "24.5" not in node.query("select version()").strip():
+            node.restart_with_original_version()
+
+    table_name = f"test_replicated_{uuid.uuid4().hex[:8]}"
+    dst_table_name = f"{table_name}_dst"
+    mv_name = f"{dst_table_name}_mv"
+    keeper_path = f"/clickhouse/test_{table_name}"
+    files_path = f"{table_name}_data"
+
+    for node in [node1, node2]:
+        node.query("DROP DATABASE IF EXISTS r")
+
+    node1.query(
+        "CREATE DATABASE r ENGINE=Replicated('/clickhouse/databases/replicateddb3', 'shard1', 'node1')"
+    )
+    node2.query(
+        "CREATE DATABASE r ENGINE=Replicated('/clickhouse/databases/replicateddb3', 'shard1', 'node2')"
+    )
+
+    create_table(
+        started_cluster,
+        node1,
+        table_name,
+        "ordered",
+        files_path,
+        additional_settings={
+            "keeper_path": keeper_path,
+            "s3queue_polling_min_timeout_ms": 100,
+            "s3queue_polling_max_timeout_ms": 1000,
+            "s3queue_polling_backoff_ms": 100,
+        },
+        database_name="r",
+    )
+
+    for node in [node1, node2]:
+        create_mv(node, f"r.{table_name}", dst_table_name)
+
+    start_ind = [0]
+    expected_rows = [0]
+    last_processed_path = [""]
+    prefix_ind = [0]
+    prefixes = ["a", "b", "c", "d", "e"]
+
+    def add_files_and_check():
+        rows = 1000
+        use_prefix = prefixes[prefix_ind[0]]
+        total_values = generate_random_files(
+            started_cluster,
+            files_path,
+            rows,
+            start_ind=start_ind[0],
+            row_num=1,
+            use_prefix=use_prefix,
+        )
+        expected_rows[0] += rows
+        start_ind[0] += rows
+        prefix_ind[0] += 1
+
+        def get_count():
+            return int(
+                node1.query(
+                    f"SELECT count() FROM clusterAllReplicas(cluster, default.{dst_table_name})"
+                )
+            )
+
+        last_processed_path[0] = f"{use_prefix}_{expected_rows[0] - 1}.csv"
+        for _ in range(20):
+            if expected_rows[0] == get_count():
+                break
+            time.sleep(1)
+        assert expected_rows[0] == get_count()
+
+    add_files_and_check()
+
+    zk = started_cluster.get_kazoo_client("zoo1")
+    metadata = json.loads(zk.get(f"{keeper_path}/processed")[0])
+
+    assert last_processed_path[0].startswith("a_")
+    assert metadata["file_path"].endswith(last_processed_path[0])
+
+    for node in [node1, node2]:
+        node.restart_with_latest_version()
+        assert 0 == int(
+            node.query(
+                f"SELECT value FROM system.s3_queue_settings WHERE table = '{table_name}' and name = 'buckets'"
+            )
+        )
+
+    buckets_num = 3
     assert (
-        "Cannot alter settings, because table engine doesn't support settings changes"
-        in node.query_and_get_error(
-            f"""
-        ALTER TABLE {table_name} MODIFY SETTING processing_threads_num=5
-    """
-        )
-    )+        "Changing setting buckets is not allowed only with detached dependencies"
+        in node1.query_and_get_error(
+            f"ALTER TABLE r.{table_name} MODIFY SETTING buckets={buckets_num}"
+        )
+    )
+
+    for node in [node1, node2]:
+        node.query(f"DETACH TABLE {mv_name}")
+
+    assert (
+        "To allow migration set s3queue_migrate_old_metadata_to_buckets = 1"
+        in node1.query_and_get_error(
+            f"ALTER TABLE r.{table_name} MODIFY SETTING buckets={buckets_num}"
+        )
+    )
+
+    node1.query(
+        f"ALTER TABLE r.{table_name} MODIFY SETTING buckets={buckets_num} SETTINGS s3queue_migrate_old_metadata_to_buckets = 1"
+    )
+
+    for node in [node1, node2]:
+        assert buckets_num == int(
+            node.query(
+                f"SELECT value FROM system.s3_queue_settings WHERE table = '{table_name}' and name = 'buckets'"
+            )
+        )
+
+    metadata = json.loads(zk.get(f"{keeper_path}/metadata/")[0])
+    assert buckets_num == metadata["buckets"]
+
+    try:
+        zk.get(f"{keeper_path}/processed")
+        assert False
+    except NoNodeError:
+        pass
+
+    buckets = zk.get_children(f"{keeper_path}/buckets/")
+
+    assert len(buckets) == buckets_num
+    assert sorted(buckets) == [str(i) for i in range(buckets_num)]
+
+    for i in range(buckets_num):
+        metadata = json.loads(zk.get(f"{keeper_path}/buckets/{i}/processed")[0])
+        assert metadata["file_path"].endswith(last_processed_path[0])
+
+    for node in [node1, node2]:
+        node.query(f"ATTACH TABLE {mv_name}")
+
+    add_files_and_check()
+
+    for node in [node1, node2]:
+        node.restart_clickhouse()
+        assert buckets_num == int(
+            node.query(
+                f"SELECT value FROM system.s3_queue_settings WHERE table = '{table_name}' and name = 'buckets'"
+            )
+        )
+
+    add_files_and_check()
+
+    try:
+        zk.get(f"{keeper_path}/processed")
+        assert False
+    except NoNodeError:
+        pass
+
+    buckets = zk.get_children(f"{keeper_path}/buckets/")
+    assert len(buckets) == buckets_num
+
+    found = False
+    for i in range(buckets_num):
+        metadata = json.loads(zk.get(f"{keeper_path}/buckets/{i}/processed")[0])
+        if metadata["file_path"].endswith(last_processed_path[0]):
+            found = True
+            break
+    assert found
+
+    metadata = json.loads(zk.get(f"{keeper_path}/metadata/")[0])
+    assert buckets_num == metadata["buckets"]
+
+    node.query(f"DROP TABLE r.{table_name} SYNC")