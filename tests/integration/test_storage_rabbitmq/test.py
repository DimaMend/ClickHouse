import json
import logging
import os.path as p
import random
import subprocess
import threading
import time
import uuid
from random import randrange

import pika
import pytest
from google.protobuf.internal.encoder import _VarintBytes

from helpers.client import QueryRuntimeException
from helpers.cluster import ClickHouseCluster, check_rabbitmq_is_available
from helpers.test_tools import TSV


DEFAULT_TIMEOUT_SEC = 60

cluster = ClickHouseCluster(__file__)
instance = cluster.add_instance(
    "instance",
    main_configs=[
        "configs/rabbitmq.xml",
        "configs/macros.xml",
        "configs/named_collection.xml",
        "configs/dead_letter_queue.xml",
    ],
    user_configs=["configs/users.xml"],
    with_rabbitmq=True,
    stay_alive=True,
)

instance2 = cluster.add_instance(
    "instance2",
    user_configs=["configs/users.xml"],
    with_rabbitmq=True,
)

instance3 = cluster.add_instance(
    "instance3",
    user_configs=["configs/users.xml"],
    main_configs=[
        "configs/rabbitmq.xml",
        "configs/macros.xml",
        "configs/named_collection.xml",
        "configs/mergetree.xml",
    ],
    with_rabbitmq=True,
    stay_alive=True,
)

# Helpers


def rabbitmq_check_result(result, check=False, reference=None):
    if reference is None:
        reference = "\n".join([f"{i}\t{i}" for i in range(50)])
    if check:
        assert TSV(result) == TSV(reference)
    else:
        return TSV(result) == TSV(reference)


# Fixtures


@pytest.fixture(scope="module")
def rabbitmq_cluster():
    try:
        cluster.start()
        logging.debug("rabbitmq_id is {}".format(instance.cluster.rabbitmq_docker_id))
        instance.query("CREATE DATABASE test")
        instance3.query("CREATE DATABASE test")

        yield cluster

    finally:
        cluster.shutdown()


@pytest.fixture(autouse=True)
def rabbitmq_setup_teardown():
    logging.debug("RabbitMQ is available - running test")
    yield  # run test
    instance.query("DROP DATABASE test SYNC")
    instance.query("CREATE DATABASE test")


# Tests


@pytest.mark.parametrize(
    "secure",
    [
        pytest.param(0),
        pytest.param(1),
    ],
)
def test_rabbitmq_select(rabbitmq_cluster, secure):
    if secure and instance.is_built_with_thread_sanitizer():
        pytest.skip(
            "Data races: see https://github.com/ClickHouse/ClickHouse/issues/56866"
        )

    port = cluster.rabbitmq_port
    if secure:
        port = cluster.rabbitmq_secure_port

    # MATERIALIZED and ALIAS columns are not supported in RabbitMQ engine, but we can test that it does not fail
    instance.query(
        """
        CREATE TABLE test.rabbitmq (key UInt64, value UInt64, value2 ALIAS value + 1, value3 MATERIALIZED value + 1)
            ENGINE = RabbitMQ
            SETTINGS rabbitmq_host_port = '{}:{}',
                     rabbitmq_exchange_name = 'select',
                     rabbitmq_commit_on_select = 1,
                     rabbitmq_format = 'JSONEachRow',
                     rabbitmq_row_delimiter = '\\n',
                     rabbitmq_secure = {};
        """.format(
            rabbitmq_cluster.rabbitmq_host, port, secure
        )
    )

    assert (
        "RabbitMQ table engine doesn\\'t support ALIAS, DEFAULT or MATERIALIZED columns"
        in instance.query("SELECT * FROM system.warnings")
    )

    credentials = pika.PlainCredentials("root", "clickhouse")
    parameters = pika.ConnectionParameters(
        rabbitmq_cluster.rabbitmq_ip, rabbitmq_cluster.rabbitmq_port, "/", credentials
    )
    connection = pika.BlockingConnection(parameters)
    channel = connection.channel()

    messages = []
    for i in range(50):
        messages.append(json.dumps({"key": i, "value": i}))

    for message in messages:
        channel.basic_publish(exchange="select", routing_key="", body=message)

    connection.close()
    # The order of messages in select * from test.rabbitmq is not guaranteed, so sleep to collect everything in one select
    time.sleep(1)

    result = ""
    deadline = time.monotonic() + DEFAULT_TIMEOUT_SEC
    while time.monotonic() < deadline:
        result += instance.query(
            "SELECT * FROM test.rabbitmq ORDER BY key", ignore_error=True
        )
        if rabbitmq_check_result(result):
            break
        time.sleep(0.05)
    else:
        pytest.fail(
            f"Time limit of {DEFAULT_TIMEOUT_SEC} seconds reached. The result did not match the expected value."
        )

    rabbitmq_check_result(result, True)


def test_rabbitmq_select_empty(rabbitmq_cluster):
    instance.query(
        """
        CREATE TABLE test.rabbitmq (key UInt64, value UInt64)
            ENGINE = RabbitMQ
            SETTINGS rabbitmq_host_port = '{}:5672',
                     rabbitmq_exchange_name = 'empty',
                     rabbitmq_commit_on_select = 1,
                     rabbitmq_format = 'TSV',
                     rabbitmq_flush_interval_ms=1000,
                     rabbitmq_row_delimiter = '\\n';
        """.format(
            rabbitmq_cluster.rabbitmq_host
        )
    )

    assert int(instance.query("SELECT count() FROM test.rabbitmq")) == 0


def test_rabbitmq_json_without_delimiter(rabbitmq_cluster):
    instance.query(
        """
        CREATE TABLE test.rabbitmq (key UInt64, value UInt64)
            ENGINE = RabbitMQ
            SETTINGS rabbitmq_host_port = '{}:5672',
                     rabbitmq_commit_on_select = 1,
                     rabbitmq_flush_interval_ms=1000,
                     rabbitmq_max_block_size=100,
                     rabbitmq_exchange_name = 'json',
                     rabbitmq_format = 'JSONEachRow'
        """.format(
            rabbitmq_cluster.rabbitmq_host
        )
    )

    credentials = pika.PlainCredentials("root", "clickhouse")
    parameters = pika.ConnectionParameters(
        rabbitmq_cluster.rabbitmq_ip, rabbitmq_cluster.rabbitmq_port, "/", credentials
    )
    connection = pika.BlockingConnection(parameters)
    channel = connection.channel()

    messages = ""
    for i in range(25):
        messages += json.dumps({"key": i, "value": i}) + "\n"

    all_messages = [messages]
    for message in all_messages:
        channel.basic_publish(exchange="json", routing_key="", body=message)

    messages = ""
    for i in range(25, 50):
        messages += json.dumps({"key": i, "value": i}) + "\n"
    all_messages = [messages]
    for message in all_messages:
        channel.basic_publish(exchange="json", routing_key="", body=message)

    connection.close()
    time.sleep(1)

    result = ""
    deadline = time.monotonic() + DEFAULT_TIMEOUT_SEC
    while time.monotonic() < deadline:
        result += instance.query(
            "SELECT * FROM test.rabbitmq ORDER BY key", ignore_error=True
        )
        if rabbitmq_check_result(result):
            break

        time.sleep(0.05)
    else:
        pytest.fail(
            f"Time limit of {DEFAULT_TIMEOUT_SEC} seconds reached. The result did not match the expected value."
        )

    rabbitmq_check_result(result, True)


def test_rabbitmq_csv_with_delimiter(rabbitmq_cluster):
    instance.query(
        """
        CREATE TABLE test.rabbitmq (key UInt64, value UInt64)
            ENGINE = RabbitMQ
            SETTINGS rabbitmq_host_port = 'rabbitmq1:5672',
                     rabbitmq_exchange_name = 'csv',
                     rabbitmq_commit_on_select = 1,
                     rabbitmq_format = 'CSV',
                     rabbitmq_flush_interval_ms=1000,
                     rabbitmq_max_block_size=100,
                     rabbitmq_row_delimiter = '\\n';
        """
    )

    credentials = pika.PlainCredentials("root", "clickhouse")
    parameters = pika.ConnectionParameters(
        rabbitmq_cluster.rabbitmq_ip, rabbitmq_cluster.rabbitmq_port, "/", credentials
    )
    connection = pika.BlockingConnection(parameters)
    channel = connection.channel()

    messages = []
    for i in range(50):
        messages.append("{i}, {i}".format(i=i))

    for message in messages:
        channel.basic_publish(exchange="csv", routing_key="", body=message)

    connection.close()
    time.sleep(1)

    result = ""
    deadline = time.monotonic() + DEFAULT_TIMEOUT_SEC
    while time.monotonic() < deadline:
        result += instance.query(
            "SELECT * FROM test.rabbitmq ORDER BY key", ignore_error=True
        )
        if rabbitmq_check_result(result):
            break

        time.sleep(0.05)
    else:
        pytest.fail(
            f"Time limit of {DEFAULT_TIMEOUT_SEC} seconds reached. The result did not match the expected value."
        )

    rabbitmq_check_result(result, True)


def test_rabbitmq_tsv_with_delimiter(rabbitmq_cluster):
    instance.query(
        """
        CREATE TABLE test.rabbitmq (key UInt64, value UInt64)
            ENGINE = RabbitMQ
            SETTINGS rabbitmq_host_port = 'rabbitmq1:5672',
                     rabbitmq_exchange_name = 'tsv',
                     rabbitmq_format = 'TSV',
                     rabbitmq_commit_on_select = 1,
                     rabbitmq_flush_interval_ms=1000,
                     rabbitmq_max_block_size=100,
                     rabbitmq_queue_base = 'tsv',
                     rabbitmq_row_delimiter = '\\n';
        CREATE TABLE test.view (key UInt64, value UInt64)
            ENGINE = MergeTree()
            ORDER BY key;
        CREATE MATERIALIZED VIEW test.consumer TO test.view AS
            SELECT * FROM test.rabbitmq;
        """
    )

    credentials = pika.PlainCredentials("root", "clickhouse")
    parameters = pika.ConnectionParameters(
        rabbitmq_cluster.rabbitmq_ip, rabbitmq_cluster.rabbitmq_port, "/", credentials
    )
    connection = pika.BlockingConnection(parameters)
    channel = connection.channel()

    messages = []
    for i in range(50):
        messages.append("{i}\t{i}".format(i=i))

    for message in messages:
        channel.basic_publish(exchange="tsv", routing_key="", body=message)
    connection.close()

    result = ""
    deadline = time.monotonic() + DEFAULT_TIMEOUT_SEC
    while time.monotonic() < deadline:
        result = instance.query("SELECT * FROM test.view ORDER BY key")
        if rabbitmq_check_result(result):
            break
        time.sleep(0.05)
    else:
        pytest.fail(
            f"Time limit of {DEFAULT_TIMEOUT_SEC} seconds reached. The result did not match the expected value."
        )

    rabbitmq_check_result(result, True)


def test_rabbitmq_macros(rabbitmq_cluster):
    instance.query(
        """
        CREATE TABLE test.rabbitmq (key UInt64, value UInt64)
            ENGINE = RabbitMQ
            SETTINGS rabbitmq_host_port = '{rabbitmq_host}:{rabbitmq_port}',
                     rabbitmq_commit_on_select = 1,
                     rabbitmq_flush_interval_ms=1000,
                     rabbitmq_max_block_size=100,
                     rabbitmq_exchange_name = '{rabbitmq_exchange_name}',
                     rabbitmq_format = '{rabbitmq_format}'
        """
    )

    credentials = pika.PlainCredentials("root", "clickhouse")
    parameters = pika.ConnectionParameters(
        rabbitmq_cluster.rabbitmq_ip, rabbitmq_cluster.rabbitmq_port, "/", credentials
    )
    connection = pika.BlockingConnection(parameters)
    channel = connection.channel()

    message = ""
    for i in range(50):
        message += json.dumps({"key": i, "value": i}) + "\n"
    channel.basic_publish(exchange="macro", routing_key="", body=message)

    connection.close()
    time.sleep(1)

    result = ""
    deadline = time.monotonic() + DEFAULT_TIMEOUT_SEC
    while time.monotonic() < deadline:
        result += instance.query(
            "SELECT * FROM test.rabbitmq ORDER BY key", ignore_error=True
        )
        if rabbitmq_check_result(result):
            break
        time.sleep(0.05)
    else:
        pytest.fail(
            f"Time limit of {DEFAULT_TIMEOUT_SEC} seconds reached. The result did not match the expected value."
        )

    rabbitmq_check_result(result, True)


def test_rabbitmq_materialized_view(rabbitmq_cluster):
    instance.query(
        """
        CREATE TABLE test.rabbitmq (key UInt64, value UInt64, dt1 DateTime MATERIALIZED now(), value2 ALIAS value + 1)
            ENGINE = RabbitMQ
            SETTINGS rabbitmq_host_port = 'rabbitmq1:5672',
                     rabbitmq_exchange_name = 'mv',
                     rabbitmq_format = 'JSONEachRow',
                     rabbitmq_flush_interval_ms=1000,
                     rabbitmq_max_block_size=100,
                     rabbitmq_row_delimiter = '\\n';
        CREATE TABLE test.view (key UInt64, value UInt64)
            ENGINE = MergeTree()
            ORDER BY key;
        CREATE MATERIALIZED VIEW test.consumer TO test.view AS
            SELECT * FROM test.rabbitmq;

        CREATE TABLE test.view2 (key UInt64, value UInt64)
            ENGINE = MergeTree()
            ORDER BY key;
        CREATE MATERIALIZED VIEW test.consumer2 TO test.view2 AS
            SELECT * FROM test.rabbitmq group by (key, value);
    """
    )

    credentials = pika.PlainCredentials("root", "clickhouse")
    parameters = pika.ConnectionParameters(
        rabbitmq_cluster.rabbitmq_ip, rabbitmq_cluster.rabbitmq_port, "/", credentials
    )
    connection = pika.BlockingConnection(parameters)
    channel = connection.channel()

    instance.wait_for_log_line("Started streaming to 2 attached views")

    messages = []
    for i in range(50):
        message = json.dumps({"key": i, "value": i})
        channel.basic_publish(exchange="mv", routing_key="", body=message)

    time_limit_sec = 60
    deadline = time.monotonic() + time_limit_sec

    while time.monotonic() < deadline:
        result = instance.query("SELECT * FROM test.view ORDER BY key")
        if rabbitmq_check_result(result):
            break
        time.sleep(0.05)
    else:
        pytest.fail(
            f"Time limit of {time_limit_sec} seconds reached. The result did not match the expected value."
        )

    rabbitmq_check_result(result, True)

    deadline = time.monotonic() + time_limit_sec

    while time.monotonic() < deadline:
        result = instance.query("SELECT * FROM test.view2 ORDER BY key")
        logging.debug(f"Result: {result}")
        if rabbitmq_check_result(result):
            break
        time.sleep(1)
    else:
        pytest.fail(
            f"Time limit of {time_limit_sec} seconds reached. The result did not match the expected value."
        )

    rabbitmq_check_result(result, True)
    connection.close()


def test_rabbitmq_materialized_view_with_subquery(rabbitmq_cluster):
    instance.query(
        """
        CREATE TABLE test.rabbitmq (key UInt64, value UInt64)
            ENGINE = RabbitMQ
            SETTINGS rabbitmq_host_port = 'rabbitmq1:5672',
                     rabbitmq_exchange_name = 'mvsq',
                     rabbitmq_flush_interval_ms=1000,
                     rabbitmq_max_block_size=100,
                     rabbitmq_format = 'JSONEachRow',
                     rabbitmq_row_delimiter = '\\n';
        CREATE TABLE test.view (key UInt64, value UInt64)
            ENGINE = MergeTree()
            ORDER BY key;
        CREATE MATERIALIZED VIEW test.consumer TO test.view AS
            SELECT * FROM (SELECT * FROM test.rabbitmq);
    """
    )

    credentials = pika.PlainCredentials("root", "clickhouse")
    parameters = pika.ConnectionParameters(
        rabbitmq_cluster.rabbitmq_ip, rabbitmq_cluster.rabbitmq_port, "/", credentials
    )
    connection = pika.BlockingConnection(parameters)
    channel = connection.channel()

    messages = []
    for i in range(50):
        messages.append(json.dumps({"key": i, "value": i}))
    for message in messages:
        channel.basic_publish(exchange="mvsq", routing_key="", body=message)

    deadline = time.monotonic() + DEFAULT_TIMEOUT_SEC

    while time.monotonic() < deadline:
        result = instance.query("SELECT * FROM test.view ORDER BY key")
        if rabbitmq_check_result(result):
            break
        time.sleep(0.05)
    else:
        pytest.fail(
            f"Time limit of {DEFAULT_TIMEOUT_SEC} seconds reached. The result did not match the expected value."
        )

    connection.close()
    rabbitmq_check_result(result, True)


def test_rabbitmq_many_materialized_views(rabbitmq_cluster):
    instance.query(
        """
        DROP TABLE IF EXISTS test.view1;
        DROP TABLE IF EXISTS test.view2;
        DROP TABLE IF EXISTS test.view3;
        DROP TABLE IF EXISTS test.consumer1;
        DROP TABLE IF EXISTS test.consumer2;
        DROP TABLE IF EXISTS test.consumer3;
        CREATE TABLE test.rabbitmq (key UInt64, value UInt64, value2 ALIAS value + 1, value3 MATERIALIZED value + 1, value4 DEFAULT 1)
            ENGINE = RabbitMQ
            SETTINGS rabbitmq_host_port = 'rabbitmq1:5672',
                     rabbitmq_exchange_name = 'mmv',
                     rabbitmq_flush_interval_ms=1000,
                     rabbitmq_max_block_size=100,
                     rabbitmq_format = 'JSONEachRow',
                     rabbitmq_row_delimiter = '\\n';
        CREATE TABLE test.view1 (key UInt64, value UInt64)
            ENGINE = MergeTree()
            ORDER BY key;
        CREATE TABLE test.view2 (key UInt64, value UInt64, value2 UInt64, value3 UInt64, value4 UInt64)
            ENGINE = MergeTree()
            ORDER BY key;
        CREATE TABLE test.view3 (key UInt64)
            ENGINE = MergeTree()
            ORDER BY key;
        CREATE MATERIALIZED VIEW test.consumer1 TO test.view1 AS
            SELECT * FROM test.rabbitmq;
        CREATE MATERIALIZED VIEW test.consumer2 TO test.view2 AS
            SELECT * FROM test.rabbitmq;
        CREATE MATERIALIZED VIEW test.consumer3 TO test.view3 AS
            SELECT * FROM test.rabbitmq;
    """
    )

    credentials = pika.PlainCredentials("root", "clickhouse")
    parameters = pika.ConnectionParameters(
        rabbitmq_cluster.rabbitmq_ip, rabbitmq_cluster.rabbitmq_port, "/", credentials
    )
    connection = pika.BlockingConnection(parameters)
    channel = connection.channel()

    instance.wait_for_log_line("Started streaming to 3 attached views")

    messages = []
    for i in range(50):
        messages.append(json.dumps({"key": i, "value": i}))
    for message in messages:
        channel.basic_publish(exchange="mmv", routing_key="", body=message)

    is_check_passed = False
    deadline = time.monotonic() + DEFAULT_TIMEOUT_SEC
    while time.monotonic() < deadline:
        result1 = instance.query("SELECT * FROM test.view1 ORDER BY key")
        result2 = instance.query("SELECT * FROM test.view2 ORDER BY key")
        result3 = instance.query("SELECT * FROM test.view3 ORDER BY key")
        # Note that for view2 result is `i i 0 0 0`, but not `i i i+1 i+1 1` as expected, ALIAS/MATERIALIZED/DEFAULT columns are not supported in RabbitMQ engine
        # We onlt check that at least it do not fail
        if (
            rabbitmq_check_result(result1)
            and rabbitmq_check_result(
                result2, reference="\n".join([f"{i}\t{i}\t0\t0\t0" for i in range(50)])
            )
            and rabbitmq_check_result(
                result3, reference="\n".join([str(i) for i in range(50)])
            )
        ):
            is_check_passed = True
            break
        time.sleep(0.1)

    assert (
        is_check_passed
    ), f"References are not equal to results, result1: {result1}, result2: {result2}, result3: {result3}"

    instance.query(
        """
        DROP TABLE test.consumer1;
        DROP TABLE test.consumer2;
        DROP TABLE test.consumer3;
        DROP TABLE test.view1;
        DROP TABLE test.view2;
        DROP TABLE test.view3;
    """
    )

    connection.close()


def test_rabbitmq_big_message(rabbitmq_cluster):
    # Create batchs of messages of size ~100Kb
    rabbitmq_messages = 1000
    batch_messages = 1000
    messages = [
        json.dumps({"key": i, "value": "x" * 100}) * batch_messages
        for i in range(rabbitmq_messages)
    ]

    credentials = pika.PlainCredentials("root", "clickhouse")
    parameters = pika.ConnectionParameters(
        rabbitmq_cluster.rabbitmq_ip, rabbitmq_cluster.rabbitmq_port, "/", credentials
    )
    connection = pika.BlockingConnection(parameters)
    channel = connection.channel()

    instance.query(
        """
        CREATE TABLE test.rabbitmq (key UInt64, value String)
            ENGINE = RabbitMQ
            SETTINGS rabbitmq_host_port = 'rabbitmq1:5672',
                     rabbitmq_exchange_name = 'big',
                     rabbitmq_flush_interval_ms=1000,
                     rabbitmq_max_block_size=100,
                     rabbitmq_format = 'JSONEachRow';
        CREATE TABLE test.view (key UInt64, value String)
            ENGINE = MergeTree
            ORDER BY key;
        CREATE MATERIALIZED VIEW test.consumer TO test.view AS
            SELECT * FROM test.rabbitmq;
    """
    )

    for message in messages:
        channel.basic_publish(exchange="big", routing_key="", body=message)

    deadline = time.monotonic() + DEFAULT_TIMEOUT_SEC
    while time.monotonic() < deadline:
        result = instance.query("SELECT count() FROM test.view")
        if int(result) == batch_messages * rabbitmq_messages:
            break
        time.sleep(0.05)
    else:
        pytest.fail(
            f"Time limit of {DEFAULT_TIMEOUT_SEC} seconds reached. The result did not match the expected value."
        )

    connection.close()

    assert (
        int(result) == rabbitmq_messages * batch_messages
    ), "ClickHouse lost some messages: {}".format(result)


def test_rabbitmq_sharding_between_queues_publish(rabbitmq_cluster):
    NUM_CONSUMERS = 10
    NUM_QUEUES = 10
    logging.getLogger("pika").propagate = False

    instance.query(
        """
        CREATE TABLE test.rabbitmq (key UInt64, value UInt64)
            ENGINE = RabbitMQ
            SETTINGS rabbitmq_host_port = 'rabbitmq1:5672',
                     rabbitmq_exchange_name = 'test_sharding',
                     rabbitmq_num_queues = 5,
                     rabbitmq_num_consumers = 10,
                     rabbitmq_max_block_size = 100,
                     rabbitmq_flush_interval_ms=500,
                     rabbitmq_format = 'JSONEachRow',
                     rabbitmq_row_delimiter = '\\n';
        CREATE TABLE test.view (key UInt64, value UInt64, channel_id String)
            ENGINE = MergeTree
            ORDER BY key
            SETTINGS old_parts_lifetime=5, cleanup_delay_period=2, cleanup_delay_period_random_add=3,
            cleanup_thread_preferred_points_per_iteration=0;
        CREATE MATERIALIZED VIEW test.consumer TO test.view AS
            SELECT *, _channel_id AS channel_id FROM test.rabbitmq;
    """
    )

    i = [0]
    messages_num = 10000

    credentials = pika.PlainCredentials("root", "clickhouse")
    parameters = pika.ConnectionParameters(
        rabbitmq_cluster.rabbitmq_ip, rabbitmq_cluster.rabbitmq_port, "/", credentials
    )

    def produce():
        connection = pika.BlockingConnection(parameters)
        channel = connection.channel()

        messages = []
        for _ in range(messages_num):
            messages.append(json.dumps({"key": i[0], "value": i[0]}))
            i[0] += 1
        current = 0
        for message in messages:
            current += 1
            mes_id = str(current)
            channel.basic_publish(
                exchange="test_sharding",
                routing_key="",
                properties=pika.BasicProperties(message_id=mes_id),
                body=message,
            )
        connection.close()

    threads = []
    threads_num = 10

    for _ in range(threads_num):
        threads.append(threading.Thread(target=produce))
    for thread in threads:
        time.sleep(random.uniform(0, 1))
        thread.start()

    result1 = ""
    deadline = time.monotonic() + DEFAULT_TIMEOUT_SEC
    expected = messages_num * threads_num
    while time.monotonic() < deadline:
        result1 = instance.query("SELECT count() FROM test.view")
        time.sleep(1)
        if int(result1) == expected:
            break
        logging.debug(f"Result {result1} / {expected}")
    else:
        pytest.fail(
            f"Time limit of {DEFAULT_TIMEOUT_SEC} seconds reached. The result did not match the expected value."
        )

    result2 = instance.query("SELECT count(DISTINCT channel_id) FROM test.view")

    for thread in threads:
        thread.join()

    assert (
        int(result1) == messages_num * threads_num
    ), "ClickHouse lost some messages: {}".format(result1)
    assert int(result2) == 10


def test_rabbitmq_mv_combo(rabbitmq_cluster):
    NUM_MV = 5
    NUM_CONSUMERS = 4
    logging.getLogger("pika").propagate = False

    instance.query(
        """
        CREATE TABLE test.rabbitmq (key UInt64, value UInt64)
            ENGINE = RabbitMQ
            SETTINGS rabbitmq_host_port = 'rabbitmq1:5672',
                     rabbitmq_exchange_name = 'combo',
                     rabbitmq_queue_base = 'combo',
                     rabbitmq_max_block_size = 100,
                     rabbitmq_flush_interval_ms=1000,
                     rabbitmq_num_consumers = 2,
                     rabbitmq_num_queues = 5,
                     rabbitmq_format = 'JSONEachRow',
                     rabbitmq_row_delimiter = '\\n';
    """
    )

    for mv_id in range(NUM_MV):
        instance.query(
            """
            DROP TABLE IF EXISTS test.combo_{0};
            DROP TABLE IF EXISTS test.combo_{0}_mv;
            CREATE TABLE test.combo_{0} (key UInt64, value UInt64)
                ENGINE = MergeTree()
                ORDER BY key;
            CREATE MATERIALIZED VIEW test.combo_{0}_mv TO test.combo_{0} AS
                SELECT * FROM test.rabbitmq;
        """.format(
                mv_id
            )
        )

    time.sleep(2)

    i = [0]
    messages_num = 10000

    credentials = pika.PlainCredentials("root", "clickhouse")
    parameters = pika.ConnectionParameters(
        rabbitmq_cluster.rabbitmq_ip, rabbitmq_cluster.rabbitmq_port, "/", credentials
    )

    def produce():
        connection = pika.BlockingConnection(parameters)
        channel = connection.channel()

        messages = []
        for _ in range(messages_num):
            messages.append(json.dumps({"key": i[0], "value": i[0]}))
            i[0] += 1
        for msg_id in range(messages_num):
            channel.basic_publish(
                exchange="combo",
                routing_key="",
                properties=pika.BasicProperties(message_id=str(msg_id)),
                body=messages[msg_id],
            )
        connection.close()

    threads = []
    threads_num = 20

    for _ in range(threads_num):
        threads.append(threading.Thread(target=produce))
    for thread in threads:
        time.sleep(random.uniform(0, 1))
        thread.start()

    # with threadsanitizer the speed of execution is about 8-13k rows per second.
    # so consumption of 1 mln rows will require about 125 seconds
    deadline = time.monotonic() + 180
    expected = messages_num * threads_num * NUM_MV
    while time.monotonic() < deadline:
        result = 0
        for mv_id in range(NUM_MV):
            result += int(
                instance.query("SELECT count() FROM test.combo_{0}".format(mv_id))
            )
        if int(result) == expected:
            break
        logging.debug(f"Result: {result} / {expected}")
        time.sleep(1)
    else:
        pytest.fail(
            f"Time limit of 180 seconds reached. The result did not match the expected value."
        )

    for thread in threads:
        thread.join()

    for mv_id in range(NUM_MV):
        instance.query(
            """
            DROP TABLE test.combo_{0}_mv;
            DROP TABLE test.combo_{0};
        """.format(
                mv_id
            )
        )

    assert (
        int(result) == messages_num * threads_num * NUM_MV
    ), "ClickHouse lost some messages: {}".format(result)


def test_rabbitmq_insert(rabbitmq_cluster):
    instance.query(
        """
        CREATE TABLE test.rabbitmq (key UInt64, value UInt64)
            ENGINE = RabbitMQ
            SETTINGS rabbitmq_host_port = 'rabbitmq1:5672',
                     rabbitmq_exchange_name = 'insert',
                     rabbitmq_flush_interval_ms=1000,
                     rabbitmq_max_block_size=100,
                     rabbitmq_exchange_type = 'direct',
                     rabbitmq_routing_key_list = 'insert1',
                     rabbitmq_format = 'TSV',
                     rabbitmq_row_delimiter = '\\n';
    """
    )

    credentials = pika.PlainCredentials("root", "clickhouse")
    parameters = pika.ConnectionParameters(
        rabbitmq_cluster.rabbitmq_ip, rabbitmq_cluster.rabbitmq_port, "/", credentials
    )
    consumer_connection = pika.BlockingConnection(parameters)

    consumer = consumer_connection.channel()
    result = consumer.queue_declare(queue="")
    queue_name = result.method.queue
    consumer.queue_bind(exchange="insert", queue=queue_name, routing_key="insert1")

    values = []
    for i in range(50):
        values.append("({i}, {i})".format(i=i))
    values = ",".join(values)

    deadline = time.monotonic() + DEFAULT_TIMEOUT_SEC
    while time.monotonic() < deadline:
        try:
            instance.query("INSERT INTO test.rabbitmq VALUES {}".format(values))
            break
        except QueryRuntimeException as e:
            if "Local: Timed out." in str(e):
                continue
            else:
                raise
    else:
        pytest.fail(
            f"Time limit of {DEFAULT_TIMEOUT_SEC} seconds reached. The query could not be executed successfully."
        )

    insert_messages = []

    def onReceived(channel, method, properties, body):
        i = 0
        insert_messages.append(body.decode())
        if len(insert_messages) == 50:
            channel.stop_consuming()

    consumer.basic_consume(queue_name, onReceived)
    consumer.start_consuming()
    consumer_connection.close()

    result = "\n".join(insert_messages)
    rabbitmq_check_result(result, True)


def test_rabbitmq_insert_headers_exchange(rabbitmq_cluster):
    instance.query(
        """
        CREATE TABLE test.rabbitmq (key UInt64, value UInt64)
            ENGINE = RabbitMQ
            SETTINGS rabbitmq_host_port = 'rabbitmq1:5672',
                     rabbitmq_exchange_name = 'insert_headers',
                     rabbitmq_exchange_type = 'headers',
                     rabbitmq_flush_interval_ms=1000,
                     rabbitmq_max_block_size=100,
                     rabbitmq_routing_key_list = 'test=insert,topic=headers',
                     rabbitmq_format = 'TSV',
                     rabbitmq_row_delimiter = '\\n';
    """
    )

    credentials = pika.PlainCredentials("root", "clickhouse")
    parameters = pika.ConnectionParameters(
        rabbitmq_cluster.rabbitmq_ip, rabbitmq_cluster.rabbitmq_port, "/", credentials
    )
    consumer_connection = pika.BlockingConnection(parameters)

    consumer = consumer_connection.channel()
    result = consumer.queue_declare(queue="")
    queue_name = result.method.queue
    consumer.queue_bind(
        exchange="insert_headers",
        queue=queue_name,
        routing_key="",
        arguments={"x-match": "all", "test": "insert", "topic": "headers"},
    )

    values = []
    for i in range(50):
        values.append("({i}, {i})".format(i=i))
    values = ",".join(values)

    deadline = time.monotonic() + DEFAULT_TIMEOUT_SEC
    while time.monotonic() < deadline:
        try:
            instance.query("INSERT INTO test.rabbitmq VALUES {}".format(values))
            break
        except QueryRuntimeException as e:
            if "Local: Timed out." in str(e):
                continue
            else:
                raise
    else:
        pytest.fail(
            f"Time limit of {DEFAULT_TIMEOUT_SEC} seconds reached. The query could not be executed successfully."
        )

    insert_messages = []

    def onReceived(channel, method, properties, body):
        i = 0
        insert_messages.append(body.decode())
        if len(insert_messages) == 50:
            channel.stop_consuming()

    consumer.basic_consume(queue_name, onReceived)
    consumer.start_consuming()
    consumer_connection.close()

    result = "\n".join(insert_messages)
    rabbitmq_check_result(result, True)


def test_rabbitmq_many_inserts(rabbitmq_cluster):
    instance.query(
        """
        DROP TABLE IF EXISTS test.rabbitmq_many;
        DROP TABLE IF EXISTS test.rabbitmq_consume;
        DROP TABLE IF EXISTS test.view_many;
        DROP TABLE IF EXISTS test.consumer_many;
        CREATE TABLE test.rabbitmq_many (key UInt64, value UInt64)
            ENGINE = RabbitMQ
            SETTINGS rabbitmq_host_port = 'rabbitmq1:5672',
                     rabbitmq_exchange_name = 'many_inserts',
                     rabbitmq_exchange_type = 'direct',
                     rabbitmq_routing_key_list = 'insert2',
                     rabbitmq_flush_interval_ms=1000,
                     rabbitmq_max_block_size=100,
                     rabbitmq_format = 'TSV',
                     rabbitmq_row_delimiter = '\\n';
        CREATE TABLE test.rabbitmq_consume (key UInt64, value UInt64)
            ENGINE = RabbitMQ
            SETTINGS rabbitmq_host_port = 'rabbitmq1:5672',
                     rabbitmq_exchange_name = 'many_inserts',
                     rabbitmq_exchange_type = 'direct',
                     rabbitmq_routing_key_list = 'insert2',
                     rabbitmq_flush_interval_ms=1000,
                     rabbitmq_max_block_size=100,
                     rabbitmq_format = 'TSV',
                     rabbitmq_row_delimiter = '\\n';
    """
    )

    messages_num = 10000
    values = []
    for i in range(messages_num):
        values.append("({i}, {i})".format(i=i))
    values = ",".join(values)

    def insert():
        deadline = time.monotonic() + DEFAULT_TIMEOUT_SEC
        while time.monotonic() < deadline:
            try:
                instance.query(
                    "INSERT INTO test.rabbitmq_many VALUES {}".format(values)
                )
                break
            except QueryRuntimeException as e:
                if "Local: Timed out." in str(e):
                    continue
                else:
                    raise
        else:
            pytest.fail(
                f"Time limit of {DEFAULT_TIMEOUT_SEC} seconds reached. The query could not be executed successfully."
            )

    threads = []
    threads_num = 10
    for _ in range(threads_num):
        threads.append(threading.Thread(target=insert))
    for thread in threads:
        time.sleep(random.uniform(0, 1))
        thread.start()

    instance.query(
        """
        CREATE TABLE test.view_many (key UInt64, value UInt64)
            ENGINE = MergeTree
            ORDER BY key;
        CREATE MATERIALIZED VIEW test.consumer_many TO test.view_many AS
            SELECT * FROM test.rabbitmq_consume;
    """
    )

    for thread in threads:
        thread.join()

    deadline = time.monotonic() + DEFAULT_TIMEOUT_SEC
    while time.monotonic() < deadline:
        result = instance.query("SELECT count() FROM test.view_many")
        logging.debug(result, messages_num * threads_num)
        if int(result) == messages_num * threads_num:
            break
        time.sleep(1)
    else:
        pytest.fail(
            f"Time limit of {DEFAULT_TIMEOUT_SEC} seconds reached. The result did not match the expected value."
        )

    instance.query(
        """
        DROP TABLE test.rabbitmq_consume;
        DROP TABLE test.rabbitmq_many;
        DROP TABLE test.consumer_many;
        DROP TABLE test.view_many;
    """
    )

    assert (
        int(result) == messages_num * threads_num
    ), "ClickHouse lost some messages: {}".format(result)


def test_rabbitmq_overloaded_insert(rabbitmq_cluster):
    instance.query(
        """
        DROP TABLE IF EXISTS test.view_overload;
        DROP TABLE IF EXISTS test.consumer_overload;
        DROP TABLE IF EXISTS test.rabbitmq_consume;
        CREATE TABLE test.rabbitmq_consume (key UInt64, value UInt64)
            ENGINE = RabbitMQ
            SETTINGS rabbitmq_host_port = 'rabbitmq1:5672',
                     rabbitmq_exchange_name = 'over',
                     rabbitmq_queue_base = 'over',
                     rabbitmq_exchange_type = 'direct',
                     rabbitmq_num_consumers = 2,
                     rabbitmq_flush_interval_ms=1000,
                     rabbitmq_max_block_size = 100,
                     rabbitmq_routing_key_list = 'over',
                     rabbitmq_format = 'TSV',
                     rabbitmq_row_delimiter = '\\n';
        CREATE TABLE test.rabbitmq_overload (key UInt64, value UInt64)
            ENGINE = RabbitMQ
            SETTINGS rabbitmq_host_port = 'rabbitmq1:5672',
                     rabbitmq_exchange_name = 'over',
                     rabbitmq_exchange_type = 'direct',
                     rabbitmq_routing_key_list = 'over',
                     rabbitmq_format = 'TSV',
                     rabbitmq_row_delimiter = '\\n';
        CREATE TABLE test.view_overload (key UInt64, value UInt64)
            ENGINE = MergeTree
            ORDER BY key;
        CREATE MATERIALIZED VIEW test.consumer_overload TO test.view_overload AS
            SELECT * FROM test.rabbitmq_consume;
    """
    )

    instance.wait_for_log_line("Started streaming to 1 attached views")

    messages_num = 100000

    def insert():
        values = []
        for i in range(messages_num):
            values.append("({i}, {i})".format(i=i))
        values = ",".join(values)

        deadline = time.monotonic() + DEFAULT_TIMEOUT_SEC
        while time.monotonic() < deadline:
            try:
                instance.query(
                    "INSERT INTO test.rabbitmq_overload VALUES {}".format(values)
                )
                break
            except QueryRuntimeException as e:
                if "Local: Timed out." in str(e):
                    continue
                else:
                    raise
        else:
            pytest.fail(
                f"Time limit of {DEFAULT_TIMEOUT_SEC} seconds reached. The query could not be executed successfully."
            )

    threads = []
    threads_num = 2
    for _ in range(threads_num):
        threads.append(threading.Thread(target=insert))
    for thread in threads:
        time.sleep(random.uniform(0, 1))
        thread.start()

    for thread in threads:
        thread.join()

    deadline = time.monotonic() + DEFAULT_TIMEOUT_SEC
    while time.monotonic() < deadline:
        result = instance.query("SELECT count() FROM test.view_overload")
        expected = messages_num * threads_num
        if int(result) == expected:
            break
        logging.debug(f"Result: {result} / {expected}")
        time.sleep(1)
    else:
        pytest.fail(
            f"Time limit of {DEFAULT_TIMEOUT_SEC} seconds reached. The result did not match the expected value."
        )

    instance.query(
        """
        DROP TABLE test.consumer_overload SYNC;
        DROP TABLE test.view_overload SYNC;
        DROP TABLE test.rabbitmq_consume SYNC;
        DROP TABLE test.rabbitmq_overload SYNC;
    """
    )

    assert (
        int(result) == messages_num * threads_num
    ), "ClickHouse lost some messages: {}".format(result)


def test_rabbitmq_direct_exchange(rabbitmq_cluster):
    instance.query(
        """
        DROP TABLE IF EXISTS test.destination;
        CREATE TABLE test.destination(key UInt64, value UInt64)
        ENGINE = MergeTree()
        ORDER BY key
        SETTINGS old_parts_lifetime=5, cleanup_delay_period=2, cleanup_delay_period_random_add=3,
        cleanup_thread_preferred_points_per_iteration=0;
    """
    )

    num_tables = 5
    for consumer_id in range(num_tables):
        logging.debug(("Setting up table {}".format(consumer_id)))
        instance.query(
            """
            DROP TABLE IF EXISTS test.direct_exchange_{0};
            DROP TABLE IF EXISTS test.direct_exchange_{0}_mv;
            CREATE TABLE test.direct_exchange_{0} (key UInt64, value UInt64)
                ENGINE = RabbitMQ
                SETTINGS rabbitmq_host_port = 'rabbitmq1:5672',
                         rabbitmq_num_consumers = 2,
                         rabbitmq_num_queues = 2,
                         rabbitmq_flush_interval_ms=1000,
                        rabbitmq_max_block_size=100,
                         rabbitmq_exchange_name = 'direct_exchange_testing',
                         rabbitmq_exchange_type = 'direct',
                         rabbitmq_routing_key_list = 'direct_{0}',
                         rabbitmq_format = 'JSONEachRow',
                         rabbitmq_row_delimiter = '\\n';
            CREATE MATERIALIZED VIEW test.direct_exchange_{0}_mv TO test.destination AS
            SELECT key, value FROM test.direct_exchange_{0};
        """.format(
                consumer_id
            )
        )

    i = [0]
    messages_num = 1000

    credentials = pika.PlainCredentials("root", "clickhouse")
    parameters = pika.ConnectionParameters(
        rabbitmq_cluster.rabbitmq_ip, rabbitmq_cluster.rabbitmq_port, "/", credentials
    )
    connection = pika.BlockingConnection(parameters)
    channel = connection.channel()

    messages = []
    for _ in range(messages_num):
        messages.append(json.dumps({"key": i[0], "value": i[0]}))
        i[0] += 1

    key_num = 0
    for num in range(num_tables):
        key = "direct_" + str(key_num)
        key_num += 1
        for message in messages:
            mes_id = str(randrange(10))
            channel.basic_publish(
                exchange="direct_exchange_testing",
                routing_key=key,
                properties=pika.BasicProperties(message_id=mes_id),
                body=message,
            )

    connection.close()

    deadline = time.monotonic() + DEFAULT_TIMEOUT_SEC
    while time.monotonic() < deadline:
        result = instance.query("SELECT count() FROM test.destination")
        time.sleep(1)
        if int(result) == messages_num * num_tables:
            break
    else:
        pytest.fail(
            f"Time limit of {DEFAULT_TIMEOUT_SEC} seconds reached. The result did not match the expected value."
        )

    for consumer_id in range(num_tables):
        instance.query(
            """
            DROP TABLE test.direct_exchange_{0}_mv;
            DROP TABLE test.direct_exchange_{0};
        """.format(
                consumer_id
            )
        )

    instance.query(
        """
        DROP TABLE IF EXISTS test.destination;
    """
    )

    assert (
        int(result) == messages_num * num_tables
    ), "ClickHouse lost some messages: {}".format(result)


def test_rabbitmq_fanout_exchange(rabbitmq_cluster):
    instance.query(
        """
        DROP TABLE IF EXISTS test.destination;
        CREATE TABLE test.destination(key UInt64, value UInt64)
        ENGINE = MergeTree()
        ORDER BY key;
    """
    )

    num_tables = 5
    for consumer_id in range(num_tables):
        logging.debug(("Setting up table {}".format(consumer_id)))
        instance.query(
            """
            DROP TABLE IF EXISTS test.fanout_exchange_{0};
            DROP TABLE IF EXISTS test.fanout_exchange_{0}_mv;
            CREATE TABLE test.fanout_exchange_{0} (key UInt64, value UInt64)
                ENGINE = RabbitMQ
                SETTINGS rabbitmq_host_port = 'rabbitmq1:5672',
                         rabbitmq_num_consumers = 2,
                         rabbitmq_num_queues = 2,
                         rabbitmq_flush_interval_ms=1000,
                         rabbitmq_max_block_size=100,
                         rabbitmq_routing_key_list = 'key_{0}',
                         rabbitmq_exchange_name = 'fanout_exchange_testing',
                         rabbitmq_exchange_type = 'fanout',
                         rabbitmq_format = 'JSONEachRow',
                         rabbitmq_row_delimiter = '\\n';
            CREATE MATERIALIZED VIEW test.fanout_exchange_{0}_mv TO test.destination AS
            SELECT key, value FROM test.fanout_exchange_{0};
        """.format(
                consumer_id
            )
        )

    i = [0]
    messages_num = 1000

    credentials = pika.PlainCredentials("root", "clickhouse")
    parameters = pika.ConnectionParameters(
        rabbitmq_cluster.rabbitmq_ip, rabbitmq_cluster.rabbitmq_port, "/", credentials
    )
    connection = pika.BlockingConnection(parameters)
    channel = connection.channel()

    messages = []
    for _ in range(messages_num):
        messages.append(json.dumps({"key": i[0], "value": i[0]}))
        i[0] += 1

    for msg_id in range(messages_num):
        channel.basic_publish(
            exchange="fanout_exchange_testing",
            routing_key="",
            properties=pika.BasicProperties(message_id=str(msg_id)),
            body=messages[msg_id],
        )

    connection.close()

    deadline = time.monotonic() + DEFAULT_TIMEOUT_SEC
    while time.monotonic() < deadline:
        result = instance.query("SELECT count() FROM test.destination")
        time.sleep(1)
        if int(result) == messages_num * num_tables:
            break
    else:
        pytest.fail(
            f"Time limit of {DEFAULT_TIMEOUT_SEC} seconds reached. The result did not match the expected value."
        )

    for consumer_id in range(num_tables):
        instance.query(
            """
            DROP TABLE test.fanout_exchange_{0}_mv;
            DROP TABLE test.fanout_exchange_{0};
        """.format(
                consumer_id
            )
        )

    instance.query(
        """
        DROP TABLE test.destination;
    """
    )

    assert (
        int(result) == messages_num * num_tables
    ), "ClickHouse lost some messages: {}".format(result)


def test_rabbitmq_topic_exchange(rabbitmq_cluster):
    instance.query(
        """
        DROP TABLE IF EXISTS test.destination;
        CREATE TABLE test.destination(key UInt64, value UInt64)
        ENGINE = MergeTree()
        ORDER BY key;
    """
    )

    num_tables = 5
    for consumer_id in range(num_tables):
        logging.debug(("Setting up table {}".format(consumer_id)))
        instance.query(
            """
            DROP TABLE IF EXISTS test.topic_exchange_{0};
            DROP TABLE IF EXISTS test.topic_exchange_{0}_mv;
            CREATE TABLE test.topic_exchange_{0} (key UInt64, value UInt64)
                ENGINE = RabbitMQ
                SETTINGS rabbitmq_host_port = 'rabbitmq1:5672',
                         rabbitmq_num_consumers = 2,
                         rabbitmq_num_queues = 2,
                         rabbitmq_flush_interval_ms=1000,
                         rabbitmq_max_block_size=100,
                         rabbitmq_exchange_name = 'topic_exchange_testing',
                         rabbitmq_exchange_type = 'topic',
                         rabbitmq_routing_key_list = '*.{0}',
                         rabbitmq_format = 'JSONEachRow',
                         rabbitmq_row_delimiter = '\\n';
            CREATE MATERIALIZED VIEW test.topic_exchange_{0}_mv TO test.destination AS
            SELECT key, value FROM test.topic_exchange_{0};
        """.format(
                consumer_id
            )
        )

    for consumer_id in range(num_tables):
        logging.debug(("Setting up table {}".format(num_tables + consumer_id)))
        instance.query(
            """
            DROP TABLE IF EXISTS test.topic_exchange_{0};
            DROP TABLE IF EXISTS test.topic_exchange_{0}_mv;
            CREATE TABLE test.topic_exchange_{0} (key UInt64, value UInt64)
                ENGINE = RabbitMQ
                SETTINGS rabbitmq_host_port = 'rabbitmq1:5672',
                         rabbitmq_num_consumers = 2,
                         rabbitmq_num_queues = 2,
                         rabbitmq_flush_interval_ms=1000,
                         rabbitmq_max_block_size=100,
                         rabbitmq_exchange_name = 'topic_exchange_testing',
                         rabbitmq_exchange_type = 'topic',
                         rabbitmq_routing_key_list = '*.logs',
                         rabbitmq_format = 'JSONEachRow',
                         rabbitmq_row_delimiter = '\\n';
            CREATE MATERIALIZED VIEW test.topic_exchange_{0}_mv TO test.destination AS
            SELECT key, value FROM test.topic_exchange_{0};
        """.format(
                num_tables + consumer_id
            )
        )

    i = [0]
    messages_num = 1000

    credentials = pika.PlainCredentials("root", "clickhouse")
    parameters = pika.ConnectionParameters(
        rabbitmq_cluster.rabbitmq_ip, rabbitmq_cluster.rabbitmq_port, "/", credentials
    )
    connection = pika.BlockingConnection(parameters)
    channel = connection.channel()

    messages = []
    for _ in range(messages_num):
        messages.append(json.dumps({"key": i[0], "value": i[0]}))
        i[0] += 1

    key_num = 0
    for num in range(num_tables):
        key = "topic." + str(key_num)
        key_num += 1
        for message in messages:
            channel.basic_publish(
                exchange="topic_exchange_testing", routing_key=key, body=message
            )

    key = "random.logs"
    current = 0
    for msg_id in range(messages_num):
        channel.basic_publish(
            exchange="topic_exchange_testing",
            routing_key=key,
            properties=pika.BasicProperties(message_id=str(msg_id)),
            body=messages[msg_id],
        )

    connection.close()

    deadline = time.monotonic() + DEFAULT_TIMEOUT_SEC
    while time.monotonic() < deadline:
        result = instance.query("SELECT count() FROM test.destination")
        time.sleep(1)
        if int(result) == messages_num * num_tables + messages_num * num_tables:
            break
    else:
        pytest.fail(
            f"Time limit of {DEFAULT_TIMEOUT_SEC} seconds reached. The result did not match the expected value."
        )

    for consumer_id in range(num_tables * 2):
        instance.query(
            """
            DROP TABLE test.topic_exchange_{0}_mv;
            DROP TABLE test.topic_exchange_{0};
        """.format(
                consumer_id
            )
        )

    instance.query(
        """
        DROP TABLE test.destination;
    """
    )

    assert (
        int(result) == messages_num * num_tables + messages_num * num_tables
    ), "ClickHouse lost some messages: {}".format(result)


def test_rabbitmq_hash_exchange(rabbitmq_cluster):
    instance.query(
        """
        DROP TABLE IF EXISTS test.destination;
        CREATE TABLE test.destination(key UInt64, value UInt64, channel_id String)
        ENGINE = MergeTree()
        ORDER BY key;
    """
    )

    num_tables = 4
    for consumer_id in range(num_tables):
        table_name = "rabbitmq_consumer{}".format(consumer_id)
        logging.debug(("Setting up {}".format(table_name)))
        instance.query(
            """
            DROP TABLE IF EXISTS test.{0};
            DROP TABLE IF EXISTS test.{0}_mv;
            CREATE TABLE test.{0} (key UInt64, value UInt64)
                ENGINE = RabbitMQ
                SETTINGS rabbitmq_host_port = 'rabbitmq1:5672',
                         rabbitmq_num_consumers = 4,
                         rabbitmq_num_queues = 2,
                         rabbitmq_exchange_type = 'consistent_hash',
                         rabbitmq_exchange_name = 'hash_exchange_testing',
                         rabbitmq_format = 'JSONEachRow',
                         rabbitmq_flush_interval_ms=1000,
                         rabbitmq_row_delimiter = '\\n';
            CREATE MATERIALIZED VIEW test.{0}_mv TO test.destination AS
                SELECT key, value, _channel_id AS channel_id FROM test.{0};
        """.format(
                table_name
            )
        )

    i = [0]
    messages_num = 500

    credentials = pika.PlainCredentials("root", "clickhouse")
    parameters = pika.ConnectionParameters(
        rabbitmq_cluster.rabbitmq_ip, rabbitmq_cluster.rabbitmq_port, "/", credentials
    )

    def produce():
        # init connection here because otherwise python rabbitmq client might fail
        connection = pika.BlockingConnection(parameters)
        channel = connection.channel()
        messages = []
        for _ in range(messages_num):
            messages.append(json.dumps({"key": i[0], "value": i[0]}))
            i[0] += 1
        for msg_id in range(messages_num):
            channel.basic_publish(
                exchange="hash_exchange_testing",
                routing_key=str(msg_id),
                properties=pika.BasicProperties(message_id=str(msg_id)),
                body=messages[msg_id],
            )
        connection.close()

    threads = []
    threads_num = 10

    for _ in range(threads_num):
        threads.append(threading.Thread(target=produce))
    for thread in threads:
        time.sleep(random.uniform(0, 1))
        thread.start()

    result1 = ""
    deadline = time.monotonic() + DEFAULT_TIMEOUT_SEC
    while time.monotonic() < deadline:
        result1 = instance.query("SELECT count() FROM test.destination")
        time.sleep(1)
        if int(result1) == messages_num * threads_num:
            break
    else:
        pytest.fail(
            f"Time limit of {DEFAULT_TIMEOUT_SEC} seconds reached. The result did not match the expected value."
        )

    result2 = instance.query("SELECT count(DISTINCT channel_id) FROM test.destination")

    for consumer_id in range(num_tables):
        table_name = "rabbitmq_consumer{}".format(consumer_id)
        instance.query(
            """
            DROP TABLE test.{0}_mv;
            DROP TABLE test.{0};
        """.format(
                table_name
            )
        )

    instance.query(
        """
        DROP TABLE test.destination;
    """
    )

    for thread in threads:
        thread.join()

    assert (
        int(result1) == messages_num * threads_num
    ), "ClickHouse lost some messages: {}".format(result1)
    assert int(result2) == 4 * num_tables


def test_rabbitmq_multiple_bindings(rabbitmq_cluster):
    instance.query(
        """
        DROP TABLE IF EXISTS test.destination;
        CREATE TABLE test.destination(key UInt64, value UInt64)
        ENGINE = MergeTree()
        ORDER BY key;
    """
    )

    instance.query(
        """
        DROP TABLE IF EXISTS test.bindings;
        DROP TABLE IF EXISTS test.bindings_mv;
        CREATE TABLE test.bindings (key UInt64, value UInt64)
            ENGINE = RabbitMQ
            SETTINGS rabbitmq_host_port = 'rabbitmq1:5672',
                     rabbitmq_exchange_name = 'multiple_bindings_testing',
                     rabbitmq_exchange_type = 'direct',
                     rabbitmq_routing_key_list = 'key1,key2,key3,key4,key5',
                     rabbitmq_flush_interval_ms=1000,
                     rabbitmq_max_block_size=100,
                     rabbitmq_format = 'JSONEachRow',
                     rabbitmq_row_delimiter = '\\n';
        CREATE MATERIALIZED VIEW test.bindings_mv TO test.destination AS
            SELECT * FROM test.bindings;
    """
    )

    i = [0]
    messages_num = 500

    credentials = pika.PlainCredentials("root", "clickhouse")
    parameters = pika.ConnectionParameters(
        rabbitmq_cluster.rabbitmq_ip, rabbitmq_cluster.rabbitmq_port, "/", credentials
    )

    def produce():
        # init connection here because otherwise python rabbitmq client might fail
        connection = pika.BlockingConnection(parameters)
        channel = connection.channel()

        messages = []
        for _ in range(messages_num):
            messages.append(json.dumps({"key": i[0], "value": i[0]}))
            i[0] += 1

        keys = ["key1", "key2", "key3", "key4", "key5"]

        for key in keys:
            for message in messages:
                channel.basic_publish(
                    exchange="multiple_bindings_testing", routing_key=key, body=message
                )

        connection.close()

    threads = []
    threads_num = 10

    for _ in range(threads_num):
        threads.append(threading.Thread(target=produce))
    for thread in threads:
        time.sleep(random.uniform(0, 1))
        thread.start()

    deadline = time.monotonic() + DEFAULT_TIMEOUT_SEC
    while time.monotonic() < deadline:
        result = instance.query("SELECT count() FROM test.destination")
        time.sleep(1)
        if int(result) == messages_num * threads_num * 5:
            break
    else:
        pytest.fail(
            f"Time limit of {DEFAULT_TIMEOUT_SEC} seconds reached. The result did not match the expected value."
        )

    for thread in threads:
        thread.join()

    instance.query(
        """
        DROP TABLE test.bindings;
        DROP TABLE test.bindings_mv;
        DROP TABLE test.destination;
    """
    )

    assert (
        int(result) == messages_num * threads_num * 5
    ), "ClickHouse lost some messages: {}".format(result)


def test_rabbitmq_headers_exchange(rabbitmq_cluster):
    instance.query(
        """
        DROP TABLE IF EXISTS test.destination;
        CREATE TABLE test.destination(key UInt64, value UInt64)
        ENGINE = MergeTree()
        ORDER BY key;
    """
    )

    num_tables_to_receive = 2
    for consumer_id in range(num_tables_to_receive):
        logging.debug(("Setting up table {}".format(consumer_id)))
        instance.query(
            """
            DROP TABLE IF EXISTS test.headers_exchange_{0};
            DROP TABLE IF EXISTS test.headers_exchange_{0}_mv;
            CREATE TABLE test.headers_exchange_{0} (key UInt64, value UInt64)
                ENGINE = RabbitMQ
                SETTINGS rabbitmq_host_port = 'rabbitmq1:5672',
                         rabbitmq_num_consumers = 2,
                         rabbitmq_exchange_name = 'headers_exchange_testing',
                         rabbitmq_exchange_type = 'headers',
                         rabbitmq_flush_interval_ms=1000,
                         rabbitmq_max_block_size=100,
                         rabbitmq_routing_key_list = 'x-match=all,format=logs,type=report,year=2020',
                         rabbitmq_format = 'JSONEachRow',
                         rabbitmq_row_delimiter = '\\n';
            CREATE MATERIALIZED VIEW test.headers_exchange_{0}_mv TO test.destination AS
            SELECT key, value FROM test.headers_exchange_{0};
        """.format(
                consumer_id
            )
        )

    num_tables_to_ignore = 2
    for consumer_id in range(num_tables_to_ignore):
        logging.debug(
            ("Setting up table {}".format(consumer_id + num_tables_to_receive))
        )
        instance.query(
            """
            DROP TABLE IF EXISTS test.headers_exchange_{0};
            DROP TABLE IF EXISTS test.headers_exchange_{0}_mv;
            CREATE TABLE test.headers_exchange_{0} (key UInt64, value UInt64)
                ENGINE = RabbitMQ
                SETTINGS rabbitmq_host_port = 'rabbitmq1:5672',
                         rabbitmq_exchange_name = 'headers_exchange_testing',
                         rabbitmq_exchange_type = 'headers',
                         rabbitmq_routing_key_list = 'x-match=all,format=logs,type=report,year=2019',
                         rabbitmq_format = 'JSONEachRow',
                         rabbitmq_flush_interval_ms=1000,
                         rabbitmq_max_block_size=100,
                         rabbitmq_row_delimiter = '\\n';
            CREATE MATERIALIZED VIEW test.headers_exchange_{0}_mv TO test.destination AS
            SELECT key, value FROM test.headers_exchange_{0};
        """.format(
                consumer_id + num_tables_to_receive
            )
        )

    i = [0]
    messages_num = 1000

    credentials = pika.PlainCredentials("root", "clickhouse")
    parameters = pika.ConnectionParameters(
        rabbitmq_cluster.rabbitmq_ip, rabbitmq_cluster.rabbitmq_port, "/", credentials
    )
    connection = pika.BlockingConnection(parameters)
    channel = connection.channel()

    messages = []
    for _ in range(messages_num):
        messages.append(json.dumps({"key": i[0], "value": i[0]}))
        i[0] += 1

    fields = {}
    fields["format"] = "logs"
    fields["type"] = "report"
    fields["year"] = "2020"

    for msg_id in range(messages_num):
        channel.basic_publish(
            exchange="headers_exchange_testing",
            routing_key="",
            properties=pika.BasicProperties(headers=fields, message_id=str(msg_id)),
            body=messages[msg_id],
        )

    connection.close()

    deadline = time.monotonic() + DEFAULT_TIMEOUT_SEC
    while time.monotonic() < deadline:
        result = instance.query("SELECT count() FROM test.destination")
        time.sleep(1)
        if int(result) == messages_num * num_tables_to_receive:
            break
    else:
        pytest.fail(
            f"Time limit of {DEFAULT_TIMEOUT_SEC} seconds reached. The result did not match the expected value."
        )

    for consumer_id in range(num_tables_to_receive + num_tables_to_ignore):
        instance.query(
            """
            DROP TABLE test.headers_exchange_{0}_mv;
            DROP TABLE test.headers_exchange_{0};
        """.format(
                consumer_id
            )
        )

    instance.query(
        """
        DROP TABLE test.destination;
    """
    )

    assert (
        int(result) == messages_num * num_tables_to_receive
    ), "ClickHouse lost some messages: {}".format(result)


def test_rabbitmq_virtual_columns(rabbitmq_cluster):
    instance.query(
        """
        CREATE TABLE test.rabbitmq_virtuals (key UInt64, value UInt64)
            ENGINE = RabbitMQ
            SETTINGS rabbitmq_host_port = 'rabbitmq1:5672',
                     rabbitmq_exchange_name = 'virtuals',
                     rabbitmq_flush_interval_ms=1000,
                     rabbitmq_max_block_size=100,
                     rabbitmq_format = 'JSONEachRow';
        CREATE MATERIALIZED VIEW test.view Engine=Log AS
        SELECT value, key, _exchange_name, _channel_id, _delivery_tag, _redelivered FROM test.rabbitmq_virtuals;
    """
    )

    credentials = pika.PlainCredentials("root", "clickhouse")
    parameters = pika.ConnectionParameters(
        rabbitmq_cluster.rabbitmq_ip, rabbitmq_cluster.rabbitmq_port, "/", credentials
    )
    connection = pika.BlockingConnection(parameters)
    channel = connection.channel()

    message_num = 10
    i = 0
    messages = []
    for _ in range(message_num):
        messages.append(json.dumps({"key": i, "value": i}))
        i += 1

    for message in messages:
        channel.basic_publish(exchange="virtuals", routing_key="", body=message)

    deadline = time.monotonic() + DEFAULT_TIMEOUT_SEC
    while time.monotonic() < deadline:
        result = instance.query("SELECT count() FROM test.view")
        time.sleep(1)
        if int(result) == message_num:
            break
    else:
        pytest.fail(
            f"Time limit of {DEFAULT_TIMEOUT_SEC} seconds reached. The result did not match the expected value."
        )

    connection.close()

    result = instance.query(
        """
        SELECT key, value, _exchange_name, SUBSTRING(_channel_id, 1, 3), _delivery_tag, _redelivered
        FROM test.view ORDER BY key
    """
    )

    expected = """\
0	0	virtuals	1_0	1	0
1	1	virtuals	1_0	2	0
2	2	virtuals	1_0	3	0
3	3	virtuals	1_0	4	0
4	4	virtuals	1_0	5	0
5	5	virtuals	1_0	6	0
6	6	virtuals	1_0	7	0
7	7	virtuals	1_0	8	0
8	8	virtuals	1_0	9	0
9	9	virtuals	1_0	10	0
"""

    instance.query(
        """
        DROP TABLE test.rabbitmq_virtuals;
        DROP TABLE test.view;
    """
    )

    assert TSV(result) == TSV(expected)


def test_rabbitmq_virtual_columns_with_materialized_view(rabbitmq_cluster):
    instance.query(
        """
        CREATE TABLE test.rabbitmq_virtuals_mv (key UInt64, value UInt64)
            ENGINE = RabbitMQ
            SETTINGS rabbitmq_host_port = 'rabbitmq1:5672',
                     rabbitmq_exchange_name = 'virtuals_mv',
                     rabbitmq_flush_interval_ms=1000,
                     rabbitmq_max_block_size=100,
                     rabbitmq_format = 'JSONEachRow';
        CREATE TABLE test.view (key UInt64, value UInt64,
            exchange_name String, channel_id String, delivery_tag UInt64, redelivered UInt8) ENGINE = MergeTree()
            ORDER BY key;
        CREATE MATERIALIZED VIEW test.consumer TO test.view AS
        SELECT *, _exchange_name as exchange_name, _channel_id as channel_id, _delivery_tag as delivery_tag, _redelivered as redelivered
        FROM test.rabbitmq_virtuals_mv;
    """
    )

    credentials = pika.PlainCredentials("root", "clickhouse")
    parameters = pika.ConnectionParameters(
        rabbitmq_cluster.rabbitmq_ip, rabbitmq_cluster.rabbitmq_port, "/", credentials
    )
    connection = pika.BlockingConnection(parameters)
    channel = connection.channel()

    message_num = 10
    i = 0
    messages = []
    for _ in range(message_num):
        messages.append(json.dumps({"key": i, "value": i}))
        i += 1

    for message in messages:
        channel.basic_publish(exchange="virtuals_mv", routing_key="", body=message)

    deadline = time.monotonic() + DEFAULT_TIMEOUT_SEC
    while time.monotonic() < deadline:
        result = instance.query("SELECT count() FROM test.view")
        time.sleep(1)
        if int(result) == message_num:
            break
    else:
        pytest.fail(
            f"Time limit of {DEFAULT_TIMEOUT_SEC} seconds reached. The result did not match the expected value."
        )

    connection.close()

    result = instance.query(
        "SELECT key, value, exchange_name, SUBSTRING(channel_id, 1, 3), delivery_tag, redelivered FROM test.view ORDER BY delivery_tag"
    )
    expected = """\
0	0	virtuals_mv	1_0	1	0
1	1	virtuals_mv	1_0	2	0
2	2	virtuals_mv	1_0	3	0
3	3	virtuals_mv	1_0	4	0
4	4	virtuals_mv	1_0	5	0
5	5	virtuals_mv	1_0	6	0
6	6	virtuals_mv	1_0	7	0
7	7	virtuals_mv	1_0	8	0
8	8	virtuals_mv	1_0	9	0
9	9	virtuals_mv	1_0	10	0
"""

    instance.query(
        """
        DROP TABLE test.consumer;
        DROP TABLE test.view;
        DROP TABLE test.rabbitmq_virtuals_mv
    """
    )

    assert TSV(result) == TSV(expected)


def test_rabbitmq_many_consumers_to_each_queue(rabbitmq_cluster):
    instance.query(
        """
        DROP TABLE IF EXISTS test.destination;
        CREATE TABLE test.destination(key UInt64, value UInt64, channel_id String)
        ENGINE = MergeTree()
        ORDER BY key;
    """
    )

    num_tables = 4
    for table_id in range(num_tables):
        logging.debug(("Setting up table {}".format(table_id)))
        instance.query(
            """
            DROP TABLE IF EXISTS test.many_consumers_{0};
            DROP TABLE IF EXISTS test.many_consumers_{0}_mv;
            CREATE TABLE test.many_consumers_{0} (key UInt64, value UInt64)
                ENGINE = RabbitMQ
                SETTINGS rabbitmq_host_port = 'rabbitmq1:5672',
                         rabbitmq_exchange_name = 'many_consumers',
                         rabbitmq_num_queues = 2,
                         rabbitmq_num_consumers = 2,
                         rabbitmq_flush_interval_ms=1000,
                         rabbitmq_max_block_size=100,
                         rabbitmq_queue_base = 'many_consumers',
                         rabbitmq_format = 'JSONEachRow',
                         rabbitmq_row_delimiter = '\\n';
            CREATE MATERIALIZED VIEW test.many_consumers_{0}_mv TO test.destination AS
            SELECT key, value, _channel_id as channel_id FROM test.many_consumers_{0};
        """.format(
                table_id
            )
        )

    i = [0]
    messages_num = 1000

    credentials = pika.PlainCredentials("root", "clickhouse")
    parameters = pika.ConnectionParameters(
        rabbitmq_cluster.rabbitmq_ip, rabbitmq_cluster.rabbitmq_port, "/", credentials
    )

    def produce():
        connection = pika.BlockingConnection(parameters)
        channel = connection.channel()

        messages = []
        for _ in range(messages_num):
            messages.append(json.dumps({"key": i[0], "value": i[0]}))
            i[0] += 1
        for msg_id in range(messages_num):
            channel.basic_publish(
                exchange="many_consumers",
                routing_key="",
                properties=pika.BasicProperties(message_id=str(msg_id)),
                body=messages[msg_id],
            )
        connection.close()

    threads = []
    threads_num = 20

    for _ in range(threads_num):
        threads.append(threading.Thread(target=produce))
    for thread in threads:
        time.sleep(random.uniform(0, 1))
        thread.start()

    result1 = ""
    deadline = time.monotonic() + DEFAULT_TIMEOUT_SEC
    while time.monotonic() < deadline:
        result1 = instance.query("SELECT count() FROM test.destination")
        time.sleep(1)
        if int(result1) == messages_num * threads_num:
            break
    else:
        pytest.fail(
            f"Time limit of {DEFAULT_TIMEOUT_SEC} seconds reached. The result did not match the expected value."
        )

    result2 = instance.query("SELECT count(DISTINCT channel_id) FROM test.destination")

    for thread in threads:
        thread.join()

    for consumer_id in range(num_tables):
        instance.query(
            """
            DROP TABLE test.many_consumers_{0};
            DROP TABLE test.many_consumers_{0}_mv;
        """.format(
                consumer_id
            )
        )

    instance.query(
        """
        DROP TABLE test.destination;
    """
    )

    assert (
        int(result1) == messages_num * threads_num
    ), "ClickHouse lost some messages: {}".format(result1)
    # 4 tables, 2 consumers for each table => 8 consumer tags
    assert int(result2) == 8


def test_rabbitmq_commit_on_block_write(rabbitmq_cluster):
    logging.getLogger("pika").propagate = False
    instance.query(
        """
        CREATE TABLE test.rabbitmq (key UInt64, value UInt64)
            ENGINE = RabbitMQ
            SETTINGS rabbitmq_host_port = 'rabbitmq1:5672',
                     rabbitmq_exchange_name = 'block',
                     rabbitmq_format = 'JSONEachRow',
                     rabbitmq_queue_base = 'block',
                     rabbitmq_flush_interval_ms=1000,
                     rabbitmq_max_block_size = 100,
                     rabbitmq_row_delimiter = '\\n';
        CREATE TABLE test.view (key UInt64, value UInt64)
            ENGINE = MergeTree()
            ORDER BY key;
        CREATE MATERIALIZED VIEW test.consumer TO test.view AS
            SELECT * FROM test.rabbitmq;
    """
    )

    credentials = pika.PlainCredentials("root", "clickhouse")
    parameters = pika.ConnectionParameters(
        rabbitmq_cluster.rabbitmq_ip, rabbitmq_cluster.rabbitmq_port, "/", credentials
    )
    connection = pika.BlockingConnection(parameters)
    channel = connection.channel()

    cancel = threading.Event()

    i = [0]

    def produce():
        while not cancel.is_set():
            messages = []
            for _ in range(101):
                messages.append(json.dumps({"key": i[0], "value": i[0]}))
                i[0] += 1
            for message in messages:
                channel.basic_publish(exchange="block", routing_key="", body=message)

    rabbitmq_thread = threading.Thread(target=produce)
    rabbitmq_thread.start()

    deadline = time.monotonic() + DEFAULT_TIMEOUT_SEC
    while time.monotonic() < deadline:
        if int(instance.query("SELECT count() FROM test.view")) != 0:
            break
        time.sleep(1)
    else:
        cancel.set()
        pytest.fail(
            f"Time limit of {DEFAULT_TIMEOUT_SEC} seconds reached. The count is still 0."
        )

    cancel.set()

    instance.query("DETACH TABLE test.rabbitmq;")

    deadline = time.monotonic() + DEFAULT_TIMEOUT_SEC
    while time.monotonic() < deadline:
        if (
            int(
                instance.query(
                    "SELECT count() FROM system.tables WHERE database='test' AND name='rabbitmq'"
                )
            )
            != 1
        ):
            break
        time.sleep(1)
    else:
        pytest.fail(
            f"Time limit of {DEFAULT_TIMEOUT_SEC} seconds reached. The table 'rabbitmq' still exists."
        )

    instance.query("ATTACH TABLE test.rabbitmq;")

    deadline = time.monotonic() + DEFAULT_TIMEOUT_SEC
    while time.monotonic() < deadline:
        if int(instance.query("SELECT uniqExact(key) FROM test.view")) >= i[0]:
            break
        time.sleep(1)
    else:
        pytest.fail(
            f"Time limit of {DEFAULT_TIMEOUT_SEC} seconds reached. The uniqExact(key) is still less than {i[0]}."
        )

    result = int(instance.query("SELECT count() == uniqExact(key) FROM test.view"))

    instance.query(
        """
        DROP TABLE test.consumer;
        DROP TABLE test.view;
    """
    )

    rabbitmq_thread.join()
    connection.close()

    assert result == 1, "Messages from RabbitMQ get duplicated!"


def test_rabbitmq_no_connection_at_startup_1(rabbitmq_cluster):
    error = instance.query_and_get_error(
        """
        CREATE TABLE test.cs (key UInt64, value UInt64)
            ENGINE = RabbitMQ
            SETTINGS rabbitmq_host_port = 'no_connection_at_startup:5672',
                     rabbitmq_exchange_name = 'cs',
                     rabbitmq_format = 'JSONEachRow',
                     rabbitmq_flush_interval_ms=1000,
                     rabbitmq_num_consumers = '5',
                     rabbitmq_row_delimiter = '\\n';
    """
    )
    assert "CANNOT_CONNECT_RABBITMQ" in error


def test_rabbitmq_no_connection_at_startup_2(rabbitmq_cluster):
    instance.query(
        """
        CREATE TABLE test.cs (key UInt64, value UInt64)
            ENGINE = RabbitMQ
            SETTINGS rabbitmq_host_port = 'rabbitmq1:5672',
                     rabbitmq_exchange_name = 'cs',
                     rabbitmq_format = 'JSONEachRow',
                     rabbitmq_num_consumers = '5',
                     rabbitmq_flush_interval_ms=1000,
                     rabbitmq_max_block_size=100,
                     rabbitmq_row_delimiter = '\\n';
        CREATE TABLE test.view (key UInt64, value UInt64)
            ENGINE = MergeTree
            ORDER BY key;
        CREATE MATERIALIZED VIEW test.consumer TO test.view AS
            SELECT * FROM test.cs;
    """
    )
    instance.query("DETACH TABLE test.cs")

    with rabbitmq_cluster.pause_container("rabbitmq1"):
        instance.query("ATTACH TABLE test.cs")

    messages_num = 1000
    credentials = pika.PlainCredentials("root", "clickhouse")
    parameters = pika.ConnectionParameters(
        rabbitmq_cluster.rabbitmq_ip, rabbitmq_cluster.rabbitmq_port, "/", credentials
    )
    connection = pika.BlockingConnection(parameters)
    channel = connection.channel()
    for i in range(messages_num):
        message = json.dumps({"key": i, "value": i})
        channel.basic_publish(
            exchange="cs",
            routing_key="",
            body=message,
            properties=pika.BasicProperties(delivery_mode=2, message_id=str(i)),
        )
    connection.close()

    deadline = time.monotonic() + DEFAULT_TIMEOUT_SEC
    while time.monotonic() < deadline:
        result = instance.query("SELECT count() FROM test.view")
        time.sleep(1)
        if int(result) == messages_num:
            break
    else:
        pytest.fail(
            f"Time limit of {DEFAULT_TIMEOUT_SEC} seconds reached. The result did not match the expected value."
        )

    instance.query(
        """
        DROP TABLE test.consumer;
        DROP TABLE test.cs;
    """
    )

    assert int(result) == messages_num, "ClickHouse lost some messages: {}".format(
        result
    )


def test_rabbitmq_format_factory_settings(rabbitmq_cluster):
    instance.query(
        """
        CREATE TABLE test.format_settings (
            id String, date DateTime
        ) ENGINE = RabbitMQ
            SETTINGS rabbitmq_host_port = 'rabbitmq1:5672',
                     rabbitmq_exchange_name = 'format_settings',
                     rabbitmq_flush_interval_ms=1000,
                     rabbitmq_format = 'JSONEachRow',
                     date_time_input_format = 'best_effort';
        """
    )

    credentials = pika.PlainCredentials("root", "clickhouse")
    parameters = pika.ConnectionParameters(
        rabbitmq_cluster.rabbitmq_ip, rabbitmq_cluster.rabbitmq_port, "/", credentials
    )
    connection = pika.BlockingConnection(parameters)
    channel = connection.channel()

    message = json.dumps(
        {"id": "format_settings_test", "date": "2021-01-19T14:42:33.1829214Z"}
    )
    expected = instance.query(
        """SELECT parseDateTimeBestEffort(CAST('2021-01-19T14:42:33.1829214Z', 'String'))"""
    )

    channel.basic_publish(exchange="format_settings", routing_key="", body=message)
    result = ""
    deadline = time.monotonic() + DEFAULT_TIMEOUT_SEC
    while time.monotonic() < deadline:
        result = instance.query("SELECT date FROM test.format_settings")
        if result == expected:
            break
        time.sleep(0.05)
    else:
        pytest.fail(
            f"Time limit of {DEFAULT_TIMEOUT_SEC} seconds reached. The result did not match the expected value."
        )

    instance.query(
        """
        CREATE TABLE test.view (
            id String, date DateTime
        ) ENGINE = MergeTree ORDER BY id;
        CREATE MATERIALIZED VIEW test.consumer TO test.view AS
            SELECT * FROM test.format_settings;
        """
    )

    channel.basic_publish(exchange="format_settings", routing_key="", body=message)

    result = ""
    deadline = time.monotonic() + DEFAULT_TIMEOUT_SEC
    while time.monotonic() < deadline:
        result = instance.query("SELECT date FROM test.view")
        if result == expected:
            break
        time.sleep(0.05)
    else:
        pytest.fail(
            f"Time limit of {DEFAULT_TIMEOUT_SEC} seconds reached. The result did not match the expected value."
        )

    connection.close()
    instance.query(
        """
        DROP TABLE test.consumer;
        DROP TABLE test.format_settings;
    """
    )

    assert result == expected


def test_rabbitmq_vhost(rabbitmq_cluster):
    instance.query(
        """
        CREATE TABLE test.rabbitmq_vhost (key UInt64, value UInt64)
            ENGINE = RabbitMQ
            SETTINGS rabbitmq_host_port = 'rabbitmq1:5672',
                     rabbitmq_exchange_name = 'vhost',
                     rabbitmq_format = 'JSONEachRow',
                     rabbitmq_flush_interval_ms=1000,
                     rabbitmq_vhost = '/'
        """
    )

    credentials = pika.PlainCredentials("root", "clickhouse")
    parameters = pika.ConnectionParameters(
        rabbitmq_cluster.rabbitmq_ip, rabbitmq_cluster.rabbitmq_port, "/", credentials
    )
    connection = pika.BlockingConnection(parameters)
    channel = connection.channel()
    channel.basic_publish(
        exchange="vhost", routing_key="", body=json.dumps({"key": 1, "value": 2})
    )
    connection.close()
    deadline = time.monotonic() + DEFAULT_TIMEOUT_SEC
    while time.monotonic() < deadline:
        result = instance.query(
            "SELECT * FROM test.rabbitmq_vhost ORDER BY key", ignore_error=True
        )
        if result == "1\t2\n":
            break
        time.sleep(0.05)
    else:
        pytest.fail(
            f"Time limit of {DEFAULT_TIMEOUT_SEC} seconds reached. The result did not match the expected value '1\\t2\\n'."
        )


def test_rabbitmq_drop_table_properly(rabbitmq_cluster):
    instance.query(
        """
        CREATE TABLE test.rabbitmq_drop (key UInt64, value UInt64)
            ENGINE = RabbitMQ
            SETTINGS rabbitmq_host_port = 'rabbitmq1:5672',
                     rabbitmq_flush_interval_ms=1000,
                     rabbitmq_exchange_name = 'drop',
                     rabbitmq_format = 'JSONEachRow',
                     rabbitmq_queue_base = 'rabbit_queue_drop'
        """
    )

    credentials = pika.PlainCredentials("root", "clickhouse")
    parameters = pika.ConnectionParameters(
        rabbitmq_cluster.rabbitmq_ip, rabbitmq_cluster.rabbitmq_port, "/", credentials
    )
    connection = pika.BlockingConnection(parameters)
    channel = connection.channel()

    channel.basic_publish(
        exchange="drop", routing_key="", body=json.dumps({"key": 1, "value": 2})
    )
    deadline = time.monotonic() + DEFAULT_TIMEOUT_SEC
    while time.monotonic() < deadline:
        result = instance.query(
            "SELECT * FROM test.rabbitmq_drop ORDER BY key", ignore_error=True
        )
        if result == "1\t2\n":
            break
        time.sleep(0.05)
    else:
        pytest.fail(
            f"Time limit of {DEFAULT_TIMEOUT_SEC} seconds reached. The result did not match the expected value '1\\t2\\n'."
        )

    exists = channel.queue_declare(queue="rabbit_queue_drop", passive=True)
    assert exists

    instance.query("DROP TABLE test.rabbitmq_drop")
    time.sleep(30)

    try:
        exists = channel.queue_declare(queue="rabbit_queue_drop", passive=True)
    except Exception as e:
        exists = False

    assert not exists


def test_rabbitmq_queue_settings(rabbitmq_cluster):
    instance.query(
        """
        CREATE TABLE test.rabbitmq_settings (key UInt64, value UInt64)
            ENGINE = RabbitMQ
            SETTINGS rabbitmq_host_port = 'rabbitmq1:5672',
                     rabbitmq_exchange_name = 'rabbit_exchange',
                     rabbitmq_flush_interval_ms=1000,
                     rabbitmq_format = 'JSONEachRow',
                     rabbitmq_queue_base = 'rabbit_queue_settings',
                     rabbitmq_queue_settings_list = 'x-max-length=10,x-overflow=reject-publish'
        """
    )

    credentials = pika.PlainCredentials("root", "clickhouse")
    parameters = pika.ConnectionParameters(
        rabbitmq_cluster.rabbitmq_ip, rabbitmq_cluster.rabbitmq_port, "/", credentials
    )
    connection = pika.BlockingConnection(parameters)
    channel = connection.channel()

    for i in range(50):
        channel.basic_publish(
            exchange="rabbit_exchange",
            routing_key="",
            body=json.dumps({"key": 1, "value": 2}),
        )
    connection.close()

    instance.query(
        """
        CREATE TABLE test.view (key UInt64, value UInt64)
        ENGINE = MergeTree ORDER BY key;
        CREATE MATERIALIZED VIEW test.consumer TO test.view AS
            SELECT * FROM test.rabbitmq_settings;
        """
    )

    time.sleep(5)

    deadline = time.monotonic() + DEFAULT_TIMEOUT_SEC
    while time.monotonic() < deadline:
        result = instance.query("SELECT count() FROM test.view", ignore_error=True)
        if int(result) == 10:
            break
        time.sleep(0.5)
    else:
        pytest.fail(
            f"Time limit of {DEFAULT_TIMEOUT_SEC} seconds reached. The result did not match the expected value of 10."
        )

    instance.query("DROP TABLE test.rabbitmq_settings")

    # queue size is 10, but 50 messages were sent, they will be dropped (setting x-overflow = reject-publish) and only 10 will remain.
    assert int(result) == 10


def test_rabbitmq_queue_consume(rabbitmq_cluster):
    credentials = pika.PlainCredentials("root", "clickhouse")
    parameters = pika.ConnectionParameters(
        rabbitmq_cluster.rabbitmq_ip, rabbitmq_cluster.rabbitmq_port, "/", credentials
    )
    connection = pika.BlockingConnection(parameters)
    channel = connection.channel()
    channel.queue_declare(queue="rabbit_queue", durable=True)

    i = [0]
    messages_num = 1000

    def produce():
        connection = pika.BlockingConnection(parameters)
        channel = connection.channel()
        messages = []
        for _ in range(messages_num):
            message = json.dumps({"key": i[0], "value": i[0]})
            channel.basic_publish(exchange="", routing_key="rabbit_queue", body=message)
            i[0] += 1

    threads = []
    threads_num = 10
    for _ in range(threads_num):
        threads.append(threading.Thread(target=produce))
    for thread in threads:
        time.sleep(random.uniform(0, 1))
        thread.start()

    instance.query(
        """
        CREATE TABLE test.rabbitmq_queue (key UInt64, value UInt64)
            ENGINE = RabbitMQ
            SETTINGS rabbitmq_host_port = 'rabbitmq1:5672',
                     rabbitmq_format = 'JSONEachRow',
                     rabbitmq_queue_base = 'rabbit_queue',
                     rabbitmq_flush_interval_ms=1000,
                     rabbitmq_queue_consume = 1;
        CREATE TABLE test.view (key UInt64, value UInt64)
        ENGINE = MergeTree ORDER BY key;
        CREATE MATERIALIZED VIEW test.consumer TO test.view AS
            SELECT * FROM test.rabbitmq_queue;
        """
    )

    result = ""
    deadline = time.monotonic() + DEFAULT_TIMEOUT_SEC
    while time.monotonic() < deadline:
        result = instance.query("SELECT count() FROM test.view")
        if int(result) == messages_num * threads_num:
            break
        time.sleep(1)
    else:
        pytest.fail(
            f"Time limit of {DEFAULT_TIMEOUT_SEC} seconds reached. The result did not match the expected value."
        )

    for thread in threads:
        thread.join()

    instance.query("DROP TABLE test.rabbitmq_queue")


def test_rabbitmq_produce_consume_avro(rabbitmq_cluster):
    num_rows = 75

    instance.query(
        """
        DROP TABLE IF EXISTS test.view;
        DROP TABLE IF EXISTS test.rabbit;
        DROP TABLE IF EXISTS test.rabbit_writer;

        CREATE TABLE test.rabbit_writer (key UInt64, value UInt64)
            ENGINE = RabbitMQ
            SETTINGS rabbitmq_host_port = 'rabbitmq1:5672',
                     rabbitmq_format = 'Avro',
                     rabbitmq_flush_interval_ms=1000,
                     rabbitmq_exchange_name = 'avro',
                     rabbitmq_exchange_type = 'direct',
                     rabbitmq_routing_key_list = 'avro';

        CREATE TABLE test.rabbit (key UInt64, value UInt64)
            ENGINE = RabbitMQ
            SETTINGS rabbitmq_host_port = 'rabbitmq1:5672',
                     rabbitmq_format = 'Avro',
                     rabbitmq_flush_interval_ms=1000,
                     rabbitmq_exchange_name = 'avro',
                     rabbitmq_exchange_type = 'direct',
                     rabbitmq_routing_key_list = 'avro';

        CREATE MATERIALIZED VIEW test.view Engine=Log AS
            SELECT key, value FROM test.rabbit;
    """
    )

    instance.query(
        "INSERT INTO test.rabbit_writer select number*10 as key, number*100 as value from numbers({num_rows}) SETTINGS output_format_avro_rows_in_file = 7".format(
            num_rows=num_rows
        )
    )

    # Ideally we should wait for an event
    time.sleep(3)

    expected_num_rows = instance.query(
        "SELECT COUNT(1) FROM test.view", ignore_error=True
    )
    assert int(expected_num_rows) == num_rows

    expected_max_key = instance.query(
        "SELECT max(key) FROM test.view", ignore_error=True
    )
    assert int(expected_max_key) == (num_rows - 1) * 10


def test_rabbitmq_bad_args(rabbitmq_cluster):
    credentials = pika.PlainCredentials("root", "clickhouse")
    parameters = pika.ConnectionParameters(
        rabbitmq_cluster.rabbitmq_ip, rabbitmq_cluster.rabbitmq_port, "/", credentials
    )
    connection = pika.BlockingConnection(parameters)
    channel = connection.channel()
    channel.exchange_declare(exchange="f", exchange_type="fanout")
    assert "Unable to declare exchange" in instance.query_and_get_error(
        """
        CREATE TABLE test.drop (key UInt64, value UInt64)
            ENGINE = RabbitMQ
            SETTINGS rabbitmq_host_port = 'rabbitmq1:5672',
                     rabbitmq_flush_interval_ms=1000,
                     rabbitmq_exchange_name = 'f',
                     rabbitmq_format = 'JSONEachRow';
    """
    )


def test_rabbitmq_issue_30691(rabbitmq_cluster):
    instance.query(
        """
        CREATE TABLE test.rabbitmq_drop (json String)
            ENGINE = RabbitMQ
            SETTINGS rabbitmq_host_port = 'rabbitmq1:5672',
                     rabbitmq_flush_interval_ms=1000,
                     rabbitmq_exchange_name = '30691',
                     rabbitmq_row_delimiter = '\\n', -- Works only if adding this setting
                     rabbitmq_format = 'LineAsString',
                     rabbitmq_queue_base = '30691';
        """
    )

    credentials = pika.PlainCredentials("root", "clickhouse")
    parameters = pika.ConnectionParameters(
        rabbitmq_cluster.rabbitmq_ip, rabbitmq_cluster.rabbitmq_port, "/", credentials
    )
    connection = pika.BlockingConnection(parameters)
    channel = connection.channel()

    channel.basic_publish(
        exchange="30691",
        routing_key="",
        body=json.dumps(
            {
                "event_type": "purge",
                "as_src": 1234,
                "as_dst": 0,
                "as_path": "",
                "local_pref": 100,
                "med": 0,
                "peer_as_dst": 0,
                "ip_src": "<redacted ipv6>",
                "ip_dst": "<redacted ipv6>",
                "port_src": 443,
                "port_dst": 41930,
                "ip_proto": "tcp",
                "tos": 0,
                "stamp_inserted": "2021-10-26 15:20:00",
                "stamp_updated": "2021-10-26 15:23:14",
                "packets": 2,
                "bytes": 1216,
                "writer_id": "default_amqp/449206",
            }
        ),
    )
    result = ""
    deadline = time.monotonic() + DEFAULT_TIMEOUT_SEC
    while time.monotonic() < deadline:
        result = instance.query("SELECT * FROM test.rabbitmq_drop", ignore_error=True)
        logging.debug(result)
        if result != "":
            break
        time.sleep(0.05)
    else:
        pytest.fail(
            f"Time limit of {DEFAULT_TIMEOUT_SEC} seconds reached. The result is still empty."
        )
    assert (
        result.strip()
        == """{"event_type": "purge", "as_src": 1234, "as_dst": 0, "as_path": "", "local_pref": 100, "med": 0, "peer_as_dst": 0, "ip_src": "<redacted ipv6>", "ip_dst": "<redacted ipv6>", "port_src": 443, "port_dst": 41930, "ip_proto": "tcp", "tos": 0, "stamp_inserted": "2021-10-26 15:20:00", "stamp_updated": "2021-10-26 15:23:14", "packets": 2, "bytes": 1216, "writer_id": "default_amqp/449206"}"""
    )


def test_rabbitmq_drop_mv(rabbitmq_cluster):
    instance.query(
        """
        CREATE TABLE test.drop_mv (key UInt64, value UInt64)
            ENGINE = RabbitMQ
            SETTINGS rabbitmq_host_port = 'rabbitmq1:5672',
                     rabbitmq_exchange_name = 'mv',
                     rabbitmq_format = 'JSONEachRow',
                     rabbitmq_flush_interval_ms=1000,
                     rabbitmq_queue_base = 'drop_mv';
    """
    )
    instance.query(
        """
        CREATE TABLE test.view (key UInt64, value UInt64)
            ENGINE = MergeTree()
            ORDER BY key;
    """
    )
    instance.query(
        """
        CREATE MATERIALIZED VIEW test.consumer TO test.view AS
            SELECT * FROM test.drop_mv;
    """
    )

    credentials = pika.PlainCredentials("root", "clickhouse")
    parameters = pika.ConnectionParameters(
        rabbitmq_cluster.rabbitmq_ip, rabbitmq_cluster.rabbitmq_port, "/", credentials
    )
    connection = pika.BlockingConnection(parameters)
    channel = connection.channel()

    messages = []
    for i in range(20):
        channel.basic_publish(
            exchange="mv", routing_key="", body=json.dumps({"key": i, "value": i})
        )

    deadline = time.monotonic() + DEFAULT_TIMEOUT_SEC
    while time.monotonic() < deadline:
        res = instance.query("SELECT COUNT(*) FROM test.view")
        logging.debug(f"Current count (1): {res}")
        if int(res) == 20:
            break
        else:
            logging.debug(f"Number of rows in test.view: {res}")
        time.sleep(0.05)
    else:
        pytest.fail(
            f"Time limit of {DEFAULT_TIMEOUT_SEC} seconds reached. The row count did not reach 20."
        )

    instance.query("DROP VIEW test.consumer SYNC")
    for i in range(20, 40):
        channel.basic_publish(
            exchange="mv", routing_key="", body=json.dumps({"key": i, "value": i})
        )

    instance.query(
        """
        CREATE MATERIALIZED VIEW test.consumer TO test.view AS
            SELECT * FROM test.drop_mv;
    """
    )
    for i in range(40, 50):
        channel.basic_publish(
            exchange="mv", routing_key="", body=json.dumps({"key": i, "value": i})
        )

    deadline = time.monotonic() + DEFAULT_TIMEOUT_SEC
    while time.monotonic() < deadline:
        result = instance.query("SELECT count() FROM test.view")
        logging.debug(f"Current count (2): {result}")
        if int(result) == 50:
            break
        time.sleep(1)
    else:
        pytest.fail(
            f"Time limit of {DEFAULT_TIMEOUT_SEC} seconds reached. The row count did not reach 50."
        )

    result = instance.query("SELECT * FROM test.view ORDER BY key")
    rabbitmq_check_result(result, True)

    instance.query("DROP VIEW test.consumer SYNC")
    time.sleep(10)
    for i in range(50, 60):
        channel.basic_publish(
            exchange="mv", routing_key="", body=json.dumps({"key": i, "value": i})
        )
    connection.close()

    count = 0
    deadline = time.monotonic() + 30
    while time.monotonic() < deadline:
        count = int(instance.query("SELECT count() FROM test.drop_mv"))
        if count:
            break
        time.sleep(0.05)
    else:
        pytest.fail(f"Time limit of 30 seconds reached. The count is still 0.")

    instance.query("DROP TABLE test.drop_mv")
    assert count > 0


def test_rabbitmq_random_detach(rabbitmq_cluster):
    NUM_CONSUMERS = 2
    NUM_QUEUES = 2
    instance.query(
        """
        CREATE TABLE test.rabbitmq (key UInt64, value UInt64)
            ENGINE = RabbitMQ
            SETTINGS rabbitmq_host_port = 'rabbitmq1:5672',
                     rabbitmq_exchange_name = 'random',
                     rabbitmq_queue_base = 'random',
                     rabbitmq_num_queues = 2,
                     rabbitmq_flush_interval_ms=1000,
                     rabbitmq_num_consumers = 2,
                     rabbitmq_format = 'JSONEachRow';
        CREATE TABLE test.view (key UInt64, value UInt64, channel_id String)
            ENGINE = MergeTree
            ORDER BY key;
        CREATE MATERIALIZED VIEW test.consumer TO test.view AS
            SELECT *, _channel_id AS channel_id FROM test.rabbitmq;
    """
    )

    i = [0]
    messages_num = 10000

    credentials = pika.PlainCredentials("root", "clickhouse")
    parameters = pika.ConnectionParameters(
        rabbitmq_cluster.rabbitmq_ip, rabbitmq_cluster.rabbitmq_port, "/", credentials
    )

    def produce():
        connection = pika.BlockingConnection(parameters)
        channel = connection.channel()

        messages = []
        for j in range(messages_num):
            messages.append(json.dumps({"key": i[0], "value": i[0]}))
            i[0] += 1
            mes_id = str(i)
            channel.basic_publish(
                exchange="random",
                routing_key="",
                properties=pika.BasicProperties(message_id=mes_id),
                body=messages[-1],
            )
        connection.close()

    threads = []
    threads_num = 20

    for _ in range(threads_num):
        threads.append(threading.Thread(target=produce))
    for thread in threads:
        time.sleep(random.uniform(0, 1))
        thread.start()

    # time.sleep(5)
    # kill_rabbitmq(rabbitmq_cluster.rabbitmq_docker_id)
    # instance.query("detach table test.rabbitmq")
    # revive_rabbitmq(rabbitmq_cluster.rabbitmq_docker_id)

    for thread in threads:
        thread.join()


def test_rabbitmq_predefined_configuration(rabbitmq_cluster):
    credentials = pika.PlainCredentials("root", "clickhouse")
    parameters = pika.ConnectionParameters(
        rabbitmq_cluster.rabbitmq_ip, rabbitmq_cluster.rabbitmq_port, "/", credentials
    )
    connection = pika.BlockingConnection(parameters)
    channel = connection.channel()

    instance.query(
        """
        CREATE TABLE test.rabbitmq (key UInt64, value UInt64)
            ENGINE = RabbitMQ(rabbit1, rabbitmq_vhost = '/')
            SETTINGS rabbitmq_flush_interval_ms=1000;
        """
    )

    channel.basic_publish(
        exchange="named", routing_key="", body=json.dumps({"key": 1, "value": 2})
    )

    deadline = time.monotonic() + DEFAULT_TIMEOUT_SEC
    while time.monotonic() < deadline:
        result = instance.query(
            "SELECT * FROM test.rabbitmq ORDER BY key", ignore_error=True
        )
        if result == "1\t2\n":
            break
        time.sleep(0.05)
    else:
        pytest.fail(
            f"Time limit of {DEFAULT_TIMEOUT_SEC} seconds reached. The result did not match the expected value '1\\t2\\n'."
        )

    instance.restart_clickhouse()
    channel.basic_publish(
        exchange="named", routing_key="", body=json.dumps({"key": 1, "value": 2})
    )
    deadline = time.monotonic() + DEFAULT_TIMEOUT_SEC
    while time.monotonic() < deadline:
        result = instance.query(
            "SELECT * FROM test.rabbitmq ORDER BY key", ignore_error=True
        )
        if result == "1\t2\n":
            break
        time.sleep(0.05)
    else:
        pytest.fail(
            f"Time limit of {DEFAULT_TIMEOUT_SEC} seconds reached. The result did not match the expected value '1\\t2\\n'."
        )


def test_rabbitmq_msgpack(rabbitmq_cluster):
    instance.query(
        """
        drop table if exists rabbit_in;
        drop table if exists rabbit_out;
        create table
            rabbit_in (val String)
            engine=RabbitMQ
            settings rabbitmq_host_port = 'rabbitmq1:5672',
                     rabbitmq_exchange_name = 'xhep',
                     rabbitmq_format = 'MsgPack',
                     rabbitmq_flush_interval_ms=1000,
                     rabbitmq_num_consumers = 1;
        create table
            rabbit_out (val String)
            engine=RabbitMQ
            settings rabbitmq_host_port = 'rabbitmq1:5672',
                     rabbitmq_exchange_name = 'xhep',
                     rabbitmq_format = 'MsgPack',
                     rabbitmq_flush_interval_ms=1000,
                     rabbitmq_num_consumers = 1;
        set stream_like_engine_allow_direct_select=1;
        insert into rabbit_out select 'kek';
        """
    )

    result = ""
    deadline = time.monotonic() + DEFAULT_TIMEOUT_SEC
    while time.monotonic() < deadline:
        result = instance.query("select * from rabbit_in;")
        if result.strip() == "kek":
            break
        time.sleep(1)
    else:
        pytest.fail(
            f"Time limit of {DEFAULT_TIMEOUT_SEC} seconds reached. The result did not match 'kek'."
        )

    assert result.strip() == "kek"

    instance.query("drop table rabbit_in sync")
    instance.query("drop table rabbit_out sync")


def test_rabbitmq_address(rabbitmq_cluster):
    instance2.query(
        """
        drop table if exists rabbit_in;
        drop table if exists rabbit_out;
        create table
            rabbit_in (val String)
            engine=RabbitMQ
            SETTINGS rabbitmq_exchange_name = 'rxhep',
                     rabbitmq_format = 'CSV',
                     rabbitmq_num_consumers = 1,
                     rabbitmq_flush_interval_ms=1000,
                     rabbitmq_address='amqp://root:clickhouse@rabbitmq1:5672/';
        create table
            rabbit_out (val String) engine=RabbitMQ
            SETTINGS rabbitmq_exchange_name = 'rxhep',
                     rabbitmq_format = 'CSV',
                     rabbitmq_num_consumers = 1,
                     rabbitmq_flush_interval_ms=1000,
                     rabbitmq_address='amqp://root:clickhouse@rabbitmq1:5672/';
        set stream_like_engine_allow_direct_select=1;
        insert into rabbit_out select 'kek';
    """
    )

    result = ""
    deadline = time.monotonic() + DEFAULT_TIMEOUT_SEC
    while time.monotonic() < deadline:
        result = instance2.query("select * from rabbit_in;")
        if result.strip() == "kek":
            break
        time.sleep(1)
    else:
        pytest.fail(
            f"Time limit of {DEFAULT_TIMEOUT_SEC} seconds reached. The result did not match 'kek'."
        )

    assert result.strip() == "kek"

    instance2.query("drop table rabbit_in sync")
    instance2.query("drop table rabbit_out sync")


def test_format_with_prefix_and_suffix(rabbitmq_cluster):
    instance.query(
        """
        CREATE TABLE test.rabbitmq (key UInt64, value UInt64)
            ENGINE = RabbitMQ
            SETTINGS rabbitmq_host_port = 'rabbitmq1:5672',
                     rabbitmq_exchange_name = 'insert',
                     rabbitmq_exchange_type = 'direct',
                     rabbitmq_routing_key_list = 'custom',
                     rabbitmq_format = 'CustomSeparated';
    """
    )

    credentials = pika.PlainCredentials("root", "clickhouse")
    parameters = pika.ConnectionParameters(
        rabbitmq_cluster.rabbitmq_ip, rabbitmq_cluster.rabbitmq_port, "/", credentials
    )
    consumer_connection = pika.BlockingConnection(parameters)

    consumer = consumer_connection.channel()
    result = consumer.queue_declare(queue="")
    queue_name = result.method.queue
    consumer.queue_bind(exchange="insert", queue=queue_name, routing_key="custom")

    instance.query(
        "INSERT INTO test.rabbitmq select number*10 as key, number*100 as value from numbers(2) settings format_custom_result_before_delimiter='<prefix>\n', format_custom_result_after_delimiter='<suffix>\n'"
    )

    insert_messages = []

    def onReceived(channel, method, properties, body):
        message = body.decode()
        insert_messages.append(message)
        logging.debug(f"Received {len(insert_messages)} message: {message}")
        if len(insert_messages) == 2:
            channel.stop_consuming()

    consumer.basic_consume(queue_name, onReceived)

    consumer.start_consuming()
    consumer_connection.close()

    assert (
        "".join(insert_messages)
        == "<prefix>\n0\t0\n<suffix>\n<prefix>\n10\t100\n<suffix>\n"
    )


def test_max_rows_per_message(rabbitmq_cluster):
    num_rows = 5

    instance.query(
        """
        DROP TABLE IF EXISTS test.view;
        DROP TABLE IF EXISTS test.rabbit;

        CREATE TABLE test.rabbit (key UInt64, value UInt64)
            ENGINE = RabbitMQ
            SETTINGS rabbitmq_host_port = 'rabbitmq1:5672',
                     rabbitmq_format = 'CustomSeparated',
                     rabbitmq_exchange_name = 'custom',
                     rabbitmq_exchange_type = 'direct',
                     rabbitmq_routing_key_list = 'custom1',
                     rabbitmq_max_rows_per_message = 3,
                     rabbitmq_flush_interval_ms = 1000,
                     format_custom_result_before_delimiter = '<prefix>\n',
                     format_custom_result_after_delimiter = '<suffix>\n';

        CREATE MATERIALIZED VIEW test.view Engine=Log AS
            SELECT key, value FROM test.rabbit;
    """
    )

    credentials = pika.PlainCredentials("root", "clickhouse")
    parameters = pika.ConnectionParameters(
        rabbitmq_cluster.rabbitmq_ip, rabbitmq_cluster.rabbitmq_port, "/", credentials
    )
    consumer_connection = pika.BlockingConnection(parameters)

    consumer = consumer_connection.channel()
    result = consumer.queue_declare(queue="")
    queue_name = result.method.queue
    consumer.queue_bind(exchange="custom", queue=queue_name, routing_key="custom1")

    instance.query(
        f"INSERT INTO test.rabbit select number*10 as key, number*100 as value from numbers({num_rows}) settings format_custom_result_before_delimiter='<prefix>\n', format_custom_result_after_delimiter='<suffix>\n'"
    )

    insert_messages = []

    def onReceived(channel, method, properties, body):
        insert_messages.append(body.decode())
        if len(insert_messages) == 2:
            channel.stop_consuming()

    consumer.basic_consume(queue_name, onReceived)
    consumer.start_consuming()
    consumer_connection.close()

    assert len(insert_messages) == 2

    assert (
        "".join(insert_messages)
        == "<prefix>\n0\t0\n10\t100\n20\t200\n<suffix>\n<prefix>\n30\t300\n40\t400\n<suffix>\n"
    )

    deadline = time.monotonic() + DEFAULT_TIMEOUT_SEC
    rows = 0
    while time.monotonic() < deadline:
        rows = int(instance.query("SELECT count() FROM test.view"))
        if rows == num_rows:
            break
        time.sleep(0.05)
    else:
        pytest.fail(
            f"Time limit of {DEFAULT_TIMEOUT_SEC} seconds reached. The number of rows did not match {num_rows}."
        )

    assert rows == num_rows

    result = instance.query("SELECT * FROM test.view")
    assert result == "0\t0\n10\t100\n20\t200\n30\t300\n40\t400\n"


def test_row_based_formats(rabbitmq_cluster):
    num_rows = 10

    for format_name in [
        "TSV",
        "TSVWithNamesAndTypes",
        "TSKV",
        "CSV",
        "CSVWithNamesAndTypes",
        "CustomSeparatedWithNamesAndTypes",
        "Values",
        "JSON",
        "JSONEachRow",
        "JSONCompactEachRow",
        "JSONCompactEachRowWithNamesAndTypes",
        "JSONObjectEachRow",
        "Avro",
        "RowBinary",
        "RowBinaryWithNamesAndTypes",
        "MsgPack",
    ]:
        logging.debug(format_name)

        instance.query(
            f"""
            DROP TABLE IF EXISTS test.view;
            DROP TABLE IF EXISTS test.rabbit;

            CREATE TABLE test.rabbit (key UInt64, value UInt64)
                ENGINE = RabbitMQ
                SETTINGS rabbitmq_host_port = 'rabbitmq1:5672',
                         rabbitmq_format = '{format_name}',
                         rabbitmq_exchange_name = '{format_name}',
                         rabbitmq_exchange_type = 'direct',
                         rabbitmq_max_block_size = 100,
                         rabbitmq_flush_interval_ms = 1000,
                         rabbitmq_routing_key_list = '{format_name}',
                         rabbitmq_max_rows_per_message = 5;

            CREATE MATERIALIZED VIEW test.view Engine=Log AS
                SELECT key, value FROM test.rabbit;
        """
        )

        credentials = pika.PlainCredentials("root", "clickhouse")
        parameters = pika.ConnectionParameters(
            rabbitmq_cluster.rabbitmq_ip,
            rabbitmq_cluster.rabbitmq_port,
            "/",
            credentials,
        )
        consumer_connection = pika.BlockingConnection(parameters)

        consumer = consumer_connection.channel()
        result = consumer.queue_declare(queue="")
        queue_name = result.method.queue
        consumer.queue_bind(
            exchange=format_name, queue=queue_name, routing_key=format_name
        )

        instance.query(
            f"INSERT INTO test.rabbit SELECT number * 10 as key, number * 100 as value FROM numbers({num_rows});"
        )

        insert_messages = 0

        def onReceived(channel, method, properties, body):
            nonlocal insert_messages
            insert_messages += 1
            if insert_messages == 2:
                channel.stop_consuming()

        consumer.basic_consume(queue_name, onReceived)
        consumer.start_consuming()
        consumer_connection.close()

        assert insert_messages == 2

        deadline = time.monotonic() + DEFAULT_TIMEOUT_SEC
        rows = 0
        while time.monotonic() < deadline:
            rows = int(instance.query("SELECT count() FROM test.view"))
            if rows == num_rows:
                break
            time.sleep(0.05)
        else:
            pytest.fail(
                f"Time limit of {DEFAULT_TIMEOUT_SEC} seconds reached. The number of rows did not match {num_rows}."
            )

        assert rows == num_rows

        expected = ""
        for i in range(num_rows):
            expected += str(i * 10) + "\t" + str(i * 100) + "\n"

        result = instance.query("SELECT * FROM test.view")
        assert result == expected


def test_block_based_formats_1(rabbitmq_cluster):
    instance.query(
        """
        CREATE TABLE test.rabbitmq (key UInt64, value UInt64)
            ENGINE = RabbitMQ
            SETTINGS rabbitmq_host_port = 'rabbitmq1:5672',
                     rabbitmq_exchange_name = 'PrettySpace',
                     rabbitmq_exchange_type = 'direct',
                     rabbitmq_max_block_size = 100,
                     rabbitmq_flush_interval_ms = 1000,
                     rabbitmq_routing_key_list = 'PrettySpace',
                     rabbitmq_format = 'PrettySpace';
    """
    )

    credentials = pika.PlainCredentials("root", "clickhouse")
    parameters = pika.ConnectionParameters(
        rabbitmq_cluster.rabbitmq_ip, rabbitmq_cluster.rabbitmq_port, "/", credentials
    )
    consumer_connection = pika.BlockingConnection(parameters)

    consumer = consumer_connection.channel()
    result = consumer.queue_declare(queue="")
    queue_name = result.method.queue
    consumer.queue_bind(
        exchange="PrettySpace", queue=queue_name, routing_key="PrettySpace"
    )

    instance.query(
        "INSERT INTO test.rabbitmq SELECT number * 10 as key, number * 100 as value FROM numbers(5) settings max_block_size=2, optimize_trivial_insert_select=0, output_format_pretty_color=1, output_format_pretty_row_numbers=0;"
    )
    insert_messages = []

    def onReceived(channel, method, properties, body):
        insert_messages.append(body.decode())
        if len(insert_messages) == 3:
            channel.stop_consuming()

    consumer.basic_consume(queue_name, onReceived)
    consumer.start_consuming()
    consumer_connection.close()

    assert len(insert_messages) == 3

    data = []
    for message in insert_messages:
        split = message.split("\n")
        assert split[0] == " \x1b[1mkey\x1b[0m   \x1b[1mvalue\x1b[0m"
        assert split[1] == ""
        assert split[-1] == ""
        data += [line.split() for line in split[2:-1]]

    assert data == [
        ["0", "0"],
        ["10", "100"],
        ["20", "200"],
        ["30", "300"],
        ["40", "400"],
    ]


def test_block_based_formats_2(rabbitmq_cluster):
    num_rows = 100

    for format_name in [
        "JSONColumns",
        "Native",
        "Arrow",
        "Parquet",
        "ORC",
        "JSONCompactColumns",
    ]:
        logging.debug(format_name)

        instance.query(
            f"""
            DROP TABLE IF EXISTS test.view;
            DROP TABLE IF EXISTS test.rabbit;

            CREATE TABLE test.rabbit (key UInt64, value UInt64)
                ENGINE = RabbitMQ
                SETTINGS rabbitmq_host_port = 'rabbitmq1:5672',
                         rabbitmq_format = '{format_name}',
                         rabbitmq_exchange_name = '{format_name}',
                         rabbitmq_exchange_type = 'direct',
                         rabbitmq_max_block_size = 100,
                         rabbitmq_flush_interval_ms = 1000,
                         rabbitmq_routing_key_list = '{format_name}';

            CREATE MATERIALIZED VIEW test.view Engine=Log AS
                SELECT key, value FROM test.rabbit;
        """
        )

        credentials = pika.PlainCredentials("root", "clickhouse")
        parameters = pika.ConnectionParameters(
            rabbitmq_cluster.rabbitmq_ip,
            rabbitmq_cluster.rabbitmq_port,
            "/",
            credentials,
        )
        consumer_connection = pika.BlockingConnection(parameters)

        consumer = consumer_connection.channel()
        result = consumer.queue_declare(queue="")
        queue_name = result.method.queue
        consumer.queue_bind(
            exchange=format_name, queue=queue_name, routing_key=format_name
        )

        instance.query(
            f"INSERT INTO test.rabbit SELECT number * 10 as key, number * 100 as value FROM numbers({num_rows}) settings max_block_size=12, optimize_trivial_insert_select=0;"
        )

        insert_messages = 0

        def onReceived(channel, method, properties, body):
            nonlocal insert_messages
            insert_messages += 1
            if insert_messages == 9:
                channel.stop_consuming()

        consumer.basic_consume(queue_name, onReceived)
        consumer.start_consuming()
        consumer_connection.close()

        assert insert_messages == 9

        deadline = time.monotonic() + DEFAULT_TIMEOUT_SEC
        rows = 0
        while time.monotonic() < deadline:
            rows = int(instance.query("SELECT count() FROM test.view"))
            if rows == num_rows:
                break
            time.sleep(0.05)
        else:
            pytest.fail(
                f"Time limit of {DEFAULT_TIMEOUT_SEC} seconds reached. The number of rows did not match {num_rows}."
            )

        assert rows == num_rows

        result = instance.query("SELECT * FROM test.view ORDER by key")
        expected = ""
        for i in range(num_rows):
            expected += str(i * 10) + "\t" + str(i * 100) + "\n"
        assert result == expected


def test_rabbitmq_flush_by_block_size(rabbitmq_cluster):
    instance.query(
        """
         DROP TABLE IF EXISTS test.view;
         DROP TABLE IF EXISTS test.consumer;

         CREATE TABLE test.rabbitmq (key UInt64, value UInt64)
             ENGINE = RabbitMQ
             SETTINGS rabbitmq_host_port = 'rabbitmq1:5672',
                      rabbitmq_exchange_name = 'flush_by_block',
                      rabbitmq_queue_base = 'flush_by_block',
                      rabbitmq_max_block_size = 100,
                      rabbitmq_flush_interval_ms = 640000, /* should not flush by time during test */
                      rabbitmq_format = 'JSONEachRow';

         CREATE TABLE test.view (key UInt64, value UInt64)
             ENGINE = MergeTree()
             ORDER BY key;

         CREATE MATERIALIZED VIEW test.consumer TO test.view AS
             SELECT * FROM test.rabbitmq;

        SYSTEM STOP MERGES;
     """
    )

    cancel = threading.Event()

    def produce():
        credentials = pika.PlainCredentials("root", "clickhouse")
        parameters = pika.ConnectionParameters(
            rabbitmq_cluster.rabbitmq_ip,
            rabbitmq_cluster.rabbitmq_port,
            "/",
            credentials,
        )
        connection = pika.BlockingConnection(parameters)

        while not cancel.is_set():
            try:
                channel = connection.channel()
                channel.basic_publish(
                    exchange="flush_by_block",
                    routing_key="",
                    body=json.dumps({"key": 0, "value": 0}),
                )
            except Exception as e:
                logging.debug(f"Got error: {str(e)}")

    produce_thread = threading.Thread(target=produce)
    produce_thread.start()

    deadline = time.monotonic() + DEFAULT_TIMEOUT_SEC
    while time.monotonic() < deadline:
        if (
            int(
                instance.query(
                    "SELECT count() FROM system.parts WHERE database = 'test' AND table = 'view' AND name = 'all_1_1_0'"
                )
            )
            != 0
        ):
            break
        time.sleep(0.5)
    else:
        pytest.fail(
            f"Time limit of {DEFAULT_TIMEOUT_SEC} seconds reached. The part 'all_1_1_0' is still missing."
        )

    cancel.set()
    produce_thread.join()

    # more flushes can happens during test, we need to check only result of first flush (part named all_1_1_0).
    result = instance.query("SELECT count() FROM test.view WHERE _part='all_1_1_0'")
    # logging.debug(result)

    instance.query(
        """
         DROP TABLE test.consumer;
         DROP TABLE test.view;
         DROP TABLE test.rabbitmq;
     """
    )

    # 100 = first poll should return 100 messages (and rows)
    # not waiting for stream_flush_interval_ms
    assert (
        int(result) == 100
    ), "Messages from rabbitmq should be flushed when block of size rabbitmq_max_block_size is formed!"


def test_rabbitmq_flush_by_time(rabbitmq_cluster):
    instance.query(
        """
        DROP TABLE IF EXISTS test.view;
        DROP TABLE IF EXISTS test.consumer;

        CREATE TABLE test.rabbitmq (key UInt64, value UInt64)
            ENGINE = RabbitMQ
            SETTINGS rabbitmq_host_port = 'rabbitmq1:5672',
                     rabbitmq_exchange_name = 'flush_by_time',
                     rabbitmq_queue_base = 'flush_by_time',
                     rabbitmq_max_block_size = 100,
                     rabbitmq_flush_interval_ms = 5000,
                     rabbitmq_format = 'JSONEachRow';

        CREATE TABLE test.view (key UInt64, value UInt64, ts DateTime64(3) MATERIALIZED now64(3))
            ENGINE = MergeTree()
            ORDER BY key;
    """
    )

    cancel = threading.Event()

    def produce():
        credentials = pika.PlainCredentials("root", "clickhouse")
        parameters = pika.ConnectionParameters(
            rabbitmq_cluster.rabbitmq_ip,
            rabbitmq_cluster.rabbitmq_port,
            "/",
            credentials,
        )
        connection = pika.BlockingConnection(parameters)

        while not cancel.is_set():
            try:
                channel = connection.channel()
                channel.basic_publish(
                    exchange="flush_by_time",
                    routing_key="",
                    body=json.dumps({"key": 0, "value": 0}),
                )
                logging.debug("Produced a message")
                time.sleep(0.8)
            except Exception as e:
                logging.debug(f"Got error: {str(e)}")

    produce_thread = threading.Thread(target=produce)
    produce_thread.start()

    instance.query(
        """
        CREATE MATERIALIZED VIEW test.consumer TO test.view AS
            SELECT * FROM test.rabbitmq;
    """
    )

    deadline = time.monotonic() + DEFAULT_TIMEOUT_SEC
    while time.monotonic() < deadline:
        time.sleep(0.2)
        total_count = instance.query(
            "SELECT count() FROM system.parts WHERE database = 'test' AND table = 'view'"
        )
        logging.debug(f"kssenii total count: {total_count}")
        count = int(
            instance.query(
                "SELECT count() FROM system.parts WHERE database = 'test' AND table = 'view' AND name = 'all_1_1_0'"
            )
        )
        logging.debug(f"kssenii count: {count}")
        if count > 0:
            break
    else:
        pytest.fail(
            f"Time limit of {DEFAULT_TIMEOUT_SEC} seconds reached. The part 'all_1_1_0' is still missing."
        )

    time.sleep(12)
    result = instance.query("SELECT uniqExact(ts) FROM test.view")

    cancel.set()
    produce_thread.join()

    instance.query(
        """
        DROP TABLE test.consumer;
        DROP TABLE test.view;
        DROP TABLE test.rabbitmq;
    """
    )

    assert int(result) == 3


def test_rabbitmq_handle_error_mode_stream(rabbitmq_cluster):
    instance.query(
        """
        DROP TABLE IF EXISTS test.rabbitmq;
        DROP TABLE IF EXISTS test.view;
        DROP TABLE IF EXISTS test.data;
        DROP TABLE IF EXISTS test.errors;
        DROP TABLE IF EXISTS test.errors_view;

        CREATE TABLE test.rabbit (key UInt64, value UInt64)
            ENGINE = RabbitMQ
            SETTINGS rabbitmq_host_port = '{}:5672',
                     rabbitmq_exchange_name = 'select',
                     rabbitmq_commit_on_select = 1,
                     rabbitmq_format = 'JSONEachRow',
                     rabbitmq_row_delimiter = '\\n',
                     rabbitmq_handle_error_mode = 'stream';


        CREATE TABLE test.errors (error Nullable(String), broken_message Nullable(String))
             ENGINE = MergeTree()
             ORDER BY tuple();

        CREATE MATERIALIZED VIEW test.errors_view TO test.errors AS
                SELECT _error as error, _raw_message as broken_message FROM test.rabbit where not isNull(_error);

        CREATE TABLE test.data (key UInt64, value UInt64)
             ENGINE = MergeTree()
             ORDER BY key;

        CREATE MATERIALIZED VIEW test.view TO test.data AS
                SELECT key, value FROM test.rabbit;
        """.format(
            rabbitmq_cluster.rabbitmq_host
        )
    )

    credentials = pika.PlainCredentials("root", "clickhouse")
    parameters = pika.ConnectionParameters(
        rabbitmq_cluster.rabbitmq_ip, rabbitmq_cluster.rabbitmq_port, "/", credentials
    )
    connection = pika.BlockingConnection(parameters)
    channel = connection.channel()

    messages = []
    num_rows = 50
    for i in range(num_rows):
        if i % 2 == 0:
            messages.append(json.dumps({"key": i, "value": i}))
        else:
            messages.append("Broken message " + str(i))

    for message in messages:
        channel.basic_publish(exchange="select", routing_key="", body=message)

    connection.close()
    # The order of messages in select * from test.rabbitmq is not guaranteed, so sleep to collect everything in one select
    time.sleep(1)

    deadline = time.monotonic() + DEFAULT_TIMEOUT_SEC
    rows = 0
    while time.monotonic() < deadline:
        rows = int(instance.query("SELECT count() FROM test.data"))
        if rows == num_rows:
            break
        time.sleep(0.05)
    else:
        pytest.fail(
            f"Time limit of {DEFAULT_TIMEOUT_SEC} seconds reached. The number of rows did not match {num_rows}."
        )

    assert rows == num_rows

    result = instance.query("SELECT * FROM test.data ORDER by key")
    expected = "0\t0\n" * (num_rows // 2)
    for i in range(num_rows):
        if i % 2 == 0:
            expected += str(i) + "\t" + str(i) + "\n"

    assert result == expected

    deadline = time.monotonic() + DEFAULT_TIMEOUT_SEC
    errors_count = 0
    while time.monotonic() < deadline:
        errors_count = int(instance.query("SELECT count() FROM test.errors"))
        if errors_count == num_rows / 2:
            break
        time.sleep(0.05)
    else:
        pytest.fail(
            f"Time limit of {DEFAULT_TIMEOUT_SEC} seconds reached. The number of errors ({errors_count}) did not match the expected {num_rows}."
        )

    assert errors_count == num_rows / 2

    broken_messages = instance.query(
        "SELECT broken_message FROM test.errors order by broken_message"
    )
    expected = []
    for i in range(num_rows):
        if i % 2 != 0:
            expected.append("Broken message " + str(i) + "\n")

    expected = "".join(sorted(expected))
    assert broken_messages == expected


def test_attach_broken_table(rabbitmq_cluster):
    table_name = f"rabbit_queue_{uuid.uuid4().hex}"
    instance.query(
        f"""
        DROP TABLE IF EXISTS {table_name};
        ATTACH TABLE {table_name} UUID '{uuid.uuid4()}' (`payload` String) ENGINE = RabbitMQ SETTINGS rabbitmq_host_port = 'nonexisting:5671', rabbitmq_format = 'JSONEachRow', rabbitmq_username = 'test', rabbitmq_password = 'test'
        """
    )

    error = instance.query_and_get_error(f"SELECT * FROM {table_name}")
    assert "CANNOT_CONNECT_RABBITMQ" in error
    error = instance.query_and_get_error(f"INSERT INTO {table_name} VALUES ('test')")
    assert "CANNOT_CONNECT_RABBITMQ" in error


def test_rabbitmq_nack_failed_insert(rabbitmq_cluster):
    table_name = f"nack_failed_insert_{uuid.uuid4().hex}"
    exchange = f"{table_name}_exchange"

    credentials = pika.PlainCredentials("root", "clickhouse")
    parameters = pika.ConnectionParameters(
        rabbitmq_cluster.rabbitmq_ip, rabbitmq_cluster.rabbitmq_port, "/", credentials
    )
    connection = pika.BlockingConnection(parameters)
    channel = connection.channel()

    channel.exchange_declare(exchange="deadl")

    result = channel.queue_declare(queue="deadq")
    queue_name = result.method.queue
    channel.queue_bind(exchange="deadl", routing_key="", queue=queue_name)

    instance3.query(
        f"""
        CREATE TABLE test.{table_name} (key UInt64, value UInt64)
            ENGINE = RabbitMQ
            SETTINGS rabbitmq_host_port = '{rabbitmq_cluster.rabbitmq_host}:5672',
                     rabbitmq_flush_interval_ms=1000,
                     rabbitmq_exchange_name = '{exchange}',
                     rabbitmq_format = 'JSONEachRow',
                     rabbitmq_queue_settings_list='x-dead-letter-exchange=deadl';

        DROP TABLE IF EXISTS test.view;
        CREATE TABLE test.view (key UInt64, value UInt64)
            ENGINE = MergeTree()
            ORDER BY key;

        DROP TABLE IF EXISTS test.consumer;
        CREATE MATERIALIZED VIEW test.consumer TO test.view AS
            SELECT * FROM test.{table_name};
        """
    )

    num_rows = 25
    for i in range(num_rows):
        message = json.dumps({"key": i, "value": i}) + "\n"
        channel.basic_publish(exchange=exchange, routing_key="", body=message)

    instance3.wait_for_log_line(
        "Failed to push to views. Error: Code: 252. DB::Exception: Too many parts"
    )

    try:
        instance3.replace_in_config(
            "/etc/clickhouse-server/config.d/mergetree.xml",
            "parts_to_throw_insert>0",
            "parts_to_throw_insert>10",
            # >>>>>>> origin/master
        )
        instance3.restart_clickhouse()

        count = [0]

        def on_consume(channel, method, properties, body):
            channel.basic_publish(exchange=exchange, routing_key="", body=body)
            count[0] += 1
            if count[0] == num_rows:
                channel.stop_consuming()

        channel.basic_consume(queue_name, on_consume)
        channel.start_consuming()

        deadline = time.monotonic() + DEFAULT_TIMEOUT_SEC
        count = 0
        while time.monotonic() < deadline:
            count = int(instance3.query("SELECT count() FROM test.view"))
            if count == num_rows:
                break
            time.sleep(0.05)
        else:
            pytest.fail(
                f"Time limit of {DEFAULT_TIMEOUT_SEC} seconds reached. The count did not match {num_rows}."
            )

        assert count == num_rows

        instance3.query(
            f"""
            DROP TABLE test.consumer;
            DROP TABLE test.view;
            DROP TABLE test.{table_name};
        """
        )
        connection.close()
    finally:
        # Restore the original configuration so that other tests (this one included if executed
        # again) behave as expected by the initial configuration
        instance3.replace_in_config(
            "/etc/clickhouse-server/config.d/mergetree.xml",
            "parts_to_throw_insert>10",
            "parts_to_throw_insert>0",
        )
        instance3.restart_clickhouse()


def view_test(expected_num_messages, *_):
    result = instance.query(f"SELECT COUNT(1) FROM test.errors")

    assert int(result) == expected_num_messages


def dead_letter_queue_test(expected_num_messages, exchange_name):
    result = instance.query(f"SELECT * FROM system.dead_letter_queue FORMAT Vertical")

    logging.debug(f"system.dead_letter_queue content is {result}")

    rows = int(
        instance.query(
            f"SELECT count() FROM system.dead_letter_queue WHERE rabbitmq_exchange_name = '{exchange_name}'"
        )
    )
    assert rows == expected_num_messages


def rabbitmq_reject_broken_messages(
    rabbitmq_cluster, handle_error_mode, additional_dml, check_method
):
    credentials = pika.PlainCredentials("root", "clickhouse")
    parameters = pika.ConnectionParameters(
        rabbitmq_cluster.rabbitmq_ip, rabbitmq_cluster.rabbitmq_port, "/", credentials
    )
    connection = pika.BlockingConnection(parameters)
    channel = connection.channel()

    deadletter_exchange = f"deadletter_exchange_handle_error_mode_{handle_error_mode}"
    deadletter_queue = f"deadletter_queue_handle_error_mode_{handle_error_mode}"
    channel.exchange_declare(exchange=deadletter_exchange)

    exchange = f"select_{handle_error_mode}_{int(time.time())}"

    result = channel.queue_declare(queue=deadletter_queue)
    channel.queue_bind(
        exchange=deadletter_exchange, routing_key="", queue=deadletter_queue
    )

    instance.query(
        f"""
        DROP TABLE IF EXISTS test.rabbitmq;
        DROP TABLE IF EXISTS test.view;
        DROP TABLE IF EXISTS test.data;
        DROP TABLE IF EXISTS test.errors;
        DROP TABLE IF EXISTS test.errors_view;

        CREATE TABLE test.rabbit (key UInt64, value UInt64)
            ENGINE = RabbitMQ
            SETTINGS rabbitmq_host_port = '{rabbitmq_cluster.rabbitmq_host}:5672',
                     rabbitmq_exchange_name = '{exchange}',
                     rabbitmq_commit_on_select = 1,
                     rabbitmq_format = 'JSONEachRow',
                     rabbitmq_row_delimiter = '\\n',
                     rabbitmq_handle_error_mode = '{handle_error_mode}',
                     rabbitmq_queue_settings_list='x-dead-letter-exchange={deadletter_exchange}';


        CREATE TABLE test.errors (error Nullable(String), broken_message Nullable(String))
             ENGINE = MergeTree()
             ORDER BY tuple();

        CREATE TABLE test.data (key UInt64, value UInt64)
             ENGINE = MergeTree()
             ORDER BY key;

        CREATE MATERIALIZED VIEW test.view TO test.data AS
                SELECT key, value FROM test.rabbit;

        {additional_dml};

        """
    )

    messages = []
    num_rows = 50
    for i in range(num_rows):
        if i % 2 == 0:
            messages.append(json.dumps({"key": i, "value": i}))
        else:
            messages.append("Broken message " + str(i))

    for message in messages:
        channel.basic_publish(exchange=exchange, routing_key="", body=message)

    time.sleep(1)

    deadline = time.monotonic() + DEFAULT_TIMEOUT_SEC
    rows = 0
    while time.monotonic() < deadline:
        rows = int(instance.query("SELECT count() FROM test.data"))
        if rows == num_rows:
            break
        time.sleep(1)
    else:
        pytest.fail(
            f"Time limit of {DEFAULT_TIMEOUT_SEC} seconds reached. The number of rows did not match {num_rows}."
        )

    assert rows == num_rows

    dead_letters = []

    def on_dead_letter(channel, method, properties, body):
        dead_letters.append(body)
        if len(dead_letters) == num_rows / 2:
            channel.stop_consuming()

    channel.basic_consume(deadletter_queue, on_dead_letter)
    channel.start_consuming()

    assert len(dead_letters) == num_rows / 2

    i = 1
    for letter in dead_letters:
        assert f"Broken message {i}" in str(letter)
        i += 2

<<<<<<< HEAD
    result = instance.query(f"SELECT * FROM test.errors FORMAT Vertical")
    logging.debug(f"test.errors contains {result}")

    check_method(len(dead_letters), exchange)

    connection.close()


def test_rabbitmq_reject_broken_messages_stream(rabbitmq_cluster):
    rabbitmq_reject_broken_messages(
        rabbitmq_cluster,
        "stream",
        "CREATE MATERIALIZED VIEW test.errors_view TO test.errors AS SELECT _error as error, _raw_message as broken_message FROM test.rabbit where not isNull(_error)",
        view_test,
    )


def test_rabbitmq_reject_broken_messages_dead_letter_queue(rabbitmq_cluster):
    rabbitmq_reject_broken_messages(
        rabbitmq_cluster,
        "dead_letter_queue",
        "",
        dead_letter_queue_test,
=======
    connection.close()


def test_rabbitmq_json_type(rabbitmq_cluster):
    instance.query(
        """
        SET allow_experimental_json_type=1;
        CREATE TABLE test.rabbitmq (data JSON)
            ENGINE = RabbitMQ
            SETTINGS rabbitmq_host_port = 'rabbitmq1:5672',
                     rabbitmq_exchange_name = 'json_type',
                     rabbitmq_format = 'JSONAsObject',
                     rabbitmq_commit_on_select = 1,
                     rabbitmq_flush_interval_ms=1000,
                     rabbitmq_max_block_size=100,
                     rabbitmq_queue_base = 'json_type',
                     rabbitmq_row_delimiter = '\\n';
        CREATE TABLE test.view (a Int64)
            ENGINE = MergeTree()
            ORDER BY a;
        CREATE MATERIALIZED VIEW test.consumer TO test.view AS
            SELECT data.a::Int64 as a FROM test.rabbitmq;
        """
    )

    credentials = pika.PlainCredentials("root", "clickhouse")
    parameters = pika.ConnectionParameters(
        rabbitmq_cluster.rabbitmq_ip, rabbitmq_cluster.rabbitmq_port, "/", credentials
    )
    connection = pika.BlockingConnection(parameters)
    channel = connection.channel()

    messages = [
        '{"a" : 1}',
        '{"a" : 2}',
    ]

    for message in messages:
        channel.basic_publish(exchange="json_type", routing_key="", body=message)
    connection.close()

    while int(instance.query("SELECT count() FROM test.view")) < 2:
        time.sleep(1)

    result = instance.query("SELECT * FROM test.view ORDER BY a;")

    expected = """\
1
2
"""

    assert TSV(result) == TSV(expected)

    instance.query(
        """
        DROP TABLE test.view;
        DROP TABLE test.consumer;
        DROP TABLE test.rabbitmq;
    """
>>>>>>> ace1607d
    )<|MERGE_RESOLUTION|>--- conflicted
+++ resolved
@@ -3899,7 +3899,6 @@
         assert f"Broken message {i}" in str(letter)
         i += 2
 
-<<<<<<< HEAD
     result = instance.query(f"SELECT * FROM test.errors FORMAT Vertical")
     logging.debug(f"test.errors contains {result}")
 
@@ -3923,8 +3922,7 @@
         "dead_letter_queue",
         "",
         dead_letter_queue_test,
-=======
-    connection.close()
+    )
 
 
 def test_rabbitmq_json_type(rabbitmq_cluster):
@@ -3982,6 +3980,4 @@
         DROP TABLE test.view;
         DROP TABLE test.consumer;
         DROP TABLE test.rabbitmq;
-    """
->>>>>>> ace1607d
-    )+    """