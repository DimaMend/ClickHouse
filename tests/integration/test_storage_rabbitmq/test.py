import pytest

import json
import os.path as p
import random
import subprocess
import threading
import logging
import time
from random import randrange
import math

import pika
from google.protobuf.internal.encoder import _VarintBytes
from helpers.client import QueryRuntimeException
from helpers.cluster import ClickHouseCluster, check_rabbitmq_is_available
from helpers.test_tools import TSV

from . import rabbitmq_pb2

cluster = ClickHouseCluster(__file__)
instance = cluster.add_instance(
    "instance",
    main_configs=[
        "configs/rabbitmq.xml",
        "configs/macros.xml",
        "configs/named_collection.xml",
    ],
    user_configs=["configs/users.xml"],
    with_rabbitmq=True,
    stay_alive=True,
)

instance2 = cluster.add_instance(
    "instance2",
    user_configs=["configs/users.xml"],
    with_rabbitmq=True,
)

instance3 = cluster.add_instance(
    "instance3",
    user_configs=["configs/users.xml"],
    main_configs=[
        "configs/rabbitmq.xml",
        "configs/macros.xml",
        "configs/named_collection.xml",
        "configs/mergetree.xml",
    ],
    with_rabbitmq=True,
    stay_alive=True,
)

# Helpers


def rabbitmq_check_result(result, check=False, ref_file="test_rabbitmq_json.reference"):
    fpath = p.join(p.dirname(__file__), ref_file)
    with open(fpath) as reference:
        if check:
            assert TSV(result) == TSV(reference)
        else:
            return TSV(result) == TSV(reference)


def wait_rabbitmq_to_start(rabbitmq_docker_id, cookie, timeout=180):
    logging.getLogger("pika").propagate = False
    start = time.time()
    while time.time() - start < timeout:
        try:
            if check_rabbitmq_is_available(rabbitmq_docker_id, cookie):
                logging.debug("RabbitMQ is available")
                return
            time.sleep(0.5)
        except Exception as ex:
            logging.debug("Can't connect to RabbitMQ " + str(ex))
            time.sleep(0.5)


def kill_rabbitmq(rabbitmq_id):
    p = subprocess.Popen(("docker", "stop", rabbitmq_id), stdout=subprocess.PIPE)
    p.communicate()
    return p.returncode == 0


def revive_rabbitmq(rabbitmq_id, cookie):
    p = subprocess.Popen(("docker", "start", rabbitmq_id), stdout=subprocess.PIPE)
    p.communicate()
    wait_rabbitmq_to_start(rabbitmq_id, cookie)


# Fixtures


@pytest.fixture(scope="module")
def rabbitmq_cluster():
    try:
        cluster.start()
        logging.debug("rabbitmq_id is {}".format(instance.cluster.rabbitmq_docker_id))
        instance.query("CREATE DATABASE test")
        instance3.query("CREATE DATABASE test")

        yield cluster

    finally:
        cluster.shutdown()


@pytest.fixture(autouse=True)
def rabbitmq_setup_teardown():
    logging.debug("RabbitMQ is available - running test")
    yield  # run test
    instance.query("DROP DATABASE test SYNC")
    instance.query("CREATE DATABASE test")


# Tests


@pytest.mark.parametrize(
    "secure",
    [
        pytest.param(0),
        pytest.param(1),
    ],
)
def test_rabbitmq_select(rabbitmq_cluster, secure):
    if secure and instance.is_built_with_thread_sanitizer():
        pytest.skip(
            "Data races: see https://github.com/ClickHouse/ClickHouse/issues/56866"
        )

    port = cluster.rabbitmq_port
    if secure:
        port = cluster.rabbitmq_secure_port

    instance.query(
        """
        CREATE TABLE test.rabbitmq (key UInt64, value UInt64)
            ENGINE = RabbitMQ
            SETTINGS rabbitmq_host_port = '{}:{}',
                     rabbitmq_exchange_name = 'select',
                     rabbitmq_commit_on_select = 1,
                     rabbitmq_format = 'JSONEachRow',
                     rabbitmq_row_delimiter = '\\n',
                     rabbitmq_secure = {};
        """.format(
            rabbitmq_cluster.rabbitmq_host, port, secure
        )
    )

    credentials = pika.PlainCredentials("root", "clickhouse")
    parameters = pika.ConnectionParameters(
        rabbitmq_cluster.rabbitmq_ip, rabbitmq_cluster.rabbitmq_port, "/", credentials
    )
    connection = pika.BlockingConnection(parameters)
    channel = connection.channel()

    messages = []
    for i in range(50):
        messages.append(json.dumps({"key": i, "value": i}))

    for message in messages:
        channel.basic_publish(exchange="select", routing_key="", body=message)

    connection.close()
    # The order of messages in select * from test.rabbitmq is not guaranteed, so sleep to collect everything in one select
    time.sleep(1)

    result = ""
    while True:
        result += instance.query(
            "SELECT * FROM test.rabbitmq ORDER BY key", ignore_error=True
        )
        if rabbitmq_check_result(result):
            break

    rabbitmq_check_result(result, True)


def test_rabbitmq_select_empty(rabbitmq_cluster):
    instance.query(
        """
        CREATE TABLE test.rabbitmq (key UInt64, value UInt64)
            ENGINE = RabbitMQ
            SETTINGS rabbitmq_host_port = '{}:5672',
                     rabbitmq_exchange_name = 'empty',
                     rabbitmq_commit_on_select = 1,
                     rabbitmq_format = 'TSV',
                     rabbitmq_flush_interval_ms=1000,
                     rabbitmq_row_delimiter = '\\n';
        """.format(
            rabbitmq_cluster.rabbitmq_host
        )
    )

    assert int(instance.query("SELECT count() FROM test.rabbitmq")) == 0


def test_rabbitmq_json_without_delimiter(rabbitmq_cluster):
    instance.query(
        """
        CREATE TABLE test.rabbitmq (key UInt64, value UInt64)
            ENGINE = RabbitMQ
            SETTINGS rabbitmq_host_port = '{}:5672',
                     rabbitmq_commit_on_select = 1,
                     rabbitmq_flush_interval_ms=1000,
                     rabbitmq_max_block_size=100,
                     rabbitmq_exchange_name = 'json',
                     rabbitmq_format = 'JSONEachRow'
        """.format(
            rabbitmq_cluster.rabbitmq_host
        )
    )

    credentials = pika.PlainCredentials("root", "clickhouse")
    parameters = pika.ConnectionParameters(
        rabbitmq_cluster.rabbitmq_ip, rabbitmq_cluster.rabbitmq_port, "/", credentials
    )
    connection = pika.BlockingConnection(parameters)
    channel = connection.channel()

    messages = ""
    for i in range(25):
        messages += json.dumps({"key": i, "value": i}) + "\n"

    all_messages = [messages]
    for message in all_messages:
        channel.basic_publish(exchange="json", routing_key="", body=message)

    messages = ""
    for i in range(25, 50):
        messages += json.dumps({"key": i, "value": i}) + "\n"
    all_messages = [messages]
    for message in all_messages:
        channel.basic_publish(exchange="json", routing_key="", body=message)

    connection.close()
    time.sleep(1)

    result = ""
    while True:
        result += instance.query(
            "SELECT * FROM test.rabbitmq ORDER BY key", ignore_error=True
        )
        if rabbitmq_check_result(result):
            break

    rabbitmq_check_result(result, True)


def test_rabbitmq_csv_with_delimiter(rabbitmq_cluster):
    instance.query(
        """
        CREATE TABLE test.rabbitmq (key UInt64, value UInt64)
            ENGINE = RabbitMQ
            SETTINGS rabbitmq_host_port = 'rabbitmq1:5672',
                     rabbitmq_exchange_name = 'csv',
                     rabbitmq_commit_on_select = 1,
                     rabbitmq_format = 'CSV',
                     rabbitmq_flush_interval_ms=1000,
                     rabbitmq_max_block_size=100,
                     rabbitmq_row_delimiter = '\\n';
        """
    )

    credentials = pika.PlainCredentials("root", "clickhouse")
    parameters = pika.ConnectionParameters(
        rabbitmq_cluster.rabbitmq_ip, rabbitmq_cluster.rabbitmq_port, "/", credentials
    )
    connection = pika.BlockingConnection(parameters)
    channel = connection.channel()

    messages = []
    for i in range(50):
        messages.append("{i}, {i}".format(i=i))

    for message in messages:
        channel.basic_publish(exchange="csv", routing_key="", body=message)

    connection.close()
    time.sleep(1)

    result = ""
    while True:
        result += instance.query(
            "SELECT * FROM test.rabbitmq ORDER BY key", ignore_error=True
        )
        if rabbitmq_check_result(result):
            break

    rabbitmq_check_result(result, True)


def test_rabbitmq_tsv_with_delimiter(rabbitmq_cluster):
    instance.query(
        """
        CREATE TABLE test.rabbitmq (key UInt64, value UInt64)
            ENGINE = RabbitMQ
            SETTINGS rabbitmq_host_port = 'rabbitmq1:5672',
                     rabbitmq_exchange_name = 'tsv',
                     rabbitmq_format = 'TSV',
                     rabbitmq_commit_on_select = 1,
                     rabbitmq_flush_interval_ms=1000,
                     rabbitmq_max_block_size=100,
                     rabbitmq_queue_base = 'tsv',
                     rabbitmq_row_delimiter = '\\n';
        CREATE TABLE test.view (key UInt64, value UInt64)
            ENGINE = MergeTree()
            ORDER BY key;
        CREATE MATERIALIZED VIEW test.consumer TO test.view AS
            SELECT * FROM test.rabbitmq;
        """
    )

    credentials = pika.PlainCredentials("root", "clickhouse")
    parameters = pika.ConnectionParameters(
        rabbitmq_cluster.rabbitmq_ip, rabbitmq_cluster.rabbitmq_port, "/", credentials
    )
    connection = pika.BlockingConnection(parameters)
    channel = connection.channel()

    messages = []
    for i in range(50):
        messages.append("{i}\t{i}".format(i=i))

    for message in messages:
        channel.basic_publish(exchange="tsv", routing_key="", body=message)
    connection.close()

    result = ""
    while True:
        result = instance.query("SELECT * FROM test.view ORDER BY key")
        if rabbitmq_check_result(result):
            break

    rabbitmq_check_result(result, True)


def test_rabbitmq_macros(rabbitmq_cluster):
    instance.query(
        """
        CREATE TABLE test.rabbitmq (key UInt64, value UInt64)
            ENGINE = RabbitMQ
            SETTINGS rabbitmq_host_port = '{rabbitmq_host}:{rabbitmq_port}',
                     rabbitmq_commit_on_select = 1,
                     rabbitmq_flush_interval_ms=1000,
                     rabbitmq_max_block_size=100,
                     rabbitmq_exchange_name = '{rabbitmq_exchange_name}',
                     rabbitmq_format = '{rabbitmq_format}'
        """
    )

    credentials = pika.PlainCredentials("root", "clickhouse")
    parameters = pika.ConnectionParameters(
        rabbitmq_cluster.rabbitmq_ip, rabbitmq_cluster.rabbitmq_port, "/", credentials
    )
    connection = pika.BlockingConnection(parameters)
    channel = connection.channel()

    message = ""
    for i in range(50):
        message += json.dumps({"key": i, "value": i}) + "\n"
    channel.basic_publish(exchange="macro", routing_key="", body=message)

    connection.close()
    time.sleep(1)

    result = ""
    while True:
        result += instance.query(
            "SELECT * FROM test.rabbitmq ORDER BY key", ignore_error=True
        )
        if rabbitmq_check_result(result):
            break

    rabbitmq_check_result(result, True)


def test_rabbitmq_materialized_view(rabbitmq_cluster):
    instance.query(
        """
        CREATE TABLE test.rabbitmq (key UInt64, value UInt64)
            ENGINE = RabbitMQ
            SETTINGS rabbitmq_host_port = 'rabbitmq1:5672',
                     rabbitmq_exchange_name = 'mv',
                     rabbitmq_format = 'JSONEachRow',
                     rabbitmq_flush_interval_ms=1000,
                     rabbitmq_max_block_size=100,
                     rabbitmq_row_delimiter = '\\n';
        CREATE TABLE test.view (key UInt64, value UInt64)
            ENGINE = MergeTree()
            ORDER BY key;
        CREATE MATERIALIZED VIEW test.consumer TO test.view AS
            SELECT * FROM test.rabbitmq;

        CREATE TABLE test.view2 (key UInt64, value UInt64)
            ENGINE = MergeTree()
            ORDER BY key;
        CREATE MATERIALIZED VIEW test.consumer2 TO test.view2 AS
            SELECT * FROM test.rabbitmq group by (key, value);
    """
    )

    credentials = pika.PlainCredentials("root", "clickhouse")
    parameters = pika.ConnectionParameters(
        rabbitmq_cluster.rabbitmq_ip, rabbitmq_cluster.rabbitmq_port, "/", credentials
    )
    connection = pika.BlockingConnection(parameters)
    channel = connection.channel()

    instance.wait_for_log_line("Started streaming to 2 attached views")

    messages = []
    for i in range(50):
        message = json.dumps({"key": i, "value": i})
        channel.basic_publish(exchange="mv", routing_key="", body=message)

    time_limit_sec = 60
    deadline = time.monotonic() + time_limit_sec

    while time.monotonic() < deadline:
        result = instance.query("SELECT * FROM test.view ORDER BY key")
        if rabbitmq_check_result(result):
            break

    rabbitmq_check_result(result, True)

    deadline = time.monotonic() + time_limit_sec

    while time.monotonic() < deadline:
        result = instance.query("SELECT * FROM test.view2 ORDER BY key")
        logging.debug(f"Result: {result}")
        if rabbitmq_check_result(result):
            break
        time.sleep(1)

    rabbitmq_check_result(result, True)
    connection.close()


def test_rabbitmq_materialized_view_with_subquery(rabbitmq_cluster):
    instance.query(
        """
        CREATE TABLE test.rabbitmq (key UInt64, value UInt64)
            ENGINE = RabbitMQ
            SETTINGS rabbitmq_host_port = 'rabbitmq1:5672',
                     rabbitmq_exchange_name = 'mvsq',
                     rabbitmq_flush_interval_ms=1000,
                     rabbitmq_max_block_size=100,
                     rabbitmq_format = 'JSONEachRow',
                     rabbitmq_row_delimiter = '\\n';
        CREATE TABLE test.view (key UInt64, value UInt64)
            ENGINE = MergeTree()
            ORDER BY key;
        CREATE MATERIALIZED VIEW test.consumer TO test.view AS
            SELECT * FROM (SELECT * FROM test.rabbitmq);
    """
    )

    credentials = pika.PlainCredentials("root", "clickhouse")
    parameters = pika.ConnectionParameters(
        rabbitmq_cluster.rabbitmq_ip, rabbitmq_cluster.rabbitmq_port, "/", credentials
    )
    connection = pika.BlockingConnection(parameters)
    channel = connection.channel()

    messages = []
    for i in range(50):
        messages.append(json.dumps({"key": i, "value": i}))
    for message in messages:
        channel.basic_publish(exchange="mvsq", routing_key="", body=message)

    while True:
        result = instance.query("SELECT * FROM test.view ORDER BY key")
        if rabbitmq_check_result(result):
            break

    connection.close()
    rabbitmq_check_result(result, True)


def test_rabbitmq_many_materialized_views(rabbitmq_cluster):
    instance.query(
        """
        DROP TABLE IF EXISTS test.view1;
        DROP TABLE IF EXISTS test.view2;
        DROP TABLE IF EXISTS test.consumer1;
        DROP TABLE IF EXISTS test.consumer2;
        CREATE TABLE test.rabbitmq (key UInt64, value UInt64)
            ENGINE = RabbitMQ
            SETTINGS rabbitmq_host_port = 'rabbitmq1:5672',
                     rabbitmq_exchange_name = 'mmv',
                     rabbitmq_flush_interval_ms=1000,
                     rabbitmq_max_block_size=100,
                     rabbitmq_format = 'JSONEachRow',
                     rabbitmq_row_delimiter = '\\n';
        CREATE TABLE test.view1 (key UInt64, value UInt64)
            ENGINE = MergeTree()
            ORDER BY key;
        CREATE TABLE test.view2 (key UInt64, value UInt64)
            ENGINE = MergeTree()
            ORDER BY key;
        CREATE MATERIALIZED VIEW test.consumer1 TO test.view1 AS
            SELECT * FROM test.rabbitmq;
        CREATE MATERIALIZED VIEW test.consumer2 TO test.view2 AS
            SELECT * FROM test.rabbitmq;
    """
    )

    credentials = pika.PlainCredentials("root", "clickhouse")
    parameters = pika.ConnectionParameters(
        rabbitmq_cluster.rabbitmq_ip, rabbitmq_cluster.rabbitmq_port, "/", credentials
    )
    connection = pika.BlockingConnection(parameters)
    channel = connection.channel()

    instance.wait_for_log_line("Started streaming to 2 attached views")

    messages = []
    for i in range(50):
        messages.append(json.dumps({"key": i, "value": i}))
    for message in messages:
        channel.basic_publish(exchange="mmv", routing_key="", body=message)

    while True:
        result1 = instance.query("SELECT * FROM test.view1 ORDER BY key")
        result2 = instance.query("SELECT * FROM test.view2 ORDER BY key")
        if rabbitmq_check_result(result1) and rabbitmq_check_result(result2):
            break

    instance.query(
        """
        DROP TABLE test.consumer1;
        DROP TABLE test.consumer2;
        DROP TABLE test.view1;
        DROP TABLE test.view2;
    """
    )

    connection.close()
    rabbitmq_check_result(result1, True)
    rabbitmq_check_result(result2, True)


def test_rabbitmq_big_message(rabbitmq_cluster):
    # Create batchs of messages of size ~100Kb
    rabbitmq_messages = 1000
    batch_messages = 1000
    messages = [
        json.dumps({"key": i, "value": "x" * 100}) * batch_messages
        for i in range(rabbitmq_messages)
    ]

    credentials = pika.PlainCredentials("root", "clickhouse")
    parameters = pika.ConnectionParameters(
        rabbitmq_cluster.rabbitmq_ip, rabbitmq_cluster.rabbitmq_port, "/", credentials
    )
    connection = pika.BlockingConnection(parameters)
    channel = connection.channel()

    instance.query(
        """
        CREATE TABLE test.rabbitmq (key UInt64, value String)
            ENGINE = RabbitMQ
            SETTINGS rabbitmq_host_port = 'rabbitmq1:5672',
                     rabbitmq_exchange_name = 'big',
                     rabbitmq_flush_interval_ms=1000,
                     rabbitmq_max_block_size=100,
                     rabbitmq_format = 'JSONEachRow';
        CREATE TABLE test.view (key UInt64, value String)
            ENGINE = MergeTree
            ORDER BY key;
        CREATE MATERIALIZED VIEW test.consumer TO test.view AS
            SELECT * FROM test.rabbitmq;
    """
    )

    for message in messages:
        channel.basic_publish(exchange="big", routing_key="", body=message)

    while True:
        result = instance.query("SELECT count() FROM test.view")
        if int(result) == batch_messages * rabbitmq_messages:
            break

    connection.close()

    assert (
        int(result) == rabbitmq_messages * batch_messages
    ), "ClickHouse lost some messages: {}".format(result)


def test_rabbitmq_sharding_between_queues_publish(rabbitmq_cluster):
    NUM_CONSUMERS = 10
    NUM_QUEUES = 10
    logging.getLogger("pika").propagate = False

    instance.query(
        """
        CREATE TABLE test.rabbitmq (key UInt64, value UInt64)
            ENGINE = RabbitMQ
            SETTINGS rabbitmq_host_port = 'rabbitmq1:5672',
                     rabbitmq_exchange_name = 'test_sharding',
                     rabbitmq_num_queues = 5,
                     rabbitmq_num_consumers = 10,
                     rabbitmq_max_block_size = 100,
                     rabbitmq_flush_interval_ms=500,
                     rabbitmq_format = 'JSONEachRow',
                     rabbitmq_row_delimiter = '\\n';
        CREATE TABLE test.view (key UInt64, value UInt64, channel_id String)
            ENGINE = MergeTree
            ORDER BY key
            SETTINGS old_parts_lifetime=5, cleanup_delay_period=2, cleanup_delay_period_random_add=3,
            cleanup_thread_preferred_points_per_iteration=0;
        CREATE MATERIALIZED VIEW test.consumer TO test.view AS
            SELECT *, _channel_id AS channel_id FROM test.rabbitmq;
    """
    )

    i = [0]
    messages_num = 10000

    credentials = pika.PlainCredentials("root", "clickhouse")
    parameters = pika.ConnectionParameters(
        rabbitmq_cluster.rabbitmq_ip, rabbitmq_cluster.rabbitmq_port, "/", credentials
    )

    def produce():
        connection = pika.BlockingConnection(parameters)
        channel = connection.channel()

        messages = []
        for _ in range(messages_num):
            messages.append(json.dumps({"key": i[0], "value": i[0]}))
            i[0] += 1
        current = 0
        for message in messages:
            current += 1
            mes_id = str(current)
            channel.basic_publish(
                exchange="test_sharding",
                routing_key="",
                properties=pika.BasicProperties(message_id=mes_id),
                body=message,
            )
        connection.close()

    threads = []
    threads_num = 10

    for _ in range(threads_num):
        threads.append(threading.Thread(target=produce))
    for thread in threads:
        time.sleep(random.uniform(0, 1))
        thread.start()

    result1 = ""
    while True:
        result1 = instance.query("SELECT count() FROM test.view")
        time.sleep(1)
        expected = messages_num * threads_num
        if int(result1) == expected:
            break
        logging.debug(f"Result {result1} / {expected}")

    result2 = instance.query("SELECT count(DISTINCT channel_id) FROM test.view")

    for thread in threads:
        thread.join()

    assert (
        int(result1) == messages_num * threads_num
    ), "ClickHouse lost some messages: {}".format(result)
    assert int(result2) == 10


def test_rabbitmq_mv_combo(rabbitmq_cluster):
    NUM_MV = 5
    NUM_CONSUMERS = 4
    logging.getLogger("pika").propagate = False

    instance.query(
        """
        CREATE TABLE test.rabbitmq (key UInt64, value UInt64)
            ENGINE = RabbitMQ
            SETTINGS rabbitmq_host_port = 'rabbitmq1:5672',
                     rabbitmq_exchange_name = 'combo',
                     rabbitmq_queue_base = 'combo',
                     rabbitmq_max_block_size = 100,
                     rabbitmq_flush_interval_ms=1000,
                     rabbitmq_num_consumers = 2,
                     rabbitmq_num_queues = 5,
                     rabbitmq_format = 'JSONEachRow',
                     rabbitmq_row_delimiter = '\\n';
    """
    )

    for mv_id in range(NUM_MV):
        instance.query(
            """
            DROP TABLE IF EXISTS test.combo_{0};
            DROP TABLE IF EXISTS test.combo_{0}_mv;
            CREATE TABLE test.combo_{0} (key UInt64, value UInt64)
                ENGINE = MergeTree()
                ORDER BY key;
            CREATE MATERIALIZED VIEW test.combo_{0}_mv TO test.combo_{0} AS
                SELECT * FROM test.rabbitmq;
        """.format(
                mv_id
            )
        )

    time.sleep(2)

    i = [0]
    messages_num = 10000

    credentials = pika.PlainCredentials("root", "clickhouse")
    parameters = pika.ConnectionParameters(
        rabbitmq_cluster.rabbitmq_ip, rabbitmq_cluster.rabbitmq_port, "/", credentials
    )

    def produce():
        connection = pika.BlockingConnection(parameters)
        channel = connection.channel()

        messages = []
        for _ in range(messages_num):
            messages.append(json.dumps({"key": i[0], "value": i[0]}))
            i[0] += 1
        for msg_id in range(messages_num):
            channel.basic_publish(
                exchange="combo",
                routing_key="",
                properties=pika.BasicProperties(message_id=str(msg_id)),
                body=messages[msg_id],
            )
        connection.close()

    threads = []
    threads_num = 20

    for _ in range(threads_num):
        threads.append(threading.Thread(target=produce))
    for thread in threads:
        time.sleep(random.uniform(0, 1))
        thread.start()

    while True:
        result = 0
        for mv_id in range(NUM_MV):
            result += int(
                instance.query("SELECT count() FROM test.combo_{0}".format(mv_id))
            )
        expected = messages_num * threads_num * NUM_MV
        if int(result) == expected:
            break
        logging.debug(f"Result: {result} / {expected}")
        time.sleep(1)

    for thread in threads:
        thread.join()

    for mv_id in range(NUM_MV):
        instance.query(
            """
            DROP TABLE test.combo_{0}_mv;
            DROP TABLE test.combo_{0};
        """.format(
                mv_id
            )
        )

    assert (
        int(result) == messages_num * threads_num * NUM_MV
    ), "ClickHouse lost some messages: {}".format(result)


def test_rabbitmq_insert(rabbitmq_cluster):
    instance.query(
        """
        CREATE TABLE test.rabbitmq (key UInt64, value UInt64)
            ENGINE = RabbitMQ
            SETTINGS rabbitmq_host_port = 'rabbitmq1:5672',
                     rabbitmq_exchange_name = 'insert',
                     rabbitmq_flush_interval_ms=1000,
                     rabbitmq_max_block_size=100,
                     rabbitmq_exchange_type = 'direct',
                     rabbitmq_routing_key_list = 'insert1',
                     rabbitmq_format = 'TSV',
                     rabbitmq_row_delimiter = '\\n';
    """
    )

    credentials = pika.PlainCredentials("root", "clickhouse")
    parameters = pika.ConnectionParameters(
        rabbitmq_cluster.rabbitmq_ip, rabbitmq_cluster.rabbitmq_port, "/", credentials
    )
    consumer_connection = pika.BlockingConnection(parameters)

    consumer = consumer_connection.channel()
    result = consumer.queue_declare(queue="")
    queue_name = result.method.queue
    consumer.queue_bind(exchange="insert", queue=queue_name, routing_key="insert1")

    values = []
    for i in range(50):
        values.append("({i}, {i})".format(i=i))
    values = ",".join(values)

    while True:
        try:
            instance.query("INSERT INTO test.rabbitmq VALUES {}".format(values))
            break
        except QueryRuntimeException as e:
            if "Local: Timed out." in str(e):
                continue
            else:
                raise

    insert_messages = []

    def onReceived(channel, method, properties, body):
        i = 0
        insert_messages.append(body.decode())
        if len(insert_messages) == 50:
            channel.stop_consuming()

    consumer.basic_consume(queue_name, onReceived)
    consumer.start_consuming()
    consumer_connection.close()

    result = "\n".join(insert_messages)
    rabbitmq_check_result(result, True)


def test_rabbitmq_insert_headers_exchange(rabbitmq_cluster):
    instance.query(
        """
        CREATE TABLE test.rabbitmq (key UInt64, value UInt64)
            ENGINE = RabbitMQ
            SETTINGS rabbitmq_host_port = 'rabbitmq1:5672',
                     rabbitmq_exchange_name = 'insert_headers',
                     rabbitmq_exchange_type = 'headers',
                     rabbitmq_flush_interval_ms=1000,
                     rabbitmq_max_block_size=100,
                     rabbitmq_routing_key_list = 'test=insert,topic=headers',
                     rabbitmq_format = 'TSV',
                     rabbitmq_row_delimiter = '\\n';
    """
    )

    credentials = pika.PlainCredentials("root", "clickhouse")
    parameters = pika.ConnectionParameters(
        rabbitmq_cluster.rabbitmq_ip, rabbitmq_cluster.rabbitmq_port, "/", credentials
    )
    consumer_connection = pika.BlockingConnection(parameters)

    consumer = consumer_connection.channel()
    result = consumer.queue_declare(queue="")
    queue_name = result.method.queue
    consumer.queue_bind(
        exchange="insert_headers",
        queue=queue_name,
        routing_key="",
        arguments={"x-match": "all", "test": "insert", "topic": "headers"},
    )

    values = []
    for i in range(50):
        values.append("({i}, {i})".format(i=i))
    values = ",".join(values)

    while True:
        try:
            instance.query("INSERT INTO test.rabbitmq VALUES {}".format(values))
            break
        except QueryRuntimeException as e:
            if "Local: Timed out." in str(e):
                continue
            else:
                raise

    insert_messages = []

    def onReceived(channel, method, properties, body):
        i = 0
        insert_messages.append(body.decode())
        if len(insert_messages) == 50:
            channel.stop_consuming()

    consumer.basic_consume(queue_name, onReceived)
    consumer.start_consuming()
    consumer_connection.close()

    result = "\n".join(insert_messages)
    rabbitmq_check_result(result, True)


def test_rabbitmq_many_inserts(rabbitmq_cluster):
    instance.query(
        """
        DROP TABLE IF EXISTS test.rabbitmq_many;
        DROP TABLE IF EXISTS test.rabbitmq_consume;
        DROP TABLE IF EXISTS test.view_many;
        DROP TABLE IF EXISTS test.consumer_many;
        CREATE TABLE test.rabbitmq_many (key UInt64, value UInt64)
            ENGINE = RabbitMQ
            SETTINGS rabbitmq_host_port = 'rabbitmq1:5672',
                     rabbitmq_exchange_name = 'many_inserts',
                     rabbitmq_exchange_type = 'direct',
                     rabbitmq_routing_key_list = 'insert2',
                     rabbitmq_flush_interval_ms=1000,
                     rabbitmq_max_block_size=100,
                     rabbitmq_format = 'TSV',
                     rabbitmq_row_delimiter = '\\n';
        CREATE TABLE test.rabbitmq_consume (key UInt64, value UInt64)
            ENGINE = RabbitMQ
            SETTINGS rabbitmq_host_port = 'rabbitmq1:5672',
                     rabbitmq_exchange_name = 'many_inserts',
                     rabbitmq_exchange_type = 'direct',
                     rabbitmq_routing_key_list = 'insert2',
                     rabbitmq_flush_interval_ms=1000,
                     rabbitmq_max_block_size=100,
                     rabbitmq_format = 'TSV',
                     rabbitmq_row_delimiter = '\\n';
    """
    )

    messages_num = 10000
    values = []
    for i in range(messages_num):
        values.append("({i}, {i})".format(i=i))
    values = ",".join(values)

    def insert():
        while True:
            try:
                instance.query(
                    "INSERT INTO test.rabbitmq_many VALUES {}".format(values)
                )
                break
            except QueryRuntimeException as e:
                if "Local: Timed out." in str(e):
                    continue
                else:
                    raise

    threads = []
    threads_num = 10
    for _ in range(threads_num):
        threads.append(threading.Thread(target=insert))
    for thread in threads:
        time.sleep(random.uniform(0, 1))
        thread.start()

    instance.query(
        """
        CREATE TABLE test.view_many (key UInt64, value UInt64)
            ENGINE = MergeTree
            ORDER BY key;
        CREATE MATERIALIZED VIEW test.consumer_many TO test.view_many AS
            SELECT * FROM test.rabbitmq_consume;
    """
    )

    for thread in threads:
        thread.join()

    while True:
        result = instance.query("SELECT count() FROM test.view_many")
        logging.debug(result, messages_num * threads_num)
        if int(result) == messages_num * threads_num:
            break
        time.sleep(1)

    instance.query(
        """
        DROP TABLE test.rabbitmq_consume;
        DROP TABLE test.rabbitmq_many;
        DROP TABLE test.consumer_many;
        DROP TABLE test.view_many;
    """
    )

    assert (
        int(result) == messages_num * threads_num
    ), "ClickHouse lost some messages: {}".format(result)


def test_rabbitmq_overloaded_insert(rabbitmq_cluster):
    instance.query(
        """
        DROP TABLE IF EXISTS test.view_overload;
        DROP TABLE IF EXISTS test.consumer_overload;
        DROP TABLE IF EXISTS test.rabbitmq_consume;
        CREATE TABLE test.rabbitmq_consume (key UInt64, value UInt64)
            ENGINE = RabbitMQ
            SETTINGS rabbitmq_host_port = 'rabbitmq1:5672',
                     rabbitmq_exchange_name = 'over',
                     rabbitmq_queue_base = 'over',
                     rabbitmq_exchange_type = 'direct',
                     rabbitmq_num_consumers = 2,
                     rabbitmq_flush_interval_ms=1000,
                     rabbitmq_max_block_size = 100,
                     rabbitmq_routing_key_list = 'over',
                     rabbitmq_format = 'TSV',
                     rabbitmq_row_delimiter = '\\n';
        CREATE TABLE test.rabbitmq_overload (key UInt64, value UInt64)
            ENGINE = RabbitMQ
            SETTINGS rabbitmq_host_port = 'rabbitmq1:5672',
                     rabbitmq_exchange_name = 'over',
                     rabbitmq_exchange_type = 'direct',
                     rabbitmq_routing_key_list = 'over',
                     rabbitmq_format = 'TSV',
                     rabbitmq_row_delimiter = '\\n';
        CREATE TABLE test.view_overload (key UInt64, value UInt64)
            ENGINE = MergeTree
            ORDER BY key;
        CREATE MATERIALIZED VIEW test.consumer_overload TO test.view_overload AS
            SELECT * FROM test.rabbitmq_consume;
    """
    )

    instance.wait_for_log_line("Started streaming to 1 attached views")

    messages_num = 100000

    def insert():
        values = []
        for i in range(messages_num):
            values.append("({i}, {i})".format(i=i))
        values = ",".join(values)

        while True:
            try:
                instance.query(
                    "INSERT INTO test.rabbitmq_overload VALUES {}".format(values)
                )
                break
            except QueryRuntimeException as e:
                if "Local: Timed out." in str(e):
                    continue
                else:
                    raise

    threads = []
    threads_num = 2
    for _ in range(threads_num):
        threads.append(threading.Thread(target=insert))
    for thread in threads:
        time.sleep(random.uniform(0, 1))
        thread.start()

    for thread in threads:
        thread.join()

    while True:
        result = instance.query("SELECT count() FROM test.view_overload")
        expected = messages_num * threads_num
        if int(result) == expected:
            break
        logging.debug(f"Result: {result} / {expected}")
        time.sleep(1)

    instance.query(
        """
        DROP TABLE test.consumer_overload SYNC;
        DROP TABLE test.view_overload SYNC;
        DROP TABLE test.rabbitmq_consume SYNC;
        DROP TABLE test.rabbitmq_overload SYNC;
    """
    )

    assert (
        int(result) == messages_num * threads_num
    ), "ClickHouse lost some messages: {}".format(result)


def test_rabbitmq_direct_exchange(rabbitmq_cluster):
    instance.query(
        """
        DROP TABLE IF EXISTS test.destination;
        CREATE TABLE test.destination(key UInt64, value UInt64)
        ENGINE = MergeTree()
        ORDER BY key
        SETTINGS old_parts_lifetime=5, cleanup_delay_period=2, cleanup_delay_period_random_add=3,
        cleanup_thread_preferred_points_per_iteration=0;
    """
    )

    num_tables = 5
    for consumer_id in range(num_tables):
        logging.debug(("Setting up table {}".format(consumer_id)))
        instance.query(
            """
            DROP TABLE IF EXISTS test.direct_exchange_{0};
            DROP TABLE IF EXISTS test.direct_exchange_{0}_mv;
            CREATE TABLE test.direct_exchange_{0} (key UInt64, value UInt64)
                ENGINE = RabbitMQ
                SETTINGS rabbitmq_host_port = 'rabbitmq1:5672',
                         rabbitmq_num_consumers = 2,
                         rabbitmq_num_queues = 2,
                         rabbitmq_flush_interval_ms=1000,
                        rabbitmq_max_block_size=100,
                         rabbitmq_exchange_name = 'direct_exchange_testing',
                         rabbitmq_exchange_type = 'direct',
                         rabbitmq_routing_key_list = 'direct_{0}',
                         rabbitmq_format = 'JSONEachRow',
                         rabbitmq_row_delimiter = '\\n';
            CREATE MATERIALIZED VIEW test.direct_exchange_{0}_mv TO test.destination AS
            SELECT key, value FROM test.direct_exchange_{0};
        """.format(
                consumer_id
            )
        )

    i = [0]
    messages_num = 1000

    credentials = pika.PlainCredentials("root", "clickhouse")
    parameters = pika.ConnectionParameters(
        rabbitmq_cluster.rabbitmq_ip, rabbitmq_cluster.rabbitmq_port, "/", credentials
    )
    connection = pika.BlockingConnection(parameters)
    channel = connection.channel()

    messages = []
    for _ in range(messages_num):
        messages.append(json.dumps({"key": i[0], "value": i[0]}))
        i[0] += 1

    key_num = 0
    for num in range(num_tables):
        key = "direct_" + str(key_num)
        key_num += 1
        for message in messages:
            mes_id = str(randrange(10))
            channel.basic_publish(
                exchange="direct_exchange_testing",
                routing_key=key,
                properties=pika.BasicProperties(message_id=mes_id),
                body=message,
            )

    connection.close()

    while True:
        result = instance.query("SELECT count() FROM test.destination")
        time.sleep(1)
        if int(result) == messages_num * num_tables:
            break

    for consumer_id in range(num_tables):
        instance.query(
            """
            DROP TABLE test.direct_exchange_{0}_mv;
            DROP TABLE test.direct_exchange_{0};
        """.format(
                consumer_id
            )
        )

    instance.query(
        """
        DROP TABLE IF EXISTS test.destination;
    """
    )

    assert (
        int(result) == messages_num * num_tables
    ), "ClickHouse lost some messages: {}".format(result)


def test_rabbitmq_fanout_exchange(rabbitmq_cluster):
    instance.query(
        """
        DROP TABLE IF EXISTS test.destination;
        CREATE TABLE test.destination(key UInt64, value UInt64)
        ENGINE = MergeTree()
        ORDER BY key;
    """
    )

    num_tables = 5
    for consumer_id in range(num_tables):
        logging.debug(("Setting up table {}".format(consumer_id)))
        instance.query(
            """
            DROP TABLE IF EXISTS test.fanout_exchange_{0};
            DROP TABLE IF EXISTS test.fanout_exchange_{0}_mv;
            CREATE TABLE test.fanout_exchange_{0} (key UInt64, value UInt64)
                ENGINE = RabbitMQ
                SETTINGS rabbitmq_host_port = 'rabbitmq1:5672',
                         rabbitmq_num_consumers = 2,
                         rabbitmq_num_queues = 2,
                         rabbitmq_flush_interval_ms=1000,
                         rabbitmq_max_block_size=100,
                         rabbitmq_routing_key_list = 'key_{0}',
                         rabbitmq_exchange_name = 'fanout_exchange_testing',
                         rabbitmq_exchange_type = 'fanout',
                         rabbitmq_format = 'JSONEachRow',
                         rabbitmq_row_delimiter = '\\n';
            CREATE MATERIALIZED VIEW test.fanout_exchange_{0}_mv TO test.destination AS
            SELECT key, value FROM test.fanout_exchange_{0};
        """.format(
                consumer_id
            )
        )

    i = [0]
    messages_num = 1000

    credentials = pika.PlainCredentials("root", "clickhouse")
    parameters = pika.ConnectionParameters(
        rabbitmq_cluster.rabbitmq_ip, rabbitmq_cluster.rabbitmq_port, "/", credentials
    )
    connection = pika.BlockingConnection(parameters)
    channel = connection.channel()

    messages = []
    for _ in range(messages_num):
        messages.append(json.dumps({"key": i[0], "value": i[0]}))
        i[0] += 1

    for msg_id in range(messages_num):
        channel.basic_publish(
            exchange="fanout_exchange_testing",
            routing_key="",
            properties=pika.BasicProperties(message_id=str(msg_id)),
            body=messages[msg_id],
        )

    connection.close()

    while True:
        result = instance.query("SELECT count() FROM test.destination")
        time.sleep(1)
        if int(result) == messages_num * num_tables:
            break

    for consumer_id in range(num_tables):
        instance.query(
            """
            DROP TABLE test.fanout_exchange_{0}_mv;
            DROP TABLE test.fanout_exchange_{0};
        """.format(
                consumer_id
            )
        )

    instance.query(
        """
        DROP TABLE test.destination;
    """
    )

    assert (
        int(result) == messages_num * num_tables
    ), "ClickHouse lost some messages: {}".format(result)


def test_rabbitmq_topic_exchange(rabbitmq_cluster):
    instance.query(
        """
        DROP TABLE IF EXISTS test.destination;
        CREATE TABLE test.destination(key UInt64, value UInt64)
        ENGINE = MergeTree()
        ORDER BY key;
    """
    )

    num_tables = 5
    for consumer_id in range(num_tables):
        logging.debug(("Setting up table {}".format(consumer_id)))
        instance.query(
            """
            DROP TABLE IF EXISTS test.topic_exchange_{0};
            DROP TABLE IF EXISTS test.topic_exchange_{0}_mv;
            CREATE TABLE test.topic_exchange_{0} (key UInt64, value UInt64)
                ENGINE = RabbitMQ
                SETTINGS rabbitmq_host_port = 'rabbitmq1:5672',
                         rabbitmq_num_consumers = 2,
                         rabbitmq_num_queues = 2,
                         rabbitmq_flush_interval_ms=1000,
                         rabbitmq_max_block_size=100,
                         rabbitmq_exchange_name = 'topic_exchange_testing',
                         rabbitmq_exchange_type = 'topic',
                         rabbitmq_routing_key_list = '*.{0}',
                         rabbitmq_format = 'JSONEachRow',
                         rabbitmq_row_delimiter = '\\n';
            CREATE MATERIALIZED VIEW test.topic_exchange_{0}_mv TO test.destination AS
            SELECT key, value FROM test.topic_exchange_{0};
        """.format(
                consumer_id
            )
        )

    for consumer_id in range(num_tables):
        logging.debug(("Setting up table {}".format(num_tables + consumer_id)))
        instance.query(
            """
            DROP TABLE IF EXISTS test.topic_exchange_{0};
            DROP TABLE IF EXISTS test.topic_exchange_{0}_mv;
            CREATE TABLE test.topic_exchange_{0} (key UInt64, value UInt64)
                ENGINE = RabbitMQ
                SETTINGS rabbitmq_host_port = 'rabbitmq1:5672',
                         rabbitmq_num_consumers = 2,
                         rabbitmq_num_queues = 2,
                         rabbitmq_flush_interval_ms=1000,
                         rabbitmq_max_block_size=100,
                         rabbitmq_exchange_name = 'topic_exchange_testing',
                         rabbitmq_exchange_type = 'topic',
                         rabbitmq_routing_key_list = '*.logs',
                         rabbitmq_format = 'JSONEachRow',
                         rabbitmq_row_delimiter = '\\n';
            CREATE MATERIALIZED VIEW test.topic_exchange_{0}_mv TO test.destination AS
            SELECT key, value FROM test.topic_exchange_{0};
        """.format(
                num_tables + consumer_id
            )
        )

    i = [0]
    messages_num = 1000

    credentials = pika.PlainCredentials("root", "clickhouse")
    parameters = pika.ConnectionParameters(
        rabbitmq_cluster.rabbitmq_ip, rabbitmq_cluster.rabbitmq_port, "/", credentials
    )
    connection = pika.BlockingConnection(parameters)
    channel = connection.channel()

    messages = []
    for _ in range(messages_num):
        messages.append(json.dumps({"key": i[0], "value": i[0]}))
        i[0] += 1

    key_num = 0
    for num in range(num_tables):
        key = "topic." + str(key_num)
        key_num += 1
        for message in messages:
            channel.basic_publish(
                exchange="topic_exchange_testing", routing_key=key, body=message
            )

    key = "random.logs"
    current = 0
    for msg_id in range(messages_num):
        channel.basic_publish(
            exchange="topic_exchange_testing",
            routing_key=key,
            properties=pika.BasicProperties(message_id=str(msg_id)),
            body=messages[msg_id],
        )

    connection.close()

    while True:
        result = instance.query("SELECT count() FROM test.destination")
        time.sleep(1)
        if int(result) == messages_num * num_tables + messages_num * num_tables:
            break

    for consumer_id in range(num_tables * 2):
        instance.query(
            """
            DROP TABLE test.topic_exchange_{0}_mv;
            DROP TABLE test.topic_exchange_{0};
        """.format(
                consumer_id
            )
        )

    instance.query(
        """
        DROP TABLE test.destination;
    """
    )

    assert (
        int(result) == messages_num * num_tables + messages_num * num_tables
    ), "ClickHouse lost some messages: {}".format(result)


def test_rabbitmq_hash_exchange(rabbitmq_cluster):
    instance.query(
        """
        DROP TABLE IF EXISTS test.destination;
        CREATE TABLE test.destination(key UInt64, value UInt64, channel_id String)
        ENGINE = MergeTree()
        ORDER BY key;
    """
    )

    num_tables = 4
    for consumer_id in range(num_tables):
        table_name = "rabbitmq_consumer{}".format(consumer_id)
        logging.debug(("Setting up {}".format(table_name)))
        instance.query(
            """
            DROP TABLE IF EXISTS test.{0};
            DROP TABLE IF EXISTS test.{0}_mv;
            CREATE TABLE test.{0} (key UInt64, value UInt64)
                ENGINE = RabbitMQ
                SETTINGS rabbitmq_host_port = 'rabbitmq1:5672',
                         rabbitmq_num_consumers = 4,
                         rabbitmq_num_queues = 2,
                         rabbitmq_exchange_type = 'consistent_hash',
                         rabbitmq_exchange_name = 'hash_exchange_testing',
                         rabbitmq_format = 'JSONEachRow',
                         rabbitmq_flush_interval_ms=1000,
                         rabbitmq_row_delimiter = '\\n';
            CREATE MATERIALIZED VIEW test.{0}_mv TO test.destination AS
                SELECT key, value, _channel_id AS channel_id FROM test.{0};
        """.format(
                table_name
            )
        )

    i = [0]
    messages_num = 500

    credentials = pika.PlainCredentials("root", "clickhouse")
    parameters = pika.ConnectionParameters(
        rabbitmq_cluster.rabbitmq_ip, rabbitmq_cluster.rabbitmq_port, "/", credentials
    )

    def produce():
        # init connection here because otherwise python rabbitmq client might fail
        connection = pika.BlockingConnection(parameters)
        channel = connection.channel()
        messages = []
        for _ in range(messages_num):
            messages.append(json.dumps({"key": i[0], "value": i[0]}))
            i[0] += 1
        for msg_id in range(messages_num):
            channel.basic_publish(
                exchange="hash_exchange_testing",
                routing_key=str(msg_id),
                properties=pika.BasicProperties(message_id=str(msg_id)),
                body=messages[msg_id],
            )
        connection.close()

    threads = []
    threads_num = 10

    for _ in range(threads_num):
        threads.append(threading.Thread(target=produce))
    for thread in threads:
        time.sleep(random.uniform(0, 1))
        thread.start()

    result1 = ""
    while True:
        result1 = instance.query("SELECT count() FROM test.destination")
        time.sleep(1)
        if int(result1) == messages_num * threads_num:
            break

    result2 = instance.query("SELECT count(DISTINCT channel_id) FROM test.destination")

    for consumer_id in range(num_tables):
        table_name = "rabbitmq_consumer{}".format(consumer_id)
        instance.query(
            """
            DROP TABLE test.{0}_mv;
            DROP TABLE test.{0};
        """.format(
                table_name
            )
        )

    instance.query(
        """
        DROP TABLE test.destination;
    """
    )

    for thread in threads:
        thread.join()

    assert (
        int(result1) == messages_num * threads_num
    ), "ClickHouse lost some messages: {}".format(result)
    assert int(result2) == 4 * num_tables


def test_rabbitmq_multiple_bindings(rabbitmq_cluster):
    instance.query(
        """
        DROP TABLE IF EXISTS test.destination;
        CREATE TABLE test.destination(key UInt64, value UInt64)
        ENGINE = MergeTree()
        ORDER BY key;
    """
    )

    instance.query(
        """
        DROP TABLE IF EXISTS test.bindings;
        DROP TABLE IF EXISTS test.bindings_mv;
        CREATE TABLE test.bindings (key UInt64, value UInt64)
            ENGINE = RabbitMQ
            SETTINGS rabbitmq_host_port = 'rabbitmq1:5672',
                     rabbitmq_exchange_name = 'multiple_bindings_testing',
                     rabbitmq_exchange_type = 'direct',
                     rabbitmq_routing_key_list = 'key1,key2,key3,key4,key5',
                     rabbitmq_flush_interval_ms=1000,
                     rabbitmq_max_block_size=100,
                     rabbitmq_format = 'JSONEachRow',
                     rabbitmq_row_delimiter = '\\n';
        CREATE MATERIALIZED VIEW test.bindings_mv TO test.destination AS
            SELECT * FROM test.bindings;
    """
    )

    i = [0]
    messages_num = 500

    credentials = pika.PlainCredentials("root", "clickhouse")
    parameters = pika.ConnectionParameters(
        rabbitmq_cluster.rabbitmq_ip, rabbitmq_cluster.rabbitmq_port, "/", credentials
    )

    def produce():
        # init connection here because otherwise python rabbitmq client might fail
        connection = pika.BlockingConnection(parameters)
        channel = connection.channel()

        messages = []
        for _ in range(messages_num):
            messages.append(json.dumps({"key": i[0], "value": i[0]}))
            i[0] += 1

        keys = ["key1", "key2", "key3", "key4", "key5"]

        for key in keys:
            for message in messages:
                channel.basic_publish(
                    exchange="multiple_bindings_testing", routing_key=key, body=message
                )

        connection.close()

    threads = []
    threads_num = 10

    for _ in range(threads_num):
        threads.append(threading.Thread(target=produce))
    for thread in threads:
        time.sleep(random.uniform(0, 1))
        thread.start()

    while True:
        result = instance.query("SELECT count() FROM test.destination")
        time.sleep(1)
        if int(result) == messages_num * threads_num * 5:
            break

    for thread in threads:
        thread.join()

    instance.query(
        """
        DROP TABLE test.bindings;
        DROP TABLE test.bindings_mv;
        DROP TABLE test.destination;
    """
    )

    assert (
        int(result) == messages_num * threads_num * 5
    ), "ClickHouse lost some messages: {}".format(result)


def test_rabbitmq_headers_exchange(rabbitmq_cluster):
    instance.query(
        """
        DROP TABLE IF EXISTS test.destination;
        CREATE TABLE test.destination(key UInt64, value UInt64)
        ENGINE = MergeTree()
        ORDER BY key;
    """
    )

    num_tables_to_receive = 2
    for consumer_id in range(num_tables_to_receive):
        logging.debug(("Setting up table {}".format(consumer_id)))
        instance.query(
            """
            DROP TABLE IF EXISTS test.headers_exchange_{0};
            DROP TABLE IF EXISTS test.headers_exchange_{0}_mv;
            CREATE TABLE test.headers_exchange_{0} (key UInt64, value UInt64)
                ENGINE = RabbitMQ
                SETTINGS rabbitmq_host_port = 'rabbitmq1:5672',
                         rabbitmq_num_consumers = 2,
                         rabbitmq_exchange_name = 'headers_exchange_testing',
                         rabbitmq_exchange_type = 'headers',
                         rabbitmq_flush_interval_ms=1000,
                         rabbitmq_max_block_size=100,
                         rabbitmq_routing_key_list = 'x-match=all,format=logs,type=report,year=2020',
                         rabbitmq_format = 'JSONEachRow',
                         rabbitmq_row_delimiter = '\\n';
            CREATE MATERIALIZED VIEW test.headers_exchange_{0}_mv TO test.destination AS
            SELECT key, value FROM test.headers_exchange_{0};
        """.format(
                consumer_id
            )
        )

    num_tables_to_ignore = 2
    for consumer_id in range(num_tables_to_ignore):
        logging.debug(
            ("Setting up table {}".format(consumer_id + num_tables_to_receive))
        )
        instance.query(
            """
            DROP TABLE IF EXISTS test.headers_exchange_{0};
            DROP TABLE IF EXISTS test.headers_exchange_{0}_mv;
            CREATE TABLE test.headers_exchange_{0} (key UInt64, value UInt64)
                ENGINE = RabbitMQ
                SETTINGS rabbitmq_host_port = 'rabbitmq1:5672',
                         rabbitmq_exchange_name = 'headers_exchange_testing',
                         rabbitmq_exchange_type = 'headers',
                         rabbitmq_routing_key_list = 'x-match=all,format=logs,type=report,year=2019',
                         rabbitmq_format = 'JSONEachRow',
                         rabbitmq_flush_interval_ms=1000,
                         rabbitmq_max_block_size=100,
                         rabbitmq_row_delimiter = '\\n';
            CREATE MATERIALIZED VIEW test.headers_exchange_{0}_mv TO test.destination AS
            SELECT key, value FROM test.headers_exchange_{0};
        """.format(
                consumer_id + num_tables_to_receive
            )
        )

    i = [0]
    messages_num = 1000

    credentials = pika.PlainCredentials("root", "clickhouse")
    parameters = pika.ConnectionParameters(
        rabbitmq_cluster.rabbitmq_ip, rabbitmq_cluster.rabbitmq_port, "/", credentials
    )
    connection = pika.BlockingConnection(parameters)
    channel = connection.channel()

    messages = []
    for _ in range(messages_num):
        messages.append(json.dumps({"key": i[0], "value": i[0]}))
        i[0] += 1

    fields = {}
    fields["format"] = "logs"
    fields["type"] = "report"
    fields["year"] = "2020"

    for msg_id in range(messages_num):
        channel.basic_publish(
            exchange="headers_exchange_testing",
            routing_key="",
            properties=pika.BasicProperties(headers=fields, message_id=str(msg_id)),
            body=messages[msg_id],
        )

    connection.close()

    while True:
        result = instance.query("SELECT count() FROM test.destination")
        time.sleep(1)
        if int(result) == messages_num * num_tables_to_receive:
            break

    for consumer_id in range(num_tables_to_receive + num_tables_to_ignore):
        instance.query(
            """
            DROP TABLE test.headers_exchange_{0}_mv;
            DROP TABLE test.headers_exchange_{0};
        """.format(
                consumer_id
            )
        )

    instance.query(
        """
        DROP TABLE test.destination;
    """
    )

    assert (
        int(result) == messages_num * num_tables_to_receive
    ), "ClickHouse lost some messages: {}".format(result)


def test_rabbitmq_virtual_columns(rabbitmq_cluster):
    instance.query(
        """
        CREATE TABLE test.rabbitmq_virtuals (key UInt64, value UInt64)
            ENGINE = RabbitMQ
            SETTINGS rabbitmq_host_port = 'rabbitmq1:5672',
                     rabbitmq_exchange_name = 'virtuals',
                     rabbitmq_flush_interval_ms=1000,
                     rabbitmq_max_block_size=100,
                     rabbitmq_format = 'JSONEachRow';
        CREATE MATERIALIZED VIEW test.view Engine=Log AS
        SELECT value, key, _exchange_name, _channel_id, _delivery_tag, _redelivered FROM test.rabbitmq_virtuals;
    """
    )

    credentials = pika.PlainCredentials("root", "clickhouse")
    parameters = pika.ConnectionParameters(
        rabbitmq_cluster.rabbitmq_ip, rabbitmq_cluster.rabbitmq_port, "/", credentials
    )
    connection = pika.BlockingConnection(parameters)
    channel = connection.channel()

    message_num = 10
    i = 0
    messages = []
    for _ in range(message_num):
        messages.append(json.dumps({"key": i, "value": i}))
        i += 1

    for message in messages:
        channel.basic_publish(exchange="virtuals", routing_key="", body=message)

    while True:
        result = instance.query("SELECT count() FROM test.view")
        time.sleep(1)
        if int(result) == message_num:
            break

    connection.close()

    result = instance.query(
        """
        SELECT key, value, _exchange_name, SUBSTRING(_channel_id, 1, 3), _delivery_tag, _redelivered
        FROM test.view ORDER BY key
    """
    )

    expected = """\
0	0	virtuals	1_0	1	0
1	1	virtuals	1_0	2	0
2	2	virtuals	1_0	3	0
3	3	virtuals	1_0	4	0
4	4	virtuals	1_0	5	0
5	5	virtuals	1_0	6	0
6	6	virtuals	1_0	7	0
7	7	virtuals	1_0	8	0
8	8	virtuals	1_0	9	0
9	9	virtuals	1_0	10	0
"""

    instance.query(
        """
        DROP TABLE test.rabbitmq_virtuals;
        DROP TABLE test.view;
    """
    )

    assert TSV(result) == TSV(expected)


def test_rabbitmq_virtual_columns_with_materialized_view(rabbitmq_cluster):
    instance.query(
        """
        CREATE TABLE test.rabbitmq_virtuals_mv (key UInt64, value UInt64)
            ENGINE = RabbitMQ
            SETTINGS rabbitmq_host_port = 'rabbitmq1:5672',
                     rabbitmq_exchange_name = 'virtuals_mv',
                     rabbitmq_flush_interval_ms=1000,
                     rabbitmq_max_block_size=100,
                     rabbitmq_format = 'JSONEachRow';
        CREATE TABLE test.view (key UInt64, value UInt64,
            exchange_name String, channel_id String, delivery_tag UInt64, redelivered UInt8) ENGINE = MergeTree()
            ORDER BY key;
        CREATE MATERIALIZED VIEW test.consumer TO test.view AS
        SELECT *, _exchange_name as exchange_name, _channel_id as channel_id, _delivery_tag as delivery_tag, _redelivered as redelivered
        FROM test.rabbitmq_virtuals_mv;
    """
    )

    credentials = pika.PlainCredentials("root", "clickhouse")
    parameters = pika.ConnectionParameters(
        rabbitmq_cluster.rabbitmq_ip, rabbitmq_cluster.rabbitmq_port, "/", credentials
    )
    connection = pika.BlockingConnection(parameters)
    channel = connection.channel()

    message_num = 10
    i = 0
    messages = []
    for _ in range(message_num):
        messages.append(json.dumps({"key": i, "value": i}))
        i += 1

    for message in messages:
        channel.basic_publish(exchange="virtuals_mv", routing_key="", body=message)

    while True:
        result = instance.query("SELECT count() FROM test.view")
        time.sleep(1)
        if int(result) == message_num:
            break

    connection.close()

    result = instance.query(
        "SELECT key, value, exchange_name, SUBSTRING(channel_id, 1, 3), delivery_tag, redelivered FROM test.view ORDER BY delivery_tag"
    )
    expected = """\
0	0	virtuals_mv	1_0	1	0
1	1	virtuals_mv	1_0	2	0
2	2	virtuals_mv	1_0	3	0
3	3	virtuals_mv	1_0	4	0
4	4	virtuals_mv	1_0	5	0
5	5	virtuals_mv	1_0	6	0
6	6	virtuals_mv	1_0	7	0
7	7	virtuals_mv	1_0	8	0
8	8	virtuals_mv	1_0	9	0
9	9	virtuals_mv	1_0	10	0
"""

    instance.query(
        """
        DROP TABLE test.consumer;
        DROP TABLE test.view;
        DROP TABLE test.rabbitmq_virtuals_mv
    """
    )

    assert TSV(result) == TSV(expected)


def test_rabbitmq_many_consumers_to_each_queue(rabbitmq_cluster):
    instance.query(
        """
        DROP TABLE IF EXISTS test.destination;
        CREATE TABLE test.destination(key UInt64, value UInt64, channel_id String)
        ENGINE = MergeTree()
        ORDER BY key;
    """
    )

    num_tables = 4
    for table_id in range(num_tables):
        logging.debug(("Setting up table {}".format(table_id)))
        instance.query(
            """
            DROP TABLE IF EXISTS test.many_consumers_{0};
            DROP TABLE IF EXISTS test.many_consumers_{0}_mv;
            CREATE TABLE test.many_consumers_{0} (key UInt64, value UInt64)
                ENGINE = RabbitMQ
                SETTINGS rabbitmq_host_port = 'rabbitmq1:5672',
                         rabbitmq_exchange_name = 'many_consumers',
                         rabbitmq_num_queues = 2,
                         rabbitmq_num_consumers = 2,
                         rabbitmq_flush_interval_ms=1000,
                         rabbitmq_max_block_size=100,
                         rabbitmq_queue_base = 'many_consumers',
                         rabbitmq_format = 'JSONEachRow',
                         rabbitmq_row_delimiter = '\\n';
            CREATE MATERIALIZED VIEW test.many_consumers_{0}_mv TO test.destination AS
            SELECT key, value, _channel_id as channel_id FROM test.many_consumers_{0};
        """.format(
                table_id
            )
        )

    i = [0]
    messages_num = 1000

    credentials = pika.PlainCredentials("root", "clickhouse")
    parameters = pika.ConnectionParameters(
        rabbitmq_cluster.rabbitmq_ip, rabbitmq_cluster.rabbitmq_port, "/", credentials
    )

    def produce():
        connection = pika.BlockingConnection(parameters)
        channel = connection.channel()

        messages = []
        for _ in range(messages_num):
            messages.append(json.dumps({"key": i[0], "value": i[0]}))
            i[0] += 1
        for msg_id in range(messages_num):
            channel.basic_publish(
                exchange="many_consumers",
                routing_key="",
                properties=pika.BasicProperties(message_id=str(msg_id)),
                body=messages[msg_id],
            )
        connection.close()

    threads = []
    threads_num = 20

    for _ in range(threads_num):
        threads.append(threading.Thread(target=produce))
    for thread in threads:
        time.sleep(random.uniform(0, 1))
        thread.start()

    result1 = ""
    while True:
        result1 = instance.query("SELECT count() FROM test.destination")
        time.sleep(1)
        if int(result1) == messages_num * threads_num:
            break

    result2 = instance.query("SELECT count(DISTINCT channel_id) FROM test.destination")

    for thread in threads:
        thread.join()

    for consumer_id in range(num_tables):
        instance.query(
            """
            DROP TABLE test.many_consumers_{0};
            DROP TABLE test.many_consumers_{0}_mv;
        """.format(
                consumer_id
            )
        )

    instance.query(
        """
        DROP TABLE test.destination;
    """
    )

    assert (
        int(result1) == messages_num * threads_num
    ), "ClickHouse lost some messages: {}".format(result)
    # 4 tables, 2 consumers for each table => 8 consumer tags
    assert int(result2) == 8


def test_rabbitmq_restore_failed_connection_without_losses_1(rabbitmq_cluster):
    instance.query(
        """
        DROP TABLE IF EXISTS test.consume;
        CREATE TABLE test.view (key UInt64, value UInt64)
            ENGINE = MergeTree
            ORDER BY key;
        CREATE TABLE test.consume (key UInt64, value UInt64)
            ENGINE = RabbitMQ
            SETTINGS rabbitmq_host_port = 'rabbitmq1:5672',
                     rabbitmq_flush_interval_ms=500,
                     rabbitmq_max_block_size = 100,
                     rabbitmq_exchange_name = 'producer_reconnect',
                     rabbitmq_format = 'JSONEachRow',
                     rabbitmq_num_consumers = 2,
                     rabbitmq_row_delimiter = '\\n';
        CREATE MATERIALIZED VIEW test.consumer TO test.view AS
            SELECT * FROM test.consume;
        DROP TABLE IF EXISTS test.producer_reconnect;
        CREATE TABLE test.producer_reconnect (key UInt64, value UInt64)
            ENGINE = RabbitMQ
            SETTINGS rabbitmq_host_port = 'rabbitmq1:5672',
                     rabbitmq_exchange_name = 'producer_reconnect',
                     rabbitmq_persistent = '1',
                     rabbitmq_flush_interval_ms=1000,
                     rabbitmq_format = 'JSONEachRow',
                     rabbitmq_row_delimiter = '\\n';
    """
    )

    credentials = pika.PlainCredentials("root", "clickhouse")
    parameters = pika.ConnectionParameters(
        rabbitmq_cluster.rabbitmq_ip, rabbitmq_cluster.rabbitmq_port, "/", credentials
    )
    connection = pika.BlockingConnection(parameters)
    channel = connection.channel()

    messages_num = 100000
    values = []
    for i in range(messages_num):
        values.append("({i}, {i})".format(i=i))
    values = ",".join(values)

    while True:
        try:
            instance.query(
                "INSERT INTO test.producer_reconnect VALUES {}".format(values)
            )
            break
        except QueryRuntimeException as e:
            if "Local: Timed out." in str(e):
                continue
            else:
                raise

    while int(instance.query("SELECT count() FROM test.view")) == 0:
        time.sleep(0.1)

    kill_rabbitmq(rabbitmq_cluster.rabbitmq_docker_id)
    time.sleep(4)
    revive_rabbitmq(
        rabbitmq_cluster.rabbitmq_docker_id, rabbitmq_cluster.rabbitmq_cookie
    )

    while True:
        result = instance.query("SELECT count(DISTINCT key) FROM test.view")
        time.sleep(1)
        if int(result) == messages_num:
            break

    instance.query(
        """
        DROP TABLE test.consume;
        DROP TABLE test.producer_reconnect;
    """
    )

    assert int(result) == messages_num, "ClickHouse lost some messages: {}".format(
        result
    )


def test_rabbitmq_restore_failed_connection_without_losses_2(rabbitmq_cluster):
    logging.getLogger("pika").propagate = False
    instance.query(
        """
        CREATE TABLE test.consumer_reconnect (key UInt64, value UInt64)
            ENGINE = RabbitMQ
            SETTINGS rabbitmq_host_port = 'rabbitmq1:5672',
                     rabbitmq_exchange_name = 'consumer_reconnect',
                     rabbitmq_num_consumers = 10,
                     rabbitmq_flush_interval_ms = 100,
                     rabbitmq_max_block_size = 100,
                     rabbitmq_num_queues = 10,
                     rabbitmq_format = 'JSONEachRow',
                     rabbitmq_row_delimiter = '\\n';
    """
    )

    i = 0
    messages_num = 150000

    credentials = pika.PlainCredentials("root", "clickhouse")
    parameters = pika.ConnectionParameters(
        rabbitmq_cluster.rabbitmq_ip, rabbitmq_cluster.rabbitmq_port, "/", credentials
    )

    connection = pika.BlockingConnection(parameters)
    channel = connection.channel()
    messages = []
    for _ in range(messages_num):
        messages.append(json.dumps({"key": i, "value": i}))
        i += 1
    for msg_id in range(messages_num):
        channel.basic_publish(
            exchange="consumer_reconnect",
            routing_key="",
            body=messages[msg_id],
            properties=pika.BasicProperties(delivery_mode=2, message_id=str(msg_id)),
        )
    connection.close()
    instance.query(
        """
        CREATE TABLE test.view (key UInt64, value UInt64)
            ENGINE = MergeTree
            ORDER BY key;
        CREATE MATERIALIZED VIEW test.consumer TO test.view AS
            SELECT * FROM test.consumer_reconnect;
    """
    )

    while int(instance.query("SELECT count() FROM test.view")) == 0:
        logging.debug(3)
        time.sleep(0.1)

    kill_rabbitmq(rabbitmq_cluster.rabbitmq_docker_id)
    time.sleep(8)
    revive_rabbitmq(
        rabbitmq_cluster.rabbitmq_docker_id, rabbitmq_cluster.rabbitmq_cookie
    )

    # while int(instance.query('SELECT count() FROM test.view')) == 0:
    #    time.sleep(0.1)

    # kill_rabbitmq()
    # time.sleep(2)
    # revive_rabbitmq()

    while True:
        result = instance.query("SELECT count(DISTINCT key) FROM test.view").strip()
        if int(result) == messages_num:
            break
        logging.debug(f"Result: {result} / {messages_num}")
        time.sleep(1)

    instance.query(
        """
        DROP TABLE test.consumer;
        DROP TABLE test.consumer_reconnect;
    """
    )

    assert int(result) == messages_num, "ClickHouse lost some messages: {}".format(
        result
    )


def test_rabbitmq_commit_on_block_write(rabbitmq_cluster):
    logging.getLogger("pika").propagate = False
    instance.query(
        """
        CREATE TABLE test.rabbitmq (key UInt64, value UInt64)
            ENGINE = RabbitMQ
            SETTINGS rabbitmq_host_port = 'rabbitmq1:5672',
                     rabbitmq_exchange_name = 'block',
                     rabbitmq_format = 'JSONEachRow',
                     rabbitmq_queue_base = 'block',
                     rabbitmq_flush_interval_ms=1000,
                     rabbitmq_max_block_size = 100,
                     rabbitmq_row_delimiter = '\\n';
        CREATE TABLE test.view (key UInt64, value UInt64)
            ENGINE = MergeTree()
            ORDER BY key;
        CREATE MATERIALIZED VIEW test.consumer TO test.view AS
            SELECT * FROM test.rabbitmq;
    """
    )

    credentials = pika.PlainCredentials("root", "clickhouse")
    parameters = pika.ConnectionParameters(
        rabbitmq_cluster.rabbitmq_ip, rabbitmq_cluster.rabbitmq_port, "/", credentials
    )
    connection = pika.BlockingConnection(parameters)
    channel = connection.channel()

    cancel = threading.Event()

    i = [0]

    def produce():
        while not cancel.is_set():
            messages = []
            for _ in range(101):
                messages.append(json.dumps({"key": i[0], "value": i[0]}))
                i[0] += 1
            for message in messages:
                channel.basic_publish(exchange="block", routing_key="", body=message)

    rabbitmq_thread = threading.Thread(target=produce)
    rabbitmq_thread.start()

    while int(instance.query("SELECT count() FROM test.view")) == 0:
        time.sleep(1)

    cancel.set()

    instance.query("DETACH TABLE test.rabbitmq;")

    while (
        int(
            instance.query(
                "SELECT count() FROM system.tables WHERE database='test' AND name='rabbitmq'"
            )
        )
        == 1
    ):
        time.sleep(1)

    instance.query("ATTACH TABLE test.rabbitmq;")

    while int(instance.query("SELECT uniqExact(key) FROM test.view")) < i[0]:
        time.sleep(1)

    result = int(instance.query("SELECT count() == uniqExact(key) FROM test.view"))

    instance.query(
        """
        DROP TABLE test.consumer;
        DROP TABLE test.view;
    """
    )

    rabbitmq_thread.join()
    connection.close()

    assert result == 1, "Messages from RabbitMQ get duplicated!"


def test_rabbitmq_no_connection_at_startup_1(rabbitmq_cluster):
    # no connection when table is initialized
    rabbitmq_cluster.pause_container("rabbitmq1")
    instance.query_and_get_error(
        """
        CREATE TABLE test.cs (key UInt64, value UInt64)
            ENGINE = RabbitMQ
            SETTINGS rabbitmq_host_port = 'rabbitmq1:5672',
                     rabbitmq_exchange_name = 'cs',
                     rabbitmq_format = 'JSONEachRow',
                     rabbitmq_flush_interval_ms=1000,
                     rabbitmq_num_consumers = '5',
                     rabbitmq_row_delimiter = '\\n';
    """
    )
    rabbitmq_cluster.unpause_container("rabbitmq1")


def test_rabbitmq_no_connection_at_startup_2(rabbitmq_cluster):
    instance.query(
        """
        CREATE TABLE test.cs (key UInt64, value UInt64)
            ENGINE = RabbitMQ
            SETTINGS rabbitmq_host_port = 'rabbitmq1:5672',
                     rabbitmq_exchange_name = 'cs',
                     rabbitmq_format = 'JSONEachRow',
                     rabbitmq_num_consumers = '5',
                     rabbitmq_flush_interval_ms=1000,
                     rabbitmq_max_block_size=100,
                     rabbitmq_row_delimiter = '\\n';
        CREATE TABLE test.view (key UInt64, value UInt64)
            ENGINE = MergeTree
            ORDER BY key;
        CREATE MATERIALIZED VIEW test.consumer TO test.view AS
            SELECT * FROM test.cs;
    """
    )
    instance.query("DETACH TABLE test.cs")
    rabbitmq_cluster.pause_container("rabbitmq1")
    instance.query("ATTACH TABLE test.cs")
    rabbitmq_cluster.unpause_container("rabbitmq1")

    messages_num = 1000
    credentials = pika.PlainCredentials("root", "clickhouse")
    parameters = pika.ConnectionParameters(
        rabbitmq_cluster.rabbitmq_ip, rabbitmq_cluster.rabbitmq_port, "/", credentials
    )
    connection = pika.BlockingConnection(parameters)
    channel = connection.channel()
    for i in range(messages_num):
        message = json.dumps({"key": i, "value": i})
        channel.basic_publish(
            exchange="cs",
            routing_key="",
            body=message,
            properties=pika.BasicProperties(delivery_mode=2, message_id=str(i)),
        )
    connection.close()

    while True:
        result = instance.query("SELECT count() FROM test.view")
        time.sleep(1)
        if int(result) == messages_num:
            break

    instance.query(
        """
        DROP TABLE test.consumer;
        DROP TABLE test.cs;
    """
    )

    assert int(result) == messages_num, "ClickHouse lost some messages: {}".format(
        result
    )


def test_rabbitmq_format_factory_settings(rabbitmq_cluster):
    instance.query(
        """
        CREATE TABLE test.format_settings (
            id String, date DateTime
        ) ENGINE = RabbitMQ
            SETTINGS rabbitmq_host_port = 'rabbitmq1:5672',
                     rabbitmq_exchange_name = 'format_settings',
                     rabbitmq_flush_interval_ms=1000,
                     rabbitmq_format = 'JSONEachRow',
                     date_time_input_format = 'best_effort';
        """
    )

    credentials = pika.PlainCredentials("root", "clickhouse")
    parameters = pika.ConnectionParameters(
        rabbitmq_cluster.rabbitmq_ip, rabbitmq_cluster.rabbitmq_port, "/", credentials
    )
    connection = pika.BlockingConnection(parameters)
    channel = connection.channel()

    message = json.dumps(
        {"id": "format_settings_test", "date": "2021-01-19T14:42:33.1829214Z"}
    )
    expected = instance.query(
        """SELECT parseDateTimeBestEffort(CAST('2021-01-19T14:42:33.1829214Z', 'String'))"""
    )

    channel.basic_publish(exchange="format_settings", routing_key="", body=message)
    result = ""
    while True:
        result = instance.query("SELECT date FROM test.format_settings")
        if result == expected:
            break

    instance.query(
        """
        CREATE TABLE test.view (
            id String, date DateTime
        ) ENGINE = MergeTree ORDER BY id;
        CREATE MATERIALIZED VIEW test.consumer TO test.view AS
            SELECT * FROM test.format_settings;
        """
    )

    channel.basic_publish(exchange="format_settings", routing_key="", body=message)
    result = ""
    while True:
        result = instance.query("SELECT date FROM test.view")
        if result == expected:
            break

    connection.close()
    instance.query(
        """
        DROP TABLE test.consumer;
        DROP TABLE test.format_settings;
    """
    )

    assert result == expected


def test_rabbitmq_vhost(rabbitmq_cluster):
    instance.query(
        """
        CREATE TABLE test.rabbitmq_vhost (key UInt64, value UInt64)
            ENGINE = RabbitMQ
            SETTINGS rabbitmq_host_port = 'rabbitmq1:5672',
                     rabbitmq_exchange_name = 'vhost',
                     rabbitmq_format = 'JSONEachRow',
                     rabbitmq_flush_interval_ms=1000,
                     rabbitmq_vhost = '/'
        """
    )

    credentials = pika.PlainCredentials("root", "clickhouse")
    parameters = pika.ConnectionParameters(
        rabbitmq_cluster.rabbitmq_ip, rabbitmq_cluster.rabbitmq_port, "/", credentials
    )
    connection = pika.BlockingConnection(parameters)
    channel = connection.channel()
    channel.basic_publish(
        exchange="vhost", routing_key="", body=json.dumps({"key": 1, "value": 2})
    )
    connection.close()
    while True:
        result = instance.query(
            "SELECT * FROM test.rabbitmq_vhost ORDER BY key", ignore_error=True
        )
        if result == "1\t2\n":
            break


def test_rabbitmq_drop_table_properly(rabbitmq_cluster):
    instance.query(
        """
        CREATE TABLE test.rabbitmq_drop (key UInt64, value UInt64)
            ENGINE = RabbitMQ
            SETTINGS rabbitmq_host_port = 'rabbitmq1:5672',
                     rabbitmq_flush_interval_ms=1000,
                     rabbitmq_exchange_name = 'drop',
                     rabbitmq_format = 'JSONEachRow',
                     rabbitmq_queue_base = 'rabbit_queue_drop'
        """
    )

    credentials = pika.PlainCredentials("root", "clickhouse")
    parameters = pika.ConnectionParameters(
        rabbitmq_cluster.rabbitmq_ip, rabbitmq_cluster.rabbitmq_port, "/", credentials
    )
    connection = pika.BlockingConnection(parameters)
    channel = connection.channel()

    channel.basic_publish(
        exchange="drop", routing_key="", body=json.dumps({"key": 1, "value": 2})
    )
    while True:
        result = instance.query(
            "SELECT * FROM test.rabbitmq_drop ORDER BY key", ignore_error=True
        )
        if result == "1\t2\n":
            break

    exists = channel.queue_declare(queue="rabbit_queue_drop", passive=True)
    assert exists

    instance.query("DROP TABLE test.rabbitmq_drop")
    time.sleep(30)

    try:
        exists = channel.queue_declare(
            callback, queue="rabbit_queue_drop", passive=True
        )
    except Exception as e:
        exists = False

    assert not exists


def test_rabbitmq_queue_settings(rabbitmq_cluster):
    instance.query(
        """
        CREATE TABLE test.rabbitmq_settings (key UInt64, value UInt64)
            ENGINE = RabbitMQ
            SETTINGS rabbitmq_host_port = 'rabbitmq1:5672',
                     rabbitmq_exchange_name = 'rabbit_exchange',
                     rabbitmq_flush_interval_ms=1000,
                     rabbitmq_format = 'JSONEachRow',
                     rabbitmq_queue_base = 'rabbit_queue_settings',
                     rabbitmq_queue_settings_list = 'x-max-length=10,x-overflow=reject-publish'
        """
    )

    credentials = pika.PlainCredentials("root", "clickhouse")
    parameters = pika.ConnectionParameters(
        rabbitmq_cluster.rabbitmq_ip, rabbitmq_cluster.rabbitmq_port, "/", credentials
    )
    connection = pika.BlockingConnection(parameters)
    channel = connection.channel()

    for i in range(50):
        channel.basic_publish(
            exchange="rabbit_exchange",
            routing_key="",
            body=json.dumps({"key": 1, "value": 2}),
        )
    connection.close()

    instance.query(
        """
        CREATE TABLE test.view (key UInt64, value UInt64)
        ENGINE = MergeTree ORDER BY key;
        CREATE MATERIALIZED VIEW test.consumer TO test.view AS
            SELECT * FROM test.rabbitmq_settings;
        """
    )

    time.sleep(5)

    while True:
        result = instance.query("SELECT count() FROM test.view", ignore_error=True)
        if int(result) == 10:
            break
        time.sleep(0.5)

    instance.query("DROP TABLE test.rabbitmq_settings")

    # queue size is 10, but 50 messages were sent, they will be dropped (setting x-overflow = reject-publish) and only 10 will remain.
    assert int(result) == 10


def test_rabbitmq_queue_consume(rabbitmq_cluster):
    credentials = pika.PlainCredentials("root", "clickhouse")
    parameters = pika.ConnectionParameters(
        rabbitmq_cluster.rabbitmq_ip, rabbitmq_cluster.rabbitmq_port, "/", credentials
    )
    connection = pika.BlockingConnection(parameters)
    channel = connection.channel()
    channel.queue_declare(queue="rabbit_queue", durable=True)

    i = [0]
    messages_num = 1000

    def produce():
        connection = pika.BlockingConnection(parameters)
        channel = connection.channel()
        messages = []
        for _ in range(messages_num):
            message = json.dumps({"key": i[0], "value": i[0]})
            channel.basic_publish(exchange="", routing_key="rabbit_queue", body=message)
            i[0] += 1

    threads = []
    threads_num = 10
    for _ in range(threads_num):
        threads.append(threading.Thread(target=produce))
    for thread in threads:
        time.sleep(random.uniform(0, 1))
        thread.start()

    instance.query(
        """
        CREATE TABLE test.rabbitmq_queue (key UInt64, value UInt64)
            ENGINE = RabbitMQ
            SETTINGS rabbitmq_host_port = 'rabbitmq1:5672',
                     rabbitmq_format = 'JSONEachRow',
                     rabbitmq_queue_base = 'rabbit_queue',
                     rabbitmq_flush_interval_ms=1000,
                     rabbitmq_queue_consume = 1;
        CREATE TABLE test.view (key UInt64, value UInt64)
        ENGINE = MergeTree ORDER BY key;
        CREATE MATERIALIZED VIEW test.consumer TO test.view AS
            SELECT * FROM test.rabbitmq_queue;
        """
    )

    result = ""
    while True:
        result = instance.query("SELECT count() FROM test.view")
        if int(result) == messages_num * threads_num:
            break
        time.sleep(1)

    for thread in threads:
        thread.join()

    instance.query("DROP TABLE test.rabbitmq_queue")


def test_rabbitmq_produce_consume_avro(rabbitmq_cluster):
    num_rows = 75

    instance.query(
        """
        DROP TABLE IF EXISTS test.view;
        DROP TABLE IF EXISTS test.rabbit;
        DROP TABLE IF EXISTS test.rabbit_writer;

        CREATE TABLE test.rabbit_writer (key UInt64, value UInt64)
            ENGINE = RabbitMQ
            SETTINGS rabbitmq_host_port = 'rabbitmq1:5672',
                     rabbitmq_format = 'Avro',
                     rabbitmq_flush_interval_ms=1000,
                     rabbitmq_exchange_name = 'avro',
                     rabbitmq_exchange_type = 'direct',
                     rabbitmq_routing_key_list = 'avro';

        CREATE TABLE test.rabbit (key UInt64, value UInt64)
            ENGINE = RabbitMQ
            SETTINGS rabbitmq_host_port = 'rabbitmq1:5672',
                     rabbitmq_format = 'Avro',
                     rabbitmq_flush_interval_ms=1000,
                     rabbitmq_exchange_name = 'avro',
                     rabbitmq_exchange_type = 'direct',
                     rabbitmq_routing_key_list = 'avro';

        CREATE MATERIALIZED VIEW test.view Engine=Log AS
            SELECT key, value FROM test.rabbit;
    """
    )

    instance.query(
        "INSERT INTO test.rabbit_writer select number*10 as key, number*100 as value from numbers({num_rows}) SETTINGS output_format_avro_rows_in_file = 7".format(
            num_rows=num_rows
        )
    )

    # Ideally we should wait for an event
    time.sleep(3)

    expected_num_rows = instance.query(
        "SELECT COUNT(1) FROM test.view", ignore_error=True
    )
    assert int(expected_num_rows) == num_rows

    expected_max_key = instance.query(
        "SELECT max(key) FROM test.view", ignore_error=True
    )
    assert int(expected_max_key) == (num_rows - 1) * 10


def test_rabbitmq_bad_args(rabbitmq_cluster):
    credentials = pika.PlainCredentials("root", "clickhouse")
    parameters = pika.ConnectionParameters(
        rabbitmq_cluster.rabbitmq_ip, rabbitmq_cluster.rabbitmq_port, "/", credentials
    )
    connection = pika.BlockingConnection(parameters)
    channel = connection.channel()
    channel.exchange_declare(exchange="f", exchange_type="fanout")
    instance.query_and_get_error(
        """
        CREATE TABLE test.drop (key UInt64, value UInt64)
            ENGINE = RabbitMQ
            SETTINGS rabbitmq_host_port = 'rabbitmq1:5672',
                     rabbitmq_flush_interval_ms=1000,
                     rabbitmq_exchange_name = 'f',
                     rabbitmq_format = 'JSONEachRow';
    """
    )


def test_rabbitmq_issue_30691(rabbitmq_cluster):
    instance.query(
        """
        CREATE TABLE test.rabbitmq_drop (json String)
            ENGINE = RabbitMQ
            SETTINGS rabbitmq_host_port = 'rabbitmq1:5672',
                     rabbitmq_flush_interval_ms=1000,
                     rabbitmq_exchange_name = '30691',
                     rabbitmq_row_delimiter = '\\n', -- Works only if adding this setting
                     rabbitmq_format = 'LineAsString',
                     rabbitmq_queue_base = '30691';
        """
    )

    credentials = pika.PlainCredentials("root", "clickhouse")
    parameters = pika.ConnectionParameters(
        rabbitmq_cluster.rabbitmq_ip, rabbitmq_cluster.rabbitmq_port, "/", credentials
    )
    connection = pika.BlockingConnection(parameters)
    channel = connection.channel()

    channel.basic_publish(
        exchange="30691",
        routing_key="",
        body=json.dumps(
            {
                "event_type": "purge",
                "as_src": 1234,
                "as_dst": 0,
                "as_path": "",
                "local_pref": 100,
                "med": 0,
                "peer_as_dst": 0,
                "ip_src": "<redacted ipv6>",
                "ip_dst": "<redacted ipv6>",
                "port_src": 443,
                "port_dst": 41930,
                "ip_proto": "tcp",
                "tos": 0,
                "stamp_inserted": "2021-10-26 15:20:00",
                "stamp_updated": "2021-10-26 15:23:14",
                "packets": 2,
                "bytes": 1216,
                "writer_id": "default_amqp/449206",
            }
        ),
    )
    result = ""
    while True:
        result = instance.query("SELECT * FROM test.rabbitmq_drop", ignore_error=True)
        logging.debug(result)
        if result != "":
            break
    assert (
        result.strip()
        == """{"event_type": "purge", "as_src": 1234, "as_dst": 0, "as_path": "", "local_pref": 100, "med": 0, "peer_as_dst": 0, "ip_src": "<redacted ipv6>", "ip_dst": "<redacted ipv6>", "port_src": 443, "port_dst": 41930, "ip_proto": "tcp", "tos": 0, "stamp_inserted": "2021-10-26 15:20:00", "stamp_updated": "2021-10-26 15:23:14", "packets": 2, "bytes": 1216, "writer_id": "default_amqp/449206"}"""
    )


def test_rabbitmq_drop_mv(rabbitmq_cluster):
    instance.query(
        """
        CREATE TABLE test.drop_mv (key UInt64, value UInt64)
            ENGINE = RabbitMQ
            SETTINGS rabbitmq_host_port = 'rabbitmq1:5672',
                     rabbitmq_exchange_name = 'mv',
                     rabbitmq_format = 'JSONEachRow',
                     rabbitmq_flush_interval_ms=1000,
                     rabbitmq_queue_base = 'drop_mv';
    """
    )
    instance.query(
        """
        CREATE TABLE test.view (key UInt64, value UInt64)
            ENGINE = MergeTree()
            ORDER BY key;
    """
    )
    instance.query(
        """
        CREATE MATERIALIZED VIEW test.consumer TO test.view AS
            SELECT * FROM test.drop_mv;
    """
    )

    credentials = pika.PlainCredentials("root", "clickhouse")
    parameters = pika.ConnectionParameters(
        rabbitmq_cluster.rabbitmq_ip, rabbitmq_cluster.rabbitmq_port, "/", credentials
    )
    connection = pika.BlockingConnection(parameters)
    channel = connection.channel()

    messages = []
    for i in range(20):
        channel.basic_publish(
            exchange="mv", routing_key="", body=json.dumps({"key": i, "value": i})
        )

    while True:
        res = instance.query("SELECT COUNT(*) FROM test.view")
        logging.debug(f"Current count (1): {res}")
        if int(res) == 20:
            break
        else:
            logging.debug(f"Number of rows in test.view: {res}")

    instance.query("DROP VIEW test.consumer SYNC")
    for i in range(20, 40):
        channel.basic_publish(
            exchange="mv", routing_key="", body=json.dumps({"key": i, "value": i})
        )

    instance.query(
        """
        CREATE MATERIALIZED VIEW test.consumer TO test.view AS
            SELECT * FROM test.drop_mv;
    """
    )
    for i in range(40, 50):
        channel.basic_publish(
            exchange="mv", routing_key="", body=json.dumps({"key": i, "value": i})
        )

    while True:
        result = instance.query("SELECT count() FROM test.view")
        logging.debug(f"Current count (2): {result}")
        if int(result) == 50:
            break
        time.sleep(1)

    result = instance.query("SELECT * FROM test.view ORDER BY key")
    rabbitmq_check_result(result, True)

    instance.query("DROP VIEW test.consumer SYNC")
    time.sleep(10)
    for i in range(50, 60):
        channel.basic_publish(
            exchange="mv", routing_key="", body=json.dumps({"key": i, "value": i})
        )
    connection.close()

    count = 0
    start = time.time()
    while time.time() - start < 30:
        count = int(instance.query("SELECT count() FROM test.drop_mv"))
        if count:
            break

    instance.query("DROP TABLE test.drop_mv")
    assert count > 0


def test_rabbitmq_random_detach(rabbitmq_cluster):
    NUM_CONSUMERS = 2
    NUM_QUEUES = 2
    instance.query(
        """
        CREATE TABLE test.rabbitmq (key UInt64, value UInt64)
            ENGINE = RabbitMQ
            SETTINGS rabbitmq_host_port = 'rabbitmq1:5672',
                     rabbitmq_exchange_name = 'random',
                     rabbitmq_queue_base = 'random',
                     rabbitmq_num_queues = 2,
                     rabbitmq_flush_interval_ms=1000,
                     rabbitmq_num_consumers = 2,
                     rabbitmq_format = 'JSONEachRow';
        CREATE TABLE test.view (key UInt64, value UInt64, channel_id String)
            ENGINE = MergeTree
            ORDER BY key;
        CREATE MATERIALIZED VIEW test.consumer TO test.view AS
            SELECT *, _channel_id AS channel_id FROM test.rabbitmq;
    """
    )

    i = [0]
    messages_num = 10000

    credentials = pika.PlainCredentials("root", "clickhouse")
    parameters = pika.ConnectionParameters(
        rabbitmq_cluster.rabbitmq_ip, rabbitmq_cluster.rabbitmq_port, "/", credentials
    )

    def produce():
        connection = pika.BlockingConnection(parameters)
        channel = connection.channel()

        messages = []
        for j in range(messages_num):
            messages.append(json.dumps({"key": i[0], "value": i[0]}))
            i[0] += 1
            mes_id = str(i)
            channel.basic_publish(
                exchange="random",
                routing_key="",
                properties=pika.BasicProperties(message_id=mes_id),
                body=messages[-1],
            )
        connection.close()

    threads = []
    threads_num = 20

    for _ in range(threads_num):
        threads.append(threading.Thread(target=produce))
    for thread in threads:
        time.sleep(random.uniform(0, 1))
        thread.start()

    # time.sleep(5)
    # kill_rabbitmq(rabbitmq_cluster.rabbitmq_docker_id)
    # instance.query("detach table test.rabbitmq")
    # revive_rabbitmq(rabbitmq_cluster.rabbitmq_docker_id)

    for thread in threads:
        thread.join()


def test_rabbitmq_predefined_configuration(rabbitmq_cluster):
    credentials = pika.PlainCredentials("root", "clickhouse")
    parameters = pika.ConnectionParameters(
        rabbitmq_cluster.rabbitmq_ip, rabbitmq_cluster.rabbitmq_port, "/", credentials
    )
    connection = pika.BlockingConnection(parameters)
    channel = connection.channel()

    instance.query(
        """
        CREATE TABLE test.rabbitmq (key UInt64, value UInt64)
            ENGINE = RabbitMQ(rabbit1, rabbitmq_vhost = '/')
            SETTINGS rabbitmq_flush_interval_ms=1000;
        """
    )

    channel.basic_publish(
        exchange="named", routing_key="", body=json.dumps({"key": 1, "value": 2})
    )
    while True:
        result = instance.query(
            "SELECT * FROM test.rabbitmq ORDER BY key", ignore_error=True
        )
        if result == "1\t2\n":
            break
    instance.restart_clickhouse()
    channel.basic_publish(
        exchange="named", routing_key="", body=json.dumps({"key": 1, "value": 2})
    )
    while True:
        result = instance.query(
            "SELECT * FROM test.rabbitmq ORDER BY key", ignore_error=True
        )
        if result == "1\t2\n":
            break


def test_rabbitmq_msgpack(rabbitmq_cluster):
    instance.query(
        """
        drop table if exists rabbit_in;
        drop table if exists rabbit_out;
        create table
            rabbit_in (val String)
            engine=RabbitMQ
            settings rabbitmq_host_port = 'rabbitmq1:5672',
                     rabbitmq_exchange_name = 'xhep',
                     rabbitmq_format = 'MsgPack',
                     rabbitmq_flush_interval_ms=1000,
                     rabbitmq_num_consumers = 1;
        create table
            rabbit_out (val String)
            engine=RabbitMQ
            settings rabbitmq_host_port = 'rabbitmq1:5672',
                     rabbitmq_exchange_name = 'xhep',
                     rabbitmq_format = 'MsgPack',
                     rabbitmq_flush_interval_ms=1000,
                     rabbitmq_num_consumers = 1;
        set stream_like_engine_allow_direct_select=1;
        insert into rabbit_out select 'kek';
        """
    )

    result = ""
    try_no = 0
    while True:
        result = instance.query("select * from rabbit_in;")
        if result.strip() == "kek":
            break
        else:
            try_no = try_no + 1
            if try_no == 20:
                break
        time.sleep(1)
    assert result.strip() == "kek"

    instance.query("drop table rabbit_in sync")
    instance.query("drop table rabbit_out sync")


def test_rabbitmq_address(rabbitmq_cluster):
    instance2.query(
        """
        drop table if exists rabbit_in;
        drop table if exists rabbit_out;
        create table
            rabbit_in (val String)
            engine=RabbitMQ
            SETTINGS rabbitmq_exchange_name = 'rxhep',
                     rabbitmq_format = 'CSV',
                     rabbitmq_num_consumers = 1,
                     rabbitmq_flush_interval_ms=1000,
                     rabbitmq_address='amqp://root:clickhouse@rabbitmq1:5672/';
        create table
            rabbit_out (val String) engine=RabbitMQ
            SETTINGS rabbitmq_exchange_name = 'rxhep',
                     rabbitmq_format = 'CSV',
                     rabbitmq_num_consumers = 1,
                     rabbitmq_flush_interval_ms=1000,
                     rabbitmq_address='amqp://root:clickhouse@rabbitmq1:5672/';
        set stream_like_engine_allow_direct_select=1;
        insert into rabbit_out select 'kek';
    """
    )

    result = ""
    try_no = 0
    while True:
        result = instance2.query("select * from rabbit_in;")
        if result.strip() == "kek":
            break
        else:
            try_no = try_no + 1
            if try_no == 20:
                break
        time.sleep(1)
    assert result.strip() == "kek"

    instance2.query("drop table rabbit_in sync")
    instance2.query("drop table rabbit_out sync")


def test_format_with_prefix_and_suffix(rabbitmq_cluster):
    instance.query(
        """
        CREATE TABLE test.rabbitmq (key UInt64, value UInt64)
            ENGINE = RabbitMQ
            SETTINGS rabbitmq_host_port = 'rabbitmq1:5672',
                     rabbitmq_exchange_name = 'insert',
                     rabbitmq_exchange_type = 'direct',
                     rabbitmq_routing_key_list = 'custom',
                     rabbitmq_format = 'CustomSeparated';
    """
    )

    credentials = pika.PlainCredentials("root", "clickhouse")
    parameters = pika.ConnectionParameters(
        rabbitmq_cluster.rabbitmq_ip, rabbitmq_cluster.rabbitmq_port, "/", credentials
    )
    consumer_connection = pika.BlockingConnection(parameters)

    consumer = consumer_connection.channel()
    result = consumer.queue_declare(queue="")
    queue_name = result.method.queue
    consumer.queue_bind(exchange="insert", queue=queue_name, routing_key="custom")

    instance.query(
        "INSERT INTO test.rabbitmq select number*10 as key, number*100 as value from numbers(2) settings format_custom_result_before_delimiter='<prefix>\n', format_custom_result_after_delimiter='<suffix>\n'"
    )

    insert_messages = []

    def onReceived(channel, method, properties, body):
        message = body.decode()
        insert_messages.append(message)
        logging.debug(f"Received {len(insert_messages)} message: {message}")
        if len(insert_messages) == 2:
            channel.stop_consuming()

    consumer.basic_consume(queue_name, onReceived)

    consumer.start_consuming()
    consumer_connection.close()

    assert (
        "".join(insert_messages)
        == "<prefix>\n0\t0\n<suffix>\n<prefix>\n10\t100\n<suffix>\n"
    )


def test_max_rows_per_message(rabbitmq_cluster):
    num_rows = 5

    instance.query(
        """
        DROP TABLE IF EXISTS test.view;
        DROP TABLE IF EXISTS test.rabbit;

        CREATE TABLE test.rabbit (key UInt64, value UInt64)
            ENGINE = RabbitMQ
            SETTINGS rabbitmq_host_port = 'rabbitmq1:5672',
                     rabbitmq_format = 'CustomSeparated',
                     rabbitmq_exchange_name = 'custom',
                     rabbitmq_exchange_type = 'direct',
                     rabbitmq_routing_key_list = 'custom1',
                     rabbitmq_max_rows_per_message = 3,
                     rabbitmq_flush_interval_ms = 1000,
                     format_custom_result_before_delimiter = '<prefix>\n',
                     format_custom_result_after_delimiter = '<suffix>\n';

        CREATE MATERIALIZED VIEW test.view Engine=Log AS
            SELECT key, value FROM test.rabbit;
    """
    )

    credentials = pika.PlainCredentials("root", "clickhouse")
    parameters = pika.ConnectionParameters(
        rabbitmq_cluster.rabbitmq_ip, rabbitmq_cluster.rabbitmq_port, "/", credentials
    )
    consumer_connection = pika.BlockingConnection(parameters)

    consumer = consumer_connection.channel()
    result = consumer.queue_declare(queue="")
    queue_name = result.method.queue
    consumer.queue_bind(exchange="custom", queue=queue_name, routing_key="custom1")

    instance.query(
        f"INSERT INTO test.rabbit select number*10 as key, number*100 as value from numbers({num_rows}) settings format_custom_result_before_delimiter='<prefix>\n', format_custom_result_after_delimiter='<suffix>\n'"
    )

    insert_messages = []

    def onReceived(channel, method, properties, body):
        insert_messages.append(body.decode())
        if len(insert_messages) == 2:
            channel.stop_consuming()

    consumer.basic_consume(queue_name, onReceived)
    consumer.start_consuming()
    consumer_connection.close()

    assert len(insert_messages) == 2

    assert (
        "".join(insert_messages)
        == "<prefix>\n0\t0\n10\t100\n20\t200\n<suffix>\n<prefix>\n30\t300\n40\t400\n<suffix>\n"
    )

    attempt = 0
    rows = 0
    while attempt < 100:
        rows = int(instance.query("SELECT count() FROM test.view"))
        if rows == num_rows:
            break
        attempt += 1

    assert rows == num_rows

    result = instance.query("SELECT * FROM test.view")
    assert result == "0\t0\n10\t100\n20\t200\n30\t300\n40\t400\n"


def test_row_based_formats(rabbitmq_cluster):
    num_rows = 10

    for format_name in [
        "TSV",
        "TSVWithNamesAndTypes",
        "TSKV",
        "CSV",
        "CSVWithNamesAndTypes",
        "CustomSeparatedWithNamesAndTypes",
        "Values",
        "JSON",
        "JSONEachRow",
        "JSONCompactEachRow",
        "JSONCompactEachRowWithNamesAndTypes",
        "JSONObjectEachRow",
        "Avro",
        "RowBinary",
        "RowBinaryWithNamesAndTypes",
        "MsgPack",
    ]:
        logging.debug(format_name)

        instance.query(
            f"""
            DROP TABLE IF EXISTS test.view;
            DROP TABLE IF EXISTS test.rabbit;

            CREATE TABLE test.rabbit (key UInt64, value UInt64)
                ENGINE = RabbitMQ
                SETTINGS rabbitmq_host_port = 'rabbitmq1:5672',
                         rabbitmq_format = '{format_name}',
                         rabbitmq_exchange_name = '{format_name}',
                         rabbitmq_exchange_type = 'direct',
                         rabbitmq_max_block_size = 100,
                         rabbitmq_flush_interval_ms = 1000,
                         rabbitmq_routing_key_list = '{format_name}',
                         rabbitmq_max_rows_per_message = 5;

            CREATE MATERIALIZED VIEW test.view Engine=Log AS
                SELECT key, value FROM test.rabbit;
        """
        )

        credentials = pika.PlainCredentials("root", "clickhouse")
        parameters = pika.ConnectionParameters(
            rabbitmq_cluster.rabbitmq_ip,
            rabbitmq_cluster.rabbitmq_port,
            "/",
            credentials,
        )
        consumer_connection = pika.BlockingConnection(parameters)

        consumer = consumer_connection.channel()
        result = consumer.queue_declare(queue="")
        queue_name = result.method.queue
        consumer.queue_bind(
            exchange=format_name, queue=queue_name, routing_key=format_name
        )

        instance.query(
            f"INSERT INTO test.rabbit SELECT number * 10 as key, number * 100 as value FROM numbers({num_rows});"
        )

        insert_messages = 0

        def onReceived(channel, method, properties, body):
            nonlocal insert_messages
            insert_messages += 1
            if insert_messages == 2:
                channel.stop_consuming()

        consumer.basic_consume(queue_name, onReceived)
        consumer.start_consuming()
        consumer_connection.close()

        assert insert_messages == 2

        attempt = 0
        rows = 0
        while attempt < 100:
            rows = int(instance.query("SELECT count() FROM test.view"))
            if rows == num_rows:
                break
            attempt += 1

        assert rows == num_rows

        expected = ""
        for i in range(num_rows):
            expected += str(i * 10) + "\t" + str(i * 100) + "\n"

        result = instance.query("SELECT * FROM test.view")
        assert result == expected


def test_block_based_formats_1(rabbitmq_cluster):
    instance.query(
        """
        CREATE TABLE test.rabbitmq (key UInt64, value UInt64)
            ENGINE = RabbitMQ
            SETTINGS rabbitmq_host_port = 'rabbitmq1:5672',
                     rabbitmq_exchange_name = 'PrettySpace',
                     rabbitmq_exchange_type = 'direct',
                     rabbitmq_max_block_size = 100,
                     rabbitmq_flush_interval_ms = 1000,
                     rabbitmq_routing_key_list = 'PrettySpace',
                     rabbitmq_format = 'PrettySpace';
    """
    )

    credentials = pika.PlainCredentials("root", "clickhouse")
    parameters = pika.ConnectionParameters(
        rabbitmq_cluster.rabbitmq_ip, rabbitmq_cluster.rabbitmq_port, "/", credentials
    )
    consumer_connection = pika.BlockingConnection(parameters)

    consumer = consumer_connection.channel()
    result = consumer.queue_declare(queue="")
    queue_name = result.method.queue
    consumer.queue_bind(
        exchange="PrettySpace", queue=queue_name, routing_key="PrettySpace"
    )

    instance.query(
        "INSERT INTO test.rabbitmq SELECT number * 10 as key, number * 100 as value FROM numbers(5) settings max_block_size=2, optimize_trivial_insert_select=0;"
    )
    insert_messages = []

    def onReceived(channel, method, properties, body):
        insert_messages.append(body.decode())
        if len(insert_messages) == 3:
            channel.stop_consuming()

    consumer.basic_consume(queue_name, onReceived)
    consumer.start_consuming()
    consumer_connection.close()

    assert len(insert_messages) == 3

    data = []
    for message in insert_messages:
        splitted = message.split("\n")
        assert splitted[0] == " \x1b[1mkey\x1b[0m   \x1b[1mvalue\x1b[0m"
        assert splitted[1] == ""
        assert splitted[-1] == ""
        data += [line.split() for line in splitted[2:-1]]

    assert data == [
        ["0", "0"],
        ["10", "100"],
        ["20", "200"],
        ["30", "300"],
        ["40", "400"],
    ]


def test_block_based_formats_2(rabbitmq_cluster):
    num_rows = 100

    for format_name in [
        "JSONColumns",
        "Native",
        "Arrow",
        "Parquet",
        "ORC",
        "JSONCompactColumns",
    ]:
        logging.debug(format_name)

        instance.query(
            f"""
            DROP TABLE IF EXISTS test.view;
            DROP TABLE IF EXISTS test.rabbit;

            CREATE TABLE test.rabbit (key UInt64, value UInt64)
                ENGINE = RabbitMQ
                SETTINGS rabbitmq_host_port = 'rabbitmq1:5672',
                         rabbitmq_format = '{format_name}',
                         rabbitmq_exchange_name = '{format_name}',
                         rabbitmq_exchange_type = 'direct',
                         rabbitmq_max_block_size = 100,
                         rabbitmq_flush_interval_ms = 1000,
                         rabbitmq_routing_key_list = '{format_name}';

            CREATE MATERIALIZED VIEW test.view Engine=Log AS
                SELECT key, value FROM test.rabbit;
        """
        )

        credentials = pika.PlainCredentials("root", "clickhouse")
        parameters = pika.ConnectionParameters(
            rabbitmq_cluster.rabbitmq_ip,
            rabbitmq_cluster.rabbitmq_port,
            "/",
            credentials,
        )
        consumer_connection = pika.BlockingConnection(parameters)

        consumer = consumer_connection.channel()
        result = consumer.queue_declare(queue="")
        queue_name = result.method.queue
        consumer.queue_bind(
            exchange=format_name, queue=queue_name, routing_key=format_name
        )

        instance.query(
            f"INSERT INTO test.rabbit SELECT number * 10 as key, number * 100 as value FROM numbers({num_rows}) settings max_block_size=12, optimize_trivial_insert_select=0;"
        )

        insert_messages = 0

        def onReceived(channel, method, properties, body):
            nonlocal insert_messages
            insert_messages += 1
            if insert_messages == 9:
                channel.stop_consuming()

        consumer.basic_consume(queue_name, onReceived)
        consumer.start_consuming()
        consumer_connection.close()

        assert insert_messages == 9

        attempt = 0
        rows = 0
        while attempt < 100:
            rows = int(instance.query("SELECT count() FROM test.view"))
            if rows == num_rows:
                break
            attempt += 1

        assert rows == num_rows

        result = instance.query("SELECT * FROM test.view ORDER by key")
        expected = ""
        for i in range(num_rows):
            expected += str(i * 10) + "\t" + str(i * 100) + "\n"
        assert result == expected


def test_rabbitmq_flush_by_block_size(rabbitmq_cluster):
    instance.query(
        """
         DROP TABLE IF EXISTS test.view;
         DROP TABLE IF EXISTS test.consumer;

         CREATE TABLE test.rabbitmq (key UInt64, value UInt64)
             ENGINE = RabbitMQ
             SETTINGS rabbitmq_host_port = 'rabbitmq1:5672',
                      rabbitmq_exchange_name = 'flush_by_block',
                      rabbitmq_queue_base = 'flush_by_block',
                      rabbitmq_max_block_size = 100,
                      rabbitmq_flush_interval_ms = 640000, /* should not flush by time during test */
                      rabbitmq_format = 'JSONEachRow';

         CREATE TABLE test.view (key UInt64, value UInt64)
             ENGINE = MergeTree()
             ORDER BY key;

         CREATE MATERIALIZED VIEW test.consumer TO test.view AS
             SELECT * FROM test.rabbitmq;

        SYSTEM STOP MERGES;
     """
    )

    cancel = threading.Event()

    def produce():
        credentials = pika.PlainCredentials("root", "clickhouse")
        parameters = pika.ConnectionParameters(
            rabbitmq_cluster.rabbitmq_ip,
            rabbitmq_cluster.rabbitmq_port,
            "/",
            credentials,
        )
        connection = pika.BlockingConnection(parameters)

        while not cancel.is_set():
            try:
                channel = connection.channel()
                channel.basic_publish(
                    exchange="flush_by_block",
                    routing_key="",
                    body=json.dumps({"key": 0, "value": 0}),
                )
            except e:
                logging.debug(f"Got error: {str(e)}")

    produce_thread = threading.Thread(target=produce)
    produce_thread.start()

    while 0 == int(
        instance.query(
            "SELECT count() FROM system.parts WHERE database = 'test' AND table = 'view' AND name = 'all_1_1_0'"
        )
    ):
        time.sleep(0.5)

    cancel.set()
    produce_thread.join()

    # more flushes can happens during test, we need to check only result of first flush (part named all_1_1_0).
    result = instance.query("SELECT count() FROM test.view WHERE _part='all_1_1_0'")
    # logging.debug(result)

    instance.query(
        """
         DROP TABLE test.consumer;
         DROP TABLE test.view;
         DROP TABLE test.rabbitmq;
     """
    )

    # 100 = first poll should return 100 messages (and rows)
    # not waiting for stream_flush_interval_ms
    assert (
        int(result) == 100
    ), "Messages from rabbitmq should be flushed when block of size rabbitmq_max_block_size is formed!"


def test_rabbitmq_flush_by_time(rabbitmq_cluster):
    instance.query(
        """
        DROP TABLE IF EXISTS test.view;
        DROP TABLE IF EXISTS test.consumer;

        CREATE TABLE test.rabbitmq (key UInt64, value UInt64)
            ENGINE = RabbitMQ
            SETTINGS rabbitmq_host_port = 'rabbitmq1:5672',
                     rabbitmq_exchange_name = 'flush_by_time',
                     rabbitmq_queue_base = 'flush_by_time',
                     rabbitmq_max_block_size = 100,
                     rabbitmq_flush_interval_ms = 5000,
                     rabbitmq_format = 'JSONEachRow';

        CREATE TABLE test.view (key UInt64, value UInt64, ts DateTime64(3) MATERIALIZED now64(3))
            ENGINE = MergeTree()
            ORDER BY key;
    """
    )

    cancel = threading.Event()

    def produce():
        credentials = pika.PlainCredentials("root", "clickhouse")
        parameters = pika.ConnectionParameters(
            rabbitmq_cluster.rabbitmq_ip,
            rabbitmq_cluster.rabbitmq_port,
            "/",
            credentials,
        )
        connection = pika.BlockingConnection(parameters)

        while not cancel.is_set():
            try:
                channel = connection.channel()
                channel.basic_publish(
                    exchange="flush_by_time",
                    routing_key="",
                    body=json.dumps({"key": 0, "value": 0}),
                )
                logging.debug("Produced a message")
                time.sleep(0.8)
            except e:
                logging.debug(f"Got error: {str(e)}")

    produce_thread = threading.Thread(target=produce)
    produce_thread.start()

    instance.query(
        """
        CREATE MATERIALIZED VIEW test.consumer TO test.view AS
            SELECT * FROM test.rabbitmq;
    """
    )

    while True:
        time.sleep(0.2)
        count = instance.query(
            "SELECT count() FROM system.parts WHERE database = 'test' AND table = 'view'"
        )
        logging.debug(f"kssenii total count: {count}")
        count = int(
            instance.query(
                "SELECT count() FROM system.parts WHERE database = 'test' AND table = 'view' AND name = 'all_1_1_0'"
            )
        )
        logging.debug(f"kssenii count: {count}")
        if count > 0:
            break

    time.sleep(12)
    result = instance.query("SELECT uniqExact(ts) FROM test.view")

    cancel.set()
    produce_thread.join()

    instance.query(
        """
        DROP TABLE test.consumer;
        DROP TABLE test.view;
        DROP TABLE test.rabbitmq;
    """
    )

    assert int(result) == 3


def test_rabbitmq_handle_error_mode_stream(rabbitmq_cluster):
    instance.query(
        """
        DROP TABLE IF EXISTS test.rabbitmq;
        DROP TABLE IF EXISTS test.view;
        DROP TABLE IF EXISTS test.data;
        DROP TABLE IF EXISTS test.errors;
        DROP TABLE IF EXISTS test.errors_view;

        CREATE TABLE test.rabbit (key UInt64, value UInt64)
            ENGINE = RabbitMQ
            SETTINGS rabbitmq_host_port = '{}:5672',
                     rabbitmq_exchange_name = 'select',
                     rabbitmq_commit_on_select = 1,
                     rabbitmq_format = 'JSONEachRow',
                     rabbitmq_row_delimiter = '\\n',
                     rabbitmq_handle_error_mode = 'stream';


        CREATE TABLE test.errors (error Nullable(String), broken_message Nullable(String))
             ENGINE = MergeTree()
             ORDER BY tuple();

        CREATE MATERIALIZED VIEW test.errors_view TO test.errors AS
                SELECT _error as error, _raw_message as broken_message FROM test.rabbit where not isNull(_error);

        CREATE TABLE test.data (key UInt64, value UInt64)
             ENGINE = MergeTree()
             ORDER BY key;

        CREATE MATERIALIZED VIEW test.view TO test.data AS
                SELECT key, value FROM test.rabbit;
        """.format(
            rabbitmq_cluster.rabbitmq_host
        )
    )

    credentials = pika.PlainCredentials("root", "clickhouse")
    parameters = pika.ConnectionParameters(
        rabbitmq_cluster.rabbitmq_ip, rabbitmq_cluster.rabbitmq_port, "/", credentials
    )
    connection = pika.BlockingConnection(parameters)
    channel = connection.channel()

    messages = []
    num_rows = 50
    for i in range(num_rows):
        if i % 2 == 0:
            messages.append(json.dumps({"key": i, "value": i}))
        else:
            messages.append("Broken message " + str(i))

    for message in messages:
        channel.basic_publish(exchange="select", routing_key="", body=message)

    connection.close()
    # The order of messages in select * from test.rabbitmq is not guaranteed, so sleep to collect everything in one select
    time.sleep(1)

    attempt = 0
    rows = 0
    while attempt < 500:
        rows = int(instance.query("SELECT count() FROM test.data"))
        if rows == num_rows:
            break
        attempt += 1

    assert rows == num_rows

    result = instance.query("SELECT * FROM test.data ORDER by key")
    expected = "0\t0\n" * (num_rows // 2)
    for i in range(num_rows):
        if i % 2 == 0:
            expected += str(i) + "\t" + str(i) + "\n"

    assert result == expected

    attempt = 0
    errors_count = 0
    while attempt < 500:
        errors_count = int(instance.query("SELECT count() FROM test.errors"))
        if errors_count == num_rows:
            break
        attempt += 1

    assert errors_count == num_rows / 2

    broken_messages = instance.query(
        "SELECT broken_message FROM test.errors order by broken_message"
    )
    expected = []
    for i in range(num_rows):
        if i % 2 != 0:
            expected.append("Broken message " + str(i) + "\n")

    expected = "".join(sorted(expected))
<<<<<<< HEAD
    assert broken_messages == expected


def test_attach_broken_table(rabbitmq_cluster):
    instance.query(
        "ATTACH TABLE rabbit_queue UUID '2d1cdf1a-f060-4a61-a7c9-5b59e59992c6' (`payload` String) ENGINE = RabbitMQ SETTINGS rabbitmq_host_port = 'nonexisting:5671', rabbitmq_format = 'JSONEachRow', rabbitmq_username = 'test', rabbitmq_password = 'test'"
    )

    error = instance.query_and_get_error("SELECT * FROM rabbit_queue")
    assert "CANNOT_CONNECT_RABBITMQ" in error
    error = instance.query_and_get_error("INSERT INTO rabbit_queue VALUES ('test')")
    assert "CANNOT_CONNECT_RABBITMQ" in error


def test_rabbitmq_nack_failed_insert(rabbitmq_cluster):
    table_name = "nack_failed_insert"
    exchange = f"{table_name}_exchange"

    credentials = pika.PlainCredentials("root", "clickhouse")
    parameters = pika.ConnectionParameters(
        rabbitmq_cluster.rabbitmq_ip, rabbitmq_cluster.rabbitmq_port, "/", credentials
    )
    connection = pika.BlockingConnection(parameters)
    channel = connection.channel()

    channel.exchange_declare(exchange="deadl")

    result = channel.queue_declare(queue="deadq")
    queue_name = result.method.queue
    channel.queue_bind(exchange="deadl", routing_key="", queue=queue_name)

    instance3.query(
        f"""
        CREATE TABLE test.{table_name} (key UInt64, value UInt64)
            ENGINE = RabbitMQ
            SETTINGS rabbitmq_host_port = '{rabbitmq_cluster.rabbitmq_host}:5672',
                     rabbitmq_flush_interval_ms=1000,
                     rabbitmq_exchange_name = '{exchange}',
                     rabbitmq_format = 'JSONEachRow',
                    rabbitmq_queue_settings_list='x-dead-letter-exchange=deadl';

        DROP TABLE IF EXISTS test.view;
        CREATE TABLE test.view (key UInt64, value UInt64)
            ENGINE = MergeTree()
            ORDER BY key;

        DROP TABLE IF EXISTS test.consumer;
        CREATE MATERIALIZED VIEW test.consumer TO test.view AS
            SELECT * FROM test.{table_name};
        """
    )

    num_rows = 25
    for i in range(num_rows):
        message = json.dumps({"key": i, "value": i}) + "\n"
        channel.basic_publish(exchange=exchange, routing_key="", body=message)

    instance3.wait_for_log_line(
        "Failed to push to views. Error: Code: 252. DB::Exception: Too many parts"
    )

    instance3.replace_in_config(
        "/etc/clickhouse-server/config.d/mergetree.xml",
        "parts_to_throw_insert>0",
        "parts_to_throw_insert>10",
    )
    instance3.restart_clickhouse()

    count = [0]

    def on_consume(channel, method, properties, body):
        channel.basic_publish(exchange=exchange, routing_key="", body=body)
        count[0] += 1
        if count[0] == num_rows:
            channel.stop_consuming()

    channel.basic_consume(queue_name, on_consume)
    channel.start_consuming()

    attempt = 0
    count = 0
    while attempt < 100:
        count = int(instance3.query("SELECT count() FROM test.view"))
        if count == num_rows:
            break
        attempt += 1

    assert count == num_rows

    instance3.query(
        f"""
        DROP TABLE test.consumer;
        DROP TABLE test.view;
        DROP TABLE test.{table_name};
    """
    )
    connection.close()
=======
    assert broken_messages == expected
>>>>>>> e3107cb8
<|MERGE_RESOLUTION|>--- conflicted
+++ resolved
@@ -3551,19 +3551,7 @@
             expected.append("Broken message " + str(i) + "\n")
 
     expected = "".join(sorted(expected))
-<<<<<<< HEAD
     assert broken_messages == expected
-
-
-def test_attach_broken_table(rabbitmq_cluster):
-    instance.query(
-        "ATTACH TABLE rabbit_queue UUID '2d1cdf1a-f060-4a61-a7c9-5b59e59992c6' (`payload` String) ENGINE = RabbitMQ SETTINGS rabbitmq_host_port = 'nonexisting:5671', rabbitmq_format = 'JSONEachRow', rabbitmq_username = 'test', rabbitmq_password = 'test'"
-    )
-
-    error = instance.query_and_get_error("SELECT * FROM rabbit_queue")
-    assert "CANNOT_CONNECT_RABBITMQ" in error
-    error = instance.query_and_get_error("INSERT INTO rabbit_queue VALUES ('test')")
-    assert "CANNOT_CONNECT_RABBITMQ" in error
 
 
 def test_rabbitmq_nack_failed_insert(rabbitmq_cluster):
@@ -3648,7 +3636,4 @@
         DROP TABLE test.{table_name};
     """
     )
-    connection.close()
-=======
-    assert broken_messages == expected
->>>>>>> e3107cb8
+    connection.close()