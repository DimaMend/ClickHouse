import os

import pytest
from helpers.cluster import ClickHouseCluster
from pyhdfs import HdfsClient

cluster = ClickHouseCluster(__file__)
node1 = cluster.add_instance('node1', with_hdfs=True)


@pytest.fixture(scope="module")
def started_cluster():
    try:
        cluster.start()
        yield cluster
    finally:
        cluster.shutdown()

def test_read_write_storage(started_cluster):
    hdfs_api = started_cluster.hdfs_api
    node1.query("drop table if exists SimpleHDFSStorage SYNC")
    node1.query(
        "create table SimpleHDFSStorage (id UInt32, name String, weight Float64) ENGINE = HDFS('hdfs://hdfs1:9000/simple_storage', 'TSV')")
    node1.query("insert into SimpleHDFSStorage values (1, 'Mark', 72.53)")
    assert hdfs_api.read_data("/simple_storage") == "1\tMark\t72.53\n"
    assert node1.query("select * from SimpleHDFSStorage") == "1\tMark\t72.53\n"


def test_read_write_storage_with_globs(started_cluster):
    hdfs_api = started_cluster.hdfs_api

    node1.query(
        "create table HDFSStorageWithRange (id UInt32, name String, weight Float64) ENGINE = HDFS('hdfs://hdfs1:9000/storage{1..5}', 'TSV')")
    node1.query(
        "create table HDFSStorageWithEnum (id UInt32, name String, weight Float64) ENGINE = HDFS('hdfs://hdfs1:9000/storage{1,2,3,4,5}', 'TSV')")
    node1.query(
        "create table HDFSStorageWithQuestionMark (id UInt32, name String, weight Float64) ENGINE = HDFS('hdfs://hdfs1:9000/storage?', 'TSV')")
    node1.query(
        "create table HDFSStorageWithAsterisk (id UInt32, name String, weight Float64) ENGINE = HDFS('hdfs://hdfs1:9000/storage*', 'TSV')")

    for i in ["1", "2", "3"]:
        hdfs_api.write_data("/storage" + i, i + "\tMark\t72.53\n")
        assert hdfs_api.read_data("/storage" + i) == i + "\tMark\t72.53\n"

    assert node1.query("select count(*) from HDFSStorageWithRange") == "3\n"
    assert node1.query("select count(*) from HDFSStorageWithEnum") == "3\n"
    assert node1.query("select count(*) from HDFSStorageWithQuestionMark") == "3\n"
    assert node1.query("select count(*) from HDFSStorageWithAsterisk") == "3\n"

    try:
        node1.query("insert into HDFSStorageWithEnum values (1, 'NEW', 4.2)")
        assert False, "Exception have to be thrown"
    except Exception as ex:
        print(ex)
        assert "in readonly mode" in str(ex)

    try:
        node1.query("insert into HDFSStorageWithQuestionMark values (1, 'NEW', 4.2)")
        assert False, "Exception have to be thrown"
    except Exception as ex:
        print(ex)
        assert "in readonly mode" in str(ex)

    try:
        node1.query("insert into HDFSStorageWithAsterisk values (1, 'NEW', 4.2)")
        assert False, "Exception have to be thrown"
    except Exception as ex:
        print(ex)
        assert "in readonly mode" in str(ex)


def test_read_write_table(started_cluster):
    hdfs_api = started_cluster.hdfs_api


    data = "1\tSerialize\t555.222\n2\tData\t777.333\n"
    hdfs_api.write_data("/simple_table_function", data)

    assert hdfs_api.read_data("/simple_table_function") == data

    assert node1.query(
        "select * from hdfs('hdfs://hdfs1:9000/simple_table_function', 'TSV', 'id UInt64, text String, number Float64')") == data


def test_write_table(started_cluster):
    hdfs_api = started_cluster.hdfs_api


    node1.query(
        "create table OtherHDFSStorage (id UInt32, name String, weight Float64) ENGINE = HDFS('hdfs://hdfs1:9000/other_storage', 'TSV')")
    node1.query("insert into OtherHDFSStorage values (10, 'tomas', 55.55), (11, 'jack', 32.54)")

    result = "10\ttomas\t55.55\n11\tjack\t32.54\n"
    assert hdfs_api.read_data("/other_storage") == result
    assert node1.query("select * from OtherHDFSStorage order by id") == result


def test_bad_hdfs_uri(started_cluster):
    try:
        node1.query(
            "create table BadStorage1 (id UInt32, name String, weight Float64) ENGINE = HDFS('hads:hgsdfs100500:9000/other_storage', 'TSV')")
    except Exception as ex:
        print(ex)
        assert "Bad hdfs url" in str(ex)
    try:
        node1.query(
            "create table BadStorage2 (id UInt32, name String, weight Float64) ENGINE = HDFS('hdfs://hdfs100500:9000/other_storage', 'TSV')")
    except Exception as ex:
        print(ex)
        assert "Unable to create builder to connect to HDFS" in str(ex)

    try:
        node1.query(
            "create table BadStorage3 (id UInt32, name String, weight Float64) ENGINE = HDFS('hdfs://hdfs1:9000/<>', 'TSV')")
    except Exception as ex:
        print(ex)
        assert "Unable to open HDFS file" in str(ex)

@pytest.mark.timeout(800)
def test_globs_in_read_table(started_cluster):
    hdfs_api = started_cluster.hdfs_api


    some_data = "1\tSerialize\t555.222\n2\tData\t777.333\n"
    globs_dir = "/dir_for_test_with_globs/"
    files = ["dir1/dir_dir/file1", "dir2/file2", "simple_table_function", "dir/file", "some_dir/dir1/file",
             "some_dir/dir2/file", "some_dir/file", "table1_function", "table2_function", "table3_function"]
    for filename in files:
        hdfs_api.write_data(globs_dir + filename, some_data)

    test_requests = [("dir{1..5}/dir_dir/file1", 1, 1),
                     ("*_table_functio?", 1, 1),
                     ("dir/fil?", 1, 1),
                     ("table{3..8}_function", 1, 1),
                     ("table{2..8}_function", 2, 2),
                     ("dir/*", 1, 1),
                     ("dir/*?*?*?*?*", 1, 1),
                     ("dir/*?*?*?*?*?*", 0, 0),
                     ("some_dir/*/file", 2, 1),
                     ("some_dir/dir?/*", 2, 1),
                     ("*/*/*", 3, 2),
                     ("?", 0, 0)]

    for pattern, paths_amount, files_amount in test_requests:
        inside_table_func = "'hdfs://hdfs1:9000" + globs_dir + pattern + "', 'TSV', 'id UInt64, text String, number Float64'"
        print("inside_table_func ", inside_table_func)
        assert node1.query("select * from hdfs(" + inside_table_func + ")") == paths_amount * some_data
        assert node1.query("select count(distinct _path) from hdfs(" + inside_table_func + ")").rstrip() == str(
            paths_amount)
        assert node1.query("select count(distinct _file) from hdfs(" + inside_table_func + ")").rstrip() == str(
            files_amount)


def test_read_write_gzip_table(started_cluster):
    hdfs_api = started_cluster.hdfs_api


    data = "1\tHello Jessica\t555.222\n2\tI rolled a joint\t777.333\n"
    hdfs_api.write_gzip_data("/simple_table_function.gz", data)

    assert hdfs_api.read_gzip_data("/simple_table_function.gz") == data

    assert node1.query(
        "select * from hdfs('hdfs://hdfs1:9000/simple_table_function.gz', 'TSV', 'id UInt64, text String, number Float64')") == data


def test_read_write_gzip_table_with_parameter_gzip(started_cluster):
    hdfs_api = started_cluster.hdfs_api


    data = "1\tHello Jessica\t555.222\n2\tI rolled a joint\t777.333\n"
    hdfs_api.write_gzip_data("/simple_table_function", data)

    assert hdfs_api.read_gzip_data("/simple_table_function") == data

    assert node1.query(
        "select * from hdfs('hdfs://hdfs1:9000/simple_table_function', 'TSV', 'id UInt64, text String, number Float64', 'gzip')") == data


def test_read_write_table_with_parameter_none(started_cluster):
    hdfs_api = started_cluster.hdfs_api


    data = "1\tHello Jessica\t555.222\n2\tI rolled a joint\t777.333\n"
    hdfs_api.write_data("/simple_table_function.gz", data)

    assert hdfs_api.read_data("/simple_table_function.gz") == data

    assert node1.query(
        "select * from hdfs('hdfs://hdfs1:9000/simple_table_function.gz', 'TSV', 'id UInt64, text String, number Float64', 'none')") == data


def test_read_write_gzip_table_with_parameter_auto_gz(started_cluster):
    hdfs_api = started_cluster.hdfs_api


    data = "1\tHello Jessica\t555.222\n2\tI rolled a joint\t777.333\n"
    hdfs_api.write_gzip_data("/simple_table_function.gz", data)

    assert hdfs_api.read_gzip_data("/simple_table_function.gz") == data

    assert node1.query(
        "select * from hdfs('hdfs://hdfs1:9000/simple_table_function.gz', 'TSV', 'id UInt64, text String, number Float64', 'auto')") == data


def test_write_gz_storage(started_cluster):
    hdfs_api = started_cluster.hdfs_api


    node1.query(
        "create table GZHDFSStorage (id UInt32, name String, weight Float64) ENGINE = HDFS('hdfs://hdfs1:9000/storage.gz', 'TSV')")
    node1.query("insert into GZHDFSStorage values (1, 'Mark', 72.53)")
    assert hdfs_api.read_gzip_data("/storage.gz") == "1\tMark\t72.53\n"
    assert node1.query("select * from GZHDFSStorage") == "1\tMark\t72.53\n"


def test_write_gzip_storage(started_cluster):
    hdfs_api = started_cluster.hdfs_api


    node1.query(
        "create table GZIPHDFSStorage (id UInt32, name String, weight Float64) ENGINE = HDFS('hdfs://hdfs1:9000/gzip_storage', 'TSV', 'gzip')")
    node1.query("insert into GZIPHDFSStorage values (1, 'Mark', 72.53)")
    assert hdfs_api.read_gzip_data("/gzip_storage") == "1\tMark\t72.53\n"
    assert node1.query("select * from GZIPHDFSStorage") == "1\tMark\t72.53\n"


def test_virtual_columns(started_cluster):
    hdfs_api = started_cluster.hdfs_api

    node1.query("create table virtual_cols (id UInt32) ENGINE = HDFS('hdfs://hdfs1:9000/file*', 'TSV')")
    hdfs_api.write_data("/file1", "1\n")
    hdfs_api.write_data("/file2", "2\n")
    hdfs_api.write_data("/file3", "3\n")
    expected = "1\tfile1\thdfs://hdfs1:9000//file1\n2\tfile2\thdfs://hdfs1:9000//file2\n3\tfile3\thdfs://hdfs1:9000//file3\n"
    assert node1.query("select id, _file as file_name, _path as file_path from virtual_cols order by id") == expected


def test_read_files_with_spaces(started_cluster):
    hdfs_api = started_cluster.hdfs_api

    fs = HdfsClient(hosts=started_cluster.hdfs_ip)
    dir = '/test_spaces'
    exists = fs.exists(dir)
    if exists:
        fs.delete(dir, recursive=True)
    fs.mkdirs(dir)

    hdfs_api.write_data(f"{dir}/test test test 1.txt", "1\n")
    hdfs_api.write_data(f"{dir}/test test test 2.txt", "2\n")
    hdfs_api.write_data(f"{dir}/test test test 3.txt", "3\n")

    node1.query(f"create table test (id UInt32) ENGINE = HDFS('hdfs://hdfs1:9000/{dir}/test*', 'TSV')")
    assert node1.query("select * from test order by id") == "1\n2\n3\n"
    fs.delete(dir, recursive=True)



def test_truncate_table(started_cluster):
    hdfs_api = started_cluster.hdfs_api
    node1.query(
        "create table test_truncate (id UInt32, name String, weight Float64) ENGINE = HDFS('hdfs://hdfs1:9000/tr', 'TSV')")
    node1.query("insert into test_truncate values (1, 'Mark', 72.53)")
    assert hdfs_api.read_data("/tr") == "1\tMark\t72.53\n"
    assert node1.query("select * from test_truncate") == "1\tMark\t72.53\n"
    node1.query("truncate table test_truncate")
    assert node1.query("select * from test_truncate") == ""
    node1.query("drop table test_truncate")


def test_partition_by(started_cluster):
    hdfs_api = started_cluster.hdfs_api

    table_format = "column1 UInt32, column2 UInt32, column3 UInt32"
    file_name = "test_{_partition_id}"
    partition_by = "column3"
    values = "(1, 2, 3), (3, 2, 1), (1, 3, 2)"
    table_function = f"hdfs('hdfs://hdfs1:9000/{file_name}', 'TSV', '{table_format}')"

    node1.query(f"insert into table function {table_function} PARTITION BY {partition_by} values {values}")
    result = node1.query(f"select * from hdfs('hdfs://hdfs1:9000/test_1', 'TSV', '{table_format}')")
    assert(result.strip() == "3\t2\t1")
    result = node1.query(f"select * from hdfs('hdfs://hdfs1:9000/test_2', 'TSV', '{table_format}')")
    assert(result.strip() == "1\t3\t2")
    result = node1.query(f"select * from hdfs('hdfs://hdfs1:9000/test_3', 'TSV', '{table_format}')")
    assert(result.strip() == "1\t2\t3")

    file_name = "test2_{_partition_id}"
    node1.query(f"create table p(column1 UInt32, column2 UInt32, column3 UInt32) engine = HDFS('hdfs://hdfs1:9000/{file_name}', 'TSV') partition by column3")
    node1.query(f"insert into p values {values}")
    result = node1.query(f"select * from hdfs('hdfs://hdfs1:9000/test2_1', 'TSV', '{table_format}')")
    assert(result.strip() == "3\t2\t1")
    result = node1.query(f"select * from hdfs('hdfs://hdfs1:9000/test2_2', 'TSV', '{table_format}')")
    assert(result.strip() == "1\t3\t2")
    result = node1.query(f"select * from hdfs('hdfs://hdfs1:9000/test2_3', 'TSV', '{table_format}')")
    assert(result.strip() == "1\t2\t3")


def test_seekable_formats(started_cluster):
    hdfs_api = started_cluster.hdfs_api

    table_function = f"hdfs('hdfs://hdfs1:9000/parquet', 'Parquet', 'a Int32, b String')"
    node1.query(f"insert into table function {table_function} SELECT number, randomString(100) FROM numbers(5000000)")

    result = node1.query(f"SELECT count() FROM {table_function}")
    assert(int(result) == 5000000)

    table_function = f"hdfs('hdfs://hdfs1:9000/orc', 'ORC', 'a Int32, b String')"
    node1.query(f"insert into table function {table_function} SELECT number, randomString(100) FROM numbers(5000000)")
    result = node1.query(f"SELECT count() FROM {table_function}")
    assert(int(result) == 5000000)


def test_read_table_with_default(started_cluster):
    hdfs_api = started_cluster.hdfs_api

    data = "n\n100\n"
    hdfs_api.write_data("/simple_table_function", data)
    assert hdfs_api.read_data("/simple_table_function") == data

    output = "n\tm\n100\t200\n"
    assert node1.query(
        "select * from hdfs('hdfs://hdfs1:9000/simple_table_function', 'TSVWithNames', 'n UInt32, m UInt32 DEFAULT n * 2') FORMAT TSVWithNames") == output


def test_schema_inference(started_cluster):
    node1.query(f"insert into table function hdfs('hdfs://hdfs1:9000/native', 'Native', 'a Int32, b String') SELECT number, randomString(100) FROM numbers(5000000)")

    result = node1.query(f"desc hdfs('hdfs://hdfs1:9000/native', 'Native')")
    assert result == "a\tInt32\t\t\t\t\t\nb\tString\t\t\t\t\t\n"

    result = node1.query(f"select count(*) from hdfs('hdfs://hdfs1:9000/native', 'Native')")
    assert(int(result) == 5000000)

    node1.query(f"create table schema_inference engine=HDFS('hdfs://hdfs1:9000/native', 'Native')")
    result = node1.query(f"desc schema_inference")
    assert result == "a\tInt32\t\t\t\t\t\nb\tString\t\t\t\t\t\n"

    result = node1.query(f"select count(*) from schema_inference")
    assert(int(result) == 5000000)


def test_hdfsCluster(started_cluster):
    hdfs_api = started_cluster.hdfs_api
    fs = HdfsClient(hosts=started_cluster.hdfs_ip)
    dir = '/test_hdfsCluster'
    exists = fs.exists(dir)
    if exists:
        fs.delete(dir, recursive=True)
    fs.mkdirs(dir)
    hdfs_api.write_data("/test_hdfsCluster/file1", "1\n")
    hdfs_api.write_data("/test_hdfsCluster/file2", "2\n")
    hdfs_api.write_data("/test_hdfsCluster/file3", "3\n")

    actual = node1.query("select id, _file as file_name, _path as file_path from hdfs('hdfs://hdfs1:9000/test_hdfsCluster/file*', 'TSV', 'id UInt32') order by id")
    expected = "1\tfile1\thdfs://hdfs1:9000/test_hdfsCluster/file1\n2\tfile2\thdfs://hdfs1:9000/test_hdfsCluster/file2\n3\tfile3\thdfs://hdfs1:9000/test_hdfsCluster/file3\n"
    assert actual == expected

    actual = node1.query("select id, _file as file_name, _path as file_path from hdfsCluster('test_cluster_two_shards', 'hdfs://hdfs1:9000/test_hdfsCluster/file*', 'TSV', 'id UInt32') order by id")
    expected = "1\tfile1\thdfs://hdfs1:9000/test_hdfsCluster/file1\n2\tfile2\thdfs://hdfs1:9000/test_hdfsCluster/file2\n3\tfile3\thdfs://hdfs1:9000/test_hdfsCluster/file3\n"
    assert actual == expected
    fs.delete(dir, recursive=True)

def test_hdfs_directory_not_exist(started_cluster):
    ddl ="create table HDFSStorageWithNotExistDir (id UInt32, name String, weight Float64) ENGINE = HDFS('hdfs://hdfs1:9000/data/not_eixst', 'TSV')";
    node1.query(ddl)
    assert "" == node1.query("select * from HDFSStorageWithNotExistDir")

def test_overwrite(started_cluster):
    hdfs_api = started_cluster.hdfs_api

    table_function = f"hdfs('hdfs://hdfs1:9000/data', 'Parquet', 'a Int32, b String')"
    node1.query(f"create table test_overwrite as {table_function}")
    node1.query(f"insert into test_overwrite select number, randomString(100) from numbers(5)")
    node1.query_and_get_error(f"insert into test_overwrite select number, randomString(100) FROM numbers(10)")
    node1.query(f"insert into test_overwrite select number, randomString(100) from numbers(10) settings hdfs_truncate_on_insert=1")

    result = node1.query(f"select count() from test_overwrite")
    assert(int(result) == 10)


def test_multiple_inserts(started_cluster):
    hdfs_api = started_cluster.hdfs_api

    table_function = f"hdfs('hdfs://hdfs1:9000/data_multiple_inserts', 'Parquet', 'a Int32, b String')"
    node1.query(f"create table test_multiple_inserts as {table_function}")
    node1.query(f"insert into test_multiple_inserts select number, randomString(100) from numbers(10)")
    node1.query(f"insert into test_multiple_inserts select number, randomString(100) from numbers(20) settings hdfs_create_new_file_on_insert=1")
    node1.query(f"insert into test_multiple_inserts select number, randomString(100) from numbers(30) settings hdfs_create_new_file_on_insert=1")

    result = node1.query(f"select count() from test_multiple_inserts")
    assert(int(result) == 60)

    result = node1.query(f"drop table test_multiple_inserts")

    table_function = f"hdfs('hdfs://hdfs1:9000/data_multiple_inserts.gz', 'Parquet', 'a Int32, b String')"
    node1.query(f"create table test_multiple_inserts as {table_function}")
    node1.query(f"insert into test_multiple_inserts select number, randomString(100) FROM numbers(10)")
    node1.query(f"insert into test_multiple_inserts select number, randomString(100) FROM numbers(20) settings hdfs_create_new_file_on_insert=1")
    node1.query(f"insert into test_multiple_inserts select number, randomString(100) FROM numbers(30) settings hdfs_create_new_file_on_insert=1")

    result = node1.query(f"select count() from test_multiple_inserts")
    assert(int(result) == 60)

    
def test_format_detection(started_cluster):
    node1.query(f"create table arrow_table (x UInt64) engine=HDFS('hdfs://hdfs1:9000/data.arrow')")
    node1.query(f"insert into arrow_table select 1")
    result = node1.query(f"select * from hdfs('hdfs://hdfs1:9000/data.arrow')")
    assert(int(result) == 1)


def test_schema_inference_with_globs(started_cluster):
    node1.query(f"insert into table function hdfs('hdfs://hdfs1:9000/data1.jsoncompacteachrow', 'JSONCompactEachRow', 'x Nullable(UInt32)') select NULL")
    node1.query(f"insert into table function hdfs('hdfs://hdfs1:9000/data2.jsoncompacteachrow', 'JSONCompactEachRow', 'x Nullable(UInt32)') select 0")
    
    result = node1.query(f"desc hdfs('hdfs://hdfs1:9000/data*.jsoncompacteachrow')")
    assert(result.strip() == 'c1\tNullable(Float64)')

    result = node1.query(f"select * from hdfs('hdfs://hdfs1:9000/data*.jsoncompacteachrow')")
    assert(sorted(result.split()) == ['0', '\\N'])


def test_insert_select_schema_inference(started_cluster):
    node1.query(f"insert into table function hdfs('hdfs://hdfs1:9000/test.native.zst') select toUInt64(1) as x")

    result = node1.query(f"desc hdfs('hdfs://hdfs1:9000/test.native.zst')")
    assert(result.strip() == 'x\tUInt64')

    result = node1.query(f"select * from hdfs('hdfs://hdfs1:9000/test.native.zst')")
    assert(int(result) == 1)


<<<<<<< HEAD
def test_virtual_columns_2(started_cluster):
    hdfs_api = started_cluster.hdfs_api

    table_function = (
        f"hdfs('hdfs://hdfs1:9000/parquet_2', 'Parquet', 'a Int32, b String')"
    )
    node1.query(f"insert into table function {table_function} SELECT 1, 'kek'")

    result = node1.query(f"SELECT _path FROM {table_function}")
    assert result.strip() == "hdfs://hdfs1:9000/parquet_2"

    table_function = (
        f"hdfs('hdfs://hdfs1:9000/parquet_3', 'Parquet', 'a Int32, _path String')"
    )
    node1.query(f"insert into table function {table_function} SELECT 1, 'kek'")

    result = node1.query(f"SELECT _path FROM {table_function}")
    assert result.strip() == "kek"


if __name__ == "__main__":
=======
if __name__ == '__main__':
>>>>>>> 00dad241
    cluster.start()
    input("Cluster created, press any key to destroy...")
    cluster.shutdown()<|MERGE_RESOLUTION|>--- conflicted
+++ resolved
@@ -431,7 +431,6 @@
     assert(int(result) == 1)
 
 
-<<<<<<< HEAD
 def test_virtual_columns_2(started_cluster):
     hdfs_api = started_cluster.hdfs_api
 
@@ -452,10 +451,7 @@
     assert result.strip() == "kek"
 
 
-if __name__ == "__main__":
-=======
 if __name__ == '__main__':
->>>>>>> 00dad241
     cluster.start()
     input("Cluster created, press any key to destroy...")
     cluster.shutdown()