import random
import threading
import time
from collections import Counter

import pytest
from helpers.cluster import ClickHouseCluster

cluster = ClickHouseCluster(__file__)

node1 = cluster.add_instance('node1', macros={'cluster': 'test1'}, with_zookeeper=True)
# Check, that limits on max part size for merges doesn`t affect mutations
node2 = cluster.add_instance('node2', macros={'cluster': 'test1'}, main_configs=["configs/merge_tree.xml"],
                             with_zookeeper=True)

node3 = cluster.add_instance('node3', macros={'cluster': 'test2'}, main_configs=["configs/merge_tree_max_parts.xml"],
                             with_zookeeper=True)
node4 = cluster.add_instance('node4', macros={'cluster': 'test2'}, main_configs=["configs/merge_tree_max_parts.xml"],
                             with_zookeeper=True)

node5 = cluster.add_instance('node5', macros={'cluster': 'test3'}, main_configs=["configs/merge_tree_max_parts.xml"])

all_nodes = [node1, node2, node3, node4, node5]

def prepare_cluster():
    for node in all_nodes:
        node.query("DROP TABLE IF EXISTS test_mutations SYNC")

    for node in [node1, node2, node3, node4]:
        node.query("""
        CREATE TABLE test_mutations(d Date, x UInt32, i UInt32)
        ENGINE ReplicatedMergeTree('/clickhouse/{cluster}/tables/test/test_mutations', '{instance}')
        ORDER BY x
        PARTITION BY toYYYYMM(d)
        SETTINGS number_of_free_entries_in_pool_to_execute_mutation=0
        """)

    node5.query(
        "CREATE TABLE test_mutations(d Date, x UInt32, i UInt32) ENGINE MergeTree() ORDER BY x PARTITION BY toYYYYMM(d)")


@pytest.fixture(scope="module")
def started_cluster():
    try:
        cluster.start()
<<<<<<< HEAD
=======

        for node in all_nodes:
            node.query("DROP TABLE IF EXISTS test_mutations")

        for node in [node1, node2, node3, node4]:
            node.query(
                "CREATE TABLE test_mutations(d Date, x UInt32, i UInt32) ENGINE ReplicatedMergeTree('/clickhouse/{cluster}/tables/test/test_mutations', '{instance}') ORDER BY x PARTITION BY toYYYYMM(d)")

        node5.query(
            "CREATE TABLE test_mutations(d Date, x UInt32, i UInt32) ENGINE MergeTree() ORDER BY x PARTITION BY toYYYYMM(d)")

>>>>>>> 39f98a44
        yield cluster

    finally:
        cluster.shutdown()


class Runner:
    def __init__(self, nodes):
        self.nodes = nodes
        self.mtx = threading.Lock()
        self.total_inserted_xs = 0
        self.total_inserted_rows = 0

        self.total_mutations = 0
        self.total_deleted_xs = 0
        self.total_deleted_rows = 0

        self.current_xs = Counter()

        self.currently_inserting_xs = Counter()
        self.currently_deleting_xs = set()

        self.stop_ev = threading.Event()

        self.exceptions = []

    def do_insert(self, thread_num, partitions_num):
        self.stop_ev.wait(random.random())

        # Each thread inserts a small random number of rows with random year, month 01 and day determined
        # by the thread number. The idea is to avoid spurious duplicates and to insert into a
        # nontrivial number of partitions.
        month = '01'
        day = str(thread_num + 1).zfill(2)
        i = 1
        while not self.stop_ev.is_set():
            xs = [random.randint(1, 10) for _ in range(random.randint(1, 10))]
            with self.mtx:
                xs = [x for x in xs if x not in self.currently_deleting_xs]
                if len(xs) == 0:
                    continue
                for x in xs:
                    self.currently_inserting_xs[x] += 1

            year = 2000 + random.randint(0, partitions_num)
            date_str = '{year}-{month}-{day}'.format(year=year, month=month, day=day)
            payload = ''
            for x in xs:
                payload += '{date_str}	{x}	{i}\n'.format(date_str=date_str, x=x, i=i)
                i += 1

            try:
                print('thread {}: insert for {}: {}'.format(thread_num, date_str, ','.join(str(x) for x in xs)))
                random.choice(self.nodes).query("INSERT INTO test_mutations FORMAT TSV", payload)

                with self.mtx:
                    for x in xs:
                        self.current_xs[x] += 1
                    self.total_inserted_xs += sum(xs)
                    self.total_inserted_rows += len(xs)

            except Exception as e:
                print('Exception while inserting,', e)
                self.exceptions.append(e)
            finally:
                with self.mtx:
                    for x in xs:
                        self.currently_inserting_xs[x] -= 1

            self.stop_ev.wait(0.2 + random.random() / 5)

    def do_delete(self, thread_num):
        self.stop_ev.wait(1.0 + random.random())

        while not self.stop_ev.is_set():
            chosen = False
            with self.mtx:
                if self.current_xs:
                    x = random.choice(list(self.current_xs.elements()))

                    if self.currently_inserting_xs[x] == 0 and x not in self.currently_deleting_xs:
                        chosen = True
                        self.currently_deleting_xs.add(x)
                        to_delete_count = self.current_xs[x]

            if not chosen:
                self.stop_ev.wait(0.1 * random.random())
                continue

            try:
                print('thread {}: delete {} * {}'.format(thread_num, to_delete_count, x))
                random.choice(self.nodes).query("ALTER TABLE test_mutations DELETE WHERE x = {}".format(x))

                with self.mtx:
                    self.total_mutations += 1
                    self.current_xs[x] -= to_delete_count
                    self.total_deleted_xs += to_delete_count * x
                    self.total_deleted_rows += to_delete_count

            except Exception as e:
                print('Exception while deleting,', e)
            finally:
                with self.mtx:
                    self.currently_deleting_xs.remove(x)

            self.stop_ev.wait(1.0 + random.random() * 2)


def wait_for_mutations(nodes, number_of_mutations):
    for i in range(100):  # wait for replication 80 seconds max
        time.sleep(0.8)

        def get_done_mutations(node):
            return int(node.query("SELECT sum(is_done) FROM system.mutations WHERE table = 'test_mutations'").rstrip())

        if all([get_done_mutations(n) == number_of_mutations for n in nodes]):
            return True
    return False


def test_mutations(started_cluster):
    prepare_cluster()

    DURATION_SECONDS = 30
    nodes = [node1, node2]

    runner = Runner(nodes)

    threads = []
    for thread_num in range(5):
        threads.append(threading.Thread(target=runner.do_insert, args=(thread_num, 10)))

    for thread_num in (11, 12, 13):
        threads.append(threading.Thread(target=runner.do_delete, args=(thread_num,)))

    for t in threads:
        t.start()

    time.sleep(DURATION_SECONDS)
    runner.stop_ev.set()

    for t in threads:
        t.join()

    # Sanity check: at least something was inserted and something was deleted
    assert runner.total_inserted_rows > 0
    assert runner.total_mutations > 0

    all_done = wait_for_mutations(nodes, runner.total_mutations)

    print("Total mutations: ", runner.total_mutations)
    for node in nodes:
        print(node.query(
            "SELECT mutation_id, command, parts_to_do, is_done FROM system.mutations WHERE table = 'test_mutations' FORMAT TSVWithNames"))
    assert all_done

    expected_sum = runner.total_inserted_xs - runner.total_deleted_xs
    actual_sums = []
    for i, node in enumerate(nodes):
        actual_sums.append(int(node.query("SELECT sum(x) FROM test_mutations").rstrip()))
        assert actual_sums[i] == expected_sum


@pytest.mark.parametrize(
    ('nodes',),
    [
        ([node5, ],),  # MergeTree
        ([node3, node4],),  # ReplicatedMergeTree
    ]
)
def test_mutations_dont_prevent_merges(started_cluster, nodes):
    prepare_cluster()

    for year in range(2000, 2016):
        rows = ''
        date_str = '{}-01-{}'.format(year, random.randint(1, 10))
        for i in range(10):
            rows += '{}	{}	{}\n'.format(date_str, random.randint(1, 10), i)
        nodes[0].query("INSERT INTO test_mutations FORMAT TSV", rows)

    # will run mutations of 16 parts in parallel, mutations will sleep for about 20 seconds
    nodes[0].query("ALTER TABLE test_mutations UPDATE i = sleepEachRow(2) WHERE 1")

    runner = Runner(nodes)
    threads = []
    for thread_num in range(2):
        threads.append(threading.Thread(target=runner.do_insert, args=(thread_num, 0)))

    # will insert approx 8-10 new parts per 1 second into one partition
    for t in threads:
        t.start()

    all_done = wait_for_mutations(nodes, 1)

    runner.stop_ev.set()
    for t in threads:
        t.join()

    for node in nodes:
        print(node.query(
            "SELECT mutation_id, command, parts_to_do, is_done FROM system.mutations WHERE table = 'test_mutations' FORMAT TSVWithNames"))
        print(node.query(
            "SELECT partition, count(name), sum(active), sum(active*rows) FROM system.parts WHERE table ='test_mutations' GROUP BY partition FORMAT TSVWithNames"))

    assert all_done
    assert all([str(e).find("Too many parts") < 0 for e in runner.exceptions])<|MERGE_RESOLUTION|>--- conflicted
+++ resolved
@@ -43,20 +43,7 @@
 def started_cluster():
     try:
         cluster.start()
-<<<<<<< HEAD
-=======
-
-        for node in all_nodes:
-            node.query("DROP TABLE IF EXISTS test_mutations")
-
-        for node in [node1, node2, node3, node4]:
-            node.query(
-                "CREATE TABLE test_mutations(d Date, x UInt32, i UInt32) ENGINE ReplicatedMergeTree('/clickhouse/{cluster}/tables/test/test_mutations', '{instance}') ORDER BY x PARTITION BY toYYYYMM(d)")
-
-        node5.query(
-            "CREATE TABLE test_mutations(d Date, x UInt32, i UInt32) ENGINE MergeTree() ORDER BY x PARTITION BY toYYYYMM(d)")
-
->>>>>>> 39f98a44
+
         yield cluster
 
     finally:
