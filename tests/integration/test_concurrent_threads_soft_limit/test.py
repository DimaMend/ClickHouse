--- conflicted
+++ resolved
@@ -148,44 +148,31 @@
         node2,
         "test_concurrent_threads_soft_limit_2",
         "ConcurrencyControlSlotsDelayed",
-<<<<<<< HEAD
         lambda x: x >= 49,
-=======
+    )
+    assert_profile_event(
+        node2,
+        "test_concurrent_threads_soft_limit_2",
+        "ConcurrencyControlSlotsAcquired",
         lambda x: x == 50,
->>>>>>> e249934e
-    )
-    assert_profile_event(
-        node2,
-        "test_concurrent_threads_soft_limit_2",
-        "ConcurrencyControlSlotsAcquired",
-        lambda x: x == 50,
-    )
-    assert_profile_event(
-        node2,
-        "test_concurrent_threads_soft_limit_2",
-        "ConcurrencyControlSlotsAcquiredNonCompeting",
-        lambda x: x == 1,
-    )
-    assert_profile_event(
-        node2,
-        "test_concurrent_threads_soft_limit_2",
-        "ConcurrencyControlQueriesDelayed",
-        lambda x: x == 1,
-    )
-<<<<<<< HEAD
+    )
+    assert_profile_event(
+        node2,
+        "test_concurrent_threads_soft_limit_2",
+        "ConcurrencyControlSlotsAcquiredNonCompeting",
+        lambda x: x == 1,
+    )
+    assert_profile_event(
+        node2,
+        "test_concurrent_threads_soft_limit_2",
+        "ConcurrencyControlQueriesDelayed",
+        lambda x: x == 1,
+    )
     s_count = node2.query(
         "select length(thread_ids) from system.query_log where current_database = currentDatabase() and type = 'QueryFinish' and query_id = 'test_concurrent_threads_soft_limit_2' order by query_start_time_microseconds desc limit 1"
     ).strip()
     count = int(s_count) if s_count else 0
     assert count >= 3 and count <= 53
-=======
-    assert (
-        node2.query(
-            "select length(thread_ids) from system.query_log where current_database = currentDatabase() and type = 'QueryFinish' and query_id = 'test_concurrent_threads_soft_limit_2' order by query_start_time_microseconds desc limit 1"
-        )
-        == "52\n"
-    )
->>>>>>> e249934e
 
 
 def test_use_concurrency_control_soft_limit_defined_50(started_cluster):
