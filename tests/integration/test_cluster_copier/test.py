import os
import sys
import time
import kazoo
import pytest
import docker
import random
from contextlib import contextmanager
from helpers.cluster import ClickHouseCluster
from helpers.test_tools import TSV


CURRENT_TEST_DIR = os.path.dirname(os.path.abspath(__file__))
sys.path.insert(0, os.path.dirname(CURRENT_TEST_DIR))

COPYING_FAIL_PROBABILITY = 0.2
MOVING_FAIL_PROBABILITY = 0.2

cluster = ClickHouseCluster(__file__)

def check_all_hosts_sucesfully_executed(tsv_content, num_hosts):
    M = TSV.toMat(tsv_content)
    hosts = [(l[0], l[1]) for l in M] # (host, port)
    codes = [l[2] for l in M]

    assert len(hosts) == num_hosts and len(set(hosts)) == num_hosts, "\n" + tsv_content
    assert len(set(codes)) == 1, "\n" + tsv_content
    assert codes[0] == "0", "\n" + tsv_content


def ddl_check_query(instance, query, num_hosts=3):
    contents = instance.query(query)
    check_all_hosts_sucesfully_executed(contents, num_hosts)
    return contents


@pytest.fixture(scope="module")
def started_cluster():
    global cluster
    try:
        clusters_schema = {
         "0" : {
            "0" : ["0", "1"],
            "1" : ["0"]
         },
         "1" : {
            "0" : ["0", "1"],
            "1" : ["0"]
         }
        }

        for cluster_name, shards in clusters_schema.iteritems():
            for shard_name, replicas in shards.iteritems():
                for replica_name in replicas:
                    name = "s{}_{}_{}".format(cluster_name, shard_name, replica_name)
                    cluster.add_instance(name,
                        main_configs=["configs/conf.d/query_log.xml", "configs/conf.d/ddl.xml", "configs/conf.d/clusters.xml"],
                        user_configs=["configs/users.xml"],
                        macros={"cluster": cluster_name, "shard": shard_name, "replica": replica_name},
                        with_zookeeper=True)

        cluster.start()
        yield cluster

    finally:
        cluster.shutdown()


class Task1:

    def __init__(self, cluster):
        self.cluster = cluster
        self.zk_task_path="/clickhouse-copier/task_simple"
        self.copier_task_config = open(os.path.join(CURRENT_TEST_DIR, 'task0_description.xml'), 'r').read()


    def start(self):
        instance = cluster.instances['s0_0_0']

        for cluster_num in ["0", "1"]:
            ddl_check_query(instance, "DROP DATABASE IF EXISTS default ON CLUSTER cluster{}".format(cluster_num))
            ddl_check_query(instance, "CREATE DATABASE IF NOT EXISTS default ON CLUSTER cluster{} ENGINE=Ordinary".format(cluster_num))

        ddl_check_query(instance, "CREATE TABLE hits ON CLUSTER cluster0 (d UInt64, d1 UInt64 MATERIALIZED d+1) " +
                                  "ENGINE=ReplicatedMergeTree('/clickhouse/tables/cluster_{cluster}/{shard}/hits', '{replica}') " +
                                  "PARTITION BY d % 3 ORDER BY (d, sipHash64(d)) SAMPLE BY sipHash64(d) SETTINGS index_granularity = 16")
        ddl_check_query(instance, "CREATE TABLE hits_all ON CLUSTER cluster0 (d UInt64) ENGINE=Distributed(cluster0, default, hits, d)")
        ddl_check_query(instance, "CREATE TABLE hits_all ON CLUSTER cluster1 (d UInt64) ENGINE=Distributed(cluster1, default, hits, d + 1)")
        instance.query("INSERT INTO hits_all SELECT * FROM system.numbers LIMIT 1002", settings={"insert_distributed_sync": 1})


    def check(self):
        assert TSV(self.cluster.instances['s0_0_0'].query("SELECT count() FROM hits_all")) == TSV("1002\n")
        assert TSV(self.cluster.instances['s1_0_0'].query("SELECT count() FROM hits_all")) == TSV("1002\n")

        assert TSV(self.cluster.instances['s1_0_0'].query("SELECT DISTINCT d % 2 FROM hits")) == TSV("1\n")
        assert TSV(self.cluster.instances['s1_1_0'].query("SELECT DISTINCT d % 2 FROM hits")) == TSV("0\n")

        instance = self.cluster.instances['s0_0_0']
        ddl_check_query(instance, "DROP TABLE hits_all ON CLUSTER cluster0")
        ddl_check_query(instance, "DROP TABLE hits_all ON CLUSTER cluster1")
        ddl_check_query(instance, "DROP TABLE hits ON CLUSTER cluster0")
        ddl_check_query(instance, "DROP TABLE hits ON CLUSTER cluster1")


class Task2:

    def __init__(self, cluster):
        self.cluster = cluster
        self.zk_task_path="/clickhouse-copier/task_month_to_week_partition"
        self.copier_task_config = open(os.path.join(CURRENT_TEST_DIR, 'task_month_to_week_description.xml'), 'r').read()


    def start(self):
        instance = cluster.instances['s0_0_0']

        for cluster_num in ["0", "1"]:
            ddl_check_query(instance, "DROP DATABASE IF EXISTS default ON CLUSTER cluster{}".format(cluster_num))
            ddl_check_query(instance, "CREATE DATABASE IF NOT EXISTS default ON CLUSTER cluster{} ENGINE=Ordinary".format(cluster_num))

        ddl_check_query(instance, "CREATE TABLE a ON CLUSTER cluster0 (date Date, d UInt64, d1 UInt64 ALIAS d+1) ENGINE=ReplicatedMergeTree('/clickhouse/tables/cluster_{cluster}/{shard}/a', '{replica}', date, intHash64(d), (date, intHash64(d)), 8192)")
        ddl_check_query(instance, "CREATE TABLE a_all ON CLUSTER cluster0 (date Date, d UInt64) ENGINE=Distributed(cluster0, default, a, d)")

        instance.query("INSERT INTO a_all SELECT toDate(17581 + number) AS date, number AS d FROM system.numbers LIMIT 85", settings={"insert_distributed_sync": 1})

    def check(self):
        assert TSV(self.cluster.instances['s0_0_0'].query("SELECT count() FROM cluster(cluster0, default, a)")) == TSV("85\n")
        assert TSV(self.cluster.instances['s1_0_0'].query("SELECT count(), uniqExact(date) FROM cluster(cluster1, default, b)")) == TSV("85\t85\n")

        assert TSV(self.cluster.instances['s1_0_0'].query("SELECT DISTINCT jumpConsistentHash(intHash64(d), 2) FROM b")) == TSV("0\n")
        assert TSV(self.cluster.instances['s1_1_0'].query("SELECT DISTINCT jumpConsistentHash(intHash64(d), 2) FROM b")) == TSV("1\n")

        assert TSV(self.cluster.instances['s1_0_0'].query("SELECT uniqExact(partition) IN (12, 13) FROM system.parts WHERE active AND database='default' AND table='b'")) == TSV("1\n")
        assert TSV(self.cluster.instances['s1_1_0'].query("SELECT uniqExact(partition) IN (12, 13) FROM system.parts WHERE active AND database='default' AND table='b'")) == TSV("1\n")

        instance = cluster.instances['s0_0_0']
        ddl_check_query(instance, "DROP TABLE a ON CLUSTER cluster0")
        ddl_check_query(instance, "DROP TABLE b ON CLUSTER cluster1")


class Task_test_block_size:

    def __init__(self, cluster):
        self.cluster = cluster
        self.zk_task_path="/clickhouse-copier/task_test_block_size"
        self.copier_task_config = open(os.path.join(CURRENT_TEST_DIR, 'task_test_block_size.xml'), 'r').read()
        self.rows = 1000000


    def start(self):
        instance = cluster.instances['s0_0_0']

        ddl_check_query(instance, """
            CREATE TABLE test_block_size ON CLUSTER shard_0_0 (partition Date, d UInt64)
            ENGINE=ReplicatedMergeTree('/clickhouse/tables/cluster_{cluster}/{shard}/test_block_size', '{replica}')
            ORDER BY (d, sipHash64(d)) SAMPLE BY sipHash64(d)""", 2)

        instance.query("INSERT INTO test_block_size SELECT toDate(0) AS partition, number as d FROM system.numbers LIMIT {}".format(self.rows))


    def check(self):
        assert TSV(self.cluster.instances['s1_0_0'].query("SELECT count() FROM cluster(cluster1, default, test_block_size)")) == TSV("{}\n".format(self.rows))

        instance = cluster.instances['s0_0_0']
        ddl_check_query(instance, "DROP TABLE test_block_size ON CLUSTER shard_0_0", 2)
        ddl_check_query(instance, "DROP TABLE test_block_size ON CLUSTER cluster1")


class Task_no_index:

    def __init__(self, cluster):
        self.cluster = cluster
        self.zk_task_path="/clickhouse-copier/task_no_index"
        self.copier_task_config = open(os.path.join(CURRENT_TEST_DIR, 'task_no_index.xml'), 'r').read()
        self.rows = 1000000


    def start(self):
        instance = cluster.instances['s0_0_0']
        instance.query("create table ontime (Year UInt16, FlightDate String) ENGINE = Memory")
        instance.query("insert into ontime values (2016, 'test6'), (2017, 'test7'), (2018, 'test8')")


    def check(self):
        assert TSV(self.cluster.instances['s1_1_0'].query("SELECT Year FROM ontime22")) == TSV("2017\n")
        instance = cluster.instances['s0_0_0']
        instance.query("DROP TABLE ontime")
        instance = cluster.instances['s1_1_0']
        instance.query("DROP TABLE ontime22")


class Task_no_arg:

    def __init__(self, cluster):
        self.cluster = cluster
        self.zk_task_path="/clickhouse-copier/task_no_arg"
        self.copier_task_config = open(os.path.join(CURRENT_TEST_DIR, 'task_no_arg.xml'), 'r').read()
        self.rows = 1000000


    def start(self):
        instance = cluster.instances['s0_0_0']
        instance.query("create table copier_test1 (date Date, id UInt32) engine = MergeTree PARTITION BY date ORDER BY date SETTINGS index_granularity = 8192")
        instance.query("insert into copier_test1 values ('2016-01-01', 10);")


    def check(self):
        assert TSV(self.cluster.instances['s1_1_0'].query("SELECT date FROM copier_test1_1")) == TSV("2016-01-01\n")
        instance = cluster.instances['s0_0_0']
        instance.query("DROP TABLE copier_test1")
        instance = cluster.instances['s1_1_0']
        instance.query("DROP TABLE copier_test1_1")

class Task_non_partitioned_table:

    def __init__(self, cluster):
        self.cluster = cluster
        self.zk_task_path = "/clickhouse-copier/task_non_partitoned_table"
        self.copier_task_config = open(os.path.join(CURRENT_TEST_DIR, 'task_non_partitioned_table.xml'), 'r').read()
        self.rows = 1000000

    def start(self):
        instance = cluster.instances['s0_0_0']
        instance.query(
            "create table copier_test1 (date Date, id UInt32) engine = MergeTree ORDER BY date SETTINGS index_granularity = 8192")
        instance.query("insert into copier_test1 values ('2016-01-01', 10);")

    def check(self):
        assert TSV(self.cluster.instances['s1_1_0'].query("SELECT date FROM copier_test1_1")) == TSV("2016-01-01\n")
        instance = cluster.instances['s0_0_0']
        instance.query("DROP TABLE copier_test1")
        instance = cluster.instances['s1_1_0']
        instance.query("DROP TABLE copier_test1_1")


def execute_task(task, cmd_options):
    task.start()

    zk = cluster.get_kazoo_client('zoo1')
    print "Use ZooKeeper server: {}:{}".format(zk.hosts[0][0], zk.hosts[0][1])

    try:
        zk.delete("/clickhouse-copier", recursive=True)
    except kazoo.exceptions.NoNodeError:
        print "No node /clickhouse-copier. It is Ok in first test."

    zk_task_path = task.zk_task_path
    zk.ensure_path(zk_task_path)
    zk.create(zk_task_path + "/description", task.copier_task_config)


    # Run cluster-copier processes on each node
    docker_api = docker.from_env().api
    copiers_exec_ids = []

    cmd = ['/usr/bin/clickhouse', 'copier',
        '--config', '/etc/clickhouse-server/config-copier.xml',
        '--task-path', zk_task_path,
        '--base-dir', '/var/log/clickhouse-server/copier']
    cmd += cmd_options

    copiers = random.sample(cluster.instances.keys(), 3)

    for instance_name in copiers:
        instance = cluster.instances[instance_name]
        container = instance.get_docker_handle()
        instance.copy_file_to_container(os.path.join(CURRENT_TEST_DIR, "configs/config-copier.xml"), "/etc/clickhouse-server/config-copier.xml")
        print "Copied copier config to {}".format(instance.name)
        exec_id = docker_api.exec_create(container.id, cmd, stderr=True)
        output = docker_api.exec_start(exec_id).decode('utf8')
        print(output)
        copiers_exec_ids.append(exec_id)
        print "Copier for {} ({}) has started".format(instance.name, instance.ip_address)

    # Wait for copiers stopping and check their return codes
    for exec_id, instance_name in zip(copiers_exec_ids, copiers):
        instance = cluster.instances[instance_name]
        while True:
            res = docker_api.exec_inspect(exec_id)
            if not res['Running']:
                break
            time.sleep(0.5)

        assert res['ExitCode'] == 0, "Instance: {} ({}). Info: {}".format(instance.name, instance.ip_address, repr(res))

    try:
        task.check()
    finally:
        zk.delete(zk_task_path, recursive=True)


# Tests

@pytest.mark.parametrize(
    ('use_sample_offset'),
    [
        False,
        True
    ]
)

def test_copy_simple(started_cluster, use_sample_offset):
    if use_sample_offset:
        execute_task(Task1(started_cluster), ['--experimental-use-sample-offset', '1'])
    else:
        execute_task(Task1(started_cluster), [])


@pytest.mark.parametrize(
    ('use_sample_offset'),
    [
        False,
        True
    ]
)

def test_copy_with_recovering(started_cluster, use_sample_offset):
    if use_sample_offset:
        execute_task(Task1(started_cluster), ['--copy-fault-probability', str(COPYING_FAIL_PROBABILITY),
                                              '--experimental-use-sample-offset', '1'])
    else:
        execute_task(Task1(started_cluster), ['--copy-fault-probability', str(COPYING_FAIL_PROBABILITY)])

@pytest.mark.parametrize(
    ('use_sample_offset'),
    [
        False,
        True
    ]
)

def test_copy_with_recovering_after_move_faults(started_cluster, use_sample_offset):
    if use_sample_offset:
        execute_task(Task1(started_cluster), ['--move-fault-probability', str(MOVING_FAIL_PROBABILITY),
                                              '--experimental-use-sample-offset', '1'])
    else:
        execute_task(Task1(started_cluster), ['--move-fault-probability', str(MOVING_FAIL_PROBABILITY)])

@pytest.mark.timeout(600)
def test_copy_month_to_week_partition(started_cluster):
    execute_task(Task2(started_cluster), [])

@pytest.mark.timeout(600)
def test_copy_month_to_week_partition_with_recovering(started_cluster):
    execute_task(Task2(started_cluster), ['--copy-fault-probability', str(COPYING_FAIL_PROBABILITY)])

@pytest.mark.timeout(600)
def test_copy_month_to_week_partition_with_recovering_after_move_faults(started_cluster):
    execute_task(Task2(started_cluster), ['--move-fault-probability', str(MOVING_FAIL_PROBABILITY)])

def test_block_size(started_cluster):
    execute_task(Task_test_block_size(started_cluster), [])

def test_no_index(started_cluster):
    execute_task(Task_no_index(started_cluster), [])

def test_no_arg(started_cluster):
    execute_task(Task_no_arg(started_cluster), [])

<<<<<<< HEAD
def test_non_partitioned_table(started_cluster):
    execute_task(Task_non_partitioned_table(started_cluster), [])

=======
>>>>>>> 2d951f0c
if __name__ == '__main__':
    with contextmanager(started_cluster)() as cluster:
       for name, instance in cluster.instances.items():
           print name, instance.ip_address
       raw_input("Cluster created, press any key to destroy...")<|MERGE_RESOLUTION|>--- conflicted
+++ resolved
@@ -357,12 +357,9 @@
 def test_no_arg(started_cluster):
     execute_task(Task_no_arg(started_cluster), [])
 
-<<<<<<< HEAD
 def test_non_partitioned_table(started_cluster):
     execute_task(Task_non_partitioned_table(started_cluster), [])
 
-=======
->>>>>>> 2d951f0c
 if __name__ == '__main__':
     with contextmanager(started_cluster)() as cluster:
        for name, instance in cluster.instances.items():
