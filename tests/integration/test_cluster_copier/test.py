--- conflicted
+++ resolved
@@ -353,12 +353,9 @@
 def test_no_arg(started_cluster):
     execute_task(Task_no_arg(started_cluster), [])
 
-<<<<<<< HEAD
 def test_non_partitioned_table(started_cluster):
     execute_task(Task_non_partitioned_table(started_cluster), [])
 
-=======
->>>>>>> 39d7f73d
 if __name__ == '__main__':
     with contextmanager(started_cluster)() as cluster:
        for name, instance in cluster.instances.items():
