--- conflicted
+++ resolved
@@ -63,9 +63,4 @@
         </destination_trivial_cluster>
     </remote_servers>
 
-<<<<<<< HEAD
-    
-</yandex>
-=======
-</clickhouse>
->>>>>>> 33122597
+</clickhouse>