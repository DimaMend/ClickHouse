--- conflicted
+++ resolved
@@ -9,9 +9,11 @@
 cluster = ClickHouseCluster(__file__)
 
 instance = cluster.add_instance('instance',
-<<<<<<< HEAD
-        dictionaries=['configs/dictionaries/dict1.xml'], main_configs=['configs/config.d/config.xml'], stay_alive=True)
-
+        main_configs=[
+            'configs/enable_dict.xml',
+            'configs/config.d/config.xml',
+            'configs/dictionaries/dict1.xml',
+            'configs/log_conf.xml'], stay_alive=True)
 
 def create_dict_simple():
     instance.query('DROP DICTIONARY IF EXISTS lib_dict_c')
@@ -26,14 +28,6 @@
         MAX_STORED_KEYS 1048576))
         LIFETIME(2) ;
     ''')
-
-=======
-        main_configs=[
-            'configs/enable_dict.xml',
-            'configs/config.d/config.xml',
-            'configs/dictionaries/dict1.xml',
-            'configs/log_conf.xml'])
->>>>>>> 9b3012ae
 
 @pytest.fixture(scope="module")
 def ch_cluster():
