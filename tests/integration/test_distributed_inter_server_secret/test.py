# pylint: disable=unused-argument
# pylint: disable=redefined-outer-name
# pylint: disable=line-too-long

import pytest
import uuid
import time

from helpers.client import QueryRuntimeException
from helpers.cluster import ClickHouseCluster

cluster = ClickHouseCluster(__file__)


def make_instance(name, cfg):
    return cluster.add_instance(
        name,
        with_zookeeper=True,
        main_configs=["configs/remote_servers.xml", cfg],
        user_configs=["configs/users.xml"],
    )


# _n1/_n2 contains cluster with different <secret> -- should fail
n1 = make_instance("n1", "configs/remote_servers_n1.xml")
n2 = make_instance("n2", "configs/remote_servers_n2.xml")

users = pytest.mark.parametrize(
    "user,password",
    [
        ("default", ""),
        ("nopass", ""),
        ("pass", "foo"),
    ],
)


def bootstrap():
    for n in list(cluster.instances.values()):
<<<<<<< HEAD
        n.query('DROP TABLE IF EXISTS data')
        n.query('DROP TABLE IF EXISTS data_from_buffer')
        n.query('DROP TABLE IF EXISTS dist')
        n.query('CREATE TABLE data (key Int) Engine=Memory()')
        n.query('CREATE TABLE data_from_buffer (key Int) Engine=Memory()')
        n.query("""
=======
        n.query("DROP TABLE IF EXISTS data")
        n.query("DROP TABLE IF EXISTS data_from_buffer")
        n.query("DROP TABLE IF EXISTS dist")
        n.query("CREATE TABLE data (key Int) Engine=Memory()")
        n.query("CREATE TABLE data_from_buffer (key Int) Engine=Memory()")
        n.query(
            """
>>>>>>> df57f8e3
        CREATE TABLE dist_insecure AS data
        Engine=Distributed(insecure, currentDatabase(), data, key)
        """
        )
        n.query(
            """
        CREATE TABLE dist_secure AS data
        Engine=Distributed(secure, currentDatabase(), data, key)
<<<<<<< HEAD
        """)
        n.query("""
        CREATE TABLE dist_secure_from_buffer AS data_from_buffer
        Engine=Distributed(secure, currentDatabase(), data_from_buffer, key)
        """)
        n.query("""
        CREATE TABLE dist_secure_disagree AS data
        Engine=Distributed(secure_disagree, currentDatabase(), data, key)
        """)
        n.query("""
=======
        """
        )
        n.query(
            """
        CREATE TABLE dist_secure_from_buffer AS data_from_buffer
        Engine=Distributed(secure, currentDatabase(), data_from_buffer, key)
        """
        )
        n.query(
            """
        CREATE TABLE dist_secure_disagree AS data
        Engine=Distributed(secure_disagree, currentDatabase(), data, key)
        """
        )
        n.query(
            """
>>>>>>> df57f8e3
        CREATE TABLE dist_secure_buffer AS dist_secure_from_buffer
        Engine=Buffer(currentDatabase(), dist_secure_from_buffer,
            /* settings for manual flush only */
            1, /* num_layers */
            0, /* min_time, placeholder */
            0, /* max_time, placeholder */
            0, /* min_rows   */
            0, /* max_rows   */
            0, /* min_bytes  */
            0  /* max_bytes  */
<<<<<<< HEAD
=======
        )
        """
>>>>>>> df57f8e3
        )


@pytest.fixture(scope="module", autouse=True)
def start_cluster():
    try:
        cluster.start()
        bootstrap()
        yield cluster
    finally:
        cluster.shutdown()


def query_with_id(node, id_, query, **kwargs):
    return node.query("WITH '{}' AS __id {}".format(id_, query), **kwargs)


# @return -- [user, initial_user]
def get_query_user_info(node, query_pattern):
    node.query("SYSTEM FLUSH LOGS")
    return (
        node.query(
            """
    SELECT user, initial_user
    FROM system.query_log
    WHERE
        query LIKE '%{}%' AND
        query NOT LIKE '%system.query_log%' AND
        type = 'QueryFinish'
    """.format(
                query_pattern
            )
        )
        .strip()
        .split("\t")
    )


# @return -- [user, initial_user]
def get_query_user_info_by_id(node, query_id):
    node.query("SYSTEM FLUSH LOGS")
    return (
        node.query(
            """
    SELECT user, initial_user
    FROM system.query_log
    WHERE
        query_id = '{}' AND
        type = 'QueryFinish'
    """.format(
                query_id
            )
        )
        .strip()
        .split("\t")
    )


# @return -- settings
def get_query_setting_on_shard(node, query_pattern, setting):
    node.query("SYSTEM FLUSH LOGS")
    return node.query(
        """
    SELECT Settings['{}']
    FROM system.query_log
    WHERE
        query LIKE '%{}%' AND
        NOT is_initial_query AND
        query NOT LIKE '%system.query_log%' AND
        type = 'QueryFinish'
    LIMIT 1
    """.format(
            setting, query_pattern
        )
    ).strip()


def test_insecure():
    n1.query("SELECT * FROM dist_insecure")


def test_insecure_insert_async():
    n1.query("TRUNCATE TABLE data")
    n1.query("INSERT INTO dist_insecure SELECT * FROM numbers(2)")
    n1.query("SYSTEM FLUSH DISTRIBUTED ON CLUSTER insecure dist_insecure")
    assert int(n1.query("SELECT count() FROM dist_insecure")) == 2
    n1.query("TRUNCATE TABLE data ON CLUSTER insecure")


def test_insecure_insert_sync():
    n1.query("TRUNCATE TABLE data")
    n1.query(
        "INSERT INTO dist_insecure SELECT * FROM numbers(2)",
        settings={"insert_distributed_sync": 1},
    )
    assert int(n1.query("SELECT count() FROM dist_insecure")) == 2
    n1.query("TRUNCATE TABLE data ON CLUSTER secure")


def test_secure():
    n1.query("SELECT * FROM dist_secure")


def test_secure_insert_async():
    n1.query("TRUNCATE TABLE data")
    n1.query("INSERT INTO dist_secure SELECT * FROM numbers(2)")
    n1.query("SYSTEM FLUSH DISTRIBUTED ON CLUSTER secure dist_secure")
    assert int(n1.query("SELECT count() FROM dist_secure")) == 2
    n1.query("TRUNCATE TABLE data ON CLUSTER secure")


def test_secure_insert_sync():
    n1.query("TRUNCATE TABLE data")
    n1.query(
        "INSERT INTO dist_secure SELECT * FROM numbers(2)",
        settings={"insert_distributed_sync": 1},
    )
    assert int(n1.query("SELECT count() FROM dist_secure")) == 2
    n1.query("TRUNCATE TABLE data ON CLUSTER secure")


# INSERT w/o initial_user
#
# Buffer() flush happens with global context, that does not have user
# And so Context::user/ClientInfo::current_user/ClientInfo::initial_user will be empty
#
# This is the regression test for the subsequent query that it
# will not use user from the previous query.
#
# The test a little bit complex, but I will try to explain:
# - first, we need to execute query with the readonly user (regualar SELECT),
#   and then we will execute INSERT, and if the bug is there, then INSERT will
#   use the user from SELECT and will fail (since you cannot do INSERT with
#   readonly=1/2)
#
# - the trick with generating random priority (via sed) is to avoid reusing
#   connection from n1 to n2 from another test (and we cannot simply use
#   another pool after ConnectionPoolFactory had been added [1].
#
#     [1]: https://github.com/ClickHouse/ClickHouse/pull/26318
#
#   We need at least one change in one of fields of the node/shard definition,
#   and this "priorirty" for us in this test.
#
# - after we will ensure that connection is really established from the context
#   of SELECT query, and that the connection will not be established from the
#   context of the INSERT query (but actually it is a no-op since the INSERT
#   will be done in background, due to insert_distributed_sync=false by
#   default)
#
# - if the bug is there, then FLUSH DISTRIBUTED will fail, because it will go
#   from n1 to n2 using previous user.
#
# I hope that this will clarify something for the reader.
def test_secure_insert_buffer_async():
    # Change cluster definition so that the SELECT will always creates new connection
    priority = int(time.time())
<<<<<<< HEAD
    n1.exec_in_container(['bash', '-c', f'sed -i "s#<priority>.*</priority>#<priority>{priority}</priority>#" /etc/clickhouse-server/config.d/remote_servers.xml'])
    n1.query('SYSTEM RELOAD CONFIG')
    # ensure that SELECT creates new connection (we need separate table for
    # this, so that separate distributed pool will be used)
    query_id = uuid.uuid4().hex
    n1.query('SELECT * FROM dist_secure_from_buffer', user='ro', query_id=query_id)
    assert n1.contains_in_log('{' + query_id + '} <Trace> Connection (n2:9000): Connecting.')

    query_id = uuid.uuid4().hex
    n1.query('INSERT INTO dist_secure_buffer SELECT * FROM numbers(2)', query_id=query_id)
    # ensure that INSERT does not creates new connection, so that it will use
    # previous connection that was instantiated with "ro" user (using
    # interserver secret)
    assert not n1.contains_in_log('{' + query_id + '} <Trace> Connection (n2:9000): Connecting.')
=======
    n1.exec_in_container(
        [
            "bash",
            "-c",
            f'sed -i "s#<priority>.*</priority>#<priority>{priority}</priority>#" /etc/clickhouse-server/config.d/remote_servers.xml',
        ]
    )
    n1.query("SYSTEM RELOAD CONFIG")
    # ensure that SELECT creates new connection (we need separate table for
    # this, so that separate distributed pool will be used)
    query_id = uuid.uuid4().hex
    n1.query("SELECT * FROM dist_secure_from_buffer", user="ro", query_id=query_id)
    assert n1.contains_in_log(
        "{" + query_id + "} <Trace> Connection (n2:9000): Connecting."
    )

    query_id = uuid.uuid4().hex
    n1.query(
        "INSERT INTO dist_secure_buffer SELECT * FROM numbers(2)", query_id=query_id
    )
    # ensure that INSERT does not creates new connection, so that it will use
    # previous connection that was instantiated with "ro" user (using
    # interserver secret)
    assert not n1.contains_in_log(
        "{" + query_id + "} <Trace> Connection (n2:9000): Connecting."
    )
    assert get_query_user_info_by_id(n1, query_id) == ["default", "default"]
>>>>>>> df57f8e3

    # And before the bug was fixed this query will fail with the following error:
    #
    #     Code: 164. DB::Exception: Received from 172.16.2.5:9000. DB::Exception: There was an error on [n1:9000]: Code: 164. DB::Exception: Received from n2:9000. DB::Exception: ro: Cannot execute query in readonly mode. (READONLY)
<<<<<<< HEAD
    n1.query('SYSTEM FLUSH DISTRIBUTED ON CLUSTER secure dist_secure_from_buffer')
    n1.query('OPTIMIZE TABLE dist_secure_buffer')
    n1.query('SYSTEM FLUSH DISTRIBUTED ON CLUSTER secure dist_secure_from_buffer')

    assert int(n1.query('SELECT count() FROM dist_secure_from_buffer')) == 2
    n1.query('TRUNCATE TABLE data_from_buffer ON CLUSTER secure')
=======
    n1.query("SYSTEM FLUSH DISTRIBUTED ON CLUSTER secure dist_secure_from_buffer")
    n1.query("OPTIMIZE TABLE dist_secure_buffer")
    n1.query("SYSTEM FLUSH DISTRIBUTED ON CLUSTER secure dist_secure_from_buffer")

    # Check user from which the INSERT on the remote node will be executed
    #
    # Incorrect example:
    #
    #    {2c55669f-71ad-48fe-98fa-7b475b80718e} <Debug> executeQuery: (from 172.16.1.1:44636, user: ro) INSERT INTO default.data_from_buffer (key) VALUES
    #
    # Correct example:
    #
    #    {2c55669f-71ad-48fe-98fa-7b475b80718e} <Debug> executeQuery: (from 0.0.0.0:0, user: ) INSERT INTO default.data_from_buffer (key) VALUES
    #
    assert n2.contains_in_log(
        "executeQuery: (from 0.0.0.0:0, user: ) INSERT INTO default.data_from_buffer (key) VALUES"
    )

    assert int(n1.query("SELECT count() FROM dist_secure_from_buffer")) == 2
    n1.query("TRUNCATE TABLE data_from_buffer ON CLUSTER secure")

>>>>>>> df57f8e3

def test_secure_disagree():
    with pytest.raises(QueryRuntimeException, match=".*Hash mismatch.*"):
        n1.query("SELECT * FROM dist_secure_disagree")


def test_secure_disagree_insert():
    n1.query("TRUNCATE TABLE data")
    n1.query("INSERT INTO dist_secure_disagree SELECT * FROM numbers(2)")
    with pytest.raises(QueryRuntimeException, match=".*Hash mismatch.*"):
        n1.query(
            "SYSTEM FLUSH DISTRIBUTED ON CLUSTER secure_disagree dist_secure_disagree"
        )
    # check the the connection will be re-established
    # IOW that we will not get "Unknown BlockInfo field"
    with pytest.raises(QueryRuntimeException, match=".*Hash mismatch.*"):
        assert int(n1.query("SELECT count() FROM dist_secure_disagree")) == 0


@users
def test_user_insecure_cluster(user, password):
    id_ = "query-dist_insecure-" + user
    query_with_id(n1, id_, "SELECT * FROM dist_insecure", user=user, password=password)
    assert get_query_user_info(n1, id_) == [
        user,
        user,
    ]  # due to prefer_localhost_replica
    assert get_query_user_info(n2, id_) == ["default", user]


@users
def test_user_secure_cluster(user, password):
    id_ = "query-dist_secure-" + user
    query_with_id(n1, id_, "SELECT * FROM dist_secure", user=user, password=password)
    assert get_query_user_info(n1, id_) == [user, user]
    assert get_query_user_info(n2, id_) == [user, user]


@users
def test_per_user_inline_settings_insecure_cluster(user, password):
    id_ = "query-ddl-settings-dist_insecure-" + user
    query_with_id(
        n1,
        id_,
        """
    SELECT * FROM dist_insecure
    SETTINGS
        prefer_localhost_replica=0,
        max_memory_usage_for_user=1e9,
        max_untracked_memory=0
    """,
        user=user,
        password=password,
    )
    assert get_query_setting_on_shard(n1, id_, "max_memory_usage_for_user") == ""


@users
def test_per_user_inline_settings_secure_cluster(user, password):
    id_ = "query-ddl-settings-dist_secure-" + user
    query_with_id(
        n1,
        id_,
        """
    SELECT * FROM dist_secure
    SETTINGS
        prefer_localhost_replica=0,
        max_memory_usage_for_user=1e9,
        max_untracked_memory=0
    """,
        user=user,
        password=password,
    )
    assert int(get_query_setting_on_shard(n1, id_, "max_memory_usage_for_user")) == int(
        1e9
    )


@users
def test_per_user_protocol_settings_insecure_cluster(user, password):
    id_ = "query-protocol-settings-dist_insecure-" + user
    query_with_id(
        n1,
        id_,
        "SELECT * FROM dist_insecure",
        user=user,
        password=password,
        settings={
            "prefer_localhost_replica": 0,
            "max_memory_usage_for_user": int(1e9),
            "max_untracked_memory": 0,
        },
    )
    assert get_query_setting_on_shard(n1, id_, "max_memory_usage_for_user") == ""


@users
def test_per_user_protocol_settings_secure_cluster(user, password):
<<<<<<< HEAD
    id_ = 'query-protocol-settings-dist_secure-' + user
    query_with_id(n1, id_, 'SELECT * FROM dist_secure', user=user, password=password, settings={
        'prefer_localhost_replica': 0,
        'max_memory_usage_for_user': int(1e9),
        'max_untracked_memory': 0,
    })
    assert int(get_query_setting_on_shard(n1, id_, 'max_memory_usage_for_user')) == int(1e9)
=======
    id_ = "query-protocol-settings-dist_secure-" + user
    query_with_id(
        n1,
        id_,
        "SELECT * FROM dist_secure",
        user=user,
        password=password,
        settings={
            "prefer_localhost_replica": 0,
            "max_memory_usage_for_user": int(1e9),
            "max_untracked_memory": 0,
        },
    )
    assert int(get_query_setting_on_shard(n1, id_, "max_memory_usage_for_user")) == int(
        1e9
    )
>>>>>>> df57f8e3
<|MERGE_RESOLUTION|>--- conflicted
+++ resolved
@@ -37,14 +37,6 @@
 
 def bootstrap():
     for n in list(cluster.instances.values()):
-<<<<<<< HEAD
-        n.query('DROP TABLE IF EXISTS data')
-        n.query('DROP TABLE IF EXISTS data_from_buffer')
-        n.query('DROP TABLE IF EXISTS dist')
-        n.query('CREATE TABLE data (key Int) Engine=Memory()')
-        n.query('CREATE TABLE data_from_buffer (key Int) Engine=Memory()')
-        n.query("""
-=======
         n.query("DROP TABLE IF EXISTS data")
         n.query("DROP TABLE IF EXISTS data_from_buffer")
         n.query("DROP TABLE IF EXISTS dist")
@@ -52,7 +44,6 @@
         n.query("CREATE TABLE data_from_buffer (key Int) Engine=Memory()")
         n.query(
             """
->>>>>>> df57f8e3
         CREATE TABLE dist_insecure AS data
         Engine=Distributed(insecure, currentDatabase(), data, key)
         """
@@ -61,35 +52,22 @@
             """
         CREATE TABLE dist_secure AS data
         Engine=Distributed(secure, currentDatabase(), data, key)
-<<<<<<< HEAD
-        """)
-        n.query("""
+        """
+        )
+        n.query(
+            """
         CREATE TABLE dist_secure_from_buffer AS data_from_buffer
         Engine=Distributed(secure, currentDatabase(), data_from_buffer, key)
-        """)
-        n.query("""
+        """
+        )
+        n.query(
+            """
         CREATE TABLE dist_secure_disagree AS data
         Engine=Distributed(secure_disagree, currentDatabase(), data, key)
-        """)
-        n.query("""
-=======
         """
         )
         n.query(
             """
-        CREATE TABLE dist_secure_from_buffer AS data_from_buffer
-        Engine=Distributed(secure, currentDatabase(), data_from_buffer, key)
-        """
-        )
-        n.query(
-            """
-        CREATE TABLE dist_secure_disagree AS data
-        Engine=Distributed(secure_disagree, currentDatabase(), data, key)
-        """
-        )
-        n.query(
-            """
->>>>>>> df57f8e3
         CREATE TABLE dist_secure_buffer AS dist_secure_from_buffer
         Engine=Buffer(currentDatabase(), dist_secure_from_buffer,
             /* settings for manual flush only */
@@ -100,11 +78,8 @@
             0, /* max_rows   */
             0, /* min_bytes  */
             0  /* max_bytes  */
-<<<<<<< HEAD
-=======
-        )
-        """
->>>>>>> df57f8e3
+        )
+        """
         )
 
 
@@ -262,22 +237,6 @@
 def test_secure_insert_buffer_async():
     # Change cluster definition so that the SELECT will always creates new connection
     priority = int(time.time())
-<<<<<<< HEAD
-    n1.exec_in_container(['bash', '-c', f'sed -i "s#<priority>.*</priority>#<priority>{priority}</priority>#" /etc/clickhouse-server/config.d/remote_servers.xml'])
-    n1.query('SYSTEM RELOAD CONFIG')
-    # ensure that SELECT creates new connection (we need separate table for
-    # this, so that separate distributed pool will be used)
-    query_id = uuid.uuid4().hex
-    n1.query('SELECT * FROM dist_secure_from_buffer', user='ro', query_id=query_id)
-    assert n1.contains_in_log('{' + query_id + '} <Trace> Connection (n2:9000): Connecting.')
-
-    query_id = uuid.uuid4().hex
-    n1.query('INSERT INTO dist_secure_buffer SELECT * FROM numbers(2)', query_id=query_id)
-    # ensure that INSERT does not creates new connection, so that it will use
-    # previous connection that was instantiated with "ro" user (using
-    # interserver secret)
-    assert not n1.contains_in_log('{' + query_id + '} <Trace> Connection (n2:9000): Connecting.')
-=======
     n1.exec_in_container(
         [
             "bash",
@@ -305,19 +264,10 @@
         "{" + query_id + "} <Trace> Connection (n2:9000): Connecting."
     )
     assert get_query_user_info_by_id(n1, query_id) == ["default", "default"]
->>>>>>> df57f8e3
 
     # And before the bug was fixed this query will fail with the following error:
     #
     #     Code: 164. DB::Exception: Received from 172.16.2.5:9000. DB::Exception: There was an error on [n1:9000]: Code: 164. DB::Exception: Received from n2:9000. DB::Exception: ro: Cannot execute query in readonly mode. (READONLY)
-<<<<<<< HEAD
-    n1.query('SYSTEM FLUSH DISTRIBUTED ON CLUSTER secure dist_secure_from_buffer')
-    n1.query('OPTIMIZE TABLE dist_secure_buffer')
-    n1.query('SYSTEM FLUSH DISTRIBUTED ON CLUSTER secure dist_secure_from_buffer')
-
-    assert int(n1.query('SELECT count() FROM dist_secure_from_buffer')) == 2
-    n1.query('TRUNCATE TABLE data_from_buffer ON CLUSTER secure')
-=======
     n1.query("SYSTEM FLUSH DISTRIBUTED ON CLUSTER secure dist_secure_from_buffer")
     n1.query("OPTIMIZE TABLE dist_secure_buffer")
     n1.query("SYSTEM FLUSH DISTRIBUTED ON CLUSTER secure dist_secure_from_buffer")
@@ -339,7 +289,6 @@
     assert int(n1.query("SELECT count() FROM dist_secure_from_buffer")) == 2
     n1.query("TRUNCATE TABLE data_from_buffer ON CLUSTER secure")
 
->>>>>>> df57f8e3
 
 def test_secure_disagree():
     with pytest.raises(QueryRuntimeException, match=".*Hash mismatch.*"):
@@ -438,15 +387,6 @@
 
 @users
 def test_per_user_protocol_settings_secure_cluster(user, password):
-<<<<<<< HEAD
-    id_ = 'query-protocol-settings-dist_secure-' + user
-    query_with_id(n1, id_, 'SELECT * FROM dist_secure', user=user, password=password, settings={
-        'prefer_localhost_replica': 0,
-        'max_memory_usage_for_user': int(1e9),
-        'max_untracked_memory': 0,
-    })
-    assert int(get_query_setting_on_shard(n1, id_, 'max_memory_usage_for_user')) == int(1e9)
-=======
     id_ = "query-protocol-settings-dist_secure-" + user
     query_with_id(
         n1,
@@ -462,5 +402,4 @@
     )
     assert int(get_query_setting_on_shard(n1, id_, "max_memory_usage_for_user")) == int(
         1e9
-    )
->>>>>>> df57f8e3
+    )