import logging
import pytest
from multiprocessing.dummy import Pool

from helpers.cluster import ClickHouseCluster
from helpers.postgres_utility import get_postgres_conn

cluster = ClickHouseCluster(__file__)
node1 = cluster.add_instance(
    "node1",
    main_configs=["configs/named_collections.xml"],
    user_configs=["configs/users.xml"],
    with_postgres=True,
)
node2 = cluster.add_instance(
    "node2",
    main_configs=["configs/named_collections.xml"],
    user_configs=["configs/settings.xml", "configs/users.xml"],
    with_postgres_cluster=True,
)


@pytest.fixture(scope="module")
def started_cluster():
    try:
        cluster.start()
        node1.query("CREATE DATABASE test")
        node2.query("CREATE DATABASE test")
        # Wait for the PostgreSQL handler to start.
        # cluster.start waits until port 9000 becomes accessible.
        # Server opens the PostgreSQL compatibility port a bit later.
        node1.wait_for_log_line("PostgreSQL compatibility protocol")
        yield cluster

    finally:
        cluster.shutdown()


@pytest.fixture(autouse=True)
def setup_teardown():
    print("PostgreSQL is available - running test")
    yield  # run test
    node1.query("DROP DATABASE test")
    node1.query("CREATE DATABASE test")


def test_postgres_select_insert(started_cluster):
    cursor = started_cluster.postgres_conn.cursor()
    table_name = "test_many"
    table = f"""postgresql('{started_cluster.postgres_ip}:{started_cluster.postgres_port}', 'postgres', '{table_name}', 'postgres', 'mysecretpassword')"""
    cursor.execute(f"DROP TABLE IF EXISTS {table_name}")
    cursor.execute(f"CREATE TABLE {table_name} (a integer, b text, c integer)")

    result = node1.query(
        f"""
        INSERT INTO TABLE FUNCTION {table}
        SELECT number, concat('name_', toString(number)), 3 from numbers(10000)"""
    )
    check1 = f"SELECT count() FROM {table}"
    check2 = f"SELECT Sum(c) FROM {table}"
    check3 = f"SELECT count(c) FROM {table} WHERE a % 2 == 0"
    check4 = f"SELECT count() FROM {table} WHERE b LIKE concat('name_', toString(1))"
    assert (node1.query(check1)).rstrip() == "10000"
    assert (node1.query(check2)).rstrip() == "30000"
    assert (node1.query(check3)).rstrip() == "5000"
    assert (node1.query(check4)).rstrip() == "1"

    # Triggers issue https://github.com/ClickHouse/ClickHouse/issues/26088
    # for i in range(1, 1000):
    #     assert (node1.query(check1)).rstrip() == '10000', f"Failed on {i}"

    result = node1.query(
        f"""
        INSERT INTO TABLE FUNCTION {table}
        SELECT number, concat('name_', toString(number)), 3 from numbers(1000000)"""
    )
    check1 = f"SELECT count() FROM {table}"
    check2 = f"SELECT count() FROM (SELECT * FROM {table} LIMIT 10)"
    assert (node1.query(check1)).rstrip() == "1010000"
    assert (node1.query(check2)).rstrip() == "10"

    cursor.execute(f"DROP TABLE {table_name} ")


def test_postgres_addresses_expr(started_cluster):
    cursor = started_cluster.postgres_conn.cursor()
    table_name = "test_table"
    table = f"""postgresql(`postgres5`)"""
    cursor.execute(f"DROP TABLE IF EXISTS {table_name}")
    cursor.execute(f"CREATE TABLE {table_name} (a integer, b text, c integer)")

    node1.query(
        f"""
        INSERT INTO TABLE FUNCTION {table}
        SELECT number, concat('name_', toString(number)), 3 from numbers(10000)"""
    )
    check1 = f"SELECT count() FROM {table}"
    check2 = f"SELECT Sum(c) FROM {table}"
    check3 = f"SELECT count(c) FROM {table} WHERE a % 2 == 0"
    check4 = f"SELECT count() FROM {table} WHERE b LIKE concat('name_', toString(1))"
    assert (node1.query(check1)).rstrip() == "10000"
    assert (node1.query(check2)).rstrip() == "30000"
    assert (node1.query(check3)).rstrip() == "5000"
    assert (node1.query(check4)).rstrip() == "1"

    cursor.execute(f"DROP TABLE {table_name} ")


def test_postgres_conversions(started_cluster):
    cursor = started_cluster.postgres_conn.cursor()
    cursor.execute(f"DROP TABLE IF EXISTS test_types")
    cursor.execute(f"DROP TABLE IF EXISTS test_array_dimensions")

    cursor.execute(
        """CREATE TABLE test_types (
        a smallint, b integer, c bigint, d real, e double precision, f serial, g bigserial,
        h timestamp, i date, j decimal(5, 3), k numeric, l boolean, "M" integer)"""
    )
    node1.query(
        """
        INSERT INTO TABLE FUNCTION postgresql('postgres1:5432', 'postgres', 'test_types', 'postgres', 'mysecretpassword') VALUES
        (-32768, -2147483648, -9223372036854775808, 1.12345, 1.1234567890, 2147483647, 9223372036854775807, '2000-05-12 12:12:12.012345', '2000-05-12', 22.222, 22.222, 1, 42)"""
    )
    result = node1.query(
        """
        SELECT a, b, c, d, e, f, g, h, i, j, toDecimal128(k, 3), l, "M" FROM postgresql('postgres1:5432', 'postgres', 'test_types', 'postgres', 'mysecretpassword')"""
    )
    assert (
        result
        == "-32768\t-2147483648\t-9223372036854775808\t1.12345\t1.123456789\t2147483647\t9223372036854775807\t2000-05-12 12:12:12.012345\t2000-05-12\t22.222\t22.222\t1\t42\n"
    )

    cursor.execute(
        "INSERT INTO test_types (l) VALUES (TRUE), (true), ('yes'), ('y'), ('1');"
    )
    cursor.execute(
        "INSERT INTO test_types (l) VALUES (FALSE), (false), ('no'), ('off'), ('0');"
    )
    expected = "1\n1\n1\n1\n1\n1\n0\n0\n0\n0\n0\n"
    result = node1.query(
        """SELECT l FROM postgresql('postgres1:5432', 'postgres', 'test_types', 'postgres', 'mysecretpassword')"""
    )
    assert result == expected

    cursor.execute(
        """CREATE TABLE IF NOT EXISTS test_array_dimensions
           (
                a Date[] NOT NULL,                          -- Date
                b Timestamp[] NOT NULL,                     -- DateTime64(6)
                c real[][] NOT NULL,                        -- Float32
                d double precision[][] NOT NULL,            -- Float64
                e decimal(5, 5)[][][] NOT NULL,             -- Decimal32
                f integer[][][] NOT NULL,                   -- Int32
                g Text[][][][][] NOT NULL,                  -- String
                h Integer[][][],                            -- Nullable(Int32)
                i Char(2)[][][][],                          -- Nullable(String)
                j Char(2)[],                                -- Nullable(String)
                k UUID[],                                   -- Nullable(UUID)
                l UUID[][],                                 -- Nullable(UUID)
                "M" integer[] NOT NULL                      -- Int32 (mixed-case identifier)
           )"""
    )

    result = node1.query(
        """
        DESCRIBE TABLE postgresql('postgres1:5432', 'postgres', 'test_array_dimensions', 'postgres', 'mysecretpassword')"""
    )
    expected = (
        "a\tArray(Date)\t\t\t\t\t\n"
        "b\tArray(DateTime64(6))\t\t\t\t\t\n"
        "c\tArray(Array(Float32))\t\t\t\t\t\n"
        "d\tArray(Array(Float64))\t\t\t\t\t\n"
        "e\tArray(Array(Array(Decimal(5, 5))))\t\t\t\t\t\n"
        "f\tArray(Array(Array(Int32)))\t\t\t\t\t\n"
        "g\tArray(Array(Array(Array(Array(String)))))\t\t\t\t\t\n"
        "h\tArray(Array(Array(Nullable(Int32))))\t\t\t\t\t\n"
        "i\tArray(Array(Array(Array(Nullable(String)))))\t\t\t\t\t\n"
        "j\tArray(Nullable(String))\t\t\t\t\t\n"
        "k\tArray(Nullable(UUID))\t\t\t\t\t\n"
        "l\tArray(Array(Nullable(UUID)))\t\t\t\t\t\n"
        "M\tArray(Int32)"
        ""
    )
    assert result.rstrip() == expected

    node1.query(
        "INSERT INTO TABLE FUNCTION postgresql('postgres1:5432', 'postgres', 'test_array_dimensions', 'postgres', 'mysecretpassword') "
        "VALUES ("
        "['2000-05-12', '2000-05-12'], "
        "['2000-05-12 12:12:12.012345', '2000-05-12 12:12:12.012345'], "
        "[[1.12345], [1.12345], [1.12345]], "
        "[[1.1234567891], [1.1234567891], [1.1234567891]], "
        "[[[0.11111, 0.11111]], [[0.22222, 0.22222]], [[0.33333, 0.33333]]], "
        "[[[1, 1], [1, 1]], [[3, 3], [3, 3]], [[4, 4], [5, 5]]], "
        "[[[[['winx', 'winx', 'winx']]]]], "
        "[[[1, NULL], [NULL, 1]], [[NULL, NULL], [NULL, NULL]], [[4, 4], [5, 5]]], "
        "[[[[NULL]]]], "
        "[], "
        "['2a0c0bfc-4fec-4e32-ae3a-7fc8eea6626a', '42209d53-d641-4d73-a8b6-c038db1e75d6', NULL], "
        "[[NULL, '42209d53-d641-4d73-a8b6-c038db1e75d6'], ['2a0c0bfc-4fec-4e32-ae3a-7fc8eea6626a', NULL], [NULL, NULL]],"
        "[42, 42, 42]"
        ")"
    )

    result = node1.query(
        """
        SELECT * FROM postgresql('postgres1:5432', 'postgres', 'test_array_dimensions', 'postgres', 'mysecretpassword')"""
    )
    expected = (
        "['2000-05-12','2000-05-12']\t"
        "['2000-05-12 12:12:12.012345','2000-05-12 12:12:12.012345']\t"
        "[[1.12345],[1.12345],[1.12345]]\t"
        "[[1.1234567891],[1.1234567891],[1.1234567891]]\t"
        "[[[0.11111,0.11111]],[[0.22222,0.22222]],[[0.33333,0.33333]]]\t"
        "[[[1,1],[1,1]],[[3,3],[3,3]],[[4,4],[5,5]]]\t"
        "[[[[['winx','winx','winx']]]]]\t"
        "[[[1,NULL],[NULL,1]],[[NULL,NULL],[NULL,NULL]],[[4,4],[5,5]]]\t"
        "[[[[NULL]]]]\t"
        "[]\t"
        "['2a0c0bfc-4fec-4e32-ae3a-7fc8eea6626a','42209d53-d641-4d73-a8b6-c038db1e75d6',NULL]\t"
        "[[NULL,'42209d53-d641-4d73-a8b6-c038db1e75d6'],['2a0c0bfc-4fec-4e32-ae3a-7fc8eea6626a',NULL],[NULL,NULL]]\t"
        "[42,42,42]\n"
    )
    assert result == expected

    cursor.execute(f"DROP TABLE test_types")
    cursor.execute(f"DROP TABLE test_array_dimensions")


def test_postgres_array_ndim_error_messges(started_cluster):
    cursor = started_cluster.postgres_conn.cursor()

    # cleanup
    cursor.execute("DROP VIEW  IF EXISTS array_ndim_view;")
    cursor.execute("DROP TABLE IF EXISTS array_ndim_table;")

    # setup
    cursor.execute(
        'CREATE TABLE array_ndim_table (x INTEGER, "Mixed-case with spaces" INTEGER[]);'
    )
    cursor.execute("CREATE VIEW  array_ndim_view AS SELECT * FROM array_ndim_table;")
    describe_table = """
    DESCRIBE TABLE postgresql(
        'postgres1:5432', 'postgres', 'array_ndim_view',
        'postgres', 'mysecretpassword'
    )
    """

    # View with array column cannot be empty. Should throw a useful error message.
    # (Cannot infer array dimension.)
    try:
        node1.query(describe_table)
        assert False
    except Exception as error:
        assert (
            "PostgreSQL relation containing arrays cannot be empty: array_ndim_view"
            in str(error)
        )

    # View cannot have empty array. Should throw useful error message.
    # (Cannot infer array dimension.)
    cursor.execute("TRUNCATE array_ndim_table;")
    cursor.execute("INSERT INTO array_ndim_table VALUES (1234, '{}');")
    try:
        node1.query(describe_table)
        assert False
    except Exception as error:
        assert (
            'PostgreSQL cannot infer dimensions of an empty array: array_ndim_view."Mixed-case with spaces"'
            in str(error)
        )

    # View cannot have NULL array value. Should throw useful error message.
    cursor.execute("TRUNCATE array_ndim_table;")
    cursor.execute("INSERT INTO array_ndim_table VALUES (1234, NULL);")
    try:
        node1.query(describe_table)
        assert False
    except Exception as error:
        assert (
            'PostgreSQL array cannot be NULL: array_ndim_view."Mixed-case with spaces"'
            in str(error)
        )

    # cleanup
    cursor.execute("DROP VIEW  IF EXISTS array_ndim_view;")
    cursor.execute("DROP TABLE IF EXISTS array_ndim_table;")


def test_non_default_schema(started_cluster):
    node1.query("DROP TABLE IF EXISTS test_pg_table_schema")
    node1.query("DROP TABLE IF EXISTS test_pg_table_schema_with_dots")

    cursor = started_cluster.postgres_conn.cursor()
    cursor.execute("DROP SCHEMA IF EXISTS test_schema CASCADE")
    cursor.execute('DROP SCHEMA IF EXISTS "test.nice.schema" CASCADE')

    cursor.execute("CREATE SCHEMA test_schema")
    cursor.execute("CREATE TABLE test_schema.test_table (a integer)")
    cursor.execute(
        "INSERT INTO test_schema.test_table SELECT i FROM generate_series(0, 99) as t(i)"
    )

    node1.query(
        """
        CREATE TABLE test.test_pg_table_schema (a UInt32)
        ENGINE PostgreSQL('postgres1:5432', 'postgres', 'test_table', 'postgres', 'mysecretpassword', 'test_schema');
    """
    )

    result = node1.query("SELECT * FROM test.test_pg_table_schema")
    expected = node1.query("SELECT number FROM numbers(100)")
    assert result == expected

    parameters = "'postgres1:5432', 'postgres', 'test_table', 'postgres', 'mysecretpassword', 'test_schema'"
    table_function = f"postgresql({parameters})"
    table_engine = f"PostgreSQL({parameters})"
    result = node1.query(f"SELECT * FROM {table_function}")
    assert result == expected

    cursor.execute('''CREATE SCHEMA "test.nice.schema"''')
    cursor.execute("""CREATE TABLE "test.nice.schema"."test.nice.table" (a integer)""")
    cursor.execute(
        'INSERT INTO "test.nice.schema"."test.nice.table" SELECT i FROM generate_series(0, 99) as t(i)'
    )

    node1.query(
        """
        CREATE TABLE test.test_pg_table_schema_with_dots (a UInt32)
        ENGINE PostgreSQL('postgres1:5432', 'postgres', 'test.nice.table', 'postgres', 'mysecretpassword', 'test.nice.schema');
    """
    )
    result = node1.query("SELECT * FROM test.test_pg_table_schema_with_dots")
    assert result == expected

    cursor.execute(
        'INSERT INTO "test_schema"."test_table" SELECT i FROM generate_series(100, 199) as t(i)'
    )
    result = node1.query(f"SELECT * FROM {table_function}")
    expected = node1.query("SELECT number FROM numbers(200)")
    assert result == expected

    node1.query(f"CREATE TABLE test.test_pg_auto_schema_engine ENGINE={table_engine}")
    node1.query(f"CREATE TABLE test.test_pg_auto_schema_function AS {table_function}")

    expected = "a\tNullable(Int32)\t\t\t\t\t\n"
    assert node1.query("DESCRIBE TABLE test.test_pg_auto_schema_engine") == expected
    assert node1.query("DESCRIBE TABLE test.test_pg_auto_schema_function") == expected

    cursor.execute("DROP SCHEMA test_schema CASCADE")
    cursor.execute('DROP SCHEMA "test.nice.schema" CASCADE')
    node1.query("DROP TABLE test.test_pg_table_schema")
    node1.query("DROP TABLE test.test_pg_table_schema_with_dots")
    node1.query("DROP TABLE test.test_pg_auto_schema_engine")
    node1.query("DROP TABLE test.test_pg_auto_schema_function")


def test_concurrent_queries(started_cluster):
    conn = get_postgres_conn(
        started_cluster.postgres_ip, started_cluster.postgres_port, database=False
    )
    cursor = conn.cursor()
    database_name = "concurrent_test"

    cursor.execute(f"DROP DATABASE IF EXISTS {database_name}")
    cursor.execute(f"CREATE DATABASE {database_name}")
    conn = get_postgres_conn(
        started_cluster.postgres_ip,
        started_cluster.postgres_port,
        database=True,
        database_name=database_name,
    )
    cursor = conn.cursor()
    cursor.execute("CREATE TABLE test_table (key integer, value integer)")

    node1.query(
        f"""
        CREATE TABLE test.test_table (key UInt32, value UInt32)
        ENGINE = PostgreSQL(postgres1, database='{database_name}', table='test_table')
    """
    )

    node1.query(
        f"""
        CREATE TABLE test.stat (numbackends UInt32, datname String)
        ENGINE = PostgreSQL(postgres1, database='{database_name}', table='pg_stat_database')
    """
    )

    def node_select(_):
        for i in range(20):
            result = node1.query("SELECT * FROM test.test_table", user="default")

    def node_insert(_):
        for i in range(20):
            result = node1.query(
                "INSERT INTO test.test_table SELECT number, number FROM numbers(1000)",
                user="default",
            )

    def node_insert_select(_):
        for i in range(20):
            result = node1.query(
                "INSERT INTO test.test_table SELECT number, number FROM numbers(1000)",
                user="default",
            )
            result = node1.query(
                "SELECT * FROM test.test_table LIMIT 100", user="default"
            )

    busy_pool = Pool(30)
    p = busy_pool.map_async(node_select, range(30))
    p.wait()

    count = int(
        node1.query(
            f"SELECT numbackends FROM test.stat WHERE datname = '{database_name}'"
        )
    )
    print(count)
    assert count <= 18  # 16 for test.test_table + 1 for conn + 1 for test.stat

    busy_pool = Pool(30)
    p = busy_pool.map_async(node_insert, range(30))
    p.wait()

    count = int(
        node1.query(
            f"SELECT numbackends FROM test.stat WHERE datname = '{database_name}'"
        )
    )
    print(count)
    assert count <= 19  # 16 for test.test_table + 1 for conn + at most 2 for test.stat

    busy_pool = Pool(30)
    p = busy_pool.map_async(node_insert_select, range(30))
    p.wait()

    count = int(
        node1.query(
            f"SELECT numbackends FROM test.stat WHERE datname = '{database_name}'"
        )
    )
    print(count)
    assert count <= 20  # 16 for test.test_table + 1 for conn + at most 3 for test.stat

    node1.query("DROP TABLE test.test_table;")
    node1.query("DROP TABLE test.stat;")


def test_postgres_distributed(started_cluster):
    cursor0 = started_cluster.postgres_conn.cursor()
    cursor1 = started_cluster.postgres2_conn.cursor()
    cursor2 = started_cluster.postgres3_conn.cursor()
    cursor3 = started_cluster.postgres4_conn.cursor()
    cursors = [cursor0, cursor1, cursor2, cursor3]

    for i in range(4):
        cursors[i].execute("DROP TABLE IF EXISTS test_replicas")
        cursors[i].execute("CREATE TABLE test_replicas (id Integer, name Text)")
        cursors[i].execute(
            f"""INSERT INTO test_replicas select i, 'host{i+1}' from generate_series(0, 99) as t(i);"""
        )

    # test multiple ports parsing
    result = node2.query(
        """SELECT DISTINCT(name) FROM postgresql('postgres{1|2|3}:5432', 'postgres', 'test_replicas', 'postgres', 'mysecretpassword'); """
    )
    assert result == "host1\n" or result == "host2\n" or result == "host3\n"
    result = node2.query(
        """SELECT DISTINCT(name) FROM postgresql('postgres2:5431|postgres3:5432', 'postgres', 'test_replicas', 'postgres', 'mysecretpassword'); """
    )
    assert result == "host3\n" or result == "host2\n"

    # Create storage with with 3 replicas
    node2.query("DROP TABLE IF EXISTS test_replicas")
    node2.query(
        """
        CREATE TABLE test_replicas
        (id UInt32, name String)
        ENGINE = PostgreSQL('postgres{2|3|4}:5432', 'postgres', 'test_replicas', 'postgres', 'mysecretpassword'); """
    )

    # Check all replicas are traversed
    query = "SELECT name FROM ("
    for i in range(3):
        query += "SELECT name FROM test_replicas UNION DISTINCT "
    query += "SELECT name FROM test_replicas) ORDER BY name"
    result = node2.query(query)
    assert result == "host2\nhost3\nhost4\n"

    # Create storage with with two two shards, each has 2 replicas
    node2.query("DROP TABLE IF EXISTS test_shards")

    node2.query(
        """
        CREATE TABLE test_shards
        (id UInt32, name String, age UInt32, money UInt32)
        ENGINE = ExternalDistributed('PostgreSQL', 'postgres{1|2}:5432,postgres{3|4}:5432', 'postgres', 'test_replicas', 'postgres', 'mysecretpassword'); """
    )

    # Check only one replica in each shard is used
    result = node2.query("SELECT DISTINCT(name) FROM test_shards ORDER BY name")
    assert result == "host1\nhost3\n"

    node2.query(
        """
        CREATE TABLE test_shards2
        (id UInt32, name String, age UInt32, money UInt32)
        ENGINE = ExternalDistributed('PostgreSQL', postgres4, addresses_expr='postgres{1|2}:5432,postgres{3|4}:5432'); """
    )

    result = node2.query("SELECT DISTINCT(name) FROM test_shards2 ORDER BY name")
    assert result == "host1\nhost3\n"

    # Check all replicas are traversed
    query = "SELECT name FROM ("
    for i in range(3):
        query += "SELECT name FROM test_shards UNION DISTINCT "
    query += "SELECT name FROM test_shards) ORDER BY name"
    result = node2.query(query)
    assert result == "host1\nhost2\nhost3\nhost4\n"

    # Disconnect postgres1
    started_cluster.pause_container("postgres1")
    result = node2.query("SELECT DISTINCT(name) FROM test_shards ORDER BY name")
    started_cluster.unpause_container("postgres1")
    assert result == "host2\nhost4\n" or result == "host3\nhost4\n"
    node2.query("DROP TABLE test_shards2")
    node2.query("DROP TABLE test_shards")
    node2.query("DROP TABLE test_replicas")


def test_datetime_with_timezone(started_cluster):
    cursor = started_cluster.postgres_conn.cursor()
    cursor.execute("DROP TABLE IF EXISTS test_timezone")
    node1.query("DROP TABLE IF EXISTS test.test_timezone")
    cursor.execute(
        "CREATE TABLE test_timezone (ts timestamp without time zone, ts_z timestamp with time zone)"
    )
    cursor.execute(
        "insert into test_timezone select '2014-04-04 20:00:00', '2014-04-04 20:00:00'::timestamptz at time zone 'America/New_York';"
    )
    cursor.execute("select * from test_timezone")
    result = cursor.fetchall()[0]
    logging.debug(f"{result[0]}, {str(result[1])[:-6]}")
    node1.query(
        "create table test.test_timezone ( ts DateTime, ts_z DateTime('America/New_York')) ENGINE PostgreSQL('postgres1:5432', 'postgres', 'test_timezone', 'postgres', 'mysecretpassword');"
    )
    assert node1.query("select ts from test.test_timezone").strip() == str(result[0])
    # [:-6] because 2014-04-04 16:00:00+00:00 -> 2014-04-04 16:00:00
    assert (
        node1.query("select ts_z from test.test_timezone").strip()
        == str(result[1])[:-6]
    )
    assert (
        node1.query("select * from test.test_timezone")
        == "2014-04-04 20:00:00\t2014-04-04 16:00:00\n"
    )
    cursor.execute("DROP TABLE test_timezone")
    node1.query("DROP TABLE test.test_timezone")


def test_postgres_ndim(started_cluster):
    cursor = started_cluster.postgres_conn.cursor()

    cursor.execute("DROP TABLE IF EXISTS arr1, arr2")

    cursor.execute("CREATE TABLE arr1 (a Integer[])")
    cursor.execute("INSERT INTO arr1 SELECT '{{1}, {2}}'")

    # The point is in creating a table via 'as select *', in postgres att_ndim will not be correct in this case.
    cursor.execute("CREATE TABLE arr2 AS SELECT * FROM arr1")
    cursor.execute(
        "SELECT attndims AS dims FROM pg_attribute WHERE attrelid = 'arr2'::regclass; "
    )
    result = cursor.fetchall()[0]
    assert int(result[0]) == 0

    result = node1.query(
        """SELECT toTypeName(a) FROM postgresql('postgres1:5432', 'postgres', 'arr2', 'postgres', 'mysecretpassword')"""
    )
    assert result.strip() == "Array(Array(Nullable(Int32)))"
    cursor.execute("DROP TABLE arr1, arr2")

    cursor.execute("DROP SCHEMA IF EXISTS ndim_schema CASCADE")
    cursor.execute("CREATE SCHEMA ndim_schema")
    cursor.execute("CREATE TABLE ndim_schema.arr1 (a integer[])")
    cursor.execute("INSERT INTO ndim_schema.arr1 SELECT '{{1}, {2}}'")
    # The point is in creating a table via 'as select *', in postgres att_ndim will not be correct in this case.
    cursor.execute("CREATE TABLE ndim_schema.arr2 AS SELECT * FROM ndim_schema.arr1")
    result = node1.query(
        """SELECT toTypeName(a) FROM postgresql(postgres1, schema='ndim_schema', table='arr2')"""
    )
    assert result.strip() == "Array(Array(Nullable(Int32)))"

    cursor.execute("DROP TABLE ndim_schema.arr1, ndim_schema.arr2")
    cursor.execute("DROP SCHEMA ndim_schema CASCADE")


def test_postgres_on_conflict(started_cluster):
    cursor = started_cluster.postgres_conn.cursor()
    table = "test_conflict"
    cursor.execute(f"DROP TABLE IF EXISTS {table}")
    cursor.execute(f"CREATE TABLE {table} (a integer PRIMARY KEY, b text, c integer)")

    node1.query(
        """
        CREATE TABLE test.test_conflict (a UInt32, b String, c Int32)
        ENGINE PostgreSQL('postgres1:5432', 'postgres', 'test_conflict', 'postgres', 'mysecretpassword', '', 'ON CONFLICT DO NOTHING');
    """
    )
    node1.query(
        f""" INSERT INTO test.{table} SELECT number, concat('name_', toString(number)), 3 from numbers(100)"""
    )
    node1.query(
        f""" INSERT INTO test.{table} SELECT number, concat('name_', toString(number)), 4 from numbers(100)"""
    )

    check1 = f"SELECT count() FROM test.{table}"
    assert (node1.query(check1)).rstrip() == "100"

    table_func = f"""postgresql('{started_cluster.postgres_ip}:{started_cluster.postgres_port}', 'postgres', '{table}', 'postgres', 'mysecretpassword', '', 'ON CONFLICT DO NOTHING')"""
    node1.query(
        f"""INSERT INTO TABLE FUNCTION {table_func} SELECT number, concat('name_', toString(number)), 3 from numbers(100)"""
    )
    node1.query(
        f"""INSERT INTO TABLE FUNCTION {table_func} SELECT number, concat('name_', toString(number)), 3 from numbers(100)"""
    )

    check1 = f"SELECT count() FROM test.{table}"
    assert (node1.query(check1)).rstrip() == "100"

    cursor.execute(f"DROP TABLE {table} ")


def test_predefined_connection_configuration(started_cluster):
    cursor = started_cluster.postgres_conn.cursor()
    cursor.execute(f"DROP TABLE IF EXISTS test_table")
    cursor.execute(f"CREATE TABLE test_table (a integer PRIMARY KEY, b integer)")

    node1.query(
        """
        DROP TABLE IF EXISTS test.test_table;
        CREATE TABLE test.test_table (a UInt32, b Int32)
        ENGINE PostgreSQL(postgres1);
    """
    )
    node1.query(
        f""" INSERT INTO test.test_table SELECT number, number from numbers(100)"""
    )
    assert node1.query(f"SELECT count() FROM test.test_table").rstrip() == "100"

    node1.query(
        """
        DROP TABLE test.test_table;
        CREATE TABLE test.test_table (a UInt32, b Int32)
        ENGINE PostgreSQL(postgres1, on_conflict='ON CONFLICT DO NOTHING');
    """
    )
    node1.query(
        f""" INSERT INTO test.test_table SELECT number, number from numbers(100)"""
    )
    node1.query(
        f""" INSERT INTO test.test_table SELECT number, number from numbers(100)"""
    )
    assert node1.query(f"SELECT count() FROM test.test_table").rstrip() == "100"

    node1.query("DROP TABLE test.test_table;")
    node1.query_and_get_error(
        """
        CREATE TABLE test.test_table (a UInt32, b Int32)
        ENGINE PostgreSQL(postgres1, 'ON CONFLICT DO NOTHING');
    """
    )
    node1.query_and_get_error(
        """
        CREATE TABLE test.test_table (a UInt32, b Int32)
        ENGINE PostgreSQL(postgres2);
    """
    )
    node1.query_and_get_error(
        """
        CREATE TABLE test.test_table (a UInt32, b Int32)
        ENGINE PostgreSQL(unknown_collection);
    """
    )

    node1.query(
        """
        CREATE TABLE test.test_table (a UInt32, b Int32)
        ENGINE PostgreSQL(postgres1, port=5432, database='postgres', table='test_table');
    """
    )
    assert node1.query(f"SELECT count() FROM test.test_table").rstrip() == "100"

    node1.query(
        """
        DROP TABLE test.test_table;
        CREATE TABLE test.test_table (a UInt32, b Int32)
        ENGINE PostgreSQL(postgres3, port=5432);
    """
    )
    assert node1.query(f"SELECT count() FROM test.test_table").rstrip() == "100"

    assert node1.query(f"SELECT count() FROM postgresql(postgres1)").rstrip() == "100"
    node1.query(
        "INSERT INTO TABLE FUNCTION postgresql(postgres1, on_conflict='ON CONFLICT DO NOTHING') SELECT number, number from numbers(100)"
    )
    assert node1.query(f"SELECT count() FROM postgresql(postgres1)").rstrip() == "100"

    cursor.execute("DROP SCHEMA IF EXISTS test_schema CASCADE")
    cursor.execute("CREATE SCHEMA test_schema")
    cursor.execute("CREATE TABLE test_schema.test_table (a integer)")
    node1.query(
        "INSERT INTO TABLE FUNCTION postgresql(postgres1, schema='test_schema', on_conflict='ON CONFLICT DO NOTHING') SELECT number from numbers(200)"
    )
    assert (
        node1.query(
            f"SELECT count() FROM postgresql(postgres1, schema='test_schema')"
        ).rstrip()
        == "200"
    )

    cursor.execute("DROP SCHEMA test_schema CASCADE")
    cursor.execute(f"DROP TABLE test_table ")


def test_where_false(started_cluster):
    cursor = started_cluster.postgres_conn.cursor()
    cursor.execute("DROP TABLE IF EXISTS test")
    cursor.execute("CREATE TABLE test (a Integer)")
    cursor.execute("INSERT INTO test SELECT 1")

    result = node1.query(
        "SELECT count() FROM postgresql('postgres1:5432', 'postgres', 'test', 'postgres', 'mysecretpassword') WHERE 1=0"
    )
    assert int(result) == 0
    result = node1.query(
        "SELECT count() FROM postgresql('postgres1:5432', 'postgres', 'test', 'postgres', 'mysecretpassword') WHERE 0"
    )
    assert int(result) == 0
    result = node1.query(
        "SELECT count() FROM postgresql('postgres1:5432', 'postgres', 'test', 'postgres', 'mysecretpassword') WHERE 1=1"
    )
    assert int(result) == 1
    cursor.execute("DROP TABLE test")


def test_datetime64(started_cluster):
    cursor = started_cluster.postgres_conn.cursor()
    cursor.execute("drop table if exists test")
    cursor.execute("create table test (ts timestamp)")
    cursor.execute("insert into test select '1960-01-01 20:00:00';")

    result = node1.query("select * from postgresql(postgres1, table='test')")
    assert result.strip() == "1960-01-01 20:00:00.000000"


def test_uuid(started_cluster):
    cursor = started_cluster.postgres_conn.cursor()
    cursor.execute("drop table if exists test")
    cursor.execute("create table test (u uuid)")
    cursor.execute("""CREATE EXTENSION IF NOT EXISTS "uuid-ossp";""")
    cursor.execute("insert into test select uuid_generate_v1();")

    result = node1.query(
        "select toTypeName(u) from postgresql(postgres1, table='test')"
    )
    assert result.strip() == "Nullable(UUID)"


def test_auto_close_connection(started_cluster):
    conn = get_postgres_conn(
        started_cluster.postgres_ip, started_cluster.postgres_port, database=False
    )
    cursor = conn.cursor()
    database_name = "auto_close_connection_test"

    cursor.execute(f"DROP DATABASE IF EXISTS {database_name}")
    cursor.execute(f"CREATE DATABASE {database_name}")
    conn = get_postgres_conn(
        started_cluster.postgres_ip,
        started_cluster.postgres_port,
        database=True,
        database_name=database_name,
    )
    cursor = conn.cursor()
    cursor.execute("CREATE TABLE test_table (key integer, value integer)")

    node2.query(
        f"""
        CREATE TABLE test.test_table (key UInt32, value UInt32)
        ENGINE = PostgreSQL(postgres1, database='{database_name}', table='test_table')
    """
    )

    result = node2.query(
        "INSERT INTO test.test_table SELECT number, number FROM numbers(1000)",
        user="default",
    )

    result = node2.query("SELECT * FROM test.test_table LIMIT 100", user="default")

    node2.query(
        f"""
        CREATE TABLE test.stat (numbackends UInt32, datname String)
        ENGINE = PostgreSQL(postgres1, database='{database_name}', table='pg_stat_database')
    """
    )

    count = int(
        node2.query(
            f"SELECT numbackends FROM test.stat WHERE datname = '{database_name}'"
        )
    )

    # Connection from python + pg_stat table also has a connection at the moment of current query
    assert count == 2

    node2.query("DROP TABLE test.stat")
    node2.query("DROP TABLE test.test_table")


def test_literal_escaping(started_cluster):
    cursor = started_cluster.postgres_conn.cursor()
    cursor.execute(f"DROP TABLE IF EXISTS escaping")
    cursor.execute(f"CREATE TABLE escaping(text varchar(255))")
    node1.query(
        "CREATE TABLE default.escaping (text String) ENGINE = PostgreSQL('postgres1:5432', 'postgres', 'escaping', 'postgres', 'mysecretpassword')"
    )
    node1.query("SELECT * FROM escaping WHERE text = ''''")  # ' -> ''
    node1.query("SELECT * FROM escaping WHERE text = '\\''")  # ' -> ''
    node1.query("SELECT * FROM escaping WHERE text = '\\\\\\''")  # \' -> \''
    node1.query("SELECT * FROM escaping WHERE text = '\\\\\\''")  # \' -> \''
    node1.query("SELECT * FROM escaping WHERE text like '%a''a%'")  # %a'a% -> %a''a%
    node1.query("SELECT * FROM escaping WHERE text like '%a\\'a%'")  # %a'a% -> %a''a%
    cursor.execute(f"DROP TABLE escaping")
    node1.query("DROP TABLE default.escaping")


<<<<<<< HEAD
def test_filter_pushdown(started_cluster):
    cursor = started_cluster.postgres_conn.cursor()
    cursor.execute("CREATE SCHEMA test_filter_pushdown")
    cursor.execute(
        "CREATE TABLE test_filter_pushdown.test_table (id integer, value integer)"
    )
    cursor.execute(
        "INSERT INTO test_filter_pushdown.test_table VALUES (1, 10), (1, 110), (2, 0), (3, 33), (4, 0)"
    )

    node1.query(
        """
        CREATE TABLE test_filter_pushdown_pg_table (id UInt32, value UInt32)
        ENGINE PostgreSQL('postgres1:5432', 'postgres', 'test_table', 'postgres', 'mysecretpassword', 'test_filter_pushdown');
    """
    )

    node1.query(
        """
        CREATE TABLE test_filter_pushdown_local_table (id UInt32, value UInt32) ENGINE Memory AS SELECT * FROM test_filter_pushdown_pg_table
    """
    )

    node1.query(
        "CREATE TABLE ch_table (id UInt32, pg_id UInt32) ENGINE MergeTree ORDER BY id"
    )
    node1.query("INSERT INTO ch_table VALUES (1, 1), (2, 2), (3, 1), (4, 2), (5, 999)")

    def compare_results(query, **kwargs):
        result1 = node1.query(
            query.format(pg_table="test_filter_pushdown_pg_table", **kwargs)
        )
        result2 = node1.query(
            query.format(pg_table="test_filter_pushdown_local_table", **kwargs)
        )
        assert result1 == result2

    for kind in ["INNER", "LEFT", "RIGHT", "FULL", "ANY LEFT", "SEMI RIGHT"]:
        for value in [0, 10]:
            compare_results(
                "SELECT * FROM ch_table {kind} JOIN {pg_table} as p ON ch_table.pg_id = p.id WHERE value = {value} ORDER BY ALL",
                kind=kind,
                value=value,
            )

            compare_results(
                "SELECT * FROM {pg_table} as p {kind} JOIN ch_table ON ch_table.pg_id = p.id WHERE value = {value} ORDER BY ALL",
                kind=kind,
                value=value,
            )

    cursor.execute("DROP SCHEMA test_filter_pushdown CASCADE")
    node1.query("DROP TABLE test_filter_pushdown_local_table")
    node1.query("DROP TABLE test_filter_pushdown_pg_table")


def test_fixed_string_type(started_cluster):
    cursor = started_cluster.postgres_conn.cursor()
    cursor.execute("DROP TABLE IF EXISTS test_fixed_string")
    cursor.execute(
        "CREATE TABLE test_fixed_string (contact_id numeric NULL, email varchar NULL)"
    )
    cursor.execute("INSERT INTO test_fixed_string values (1, 'abc')")

    node1.query("DROP TABLE IF EXISTS test_fixed_string")
    node1.query(
        "CREATE TABLE test_fixed_string(contact_id Int64, email Nullable(FixedString(3))) ENGINE = PostgreSQL('postgres1:5432', 'postgres', 'test_fixed_string', 'postgres', 'mysecretpassword')"
    )

    result = node1.query("SELECT * FROM test_fixed_string format TSV")

    assert result.strip() == "1\tabc"

    node1.query("DROP TABLE test_fixed_string")


=======
>>>>>>> 5e1f71b6
if __name__ == "__main__":
    cluster.start()
    input("Cluster created, press any key to destroy...")
    cluster.shutdown()<|MERGE_RESOLUTION|>--- conflicted
+++ resolved
@@ -839,63 +839,6 @@
     node1.query("DROP TABLE default.escaping")
 
 
-<<<<<<< HEAD
-def test_filter_pushdown(started_cluster):
-    cursor = started_cluster.postgres_conn.cursor()
-    cursor.execute("CREATE SCHEMA test_filter_pushdown")
-    cursor.execute(
-        "CREATE TABLE test_filter_pushdown.test_table (id integer, value integer)"
-    )
-    cursor.execute(
-        "INSERT INTO test_filter_pushdown.test_table VALUES (1, 10), (1, 110), (2, 0), (3, 33), (4, 0)"
-    )
-
-    node1.query(
-        """
-        CREATE TABLE test_filter_pushdown_pg_table (id UInt32, value UInt32)
-        ENGINE PostgreSQL('postgres1:5432', 'postgres', 'test_table', 'postgres', 'mysecretpassword', 'test_filter_pushdown');
-    """
-    )
-
-    node1.query(
-        """
-        CREATE TABLE test_filter_pushdown_local_table (id UInt32, value UInt32) ENGINE Memory AS SELECT * FROM test_filter_pushdown_pg_table
-    """
-    )
-
-    node1.query(
-        "CREATE TABLE ch_table (id UInt32, pg_id UInt32) ENGINE MergeTree ORDER BY id"
-    )
-    node1.query("INSERT INTO ch_table VALUES (1, 1), (2, 2), (3, 1), (4, 2), (5, 999)")
-
-    def compare_results(query, **kwargs):
-        result1 = node1.query(
-            query.format(pg_table="test_filter_pushdown_pg_table", **kwargs)
-        )
-        result2 = node1.query(
-            query.format(pg_table="test_filter_pushdown_local_table", **kwargs)
-        )
-        assert result1 == result2
-
-    for kind in ["INNER", "LEFT", "RIGHT", "FULL", "ANY LEFT", "SEMI RIGHT"]:
-        for value in [0, 10]:
-            compare_results(
-                "SELECT * FROM ch_table {kind} JOIN {pg_table} as p ON ch_table.pg_id = p.id WHERE value = {value} ORDER BY ALL",
-                kind=kind,
-                value=value,
-            )
-
-            compare_results(
-                "SELECT * FROM {pg_table} as p {kind} JOIN ch_table ON ch_table.pg_id = p.id WHERE value = {value} ORDER BY ALL",
-                kind=kind,
-                value=value,
-            )
-
-    cursor.execute("DROP SCHEMA test_filter_pushdown CASCADE")
-    node1.query("DROP TABLE test_filter_pushdown_local_table")
-    node1.query("DROP TABLE test_filter_pushdown_pg_table")
-
-
 def test_fixed_string_type(started_cluster):
     cursor = started_cluster.postgres_conn.cursor()
     cursor.execute("DROP TABLE IF EXISTS test_fixed_string")
@@ -916,8 +859,6 @@
     node1.query("DROP TABLE test_fixed_string")
 
 
-=======
->>>>>>> 5e1f71b6
 if __name__ == "__main__":
     cluster.start()
     input("Cluster created, press any key to destroy...")
