from contextlib import contextmanager

## sudo -H pip install PyMySQL
import pymysql.cursors
import pytest
from helpers.cluster import ClickHouseCluster

cluster = ClickHouseCluster(__file__)

node1 = cluster.add_instance('node1', main_configs=['configs/remote_servers.xml'], with_mysql=True)
node2 = cluster.add_instance('node2', main_configs=['configs/remote_servers.xml'], with_mysql_cluster=True)
node3 = cluster.add_instance('node3', main_configs=['configs/remote_servers.xml'], user_configs=['configs/users.xml'], with_mysql=True)

create_table_sql_template = """
    CREATE TABLE `clickhouse`.`{}` (
    `id` int(11) NOT NULL,
    `name` varchar(50) NOT NULL,
    `age` int  NOT NULL default 0,
    `money` int NOT NULL default 0,
    `source` enum('IP','URL') DEFAULT 'IP',
    PRIMARY KEY (`id`)) ENGINE=InnoDB;
    """

drop_table_sql_template = """
    DROP TABLE IF EXISTS `clickhouse`.`{}`;
    """

def get_mysql_conn(started_cluster, host):
    conn = pymysql.connect(user='root', password='clickhouse', host=host, port=started_cluster.mysql_port)
    return conn

def create_mysql_table(conn, tableName):
    with conn.cursor() as cursor:
        cursor.execute(create_table_sql_template.format(tableName))

def drop_mysql_table(conn, tableName):
    with conn.cursor() as cursor:
        cursor.execute(drop_table_sql_template.format(tableName))

def create_mysql_db(conn, name):
    with conn.cursor() as cursor:
        cursor.execute("DROP DATABASE IF EXISTS {}".format(name))
        cursor.execute("CREATE DATABASE {} DEFAULT CHARACTER SET 'utf8'".format(name))


@pytest.fixture(scope="module")
def started_cluster():
    try:
        cluster.start()

        conn = get_mysql_conn(cluster, cluster.mysql_ip)
        create_mysql_db(conn, 'clickhouse')

        ## create mysql db and table
        conn1 = get_mysql_conn(cluster, cluster.mysql2_ip)
        create_mysql_db(conn1, 'clickhouse')
        yield cluster

    finally:
        cluster.shutdown()


def test_many_connections(started_cluster):
    table_name = 'test_many_connections'
    node1.query(f'DROP TABLE IF EXISTS {table_name}')

    conn = get_mysql_conn(started_cluster, cluster.mysql_ip)
    drop_mysql_table(conn, table_name)
    create_mysql_table(conn, table_name)

    node1.query('''
CREATE TABLE {}(id UInt32, name String, age UInt32, money UInt32) ENGINE = MySQL('mysql57:3306', 'clickhouse', '{}', 'root', 'clickhouse');
'''.format(table_name, table_name))

    node1.query("INSERT INTO {} (id, name) SELECT number, concat('name_', toString(number)) from numbers(10) ".format(table_name))

    query = "SELECT count() FROM ("
    for i in range (24):
        query += "SELECT id FROM {t} UNION ALL "
    query += "SELECT id FROM {t})"

    assert node1.query(query.format(t=table_name)) == '250\n'
    drop_mysql_table(conn, table_name)
    conn.close()


def test_insert_select(started_cluster):
    table_name = 'test_insert_select'
    node1.query(f'DROP TABLE IF EXISTS {table_name}')
    conn = get_mysql_conn(started_cluster, cluster.mysql_ip)
    drop_mysql_table(conn, table_name)
    create_mysql_table(conn, table_name)


    node1.query('''
CREATE TABLE {}(id UInt32, name String, age UInt32, money UInt32) ENGINE = MySQL('mysql57:3306', 'clickhouse', '{}', 'root', 'clickhouse');
'''.format(table_name, table_name))
    node1.query(
        "INSERT INTO {}(id, name, money) select number, concat('name_', toString(number)), 3 from numbers(10000) ".format(
            table_name))
    assert node1.query("SELECT count() FROM {}".format(table_name)).rstrip() == '10000'
    assert node1.query("SELECT sum(money) FROM {}".format(table_name)).rstrip() == '30000'
    conn.close()


def test_replace_select(started_cluster):
    table_name = 'test_replace_select'
    node1.query(f'DROP TABLE IF EXISTS {table_name}')
    conn = get_mysql_conn(started_cluster, cluster.mysql_ip)
    drop_mysql_table(conn, table_name)
    create_mysql_table(conn, table_name)

    node1.query('''
CREATE TABLE {}(id UInt32, name String, age UInt32, money UInt32) ENGINE = MySQL('mysql57:3306', 'clickhouse', '{}', 'root', 'clickhouse', 1);
'''.format(table_name, table_name))
    node1.query(
        "INSERT INTO {}(id, name, money) select number, concat('name_', toString(number)), 3 from numbers(10000) ".format(
            table_name))
    node1.query(
        "INSERT INTO {}(id, name, money) select number, concat('name_', toString(number)), 3 from numbers(10000) ".format(
            table_name))
    assert node1.query("SELECT count() FROM {}".format(table_name)).rstrip() == '10000'
    assert node1.query("SELECT sum(money) FROM {}".format(table_name)).rstrip() == '30000'
    conn.close()


def test_insert_on_duplicate_select(started_cluster):
    table_name = 'test_insert_on_duplicate_select'
    node1.query(f'DROP TABLE IF EXISTS {table_name}')
    conn = get_mysql_conn(started_cluster, cluster.mysql_ip)
    drop_mysql_table(conn, table_name)
    create_mysql_table(conn, table_name)

    node1.query('''
CREATE TABLE {}(id UInt32, name String, age UInt32, money UInt32) ENGINE = MySQL('mysql57:3306', 'clickhouse', '{}', 'root', 'clickhouse', 0, 'update money = money + values(money)');
'''.format(table_name, table_name))
    node1.query(
        "INSERT INTO {}(id, name, money) select number, concat('name_', toString(number)), 3 from numbers(10000) ".format(
            table_name))
    node1.query(
        "INSERT INTO {}(id, name, money) select number, concat('name_', toString(number)), 3 from numbers(10000) ".format(
            table_name))
    assert node1.query("SELECT count() FROM {}".format(table_name)).rstrip() == '10000'
    assert node1.query("SELECT sum(money) FROM {}".format(table_name)).rstrip() == '60000'
    conn.close()


def test_where(started_cluster):
    table_name = 'test_where'
    node1.query(f'DROP TABLE IF EXISTS {table_name}')

    conn = get_mysql_conn(started_cluster, cluster.mysql_ip)
    drop_mysql_table(conn, table_name)
    create_mysql_table(conn, table_name)
    node1.query('''
CREATE TABLE {}(id UInt32, name String, age UInt32, money UInt32) ENGINE = MySQL('mysql57:3306', 'clickhouse', '{}', 'root', 'clickhouse');
'''.format(table_name, table_name))
    node1.query(
        "INSERT INTO {}(id, name, money) select number, concat('name_', toString(number)), 3 from numbers(10000) ".format(
            table_name))
    assert node1.query("SELECT count() FROM {} WHERE name LIKE '%name_%'".format(table_name)).rstrip() == '10000'
    assert node1.query("SELECT count() FROM {} WHERE name NOT LIKE '%tmp_%'".format(table_name)).rstrip() == '10000'
    assert node1.query("SELECT count() FROM {} WHERE money IN (1, 2, 3)".format(table_name)).rstrip() == '10000'
    assert node1.query("SELECT count() FROM {} WHERE money IN (1, 2, 4, 5, 6)".format(table_name)).rstrip() == '0'
    assert node1.query(
        "SELECT count() FROM {} WHERE money NOT IN (1, 2, 4, 5, 6)".format(table_name)).rstrip() == '10000'
    assert node1.query(
        "SELECT count() FROM {} WHERE name LIKE concat('name_', toString(1))".format(table_name)).rstrip() == '1'
    conn.close()


def test_table_function(started_cluster):
    conn = get_mysql_conn(started_cluster, cluster.mysql_ip)
    drop_mysql_table(conn, 'table_function')
    create_mysql_table(conn, 'table_function')
    table_function = "mysql('mysql57:3306', 'clickhouse', '{}', 'root', 'clickhouse')".format('table_function')
    assert node1.query("SELECT count() FROM {}".format(table_function)).rstrip() == '0'
    node1.query(
        "INSERT INTO {} (id, name, money) select number, concat('name_', toString(number)), 3 from numbers(10000)".format(
            'TABLE FUNCTION ' + table_function))
    assert node1.query("SELECT count() FROM {}".format(table_function)).rstrip() == '10000'
    assert node1.query("SELECT sum(c) FROM ("
                       "SELECT count() as c FROM {} WHERE id % 3 == 0"
                       " UNION ALL SELECT count() as c FROM {} WHERE id % 3 == 1"
                       " UNION ALL SELECT count() as c FROM {} WHERE id % 3 == 2)".format(table_function,
                                                                                          table_function,
                                                                                          table_function)).rstrip() == '10000'
    assert node1.query("SELECT sum(`money`) FROM {}".format(table_function)).rstrip() == '30000'
    node1.query("INSERT INTO {} (id, name, age, money) SELECT id + 100000, name, age, money FROM {}".format(
        'TABLE FUNCTION ' + table_function, table_function))
    assert node1.query("SELECT sum(`money`) FROM {}".format(table_function)).rstrip() == '60000'
    conn.close()


def test_binary_type(started_cluster):
    conn = get_mysql_conn(started_cluster, cluster.mysql_ip)
    drop_mysql_table(conn, 'binary_type')

    with conn.cursor() as cursor:
        cursor.execute("CREATE TABLE clickhouse.binary_type (id INT PRIMARY KEY, data BINARY(16) NOT NULL)")
    table_function = "mysql('mysql57:3306', 'clickhouse', '{}', 'root', 'clickhouse')".format('binary_type')
    node1.query("INSERT INTO {} VALUES (42, 'clickhouse')".format('TABLE FUNCTION ' + table_function))
    assert node1.query("SELECT * FROM {}".format(table_function)) == '42\tclickhouse\\0\\0\\0\\0\\0\\0\n'


def test_enum_type(started_cluster):
    table_name = 'test_enum_type'
    node1.query(f'DROP TABLE IF EXISTS {table_name}')

    conn = get_mysql_conn(started_cluster, cluster.mysql_ip)
    drop_mysql_table(conn, table_name)
    create_mysql_table(conn, table_name)
    node1.query('''
CREATE TABLE {}(id UInt32, name String, age UInt32, money UInt32, source Enum8('IP' = 1, 'URL' = 2)) ENGINE = MySQL('mysql57:3306', 'clickhouse', '{}', 'root', 'clickhouse', 1);
'''.format(table_name, table_name))
    node1.query("INSERT INTO {} (id, name, age, money, source) VALUES (1, 'name', 0, 0, 'URL')".format(table_name))
    assert node1.query("SELECT source FROM {} LIMIT 1".format(table_name)).rstrip() == 'URL'
    conn.close()



def test_mysql_distributed(started_cluster):
    table_name = 'test_replicas'

    conn1 = get_mysql_conn(started_cluster, started_cluster.mysql_ip)
    conn2 = get_mysql_conn(started_cluster, started_cluster.mysql2_ip)
    conn3 = get_mysql_conn(started_cluster, started_cluster.mysql3_ip)
    conn4 = get_mysql_conn(started_cluster, started_cluster.mysql4_ip)

    create_mysql_db(conn1, 'clickhouse')
    create_mysql_db(conn2, 'clickhouse')
    create_mysql_db(conn3, 'clickhouse')
    create_mysql_db(conn4, 'clickhouse')

    create_mysql_table(conn1, table_name)
    create_mysql_table(conn2, table_name)
    create_mysql_table(conn3, table_name)
    create_mysql_table(conn4, table_name)

    node2.query('DROP TABLE IF EXISTS test_replicas')

    # Storage with with 3 replicas
    node2.query('''
        CREATE TABLE test_replicas
        (id UInt32, name String, age UInt32, money UInt32)
        ENGINE = MySQL(`mysql{2|3|4}:3306`, 'clickhouse', 'test_replicas', 'root', 'clickhouse'); ''')

    # Fill remote tables with different data to be able to check
    nodes = [node1, node2, node2, node2]
    for i in range(1, 5):
        nodes[i-1].query('DROP TABLE IF EXISTS test_replica{}'.format(i))
        nodes[i-1].query('''
            CREATE TABLE test_replica{}
            (id UInt32, name String, age UInt32, money UInt32)
            ENGINE = MySQL(`mysql{}:3306`, 'clickhouse', 'test_replicas', 'root', 'clickhouse');'''.format(i, 57 if i==1 else i))
        nodes[i-1].query("INSERT INTO test_replica{} (id, name) SELECT number, 'host{}' from numbers(10) ".format(i, i))

    # test multiple ports parsing
    result = node2.query('''SELECT DISTINCT(name) FROM mysql(`mysql{57|2|3}:3306`, 'clickhouse', 'test_replicas', 'root', 'clickhouse'); ''')
    assert(result == 'host1\n' or result == 'host2\n' or result == 'host3\n')
    result = node2.query('''SELECT DISTINCT(name) FROM mysql(`mysql57:3306|mysql2:3306|mysql3:3306`, 'clickhouse', 'test_replicas', 'root', 'clickhouse'); ''')
    assert(result == 'host1\n' or result == 'host2\n' or result == 'host3\n')

    # check all replicas are traversed
    query = "SELECT * FROM ("
    for i in range (3):
        query += "SELECT name FROM test_replicas UNION DISTINCT "
    query += "SELECT name FROM test_replicas)"

    result = node2.query(query)
    assert(result == 'host2\nhost3\nhost4\n')

    # Storage with with two shards, each has 2 replicas
    node2.query('DROP TABLE IF EXISTS test_shards')

    node2.query('''
        CREATE TABLE test_shards
        (id UInt32, name String, age UInt32, money UInt32)
        ENGINE = ExternalDistributed('MySQL', `mysql{57|2}:3306,mysql{3|4}:3306`, 'clickhouse', 'test_replicas', 'root', 'clickhouse'); ''')

    # Check only one replica in each shard is used
    result = node2.query("SELECT DISTINCT(name) FROM test_shards ORDER BY name")
    assert(result == 'host1\nhost3\n')

    # check all replicas are traversed
    query = "SELECT name FROM ("
    for i in range (3):
        query += "SELECT name FROM test_shards UNION DISTINCT "
    query += "SELECT name FROM test_shards) ORDER BY name"
    result = node2.query(query)
    assert(result == 'host1\nhost2\nhost3\nhost4\n')

    # disconnect mysql57
    started_cluster.pause_container('mysql57')
    result = node2.query("SELECT DISTINCT(name) FROM test_shards ORDER BY name")
    started_cluster.unpause_container('mysql57')
    assert(result == 'host2\nhost4\n' or result == 'host3\nhost4\n')


def test_external_settings(started_cluster):
    table_name = 'test_external_settings'
    node1.query(f'DROP TABLE IF EXISTS {table_name}')
    conn = get_mysql_conn(started_cluster, started_cluster.mysql_ip)
    drop_mysql_table(conn, table_name)
    create_mysql_table(conn, table_name)

    node3.query(f'DROP TABLE IF EXISTS {table_name}')
    node3.query('''
CREATE TABLE {}(id UInt32, name String, age UInt32, money UInt32) ENGINE = MySQL('mysql57:3306', 'clickhouse', '{}', 'root', 'clickhouse');
'''.format(table_name, table_name))
    node3.query(
        "INSERT INTO {}(id, name, money) select number, concat('name_', toString(number)), 3 from numbers(100) ".format(
            table_name))
    assert node3.query("SELECT count() FROM {}".format(table_name)).rstrip() == '100'
    assert node3.query("SELECT sum(money) FROM {}".format(table_name)).rstrip() == '300'
    node3.query("select value from system.settings where name = 'max_block_size' FORMAT TSV") == "2\n"
    node3.query("select value from system.settings where name = 'external_storage_max_read_rows' FORMAT TSV") == "0\n"
    assert node3.query("SELECT COUNT(DISTINCT blockNumber()) FROM {} FORMAT TSV".format(table_name)) == '50\n'
    conn.close()


<<<<<<< HEAD
# Check that limited connection_wait_timeout (via connection_pool_size=1) will throw.
def test_settings_connection_wait_timeout(started_cluster):
    table_name = 'test_settings_connection_wait_timeout'
    node1.query(f'DROP TABLE IF EXISTS {table_name}')
    wait_timeout = 2

    conn = get_mysql_conn(started_cluster, cluster.mysql_ip)
    drop_mysql_table(conn, table_name)
    create_mysql_table(conn, table_name)

    node1.query('''
        CREATE TABLE {}
        (
            id UInt32,
            name String,
            age UInt32,
            money UInt32
        )
        ENGINE = MySQL('mysql57:3306', 'clickhouse', '{}', 'root', 'clickhouse')
        SETTINGS connection_wait_timeout={}, connection_pool_size=1
        '''.format(table_name, table_name, wait_timeout)
    )

    node1.query("INSERT INTO {} (id, name) SELECT number, concat('name_', toString(number)) from numbers(10) ".format(table_name))

    def worker():
        node1.query("SELECT sleepEachRow(1) FROM {}".format(table_name))

    worker_thread = threading.Thread(target=worker)
    worker_thread.start()

    # ensure that first query started in worker_thread
    time.sleep(1)

    started = time.time()
    with pytest.raises(QueryRuntimeException, match=r"Exception: mysqlxx::Pool is full \(connection_wait_timeout is exceeded\)"):
        node1.query("SELECT sleepEachRow(1) FROM {}".format(table_name))
    ended = time.time()
    assert (ended - started) >= wait_timeout

    worker_thread.join()

    drop_mysql_table(conn, table_name)
    conn.close()

# Regression for (k, v) IN ((k, v))
def test_mysql_in(started_cluster):
    table_name = 'test_mysql_in'
    node1.query(f'DROP TABLE IF EXISTS {table_name}')

    conn = get_mysql_conn(started_cluster, cluster.mysql_ip)
    drop_mysql_table(conn, table_name)
    create_mysql_table(conn, table_name)

    node1.query('''
        CREATE TABLE {}
        (
            id UInt32,
            name String,
            age UInt32,
            money UInt32
        )
        ENGINE = MySQL('mysql57:3306', 'clickhouse', '{}', 'root', 'clickhouse')
        '''.format(table_name, table_name)
    )

    node1.query("INSERT INTO {} (id, name) SELECT number, concat('name_', toString(number)) from numbers(10) ".format(table_name))
    node1.query("SELECT * FROM {} WHERE (id) IN (1)".format(table_name))
    node1.query("SELECT * FROM {} WHERE (id) IN (1, 2)".format(table_name))
    node1.query("SELECT * FROM {} WHERE (id, name) IN ((1, 'name_1'))".format(table_name))
    node1.query("SELECT * FROM {} WHERE (id, name) IN ((1, 'name_1'),(1, 'name_1'))".format(table_name))

    drop_mysql_table(conn, table_name)
    conn.close()

=======
>>>>>>> 94653f48
if __name__ == '__main__':
    with contextmanager(started_cluster)() as cluster:
        for name, instance in list(cluster.instances.items()):
            print(name, instance.ip_address)
        input("Cluster created, press any key to destroy...")<|MERGE_RESOLUTION|>--- conflicted
+++ resolved
@@ -319,7 +319,6 @@
     conn.close()
 
 
-<<<<<<< HEAD
 # Check that limited connection_wait_timeout (via connection_pool_size=1) will throw.
 def test_settings_connection_wait_timeout(started_cluster):
     table_name = 'test_settings_connection_wait_timeout'
@@ -395,8 +394,6 @@
     drop_mysql_table(conn, table_name)
     conn.close()
 
-=======
->>>>>>> 94653f48
 if __name__ == '__main__':
     with contextmanager(started_cluster)() as cluster:
         for name, instance in list(cluster.instances.items()):
