--- conflicted
+++ resolved
@@ -85,15 +85,9 @@
         **{
             "uri": BASE_URL_LOCAL_RAW,
             "type": "rest",
-<<<<<<< HEAD
             "s3.endpoint": f"http://{started_cluster.get_instance_ip('minio')}:9000",
             "s3.access-key-id": minio_access_key,
             "s3.secret-access-key": minio_secret_key,
-=======
-            "s3.endpoint": f"http://localhost:9002",
-            "s3.access-key-id": "minio",
-            "s3.secret-access-key": "ClickHouse_Minio_P@ssw0rd",
->>>>>>> a87bae16
         },
     )
 
