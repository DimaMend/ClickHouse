--- conflicted
+++ resolved
@@ -30,7 +30,6 @@
 from helpers.config_cluster import minio_secret_key, minio_access_key
 from helpers.s3_tools import get_file_contents, list_s3_objects, prepare_s3_bucket
 from helpers.test_tools import TSV, csv_compare
-from helpers.config_cluster import minio_secret_key
 
 BASE_URL = "http://rest:8181/v1"
 BASE_URL_LOCAL = "http://localhost:8182/v1"
@@ -85,15 +84,9 @@
         **{
             "uri": BASE_URL_LOCAL_RAW,
             "type": "rest",
-<<<<<<< HEAD
             "s3.endpoint": f"http://{started_cluster.get_instance_ip('minio')}:9000",
             "s3.access-key-id": minio_access_key,
             "s3.secret-access-key": minio_secret_key,
-=======
-            "s3.endpoint": f"http://localhost:9002",
-            "s3.access-key-id": "minio",
-            "s3.secret-access-key": "ClickHouse_Minio_P@ssw0rd",
->>>>>>> fd6df718
         },
     )
 
