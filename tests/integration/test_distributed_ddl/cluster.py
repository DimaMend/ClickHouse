--- conflicted
+++ resolved
@@ -22,10 +22,7 @@
             user_configs = [os.path.join(self.test_config_dir, "users.d", f) for f in ["restricted_user.xml", "query_log.xml"]]
             if self.test_config_dir == "configs_secure":
                 main_configs += [os.path.join(self.test_config_dir, f) for f in ["server.crt", "server.key", "dhparam.pem", "config.d/ssl_conf.xml"]]
-<<<<<<< HEAD
-=======
 
->>>>>>> 1f1b5708
             for i in xrange(4):
                 self.add_instance(
                     'ch{}'.format(i+1),
