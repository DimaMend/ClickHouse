import logging
import time
from random import randint

import pytest

from helpers.cluster import ClickHouseCluster
from helpers.network import PartitionManager
from helpers.test_tools import assert_eq_with_retry, assert_logs_contain

test_recover_staled_replica_run = 1

cluster = ClickHouseCluster(__file__)

node1 = cluster.add_instance(
    "node1",
    main_configs=["configs/config.xml"],
    user_configs=["configs/users.xml"],
    with_zookeeper=True,
    keeper_required_feature_flags=["multi_read", "create_if_not_exists"],
    macros={"shard": "shard1", "replica": "1"},
    stay_alive=True,
)
node2 = cluster.add_instance(
    "node2",
    main_configs=["configs/config.xml"],
    user_configs=["configs/users.xml"],
    with_zookeeper=True,
    keeper_required_feature_flags=["multi_read", "create_if_not_exists"],
    macros={"shard": "shard1", "replica": "2"},
)

reading_node = cluster.add_instance(
    "reading_node",
    main_configs=["configs/read_only.xml"],
    user_configs=["configs/users.xml"],
    with_zookeeper=True,
    keeper_required_feature_flags=["multi_read", "create_if_not_exists"],
    macros={"shard": "shard1", "replica": "3"},
)
nodes = [node1, node2]


@pytest.fixture(scope="module")
def started_cluster():
    try:
        cluster.start()
        yield cluster

    finally:
        cluster.shutdown()


def test_refreshable_mv_in_replicated_db(started_cluster):
    for node in nodes:
        node.query(
            "create database re engine = Replicated('/test/re', 'shard1', '{replica}');"
        )

    # Table engine check.
    assert "BAD_ARGUMENTS" in node1.query_and_get_error(
        "create materialized view re.a refresh every 1 second (x Int64) engine Memory as select 1 as x"
    )

    # Basic refreshing.
    node1.query(
        "create materialized view re.a refresh every 1 second (x Int64) engine ReplicatedMergeTree order by x as select number*10 as x from numbers(2)"
    )
    node1.query("system sync database replica re")
    for node in nodes:
        node.query("system wait view re.a")
        assert node.query("select * from re.a order by all") == "0\n10\n"
        assert (
            node.query(
                "select database, view, last_success_time != 0, last_refresh_time != 0, last_refresh_replica in ('1','2'), exception from system.view_refreshes"
            )
            == "re\ta\t1\t1\t1\t\n"
        )

    # Append mode, with and without coordination.
    for coordinated in [True, False]:
        name = "append" if coordinated else "append_uncoordinated"
        refresh_settings = "" if coordinated else " settings all_replicas = 1"
        node2.query(
            f"create materialized view re.{name} refresh every 1 year{refresh_settings} append (x Int64) engine ReplicatedMergeTree order by x as select rand() as x"
        )
        # Stop the clocks.
        for node in nodes:
            node.query(
                f"system test view re.{name} set fake time '2040-01-01 00:00:01'"
            )
        # Wait for quiescence.
        for node in nodes:
            # Wait twice to make sure we wait for a refresh that started after we adjusted the clock.
            # Otherwise another refresh may start right after (because clock moved far forward).
            node.query(
                f"system wait view re.{name}; system refresh view re.{name}; system wait view re.{name};"
            )
        rows_before = int(nodes[randint(0, 1)].query(f"select count() from re.{name}"))
        # Advance the clocks.
        for node in nodes:
            node.query(
                f"system test view re.{name} set fake time '2041-01-01 00:00:01'"
            )
        # Wait for refresh.
        for node in nodes:
            assert_eq_with_retry(
                node,
                f"select status, last_success_time from system.view_refreshes where view = '{name}'",
                "Scheduled\t2041-01-01 00:00:01",
            )
            node.query(f"system wait view re.{name}")
        # Check results.
        node = nodes[randint(0, 1)]
        node.query(f"system sync replica re.{name}")
        rows_after = int(node.query(f"select count() from re.{name}"))
        expected = 1 if coordinated else 2
        assert rows_after - rows_before == expected

    # Uncoordinated append to unreplicated table.
    node1.query(
        "create materialized view re.unreplicated_uncoordinated refresh every 1 second settings all_replicas = 1 append (x String) engine Memory as select 1 as x"
    )
    node2.query("system sync database replica re")
    for node in nodes:
        node.query("system wait view re.unreplicated_uncoordinated")
        assert (
            node.query("select distinct x from re.unreplicated_uncoordinated") == "1\n"
        )

    # Rename.
    node2.query(
        "create materialized view re.c refresh every 1 year (x Int64) engine ReplicatedMergeTree order by x empty as select rand() as x"
    )
    node1.query("system sync database replica re")
    node1.query("rename table re.c to re.d")
    node1.query(
        "alter table re.d modify query select number + sleepEachRow(1) as x from numbers(5) settings max_block_size = 1"
    )
    # Rename while refreshing.
    node1.query("system refresh view re.d")
    assert_eq_with_retry(
        node2,
        "select status from system.view_refreshes where view = 'd'",
        "RunningOnAnotherReplica",
    )
    node2.query("rename table re.d to re.e")
    node1.query("system wait view re.e")
    assert node1.query("select * from re.e order by x") == "0\n1\n2\n3\n4\n"

    # A view that will be stuck refreshing until dropped.
    node1.query(
        "create materialized view re.f refresh every 1 second (x Int64) engine ReplicatedMergeTree order by x as select sleepEachRow(1) as x from numbers(1000000) settings max_block_size = 1"
    )
    assert_eq_with_retry(
        node2,
        "select status in ('Running', 'RunningOnAnotherReplica') from system.view_refreshes where view = 'f'",
        "1",
    )

    # Locate coordination znodes.
    znode_exists = (
        lambda uuid: nodes[randint(0, 1)].query(
            f"select count() from system.zookeeper where path = '/clickhouse/tables/{uuid}' and name = 'shard1'"
        )
        == "1\n"
    )
    tables = []
    for row in node1.query(
        "select table, uuid from system.tables where database = 're'"
    ).split("\n")[:-1]:
        name, uuid = row.split("\t")
        print(f"found table {name} {uuid}")
        if name.startswith(".") or name.startswith("_tmp_replace_"):
            continue
        coordinated = not name.endswith("uncoordinated")
        tables.append((name, uuid, coordinated))
        assert coordinated == znode_exists(uuid)
    assert sorted([name for (name, _, _) in tables]) == [
        "a",
        "append",
        "append_uncoordinated",
        "e",
        "f",
        "unreplicated_uncoordinated",
    ]

    # Drop all tables and check that coordination znodes were deleted.
    for name, uuid, coordinated in tables:
        maybe_sync = " sync" if randint(0, 1) == 0 else ""
        nodes[randint(0, 1)].query(f"drop table re.{name}{maybe_sync}")
        # TODO: After https://github.com/ClickHouse/ClickHouse/issues/61065 is done (for MVs, not ReplicatedMergeTree), check the parent znode instead.
        assert not znode_exists(uuid)

    # A little stress test dropping MV while it's refreshing, hoping to hit various cases where the
    # drop happens while creating/exchanging/dropping the inner table.
    for i in range(20):
        maybe_empty = " empty" if randint(0, 2) == 0 else ""
        nodes[randint(0, 1)].query(
            f"create materialized view re.g refresh every 1 second (x Int64) engine ReplicatedMergeTree order by x{maybe_empty} as select 1 as x"
        )
        r = randint(0, 5)
        if r == 0:
            pass
        elif r == 1:
            time.sleep(randint(0, 100) / 1000)
        else:
            time.sleep(randint(900, 1100) / 1000)
        nodes[randint(0, 1)].query("drop table re.g")

    # Check that inner and temp tables were dropped.
    for node in nodes:
        assert node.query("show tables from re") == ""

    node1.query("drop database re sync")
    node2.query("drop database re sync")


def test_refreshable_mv_in_system_db(started_cluster):
    node1.query(
        "create materialized view system.a refresh every 1 second (x Int64) engine Memory as select number+1 as x from numbers(2);"
        "system refresh view system.a;"
    )

    node1.restart_clickhouse()
    node1.query("system refresh view system.a")
    assert node1.query("select count(), sum(x) from system.a") == "2\t3\n"

    node1.query("drop table system.a")

def test_refreshable_mv_in_read_only_node(started_cluster):
    # writable node
    node1.query(
        "create database re engine = Replicated('/test/re', 'shard1', '{replica}');"
    )

    # read_only node
    reading_node.query(
        "create database re engine = Replicated('/test/re', 'shard1', '{replica}');"
    )

    # disable view sync on writable node, see if there's RefreshTask on read_only node
    node1.query(
        "system stop view sync"
    )

    # clear text_log ensure all logs are related to this test
    reading_node.query(
        "system flush logs;"
        "truncate table system.text_log;"
    )

    # this MV will be replicated to read_only node
    node1.query(
        "create materialized view re.a refresh every 1 second (x Int64) engine ReplicatedMergeTree order by x as select number*10 as x from numbers(2)"
    )

    # refresh the view manually
    reading_node.query("system refresh view re.a")

    # slepp 3 seconds to make sure the view is refreshed
    reading_node.query("select sleep(3)")

    # check if there's RefreshTask on read_only node
    reading_node.query("system flush logs")
    assert reading_node.query("select count() from system.text_log where message like '%QUERY_IS_PROHIBITED%'") == "0\n"
    assert reading_node.query("select count() from system.view_refreshes where exception != ''") == "0\n"

    # start sync and chek refresh task works well on node1
    node1.query("system start view sync")
    node1.query("system refresh view re.a")
    assert_eq_with_retry(
        node1,
        "select * from re.a order by x",
        "0\n10\n",
    )
    assert_eq_with_retry(
        node1,
        "select count() from system.view_refreshes where exception = '' and last_refresh_replica = '1'",
        "1\n",
    )

    reading_node.query("drop database re sync")
    node1.query("drop database re sync")

def test_refresh_vs_shutdown_smoke(started_cluster):
    for node in nodes:
        node.query(
            "create database re engine = Replicated('/test/re', 'shard1', '{replica}');"
        )

    node1.stop_clickhouse()

    num_tables = 2

    for i in range(10):
        exec_id = node1.start_clickhouse()
        assert exec_id is not None

        if i == 0:
            node1.query("select '===test_refresh_vs_shutdown_smoke start==='")
            for j in range(num_tables):
                node1.query(
                    f"create materialized view re.a{j} refresh every 1 second (x Int64) engine ReplicatedMergeTree order by x as select number*10 as x from numbers(2)"
                )

        if randint(0, 1):
            for j in range(num_tables):
                if randint(0, 1):
                    node1.query(f"system refresh view re.a{j}")
        r = randint(0, 2)
        if r == 1:
            time.sleep(randint(0, 10) / 1000)
        elif r == 2:
            time.sleep(randint(0, 100) / 1000)

        node1.stop_clickhouse(stop_wait_sec=300)
        while True:
            exit_code = cluster.docker_client.api.exec_inspect(exec_id)["ExitCode"]
            if exit_code is not None:
                assert exit_code == 0
                break
            time.sleep(1)

    assert not node1.contains_in_log("view refreshes failed to stop", from_host=True)
    assert not node1.contains_in_log("Closed connections. But", from_host=True)
    assert not node1.contains_in_log("Will shutdown forcefully.", from_host=True)
    assert not node1.contains_in_log("##########", from_host=True)
    assert node1.contains_in_log(
        "===test_refresh_vs_shutdown_smoke start===", from_host=True
    )

    node1.start_clickhouse()
    node1.query("drop database re sync")
<<<<<<< HEAD
    node2.query("drop database re sync")

def test_adding_replica(started_cluster):
    node1.query(
        "create database re engine = Replicated('/test/re', 'shard1', 'r1');"
        "create materialized view re.a refresh every 1 second (x Int64) engine ReplicatedMergeTree order by x as select number*10 as x from numbers(2);"
        "system wait view re.a")
    assert node1.query("select * from re.a order by all") == "0\n10\n"
    assert node1.query("select last_refresh_replica from system.view_refreshes") == "1\n"

    r = node2.query(
        "create database re engine = Replicated('/test/re', 'shard1', 'r2');"
        "system sync database replica re")
    assert node2.query("select * from re.a order by all") == "0\n10\n"

    node1.query("system stop view re.a")
    r = node2.query(
        "system wait view re.a;"
        "system refresh view re.a;"
        "system wait view re.a;"
        "select last_refresh_replica from system.view_refreshes")
    assert r == "2\n"

    node1.query("drop database re sync")
    node2.query("drop database re sync")

def test_replicated_db_startup_race(started_cluster):
    for node in nodes:
        node.query(
            "create database re engine = Replicated('/test/re', 'shard1', '{replica}');"
        )
    node1.query(
            "create materialized view re.a refresh every 1 second (x Int64) engine ReplicatedMergeTree order by x as select number*10 as x from numbers(2);\
            system wait view re.a"
        )

    # Drop a database before it's loaded.
    # We stall DatabaseReplicated::startupDatabaseAsync task and expect the server to become responsive without waiting for it.
    node1.replace_in_config("/etc/clickhouse-server/config.d/config.xml", "<database_replicated_startup_pause>false</database_replicated_startup_pause>", "<database_replicated_startup_pause>true</database_replicated_startup_pause>")
    node1.restart_clickhouse()
    node1.replace_in_config("/etc/clickhouse-server/config.d/config.xml", "<database_replicated_startup_pause>true</database_replicated_startup_pause>", "<database_replicated_startup_pause>false</database_replicated_startup_pause>")
    drop_query_handle = node1.get_query_request("drop database re sync") # this will get stuck until we unpause loading
    time.sleep(2)
    node1.query("system disable failpoint database_replicated_startup_pause")
    _, err = drop_query_handle.get_answer_and_error()
    assert err == ""

=======
>>>>>>> 15d1d0bc
    node2.query("drop database re sync")<|MERGE_RESOLUTION|>--- conflicted
+++ resolved
@@ -332,7 +332,6 @@
 
     node1.start_clickhouse()
     node1.query("drop database re sync")
-<<<<<<< HEAD
     node2.query("drop database re sync")
 
 def test_adding_replica(started_cluster):
@@ -380,6 +379,4 @@
     _, err = drop_query_handle.get_answer_and_error()
     assert err == ""
 
-=======
->>>>>>> 15d1d0bc
     node2.query("drop database re sync")