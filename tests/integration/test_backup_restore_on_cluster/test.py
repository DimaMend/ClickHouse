--- conflicted
+++ resolved
@@ -1202,43 +1202,6 @@
 
     node2.start_clickhouse()
 
-<<<<<<< HEAD
-    node1.query("DROP TABLE tbl ON CLUSTER 'cluster' SYNC")
-    node1.query(f"RESTORE TABLE tbl ON CLUSTER 'cluster' FROM {backup_name}")
-    node1.query("SYSTEM SYNC REPLICA tbl")
-    assert node1.query("SELECT * FROM tbl ORDER BY x") == TSV([3, 5])
-
-
-def test_replicated_table_after_alters():
-    node1.query(
-        "CREATE TABLE tbl ON CLUSTER 'cluster' ("
-        "x Int32"
-        ") ENGINE=ReplicatedMergeTree('/clickhouse/tables/tbl/', '{replica}')"
-        "ORDER BY x"
-    )
-
-    node1.query("INSERT INTO tbl VALUES (1)")
-    node1.query("ALTER TABLE tbl ADD COLUMN y Int32")
-    node1.query("INSERT INTO tbl VALUES (2, 20)")
-    node1.query("ALTER TABLE tbl ADD COLUMN z Int32")
-    node1.query("INSERT INTO tbl VALUES (3, 30, 300)")
-
-    backup_name = new_backup_name()
-
-    node1.query(f"BACKUP TABLE tbl ON CLUSTER 'cluster' TO {backup_name}")
-    node1.query("DROP TABLE tbl ON CLUSTER 'cluster' SYNC")
-    node1.query(f"RESTORE TABLE tbl ON CLUSTER 'cluster' FROM {backup_name}")
-
-    node1.query("OPTIMIZE TABLE tbl FINAL")
-
-    assert node1.query("SELECT * FROM tbl ORDER BY x") == TSV(
-        [[1, 0, 0], [2, 20, 0], [3, 30, 300]]
-    )
-
-    assert node2.query("SELECT * FROM tbl ORDER BY x") == TSV(
-        [[1, 0, 0], [2, 20, 0], [3, 30, 300]]
-    )
-=======
     if status == "BACKUP_CREATED":
         node1.query("DROP TABLE tbl ON CLUSTER 'cluster' SYNC")
         node1.query(f"RESTORE TABLE tbl ON CLUSTER 'cluster' FROM {backup_name}")
@@ -1248,4 +1211,34 @@
         assert not os.path.exists(
             os.path.join(get_path_to_backup(backup_name), ".backup")
         )
->>>>>>> 2e664f79
+
+
+def test_replicated_table_after_alters():
+    node1.query(
+        "CREATE TABLE tbl ON CLUSTER 'cluster' ("
+        "x Int32"
+        ") ENGINE=ReplicatedMergeTree('/clickhouse/tables/tbl/', '{replica}')"
+        "ORDER BY x"
+    )
+
+    node1.query("INSERT INTO tbl VALUES (1)")
+    node1.query("ALTER TABLE tbl ADD COLUMN y Int32")
+    node1.query("INSERT INTO tbl VALUES (2, 20)")
+    node1.query("ALTER TABLE tbl ADD COLUMN z Int32")
+    node1.query("INSERT INTO tbl VALUES (3, 30, 300)")
+
+    backup_name = new_backup_name()
+
+    node1.query(f"BACKUP TABLE tbl ON CLUSTER 'cluster' TO {backup_name}")
+    node1.query("DROP TABLE tbl ON CLUSTER 'cluster' SYNC")
+    node1.query(f"RESTORE TABLE tbl ON CLUSTER 'cluster' FROM {backup_name}")
+
+    node1.query("OPTIMIZE TABLE tbl FINAL")
+
+    assert node1.query("SELECT * FROM tbl ORDER BY x") == TSV(
+        [[1, 0, 0], [2, 20, 0], [3, 30, 300]]
+    )
+
+    assert node2.query("SELECT * FROM tbl ORDER BY x") == TSV(
+        [[1, 0, 0], [2, 20, 0], [3, 30, 300]]
+    )