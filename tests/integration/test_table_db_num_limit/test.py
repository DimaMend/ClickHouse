--- conflicted
+++ resolved
@@ -43,52 +43,7 @@
     with pytest.raises(QueryRuntimeException) as exp_info:
         node.query("create table default.tx (a Int32) Engine = Log")
 
-<<<<<<< HEAD
-    # Replicated tables
-    for i in range(10):
-        node.query("drop table t{}".format(i))
-
-    for i in range(3):
-        node.query(
-            "create table t{} on cluster 'cluster' (a Int32) Engine = ReplicatedMergeTree('/clickhouse/tables/t{}', '{{replica}}') order by a".format(
-                i, i
-            )
-        )
-
-    # Test limit on other replica
-    assert "Too many replicated tables" in node2.query_and_get_error(
-        "create table tx (a Int32) Engine = ReplicatedMergeTree('/clickhouse/tables/tx', '{replica}') order by a"
-    )
-
-    for i in range(3, 5):
-        node.query(
-            "create table t{} (a Int32) Engine = ReplicatedMergeTree('/clickhouse/tables/t{}', '{{replica}}') order by a".format(
-                i, i
-            )
-        )
-
-    assert "Too many replicated tables" in node.query_and_get_error(
-        "create table tx (a Int32) Engine = ReplicatedMergeTree('/clickhouse/tables/tx', '{replica}') order by a"
-    )
-
-    # Checks that replicated tables are also counted as regular tables
-    for i in range(5, 10):
-        node.query("create table t{} (a Int32) Engine = Log".format(i))
-
-    assert "TOO_MANY_TABLES" in node.query_and_get_error(
-        "create table tx (a Int32) Engine = Log"
-    )
-
-    # Cleanup
-    for i in range(10):
-        node.query("drop table t{} sync".format(i))
-    for i in range(3):
-        node2.query("drop table t{} sync".format(i))
-    for i in range(9):
-        node.query("drop database db{}".format(i))
-    for i in range(10):
-        node.query("drop dictionary d{}".format(i))
-
+    assert "TOO_MANY_TABLES" in str(exp_info)
 
 def test_replicated_database(started_cluster):
     node.query("CREATE DATABASE db_replicated ENGINE = Replicated('/clickhouse/db_replicated', '{replica}');")
@@ -97,7 +52,4 @@
     assert "TOO_MANY_TABLES" in node.query_and_get_error(
         "CREATE TABLE db_replicated.tx (a Int32) ENGINE = Log;"
     )
-    node.query("DROP DATABASE db_replicated SYNC;")
-=======
-    assert "TOO_MANY_TABLES" in str(exp_info)
->>>>>>> ef7a78fa
+    node.query("DROP DATABASE db_replicated SYNC;")