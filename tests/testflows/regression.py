--- conflicted
+++ resolved
@@ -7,14 +7,9 @@
 from helpers.common import Pool, join, run_scenario
 from helpers.argparser import argparser
 
-xfails = {
-    "kerberos/config/principal and realm specified/:": [(Fail, "https://github.com/ClickHouse/ClickHouse/issues/26197")],
-}
-
 @TestModule
 @Name("clickhouse")
 @ArgumentParser(argparser)
-@XFails(xfails)
 def regression(self, local, clickhouse_binary_path, stress=None, parallel=None):
     """ClickHouse regression.
     """
@@ -28,25 +23,14 @@
     with Pool(8) as pool:
         try:
             run_scenario(pool, tasks, Feature(test=load("example.regression", "regression")), args)
-<<<<<<< HEAD
             run_scenario(pool, tasks, Feature(test=load("ldap.regression", "regression")), args)
             run_scenario(pool, tasks, Feature(test=load("rbac.regression", "regression")), args)
             run_scenario(pool, tasks, Feature(test=load("aes_encryption.regression", "regression")), args)
             run_scenario(pool, tasks, Feature(test=load("map_type.regression", "regression")), args)
             run_scenario(pool, tasks, Feature(test=load("window_functions.regression", "regression")), args)
             run_scenario(pool, tasks, Feature(test=load("datetime64_extended_range.regression", "regression")), args)
-            #run_scenario(pool, tasks, Feature(test=load("kerberos.regression", "regression")), args)
+            run_scenario(pool, tasks, Feature(test=load("kerberos.regression", "regression")), args)
             run_scenario(pool, tasks, Feature(test=load("extended_precision_data_types.regression", "regression")), args)
-=======
-            # run_scenario(pool, tasks, Feature(test=load("ldap.regression", "regression")), args)
-            # run_scenario(pool, tasks, Feature(test=load("rbac.regression", "regression")), args)
-            # run_scenario(pool, tasks, Feature(test=load("aes_encryption.regression", "regression")), args)
-            # run_scenario(pool, tasks, Feature(test=load("map_type.regression", "regression")), args)
-            # run_scenario(pool, tasks, Feature(test=load("window_functions.regression", "regression")), args)
-            # run_scenario(pool, tasks, Feature(test=load("datetime64_extended_range.regression", "regression")), args)
-            run_scenario(pool, tasks, Feature(test=load("kerberos.regression", "regression")), args)
-            # run_scenario(pool, tasks, Feature(test=load("extended_precision_data_types.regression", "regression")), args)
->>>>>>> 1d579317
         finally:
             join(tasks)
 
