version: '2.3'

services:
  clickhouse:
    image: clickhouse/integration-test
<<<<<<< HEAD
=======
    init: true
>>>>>>> df57f8e3
    expose:
      - "9000"
      - "9009"
      - "8123"
    volumes:
      - "${CLICKHOUSE_TESTS_DIR}/configs/clickhouse/config.d:/etc/clickhouse-server/config.d"
      - "${CLICKHOUSE_TESTS_DIR}/configs/clickhouse/users.d:/etc/clickhouse-server/users.d"
      - "${CLICKHOUSE_TESTS_DIR}/configs/clickhouse/ssl:/etc/clickhouse-server/ssl"
      - "${CLICKHOUSE_TESTS_DIR}/configs/clickhouse/config.xml:/etc/clickhouse-server/config.xml"
      - "${CLICKHOUSE_TESTS_DIR}/configs/clickhouse/users.xml:/etc/clickhouse-server/users.xml"
      - "${CLICKHOUSE_TESTS_SERVER_BIN_PATH:-/usr/bin/clickhouse}:/usr/bin/clickhouse"
      - "${CLICKHOUSE_TESTS_ODBC_BRIDGE_BIN_PATH:-/usr/bin/clickhouse-odbc-bridge}:/usr/bin/clickhouse-odbc-bridge"
    entrypoint: bash -c "tail -f /dev/null"
    healthcheck:
      test: echo 1
      interval: 10s
      timeout: 10s
      retries: 3
      start_period: 300s
    cap_add:
      - SYS_PTRACE
    security_opt:
      - label:disable<|MERGE_RESOLUTION|>--- conflicted
+++ resolved
@@ -3,10 +3,7 @@
 services:
   clickhouse:
     image: clickhouse/integration-test
-<<<<<<< HEAD
-=======
     init: true
->>>>>>> df57f8e3
     expose:
       - "9000"
       - "9009"
