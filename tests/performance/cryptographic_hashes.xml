<<<<<<< HEAD
<test>



=======
<test max_ignored_relative_change="1.0">
>>>>>>> 811d124a
    <substitutions>
        <substitution>
           <name>crypto_hash_func</name>
           <values>
               <value>MD5</value>
               <value>SHA1</value>
               <value>SHA224</value>
               <value>SHA256</value>
               <value>halfMD5</value>
               <value>sipHash64</value>
               <value>sipHash128</value>
           </values>
        </substitution>
        <substitution>
           <name>string</name>
           <values>
               <value>materialize('')</value>
               <value>toString(1000000000+number)</value>
           </values>
        </substitution>
        <substitution>
           <name>string_slow</name>
           <values>
               <value>materialize('Lorem ipsum dolor sit amet, consectetur adipiscing elit. Mauris sollicitudin nisi ac erat mollis dapibus. Maecenas leo purus, bibendum eu erat eget, iaculis molestie tortor. Phasellus maximus odio nec mauris ultrices dictum. Morbi efficitur nisl eget congue mollis. Vestibulum pharetra diam vitae urna interdum, eget ultricies justo sollicitudin. Nunc sit amet purus id leo tempus dignissim. Donec ac lacus ut orci tempus scelerisque quis ultricies nibh. Nullam lobortis, erat ac ullamcorper interdum, odio nisl elementum quam, ut malesuada massa nunc eget quam. Nam suscipit neque quis sapien ultricies imperdiet. Maecenas augue libero, finibus tristique sagittis et, semper nec arcu. Morbi non tortor ultrices, sollicitudin justo sed, accumsan ligula. Nullam at ipsum in nibh auctor ullamcorper. Nullam laoreet neque id lorem condimentum tincidunt. Nullam vel orci nibh. Ut sit amet sem faucibus, fringilla orci at, lacinia enim. Mauris imperdiet ex id scelerisque eleifend. Ut tincidunt massa nibh, viverra pharetra metus')</value>
           </values>
        </substitution>
        <substitution>
           <name>table</name>
           <values>
               <value>numbers(1000000)</value>
               <value>numbers_mt(10000000)</value>
           </values>
        </substitution>
        <substitution>
           <name>table_slow</name>
           <values>
               <value>zeros(100000)</value>
               <value>zeros_mt(1000000)</value>
           </values>
        </substitution>
    </substitutions>

    <query>SELECT ignore({crypto_hash_func}({string})) FROM {table} FORMAT Null</query>
    <query>SELECT ignore({crypto_hash_func}({string_slow})) FROM {table_slow} FORMAT Null</query>
</test><|MERGE_RESOLUTION|>--- conflicted
+++ resolved
@@ -1,11 +1,4 @@
-<<<<<<< HEAD
-<test>
-
-
-
-=======
 <test max_ignored_relative_change="1.0">
->>>>>>> 811d124a
     <substitutions>
         <substitution>
            <name>crypto_hash_func</name>
