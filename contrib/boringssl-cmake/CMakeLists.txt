# Copyright (c) 2019 The Chromium Authors. All rights reserved.
# Use of this source code is governed by a BSD-style license that can be
# found in the LICENSE file.

# This file is created by generate_build_files.py and edited accordingly.

cmake_minimum_required(VERSION 3.5)

project(BoringSSL LANGUAGES C CXX)

set(BORINGSSL_SOURCE_DIR "${ClickHouse_SOURCE_DIR}/contrib/boringssl")

if(CMAKE_CXX_COMPILER_ID MATCHES "Clang")
  set(CLANG 1)
endif()

if(CMAKE_COMPILER_IS_GNUCXX OR CLANG)
  set(CMAKE_CXX_FLAGS "${CMAKE_CXX_FLAGS} -std=c++11 -fvisibility=hidden -fno-common -fno-exceptions -fno-rtti")
  if(APPLE AND CLANG)
    set(CMAKE_CXX_FLAGS "${CMAKE_CXX_FLAGS} -stdlib=libc++")
  endif()

<<<<<<< HEAD
  set(CMAKE_C_FLAGS "${CMAKE_C_FLAGS} -fno-common -std=c11")
=======
  set(CMAKE_C_FLAGS "${CMAKE_C_FLAGS} -fvisibility=hidden -fno-common")
  if((CMAKE_C_COMPILER_VERSION VERSION_GREATER "4.8.99") OR CLANG)
    set(CMAKE_C_FLAGS "${CMAKE_C_FLAGS} -std=c11")
  else()
    set(CMAKE_C_FLAGS "${CMAKE_C_FLAGS} -std=c99")
  endif()
>>>>>>> 64db7a3d
endif()

# pthread_rwlock_t requires a feature flag.
if(NOT WIN32)
  set(CMAKE_C_FLAGS "${CMAKE_C_FLAGS} -D_XOPEN_SOURCE=700")
endif()

if(WIN32)
  add_definitions(-D_HAS_EXCEPTIONS=0)
  add_definitions(-DWIN32_LEAN_AND_MEAN)
  add_definitions(-DNOMINMAX)
  # Allow use of fopen.
  add_definitions(-D_CRT_SECURE_NO_WARNINGS)
  # VS 2017 and higher supports STL-only warning suppressions.
  # A bug in CMake < 3.13.0 may cause the space in this value to
  # cause issues when building with NASM. In that case, update CMake.
  add_definitions("-D_STL_EXTRA_DISABLED_WARNINGS=4774 4987")
endif()

add_definitions(-DBORINGSSL_IMPLEMENTATION)

# CMake's iOS support uses Apple's multiple-architecture toolchain. It takes an
# architecture list from CMAKE_OSX_ARCHITECTURES, leaves CMAKE_SYSTEM_PROCESSOR
# alone, and expects all architecture-specific logic to be conditioned within
# the source files rather than the build. This does not work for our assembly
# files, so we fix CMAKE_SYSTEM_PROCESSOR and only support single-architecture
# builds.
if(NOT OPENSSL_NO_ASM AND CMAKE_OSX_ARCHITECTURES)
  list(LENGTH CMAKE_OSX_ARCHITECTURES NUM_ARCHES)
  if(NOT NUM_ARCHES EQUAL 1)
    message(FATAL_ERROR "Universal binaries not supported.")
  endif()
  list(GET CMAKE_OSX_ARCHITECTURES 0 CMAKE_SYSTEM_PROCESSOR)
endif()

if(OPENSSL_NO_ASM)
  add_definitions(-DOPENSSL_NO_ASM)
  set(ARCH "generic")
elseif(${CMAKE_SYSTEM_PROCESSOR} STREQUAL "x86_64")
  set(ARCH "x86_64")
elseif(${CMAKE_SYSTEM_PROCESSOR} STREQUAL "amd64")
  set(ARCH "x86_64")
elseif(${CMAKE_SYSTEM_PROCESSOR} STREQUAL "AMD64")
  # cmake reports AMD64 on Windows, but we might be building for 32-bit.
  if(CMAKE_SIZEOF_VOID_P EQUAL 8)
    set(ARCH "x86_64")
  else()
    set(ARCH "x86")
  endif()
elseif(${CMAKE_SYSTEM_PROCESSOR} STREQUAL "x86")
  set(ARCH "x86")
elseif(${CMAKE_SYSTEM_PROCESSOR} STREQUAL "i386")
  # cmake uses `uname -p` to set the system processor, but Solaris
  # systems support multiple architectures.
  if((${CMAKE_SYSTEM_NAME} STREQUAL "SunOS") AND CMAKE_SIZEOF_VOID_P EQUAL 8)
    set(ARCH "x86_64")
  else()
    set(ARCH "x86")
  endif()
elseif(${CMAKE_SYSTEM_PROCESSOR} STREQUAL "i686")
  set(ARCH "x86")
elseif(${CMAKE_SYSTEM_PROCESSOR} STREQUAL "aarch64")
  set(ARCH "aarch64")
elseif(${CMAKE_SYSTEM_PROCESSOR} STREQUAL "arm64")
  set(ARCH "aarch64")
# Apple A12 Bionic chipset which is added in iPhone XS/XS Max/XR uses arm64e architecture.
elseif(${CMAKE_SYSTEM_PROCESSOR} STREQUAL "arm64e")
  set(ARCH "aarch64")
elseif(${CMAKE_SYSTEM_PROCESSOR} MATCHES "^arm*")
  set(ARCH "arm")
elseif(${CMAKE_SYSTEM_PROCESSOR} STREQUAL "mips")
  # Just to avoid the “unknown processor” error.
  set(ARCH "generic")
elseif(${CMAKE_SYSTEM_PROCESSOR} STREQUAL "ppc64le")
  set(ARCH "ppc64le")
else()
  message(FATAL_ERROR "Unknown processor:" ${CMAKE_SYSTEM_PROCESSOR})
endif()

if(NOT OPENSSL_NO_ASM)
  if(UNIX)
    enable_language(ASM)

    # Clang's integerated assembler does not support debug symbols.
    if(NOT CMAKE_ASM_COMPILER_ID MATCHES "Clang")
      set(CMAKE_ASM_FLAGS "${CMAKE_ASM_FLAGS} -Wa,-g")
    endif()

    # CMake does not add -isysroot and -arch flags to assembly.
    if(APPLE)
      if(CMAKE_OSX_SYSROOT)
        set(CMAKE_ASM_FLAGS "${CMAKE_ASM_FLAGS} -isysroot \"${CMAKE_OSX_SYSROOT}\"")
      endif()
      foreach(arch ${CMAKE_OSX_ARCHITECTURES})
        set(CMAKE_ASM_FLAGS "${CMAKE_ASM_FLAGS} -arch ${arch}")
      endforeach()
    endif()
  else()
    set(CMAKE_ASM_NASM_FLAGS "${CMAKE_ASM_NASM_FLAGS} -gcv8")
    enable_language(ASM_NASM)
  endif()
endif()

if(BUILD_SHARED_LIBS)
  add_definitions(-DBORINGSSL_SHARED_LIBRARY)
  # Enable position-independent code globally. This is needed because
  # some library targets are OBJECT libraries.
  set(CMAKE_POSITION_INDEPENDENT_CODE TRUE)
endif()

include_directories("${BORINGSSL_SOURCE_DIR}/include")

set(
  CRYPTO_ios_aarch64_SOURCES

  ios-aarch64/crypto/chacha/chacha-armv8.S
  ios-aarch64/crypto/fipsmodule/aesv8-armx64.S
  ios-aarch64/crypto/fipsmodule/armv8-mont.S
  ios-aarch64/crypto/fipsmodule/ghash-neon-armv8.S
  ios-aarch64/crypto/fipsmodule/ghashv8-armx64.S
  ios-aarch64/crypto/fipsmodule/sha1-armv8.S
  ios-aarch64/crypto/fipsmodule/sha256-armv8.S
  ios-aarch64/crypto/fipsmodule/sha512-armv8.S
  ios-aarch64/crypto/fipsmodule/vpaes-armv8.S
  ios-aarch64/crypto/test/trampoline-armv8.S
)

set(
  CRYPTO_ios_arm_SOURCES

  ios-arm/crypto/chacha/chacha-armv4.S
  ios-arm/crypto/fipsmodule/aesv8-armx32.S
  ios-arm/crypto/fipsmodule/armv4-mont.S
  ios-arm/crypto/fipsmodule/bsaes-armv7.S
  ios-arm/crypto/fipsmodule/ghash-armv4.S
  ios-arm/crypto/fipsmodule/ghashv8-armx32.S
  ios-arm/crypto/fipsmodule/sha1-armv4-large.S
  ios-arm/crypto/fipsmodule/sha256-armv4.S
  ios-arm/crypto/fipsmodule/sha512-armv4.S
  ios-arm/crypto/fipsmodule/vpaes-armv7.S
  ios-arm/crypto/test/trampoline-armv4.S
)

set(
  CRYPTO_linux_aarch64_SOURCES

  linux-aarch64/crypto/chacha/chacha-armv8.S
  linux-aarch64/crypto/fipsmodule/aesv8-armx64.S
  linux-aarch64/crypto/fipsmodule/armv8-mont.S
  linux-aarch64/crypto/fipsmodule/ghash-neon-armv8.S
  linux-aarch64/crypto/fipsmodule/ghashv8-armx64.S
  linux-aarch64/crypto/fipsmodule/sha1-armv8.S
  linux-aarch64/crypto/fipsmodule/sha256-armv8.S
  linux-aarch64/crypto/fipsmodule/sha512-armv8.S
  linux-aarch64/crypto/fipsmodule/vpaes-armv8.S
  linux-aarch64/crypto/test/trampoline-armv8.S
)

set(
  CRYPTO_linux_arm_SOURCES

  linux-arm/crypto/chacha/chacha-armv4.S
  linux-arm/crypto/fipsmodule/aesv8-armx32.S
  linux-arm/crypto/fipsmodule/armv4-mont.S
  linux-arm/crypto/fipsmodule/bsaes-armv7.S
  linux-arm/crypto/fipsmodule/ghash-armv4.S
  linux-arm/crypto/fipsmodule/ghashv8-armx32.S
  linux-arm/crypto/fipsmodule/sha1-armv4-large.S
  linux-arm/crypto/fipsmodule/sha256-armv4.S
  linux-arm/crypto/fipsmodule/sha512-armv4.S
  linux-arm/crypto/fipsmodule/vpaes-armv7.S
  linux-arm/crypto/test/trampoline-armv4.S
  "${BORINGSSL_SOURCE_DIR}/crypto/curve25519/asm/x25519-asm-arm.S"
  "${BORINGSSL_SOURCE_DIR}/crypto/poly1305/poly1305_arm_asm.S"
)

set(
  CRYPTO_linux_ppc64le_SOURCES

  linux-ppc64le/crypto/fipsmodule/aesp8-ppc.S
  linux-ppc64le/crypto/fipsmodule/ghashp8-ppc.S
  linux-ppc64le/crypto/test/trampoline-ppc.S
)

set(
  CRYPTO_linux_x86_SOURCES

  linux-x86/crypto/chacha/chacha-x86.S
  linux-x86/crypto/fipsmodule/aesni-x86.S
  linux-x86/crypto/fipsmodule/bn-586.S
  linux-x86/crypto/fipsmodule/co-586.S
  linux-x86/crypto/fipsmodule/ghash-ssse3-x86.S
  linux-x86/crypto/fipsmodule/ghash-x86.S
  linux-x86/crypto/fipsmodule/md5-586.S
  linux-x86/crypto/fipsmodule/sha1-586.S
  linux-x86/crypto/fipsmodule/sha256-586.S
  linux-x86/crypto/fipsmodule/sha512-586.S
  linux-x86/crypto/fipsmodule/vpaes-x86.S
  linux-x86/crypto/fipsmodule/x86-mont.S
  linux-x86/crypto/test/trampoline-x86.S
)

set(
  CRYPTO_linux_x86_64_SOURCES

  linux-x86_64/crypto/chacha/chacha-x86_64.S
  linux-x86_64/crypto/cipher_extra/aes128gcmsiv-x86_64.S
  linux-x86_64/crypto/cipher_extra/chacha20_poly1305_x86_64.S
  linux-x86_64/crypto/fipsmodule/aesni-gcm-x86_64.S
  linux-x86_64/crypto/fipsmodule/aesni-x86_64.S
  linux-x86_64/crypto/fipsmodule/ghash-ssse3-x86_64.S
  linux-x86_64/crypto/fipsmodule/ghash-x86_64.S
  linux-x86_64/crypto/fipsmodule/md5-x86_64.S
  linux-x86_64/crypto/fipsmodule/p256-x86_64-asm.S
  linux-x86_64/crypto/fipsmodule/p256_beeu-x86_64-asm.S
  linux-x86_64/crypto/fipsmodule/rdrand-x86_64.S
  linux-x86_64/crypto/fipsmodule/rsaz-avx2.S
  linux-x86_64/crypto/fipsmodule/sha1-x86_64.S
  linux-x86_64/crypto/fipsmodule/sha256-x86_64.S
  linux-x86_64/crypto/fipsmodule/sha512-x86_64.S
  linux-x86_64/crypto/fipsmodule/vpaes-x86_64.S
  linux-x86_64/crypto/fipsmodule/x86_64-mont.S
  linux-x86_64/crypto/fipsmodule/x86_64-mont5.S
  linux-x86_64/crypto/test/trampoline-x86_64.S
  "${BORINGSSL_SOURCE_DIR}/crypto/hrss/asm/poly_rq_mul.S"
)

set(
  CRYPTO_mac_x86_SOURCES

  mac-x86/crypto/chacha/chacha-x86.S
  mac-x86/crypto/fipsmodule/aesni-x86.S
  mac-x86/crypto/fipsmodule/bn-586.S
  mac-x86/crypto/fipsmodule/co-586.S
  mac-x86/crypto/fipsmodule/ghash-ssse3-x86.S
  mac-x86/crypto/fipsmodule/ghash-x86.S
  mac-x86/crypto/fipsmodule/md5-586.S
  mac-x86/crypto/fipsmodule/sha1-586.S
  mac-x86/crypto/fipsmodule/sha256-586.S
  mac-x86/crypto/fipsmodule/sha512-586.S
  mac-x86/crypto/fipsmodule/vpaes-x86.S
  mac-x86/crypto/fipsmodule/x86-mont.S
  mac-x86/crypto/test/trampoline-x86.S
)

set(
  CRYPTO_mac_x86_64_SOURCES

  mac-x86_64/crypto/chacha/chacha-x86_64.S
  mac-x86_64/crypto/cipher_extra/aes128gcmsiv-x86_64.S
  mac-x86_64/crypto/cipher_extra/chacha20_poly1305_x86_64.S
  mac-x86_64/crypto/fipsmodule/aesni-gcm-x86_64.S
  mac-x86_64/crypto/fipsmodule/aesni-x86_64.S
  mac-x86_64/crypto/fipsmodule/ghash-ssse3-x86_64.S
  mac-x86_64/crypto/fipsmodule/ghash-x86_64.S
  mac-x86_64/crypto/fipsmodule/md5-x86_64.S
  mac-x86_64/crypto/fipsmodule/p256-x86_64-asm.S
  mac-x86_64/crypto/fipsmodule/p256_beeu-x86_64-asm.S
  mac-x86_64/crypto/fipsmodule/rdrand-x86_64.S
  mac-x86_64/crypto/fipsmodule/rsaz-avx2.S
  mac-x86_64/crypto/fipsmodule/sha1-x86_64.S
  mac-x86_64/crypto/fipsmodule/sha256-x86_64.S
  mac-x86_64/crypto/fipsmodule/sha512-x86_64.S
  mac-x86_64/crypto/fipsmodule/vpaes-x86_64.S
  mac-x86_64/crypto/fipsmodule/x86_64-mont.S
  mac-x86_64/crypto/fipsmodule/x86_64-mont5.S
  mac-x86_64/crypto/test/trampoline-x86_64.S
)

set(
  CRYPTO_win_aarch64_SOURCES

  win-aarch64/crypto/chacha/chacha-armv8.S
  win-aarch64/crypto/fipsmodule/aesv8-armx64.S
  win-aarch64/crypto/fipsmodule/armv8-mont.S
  win-aarch64/crypto/fipsmodule/ghash-neon-armv8.S
  win-aarch64/crypto/fipsmodule/ghashv8-armx64.S
  win-aarch64/crypto/fipsmodule/sha1-armv8.S
  win-aarch64/crypto/fipsmodule/sha256-armv8.S
  win-aarch64/crypto/fipsmodule/sha512-armv8.S
  win-aarch64/crypto/fipsmodule/vpaes-armv8.S
  win-aarch64/crypto/test/trampoline-armv8.S
)

set(
  CRYPTO_win_x86_SOURCES

  win-x86/crypto/chacha/chacha-x86.asm
  win-x86/crypto/fipsmodule/aesni-x86.asm
  win-x86/crypto/fipsmodule/bn-586.asm
  win-x86/crypto/fipsmodule/co-586.asm
  win-x86/crypto/fipsmodule/ghash-ssse3-x86.asm
  win-x86/crypto/fipsmodule/ghash-x86.asm
  win-x86/crypto/fipsmodule/md5-586.asm
  win-x86/crypto/fipsmodule/sha1-586.asm
  win-x86/crypto/fipsmodule/sha256-586.asm
  win-x86/crypto/fipsmodule/sha512-586.asm
  win-x86/crypto/fipsmodule/vpaes-x86.asm
  win-x86/crypto/fipsmodule/x86-mont.asm
  win-x86/crypto/test/trampoline-x86.asm
)

set(
  CRYPTO_win_x86_64_SOURCES

  win-x86_64/crypto/chacha/chacha-x86_64.asm
  win-x86_64/crypto/cipher_extra/aes128gcmsiv-x86_64.asm
  win-x86_64/crypto/cipher_extra/chacha20_poly1305_x86_64.asm
  win-x86_64/crypto/fipsmodule/aesni-gcm-x86_64.asm
  win-x86_64/crypto/fipsmodule/aesni-x86_64.asm
  win-x86_64/crypto/fipsmodule/ghash-ssse3-x86_64.asm
  win-x86_64/crypto/fipsmodule/ghash-x86_64.asm
  win-x86_64/crypto/fipsmodule/md5-x86_64.asm
  win-x86_64/crypto/fipsmodule/p256-x86_64-asm.asm
  win-x86_64/crypto/fipsmodule/p256_beeu-x86_64-asm.asm
  win-x86_64/crypto/fipsmodule/rdrand-x86_64.asm
  win-x86_64/crypto/fipsmodule/rsaz-avx2.asm
  win-x86_64/crypto/fipsmodule/sha1-x86_64.asm
  win-x86_64/crypto/fipsmodule/sha256-x86_64.asm
  win-x86_64/crypto/fipsmodule/sha512-x86_64.asm
  win-x86_64/crypto/fipsmodule/vpaes-x86_64.asm
  win-x86_64/crypto/fipsmodule/x86_64-mont.asm
  win-x86_64/crypto/fipsmodule/x86_64-mont5.asm
  win-x86_64/crypto/test/trampoline-x86_64.asm
)

if(APPLE AND ARCH STREQUAL "aarch64")
  set(CRYPTO_ARCH_SOURCES ${CRYPTO_ios_aarch64_SOURCES})
elseif(APPLE AND ARCH STREQUAL "arm")
  set(CRYPTO_ARCH_SOURCES ${CRYPTO_ios_arm_SOURCES})
elseif(APPLE)
  set(CRYPTO_ARCH_SOURCES ${CRYPTO_mac_${ARCH}_SOURCES})
elseif(UNIX)
  set(CRYPTO_ARCH_SOURCES ${CRYPTO_linux_${ARCH}_SOURCES})
elseif(WIN32)
  set(CRYPTO_ARCH_SOURCES ${CRYPTO_win_${ARCH}_SOURCES})
endif()

add_library(
  crypto

  ${CRYPTO_ARCH_SOURCES}
  err_data.c
  "${BORINGSSL_SOURCE_DIR}/crypto/asn1/a_bitstr.c"
  "${BORINGSSL_SOURCE_DIR}/crypto/asn1/a_bool.c"
  "${BORINGSSL_SOURCE_DIR}/crypto/asn1/a_d2i_fp.c"
  "${BORINGSSL_SOURCE_DIR}/crypto/asn1/a_dup.c"
  "${BORINGSSL_SOURCE_DIR}/crypto/asn1/a_enum.c"
  "${BORINGSSL_SOURCE_DIR}/crypto/asn1/a_gentm.c"
  "${BORINGSSL_SOURCE_DIR}/crypto/asn1/a_i2d_fp.c"
  "${BORINGSSL_SOURCE_DIR}/crypto/asn1/a_int.c"
  "${BORINGSSL_SOURCE_DIR}/crypto/asn1/a_mbstr.c"
  "${BORINGSSL_SOURCE_DIR}/crypto/asn1/a_object.c"
  "${BORINGSSL_SOURCE_DIR}/crypto/asn1/a_octet.c"
  "${BORINGSSL_SOURCE_DIR}/crypto/asn1/a_print.c"
  "${BORINGSSL_SOURCE_DIR}/crypto/asn1/a_strex.c"
  "${BORINGSSL_SOURCE_DIR}/crypto/asn1/a_strnid.c"
  "${BORINGSSL_SOURCE_DIR}/crypto/asn1/a_time.c"
  "${BORINGSSL_SOURCE_DIR}/crypto/asn1/a_type.c"
  "${BORINGSSL_SOURCE_DIR}/crypto/asn1/a_utctm.c"
  "${BORINGSSL_SOURCE_DIR}/crypto/asn1/a_utf8.c"
  "${BORINGSSL_SOURCE_DIR}/crypto/asn1/asn1_lib.c"
  "${BORINGSSL_SOURCE_DIR}/crypto/asn1/asn1_par.c"
  "${BORINGSSL_SOURCE_DIR}/crypto/asn1/asn_pack.c"
  "${BORINGSSL_SOURCE_DIR}/crypto/asn1/f_enum.c"
  "${BORINGSSL_SOURCE_DIR}/crypto/asn1/f_int.c"
  "${BORINGSSL_SOURCE_DIR}/crypto/asn1/f_string.c"
  "${BORINGSSL_SOURCE_DIR}/crypto/asn1/tasn_dec.c"
  "${BORINGSSL_SOURCE_DIR}/crypto/asn1/tasn_enc.c"
  "${BORINGSSL_SOURCE_DIR}/crypto/asn1/tasn_fre.c"
  "${BORINGSSL_SOURCE_DIR}/crypto/asn1/tasn_new.c"
  "${BORINGSSL_SOURCE_DIR}/crypto/asn1/tasn_typ.c"
  "${BORINGSSL_SOURCE_DIR}/crypto/asn1/tasn_utl.c"
  "${BORINGSSL_SOURCE_DIR}/crypto/asn1/time_support.c"
  "${BORINGSSL_SOURCE_DIR}/crypto/base64/base64.c"
  "${BORINGSSL_SOURCE_DIR}/crypto/bio/bio.c"
  "${BORINGSSL_SOURCE_DIR}/crypto/bio/bio_mem.c"
  "${BORINGSSL_SOURCE_DIR}/crypto/bio/connect.c"
  "${BORINGSSL_SOURCE_DIR}/crypto/bio/fd.c"
  "${BORINGSSL_SOURCE_DIR}/crypto/bio/file.c"
  "${BORINGSSL_SOURCE_DIR}/crypto/bio/hexdump.c"
  "${BORINGSSL_SOURCE_DIR}/crypto/bio/pair.c"
  "${BORINGSSL_SOURCE_DIR}/crypto/bio/printf.c"
  "${BORINGSSL_SOURCE_DIR}/crypto/bio/socket.c"
  "${BORINGSSL_SOURCE_DIR}/crypto/bio/socket_helper.c"
  "${BORINGSSL_SOURCE_DIR}/crypto/blake2/blake2.c"
  "${BORINGSSL_SOURCE_DIR}/crypto/bn_extra/bn_asn1.c"
  "${BORINGSSL_SOURCE_DIR}/crypto/bn_extra/convert.c"
  "${BORINGSSL_SOURCE_DIR}/crypto/buf/buf.c"
  "${BORINGSSL_SOURCE_DIR}/crypto/bytestring/asn1_compat.c"
  "${BORINGSSL_SOURCE_DIR}/crypto/bytestring/ber.c"
  "${BORINGSSL_SOURCE_DIR}/crypto/bytestring/cbb.c"
  "${BORINGSSL_SOURCE_DIR}/crypto/bytestring/cbs.c"
  "${BORINGSSL_SOURCE_DIR}/crypto/bytestring/unicode.c"
  "${BORINGSSL_SOURCE_DIR}/crypto/chacha/chacha.c"
  "${BORINGSSL_SOURCE_DIR}/crypto/cipher_extra/cipher_extra.c"
  "${BORINGSSL_SOURCE_DIR}/crypto/cipher_extra/derive_key.c"
  "${BORINGSSL_SOURCE_DIR}/crypto/cipher_extra/e_aesccm.c"
  "${BORINGSSL_SOURCE_DIR}/crypto/cipher_extra/e_aesctrhmac.c"
  "${BORINGSSL_SOURCE_DIR}/crypto/cipher_extra/e_aesgcmsiv.c"
  "${BORINGSSL_SOURCE_DIR}/crypto/cipher_extra/e_chacha20poly1305.c"
  "${BORINGSSL_SOURCE_DIR}/crypto/cipher_extra/e_null.c"
  "${BORINGSSL_SOURCE_DIR}/crypto/cipher_extra/e_rc2.c"
  "${BORINGSSL_SOURCE_DIR}/crypto/cipher_extra/e_rc4.c"
  "${BORINGSSL_SOURCE_DIR}/crypto/cipher_extra/e_tls.c"
  "${BORINGSSL_SOURCE_DIR}/crypto/cipher_extra/tls_cbc.c"
  "${BORINGSSL_SOURCE_DIR}/crypto/cmac/cmac.c"
  "${BORINGSSL_SOURCE_DIR}/crypto/conf/conf.c"
  "${BORINGSSL_SOURCE_DIR}/crypto/cpu-aarch64-fuchsia.c"
  "${BORINGSSL_SOURCE_DIR}/crypto/cpu-aarch64-linux.c"
  "${BORINGSSL_SOURCE_DIR}/crypto/cpu-aarch64-win.c"
  "${BORINGSSL_SOURCE_DIR}/crypto/cpu-arm-linux.c"
  "${BORINGSSL_SOURCE_DIR}/crypto/cpu-arm.c"
  "${BORINGSSL_SOURCE_DIR}/crypto/cpu-intel.c"
  "${BORINGSSL_SOURCE_DIR}/crypto/cpu-ppc64le.c"
  "${BORINGSSL_SOURCE_DIR}/crypto/crypto.c"
  "${BORINGSSL_SOURCE_DIR}/crypto/curve25519/curve25519.c"
  "${BORINGSSL_SOURCE_DIR}/crypto/curve25519/spake25519.c"
  "${BORINGSSL_SOURCE_DIR}/crypto/dh_extra/dh_asn1.c"
  "${BORINGSSL_SOURCE_DIR}/crypto/dh_extra/params.c"
  "${BORINGSSL_SOURCE_DIR}/crypto/digest_extra/digest_extra.c"
  "${BORINGSSL_SOURCE_DIR}/crypto/dsa/dsa.c"
  "${BORINGSSL_SOURCE_DIR}/crypto/dsa/dsa_asn1.c"
  "${BORINGSSL_SOURCE_DIR}/crypto/ec_extra/ec_asn1.c"
  "${BORINGSSL_SOURCE_DIR}/crypto/ec_extra/ec_derive.c"
  "${BORINGSSL_SOURCE_DIR}/crypto/ec_extra/hash_to_curve.c"
  "${BORINGSSL_SOURCE_DIR}/crypto/ecdh_extra/ecdh_extra.c"
  "${BORINGSSL_SOURCE_DIR}/crypto/ecdsa_extra/ecdsa_asn1.c"
  "${BORINGSSL_SOURCE_DIR}/crypto/engine/engine.c"
  "${BORINGSSL_SOURCE_DIR}/crypto/err/err.c"
  "${BORINGSSL_SOURCE_DIR}/crypto/evp/digestsign.c"
  "${BORINGSSL_SOURCE_DIR}/crypto/evp/evp.c"
  "${BORINGSSL_SOURCE_DIR}/crypto/evp/evp_asn1.c"
  "${BORINGSSL_SOURCE_DIR}/crypto/evp/evp_ctx.c"
  "${BORINGSSL_SOURCE_DIR}/crypto/evp/p_dsa_asn1.c"
  "${BORINGSSL_SOURCE_DIR}/crypto/evp/p_ec.c"
  "${BORINGSSL_SOURCE_DIR}/crypto/evp/p_ec_asn1.c"
  "${BORINGSSL_SOURCE_DIR}/crypto/evp/p_ed25519.c"
  "${BORINGSSL_SOURCE_DIR}/crypto/evp/p_ed25519_asn1.c"
  "${BORINGSSL_SOURCE_DIR}/crypto/evp/p_rsa.c"
  "${BORINGSSL_SOURCE_DIR}/crypto/evp/p_rsa_asn1.c"
  "${BORINGSSL_SOURCE_DIR}/crypto/evp/p_x25519.c"
  "${BORINGSSL_SOURCE_DIR}/crypto/evp/p_x25519_asn1.c"
  "${BORINGSSL_SOURCE_DIR}/crypto/evp/pbkdf.c"
  "${BORINGSSL_SOURCE_DIR}/crypto/evp/print.c"
  "${BORINGSSL_SOURCE_DIR}/crypto/evp/scrypt.c"
  "${BORINGSSL_SOURCE_DIR}/crypto/evp/sign.c"
  "${BORINGSSL_SOURCE_DIR}/crypto/ex_data.c"
  "${BORINGSSL_SOURCE_DIR}/crypto/fipsmodule/bcm.c"
  "${BORINGSSL_SOURCE_DIR}/crypto/fipsmodule/fips_shared_support.c"
  "${BORINGSSL_SOURCE_DIR}/crypto/hkdf/hkdf.c"
  "${BORINGSSL_SOURCE_DIR}/crypto/hpke/hpke.c"
  "${BORINGSSL_SOURCE_DIR}/crypto/hrss/hrss.c"
  "${BORINGSSL_SOURCE_DIR}/crypto/lhash/lhash.c"
  "${BORINGSSL_SOURCE_DIR}/crypto/mem.c"
  "${BORINGSSL_SOURCE_DIR}/crypto/obj/obj.c"
  "${BORINGSSL_SOURCE_DIR}/crypto/obj/obj_xref.c"
  "${BORINGSSL_SOURCE_DIR}/crypto/pem/pem_all.c"
  "${BORINGSSL_SOURCE_DIR}/crypto/pem/pem_info.c"
  "${BORINGSSL_SOURCE_DIR}/crypto/pem/pem_lib.c"
  "${BORINGSSL_SOURCE_DIR}/crypto/pem/pem_oth.c"
  "${BORINGSSL_SOURCE_DIR}/crypto/pem/pem_pk8.c"
  "${BORINGSSL_SOURCE_DIR}/crypto/pem/pem_pkey.c"
  "${BORINGSSL_SOURCE_DIR}/crypto/pem/pem_x509.c"
  "${BORINGSSL_SOURCE_DIR}/crypto/pem/pem_xaux.c"
  "${BORINGSSL_SOURCE_DIR}/crypto/pkcs7/pkcs7.c"
  "${BORINGSSL_SOURCE_DIR}/crypto/pkcs7/pkcs7_x509.c"
  "${BORINGSSL_SOURCE_DIR}/crypto/pkcs8/p5_pbev2.c"
  "${BORINGSSL_SOURCE_DIR}/crypto/pkcs8/pkcs8.c"
  "${BORINGSSL_SOURCE_DIR}/crypto/pkcs8/pkcs8_x509.c"
  "${BORINGSSL_SOURCE_DIR}/crypto/poly1305/poly1305.c"
  "${BORINGSSL_SOURCE_DIR}/crypto/poly1305/poly1305_arm.c"
  "${BORINGSSL_SOURCE_DIR}/crypto/poly1305/poly1305_vec.c"
  "${BORINGSSL_SOURCE_DIR}/crypto/pool/pool.c"
  "${BORINGSSL_SOURCE_DIR}/crypto/rand_extra/deterministic.c"
  "${BORINGSSL_SOURCE_DIR}/crypto/rand_extra/forkunsafe.c"
  "${BORINGSSL_SOURCE_DIR}/crypto/rand_extra/fuchsia.c"
  "${BORINGSSL_SOURCE_DIR}/crypto/rand_extra/passive.c"
  "${BORINGSSL_SOURCE_DIR}/crypto/rand_extra/rand_extra.c"
  "${BORINGSSL_SOURCE_DIR}/crypto/rand_extra/windows.c"
  "${BORINGSSL_SOURCE_DIR}/crypto/rc4/rc4.c"
  "${BORINGSSL_SOURCE_DIR}/crypto/refcount_c11.c"
  "${BORINGSSL_SOURCE_DIR}/crypto/refcount_lock.c"
  "${BORINGSSL_SOURCE_DIR}/crypto/rsa_extra/rsa_asn1.c"
  "${BORINGSSL_SOURCE_DIR}/crypto/rsa_extra/rsa_print.c"
  "${BORINGSSL_SOURCE_DIR}/crypto/siphash/siphash.c"
  "${BORINGSSL_SOURCE_DIR}/crypto/stack/stack.c"
  "${BORINGSSL_SOURCE_DIR}/crypto/thread.c"
  "${BORINGSSL_SOURCE_DIR}/crypto/thread_none.c"
  "${BORINGSSL_SOURCE_DIR}/crypto/thread_pthread.c"
  "${BORINGSSL_SOURCE_DIR}/crypto/thread_win.c"
  "${BORINGSSL_SOURCE_DIR}/crypto/trust_token/pmbtoken.c"
  "${BORINGSSL_SOURCE_DIR}/crypto/trust_token/trust_token.c"
  "${BORINGSSL_SOURCE_DIR}/crypto/trust_token/voprf.c"
  "${BORINGSSL_SOURCE_DIR}/crypto/x509/a_digest.c"
  "${BORINGSSL_SOURCE_DIR}/crypto/x509/a_sign.c"
  "${BORINGSSL_SOURCE_DIR}/crypto/x509/a_verify.c"
  "${BORINGSSL_SOURCE_DIR}/crypto/x509/algorithm.c"
  "${BORINGSSL_SOURCE_DIR}/crypto/x509/asn1_gen.c"
  "${BORINGSSL_SOURCE_DIR}/crypto/x509/by_dir.c"
  "${BORINGSSL_SOURCE_DIR}/crypto/x509/by_file.c"
  "${BORINGSSL_SOURCE_DIR}/crypto/x509/i2d_pr.c"
  "${BORINGSSL_SOURCE_DIR}/crypto/x509/name_print.c"
  "${BORINGSSL_SOURCE_DIR}/crypto/x509/rsa_pss.c"
  "${BORINGSSL_SOURCE_DIR}/crypto/x509/t_crl.c"
  "${BORINGSSL_SOURCE_DIR}/crypto/x509/t_req.c"
  "${BORINGSSL_SOURCE_DIR}/crypto/x509/t_x509.c"
  "${BORINGSSL_SOURCE_DIR}/crypto/x509/t_x509a.c"
  "${BORINGSSL_SOURCE_DIR}/crypto/x509/x509.c"
  "${BORINGSSL_SOURCE_DIR}/crypto/x509/x509_att.c"
  "${BORINGSSL_SOURCE_DIR}/crypto/x509/x509_cmp.c"
  "${BORINGSSL_SOURCE_DIR}/crypto/x509/x509_d2.c"
  "${BORINGSSL_SOURCE_DIR}/crypto/x509/x509_def.c"
  "${BORINGSSL_SOURCE_DIR}/crypto/x509/x509_ext.c"
  "${BORINGSSL_SOURCE_DIR}/crypto/x509/x509_lu.c"
  "${BORINGSSL_SOURCE_DIR}/crypto/x509/x509_obj.c"
  "${BORINGSSL_SOURCE_DIR}/crypto/x509/x509_req.c"
  "${BORINGSSL_SOURCE_DIR}/crypto/x509/x509_set.c"
  "${BORINGSSL_SOURCE_DIR}/crypto/x509/x509_trs.c"
  "${BORINGSSL_SOURCE_DIR}/crypto/x509/x509_txt.c"
  "${BORINGSSL_SOURCE_DIR}/crypto/x509/x509_v3.c"
  "${BORINGSSL_SOURCE_DIR}/crypto/x509/x509_vfy.c"
  "${BORINGSSL_SOURCE_DIR}/crypto/x509/x509_vpm.c"
  "${BORINGSSL_SOURCE_DIR}/crypto/x509/x509cset.c"
  "${BORINGSSL_SOURCE_DIR}/crypto/x509/x509name.c"
  "${BORINGSSL_SOURCE_DIR}/crypto/x509/x509rset.c"
  "${BORINGSSL_SOURCE_DIR}/crypto/x509/x509spki.c"
  "${BORINGSSL_SOURCE_DIR}/crypto/x509/x_algor.c"
  "${BORINGSSL_SOURCE_DIR}/crypto/x509/x_all.c"
  "${BORINGSSL_SOURCE_DIR}/crypto/x509/x_attrib.c"
  "${BORINGSSL_SOURCE_DIR}/crypto/x509/x_crl.c"
  "${BORINGSSL_SOURCE_DIR}/crypto/x509/x_exten.c"
  "${BORINGSSL_SOURCE_DIR}/crypto/x509/x_info.c"
  "${BORINGSSL_SOURCE_DIR}/crypto/x509/x_name.c"
  "${BORINGSSL_SOURCE_DIR}/crypto/x509/x_pkey.c"
  "${BORINGSSL_SOURCE_DIR}/crypto/x509/x_pubkey.c"
  "${BORINGSSL_SOURCE_DIR}/crypto/x509/x_req.c"
  "${BORINGSSL_SOURCE_DIR}/crypto/x509/x_sig.c"
  "${BORINGSSL_SOURCE_DIR}/crypto/x509/x_spki.c"
  "${BORINGSSL_SOURCE_DIR}/crypto/x509/x_val.c"
  "${BORINGSSL_SOURCE_DIR}/crypto/x509/x_x509.c"
  "${BORINGSSL_SOURCE_DIR}/crypto/x509/x_x509a.c"
  "${BORINGSSL_SOURCE_DIR}/crypto/x509v3/pcy_cache.c"
  "${BORINGSSL_SOURCE_DIR}/crypto/x509v3/pcy_data.c"
  "${BORINGSSL_SOURCE_DIR}/crypto/x509v3/pcy_lib.c"
  "${BORINGSSL_SOURCE_DIR}/crypto/x509v3/pcy_map.c"
  "${BORINGSSL_SOURCE_DIR}/crypto/x509v3/pcy_node.c"
  "${BORINGSSL_SOURCE_DIR}/crypto/x509v3/pcy_tree.c"
  "${BORINGSSL_SOURCE_DIR}/crypto/x509v3/v3_akey.c"
  "${BORINGSSL_SOURCE_DIR}/crypto/x509v3/v3_akeya.c"
  "${BORINGSSL_SOURCE_DIR}/crypto/x509v3/v3_alt.c"
  "${BORINGSSL_SOURCE_DIR}/crypto/x509v3/v3_bcons.c"
  "${BORINGSSL_SOURCE_DIR}/crypto/x509v3/v3_bitst.c"
  "${BORINGSSL_SOURCE_DIR}/crypto/x509v3/v3_conf.c"
  "${BORINGSSL_SOURCE_DIR}/crypto/x509v3/v3_cpols.c"
  "${BORINGSSL_SOURCE_DIR}/crypto/x509v3/v3_crld.c"
  "${BORINGSSL_SOURCE_DIR}/crypto/x509v3/v3_enum.c"
  "${BORINGSSL_SOURCE_DIR}/crypto/x509v3/v3_extku.c"
  "${BORINGSSL_SOURCE_DIR}/crypto/x509v3/v3_genn.c"
  "${BORINGSSL_SOURCE_DIR}/crypto/x509v3/v3_ia5.c"
  "${BORINGSSL_SOURCE_DIR}/crypto/x509v3/v3_info.c"
  "${BORINGSSL_SOURCE_DIR}/crypto/x509v3/v3_int.c"
  "${BORINGSSL_SOURCE_DIR}/crypto/x509v3/v3_lib.c"
  "${BORINGSSL_SOURCE_DIR}/crypto/x509v3/v3_ncons.c"
  "${BORINGSSL_SOURCE_DIR}/crypto/x509v3/v3_ocsp.c"
  "${BORINGSSL_SOURCE_DIR}/crypto/x509v3/v3_pci.c"
  "${BORINGSSL_SOURCE_DIR}/crypto/x509v3/v3_pcia.c"
  "${BORINGSSL_SOURCE_DIR}/crypto/x509v3/v3_pcons.c"
  "${BORINGSSL_SOURCE_DIR}/crypto/x509v3/v3_pmaps.c"
  "${BORINGSSL_SOURCE_DIR}/crypto/x509v3/v3_prn.c"
  "${BORINGSSL_SOURCE_DIR}/crypto/x509v3/v3_purp.c"
  "${BORINGSSL_SOURCE_DIR}/crypto/x509v3/v3_skey.c"
  "${BORINGSSL_SOURCE_DIR}/crypto/x509v3/v3_utl.c"
)

add_library(
  ssl

  "${BORINGSSL_SOURCE_DIR}/ssl/bio_ssl.cc"
  "${BORINGSSL_SOURCE_DIR}/ssl/d1_both.cc"
  "${BORINGSSL_SOURCE_DIR}/ssl/d1_lib.cc"
  "${BORINGSSL_SOURCE_DIR}/ssl/d1_pkt.cc"
  "${BORINGSSL_SOURCE_DIR}/ssl/d1_srtp.cc"
  "${BORINGSSL_SOURCE_DIR}/ssl/dtls_method.cc"
  "${BORINGSSL_SOURCE_DIR}/ssl/dtls_record.cc"
  "${BORINGSSL_SOURCE_DIR}/ssl/encrypted_client_hello.cc"
  "${BORINGSSL_SOURCE_DIR}/ssl/extensions.cc"
  "${BORINGSSL_SOURCE_DIR}/ssl/handoff.cc"
  "${BORINGSSL_SOURCE_DIR}/ssl/handshake.cc"
  "${BORINGSSL_SOURCE_DIR}/ssl/handshake_client.cc"
  "${BORINGSSL_SOURCE_DIR}/ssl/handshake_server.cc"
  "${BORINGSSL_SOURCE_DIR}/ssl/s3_both.cc"
  "${BORINGSSL_SOURCE_DIR}/ssl/s3_lib.cc"
  "${BORINGSSL_SOURCE_DIR}/ssl/s3_pkt.cc"
  "${BORINGSSL_SOURCE_DIR}/ssl/ssl_aead_ctx.cc"
  "${BORINGSSL_SOURCE_DIR}/ssl/ssl_asn1.cc"
  "${BORINGSSL_SOURCE_DIR}/ssl/ssl_buffer.cc"
  "${BORINGSSL_SOURCE_DIR}/ssl/ssl_cert.cc"
  "${BORINGSSL_SOURCE_DIR}/ssl/ssl_cipher.cc"
  "${BORINGSSL_SOURCE_DIR}/ssl/ssl_file.cc"
  "${BORINGSSL_SOURCE_DIR}/ssl/ssl_key_share.cc"
  "${BORINGSSL_SOURCE_DIR}/ssl/ssl_lib.cc"
  "${BORINGSSL_SOURCE_DIR}/ssl/ssl_privkey.cc"
  "${BORINGSSL_SOURCE_DIR}/ssl/ssl_session.cc"
  "${BORINGSSL_SOURCE_DIR}/ssl/ssl_stat.cc"
  "${BORINGSSL_SOURCE_DIR}/ssl/ssl_transcript.cc"
  "${BORINGSSL_SOURCE_DIR}/ssl/ssl_versions.cc"
  "${BORINGSSL_SOURCE_DIR}/ssl/ssl_x509.cc"
  "${BORINGSSL_SOURCE_DIR}/ssl/t1_enc.cc"
  "${BORINGSSL_SOURCE_DIR}/ssl/tls13_both.cc"
  "${BORINGSSL_SOURCE_DIR}/ssl/tls13_client.cc"
  "${BORINGSSL_SOURCE_DIR}/ssl/tls13_enc.cc"
  "${BORINGSSL_SOURCE_DIR}/ssl/tls13_server.cc"
  "${BORINGSSL_SOURCE_DIR}/ssl/tls_method.cc"
  "${BORINGSSL_SOURCE_DIR}/ssl/tls_record.cc"

  "${BORINGSSL_SOURCE_DIR}/decrepit/ssl/ssl_decrepit.c"
  "${BORINGSSL_SOURCE_DIR}/decrepit/cfb/cfb.c"
)

add_executable(
  bssl

  "${BORINGSSL_SOURCE_DIR}/tool/args.cc"
  "${BORINGSSL_SOURCE_DIR}/tool/ciphers.cc"
  "${BORINGSSL_SOURCE_DIR}/tool/client.cc"
  "${BORINGSSL_SOURCE_DIR}/tool/const.cc"
  "${BORINGSSL_SOURCE_DIR}/tool/digest.cc"
  "${BORINGSSL_SOURCE_DIR}/tool/fd.cc"
  "${BORINGSSL_SOURCE_DIR}/tool/file.cc"
  "${BORINGSSL_SOURCE_DIR}/tool/generate_ech.cc"
  "${BORINGSSL_SOURCE_DIR}/tool/generate_ed25519.cc"
  "${BORINGSSL_SOURCE_DIR}/tool/genrsa.cc"
  "${BORINGSSL_SOURCE_DIR}/tool/pkcs12.cc"
  "${BORINGSSL_SOURCE_DIR}/tool/rand.cc"
  "${BORINGSSL_SOURCE_DIR}/tool/server.cc"
  "${BORINGSSL_SOURCE_DIR}/tool/sign.cc"
  "${BORINGSSL_SOURCE_DIR}/tool/speed.cc"
  "${BORINGSSL_SOURCE_DIR}/tool/tool.cc"
  "${BORINGSSL_SOURCE_DIR}/tool/transport_common.cc"
)

target_link_libraries(ssl crypto)
target_link_libraries(bssl ssl)

if(NOT WIN32 AND NOT ANDROID)
  target_link_libraries(crypto pthread)
endif()

if(WIN32)
  target_link_libraries(bssl ws2_32)
endif()

target_include_directories(crypto SYSTEM PUBLIC "${BORINGSSL_SOURCE_DIR}/include")
target_include_directories(ssl SYSTEM PUBLIC "${BORINGSSL_SOURCE_DIR}/include")

target_compile_options(crypto PRIVATE -Wno-gnu-anonymous-struct)<|MERGE_RESOLUTION|>--- conflicted
+++ resolved
@@ -20,16 +20,7 @@
     set(CMAKE_CXX_FLAGS "${CMAKE_CXX_FLAGS} -stdlib=libc++")
   endif()
 
-<<<<<<< HEAD
   set(CMAKE_C_FLAGS "${CMAKE_C_FLAGS} -fno-common -std=c11")
-=======
-  set(CMAKE_C_FLAGS "${CMAKE_C_FLAGS} -fvisibility=hidden -fno-common")
-  if((CMAKE_C_COMPILER_VERSION VERSION_GREATER "4.8.99") OR CLANG)
-    set(CMAKE_C_FLAGS "${CMAKE_C_FLAGS} -std=c11")
-  else()
-    set(CMAKE_C_FLAGS "${CMAKE_C_FLAGS} -std=c99")
-  endif()
->>>>>>> 64db7a3d
 endif()
 
 # pthread_rwlock_t requires a feature flag.
