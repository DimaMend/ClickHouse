--- conflicted
+++ resolved
@@ -1,31 +1,4 @@
-<<<<<<< HEAD
-set(LIB_SOURCE_DIR "${ClickHouse_SOURCE_DIR}/contrib/libssh")
-set(LIB_BINARY_DIR "${ClickHouse_BINARY_DIR}/contrib/libssh")
-add_compile_definitions(WITH_SFTP)
-# Specify search path for CMake modules to be loaded by include()
-# and find_package()
-list(APPEND CMAKE_MODULE_PATH "${LIB_SOURCE_DIR}/cmake/Modules")
-
-include(DefineCMakeDefaults)
-include(DefineCompilerFlags)
-
-project(libssh VERSION 0.9.7 LANGUAGES C)
-
-# global needed variable
-set(APPLICATION_NAME ${PROJECT_NAME})
-
-# SOVERSION scheme: CURRENT.AGE.REVISION
-#   If there was an incompatible interface change:
-#     Increment CURRENT. Set AGE and REVISION to 0
-#   If there was a compatible interface change:
-#     Increment AGE. Set REVISION to 0
-#   If the source code was changed, but there were no interface changes:
-#     Increment REVISION.
-set(LIBRARY_VERSION "4.8.7")
-set(LIBRARY_SOVERSION "4")
-=======
 option (ENABLE_SSH "Enable support for libssh" ${ENABLE_LIBRARIES})
->>>>>>> de4774be
 
 if (NOT ENABLE_SSH)
     message(STATUS "Not using libssh")
