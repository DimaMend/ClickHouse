#"${folder}/CMakeLists.txt" Third-party libraries may have substandard code.

set (CMAKE_C_FLAGS "${CMAKE_C_FLAGS} -w -ffunction-sections -fdata-sections")
set (CMAKE_CXX_FLAGS "${CMAKE_CXX_FLAGS} -w -ffunction-sections -fdata-sections")

if (SANITIZE STREQUAL "undefined")
    # 3rd-party libraries usually not intended to work with UBSan.
    add_compile_options(-fno-sanitize=undefined)
endif()

set_property(DIRECTORY PROPERTY EXCLUDE_FROM_ALL 1)

# add_contrib cmake_folder[ base_folder1[, ...base_folderN]]
function(add_contrib cmake_folder)
    if (ARGN)
        set(base_folders ${ARGN})
    else()
        set(base_folders ${cmake_folder})
    endif()

    foreach (base_folder ${base_folders})
        # some typos in the code
        if (NOT IS_DIRECTORY "${CMAKE_CURRENT_SOURCE_DIR}/${base_folder}")
            message(FATAL_ERROR "No such base folder '${base_folder}' (for '${cmake_folder}' cmake folder). Typo in the base folder name?")
        endif()

        file(GLOB contrib_files "${base_folder}/*")
        if (NOT contrib_files)
            # Checking out *all* submodules takes > 5 min. Therefore, the smoke build ("FastTest") in CI initializes only the set of
            # submodules minimally needed for a build and we cannot assume here that all submodules are populated.
            message(STATUS "submodule ${base_folder} is missing or empty. to fix try run:")
            message(STATUS "    git submodule update --init")
            return()
        endif()
    endforeach()

    message(STATUS "Adding contrib module ${base_folders} (configuring with ${cmake_folder})")
    add_subdirectory (${cmake_folder})
endfunction()

# Use the original launchers for the projects that are needed for source code generation:
# protoc and llvm-tlbgen.
disable_dummy_launchers_if_needed()
# We need to add OpenSSL first so that all our projects use our own version instead of the system one.
add_contrib (openssl-cmake openssl)  # Needed for delta-lake
add_contrib (abseil-cpp-cmake abseil-cpp)
add_contrib (zlib-ng-cmake zlib-ng)
add_contrib (google-protobuf-cmake google-protobuf)
add_contrib (grpc-cmake grpc)
add_contrib (llvm-project-cmake llvm-project)
enable_dummy_launchers_if_needed()

add_contrib (miniselect-cmake miniselect)
add_contrib (pdqsort-cmake pdqsort)
add_contrib (pocketfft-cmake pocketfft)
add_contrib (crc32-vpmsum-cmake crc32-vpmsum)
add_contrib (sparsehash-c11-cmake sparsehash-c11)
add_contrib (magic-enum-cmake magic_enum)
add_contrib (boost-cmake boost)
add_contrib (cctz-cmake cctz)
add_contrib (consistent-hashing)
add_contrib (dragonbox-cmake dragonbox)
add_contrib (vectorscan-cmake vectorscan)
add_contrib (jemalloc-cmake jemalloc)
add_contrib (libcpuid-cmake libcpuid)
add_contrib (libdivide-cmake)
add_contrib (libmetrohash)
add_contrib (lz4-cmake lz4)
add_contrib (murmurhash)
add_contrib (replxx-cmake replxx)
add_contrib (capnproto-cmake capnproto)
add_contrib (yaml-cpp-cmake yaml-cpp)
add_contrib (re2-cmake re2)
add_contrib (xz-cmake xz)
add_contrib (brotli-cmake brotli)
add_contrib (double-conversion-cmake double-conversion)
add_contrib (croaring-cmake croaring)
add_contrib (zstd-cmake zstd)
add_contrib (bzip2-cmake bzip2)
add_contrib (minizip-ng-cmake minizip-ng)
add_contrib (snappy-cmake snappy)
add_contrib (thrift-cmake thrift)
# parquet/arrow/orc
add_contrib (arrow-cmake arrow) # requires: snappy, thrift, double-conversion
add_contrib (avro-cmake avro) # requires: snappy
add_contrib (openldap-cmake openldap)
add_contrib (msgpack-c-cmake msgpack-c)
add_contrib (libarchive-cmake libarchive)

add_contrib (corrosion-cmake corrosion)
add_contrib (delta-kernel-rs-cmake delta-kernel-rs)

if (ENABLE_FUZZING)
    add_contrib (libprotobuf-mutator-cmake libprotobuf-mutator)
endif()

add_contrib (wyhash-cmake wyhash)
add_contrib (cityhash102)
add_contrib (libfarmhash)
add_contrib (icu-cmake icu)
add_contrib (h3-cmake h3)
add_contrib (mariadb-connector-c-cmake mariadb-connector-c)
add_contrib (libfiu-cmake libfiu)

if (ENABLE_TESTS)
    add_contrib (googletest-cmake googletest)
endif()

add_contrib (libfuzzer-cmake llvm-project)
add_contrib (gwpasan-cmake llvm-project)
add_contrib (libxml2-cmake libxml2)

add_contrib (aws-cmake
    aws
    aws-c-auth
    aws-c-cal
    aws-c-common
    aws-c-compression
    aws-c-event-stream
    aws-c-http
    aws-c-io
    aws-c-mqtt
    aws-c-s3
    aws-c-sdkutils
    aws-checksums
    aws-crt-cpp
    aws-cmake
)

add_contrib (aklomp-base64-cmake aklomp-base64)
add_contrib (simdjson-cmake simdjson)
add_contrib (rapidjson-cmake rapidjson)
add_contrib (fastops-cmake fastops)
add_contrib (libuv-cmake libuv)
add_contrib (liburing-cmake liburing)
add_contrib (amqpcpp-cmake AMQP-CPP) # requires: libuv
add_contrib (cassandra-cmake cassandra) # requires: libuv
add_contrib (curl-cmake curl)
add_contrib (azure-cmake azure) # requires: curl
add_contrib (fmtlib-cmake fmtlib)
add_contrib (krb5-cmake krb5)
add_contrib (cyrus-sasl-cmake cyrus-sasl) # for krb5
add_contrib (libgsasl-cmake libgsasl) # requires krb5
add_contrib (librdkafka-cmake librdkafka) # requires: libgsasl
add_contrib (nats-io-cmake nats-io)
add_contrib (isa-l-cmake isa-l)
add_contrib (libhdfs3-cmake libhdfs3) # requires: google-protobuf, krb5, isa-l
add_contrib (hive-metastore-cmake hive-metastore) # requires: thrift, avro, arrow, libhdfs3
add_contrib (cppkafka-cmake cppkafka)

option(ENABLE_LIBPQXX "Enable PostgreSQL" ${ENABLE_LIBRARIES})
if (ENABLE_LIBPQXX)
    add_contrib (postgres-cmake postgres)
    add_contrib (libpqxx-cmake libpqxx)
endif()

add_contrib (rocksdb-cmake rocksdb) # requires: jemalloc, snappy, zlib, lz4, zstd, liburing
add_contrib (nuraft-cmake NuRaft)
add_contrib (fast_float-cmake fast_float)
add_contrib (idna-cmake idna)
add_contrib (datasketches-cpp-cmake datasketches-cpp)
add_contrib (incbin-cmake incbin)
add_contrib (sqids-cpp-cmake sqids-cpp)

option(USE_MONGODB "Enable MongoDB support" ${ENABLE_LIBRARIES})
if (USE_MONGODB)
    add_contrib (mongo-c-driver-cmake mongo-c-driver) # requires: zlib
    add_contrib (mongo-cxx-driver-cmake mongo-cxx-driver) # requires: libmongoc, libbson
endif()

option(ENABLE_NLP "Enable NLP functions support" ${ENABLE_LIBRARIES})
if (ENABLE_NLP)
    add_contrib (libstemmer-c-cmake libstemmer_c)
    add_contrib (wordnet-blast-cmake wordnet-blast)
    add_contrib (lemmagen-c-cmake lemmagen-c)
    add_contrib (cld2-cmake cld2)
endif()

add_contrib (sqlite-cmake sqlite-amalgamation)
add_contrib (s2geometry-cmake s2geometry)
add_contrib (c-ares-cmake c-ares)

if (OS_LINUX AND ARCH_AMD64 AND ENABLE_SSE42)
    option (ENABLE_QPL "Enable Intel® Query Processing Library (QPL)" ${ENABLE_LIBRARIES})
elseif(ENABLE_QPL)
    message (${RECONFIGURE_MESSAGE_LEVEL} "QPL library is only supported on x86_64 with SSE 4.2 or higher")
endif()
if (ENABLE_QPL)
    add_contrib (idxd-config-cmake idxd-config)
    add_contrib (qpl-cmake qpl) # requires: idxd-config
else()
    message(STATUS "Not using QPL")
endif ()

if (OS_LINUX AND ARCH_AMD64 AND NOT NO_SSE3_OR_HIGHER)
    option (ENABLE_QATLIB "Enable Intel® QuickAssist Technology Library (QATlib)" ${ENABLE_LIBRARIES})
elseif(ENABLE_QATLIB)
    message (${RECONFIGURE_MESSAGE_LEVEL} "QATLib is only supported on x86_64")
endif()
if (ENABLE_QATLIB)
    option (ENABLE_QAT_USDM_DRIVER "A User Space DMA-able Memory (USDM) component which allocates/frees DMA-able memory" OFF)
    option (ENABLE_QAT_OUT_OF_TREE_BUILD "Using out-of-tree driver, user needs to customize ICP_ROOT variable" OFF)
    set(ICP_ROOT "" CACHE STRING "ICP_ROOT variable to define the path of out-of-tree driver package")
    if (ENABLE_QAT_OUT_OF_TREE_BUILD)
        if (ICP_ROOT STREQUAL "")
            message(FATAL_ERROR "Please define the path of out-of-tree driver package with -DICP_ROOT=xxx or disable out-of-tree build with -DENABLE_QAT_OUT_OF_TREE_BUILD=OFF; \
                                 If you want out-of-tree build but have no package available, please download and build ICP package from: https://www.intel.com/content/www/us/en/download/765501.html")
        endif ()
    else()
        add_contrib (qatlib-cmake qatlib) # requires: isa-l
    endif ()
    add_contrib (QAT-ZSTD-Plugin-cmake QAT-ZSTD-Plugin)
else()
    message(STATUS "Not using QATLib")
endif ()

add_contrib (morton-nd-cmake morton-nd)
if (ARCH_S390X)
    add_contrib(crc32-s390x-cmake crc32-s390x)
endif()

option(ENABLE_USEARCH "Enable USearch" ${ENABLE_LIBRARIES})
if (ENABLE_USEARCH)
    add_contrib (FP16-cmake FP16)
    add_contrib (SimSIMD-cmake SimSIMD)
    add_contrib (usearch-cmake usearch) # requires: FP16, SimdSIMD
else ()
    message(STATUS "Not using USearch")
endif ()

add_contrib (xxHash-cmake xxHash)

add_contrib (libbcrypt-cmake libbcrypt)

add_contrib (google-benchmark-cmake google-benchmark)
add_contrib (ulid-c-cmake ulid-c)

add_contrib (libssh-cmake libssh)

add_contrib (prometheus-protobufs-cmake prometheus-protobufs prometheus-protobufs-gogo)

add_contrib (numactl-cmake numactl)

add_contrib (google-cloud-cpp-cmake google-cloud-cpp) # requires grpc, protobuf, absl

add_contrib (jwt-cpp-cmake jwt-cpp)

add_contrib (sha3iuf-cmake SHA3IUF)

<<<<<<< HEAD
add_contrib (LightGBM-cmake LightGBM)

add_contrib (xgboost-cmake xgboost)
=======
add_contrib (bech32)
>>>>>>> 50fb45ba

# Put all targets defined here and in subdirectories under "contrib/<immediate-subdir>" folders in GUI-based IDEs.
# Some of third-party projects may override CMAKE_FOLDER or FOLDER property of their targets, so they would not appear
# in "contrib/..." as originally planned, so we workaround this by fixing FOLDER properties of all targets manually,
# instead of controlling it via CMAKE_FOLDER.

function (ensure_target_rooted_in _target _folder)
    # Skip aliases and INTERFACE library targets, since FOLDER property is not available/writable for them.
    get_target_property (_target_aliased "${_target}" ALIASED_TARGET)
    get_target_property (_target_type "${_target}" TYPE)
    if (_target_aliased OR _target_type STREQUAL "INTERFACE_LIBRARY")
        return ()
    endif ()

    # Read the original FOLDER property value, if any.
    get_target_property (_folder_prop "${_target}" FOLDER)

    # Normalize that value, so we avoid possible repetitions in folder names.

    if (NOT _folder_prop)
        set (_folder_prop "")
    endif ()

    if (CMAKE_FOLDER AND _folder_prop MATCHES "^${CMAKE_FOLDER}/(.*)\$")
        set (_folder_prop "${CMAKE_MATCH_1}")
    endif ()

    if (_folder AND _folder_prop MATCHES "^${_folder}/(.*)\$")
        set (_folder_prop "${CMAKE_MATCH_1}")
    endif ()

    if (_folder)
        set (_folder_prop "${_folder}/${_folder_prop}")
    endif ()

    if (CMAKE_FOLDER)
        set (_folder_prop "${CMAKE_FOLDER}/${_folder_prop}")
    endif ()

    # Set the updated FOLDER property value back.
    set_target_properties ("${_target}" PROPERTIES FOLDER "${_folder_prop}")
endfunction ()

function (ensure_own_targets_are_rooted_in _dir _folder)
    get_directory_property (_targets DIRECTORY "${_dir}" BUILDSYSTEM_TARGETS)
    foreach (_target IN LISTS _targets)
        ensure_target_rooted_in ("${_target}" "${_folder}")
    endforeach ()
endfunction ()

function (ensure_all_targets_are_rooted_in _dir _folder)
    ensure_own_targets_are_rooted_in ("${_dir}" "${_folder}")

    get_property (_sub_dirs DIRECTORY "${_dir}" PROPERTY SUBDIRECTORIES)
    foreach (_sub_dir IN LISTS _sub_dirs)
        ensure_all_targets_are_rooted_in ("${_sub_dir}" "${_folder}")
    endforeach ()
endfunction ()

function (organize_ide_folders_2_level _dir)
    get_filename_component (_dir_name "${_dir}" NAME)
    ensure_own_targets_are_rooted_in ("${_dir}" "${_dir_name}")

    # Note, that we respect only first two levels of nesting, we don't want to
    # reorganize target folders further within each third-party dir.

    get_property (_sub_dirs DIRECTORY "${_dir}" PROPERTY SUBDIRECTORIES)
    foreach (_sub_dir IN LISTS _sub_dirs)
        get_filename_component (_sub_dir_name "${_sub_dir}" NAME)
        ensure_all_targets_are_rooted_in ("${_sub_dir}" "${_dir_name}/${_sub_dir_name}")
    endforeach ()
endfunction ()

organize_ide_folders_2_level ("${CMAKE_CURRENT_LIST_DIR}")<|MERGE_RESOLUTION|>--- conflicted
+++ resolved
@@ -247,13 +247,11 @@
 
 add_contrib (sha3iuf-cmake SHA3IUF)
 
-<<<<<<< HEAD
+add_contrib (bech32)
+
 add_contrib (LightGBM-cmake LightGBM)
 
 add_contrib (xgboost-cmake xgboost)
-=======
-add_contrib (bech32)
->>>>>>> 50fb45ba
 
 # Put all targets defined here and in subdirectories under "contrib/<immediate-subdir>" folders in GUI-based IDEs.
 # Some of third-party projects may override CMAKE_FOLDER or FOLDER property of their targets, so they would not appear
