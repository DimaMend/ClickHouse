#"${folder}/CMakeLists.txt" Third-party libraries may have substandard code.

set (CMAKE_C_FLAGS "${CMAKE_C_FLAGS} -w -ffunction-sections -fdata-sections")
set (CMAKE_CXX_FLAGS "${CMAKE_CXX_FLAGS} -w -ffunction-sections -fdata-sections")

if (SANITIZE STREQUAL "undefined")
    # 3rd-party libraries usually not intended to work with UBSan.
    add_compile_options(-fno-sanitize=undefined)
endif()

set_property(DIRECTORY PROPERTY EXCLUDE_FROM_ALL 1)

# add_contrib cmake_folder[ base_folder1[, ...base_folderN]]
function(add_contrib cmake_folder)
    if (ARGN)
        set(base_folders ${ARGN})
    else()
        set(base_folders ${cmake_folder})
    endif()

    foreach (base_folder ${base_folders})
        # some typos in the code
        if (NOT IS_DIRECTORY "${CMAKE_CURRENT_SOURCE_DIR}/${base_folder}")
            message(FATAL_ERROR "No such base folder '${base_folder}' (for '${cmake_folder}' cmake folder). Typo in the base folder name?")
        endif()

        file(GLOB contrib_files "${base_folder}/*")
        if (NOT contrib_files)
            # Checking out *all* submodules takes > 5 min. Therefore, the smoke build ("FastTest") in CI initializes only the set of
            # submodules minimally needed for a build and we cannot assume here that all submodules are populated.
            message(STATUS "submodule ${base_folder} is missing or empty. to fix try run:")
            message(STATUS "    git submodule update --init")
            return()
        endif()
    endforeach()

    message(STATUS "Adding contrib module ${base_folders} (configuring with ${cmake_folder})")
    add_subdirectory (${cmake_folder})
endfunction()
add_contrib (openssl-cmake openssl)
add_contrib (miniselect-cmake miniselect)
add_contrib (pdqsort-cmake pdqsort)
add_contrib (pocketfft-cmake pocketfft)
add_contrib (crc32-vpmsum-cmake crc32-vpmsum)
add_contrib (sparsehash-c11-cmake sparsehash-c11)
add_contrib (abseil-cpp-cmake abseil-cpp)
add_contrib (magic-enum-cmake magic_enum)
add_contrib (boost-cmake boost)
add_contrib (cctz-cmake cctz)
add_contrib (consistent-hashing)
add_contrib (dragonbox-cmake dragonbox)
add_contrib (vectorscan-cmake vectorscan)
add_contrib (jemalloc-cmake jemalloc)
add_contrib (libcpuid-cmake libcpuid)
add_contrib (libdivide-cmake)
add_contrib (libmetrohash)
add_contrib (lz4-cmake lz4)
add_contrib (murmurhash)
add_contrib (replxx-cmake replxx)
add_contrib (unixodbc-cmake unixodbc)
add_contrib (nanodbc-cmake nanodbc)
add_contrib (capnproto-cmake capnproto)
add_contrib (yaml-cpp-cmake yaml-cpp)
add_contrib (re2-cmake re2)
add_contrib (xz-cmake xz)
add_contrib (brotli-cmake brotli)
add_contrib (double-conversion-cmake double-conversion)
add_contrib (croaring-cmake croaring)
add_contrib (zstd-cmake zstd)
add_contrib (zlib-ng-cmake zlib-ng)
add_contrib (bzip2-cmake bzip2)
add_contrib (minizip-ng-cmake minizip-ng)
add_contrib (snappy-cmake snappy)
add_contrib (rocksdb-cmake rocksdb)
add_contrib (thrift-cmake thrift)
# parquet/arrow/orc
add_contrib (arrow-cmake arrow) # requires: snappy, thrift, double-conversion
add_contrib (avro-cmake avro) # requires: snappy
add_contrib (google-protobuf-cmake google-protobuf)
add_contrib (openldap-cmake openldap)
add_contrib (grpc-cmake grpc)
add_contrib (msgpack-c-cmake msgpack-c)
add_contrib (libarchive-cmake libarchive)

add_contrib (corrosion-cmake corrosion)

if (ENABLE_FUZZING)
    add_contrib (libprotobuf-mutator-cmake libprotobuf-mutator)
endif()

add_contrib (wyhash-cmake wyhash)
add_contrib (cityhash102)
add_contrib (libfarmhash)
add_contrib (icu-cmake icu)
add_contrib (h3-cmake h3)
add_contrib (mariadb-connector-c-cmake mariadb-connector-c)
add_contrib (libfiu-cmake libfiu)

if (ENABLE_TESTS)
    add_contrib (googletest-cmake googletest)
endif()

add_contrib (llvm-project-cmake llvm-project)
add_contrib (libfuzzer-cmake llvm-project)
add_contrib (gwpasan-cmake llvm-project)
add_contrib (libxml2-cmake libxml2)

add_contrib (aws-cmake
    aws
    aws-c-auth
    aws-c-cal
    aws-c-common
    aws-c-compression
    aws-c-event-stream
    aws-c-http
    aws-c-io
    aws-c-mqtt
    aws-c-s3
    aws-c-sdkutils
    aws-s2n-tls
    aws-checksums
    aws-crt-cpp
    aws-cmake
)

add_contrib (aklomp-base64-cmake aklomp-base64)
add_contrib (simdjson-cmake simdjson)
add_contrib (rapidjson-cmake rapidjson)
add_contrib (fastops-cmake fastops)
add_contrib (libuv-cmake libuv)
add_contrib (liburing-cmake liburing)
add_contrib (amqpcpp-cmake AMQP-CPP) # requires: libuv
add_contrib (cassandra-cmake cassandra) # requires: libuv
add_contrib (curl-cmake curl)
add_contrib (azure-cmake azure) # requires: curl
if (NOT OS_DARWIN)
    add_contrib (sentry-native-cmake sentry-native) # requires: curl
endif()
add_contrib (fmtlib-cmake fmtlib)
add_contrib (krb5-cmake krb5)
add_contrib (cyrus-sasl-cmake cyrus-sasl) # for krb5
add_contrib (libgsasl-cmake libgsasl) # requires krb5
add_contrib (librdkafka-cmake librdkafka) # requires: libgsasl
add_contrib (nats-io-cmake nats-io)
add_contrib (isa-l-cmake isa-l)
add_contrib (libhdfs3-cmake libhdfs3) # requires: google-protobuf, krb5, isa-l
add_contrib (hive-metastore-cmake hive-metastore) # requires: thrift, avro, arrow, libhdfs3
add_contrib (cppkafka-cmake cppkafka)
add_contrib (libpqxx-cmake libpqxx)
add_contrib (libpq-cmake libpq)
add_contrib (nuraft-cmake NuRaft)
add_contrib (fast_float-cmake fast_float)
add_contrib (idna-cmake idna)
add_contrib (datasketches-cpp-cmake datasketches-cpp)
add_contrib (incbin-cmake incbin)
add_contrib (sqids-cpp-cmake sqids-cpp)

option(ENABLE_NLP "Enable NLP functions support" ${ENABLE_LIBRARIES})
if (ENABLE_NLP)
    add_contrib (libstemmer-c-cmake libstemmer_c)
    add_contrib (wordnet-blast-cmake wordnet-blast)
    add_contrib (lemmagen-c-cmake lemmagen-c)
    add_contrib (cld2-cmake cld2)
endif()

add_contrib (sqlite-cmake sqlite-amalgamation)
add_contrib (s2geometry-cmake s2geometry)
add_contrib (c-ares-cmake c-ares)

if (OS_LINUX AND ARCH_AMD64 AND ENABLE_SSE42)
    option (ENABLE_QPL "Enable Intel® Query Processing Library (QPL)" ${ENABLE_LIBRARIES})
elseif(ENABLE_QPL)
    message (${RECONFIGURE_MESSAGE_LEVEL} "QPL library is only supported on x86_64 with SSE 4.2 or higher")
endif()
if (ENABLE_QPL)
    add_contrib (idxd-config-cmake idxd-config)
    add_contrib (qpl-cmake qpl) # requires: idxd-config
else()
    message(STATUS "Not using QPL")
endif ()

if (OS_LINUX AND ARCH_AMD64)
    option (ENABLE_QATLIB "Enable Intel® QuickAssist Technology Library (QATlib)" ${ENABLE_LIBRARIES})
elseif(ENABLE_QATLIB)
    message (${RECONFIGURE_MESSAGE_LEVEL} "QATLib is only supported on x86_64")
endif()
if (ENABLE_QATLIB)
    option (ENABLE_QAT_USDM_DRIVER "A User Space DMA-able Memory (USDM) component which allocates/frees DMA-able memory" OFF)
    option (ENABLE_QAT_OUT_OF_TREE_BUILD "Using out-of-tree driver, user needs to customize ICP_ROOT variable" OFF)
    set(ICP_ROOT "" CACHE STRING "ICP_ROOT variable to define the path of out-of-tree driver package")
    if (ENABLE_QAT_OUT_OF_TREE_BUILD)
        if (ICP_ROOT STREQUAL "")
            message(FATAL_ERROR "Please define the path of out-of-tree driver package with -DICP_ROOT=xxx or disable out-of-tree build with -DENABLE_QAT_OUT_OF_TREE_BUILD=OFF; \
                                 If you want out-of-tree build but have no package available, please download and build ICP package from: https://www.intel.com/content/www/us/en/download/765501.html")
        endif ()
    else()
        add_contrib (qatlib-cmake qatlib) # requires: isa-l
    endif ()
    add_contrib (QAT-ZSTD-Plugin-cmake QAT-ZSTD-Plugin)
else()
    message(STATUS "Not using QATLib")
endif ()

add_contrib (morton-nd-cmake morton-nd)
if (ARCH_S390X)
    add_contrib(crc32-s390x-cmake crc32-s390x)
endif()
add_contrib (annoy-cmake annoy)

option(ENABLE_USEARCH "Enable USearch (Approximate Neighborhood Search, HNSW) support" ${ENABLE_LIBRARIES})
if (ENABLE_USEARCH)
    add_contrib (FP16-cmake FP16)
    add_contrib (robin-map-cmake robin-map)
    add_contrib (SimSIMD-cmake SimSIMD)
    add_contrib (usearch-cmake usearch) # requires: FP16, robin-map, SimdSIMD
else ()
    message(STATUS "Not using USearch")
endif ()

add_contrib (xxHash-cmake xxHash)

add_contrib (expected-cmake expected)

add_contrib (libbcrypt-cmake libbcrypt)

add_contrib (google-benchmark-cmake google-benchmark)
add_contrib (ulid-c-cmake ulid-c)

add_contrib (libssh-cmake libssh)

<<<<<<< HEAD
add_contrib (ceph-cmake ceph)
=======
add_contrib (prometheus-protobufs-cmake prometheus-protobufs prometheus-protobufs-gogo)
>>>>>>> 249c80a2

# Put all targets defined here and in subdirectories under "contrib/<immediate-subdir>" folders in GUI-based IDEs.
# Some of third-party projects may override CMAKE_FOLDER or FOLDER property of their targets, so they would not appear
# in "contrib/..." as originally planned, so we workaround this by fixing FOLDER properties of all targets manually,
# instead of controlling it via CMAKE_FOLDER.

function (ensure_target_rooted_in _target _folder)
    # Skip aliases and INTERFACE library targets, since FOLDER property is not available/writable for them.
    get_target_property (_target_aliased "${_target}" ALIASED_TARGET)
    get_target_property (_target_type "${_target}" TYPE)
    if (_target_aliased OR _target_type STREQUAL "INTERFACE_LIBRARY")
        return ()
    endif ()

    # Read the original FOLDER property value, if any.
    get_target_property (_folder_prop "${_target}" FOLDER)

    # Normalize that value, so we avoid possible repetitions in folder names.

    if (NOT _folder_prop)
        set (_folder_prop "")
    endif ()

    if (CMAKE_FOLDER AND _folder_prop MATCHES "^${CMAKE_FOLDER}/(.*)\$")
        set (_folder_prop "${CMAKE_MATCH_1}")
    endif ()

    if (_folder AND _folder_prop MATCHES "^${_folder}/(.*)\$")
        set (_folder_prop "${CMAKE_MATCH_1}")
    endif ()

    if (_folder)
        set (_folder_prop "${_folder}/${_folder_prop}")
    endif ()

    if (CMAKE_FOLDER)
        set (_folder_prop "${CMAKE_FOLDER}/${_folder_prop}")
    endif ()

    # Set the updated FOLDER property value back.
    set_target_properties ("${_target}" PROPERTIES FOLDER "${_folder_prop}")
endfunction ()

function (ensure_own_targets_are_rooted_in _dir _folder)
    get_directory_property (_targets DIRECTORY "${_dir}" BUILDSYSTEM_TARGETS)
    foreach (_target IN LISTS _targets)
        ensure_target_rooted_in ("${_target}" "${_folder}")
    endforeach ()
endfunction ()

function (ensure_all_targets_are_rooted_in _dir _folder)
    ensure_own_targets_are_rooted_in ("${_dir}" "${_folder}")

    get_property (_sub_dirs DIRECTORY "${_dir}" PROPERTY SUBDIRECTORIES)
    foreach (_sub_dir IN LISTS _sub_dirs)
        ensure_all_targets_are_rooted_in ("${_sub_dir}" "${_folder}")
    endforeach ()
endfunction ()

function (organize_ide_folders_2_level _dir)
    get_filename_component (_dir_name "${_dir}" NAME)
    ensure_own_targets_are_rooted_in ("${_dir}" "${_dir_name}")

    # Note, that we respect only first two levels of nesting, we don't want to
    # reorganize target folders further within each third-party dir.

    get_property (_sub_dirs DIRECTORY "${_dir}" PROPERTY SUBDIRECTORIES)
    foreach (_sub_dir IN LISTS _sub_dirs)
        get_filename_component (_sub_dir_name "${_sub_dir}" NAME)
        ensure_all_targets_are_rooted_in ("${_sub_dir}" "${_dir_name}/${_sub_dir_name}")
    endforeach ()
endfunction ()

organize_ide_folders_2_level ("${CMAKE_CURRENT_LIST_DIR}")<|MERGE_RESOLUTION|>--- conflicted
+++ resolved
@@ -228,11 +228,9 @@
 
 add_contrib (libssh-cmake libssh)
 
-<<<<<<< HEAD
 add_contrib (ceph-cmake ceph)
-=======
+
 add_contrib (prometheus-protobufs-cmake prometheus-protobufs prometheus-protobufs-gogo)
->>>>>>> 249c80a2
 
 # Put all targets defined here and in subdirectories under "contrib/<immediate-subdir>" folders in GUI-based IDEs.
 # Some of third-party projects may override CMAKE_FOLDER or FOLDER property of their targets, so they would not appear
