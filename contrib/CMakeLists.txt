--- conflicted
+++ resolved
@@ -336,14 +336,4 @@
     add_subdirectory (fastops-cmake)
 endif()
 
-<<<<<<< HEAD
-#if (USE_INTERNAL_ORC_LIBRARY)
-#    add_subdirectory(orc-cmake)
-#endif ()
-
-if (USE_INTERNAL_REPLXX)
-    add_subdirectory (replxx-cmake)
-endif()
-=======
 add_subdirectory(replxx-cmake)
->>>>>>> 205c0f7f
