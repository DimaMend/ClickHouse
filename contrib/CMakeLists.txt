--- conflicted
+++ resolved
@@ -306,11 +306,9 @@
     add_subdirectory (base64-cmake)
 endif()
 
-<<<<<<< HEAD
-add_subdirectory (simdjson)
-set (SIMDJSON_BUILD_STATIC ON CACHE INTERNAL "")
-=======
 if (USE_INTERNAL_HYPERSCAN_LIBRARY)
     add_subdirectory (hyperscan)
 endif()
->>>>>>> ba312c13
+
+add_subdirectory (simdjson)
+set (SIMDJSON_BUILD_STATIC ON CACHE INTERNAL "")