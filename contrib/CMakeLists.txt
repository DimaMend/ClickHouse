# Third-party libraries may have substandard code.

if (CMAKE_CXX_COMPILER_ID STREQUAL "GNU")
    set (CMAKE_C_FLAGS "${CMAKE_C_FLAGS} -Wno-unused-function -Wno-unused-variable -Wno-unused-but-set-variable -Wno-unused-result -Wno-deprecated-declarations -Wno-maybe-uninitialized -Wno-format -Wno-misleading-indentation -Wno-stringop-overflow")
    set (CMAKE_CXX_FLAGS "${CMAKE_CXX_FLAGS} -Wno-old-style-cast -Wno-unused-function -Wno-unused-variable -Wno-unused-but-set-variable -Wno-unused-result -Wno-deprecated-declarations -Wno-non-virtual-dtor -Wno-maybe-uninitialized -Wno-format -Wno-misleading-indentation -Wno-implicit-fallthrough -Wno-class-memaccess -std=c++1z")
elseif (CMAKE_CXX_COMPILER_ID STREQUAL "Clang")
    set (CMAKE_C_FLAGS "${CMAKE_C_FLAGS} -Wno-unused-function -Wno-unused-variable -Wno-unused-result -Wno-deprecated-declarations -Wno-format -Wno-parentheses-equality")
    set (CMAKE_CXX_FLAGS "${CMAKE_CXX_FLAGS} -Wno-old-style-cast -Wno-unused-function -Wno-unused-variable -Wno-unused-result -Wno-deprecated-declarations -Wno-non-virtual-dtor -Wno-format -std=c++1z")
endif ()

if (USE_INTERNAL_BOOST_LIBRARY)
    add_subdirectory (boost-cmake)
endif ()

if (USE_INTERNAL_LZ4_LIBRARY)
    add_subdirectory (lz4-cmake)
endif ()

if (USE_INTERNAL_ZSTD_LIBRARY)
    add_subdirectory (zstd-cmake)
endif ()

if (USE_INTERNAL_RE2_LIBRARY)
    set(RE2_BUILD_TESTING 0 CACHE INTERNAL "")
    add_subdirectory (re2)
    add_subdirectory (re2_st)
endif ()

if (USE_INTERNAL_DOUBLE_CONVERSION_LIBRARY)
    set (BUILD_TESTING 0 CACHE INTERNAL "")
    add_subdirectory (double-conversion)
endif ()

if (USE_INTERNAL_CITYHASH_LIBRARY)
    add_subdirectory (cityhash102)
endif ()

if (USE_INTERNAL_FARMHASH_LIBRARY)
    add_subdirectory (libfarmhash)
endif ()

if (USE_INTERNAL_METROHASH_LIBRARY)
    add_subdirectory (libmetrohash)
endif ()

add_subdirectory (murmurhash)

if (USE_INTERNAL_BTRIE_LIBRARY)
    add_subdirectory (libbtrie)
endif ()

if (USE_INTERNAL_UNWIND_LIBRARY)
    add_subdirectory (libunwind)
endif ()

if (USE_INTERNAL_ZLIB_LIBRARY)
    set (ZLIB_COMPAT 1 CACHE INTERNAL "") # also enables WITH_GZFILEOP
    set (WITH_NATIVE_INSTRUCTIONS ${ARCH_NATIVE} CACHE INTERNAL "")
    if (OS_FREEBSD OR ARCH_I386)
        set (WITH_OPTIM 0 CACHE INTERNAL "") # Bug in assembler
    endif ()
    if (ARCH_AARCH64)
        set(WITH_NEON 1 CACHE INTERNAL "")
        set(WITH_ACLE 1 CACHE INTERNAL "")
    endif ()

    add_subdirectory (${INTERNAL_ZLIB_NAME})
    # todo: make pull to Dead2/zlib-ng and remove:
    # We should use same defines when including zlib.h as used when zlib compiled
    target_compile_definitions (zlib PUBLIC ZLIB_COMPAT WITH_GZFILEOP)
    target_compile_definitions (zlibstatic PUBLIC ZLIB_COMPAT WITH_GZFILEOP)
    if(CMAKE_SYSTEM_PROCESSOR MATCHES "x86_64" OR CMAKE_SYSTEM_PROCESSOR MATCHES "AMD64")
       target_compile_definitions (zlib PUBLIC X86_64 UNALIGNED_OK)
       target_compile_definitions (zlibstatic PUBLIC X86_64 UNALIGNED_OK)
    endif ()

    set_target_properties(example PROPERTIES EXCLUDE_FROM_ALL 1)
    if (TARGET example64)
        set_target_properties(example64 PROPERTIES EXCLUDE_FROM_ALL 1)
    endif ()

    set_target_properties(minigzip PROPERTIES EXCLUDE_FROM_ALL 1)
    if (TARGET minigzip64)
        set_target_properties(minigzip64 PROPERTIES EXCLUDE_FROM_ALL 1)
    endif ()
endif ()

if (USE_INTERNAL_CCTZ_LIBRARY)
    add_subdirectory (cctz-cmake)
endif ()

if (ENABLE_TCMALLOC AND USE_INTERNAL_GPERFTOOLS_LIBRARY)
    add_subdirectory (libtcmalloc)
endif ()

if (ENABLE_JEMALLOC AND USE_INTERNAL_JEMALLOC_LIBRARY)
    add_subdirectory (jemalloc-cmake)
endif ()

if (USE_INTERNAL_CPUID_LIBRARY)
    add_subdirectory (libcpuid)
endif ()

if (USE_INTERNAL_SSL_LIBRARY)
    if (NOT MAKE_STATIC_LIBRARIES)
        set (BUILD_SHARED 1)
    endif ()
    set (USE_SHARED ${USE_STATIC_LIBRARIES})
    set (LIBRESSL_SKIP_INSTALL 1)
    add_subdirectory (ssl)
    target_include_directories(${OPENSSL_CRYPTO_LIBRARY} SYSTEM PUBLIC ${OPENSSL_INCLUDE_DIR})
    target_include_directories(${OPENSSL_SSL_LIBRARY} SYSTEM PUBLIC ${OPENSSL_INCLUDE_DIR})
endif ()

if (ENABLE_MYSQL AND USE_INTERNAL_MYSQL_LIBRARY)
    add_subdirectory (mariadb-connector-c-cmake)
    target_include_directories(mysqlclient BEFORE PRIVATE ${ZLIB_INCLUDE_DIR})
    target_include_directories(mysqlclient BEFORE PRIVATE ${OPENSSL_INCLUDE_DIR})
endif ()

if (USE_INTERNAL_RDKAFKA_LIBRARY)
    add_subdirectory (librdkafka-cmake)
    target_include_directories(rdkafka BEFORE PRIVATE ${ZLIB_INCLUDE_DIR})
    target_include_directories(rdkafka BEFORE PRIVATE ${OPENSSL_INCLUDE_DIR})
endif ()

if (ENABLE_ODBC AND USE_INTERNAL_ODBC_LIBRARY)
    add_subdirectory (unixodbc-cmake)
endif ()

if (USE_INTERNAL_CAPNP_LIBRARY)
    set (BUILD_TESTING 0 CACHE INTERNAL "")
    set (_save ${CMAKE_CXX_EXTENSIONS})
    set (CMAKE_CXX_EXTENSIONS)
    add_subdirectory (capnproto/c++)
    set (CMAKE_CXX_EXTENSIONS ${_save})
    target_include_directories(${CAPNP_LIBRARY} PUBLIC $<BUILD_INTERFACE:${CMAKE_CURRENT_SOURCE_DIR}/capnproto/c++/src>)
endif ()

<<<<<<< HEAD
=======
if (USE_INTERNAL_PARQUET_LIBRARY)
    set (ARROW_COMPUTE ON)
    set (ARROW_PARQUET ON)
    set (ARROW_VERBOSE_THIRDPARTY_BUILD ON)
    set (PARQUET_ARROW_LINKAGE "static")
    set (ARROW_BUILD_STATIC ON)

    # Because Arrow uses CMAKE_SOURCE_DIR as a project path
    # Hopefully will be fixed in https://github.com/apache/arrow/pull/2676
    set (CMAKE_MODULE_PATH ${CMAKE_MODULE_PATH} "${ClickHouse_SOURCE_DIR}/contrib/arrow/cpp/cmake_modules")
    add_subdirectory (arrow/cpp)
endif ()


>>>>>>> bf09c204
if (USE_INTERNAL_POCO_LIBRARY)
    set (save_CMAKE_CXX_FLAGS ${CMAKE_CXX_FLAGS})
    set (save_CMAKE_C_FLAGS ${CMAKE_C_FLAGS})
    set (_save ${ENABLE_TESTS})
    set (ENABLE_TESTS 0)
    set (POCO_ENABLE_TESTS 0)
    set (CMAKE_DISABLE_FIND_PACKAGE_ZLIB 1)
    if (MSVC)
        set (ENABLE_DATA_ODBC 0 CACHE INTERNAL "") # TODO (build fail)
    endif ()
    add_subdirectory (poco)
    unset (CMAKE_DISABLE_FIND_PACKAGE_ZLIB)
    set (ENABLE_TESTS ${_save})
    set (CMAKE_CXX_FLAGS ${save_CMAKE_CXX_FLAGS})
    set (CMAKE_C_FLAGS ${save_CMAKE_C_FLAGS})

    if (OPENSSL_FOUND AND TARGET Crypto AND (NOT DEFINED ENABLE_POCO_NETSSL OR ENABLE_POCO_NETSSL))
        # Bug in poco https://github.com/pocoproject/poco/pull/2100 found on macos
        target_include_directories(Crypto SYSTEM PUBLIC ${OPENSSL_INCLUDE_DIR})
    endif ()
endif ()

if (USE_INTERNAL_GTEST_LIBRARY)
    # Google Test from sources
    add_subdirectory(${ClickHouse_SOURCE_DIR}/contrib/googletest/googletest ${CMAKE_CURRENT_BINARY_DIR}/googletest)
    # avoid problems with <regexp.h>
    target_compile_definitions (gtest INTERFACE GTEST_HAS_POSIX_RE=0)
    target_include_directories (gtest SYSTEM INTERFACE ${ClickHouse_SOURCE_DIR}/contrib/googletest/include)
endif ()

if (USE_INTERNAL_LLVM_LIBRARY)
    file(GENERATE OUTPUT ${CMAKE_CURRENT_BINARY_DIR}/empty.cpp CONTENT " ")
    add_library(LLVM0 ${CMAKE_CURRENT_BINARY_DIR}/empty.cpp) # silly cmake bug fix
    # ld: unknown option: --color-diagnostics
    if (APPLE)
        set (LINKER_SUPPORTS_COLOR_DIAGNOSTICS 0 CACHE INTERNAL "")
    endif ()
    set (LLVM_ENABLE_EH 1 CACHE INTERNAL "")
    set (LLVM_ENABLE_RTTI 1 CACHE INTERNAL "")
    set (LLVM_INCLUDE_TESTS 0 CACHE INTERNAL "")
    set (LLVM_INCLUDE_EXAMPLES 0 CACHE INTERNAL "")
    set (LLVM_INCLUDE_TOOLS 0 CACHE INTERNAL "")
    set (LLVM_INSTALL_TOOLCHAIN_ONLY 0 CACHE INTERNAL "")
    set (CLANG_BUILT_STANDALONE 0 CACHE INTERNAL "")
    set (LLDB_BUILT_STANDALONE 0 CACHE INTERNAL "")
    set (CLANG_ENABLE_STATIC_ANALYZER 0 CACHE INTERNAL "")
    set (CLANG_ENABLE_ARCMT 0 CACHE INTERNAL "")
    set (CLANG_BUILD_TOOLS 0 CACHE INTERNAL "")
    set (BENCHMARK_ENABLE_GTEST_TESTS 0 CACHE INTERNAL "")
    set (BENCHMARK_ENABLE_ASSEMBLY_TESTS 0 CACHE INTERNAL "")
    set (LLVM_TARGETS_TO_BUILD "X86;AArch64" CACHE INTERNAL "")
    add_subdirectory (llvm/llvm)
endif ()

if (USE_BASE64)
    add_subdirectory (base64-cmake)
endif()<|MERGE_RESOLUTION|>--- conflicted
+++ resolved
@@ -137,14 +137,12 @@
     target_include_directories(${CAPNP_LIBRARY} PUBLIC $<BUILD_INTERFACE:${CMAKE_CURRENT_SOURCE_DIR}/capnproto/c++/src>)
 endif ()
 
-<<<<<<< HEAD
-=======
 if (USE_INTERNAL_PARQUET_LIBRARY)
-    set (ARROW_COMPUTE ON)
-    set (ARROW_PARQUET ON)
-    set (ARROW_VERBOSE_THIRDPARTY_BUILD ON)
-    set (PARQUET_ARROW_LINKAGE "static")
-    set (ARROW_BUILD_STATIC ON)
+    set (ARROW_COMPUTE ON CACHE INTERNAL "")
+    set (ARROW_PARQUET ON CACHE INTERNAL "")
+    set (ARROW_VERBOSE_THIRDPARTY_BUILD ON CACHE INTERNAL "")
+    set (PARQUET_ARROW_LINKAGE "static" CACHE INTERNAL "")
+    set (ARROW_BUILD_STATIC ON CACHE INTERNAL "")
 
     # Because Arrow uses CMAKE_SOURCE_DIR as a project path
     # Hopefully will be fixed in https://github.com/apache/arrow/pull/2676
@@ -152,8 +150,6 @@
     add_subdirectory (arrow/cpp)
 endif ()
 
-
->>>>>>> bf09c204
 if (USE_INTERNAL_POCO_LIBRARY)
     set (save_CMAKE_CXX_FLAGS ${CMAKE_CXX_FLAGS})
     set (save_CMAKE_C_FLAGS ${CMAKE_C_FLAGS})
