#"${folder}/CMakeLists.txt" Third-party libraries may have substandard code.

set (CMAKE_C_FLAGS "${CMAKE_C_FLAGS} -w -ffunction-sections -fdata-sections")
set (CMAKE_CXX_FLAGS "${CMAKE_CXX_FLAGS} -w -ffunction-sections -fdata-sections")

if (SANITIZE STREQUAL "undefined")
    # 3rd-party libraries usually not intended to work with UBSan.
    add_compile_options(-fno-sanitize=undefined)
endif()

set_property(DIRECTORY PROPERTY EXCLUDE_FROM_ALL 1)

# add_contrib cmake_folder[ base_folder1[, ...base_folderN]]
function(add_contrib cmake_folder)
    if (ARGN)
        set(base_folders ${ARGN})
    else()
        set(base_folders ${cmake_folder})
    endif()

    foreach (base_folder ${base_folders})
        # some typos in the code
        if (NOT IS_DIRECTORY "${CMAKE_CURRENT_SOURCE_DIR}/${base_folder}")
            message(FATAL_ERROR "No such base folder '${base_folder}' (for '${cmake_folder}' cmake folder). Typo in the base folder name?")
        endif()

        file(GLOB contrib_files "${base_folder}/*")
        if (NOT contrib_files)
            # Checking out *all* submodules takes > 5 min. Therefore, the smoke build ("FastTest") in CI initializes only the set of
            # submodules minimally needed for a build and we cannot assume here that all submodules are populated.
            message(STATUS "submodule ${base_folder} is missing or empty. to fix try run:")
            message(STATUS "    git submodule update --init")
            return()
        endif()
    endforeach()

    message(STATUS "Adding contrib module ${base_folders} (configuring with ${cmake_folder})")
    add_subdirectory (${cmake_folder})
endfunction()

# Use the original launchers for the projects that are needed for source code generation:
# protoc and llvm-tlbgen.
disable_dummy_launchers_if_needed()
# We need to add OpenSSL first so that all our projects use our own version instead of the system one.
add_contrib (openssl-cmake openssl)  # Needed for delta-lake
add_contrib (abseil-cpp-cmake abseil-cpp)
add_contrib (zlib-ng-cmake zlib-ng)
add_contrib (google-protobuf-cmake google-protobuf)
add_contrib (grpc-cmake grpc)
add_contrib (llvm-project-cmake llvm-project)
enable_dummy_launchers_if_needed()

add_contrib (miniselect-cmake miniselect)
add_contrib (pdqsort-cmake pdqsort)
add_contrib (pocketfft-cmake pocketfft)
add_contrib (crc32-vpmsum-cmake crc32-vpmsum)
add_contrib (sparsehash-c11-cmake sparsehash-c11)
add_contrib (magic-enum-cmake magic_enum)
add_contrib (boost-cmake boost)
add_contrib (cctz-cmake cctz)
add_contrib (consistent-hashing)
add_contrib (dragonbox-cmake dragonbox)
add_contrib (vectorscan-cmake vectorscan)
add_contrib (jemalloc-cmake jemalloc)
add_contrib (libcpuid-cmake libcpuid)
add_contrib (libdivide-cmake)
add_contrib (libmetrohash)
add_contrib (lz4-cmake lz4)
add_contrib (murmurhash)
add_contrib (replxx-cmake replxx)
add_contrib (capnproto-cmake capnproto)
add_contrib (yaml-cpp-cmake yaml-cpp)
add_contrib (re2-cmake re2)
add_contrib (xz-cmake xz)
add_contrib (brotli-cmake brotli)
add_contrib (double-conversion-cmake double-conversion)
add_contrib (croaring-cmake croaring)
add_contrib (zstd-cmake zstd)
add_contrib (bzip2-cmake bzip2)
add_contrib (minizip-ng-cmake minizip-ng)
add_contrib (snappy-cmake snappy)
add_contrib (thrift-cmake thrift)
# parquet/arrow/orc
add_contrib (arrow-cmake arrow) # requires: snappy, thrift, double-conversion
add_contrib (avro-cmake avro) # requires: snappy
add_contrib (openldap-cmake openldap)
add_contrib (msgpack-c-cmake msgpack-c)
add_contrib (libarchive-cmake libarchive)

add_contrib (corrosion-cmake corrosion)
add_contrib (delta-kernel-rs-cmake delta-kernel-rs)

if (ENABLE_FUZZING)
    add_contrib (libprotobuf-mutator-cmake libprotobuf-mutator)
endif()

add_contrib (wyhash-cmake wyhash)
add_contrib (cityhash102)
add_contrib (libfarmhash)
add_contrib (icu-cmake icu)
add_contrib (h3-cmake h3)
add_contrib (mariadb-connector-c-cmake mariadb-connector-c)
add_contrib (libfiu-cmake libfiu)

if (ENABLE_TESTS)
    add_contrib (googletest-cmake googletest)
endif()

add_contrib (libfuzzer-cmake llvm-project)
add_contrib (gwpasan-cmake llvm-project)
add_contrib (libxml2-cmake libxml2)

add_contrib (aws-cmake
    aws
    aws-c-auth
    aws-c-cal
    aws-c-common
    aws-c-compression
    aws-c-event-stream
    aws-c-http
    aws-c-io
    aws-c-mqtt
    aws-c-s3
    aws-c-sdkutils
    aws-s2n-tls
    aws-checksums
    aws-crt-cpp
    aws-cmake
)

add_contrib (aklomp-base64-cmake aklomp-base64)
add_contrib (simdjson-cmake simdjson)
add_contrib (rapidjson-cmake rapidjson)
add_contrib (fastops-cmake fastops)
add_contrib (libuv-cmake libuv)
add_contrib (liburing-cmake liburing)
add_contrib (amqpcpp-cmake AMQP-CPP) # requires: libuv
add_contrib (cassandra-cmake cassandra) # requires: libuv
add_contrib (curl-cmake curl)
add_contrib (azure-cmake azure) # requires: curl
if (NOT OS_DARWIN)
    add_contrib (sentry-native-cmake sentry-native) # requires: curl
endif()
add_contrib (fmtlib-cmake fmtlib)
add_contrib (krb5-cmake krb5)
add_contrib (cyrus-sasl-cmake cyrus-sasl) # for krb5
add_contrib (libgsasl-cmake libgsasl) # requires krb5
add_contrib (librdkafka-cmake librdkafka) # requires: libgsasl
add_contrib (nats-io-cmake nats-io)
add_contrib (isa-l-cmake isa-l)
add_contrib (libhdfs3-cmake libhdfs3) # requires: google-protobuf, krb5, isa-l
add_contrib (hive-metastore-cmake hive-metastore) # requires: thrift, avro, arrow, libhdfs3
add_contrib (cppkafka-cmake cppkafka)

option(ENABLE_LIBPQXX "Enable PostgreSQL" ${ENABLE_LIBRARIES})
if (ENABLE_LIBPQXX)
    add_contrib (postgres-cmake postgres)
    add_contrib (libpqxx-cmake libpqxx)
endif()

add_contrib (rocksdb-cmake rocksdb) # requires: jemalloc, snappy, zlib, lz4, zstd, liburing
add_contrib (nuraft-cmake NuRaft)
add_contrib (fast_float-cmake fast_float)
add_contrib (idna-cmake idna)
add_contrib (datasketches-cpp-cmake datasketches-cpp)
add_contrib (incbin-cmake incbin)
add_contrib (sqids-cpp-cmake sqids-cpp)

option(USE_MONGODB "Enable MongoDB support" ${ENABLE_LIBRARIES})
if (USE_MONGODB)
    add_contrib (mongo-c-driver-cmake mongo-c-driver) # requires: zlib
    add_contrib (mongo-cxx-driver-cmake mongo-cxx-driver) # requires: libmongoc, libbson
endif()

option(ENABLE_NLP "Enable NLP functions support" ${ENABLE_LIBRARIES})
if (ENABLE_NLP)
    add_contrib (libstemmer-c-cmake libstemmer_c)
    add_contrib (wordnet-blast-cmake wordnet-blast)
    add_contrib (lemmagen-c-cmake lemmagen-c)
    add_contrib (cld2-cmake cld2)
endif()

add_contrib (sqlite-cmake sqlite-amalgamation)
add_contrib (s2geometry-cmake s2geometry)
add_contrib (c-ares-cmake c-ares)

if (OS_LINUX AND ARCH_AMD64 AND ENABLE_SSE42)
    option (ENABLE_QPL "Enable Intel® Query Processing Library (QPL)" ${ENABLE_LIBRARIES})
elseif(ENABLE_QPL)
    message (${RECONFIGURE_MESSAGE_LEVEL} "QPL library is only supported on x86_64 with SSE 4.2 or higher")
endif()
if (ENABLE_QPL)
    add_contrib (idxd-config-cmake idxd-config)
    add_contrib (qpl-cmake qpl) # requires: idxd-config
else()
    message(STATUS "Not using QPL")
endif ()

if (OS_LINUX AND ARCH_AMD64 AND NOT NO_SSE3_OR_HIGHER)
    option (ENABLE_QATLIB "Enable Intel® QuickAssist Technology Library (QATlib)" ${ENABLE_LIBRARIES})
elseif(ENABLE_QATLIB)
    message (${RECONFIGURE_MESSAGE_LEVEL} "QATLib is only supported on x86_64")
endif()
if (ENABLE_QATLIB)
    option (ENABLE_QAT_USDM_DRIVER "A User Space DMA-able Memory (USDM) component which allocates/frees DMA-able memory" OFF)
    option (ENABLE_QAT_OUT_OF_TREE_BUILD "Using out-of-tree driver, user needs to customize ICP_ROOT variable" OFF)
    set(ICP_ROOT "" CACHE STRING "ICP_ROOT variable to define the path of out-of-tree driver package")
    if (ENABLE_QAT_OUT_OF_TREE_BUILD)
        if (ICP_ROOT STREQUAL "")
            message(FATAL_ERROR "Please define the path of out-of-tree driver package with -DICP_ROOT=xxx or disable out-of-tree build with -DENABLE_QAT_OUT_OF_TREE_BUILD=OFF; \
                                 If you want out-of-tree build but have no package available, please download and build ICP package from: https://www.intel.com/content/www/us/en/download/765501.html")
        endif ()
    else()
        add_contrib (qatlib-cmake qatlib) # requires: isa-l
    endif ()
    add_contrib (QAT-ZSTD-Plugin-cmake QAT-ZSTD-Plugin)
else()
    message(STATUS "Not using QATLib")
endif ()

add_contrib (morton-nd-cmake morton-nd)
if (ARCH_S390X)
    add_contrib(crc32-s390x-cmake crc32-s390x)
endif()

option(ENABLE_USEARCH "Enable USearch" ${ENABLE_LIBRARIES})
if (ENABLE_USEARCH)
    add_contrib (FP16-cmake FP16)
    add_contrib (SimSIMD-cmake SimSIMD)
    add_contrib (usearch-cmake usearch) # requires: FP16, SimdSIMD
else ()
    message(STATUS "Not using USearch")
endif ()

add_contrib (xxHash-cmake xxHash)

add_contrib (libbcrypt-cmake libbcrypt)

add_contrib (google-benchmark-cmake google-benchmark)
add_contrib (ulid-c-cmake ulid-c)

add_contrib (libssh-cmake libssh)

add_contrib (prometheus-protobufs-cmake prometheus-protobufs prometheus-protobufs-gogo)

add_contrib (numactl-cmake numactl)

add_contrib (google-cloud-cpp-cmake google-cloud-cpp) # requires grpc, protobuf, absl

add_contrib (jwt-cpp-cmake jwt-cpp)

<<<<<<< HEAD
add_contrib (wasmedge-cmake wasmedge)

add_contrib (wasmtime-cpp-cmake wasmtime wasmtime-cpp)
=======
add_contrib (sha3iuf-cmake SHA3IUF)

>>>>>>> 659da487

# Put all targets defined here and in subdirectories under "contrib/<immediate-subdir>" folders in GUI-based IDEs.
# Some of third-party projects may override CMAKE_FOLDER or FOLDER property of their targets, so they would not appear
# in "contrib/..." as originally planned, so we workaround this by fixing FOLDER properties of all targets manually,
# instead of controlling it via CMAKE_FOLDER.

function (ensure_target_rooted_in _target _folder)
    # Skip aliases and INTERFACE library targets, since FOLDER property is not available/writable for them.
    get_target_property (_target_aliased "${_target}" ALIASED_TARGET)
    get_target_property (_target_type "${_target}" TYPE)
    if (_target_aliased OR _target_type STREQUAL "INTERFACE_LIBRARY")
        return ()
    endif ()

    # Read the original FOLDER property value, if any.
    get_target_property (_folder_prop "${_target}" FOLDER)

    # Normalize that value, so we avoid possible repetitions in folder names.

    if (NOT _folder_prop)
        set (_folder_prop "")
    endif ()

    if (CMAKE_FOLDER AND _folder_prop MATCHES "^${CMAKE_FOLDER}/(.*)\$")
        set (_folder_prop "${CMAKE_MATCH_1}")
    endif ()

    if (_folder AND _folder_prop MATCHES "^${_folder}/(.*)\$")
        set (_folder_prop "${CMAKE_MATCH_1}")
    endif ()

    if (_folder)
        set (_folder_prop "${_folder}/${_folder_prop}")
    endif ()

    if (CMAKE_FOLDER)
        set (_folder_prop "${CMAKE_FOLDER}/${_folder_prop}")
    endif ()

    # Set the updated FOLDER property value back.
    set_target_properties ("${_target}" PROPERTIES FOLDER "${_folder_prop}")
endfunction ()

function (ensure_own_targets_are_rooted_in _dir _folder)
    get_directory_property (_targets DIRECTORY "${_dir}" BUILDSYSTEM_TARGETS)
    foreach (_target IN LISTS _targets)
        ensure_target_rooted_in ("${_target}" "${_folder}")
    endforeach ()
endfunction ()

function (ensure_all_targets_are_rooted_in _dir _folder)
    ensure_own_targets_are_rooted_in ("${_dir}" "${_folder}")

    get_property (_sub_dirs DIRECTORY "${_dir}" PROPERTY SUBDIRECTORIES)
    foreach (_sub_dir IN LISTS _sub_dirs)
        ensure_all_targets_are_rooted_in ("${_sub_dir}" "${_folder}")
    endforeach ()
endfunction ()

function (organize_ide_folders_2_level _dir)
    get_filename_component (_dir_name "${_dir}" NAME)
    ensure_own_targets_are_rooted_in ("${_dir}" "${_dir_name}")

    # Note, that we respect only first two levels of nesting, we don't want to
    # reorganize target folders further within each third-party dir.

    get_property (_sub_dirs DIRECTORY "${_dir}" PROPERTY SUBDIRECTORIES)
    foreach (_sub_dir IN LISTS _sub_dirs)
        get_filename_component (_sub_dir_name "${_sub_dir}" NAME)
        ensure_all_targets_are_rooted_in ("${_sub_dir}" "${_dir_name}/${_sub_dir_name}")
    endforeach ()
endfunction ()

organize_ide_folders_2_level ("${CMAKE_CURRENT_LIST_DIR}")<|MERGE_RESOLUTION|>--- conflicted
+++ resolved
@@ -249,14 +249,11 @@
 
 add_contrib (jwt-cpp-cmake jwt-cpp)
 
-<<<<<<< HEAD
 add_contrib (wasmedge-cmake wasmedge)
 
 add_contrib (wasmtime-cpp-cmake wasmtime wasmtime-cpp)
-=======
+
 add_contrib (sha3iuf-cmake SHA3IUF)
-
->>>>>>> 659da487
 
 # Put all targets defined here and in subdirectories under "contrib/<immediate-subdir>" folders in GUI-based IDEs.
 # Some of third-party projects may override CMAKE_FOLDER or FOLDER property of their targets, so they would not appear
