# Third-party libraries may have substandard code.

# Put all targets defined here and in added subfolders under "contrib/" folder in GUI-based IDEs by default.
# Some of third-party projects may override CMAKE_FOLDER or FOLDER property of their targets, so they will
# appear not in "contrib/" as originally planned here.
get_filename_component (_current_dir_name "${CMAKE_CURRENT_LIST_DIR}" NAME)
if (CMAKE_FOLDER)
    set (CMAKE_FOLDER "${CMAKE_FOLDER}/${_current_dir_name}")
else ()
    set (CMAKE_FOLDER "${_current_dir_name}")
endif ()
unset (_current_dir_name)

set (CMAKE_C_FLAGS "${CMAKE_C_FLAGS} -w")
set (CMAKE_CXX_FLAGS "${CMAKE_CXX_FLAGS} -w")

set_property(DIRECTORY PROPERTY EXCLUDE_FROM_ALL 1)

add_subdirectory (boost-cmake)
add_subdirectory (cctz-cmake)
add_subdirectory (consistent-hashing-sumbur)
add_subdirectory (consistent-hashing)
add_subdirectory (croaring)
add_subdirectory (FastMemcpy)
add_subdirectory (hyperscan-cmake)
add_subdirectory (jemalloc-cmake)
add_subdirectory (libcpuid-cmake)
add_subdirectory (libdivide)
add_subdirectory (libmetrohash)
add_subdirectory (lz4-cmake)
add_subdirectory (murmurhash)
add_subdirectory (replxx-cmake)
add_subdirectory (ryu-cmake)
add_subdirectory (unixodbc-cmake)

add_subdirectory (poco-cmake)


# TODO: refactor the contrib libraries below this comment.

if (USE_INTERNAL_ZSTD_LIBRARY)
    add_subdirectory (zstd-cmake)
endif ()

if (USE_INTERNAL_RE2_LIBRARY)
    set(RE2_BUILD_TESTING 0 CACHE INTERNAL "")
    add_subdirectory (re2)
    add_subdirectory (re2_st)
endif ()

if (USE_INTERNAL_DOUBLE_CONVERSION_LIBRARY)
    add_subdirectory (double-conversion-cmake)
endif ()

if (USE_INTERNAL_CITYHASH_LIBRARY)
    add_subdirectory (cityhash102)
endif ()

if (USE_INTERNAL_FARMHASH_LIBRARY)
    add_subdirectory (libfarmhash)
endif ()

if (USE_INTERNAL_BTRIE_LIBRARY)
    add_subdirectory (libbtrie)
endif ()

if (USE_INTERNAL_ZLIB_LIBRARY)
    set (ZLIB_ENABLE_TESTS 0 CACHE INTERNAL "")
    set (SKIP_INSTALL_ALL 1 CACHE INTERNAL "")
    set (ZLIB_COMPAT 1 CACHE INTERNAL "") # also enables WITH_GZFILEOP
    set (WITH_NATIVE_INSTRUCTIONS ${ARCH_NATIVE} CACHE INTERNAL "")
    if (OS_FREEBSD OR ARCH_I386)
        set (WITH_OPTIM 0 CACHE INTERNAL "") # Bug in assembler
    endif ()
    if (ARCH_AARCH64)
        set(WITH_NEON 1 CACHE INTERNAL "")
        set(WITH_ACLE 1 CACHE INTERNAL "")
    endif ()

    add_subdirectory (${INTERNAL_ZLIB_NAME})
    # We should use same defines when including zlib.h as used when zlib compiled
    target_compile_definitions (zlib PUBLIC ZLIB_COMPAT WITH_GZFILEOP)
    if (TARGET zlibstatic)
        target_compile_definitions (zlibstatic PUBLIC ZLIB_COMPAT WITH_GZFILEOP)
    endif ()
    if (ARCH_AMD64 OR ARCH_AARCH64)
        target_compile_definitions (zlib PUBLIC X86_64 UNALIGNED_OK)
        if (TARGET zlibstatic)
            target_compile_definitions (zlibstatic PUBLIC X86_64 UNALIGNED_OK)
        endif ()
    endif ()
endif ()

if (USE_INTERNAL_H3_LIBRARY)
    add_subdirectory(h3-cmake)
endif ()

if (USE_INTERNAL_SSL_LIBRARY)
    add_subdirectory (openssl-cmake)

    add_library(OpenSSL::Crypto ALIAS ${OPENSSL_CRYPTO_LIBRARY})
    add_library(OpenSSL::SSL ALIAS ${OPENSSL_SSL_LIBRARY})
endif ()

if (USE_INTERNAL_LDAP_LIBRARY)
    add_subdirectory (openldap-cmake)
endif ()

# Should go before:
# - mariadb-connector-c
# - aws-s3-cmake
# - sentry-native
add_subdirectory (curl-cmake)

function(mysql_support)
    set(CLIENT_PLUGIN_CACHING_SHA2_PASSWORD STATIC)
    set(CLIENT_PLUGIN_SHA256_PASSWORD STATIC)
    set(CLIENT_PLUGIN_REMOTE_IO OFF)
    set(CLIENT_PLUGIN_DIALOG OFF)
    set(CLIENT_PLUGIN_AUTH_GSSAPI_CLIENT OFF)
    set(CLIENT_PLUGIN_CLIENT_ED25519 OFF)
    set(CLIENT_PLUGIN_MYSQL_CLEAR_PASSWORD OFF)
    set(SKIP_TESTS 1)
    if (GLIBC_COMPATIBILITY)
        set(LIBM glibc-compatibility)
    endif()
    if (USE_INTERNAL_ZLIB_LIBRARY)
        set(ZLIB_FOUND ON)
        set(ZLIB_LIBRARY ${ZLIB_LIBRARIES})
        set(WITH_EXTERNAL_ZLIB ON)
    endif()
    add_subdirectory (mariadb-connector-c)
endfunction()
if (ENABLE_MYSQL AND USE_INTERNAL_MYSQL_LIBRARY)
    mysql_support()
endif ()

if (USE_INTERNAL_RDKAFKA_LIBRARY)
    add_subdirectory (librdkafka-cmake)
    target_include_directories(rdkafka BEFORE PRIVATE ${ZLIB_INCLUDE_DIR})
    if(OPENSSL_INCLUDE_DIR)
        target_include_directories(rdkafka BEFORE PRIVATE ${OPENSSL_INCLUDE_DIR})
    endif()
endif ()

if (USE_RDKAFKA)
    add_subdirectory (cppkafka-cmake)
endif()

if (ENABLE_ICU AND USE_INTERNAL_ICU_LIBRARY)
    add_subdirectory (icu-cmake)
endif ()

if(USE_INTERNAL_SNAPPY_LIBRARY)
    set(SNAPPY_BUILD_TESTS 0 CACHE INTERNAL "")

    add_subdirectory(snappy)

    set (SNAPPY_INCLUDE_DIR "${ClickHouse_SOURCE_DIR}/contrib/snappy")
    if(SANITIZE STREQUAL "undefined")
        target_compile_options(${SNAPPY_LIBRARY} PRIVATE -fno-sanitize=undefined)
    endif()
endif()

if (USE_INTERNAL_PARQUET_LIBRARY)
if (USE_INTERNAL_PARQUET_LIBRARY_NATIVE_CMAKE)
    # We dont use arrow's cmakefiles because they uses too many depends and download some libs in compile time
    # But this mode can be used for updating auto-generated parquet files:
    # cmake -DUSE_INTERNAL_PARQUET_LIBRARY_NATIVE_CMAKE=1 -DUSE_STATIC_LIBRARIES=0
    # copy {BUILD_DIR}/contrib/arrow/cpp/src/parquet/*.cpp,*.h -> /contrib/arrow-cmake/cpp/src/parquet/

    # Also useful parquet reader:
    # cd contrib/arrow/cpp/build && mkdir -p build && cmake .. -DPARQUET_BUILD_EXECUTABLES=1 && make -j8
    # contrib/arrow/cpp/build/debug/parquet-reader some_file.parquet

    set (ARROW_COMPUTE ON CACHE INTERNAL "")
    set (ARROW_PARQUET ON CACHE INTERNAL "")
    set (ARROW_VERBOSE_THIRDPARTY_BUILD ON CACHE INTERNAL "")
    set (ARROW_BUILD_SHARED 1 CACHE INTERNAL "")
    set (ARROW_BUILD_UTILITIES OFF CACHE INTERNAL "")
    set (ARROW_BUILD_INTEGRATION OFF CACHE INTERNAL "")
    set (ARROW_BOOST_HEADER_ONLY ON CACHE INTERNAL "")
    set (Boost_FOUND 1 CACHE INTERNAL "")
    if (MAKE_STATIC_LIBRARIES)
        set (PARQUET_ARROW_LINKAGE "static" CACHE INTERNAL "")
        set (ARROW_TEST_LINKAGE "static" CACHE INTERNAL "")
        set (ARROW_BUILD_STATIC ${MAKE_STATIC_LIBRARIES} CACHE INTERNAL "")
    else ()
        set (PARQUET_ARROW_LINKAGE "shared" CACHE INTERNAL "")
        set (ARROW_TEST_LINKAGE "shared" CACHE INTERNAL "")
    endif ()

    if (CMAKE_BUILD_TYPE_UC STREQUAL "RELWITHDEBINFO")
        set (_save_build_type ${CMAKE_BUILD_TYPE})
        set (CMAKE_BUILD_TYPE Release)
        string (TOUPPER ${CMAKE_BUILD_TYPE} CMAKE_BUILD_TYPE_UC)
    endif ()

    # Because Arrow uses CMAKE_SOURCE_DIR as a project path
    # Hopefully will be fixed in https://github.com/apache/arrow/pull/2676
    set (CMAKE_MODULE_PATH ${CMAKE_MODULE_PATH} "${ClickHouse_SOURCE_DIR}/contrib/arrow/cpp/cmake_modules")
    add_subdirectory (arrow/cpp)

    if (_save_build_type)
        set (CMAKE_BUILD_TYPE ${_save_build_type})
        unset (_save_build_type)
        string (TOUPPER ${CMAKE_BUILD_TYPE} CMAKE_BUILD_TYPE_UC)
    endif ()

else()
    add_subdirectory(arrow-cmake)

    # The library is large - avoid bloat.
    target_compile_options (${ARROW_LIBRARY} PRIVATE -g0)
    target_compile_options (${THRIFT_LIBRARY} PRIVATE -g0)
    target_compile_options (${PARQUET_LIBRARY} PRIVATE -g0)
endif()
endif()

if (USE_INTERNAL_AVRO_LIBRARY)
    add_subdirectory(avro-cmake)
endif()

if(USE_INTERNAL_GTEST_LIBRARY)
    set(GOOGLETEST_VERSION 1.10.0) # master
    # Google Test from sources
    add_subdirectory(${ClickHouse_SOURCE_DIR}/contrib/googletest/googletest ${CMAKE_CURRENT_BINARY_DIR}/googletest)
    # avoid problems with <regexp.h>
    target_compile_definitions (gtest INTERFACE GTEST_HAS_POSIX_RE=0)
elseif(GTEST_SRC_DIR)
    add_subdirectory(${GTEST_SRC_DIR}/googletest ${CMAKE_CURRENT_BINARY_DIR}/googletest)
    target_compile_definitions(gtest INTERFACE GTEST_HAS_POSIX_RE=0)
endif()

if (USE_EMBEDDED_COMPILER AND USE_INTERNAL_LLVM_LIBRARY)
    # ld: unknown option: --color-diagnostics
    if (APPLE)
        set (LINKER_SUPPORTS_COLOR_DIAGNOSTICS 0 CACHE INTERNAL "")
    endif ()
    set (LLVM_ENABLE_EH 1 CACHE INTERNAL "")
    set (LLVM_ENABLE_RTTI 1 CACHE INTERNAL "")
    set (LLVM_ENABLE_PIC 0 CACHE INTERNAL "")
    set (LLVM_TARGETS_TO_BUILD "X86;AArch64" CACHE STRING "")
    add_subdirectory (llvm/llvm)
    target_include_directories(LLVMSupport SYSTEM BEFORE PRIVATE ${ZLIB_INCLUDE_DIR})
endif ()

if (USE_INTERNAL_LIBGSASL_LIBRARY)
    add_subdirectory(libgsasl)
endif()

if (USE_INTERNAL_LIBXML2_LIBRARY)
    add_subdirectory(libxml2-cmake)
endif ()

if (USE_INTERNAL_BROTLI_LIBRARY)
    add_subdirectory(brotli-cmake)
    target_compile_definitions(brotli PRIVATE BROTLI_BUILD_PORTABLE=1)
endif ()

if (USE_INTERNAL_PROTOBUF_LIBRARY)
    add_subdirectory(protobuf-cmake)
endif ()

if (USE_INTERNAL_HDFS3_LIBRARY)
    add_subdirectory(libhdfs3-cmake)
endif ()

if (USE_INTERNAL_GRPC_LIBRARY)
    add_subdirectory(grpc-cmake)
endif ()

if (USE_INTERNAL_AWS_S3_LIBRARY)
    add_subdirectory(aws-s3-cmake)

    # The library is large - avoid bloat.
    target_compile_options (aws_s3 PRIVATE -g0)
    target_compile_options (aws_s3_checksums PRIVATE -g0)

endif ()

if (USE_BASE64)
    add_subdirectory (base64-cmake)
endif()

if (USE_SIMDJSON)
    add_subdirectory (simdjson-cmake)
endif()

if (USE_FASTOPS)
    add_subdirectory (fastops-cmake)
endif()

if (USE_AMQPCPP OR USE_CASSANDRA)
    add_subdirectory (libuv)
endif()
if (USE_AMQPCPP)
    add_subdirectory (amqpcpp-cmake)
endif()
if (USE_CASSANDRA)
    add_subdirectory (cassandra)
endif()

if (USE_SENTRY)
    add_subdirectory (sentry-native)
endif()

add_subdirectory (fmtlib-cmake)

if (USE_STATS)
    add_subdirectory (stats-cmake)
    add_subdirectory (gcem)
<<<<<<< HEAD
    add_subdirectory (eigen)
=======
endif()

if (USE_KRB5)
    add_subdirectory (krb5-cmake)
    if (USE_CYRUS_SASL)
        add_subdirectory (cyrus-sasl-cmake)
    endif()
>>>>>>> 8e223103
endif()<|MERGE_RESOLUTION|>--- conflicted
+++ resolved
@@ -310,9 +310,7 @@
 if (USE_STATS)
     add_subdirectory (stats-cmake)
     add_subdirectory (gcem)
-<<<<<<< HEAD
     add_subdirectory (eigen)
-=======
 endif()
 
 if (USE_KRB5)
@@ -320,5 +318,4 @@
     if (USE_CYRUS_SASL)
         add_subdirectory (cyrus-sasl-cmake)
     endif()
->>>>>>> 8e223103
 endif()