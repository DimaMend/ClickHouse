--- conflicted
+++ resolved
@@ -3,191 +3,7 @@
 toc_priority: 41
 ---
 
-<<<<<<< HEAD
 # Прочие виды запросов {#prochie-vidy-zaprosov}
-=======
-``` sql
-EXISTS [TEMPORARY] TABLE [db.]name [INTO OUTFILE filename] [FORMAT format]
-```
-
-Возвращает один столбец типа `UInt8`, содержащий одно значение - `0`, если таблицы или БД не существует и `1`, если таблица в указанной БД существует.
-
-## KILL QUERY {#kill-query-statement}
-
-``` sql
-KILL QUERY [ON CLUSTER cluster]
-  WHERE <where expression to SELECT FROM system.processes query>
-  [SYNC|ASYNC|TEST]
-  [FORMAT format]
-```
-
-Пытается принудительно остановить исполняющиеся в данный момент запросы.
-Запросы для принудительной остановки выбираются из таблицы system.processes с помощью условия, указанного в секции `WHERE` запроса `KILL`.
-
-Примеры
-
-``` sql
--- Принудительно останавливает все запросы с указанным query_id:
-KILL QUERY WHERE query_id='2-857d-4a57-9ee0-327da5d60a90'
-
--- Синхронно останавливает все запросы пользователя 'username':
-KILL QUERY WHERE user='username' SYNC
-```
-
-Readonly-пользователи могут останавливать только свои запросы.
-
-По умолчанию используется асинхронный вариант запроса (`ASYNC`), который не дожидается подтверждения остановки запросов.
-
-Синхронный вариант (`SYNC`) ожидает остановки всех запросов и построчно выводит информацию о процессах по ходу их остановки.
-Ответ содержит колонку `kill_status`, которая может принимать следующие значения:
-
-1.  ‘finished’ - запрос был успешно остановлен;
-2.  ‘waiting’ - запросу отправлен сигнал завершения, ожидается его остановка;
-3.  остальные значения описывают причину невозможности остановки запроса.
-
-Тестовый вариант запроса (`TEST`) только проверяет права пользователя и выводит список запросов для остановки.
-
-## KILL MUTATION {#kill-mutation-statement}
-
-``` sql
-KILL MUTATION [ON CLUSTER cluster]
-  WHERE <where expression to SELECT FROM system.mutations query>
-  [TEST]
-  [FORMAT format]
-```
-
-Пытается остановить выполняющиеся в данные момент [мутации](alter.md#mutations). Мутации для остановки выбираются из таблицы [`system.mutations`](../../operations/system-tables/mutations.md#system_tables-mutations) с помощью условия, указанного в секции `WHERE` запроса `KILL`.
-
-Тестовый вариант запроса (`TEST`) только проверяет права пользователя и выводит список запросов для остановки.
-
-Примеры:
-
-``` sql
--- Останавливает все мутации одной таблицы:
-KILL MUTATION WHERE database = 'default' AND table = 'table'
-
--- Останавливает конкретную мутацию:
-KILL MUTATION WHERE database = 'default' AND table = 'table' AND mutation_id = 'mutation_3.txt'
-```
-
-Запрос полезен в случаях, когда мутация не может выполниться до конца (например, если функция в запросе мутации бросает исключение на данных таблицы).
-
-Данные, уже изменённые мутацией, остаются в таблице (отката на старую версию данных не происходит).
-
-## OPTIMIZE {#misc_operations-optimize}
-
-``` sql
-OPTIMIZE TABLE [db.]name [ON CLUSTER cluster] [PARTITION partition | PARTITION ID 'partition_id'] [FINAL] [DEDUPLICATE]
-```
-
-Запрос пытается запустить внеплановый мёрж кусков данных для таблиц семейства [MergeTree](../../engines/table-engines/mergetree-family/mergetree.md). Другие движки таблиц не поддерживаются.
-
-Если `OPTIMIZE` применяется к таблицам семейства [ReplicatedMergeTree](../../engines/table-engines/mergetree-family/replication.md), ClickHouse создаёт задачу на мёрж и ожидает её исполнения на всех узлах (если активирована настройка `replication_alter_partitions_sync`).
-
--   Если `OPTIMIZE` не выполняет мёрж по любой причине, ClickHouse не оповещает об этом клиента. Чтобы включить оповещения, используйте настройку [optimize\_throw\_if\_noop](../../operations/settings/settings.md#setting-optimize_throw_if_noop).
--   Если указать `PARTITION`, то оптимизация выполняется только для указанной партиции. [Как задавать имя партиции в запросах](alter.md#alter-how-to-specify-part-expr).
--   Если указать `FINAL`, то оптимизация выполняется даже в том случае, если все данные уже лежат в одном куске.
--   Если указать `DEDUPLICATE`, то произойдет схлопывание полностью одинаковых строк (сравниваются значения во всех колонках), имеет смысл только для движка MergeTree.
-
-!!! warning "Внимание"
-    Запрос `OPTIMIZE` не может устранить причину появления ошибки «Too many parts».
-
-## RENAME {#misc_operations-rename}
-
-Переименовывает одну или несколько таблиц.
-
-``` sql
-RENAME TABLE [db11.]name11 TO [db12.]name12, [db21.]name21 TO [db22.]name22, ... [ON CLUSTER cluster]
-```
-
-Переименовывание таблицы является лёгкой операцией. Если вы указали после `TO` другую базу данных, то таблица будет перенесена в эту базу данных. При этом, директории с базами данных должны быть расположены в одной файловой системе (иначе возвращается ошибка). В случае переименования нескольких таблиц в одном запросе — это неатомарная операция,  может выполнится частично, запросы в других сессиях могут получить ошибку `Table ... doesn't exist...`.
-
-## SET {#query-set}
-
-``` sql
-SET param = value
-```
-
-Устанавливает значение `value` для [настройки](../../operations/settings/index.md) `param` в текущей сессии. [Конфигурационные параметры сервера](../../operations/server-configuration-parameters/settings.md) нельзя изменить подобным образом.
-
-Можно одним запросом установить все настройки из заданного профиля настроек.
-
-``` sql
-SET profile = 'profile-name-from-the-settings-file'
-```
-
-Подробности смотрите в разделе [Настройки](../../operations/settings/settings.md).
-
-## SET ROLE {#set-role-statement}
-
-Активирует роли для текущего пользователя.
-
-### Синтаксис {#set-role-syntax}
-
-``` sql
-SET ROLE {DEFAULT | NONE | role [,...] | ALL | ALL EXCEPT role [,...]}
-```
-
-## SET DEFAULT ROLE {#set-default-role-statement}
-
-Устанавливает роли по умолчанию для пользователя.
-
-Роли по умолчанию активируются автоматически при входе пользователя. Ролями по умолчанию могут быть установлены только ранее назначенные роли. Если роль не назначена пользователю, ClickHouse выбрасывает исключение.
-
-
-### Синтаксис {#set-default-role-syntax}
-
-``` sql
-SET DEFAULT ROLE {NONE | role [,...] | ALL | ALL EXCEPT role [,...]} TO {user|CURRENT_USER} [,...]
-```
-
-
-### Примеры {#set-default-role-examples}
-
-Установить несколько ролей по умолчанию для пользователя:
-
-``` sql
-SET DEFAULT ROLE role1, role2, ... TO user
-```
-
-Установить ролями по умолчанию все назначенные пользователю роли:
-
-``` sql
-SET DEFAULT ROLE ALL TO user
-```
-
-Удалить роли по умолчанию для пользователя:
-
-``` sql
-SET DEFAULT ROLE NONE TO user
-```
-
-Установить ролями по умолчанию все назначенные пользователю роли за исключением указанных:
-
-```sql
-SET DEFAULT ROLE ALL EXCEPT role1, role2 TO user
-```
-
-## TRUNCATE {#truncate-statement}
-
-``` sql
-TRUNCATE TABLE [IF EXISTS] [db.]name [ON CLUSTER cluster]
-```
-
-Удаляет все данные из таблицы. Если условие `IF EXISTS` не указано, запрос вернет ошибку, если таблицы не существует.
-
-Запрос `TRUNCATE` не поддерживается для следующих движков: [View](../../engines/table-engines/special/view.md), [File](../../engines/table-engines/special/file.md), [URL](../../engines/table-engines/special/url.md) и [Null](../../engines/table-engines/special/null.md).
-
-## USE {#use}
-
-``` sql
-USE db
-```
-
-Позволяет установить текущую базу данных для сессии.
-Текущая база данных используется для поиска таблиц, если база данных не указана в запросе явно через точку перед именем таблицы.
-При использовании HTTP протокола запрос не может быть выполнен, так как понятия сессии не существует.
->>>>>>> 25a472a3
 
 -   [ATTACH](../../sql-reference/statements/attach.md)
 -   [CHECK TABLE](../../sql-reference/statements/check-table.md)
@@ -203,5 +19,4 @@
 -   [TRUNCATE](../../sql-reference/statements/truncate.md)
 -   [USE](../../sql-reference/statements/use.md)
 
-
 [Оригинальная статья](https://clickhouse.tech/docs/ru/sql-reference/statements/misc/) <!--hide-->