# Источники внешних словарей {#dicts-external-dicts-dict-sources}

Внешний словарь можно подключить из множества источников.

Общий вид XML-конфигурации:

``` xml
<yandex>
  <dictionary>
    ...
    <source>
      <source_type>
        <!-- Source configuration -->
      </source_type>
    </source>
    ...
  </dictionary>
  ...
</yandex>
```

Аналогичный [DDL-запрос](../create.md#create-dictionary-query):

``` sql
CREATE DICTIONARY dict_name (...)
...
SOURCE(SOURCE_TYPE(param1 val1 ... paramN valN)) -- Source configuration
...
```

Источник настраивается в разделе `source`.

Типы источников (`source_type`):

<<<<<<< HEAD
-   [Локальный файл](#dicts-external_dicts_dict_sources-local_file)
-   [Исполняемый файл](#dicts-external_dicts_dict_sources-executable)
-   [HTTP(s)](#dicts-external_dicts_dict_sources-http)
-   СУБД:
    -   [ODBC](#dicts-external_dicts_dict_sources-odbc)
    -   [MySQL](#dicts-external_dicts_dict_sources-mysql)
    -   [ClickHouse](#dicts-external_dicts_dict_sources-clickhouse)
    -   [MongoDB](#dicts-external_dicts_dict_sources-mongodb)
    -   [Redis](#dicts-external_dicts_dict_sources-redis)
=======
- [Локальный файл](#dicts-external_dicts_dict_sources-local_file)
- [Исполняемый файл](#dicts-external_dicts_dict_sources-executable)
- [HTTP(s)](#dicts-external_dicts_dict_sources-http)
- СУБД:
  - [ODBC](#dicts-external_dicts_dict_sources-odbc)
  - [MySQL](#dicts-external_dicts_dict_sources-mysql)
  - [ClickHouse](#dicts-external_dicts_dict_sources-clickhouse)
  - [MongoDB](#dicts-external_dicts_dict_sources-mongodb)
  - [Redis](#dicts-external_dicts_dict_sources-redis)
>>>>>>> ec8114d7

## Локальный файл {#dicts-external-dicts-dict-sources-local-file}

Пример настройки:

``` xml
<source>
  <file>
    <path>/opt/dictionaries/os.tsv</path>
    <format>TabSeparated</format>
  </file>
</source>
```

или

``` sql
SOURCE(FILE(path '/opt/dictionaries/os.tsv' format 'TabSeparated'))
```

Поля настройки:

<<<<<<< HEAD
-   `path` — Абсолютный путь к файлу.
-   `format` — Формат файла. Поддерживаются все форматы, описанные в разделе «[Форматы](../../interfaces/formats.md#formats)».
=======
- `path` — Абсолютный путь к файлу.
- `format` — Формат файла. Поддерживаются все форматы, описанные в разделе «[Форматы](../../interfaces/formats.md#formats)».
>>>>>>> ec8114d7

## Исполняемый файл {#dicts-external-dicts-dict-sources-executable}

Работа с исполняемым файлом зависит от [размещения словаря в памяти](external_dicts_dict_layout.md). Если тип размещения словаря `cache` и `complex_key_cache`, то ClickHouse запрашивает необходимые ключи, отправляя запрос в `STDIN` исполняемого файла.

Пример настройки:

``` xml
<source>
    <executable>
        <command>cat /opt/dictionaries/os.tsv</command>
        <format>TabSeparated</format>
    </executable>
</source>
```

или

``` sql
SOURCE(EXECUTABLE(command 'cat /opt/dictionaries/os.tsv' format 'TabSeparated'))
```

Поля настройки:

<<<<<<< HEAD
-   `command` — Абсолютный путь к исполняемому файлу или имя файла (если каталог программы прописан в `PATH`).
-   `format` — Формат файла. Поддерживаются все форматы, описанные в разделе «[Форматы](../../interfaces/formats.md#formats)».
=======
- `command` — Абсолютный путь к исполняемому файлу или имя файла (если каталог программы прописан в `PATH`).
- `format` — Формат файла. Поддерживаются все форматы, описанные в разделе «[Форматы](../../interfaces/formats.md#formats)».
>>>>>>> ec8114d7

## HTTP(s) {#dicts-external-dicts-dict-sources-http}

Работа с HTTP(s) сервером зависит от [размещения словаря в памяти](external_dicts_dict_layout.md). Если тип размещения словаря `cache` и `complex_key_cache`, то ClickHouse запрашивает необходимые ключи, отправляя запрос методом `POST`.

Пример настройки:

``` xml
<source>
    <http>
        <url>http://[::1]/os.tsv</url>
        <format>TabSeparated</format>
        <credentials>
            <user>user</user>
            <password>password</password>
        </credentials>
        <headers>
            <header>
                <name>API-KEY</name>
                <value>key</value>
            </header>
        </headers>
    </http>
</source>
```

или

``` sql
SOURCE(HTTP(
    url 'http://[::1]/os.tsv'
    format 'TabSeparated'
    credentials(user 'user' password 'password')
    headers(header(name 'API-KEY' value 'key'))
))
```

Чтобы ClickHouse смог обратиться к HTTPS-ресурсу, необходимо [настроить openSSL](../../operations/server_settings/settings.md) в конфигурации сервера.

Поля настройки:

<<<<<<< HEAD
-   `url` — URL источника.
-   `format` — Формат файла. Поддерживаются все форматы, описанные в разделе «[Форматы](../../interfaces/formats.md#formats)».
=======
- `url` — URL источника.
- `format` — Формат файла. Поддерживаются все форматы, описанные в разделе «[Форматы](../../interfaces/formats.md#formats)».
>>>>>>> ec8114d7

## ODBC {#dicts-external-dicts-dict-sources-odbc}

Этим способом можно подключить любую базу данных, имеющую ODBC драйвер.

Пример настройки:

``` xml
<source>
    <odbc>
        <db>DatabaseName</db>
        <table>ShemaName.TableName</table>
        <connection_string>DSN=some_parameters</connection_string>
        <invalidate_query>SQL_QUERY</invalidate_query>
    </odbc>
</source>
```

или

``` sql
SOURCE(ODBC(
    db 'DatabaseName'
    table 'SchemaName.TableName'
    connection_string 'DSN=some_parameters'
    invalidate_query 'SQL_QUERY'
))
```

Поля настройки:

- `db` — имя базы данных. Не указывать, если имя базы задано в параметрах. `<connection_string>`.
- `table` — имя таблицы и схемы, если она есть.
- `connection_string` — строка соединения.
- `invalidate_query` — запрос для проверки статуса словаря. Необязательный параметр. Читайте подробнее в разделе [Обновление словарей](external_dicts_dict_lifetime.md).

ClickHouse получает от ODBC-драйвера информацию о квотировании и квотирует настройки в запросах к драйверу, поэтому имя таблицы нужно указывать в соответствии с регистром имени таблицы в базе данных.

Если у вас есть проблемы с кодировками при использовании Oracle, ознакомьтесь с соответствующим разделом [FAQ](../../faq/general.md#oracle-odbc-encodings).

### Выявленная уязвимость в функционировании ODBC словарей {#vyiavlennaia-uiazvimost-v-funktsionirovanii-odbc-slovarei}

!!! attention "Attention"
    При соединении с базой данных через ODBC можно заменить параметр соединения `Servername`. В этом случае, значения `USERNAME` и `PASSWORD` из `odbc.ini` отправляются на удаленный сервер и могут быть скомпрометированы.

**Пример небезопасного использования**

Сконфигурируем unixODBC для работы с PostgreSQL. Содержимое `/etc/odbc.ini`:

``` text
[gregtest]
Driver = /usr/lib/psqlodbca.so
Servername = localhost
PORT = 5432
DATABASE = test_db
#OPTION = 3
USERNAME = test
PASSWORD = test
```

Если выполнить запрос вида:

``` sql
SELECT * FROM odbc('DSN=gregtest;Servername=some-server.com', 'test_db');
```

то ODBC драйвер отправит значения `USERNAME` и `PASSWORD` из `odbc.ini` на `some-server.com`.

### Пример подключения PostgreSQL {#primer-podkliucheniia-postgresql}

ОС Ubuntu.

Установка unixODBC и ODBC-драйвера для PostgreSQL: :

``` bash
$ sudo apt-get install -y unixodbc odbcinst odbc-postgresql
```

Настройка `/etc/odbc.ini` (или `~/.odbc.ini`):

``` text
    [DEFAULT]
    Driver = myconnection

    [myconnection]
    Description         = PostgreSQL connection to my_db
    Driver              = PostgreSQL Unicode
    Database            = my_db
    Servername          = 127.0.0.1
    UserName            = username
    Password            = password
    Port                = 5432
    Protocol            = 9.3
    ReadOnly            = No
    RowVersioning       = No
    ShowSystemTables    = No
    ConnSettings        =
```

Конфигурация словаря в ClickHouse:

``` xml
<yandex>
    <dictionary>
        <name>table_name</name>
        <source>
            <odbc>
                <!-- в connection_string можно указывать следующие параметры: -->
                <!-- DSN=myconnection;UID=username;PWD=password;HOST=127.0.0.1;PORT=5432;DATABASE=my_db -->
                <connection_string>DSN=myconnection</connection_string>
                <table>postgresql_table</table>
            </odbc>
        </source>
        <lifetime>
            <min>300</min>
            <max>360</max>
        </lifetime>
        <layout>
            <hashed/>
        </layout>
        <structure>
            <id>
                <name>id</name>
            </id>
            <attribute>
                <name>some_column</name>
                <type>UInt64</type>
                <null_value>0</null_value>
            </attribute>
        </structure>
    </dictionary>
</yandex>
```

или

``` sql
CREATE DICTIONARY table_name (
    id UInt64,
    some_column UInt64 DEFAULT 0
)
PRIMARY KEY id
SOURCE(ODBC(connection_string 'DSN=myconnection' table 'postgresql_table'))
LAYOUT(HASHED())
LIFETIME(MIN 300 MAX 360)

Может понадобиться в `odbc.ini` указать полный путь до библиотеки с драйвером `DRIVER=/usr/local/lib/psqlodbcw.so`.

### Пример подключения MS SQL Server

ОС Ubuntu.

Установка драйвера: :

```bash
$ sudo apt-get install tdsodbc freetds-bin sqsh
```

Настройка драйвера: :

``` bash
    $ cat /etc/freetds/freetds.conf
    ...

    [MSSQL]
    host = 192.168.56.101
    port = 1433
    tds version = 7.0
    client charset = UTF-8

    $ cat /etc/odbcinst.ini
    ...

    [FreeTDS]
    Description     = FreeTDS
    Driver          = /usr/lib/x86_64-linux-gnu/odbc/libtdsodbc.so
    Setup           = /usr/lib/x86_64-linux-gnu/odbc/libtdsS.so
    FileUsage       = 1
    UsageCount      = 5

    $ cat ~/.odbc.ini
    ...

    [MSSQL]
    Description     = FreeTDS
    Driver          = FreeTDS
    Servername      = MSSQL
    Database        = test
    UID             = test
    PWD             = test
    Port            = 1433
```

Настройка словаря в ClickHouse:

``` xml
<yandex>
    <dictionary>
        <name>test</name>
        <source>
            <odbc>
                <table>dict</table>
                <connection_string>DSN=MSSQL;UID=test;PWD=test</connection_string>
            </odbc>
        </source>

        <lifetime>
            <min>300</min>
            <max>360</max>
        </lifetime>

        <layout>
            <flat />
        </layout>

        <structure>
            <id>
                <name>k</name>
            </id>
            <attribute>
                <name>s</name>
                <type>String</type>
                <null_value></null_value>
            </attribute>
        </structure>
    </dictionary>
</yandex>
```

или

``` sql
CREATE DICTIONARY test (
    k UInt64,
    s String DEFAULT ''
)
PRIMARY KEY k
SOURCE(ODBC(table 'dict' connection_string 'DSN=MSSQL;UID=test;PWD=test'))
LAYOUT(FLAT())
LIFETIME(MIN 300 MAX 360)
```

## СУБД {#subd}

### MySQL {#dicts-external-dicts-dict-sources-mysql}

Пример настройки:

``` xml
<source>
  <mysql>
      <port>3306</port>
      <user>clickhouse</user>
      <password>qwerty</password>
      <replica>
          <host>example01-1</host>
          <priority>1</priority>
      </replica>
      <replica>
          <host>example01-2</host>
          <priority>1</priority>
      </replica>
      <db>db_name</db>
      <table>table_name</table>
      <where>id=10</where>
      <invalidate_query>SQL_QUERY</invalidate_query>
  </mysql>
</source>
```

или

``` sql
SOURCE(MYSQL(
    port 3306
    user 'clickhouse'
    password 'qwerty'
    replica(host 'example01-1' priority 1)
    replica(host 'example01-2' priority 1)
    db 'db_name'
    table 'table_name'
    where 'id=10'
    invalidate_query 'SQL_QUERY'
))
```

Поля настройки:

<<<<<<< HEAD
-   `port` — порт сервера MySQL. Можно указать для всех реплик или для каждой в отдельности (внутри `<replica>`).
=======
- `port` — порт сервера MySQL. Можно указать для всех реплик или для каждой в отдельности (внутри `<replica>`).

- `user` — имя пользователя MySQL. Можно указать для всех реплик или для каждой в отдельности (внутри `<replica>`).

- `password` — пароль пользователя MySQL. Можно указать для всех реплик или для каждой в отдельности (внутри `<replica>`).

- `replica` — блок конфигурации реплики. Блоков может быть несколько.
>>>>>>> ec8114d7

-   `user` — имя пользователя MySQL. Можно указать для всех реплик или для каждой в отдельности (внутри `<replica>`).

<<<<<<< HEAD
-   `password` — пароль пользователя MySQL. Можно указать для всех реплик или для каждой в отдельности (внутри `<replica>`).

-   `replica` — блок конфигурации реплики. Блоков может быть несколько.

        - `replica/host` — хост MySQL.
        - `replica/priority` — приоритет реплики. При попытке соединения ClickHouse обходит реплики в соответствии с приоритетом. Чем меньше цифра, тем выше приоритет.

-   `db` — имя базы данных.

-   `table` — имя таблицы.

-   `where` — условие выбора. Синтаксис условия совпадает с синтаксисом секции `WHERE` в MySQL, например, `id > 10 AND id < 20`. Необязательный параметр.

-   `invalidate_query` — запрос для проверки статуса словаря. Необязательный параметр. Читайте подробнее в разделе [Обновление словарей](external_dicts_dict_lifetime.md).
=======
- `db` — имя базы данных.

- `table` — имя таблицы.

- `where` — условие выбора. Синтаксис условия совпадает с синтаксисом секции `WHERE` в MySQL, например, `id > 10 AND id < 20`. Необязательный параметр.

- `invalidate_query` — запрос для проверки статуса словаря. Необязательный параметр. Читайте подробнее в разделе [Обновление словарей](external_dicts_dict_lifetime.md).
>>>>>>> ec8114d7

MySQL можно подключить на локальном хосте через сокеты, для этого необходимо задать `host` и `socket`.

Пример настройки:

``` xml
<source>
  <mysql>
      <host>localhost</host>
      <socket>/path/to/socket/file.sock</socket>
      <user>clickhouse</user>
      <password>qwerty</password>
      <db>db_name</db>
      <table>table_name</table>
      <where>id=10</where>
      <invalidate_query>SQL_QUERY</invalidate_query>
  </mysql>
</source>
```

или

``` sql
SOURCE(MYSQL(
    host 'localhost'
    socket '/path/to/socket/file.sock'
    user 'clickhouse'
    password 'qwerty'
    db 'db_name'
    table 'table_name'
    where 'id=10'
    invalidate_query 'SQL_QUERY'
))
```

### ClickHouse {#dicts-external-dicts-dict-sources-clickhouse}

Пример настройки:

``` xml
<source>
    <clickhouse>
        <host>example01-01-1</host>
        <port>9000</port>
        <user>default</user>
        <password></password>
        <db>default</db>
        <table>ids</table>
        <where>id=10</where>
    </clickhouse>
</source>
```

или

``` sql
SOURCE(CLICKHOUSE(
    host 'example01-01-1'
    port 9000
    user 'default'
    password ''
    db 'default'
    table 'ids'
    where 'id=10'
))
```

Поля настройки:

<<<<<<< HEAD
-   `host` — хост ClickHouse. Если host локальный, то запрос выполняется без сетевого взаимодействия. Чтобы повысить отказоустойчивость решения, можно создать таблицу типа [Distributed](../../operations/table_engines/distributed.md) и прописать её в дальнейших настройках.
-   `port` — порт сервера ClickHouse.
-   `user` — имя пользователя ClickHouse.
-   `password` — пароль пользователя ClickHouse.
-   `db` — имя базы данных.
-   `table` — имя таблицы.
-   `where` — условие выбора. Может отсутствовать.
-   `invalidate_query` — запрос для проверки статуса словаря. Необязательный параметр. Читайте подробнее в разделе [Обновление словарей](external_dicts_dict_lifetime.md).
=======
- `host` — хост ClickHouse. Если host локальный, то запрос выполняется без сетевого взаимодействия. Чтобы повысить отказоустойчивость решения, можно создать таблицу типа [Distributed](../../operations/table_engines/distributed.md) и прописать её в дальнейших настройках.
- `port` — порт сервера ClickHouse.
- `user` — имя пользователя ClickHouse.
- `password` — пароль пользователя ClickHouse.
- `db` — имя базы данных.
- `table` — имя таблицы.
- `where` — условие выбора. Может отсутствовать.
- `invalidate_query` — запрос для проверки статуса словаря. Необязательный параметр. Читайте подробнее в разделе [Обновление словарей](external_dicts_dict_lifetime.md).
>>>>>>> ec8114d7

### MongoDB {#dicts-external-dicts-dict-sources-mongodb}

Пример настройки:

``` xml
<source>
    <mongodb>
        <host>localhost</host>
        <port>27017</port>
        <user></user>
        <password></password>
        <db>test</db>
        <collection>dictionary_source</collection>
    </mongodb>
</source>
```

или

``` sql
SOURCE(MONGO(
    host 'localhost'
    port 27017
    user ''
    password ''
    db 'test'
    collection 'dictionary_source'
))
```

Поля настройки:

- `host` — хост MongoDB.
- `port` — порт сервера MongoDB.
- `user` — имя пользователя MongoDB.
- `password` — пароль пользователя MongoDB.
- `db` — имя базы данных.
- `collection` — имя коллекции.

### Redis {#dicts-external-dicts-dict-sources-redis}

Пример настройки:

``` xml
<source>
    <redis>
        <host>localhost</host>
        <port>6379</port>
        <storage_type>simple</storage_type>
        <db_index>0</db_index>
    </redis>
</source>
```

или

``` sql
SOURCE(REDIS(
    host 'localhost'
    port 6379
    storage_type 'simple'
    db_index 0
))
```

Поля настройки:

<<<<<<< HEAD
-   `host` – хост Redis.
-   `port` – порт сервера Redis.
-   `storage_type` – способ хранения ключей. Необходимо использовать `simple` для источников с одним столбцом ключей, `hash_map` – для источников с двумя столбцами ключей. Источники с более, чем двумя столбцами ключей, не поддерживаются. Может отсутствовать, значение по умолчанию `simple`.
-   `db_index` – номер базы данных. Может отсутствовать, значение по умолчанию 0.
=======
- `host` – хост Redis.
- `port` – порт сервера Redis.
- `storage_type` – способ хранения ключей. Необходимо использовать `simple` для источников с одним столбцом ключей, `hash_map` – для источников с двумя столбцами ключей. Источники с более, чем двумя столбцами ключей, не поддерживаются. Может отсутствовать, значение по умолчанию `simple`.
- `db_index` – номер базы данных. Может отсутствовать, значение по умолчанию 0.
>>>>>>> ec8114d7

[Оригинальная статья](https://clickhouse.tech/docs/ru/query_language/dicts/external_dicts_dict_sources/) <!--hide--><|MERGE_RESOLUTION|>--- conflicted
+++ resolved
@@ -32,7 +32,6 @@
 
 Типы источников (`source_type`):
 
-<<<<<<< HEAD
 -   [Локальный файл](#dicts-external_dicts_dict_sources-local_file)
 -   [Исполняемый файл](#dicts-external_dicts_dict_sources-executable)
 -   [HTTP(s)](#dicts-external_dicts_dict_sources-http)
@@ -42,17 +41,6 @@
     -   [ClickHouse](#dicts-external_dicts_dict_sources-clickhouse)
     -   [MongoDB](#dicts-external_dicts_dict_sources-mongodb)
     -   [Redis](#dicts-external_dicts_dict_sources-redis)
-=======
-- [Локальный файл](#dicts-external_dicts_dict_sources-local_file)
-- [Исполняемый файл](#dicts-external_dicts_dict_sources-executable)
-- [HTTP(s)](#dicts-external_dicts_dict_sources-http)
-- СУБД:
-  - [ODBC](#dicts-external_dicts_dict_sources-odbc)
-  - [MySQL](#dicts-external_dicts_dict_sources-mysql)
-  - [ClickHouse](#dicts-external_dicts_dict_sources-clickhouse)
-  - [MongoDB](#dicts-external_dicts_dict_sources-mongodb)
-  - [Redis](#dicts-external_dicts_dict_sources-redis)
->>>>>>> ec8114d7
 
 ## Локальный файл {#dicts-external-dicts-dict-sources-local-file}
 
@@ -75,13 +63,8 @@
 
 Поля настройки:
 
-<<<<<<< HEAD
 -   `path` — Абсолютный путь к файлу.
 -   `format` — Формат файла. Поддерживаются все форматы, описанные в разделе «[Форматы](../../interfaces/formats.md#formats)».
-=======
-- `path` — Абсолютный путь к файлу.
-- `format` — Формат файла. Поддерживаются все форматы, описанные в разделе «[Форматы](../../interfaces/formats.md#formats)».
->>>>>>> ec8114d7
 
 ## Исполняемый файл {#dicts-external-dicts-dict-sources-executable}
 
@@ -106,13 +89,8 @@
 
 Поля настройки:
 
-<<<<<<< HEAD
 -   `command` — Абсолютный путь к исполняемому файлу или имя файла (если каталог программы прописан в `PATH`).
 -   `format` — Формат файла. Поддерживаются все форматы, описанные в разделе «[Форматы](../../interfaces/formats.md#formats)».
-=======
-- `command` — Абсолютный путь к исполняемому файлу или имя файла (если каталог программы прописан в `PATH`).
-- `format` — Формат файла. Поддерживаются все форматы, описанные в разделе «[Форматы](../../interfaces/formats.md#formats)».
->>>>>>> ec8114d7
 
 ## HTTP(s) {#dicts-external-dicts-dict-sources-http}
 
@@ -154,13 +132,8 @@
 
 Поля настройки:
 
-<<<<<<< HEAD
 -   `url` — URL источника.
 -   `format` — Формат файла. Поддерживаются все форматы, описанные в разделе «[Форматы](../../interfaces/formats.md#formats)».
-=======
-- `url` — URL источника.
-- `format` — Формат файла. Поддерживаются все форматы, описанные в разделе «[Форматы](../../interfaces/formats.md#formats)».
->>>>>>> ec8114d7
 
 ## ODBC {#dicts-external-dicts-dict-sources-odbc}
 
@@ -449,21 +422,10 @@
 
 Поля настройки:
 
-<<<<<<< HEAD
 -   `port` — порт сервера MySQL. Можно указать для всех реплик или для каждой в отдельности (внутри `<replica>`).
-=======
-- `port` — порт сервера MySQL. Можно указать для всех реплик или для каждой в отдельности (внутри `<replica>`).
-
-- `user` — имя пользователя MySQL. Можно указать для всех реплик или для каждой в отдельности (внутри `<replica>`).
-
-- `password` — пароль пользователя MySQL. Можно указать для всех реплик или для каждой в отдельности (внутри `<replica>`).
-
-- `replica` — блок конфигурации реплики. Блоков может быть несколько.
->>>>>>> ec8114d7
 
 -   `user` — имя пользователя MySQL. Можно указать для всех реплик или для каждой в отдельности (внутри `<replica>`).
 
-<<<<<<< HEAD
 -   `password` — пароль пользователя MySQL. Можно указать для всех реплик или для каждой в отдельности (внутри `<replica>`).
 
 -   `replica` — блок конфигурации реплики. Блоков может быть несколько.
@@ -478,15 +440,6 @@
 -   `where` — условие выбора. Синтаксис условия совпадает с синтаксисом секции `WHERE` в MySQL, например, `id > 10 AND id < 20`. Необязательный параметр.
 
 -   `invalidate_query` — запрос для проверки статуса словаря. Необязательный параметр. Читайте подробнее в разделе [Обновление словарей](external_dicts_dict_lifetime.md).
-=======
-- `db` — имя базы данных.
-
-- `table` — имя таблицы.
-
-- `where` — условие выбора. Синтаксис условия совпадает с синтаксисом секции `WHERE` в MySQL, например, `id > 10 AND id < 20`. Необязательный параметр.
-
-- `invalidate_query` — запрос для проверки статуса словаря. Необязательный параметр. Читайте подробнее в разделе [Обновление словарей](external_dicts_dict_lifetime.md).
->>>>>>> ec8114d7
 
 MySQL можно подключить на локальном хосте через сокеты, для этого необходимо задать `host` и `socket`.
 
@@ -556,7 +509,6 @@
 
 Поля настройки:
 
-<<<<<<< HEAD
 -   `host` — хост ClickHouse. Если host локальный, то запрос выполняется без сетевого взаимодействия. Чтобы повысить отказоустойчивость решения, можно создать таблицу типа [Distributed](../../operations/table_engines/distributed.md) и прописать её в дальнейших настройках.
 -   `port` — порт сервера ClickHouse.
 -   `user` — имя пользователя ClickHouse.
@@ -565,16 +517,6 @@
 -   `table` — имя таблицы.
 -   `where` — условие выбора. Может отсутствовать.
 -   `invalidate_query` — запрос для проверки статуса словаря. Необязательный параметр. Читайте подробнее в разделе [Обновление словарей](external_dicts_dict_lifetime.md).
-=======
-- `host` — хост ClickHouse. Если host локальный, то запрос выполняется без сетевого взаимодействия. Чтобы повысить отказоустойчивость решения, можно создать таблицу типа [Distributed](../../operations/table_engines/distributed.md) и прописать её в дальнейших настройках.
-- `port` — порт сервера ClickHouse.
-- `user` — имя пользователя ClickHouse.
-- `password` — пароль пользователя ClickHouse.
-- `db` — имя базы данных.
-- `table` — имя таблицы.
-- `where` — условие выбора. Может отсутствовать.
-- `invalidate_query` — запрос для проверки статуса словаря. Необязательный параметр. Читайте подробнее в разделе [Обновление словарей](external_dicts_dict_lifetime.md).
->>>>>>> ec8114d7
 
 ### MongoDB {#dicts-external-dicts-dict-sources-mongodb}
 
@@ -643,16 +585,9 @@
 
 Поля настройки:
 
-<<<<<<< HEAD
 -   `host` – хост Redis.
 -   `port` – порт сервера Redis.
 -   `storage_type` – способ хранения ключей. Необходимо использовать `simple` для источников с одним столбцом ключей, `hash_map` – для источников с двумя столбцами ключей. Источники с более, чем двумя столбцами ключей, не поддерживаются. Может отсутствовать, значение по умолчанию `simple`.
 -   `db_index` – номер базы данных. Может отсутствовать, значение по умолчанию 0.
-=======
-- `host` – хост Redis.
-- `port` – порт сервера Redis.
-- `storage_type` – способ хранения ключей. Необходимо использовать `simple` для источников с одним столбцом ключей, `hash_map` – для источников с двумя столбцами ключей. Источники с более, чем двумя столбцами ключей, не поддерживаются. Может отсутствовать, значение по умолчанию `simple`.
-- `db_index` – номер базы данных. Может отсутствовать, значение по умолчанию 0.
->>>>>>> ec8114d7
 
 [Оригинальная статья](https://clickhouse.tech/docs/ru/query_language/dicts/external_dicts_dict_sources/) <!--hide-->