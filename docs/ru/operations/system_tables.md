# Системные таблицы

Системные таблицы используются для реализации части функциональности системы, а также предоставляют доступ к информации о работе системы.
Вы не можете удалить системную таблицу (хотя можете сделать DETACH).
Для системных таблиц нет файлов с данными на диске и файлов с метаданными. Сервер создаёт все системные таблицы при старте.
В системные таблицы нельзя записывать данные - можно только читать.
Системные таблицы расположены в базе данных system.

## system.asynchronous_metrics {#system_tables-asynchronous_metrics}

Содержит метрики, которые периодически вычисляются в фоновом режиме. Например, объем используемой оперативной памяти.

Столбцы:

- `metric` ([String](../data_types/string.md)) — название метрики.
- `value` ([Float64](../data_types/float.md)) — значение метрики.

**Пример**

```sql
SELECT * FROM system.asynchronous_metrics LIMIT 10
```

```text
┌─metric──────────────────────────────────┬──────value─┐
│ jemalloc.background_thread.run_interval │          0 │
│ jemalloc.background_thread.num_runs     │          0 │
│ jemalloc.background_thread.num_threads  │          0 │
│ jemalloc.retained                       │  422551552 │
│ jemalloc.mapped                         │ 1682989056 │
│ jemalloc.resident                       │ 1656446976 │
│ jemalloc.metadata_thp                   │          0 │
│ jemalloc.metadata                       │   10226856 │
│ UncompressedCacheCells                  │          0 │
│ MarkCacheFiles                          │          0 │
└─────────────────────────────────────────┴────────────┘
```

**Смотрите также**

- [Мониторинг](monitoring.md) — основы мониторинга в ClickHouse.
- [system.metrics](#system_tables-metrics) — таблица с мгновенно вычисляемыми метриками.
- [system.events](#system_tables-events) — таблица с количеством произошедших событий.

## system.clusters

Содержит информацию о доступных в конфигурационном файле кластерах и серверах, которые в них входят.
Столбцы:

```
cluster String — имя кластера.
shard_num UInt32 — номер шарда в кластере, начиная с 1.
shard_weight UInt32 — относительный вес шарда при записи данных
replica_num UInt32  — номер реплики в шарде, начиная с 1.
host_name String — хост, указанный в конфигурации.
host_address String — IP-адрес хоста, полученный из DNS.
port UInt16 — порт, на который обращаться для соединения с сервером.
user String — имя пользователя, которого использовать для соединения с сервером.
```

## system.columns

Содержит информацию о столбцах всех таблиц.

С помощью этой таблицы можно получить информацию аналогично запросу [DESCRIBE TABLE](../query_language/misc.md#misc-describe-table), но для многих таблиц сразу.

Таблица `system.columns` содержит столбцы (тип столбца указан в скобках):

- `database` (String) — имя базы данных.
- `table` (String) — имя таблицы.
- `name` (String) — имя столбца.
- `type` (String) — тип столбца.
- `default_kind` (String) — тип выражения (`DEFAULT`, `MATERIALIZED`, `ALIAS`) значения по умолчанию, или пустая строка.
- `default_expression` (String) — выражение для значения по умолчанию или пустая строка.
- `data_compressed_bytes` (UInt64) — размер сжатых данных в байтах.
- `data_uncompressed_bytes` (UInt64) — размер распакованных данных в байтах.
- `marks_bytes` (UInt64) — размер засечек в байтах.
- `comment` (String) — комментарий к столбцу или пустая строка.
- `is_in_partition_key` (UInt8) — флаг, показывающий включение столбца в ключ партиционирования.
- `is_in_sorting_key` (UInt8) — флаг, показываюший включение столбца в ключ сортировки.
- `is_in_primary_key` (UInt8) — флаг, показывающий включение столбца в первичный ключ.
- `is_in_sampling_key` (UInt8) — флаг, показывающий включение столбца в ключ выборки.

## system.contributors {#system_contributors}

Содержит информацию о контрибьютерах. Контрибьютеры расположены в таблице в случайном порядке. Порядок определяется заново при каждом запросе.

Столбцы:

- `name` (String) — Имя контрибьютера (автора коммита) из git log.

**Пример**

```sql
SELECT * FROM system.contributors LIMIT 10
```
```text
┌─name─────────────┐
│ Olga Khvostikova │
│ Max Vetrov       │
│ LiuYangkuan      │
│ svladykin        │
│ zamulla          │
│ Šimon Podlipský  │
│ BayoNet          │
│ Ilya Khomutov    │
│ Amy Krishnevsky  │
│ Loud_Scream      │
└──────────────────┘
```

Чтобы найти себя в таблице, выполните запрос:

```sql
SELECT * FROM system.contributors WHERE name='Olga Khvostikova'
```
```text
┌─name─────────────┐
│ Olga Khvostikova │
└──────────────────┘
```

## system.databases

Таблица содержит один столбец name типа String - имя базы данных.
Для каждой базы данных, о которой знает сервер, будет присутствовать соответствующая запись в таблице.
Эта системная таблица используется для реализации запроса `SHOW DATABASES`.

## system.detached_parts {#system_tables-detached_parts}

Содержит информацию об отсоединённых кусках таблиц семейства [MergeTree](table_engines/mergetree.md). Столбец `reason` содержит причину, по которой кусок был отсоединён. Для кусов, отсоединённых пользователем, `reason` содержит пустую строку.
Такие куски могут быть присоединены с помощью [ALTER TABLE ATTACH PARTITION|PART](../query_language/query_language/alter/#alter_attach-partition). Остальные столбцы описаны в [system.parts](#system_tables-parts).
Если имя куска некорректно, значения некоторых столбцов могут быть `NULL`. Такие куски могут быть удалены с помощью [ALTER TABLE DROP DETACHED PART](../query_language/query_language/alter/#alter_drop-detached).

## system.dictionaries

Содержит информацию о внешних словарях.

Столбцы:

- `name String` — Имя словаря.
- `type String` — Тип словаря: Flat, Hashed, Cache.
- `origin String` — Путь к конфигурационному файлу, в котором описан словарь.
- `attribute.names Array(String)` — Массив имён атрибутов, предоставляемых словарём.
- `attribute.types Array(String)` — Соответствующий массив типов атрибутов, предоставляемых словарём.
- `has_hierarchy UInt8` — Является ли словарь иерархическим.
- `bytes_allocated UInt64` — Количество оперативной памяти, которое использует словарь.
- `hit_rate Float64` — Для cache-словарей - доля использований, для которых значение было в кэше.
- `element_count UInt64` — Количество хранящихся в словаре элементов.
- `load_factor Float64` — Доля заполненности словаря (для hashed словаря - доля заполнения хэш-таблицы).
- `creation_time DateTime` — Время создания или последней успешной перезагрузки словаря.
- `last_exception String` — Текст ошибки, возникшей при создании или перезагрузке словаря, если словарь не удалось создать.
- `source String` - Текст, описывающий источник данных для словаря.


Заметим, что количество оперативной памяти, которое использует словарь, не является пропорциональным количеству элементов, хранящихся в словаре. Так, для flat и cached словарей, все ячейки памяти выделяются заранее, независимо от реальной заполненности словаря.

## system.events {#system_tables-events}

Содержит информацию о количестве событий, произошедших в системе. Например, в таблице можно найти, сколько запросов `SELECT` обработано с момента запуска сервера ClickHouse.

Столбцы:

- `event` ([String](../data_types/string.md)) — имя события.
- `value` ([UInt64](../data_types/int_uint.md)) — количество произошедших событий.
- `description` ([String](../data_types/string.md)) — описание события.

**Пример**

```sql
SELECT * FROM system.events LIMIT 5
```

```text
┌─event─────────────────────────────────┬─value─┬─description────────────────────────────────────────────────────────────────────────────────────────────────────────────────────────────────────────────────────────────────────────────────────────────────────────────────────────────────────────────────┐
│ Query                                 │    12 │ Number of queries to be interpreted and potentially executed. Does not include queries that failed to parse or were rejected due to AST size limits, quota limits or limits on the number of simultaneously running queries. May include internal queries initiated by ClickHouse itself. Does not count subqueries.                  │
│ SelectQuery                           │     8 │ Same as Query, but only for SELECT queries.                                                                                                                                                                                                                │
│ FileOpen                              │    73 │ Number of files opened.                                                                                                                                                                                                                                    │
│ ReadBufferFromFileDescriptorRead      │   155 │ Number of reads (read/pread) from a file descriptor. Does not include sockets.                                                                                                                                                                             │
│ ReadBufferFromFileDescriptorReadBytes │  9931 │ Number of bytes read from file descriptors. If the file is compressed, this will show the compressed data size.                                                                                                                                              │
└───────────────────────────────────────┴───────┴────────────────────────────────────────────────────────────────────────────────────────────────────────────────────────────────────────────────────────────────────────────────────────────────────────────────────────────────────────────────────────────┘
```

**Смотрите также**

- [system.asynchronous_metrics](#system_tables-asynchronous_metrics) — таблица с периодически вычисляемыми метриками.
- [system.metrics](#system_tables-metrics) — таблица с мгновенно вычисляемыми метриками.
- [Мониторинг](monitoring.md) — основы мониторинга в ClickHouse.

## system.functions

Содержит информацию об обычных и агрегатных функциях.

Столбцы:

- `name` (`String`) – Имя функции.
- `is_aggregate` (`UInt8`) – Признак, является ли функция агрегатной.

## system.graphite_retentions

Содержит информацию о том, какие параметры [graphite_rollup](server_settings/settings.md#server_settings-graphite_rollup) используются в таблицах с движками [\*GraphiteMergeTree](table_engines/graphitemergetree.md).

Столбцы:
- `config_name`     (String) - Имя параметра, используемого для `graphite_rollup`.
- `regexp`          (String) - Шаблон имени метрики.
- `function`        (String) - Имя агрегирующей функции.
- `age`             (UInt64) - Минимальный возраст данных в секундах.
- `precision`       (UInt64) - Точность определения возраста данных в секундах.
- `priority`        (UInt16) - Приоритет раздела pattern.
- `is_default`      (UInt8) - Является ли раздел pattern дефолтным.
- `Tables.database` (Array(String)) - Массив имён баз данных таблиц, использующих параметр `config_name`.
- `Tables.table`    (Array(String)) - Массив имён таблиц, использующих параметр `config_name`.


## system.merges

Содержит информацию о производящихся прямо сейчас слияниях и мутациях кусков для таблиц семейства MergeTree.

Столбцы:

- `database String` — Имя базы данных, в которой находится таблица.
- `table String` — Имя таблицы.
- `elapsed Float64` — Время в секундах, прошедшее от начала выполнения слияния.
- `progress Float64` — Доля выполненной работы от 0 до 1.
- `num_parts UInt64` — Количество сливаемых кусков.
- `result_part_name String` — Имя куска, который будет образован в результате слияния.
- `is_mutation UInt8` - Является ли данный процесс мутацией куска.
- `total_size_bytes_compressed UInt64` — Суммарный размер сжатых данных сливаемых кусков.
- `total_size_marks UInt64` — Суммарное количество засечек в сливаемых кусках.
- `bytes_read_uncompressed UInt64` — Количество прочитанных байт, разжатых.
- `rows_read UInt64` — Количество прочитанных строк.
- `bytes_written_uncompressed UInt64` — Количество записанных байт, несжатых.
- `rows_written UInt64` — Количество записанных строк.

## system.metrics {#system_tables-metrics}

Содержит метрики, которые могут быть рассчитаны мгновенно или имеют текущее значение. Например, число одновременно обрабатываемых запросов или текущее значение задержки реплики. Эта таблица всегда актуальна.

Столбцы:

- `metric` ([String](../data_types/string.md)) — название метрики.
- `value` ([Int64](../data_types/int_uint.md)) — значение метрики.
- `description` ([String](../data_types/string.md)) — описание метрики.

**Пример**

```sql
SELECT * FROM system.metrics LIMIT 10
```

```text
┌─metric─────────────────────┬─value─┬─description──────────────────────────────────────────────────────────────────────────────────────────────────────────────────────────────────────────────────────────────────────────────────────┐
│ Query                      │     1 │ Number of executing queries                                                                                                                                                                      │
│ Merge                      │     0 │ Number of executing background merges                                                                                                                                                            │
│ PartMutation               │     0 │ Number of mutations (ALTER DELETE/UPDATE)                                                                                                                                                        │
│ ReplicatedFetch            │     0 │ Number of data parts being fetched from replicas                                                                                                                                                │
│ ReplicatedSend             │     0 │ Number of data parts being sent to replicas                                                                                                                                                      │
│ ReplicatedChecks           │     0 │ Number of data parts checking for consistency                                                                                                                                                    │
│ BackgroundPoolTask         │     0 │ Number of active tasks in BackgroundProcessingPool (merges, mutations, fetches, or replication queue bookkeeping)                                                                                │
│ BackgroundSchedulePoolTask │     0 │ Number of active tasks in BackgroundSchedulePool. This pool is used for periodic ReplicatedMergeTree tasks, like cleaning old data parts, altering data parts, replica re-initialization, etc.   │
│ DiskSpaceReservedForMerge  │     0 │ Disk space reserved for currently running background merges. It is slightly more than the total size of currently merging parts.                                                                     │
│ DistributedSend            │     0 │ Number of connections to remote servers sending data that was INSERTed into Distributed tables. Both synchronous and asynchronous mode.                                                          │
└────────────────────────────┴───────┴──────────────────────────────────────────────────────────────────────────────────────────────────────────────────────────────────────────────────────────────────────────────────────────────────┘
```

**Смотрите также**

- [system.asynchronous_metrics](#system_tables-asynchronous_metrics) — таблица с периодически вычисляемыми метриками.
- [system.events](#system_tables-events) — таблица с количеством произошедших событий.
- [Мониторинг](monitoring.md) — основы мониторинга в ClickHouse.

## system.numbers

Таблица содержит один столбец с именем number типа UInt64, содержащим почти все натуральные числа, начиная с нуля.
Эту таблицу можно использовать для тестов, а также если вам нужно сделать перебор.
Чтения из этой таблицы не распараллеливаются.

## system.numbers_mt

То же самое, что и system.numbers, но чтение распараллеливается. Числа могут возвращаться в произвольном порядке.
Используется для тестов.

## system.one

Таблица содержит одну строку с одним столбцом dummy типа UInt8, содержащим значение 0.
Эта таблица используется, если в SELECT запросе не указана секция FROM.
То есть, это - аналог таблицы DUAL, которую можно найти в других СУБД.

## system.parts {#system_tables-parts}

Содержит информацию о кусках данных таблиц семейства [MergeTree](table_engines/mergetree.md).

Каждая строка описывает один кусок данных.

Столбцы:

- `partition` (`String`) – Имя партиции. Что такое партиция можно узнать из описания запроса [ALTER](../query_language/alter.md#query_language_queries_alter).

	Форматы:

	- `YYYYMM` для автоматической схемы партиционирования по месяцам.
	- `any_string` при партиционировании вручную.

<<<<<<< HEAD
- `name` (`String`) – имя куска.
- `active` (`UInt8`) – признак активности. Если кусок активен, то он используется таблицей, в противном случает он будет удален. Неактивные куски остаются после слияний.
- `marks` (`UInt64`) – количество засечек. Чтобы получить примерное количество строк в куске, умножьте `marks` на гранулированность индекса (обычно 8192).
- `rows` (`UInt64`) – количество строк.
- `bytes_on_disk` (`UInt64`) – общий размер всех файлов кусков данных в байтах.
- `data_compressed_bytes` (`UInt64`) – общий размер сжатой информации в куске данных. Размер всех дополнительных файлов (например, файлов с засечками) не учитывается.
- `data_uncompressed_bytes` (`UInt64`) – общий размер распакованной информации куска данных. Размер всех дополнительных файлов (например, файлов с засечками) не учитывается.
- `marks_bytes` (`UInt64`) – размер файла с засечками.
- `modification_time` (`DateTime`) – время модификации директории с куском данных. Обычно соответствует времени создания куска.
- `remove_time` (`DateTime`) – время, когда кусок стал неактивным.
- `refcount` (`UInt32`) – количество мест, в котором кусок используется. Значение больше 2 говорит о том, что кусок участвует в запросах или в слияниях.
- `min_date` (`Date`) – минимальное значение ключа даты в куске данных.
- `max_date` (`Date`) – максимальное значение ключа даты в куске данных.
- `min_time` (`DateTime`) – минимальное значение даты и времени в куске данных.
- `max_time`(`DateTime`) – максимальное значение даты и времени в куске данных.
- `partition_id` (`String`) – ID партиции.
- `min_block_number` (`UInt64`) – минимальное число кусков, из которых состоит текущий после слияния.
- `max_block_number` (`UInt64`) – максимальное число кусков, из которых состоит текущий после слияния.
- `level` (`UInt32`) - глубина дерева слияний. Если слияний не было, то `level=0`.
- `data_version` (`UInt64`) – число, которое используется для определения того, какие мутации необходимо применить к куску данных (мутации с версией большей, чем `data_version`).
- `primary_key_bytes_in_memory` (`UInt64`) – объем памяти (в байтах), занимаемой значениями первичных ключей.
- `primary_key_bytes_in_memory_allocated` (`UInt64`) – объем памяти (в байтах) выделенный для размещения первичных ключей.
- `is_frozen` (`UInt8`) – Признак, показывающий существование бэкапа партиции. 1, бэкап есть. 0, бэкапа нет. Смотрите раздел [FREEZE PARTITION](../query_language/alter.md#alter_freeze-partition).
- `database` (`String`) – имя базы данных.
- `table` (`String`) – имя таблицы.
- `engine` (`String`) – имя движка таблицы, без параметров.
- `path` (`String`) – абсолютный путь к папке с файлами кусков данных..
- `hash_of_all_files` (`String`) – значение [sipHash128](../query_language/functions/hash_functions.md#hash_functions-siphash128) для сжатых файлов.
- `hash_of_uncompressed_files` (`String`) – значение [sipHash128](../query_language/functions/hash_functions.md#hash_functions-siphash128) для распакованных данных.
- `uncompressed_hash_of_compressed_files` (`String`) – значение [sipHash128](../query_language/functions/hash_functions.md#hash_functions-siphash128) для файла с засечками.
- `bytes` (`UInt64`) – алиас для `bytes_on_disk`.
- `marks_size` (`UInt64`) – алиас для `marks_bytes`.

=======
- `name` (String) - имя куска;
- `active` (UInt8) - признак активности. Если кусок активен, то он используется таблицей, в противном случает он будет удален. Неактивные куски остаются после слияний;
- `marks` (UInt64) - количество засечек. Чтобы получить примерное количество строк в куске, умножьте `marks` на гранулированность индекса (обычно 8192);
- `marks_size` (UInt64) - размер файла с засечками;
- `rows` (UInt64) - количество строк;
- `bytes` (UInt64) - количество байт в сжатом виде;
- `modification_time` (DateTime) - время модификации директории с куском. Обычно соответствует времени создания куска;
- `remove_time` (DateTime) - время, когда кусок стал неактивным;
- `refcount` (UInt32) - количество мест, в котором кусок используется. Значение больше 2 говорит о том, что кусок участвует в запросах или в слияниях;
- `min_date` (Date) - минимальное значение ключа даты в куске;
- `max_date` (Date) - максимальное значение ключа даты в куске;
- `min_block_number` (UInt64) - минимальное число кусков, из которых состоит текущий после слияния;
- `max_block_number` (UInt64) - максимальное число кусков, из которых состоит текущий после слияния;
- `level` (UInt32) - глубина дерева слияний. Если слияний не было, то `level=0`;
- `primary_key_bytes_in_memory` (UInt64) - объем памяти (в байтах), занимаемой значениями первичных ключей;
- `primary_key_bytes_in_memory_allocated` (UInt64) - выделенный с резервом объем памяти (в байтах) для размещения первичных ключей;
- `database (String)` - имя базы данных;
- `table (String)` - имя таблицы;
- `engine (String)` - имя движка таблицы, без параметров;
- `path (String)` - путь к куску на диске;
- `disk (String)` - имя диска, на котором находится кусок;
- `is_frozen (UInt8)` – Признак, показывающий существование бэкапа партиции. 1, бэкап есть. 0, бэкапа нет. Смотрите раздел [FREEZE PARTITION](../query_language/alter.md#alter_freeze-partition)
>>>>>>> 5970aafd

## system.part_log {#system_tables-part-log}

Системная таблица `system.part_log` создается только в том случае, если задана серверная настройка [part_log](server_settings/settings.md#server_settings-part-log).

Содержит информацию о всех событиях, произошедших с [кусками данных](table_engines/custom_partitioning_key.md) таблиц семейства [MergeTree](table_engines/mergetree.md) (например, события добавления, удаления или слияния данных).

Столбцы:

- `event_type` (Enum) — тип события. Столбец может содержать одно из следующих значений: `NEW_PART` — вставка нового куска; `MERGE_PARTS` — слияние кусков; `DOWNLOAD_PART` — загрузка с реплики; `REMOVE_PART` — удаление или отсоединение из таблицы с помощью [DETACH PARTITION](../query_language/alter.md#alter_detach-partition); `MUTATE_PART` — изменение куска; `MOVE_PART` — перемещение куска между дисками.
- `event_date` (Date) — дата события;
- `event_time` (DateTime) — время события;
- `duration_ms` (UInt64) — длительность;
- `database` (String) — имя базы данных, в которой находится кусок;
- `table` (String) — имя таблицы, в которой находится кусок;
- `part_name` (String) — имя куска;
- `partition_id` (String) — идентификатор партиции, в которую был добавлен кусок. В столбце будет значение 'all', если таблица партициируется по выражению `tuple()`;
- `rows` (UInt64) — число строк в куске;
- `size_in_bytes` (UInt64) — размер куска данных в байтах;
- `merged_from` (Array(String)) — массив имён кусков, из которых образован текущий кусок в результате слияния (также столбец заполняется в случае скачивания уже смерженного куска);
- `bytes_uncompressed` (UInt64) — количество прочитанных разжатых байт;
- `read_rows` (UInt64) — сколько было прочитано строк при слиянии кусков;
- `read_bytes` (UInt64) — сколько было прочитано байт при слиянии кусков;
- `error` (UInt16) — код ошибки, возникшей при текущем событии;
- `exception` (String) — текст ошибки.

Системная таблица `system.part_log` будет создана после первой вставки данных в таблицу `MergeTree`.

## system.processes

Эта системная таблица используется для реализации запроса `SHOW PROCESSLIST`.
Столбцы:

```
user String              - имя пользователя, который задал запрос. При распределённой обработке запроса, относится к пользователю, с помощью которого сервер-инициатор запроса отправил запрос на данный сервер, а не к имени пользователя, который задал распределённый запрос на сервер-инициатор запроса.

address String           - IP-адрес, с которого задан запрос. При распределённой обработке запроса, аналогично.

elapsed Float64          - время в секундах, прошедшее от начала выполнения запроса.

rows_read UInt64         - количество прочитанных из таблиц строк. При распределённой обработке запроса, на сервере-инициаторе запроса, представляет собой сумму по всем удалённым серверам.

bytes_read UInt64        - количество прочитанных из таблиц байт, в несжатом виде. При распределённой обработке запроса, на сервере-инициаторе запроса, представляет собой сумму по всем удалённым серверам.

total_rows_approx UInt64 - приблизительная оценка общего количества строк, которые должны быть прочитаны. При распределённой обработке запроса, на сервере-инициаторе запроса, представляет собой сумму по всем удалённым серверам. Может обновляться в процессе выполнения запроса, когда становятся известны новые источники для обработки.

memory_usage UInt64      - потребление памяти запросом. Может не учитывать некоторые виды выделенной памяти.

query String             - текст запроса. В случае INSERT - без данных для INSERT-а.

query_id String          - идентификатор запроса, если был задан.
```

## system.query_log {#system_tables-query-log}

Содержит информацию о выполнении запросов. Для каждого запроса вы можете увидеть время начала обработки, продолжительность обработки, сообщения об ошибках и другую информацию.

!!! note "Внимание"
    Таблица не содержит входных данных для запросов `INSERT`.

ClickHouse создаёт таблицу только в том случае, когда установлен конфигурационный параметр сервера [query_log](server_settings/settings.md#server_settings-query-log). Параметр задаёт правила ведения лога, такие как интервал логгирования или имя таблицы, в которую будут логгироваться запросы.

Чтобы включить логгирование, задайте значение параметра [log_queries](settings/settings.md#settings-log-queries) равным 1. Подробности смотрите в разделе [Настройки](settings/settings.md).

Таблица `system.query_log` содержит информацию о двух видах запросов:

1. Первоначальные запросы, которые были выполнены непосредственно клиентом.
2. Дочерние запросы, инициированные другими запросами (для выполнения распределенных запросов). Для дочерних запросов информация о первоначальном запросе содержится в столбцах `initial_*`.

Столбцы:

- `type` (UInt8) — тип события, произошедшего при выполнении запроса. Возможные значения:
    - 1 — успешное начало выполнения запроса.
    - 2 — успешное завершение выполнения запроса.
    - 3 — исключение перед началом обработки запроса.
    - 4 — исключение во время обработки запроса.
- `event_date` (Date) — дата события.
- `event_time` (DateTime) — время события.
- `query_start_time` (DateTime) — время начала обработки запроса.
- `query_duration_ms` (UInt64) — длительность обработки запроса.
- `read_rows` (UInt64) — количество прочитанных строк.
- `read_bytes` (UInt64) — количество прочитанных байтов.
- `written_rows` (UInt64) — количество записанных строк для запросов `INSERT`. Для других запросов, значение столбца 0.
- `written_bytes` (UInt64) — объем записанных данных в байтах для запросов `INSERT`. Для других запросов, значение столбца 0.
- `result_rows` (UInt64) — количество строк в результате.
- `result_bytes` (UInt64) — объём результата в байтах.
- `memory_usage` (UInt64) — потребление RAM запросом.
- `query` (String) — строка запроса.
- `exception` (String) — сообщение исключения.
- `stack_trace` (String) — трассировка (список функций, последовательно вызванных перед ошибкой). Пустая строка, если запрос успешно завершен.
- `is_initial_query` (UInt8) — вид запроса. Возможные значения:
    - 1 — запрос был инициирован клиентом.
    - 0 — запрос был инициирован другим запросом при распределенном запросе.
- `user` (String) — пользователь, запустивший текущий запрос.
- `query_id` (String) — ID запроса.
- `address` (FixedString(16)) — IP адрес, с которого пришел запрос.
- `port` (UInt16) — порт, на котором сервер принял запрос.
- `initial_user` (String) —  пользователь, запустивший первоначальный запрос (для распределенных запросов).
- `initial_query_id` (String) — ID родительского запроса.
- `initial_address` (FixedString(16)) — IP адрес, с которого пришел родительский запрос.
- `initial_port` (UInt16) — порт, на котором сервер принял родительский запрос от клиента.
- `interface` (UInt8) — интерфейс, с которого ушёл запрос. Возможные значения:
    - 1 — TCP.
    - 2 — HTTP.
- `os_user` (String) — операционная система пользователя.
- `client_hostname` (String) — имя сервера, к которому присоединился [clickhouse-client](../interfaces/cli.md).
- `client_name` (String) — [clickhouse-client](../interfaces/cli.md).
- `client_revision` (UInt32) — ревизия [clickhouse-client](../interfaces/cli.md).
- `client_version_major` (UInt32) — старшая версия [clickhouse-client](../interfaces/cli.md).
- `client_version_minor` (UInt32) — младшая версия [clickhouse-client](../interfaces/cli.md).
- `client_version_patch` (UInt32) — патч [clickhouse-client](../interfaces/cli.md).
- `http_method` (UInt8) — HTTP метод, инициировавший запрос. Возможные значения:
    - 0 — запрос запущен с интерфейса TCP.
    - 1 — `GET`.
    - 2 — `POST`.
- `http_user_agent` (String) — HTTP заголовок `UserAgent`.
- `quota_key` (String) — идентификатор квоты из настроек [квот](quotas.md).
- `revision` (UInt32) — ревизия ClickHouse.
- `thread_numbers` (Array(UInt32)) — количество потоков, участвующих в обработке запросов.
- `ProfileEvents.Names` (Array(String)) — Счетчики для изменения метрик:
    - Время, потраченное на чтение и запись по сети.
    - Время, потраченное на чтение и запись на диск.
    - Количество сетевых ошибок.
    - Время, потраченное на ожидание, когда пропускная способность сети ограничена.
- `ProfileEvents.Values` (Array(UInt64)) — метрики, перечисленные в столбце `ProfileEvents.Names`.
- `Settings.Names` (Array(String)) — имена настроек, которые меняются, когда клиент выполняет запрос. Чтобы разрешить логгирование изменений настроек, установите параметр `log_query_settings` равным 1.
- `Settings.Values` (Array(String)) — Значения настроек, которые перечислены в столбце `Settings.Names`.

Каждый запрос создаёт одну или две строки в таблице `query_log`, в зависимости от статуса запроса:

1. Если запрос выполнен успешно, создаются два события типа 1 и 2 (смотрите столбец `type`).
2. Если во время обработки запроса произошла ошибка, создаются два события с типами 1 и 4.
3. Если ошибка произошла до запуска запроса, создается одно событие с типом 3.

По умолчанию, строки добавляются в таблицу логгирования с интервалом в 7,5 секунд. Можно задать интервал в конфигурационном параметре сервера [query_log](server_settings/settings.md#server_settings-query-log)  (смотрите параметр `flush_interval_milliseconds`). Чтобы принудительно записать логи из буффера памяти в таблицу, используйте запрос `SYSTEM FLUSH LOGS`.

Если таблицу удалить вручную, она пересоздастся автоматически "на лету". При этом все логи на момент удаления таблицы будут удалены.

!!! note "Примечание"
    Срок хранения логов не ограничен. Логи не удаляются из таблицы автоматически. Вам необходимо самостоятельно организовать удаление устаревших логов.

Можно указать произвольный ключ партиционирования для таблицы `system.query_log` в конфигурации [query_log](server_settings/settings.md#server_settings-query-log)  (параметр `partition_by`).

## system.replicas {#system_tables-replicas}

Содержит информацию и статус для реплицируемых таблиц, расположенных на локальном сервере.
Эту таблицу можно использовать для мониторинга. Таблица содержит по строчке для каждой Replicated\*-таблицы.

Пример:

```sql
SELECT *
FROM system.replicas
WHERE table = 'visits'
FORMAT Vertical
```

```
Row 1:
──────
database:           merge
table:              visits
engine:             ReplicatedCollapsingMergeTree
is_leader:          1
is_readonly:        0
is_session_expired: 0
future_parts:       1
parts_to_check:     0
zookeeper_path:     /clickhouse/tables/01-06/visits
replica_name:       example01-06-1.yandex.ru
replica_path:       /clickhouse/tables/01-06/visits/replicas/example01-06-1.yandex.ru
columns_version:    9
queue_size:         1
inserts_in_queue:   0
merges_in_queue:    1
log_max_index:      596273
log_pointer:        596274
total_replicas:     2
active_replicas:    2
```

Столбцы:

```
database:           имя БД
table:              имя таблицы
engine:             имя движка таблицы

is_leader:          является ли реплика лидером

В один момент времени, не более одной из реплик является лидером. Лидер отвечает за выбор фоновых слияний, которые следует произвести.
Замечу, что запись можно осуществлять на любую реплику (доступную и имеющую сессию в ZK), независимо от лидерства.

is_readonly:        находится ли реплика в режиме "только для чтения"
Этот режим включается, если в конфиге нет секции с ZK; если при переинициализации сессии в ZK произошла неизвестная ошибка; во время переинициализации сессии с ZK.

is_session_expired: истекла ли сессия с ZK.
В основном, то же самое, что и is_readonly.

future_parts:       количество кусков с данными, которые появятся в результате INSERT-ов или слияний, которых ещё предстоит сделать

parts_to_check:     количество кусков с данными в очереди на проверку
Кусок помещается в очередь на проверку, если есть подозрение, что он может быть битым.

zookeeper_path:     путь к данным таблицы в ZK
replica_name:       имя реплики в ZK; разные реплики одной таблицы имеют разное имя
replica_path:       путь к данным реплики в ZK. То же самое, что конкатенация zookeeper_path/replicas/replica_path.

columns_version:    номер версии структуры таблицы
Обозначает, сколько раз был сделан ALTER. Если на репликах разные версии, значит некоторые реплики сделали ещё не все ALTER-ы.

queue_size:         размер очереди действий, которых предстоит сделать
К действиям относятся вставки блоков данных, слияния, и некоторые другие действия.
Как правило, совпадает с future_parts.

inserts_in_queue:   количество вставок блоков данных, которых предстоит сделать
Обычно вставки должны быстро реплицироваться. Если величина большая - значит что-то не так.

merges_in_queue:    количество слияний, которых предстоит сделать
Бывают длинные слияния - то есть, это значение может быть больше нуля продолжительное время.

Следующие 4 столбца имеют ненулевое значение только если активна сессия с ZK.

log_max_index:      максимальный номер записи в общем логе действий
log_pointer:        максимальный номер записи из общего лога действий, которую реплика скопировала в свою очередь для выполнения, плюс единица
Если log_pointer сильно меньше log_max_index, значит что-то не так.

total_replicas:     общее число известных реплик этой таблицы
active_replicas:    число реплик этой таблицы, имеющих сессию в ZK; то есть, число работающих реплик
```

Если запрашивать все столбцы, то таблица может работать слегка медленно, так как на каждую строчку делается несколько чтений из ZK.
Если не запрашивать последние 4 столбца (log_max_index, log_pointer, total_replicas, active_replicas), то таблица работает быстро.

Например, так можно проверить, что всё хорошо:

```sql
SELECT
    database,
    table,
    is_leader,
    is_readonly,
    is_session_expired,
    future_parts,
    parts_to_check,
    columns_version,
    queue_size,
    inserts_in_queue,
    merges_in_queue,
    log_max_index,
    log_pointer,
    total_replicas,
    active_replicas
FROM system.replicas
WHERE
       is_readonly
    OR is_session_expired
    OR future_parts > 20
    OR parts_to_check > 10
    OR queue_size > 20
    OR inserts_in_queue > 10
    OR log_max_index - log_pointer > 10
    OR total_replicas < 2
    OR active_replicas < total_replicas
```

Если этот запрос ничего не возвращает - значит всё хорошо.

## system.settings

Содержит информацию о настройках, используемых в данный момент.
То есть, используемых для выполнения запроса, с помощью которого вы читаете из таблицы system.settings.

Столбцы:

```
name String   - имя настройки
value String  - значение настройки
changed UInt8 - была ли настройка явно задана в конфиге или изменена явным образом
```

Пример:

```sql
SELECT *
FROM system.settings
WHERE changed
```

```
┌─name───────────────────┬─value───────┬─changed─┐
│ max_threads            │ 8           │       1 │
│ use_uncompressed_cache │ 0           │       1 │
│ load_balancing         │ random      │       1 │
│ max_memory_usage       │ 10000000000 │       1 │
└────────────────────────┴─────────────┴─────────┘
```

## system.tables

Содержит метаданные каждой таблицы, о которой знает сервер. Отсоединённые таблицы не отображаются в `system.tables`.

Эта таблица содержит следующие столбцы (тип столбца показан в скобках):

- `database String` — имя базы данных, в которой находится таблица.
- `name` (String) — имя таблицы.
- `engine` (String) — движок таблицы (без параметров).
- `is_temporary` (UInt8) — флаг, указывающий на то, временная это таблица или нет.
- `data_path` (String) — путь к данным таблицы в файловой системе.
- `metadata_path` (String) — путь к табличным метаданным в файловой системе.
- `metadata_modification_time` (DateTime) — время последней модификации табличных метаданных.
- `dependencies_database` (Array(String)) — зависимости базы данных.
- `dependencies_table` (Array(String)) — табличные зависимости (таблицы [MaterializedView](table_engines/materializedview.md), созданные на базе текущей таблицы).
- `create_table_query` (String) — запрос, которым создавалась таблица.
- `engine_full` (String) — параметры табличного движка.
- `partition_key` (String) — ключ партиционирования таблицы.
- `sorting_key` (String) — ключ сортировки таблицы.
- `primary_key` (String) - первичный ключ таблицы.
- `sampling_key` (String) — ключ сэмплирования таблицы.

Таблица `system.tables` используется при выполнении запроса `SHOW TABLES`.

## system.zookeeper

Таблицы не существует, если ZooKeeper не сконфигурирован. Позволяет читать данные из ZooKeeper кластера, описанного в конфигурации.
В запросе обязательно в секции WHERE должно присутствовать условие на равенство path - путь в ZooKeeper, для детей которого вы хотите получить данные.

Запрос `SELECT * FROM system.zookeeper WHERE path = '/clickhouse'` выведет данные по всем детям узла `/clickhouse`.
Чтобы вывести данные по всем узлам в корне, напишите path = '/'.
Если узла, указанного в path не существует, то будет брошено исключение.

Столбцы:

- `name String` — Имя узла.
- `path String` — Путь к узлу.
- `value String` — Значение узла.
- `dataLength Int32` — Размер значения.
- `numChildren Int32` — Количество детей.
- `czxid Int64` — Идентификатор транзакции, в которой узел был создан.
- `mzxid Int64` — Идентификатор транзакции, в которой узел был последний раз изменён.
- `pzxid Int64` — Идентификатор транзакции, последний раз удаливший или добавивший детей.
- `ctime DateTime` — Время создания узла.
- `mtime DateTime` — Время последней модификации узла.
- `version Int32` — Версия узла - количество раз, когда узел был изменён.
- `cversion Int32` — Количество добавлений или удалений детей.
- `aversion Int32` — Количество изменений ACL.
- `ephemeralOwner Int64` — Для эфемерных узлов - идентификатор сессии, которая владеет этим узлом.


Пример:

```sql
SELECT *
FROM system.zookeeper
WHERE path = '/clickhouse/tables/01-08/visits/replicas'
FORMAT Vertical
```

```
Row 1:
──────
name:           example01-08-1.yandex.ru
value:
czxid:          932998691229
mzxid:          932998691229
ctime:          2015-03-27 16:49:51
mtime:          2015-03-27 16:49:51
version:        0
cversion:       47
aversion:       0
ephemeralOwner: 0
dataLength:     0
numChildren:    7
pzxid:          987021031383
path:           /clickhouse/tables/01-08/visits/replicas

Row 2:
──────
name:           example01-08-2.yandex.ru
value:
czxid:          933002738135
mzxid:          933002738135
ctime:          2015-03-27 16:57:01
mtime:          2015-03-27 16:57:01
version:        0
cversion:       37
aversion:       0
ephemeralOwner: 0
dataLength:     0
numChildren:    7
pzxid:          987021252247
path:           /clickhouse/tables/01-08/visits/replicas
```

## system.mutations {#system_tables-mutations}

Таблица содержит информацию о ходе выполнения [мутаций](../query_language/alter.md#alter-mutations) MergeTree-таблиц. Каждой команде мутации соответствует одна строка. В таблице есть следующие столбцы:

**database**, **table** - имя БД и таблицы, к которой была применена мутация.

**mutation_id** - ID запроса. Для реплицированных таблиц эти ID соответствуют именам записей в директории `<table_path_in_zookeeper>/mutations/` в ZooKeeper, для нереплицированных - именам файлов в директории с данными таблицы.

**command** - Команда мутации (часть запроса после `ALTER TABLE [db.]table`).

**create_time** - Время создания мутации.

**block_numbers.partition_id**, **block_numbers.number** - Nested-столбец. Для мутаций реплицированных таблиц для каждой партиции содержит номер блока, полученный этой мутацией (в каждой партиции будут изменены только куски, содержащие блоки с номерами, меньшими номера, полученного мутацией в этой партиции). Для нереплицированных таблиц нумерация блоков сквозная по партициям, поэтому столбец содержит одну запись с единственным номером блока, полученным мутацией.

**parts_to_do** - Количество кусков таблицы, которые ещё предстоит изменить.

**is_done** - Завершена ли мутация. Замечание: даже если `parts_to_do = 0`, для реплицированной таблицы возможна ситуация, когда мутация ещё не завершена из-за долго выполняющейся вставки, которая добавляет данные, которые нужно будет мутировать.

Если во время мутации какого-либо куска возникли проблемы, заполняются следующие столбцы:

**latest_failed_part** - Имя последнего куска, мутация которого не удалась.

**latest_fail_time** — время последней ошибки мутации.

**latest_fail_reason** — причина последней ошибки мутации.

[Оригинальная статья](https://clickhouse.yandex/docs/ru/operations/system_tables/) <!--hide-->

## system.disks {#system_tables-disks}

Таблица содержит информацию о дисках, заданных в [конфигурации сервера](table_engines/mergetree.md#table_engine-mergetree-multiple-volumes_configure). Имеет следующие столбцы:

- `name String` — имя диска в конфигурации сервера.
- `path String` — путь к точке монтирования на файловой системе.
- `free_space UInt64` — свободное место на диске в данный момент времени в байтах.
- `total_space UInt64` — общее количество места на диске в данный момент времени в байтах.
- `keep_free_space UInt64` — количество байт, которое должно оставаться свободным (задается в конфигурации).


## system.storage_policies {#system_tables-storage_policies}

Таблица содержит информацию о политиках хранения и томах, заданных в [конфигурации сервера](table_engines/mergetree.md#table_engine-mergetree-multiple-volumes_configure). Данные в таблице денормализованны, имя одной политики хранения может содержаться несколько раз, по количеству томов в ней. Имеет следующие столбцы:

- `policy_name String` — имя политики хранения в конфигурации сервера.
- `volume_name String` — имя тома, который содержится в данной политике хранения.
- `volume_priority UInt64` — порядковый номер тома, согласно конфигурации.
- `disks Array(String)` — имена дисков, содержащихся в данной политике хранения.
- `max_data_part_size UInt64` — максимальный размер куска, который может храниться на дисках этого тома (0 — без ограничений).
- `move_factor Float64` — доля свободного места, при превышении которой данные начинают перемещаться на следующий том.<|MERGE_RESOLUTION|>--- conflicted
+++ resolved
@@ -301,7 +301,6 @@
 	- `YYYYMM` для автоматической схемы партиционирования по месяцам.
 	- `any_string` при партиционировании вручную.
 
-<<<<<<< HEAD
 - `name` (`String`) – имя куска.
 - `active` (`UInt8`) – признак активности. Если кусок активен, то он используется таблицей, в противном случает он будет удален. Неактивные куски остаются после слияний.
 - `marks` (`UInt64`) – количество засечек. Чтобы получить примерное количество строк в куске, умножьте `marks` на гранулированность индекса (обычно 8192).
@@ -335,30 +334,6 @@
 - `bytes` (`UInt64`) – алиас для `bytes_on_disk`.
 - `marks_size` (`UInt64`) – алиас для `marks_bytes`.
 
-=======
-- `name` (String) - имя куска;
-- `active` (UInt8) - признак активности. Если кусок активен, то он используется таблицей, в противном случает он будет удален. Неактивные куски остаются после слияний;
-- `marks` (UInt64) - количество засечек. Чтобы получить примерное количество строк в куске, умножьте `marks` на гранулированность индекса (обычно 8192);
-- `marks_size` (UInt64) - размер файла с засечками;
-- `rows` (UInt64) - количество строк;
-- `bytes` (UInt64) - количество байт в сжатом виде;
-- `modification_time` (DateTime) - время модификации директории с куском. Обычно соответствует времени создания куска;
-- `remove_time` (DateTime) - время, когда кусок стал неактивным;
-- `refcount` (UInt32) - количество мест, в котором кусок используется. Значение больше 2 говорит о том, что кусок участвует в запросах или в слияниях;
-- `min_date` (Date) - минимальное значение ключа даты в куске;
-- `max_date` (Date) - максимальное значение ключа даты в куске;
-- `min_block_number` (UInt64) - минимальное число кусков, из которых состоит текущий после слияния;
-- `max_block_number` (UInt64) - максимальное число кусков, из которых состоит текущий после слияния;
-- `level` (UInt32) - глубина дерева слияний. Если слияний не было, то `level=0`;
-- `primary_key_bytes_in_memory` (UInt64) - объем памяти (в байтах), занимаемой значениями первичных ключей;
-- `primary_key_bytes_in_memory_allocated` (UInt64) - выделенный с резервом объем памяти (в байтах) для размещения первичных ключей;
-- `database (String)` - имя базы данных;
-- `table (String)` - имя таблицы;
-- `engine (String)` - имя движка таблицы, без параметров;
-- `path (String)` - путь к куску на диске;
-- `disk (String)` - имя диска, на котором находится кусок;
-- `is_frozen (UInt8)` – Признак, показывающий существование бэкапа партиции. 1, бэкап есть. 0, бэкапа нет. Смотрите раздел [FREEZE PARTITION](../query_language/alter.md#alter_freeze-partition)
->>>>>>> 5970aafd
 
 ## system.part_log {#system_tables-part-log}
 
