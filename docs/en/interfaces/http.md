--- conflicted
+++ resolved
@@ -776,8 +776,4 @@
 	<rows>3</rows>
 	<exception>Code: 395. DB::Exception: Value passed to 'throwIf' function is non-zero: while executing 'FUNCTION throwIf(greater(number, 2) :: 2) -> throwIf(greater(number, 2)) UInt8 : 1'. (FUNCTION_THROW_IF_VALUE_IS_NON_ZERO) (version 23.8.1.1)</exception>
 </result>
-<<<<<<< HEAD
-```
-=======
-```
->>>>>>> 418bb25d
+```