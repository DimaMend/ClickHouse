---
slug: /en/interfaces/formats
sidebar_position: 21
sidebar_label: Input and Output Formats
title: Formats for Input and Output Data
---

ClickHouse can accept and return data in various formats. A format supported for input can be used to parse the data provided to `INSERT`s, to perform `SELECT`s from a file-backed table such as File, URL or HDFS, or to read a dictionary. A format supported for output can be used to arrange the
results of a `SELECT`, and to perform `INSERT`s into a file-backed table.

The supported formats are:

| Format                                                                                    | Input | Output |
|-------------------------------------------------------------------------------------------|------|--------|
| [TabSeparated](#tabseparated)                                                             | ✔    | ✔      |
| [TabSeparatedRaw](#tabseparatedraw)                                 | ✔    | ✔      |
| [TabSeparatedWithNames](#tabseparatedwithnames)                                           | ✔    | ✔      |
| [TabSeparatedWithNamesAndTypes](#tabseparatedwithnamesandtypes)                           | ✔    | ✔      |
| [TabSeparatedRawWithNames](#tabseparatedrawwithnames)                                     | ✔    | ✔      |
| [TabSeparatedRawWithNamesAndTypes](#tabseparatedrawwithnamesandtypes)                     | ✔    | ✔      |
| [Template](#format-template)                                                              | ✔    | ✔      |
| [TemplateIgnoreSpaces](#templateignorespaces)                                             | ✔    | ✗      |
| [CSV](#csv)                                                                               | ✔    | ✔      |
| [CSVWithNames](#csvwithnames)                                                             | ✔    | ✔      |
| [CSVWithNamesAndTypes](#csvwithnamesandtypes)                                             | ✔    | ✔      |
| [CustomSeparated](#format-customseparated)                                                | ✔    | ✔      |
| [CustomSeparatedWithNames](#customseparatedwithnames)                                     | ✔    | ✔      |
| [CustomSeparatedWithNamesAndTypes](#customseparatedwithnamesandtypes)                     | ✔    | ✔      |
| [SQLInsert](#sqlinsert)                                                                   | ✗    | ✔      |
| [Values](#data-format-values)                                                             | ✔    | ✔      |
| [Vertical](#vertical)                                                                     | ✗    | ✔      |
| [JSON](#json)                                                                             | ✔    | ✔      |
| [JSONAsString](#jsonasstring)                                                             | ✔    | ✗      |
| [JSONStrings](#jsonstrings)                                                               | ✔    | ✔      |
| [JSONColumns](#jsoncolumns)                                                               | ✔    | ✔      |
| [JSONColumnsWithMetadata](#jsoncolumnswithmetadata)                                       | ✔    | ✔      |
| [JSONCompact](#jsoncompact)                                                               | ✔    | ✔      |
| [JSONCompactStrings](#jsoncompactstrings)                                                 | ✗    | ✔      |
| [JSONCompactColumns](#jsoncompactcolumns)                                                 | ✔    | ✔      |
| [JSONEachRow](#jsoneachrow)                                                               | ✔    | ✔      |
| [JSONEachRowWithProgress](#jsoneachrowwithprogress)                                       | ✗    | ✔      |
| [JSONStringsEachRow](#jsonstringseachrow)                                                 | ✔    | ✔      |
| [JSONStringsEachRowWithProgress](#jsonstringseachrowwithprogress)                         | ✗    | ✔      |
| [JSONCompactEachRow](#jsoncompacteachrow)                                                 | ✔    | ✔      |
| [JSONCompactEachRowWithNames](#jsoncompacteachrowwithnames)                               | ✔    | ✔      |
| [JSONCompactEachRowWithNamesAndTypes](#jsoncompacteachrowwithnamesandtypes)               | ✔    | ✔      |
| [JSONCompactStringsEachRow](#jsoncompactstringseachrow)                                   | ✔    | ✔      |
| [JSONCompactStringsEachRowWithNames](#jsoncompactstringseachrowwithnames)                 | ✔    | ✔      |
| [JSONCompactStringsEachRowWithNamesAndTypes](#jsoncompactstringseachrowwithnamesandtypes) | ✔    | ✔      |
| [JSONObjectEachRow](#jsonobjecteachrow)                                                   | ✔    | ✔      |
| [BSONEachRow](#bsoneachrow)                                                               | ✔    | ✔      |
| [TSKV](#tskv)                                                                             | ✔    | ✔      |
| [Pretty](#pretty)                                                                         | ✗    | ✔      |
| [PrettyNoEscapes](#prettynoescapes)                                                       | ✗    | ✔      |
| [PrettyMonoBlock](#prettymonoblock)                                                       | ✗    | ✔      |
| [PrettyNoEscapesMonoBlock](#prettynoescapesmonoblock)                                     | ✗    | ✔      |
| [PrettyCompact](#prettycompact)                                                           | ✗    | ✔      |
| [PrettyCompactNoEscapes](#prettycompactnoescapes)                                         | ✗    | ✔      |
| [PrettyCompactMonoBlock](#prettycompactmonoblock)                                         | ✗    | ✔      |
| [PrettyCompactNoEscapesMonoBlock](#prettycompactnoescapesmonoblock)                       | ✗    | ✔      |
| [PrettySpace](#prettyspace)                                                               | ✗    | ✔      |
| [PrettySpaceNoEscapes](#prettyspacenoescapes)                                             | ✗    | ✔      |
| [PrettySpaceMonoBlock](#prettyspacemonoblock)                                             | ✗    | ✔      |
| [PrettySpaceNoEscapesMonoBlock](#prettyspacenoescapesmonoblock)                           | ✗    | ✔      |
| [Prometheus](#prometheus)                                                                 | ✗    | ✔      |
| [Protobuf](#protobuf)                                                                     | ✔    | ✔      |
| [ProtobufSingle](#protobufsingle)                                                         | ✔    | ✔      |
| [Avro](#data-format-avro)                                                                 | ✔    | ✔      |
| [AvroConfluent](#data-format-avro-confluent)                                              | ✔    | ✗      |
| [Parquet](#data-format-parquet)                                                           | ✔    | ✔      |
| [Arrow](#data-format-arrow)                                                               | ✔    | ✔      |
| [ArrowStream](#data-format-arrow-stream)                                                  | ✔    | ✔      |
| [ORC](#data-format-orc)                                                                   | ✔    | ✔      |
| [RowBinary](#rowbinary)                                                                   | ✔    | ✔      |
| [RowBinaryWithNames](#rowbinarywithnamesandtypes)                                         | ✔    | ✔      |
| [RowBinaryWithNamesAndTypes](#rowbinarywithnamesandtypes)                                 | ✔    | ✔      |
| [Native](#native)                                                                         | ✔    | ✔      |
| [Null](#null)                                                                             | ✗    | ✔      |
| [XML](#xml)                                                                               | ✗    | ✔      |
| [CapnProto](#capnproto)                                                                   | ✔    | ✔      |
| [LineAsString](#lineasstring)                                                             | ✔    | ✗      |
| [Regexp](#data-format-regexp)                                                             | ✔    | ✗      |
| [RawBLOB](#rawblob)                                                                       | ✔    | ✔      |
| [MsgPack](#msgpack)                                                                       | ✔    | ✔      |
| [MySQLDump](#mysqldump)                                                                   | ✔    | ✗      |


You can control some format processing parameters with the ClickHouse settings. For more information read the [Settings](/docs/en/operations/settings/settings-formats.md) section.

## TabSeparated {#tabseparated}

In TabSeparated format, data is written by row. Each row contains values separated by tabs. Each value is followed by a tab, except the last value in the row, which is followed by a line feed. Strictly Unix line feeds are assumed everywhere. The last row also must contain a line feed at the end. Values are written in text format, without enclosing quotation marks, and with special characters escaped.

This format is also available under the name `TSV`.

The `TabSeparated` format is convenient for processing data using custom programs and scripts. It is used by default in the HTTP interface, and in the command-line client’s batch mode. This format also allows transferring data between different DBMSs. For example, you can get a dump from MySQL and upload it to ClickHouse, or vice versa.

The `TabSeparated` format supports outputting total values (when using WITH TOTALS) and extreme values (when ‘extremes’ is set to 1). In these cases, the total values and extremes are output after the main data. The main result, total values, and extremes are separated from each other by an empty line. Example:

``` sql
SELECT EventDate, count() AS c FROM test.hits GROUP BY EventDate WITH TOTALS ORDER BY EventDate FORMAT TabSeparated
```

``` response
2014-03-17      1406958
2014-03-18      1383658
2014-03-19      1405797
2014-03-20      1353623
2014-03-21      1245779
2014-03-22      1031592
2014-03-23      1046491

1970-01-01      8873898

2014-03-17      1031592
2014-03-23      1406958
```

### Data Formatting {#tabseparated-data-formatting}

Integer numbers are written in decimal form. Numbers can contain an extra “+” character at the beginning (ignored when parsing, and not recorded when formatting). Non-negative numbers can’t contain the negative sign. When reading, it is allowed to parse an empty string as a zero, or (for signed types) a string consisting of just a minus sign as a zero. Numbers that do not fit into the corresponding data type may be parsed as a different number, without an error message.

Floating-point numbers are written in decimal form. The dot is used as the decimal separator. Exponential entries are supported, as are ‘inf’, ‘+inf’, ‘-inf’, and ‘nan’. An entry of floating-point numbers may begin or end with a decimal point.
During formatting, accuracy may be lost on floating-point numbers.
During parsing, it is not strictly required to read the nearest machine-representable number.

Dates are written in YYYY-MM-DD format and parsed in the same format, but with any characters as separators.
Dates with times are written in the format `YYYY-MM-DD hh:mm:ss` and parsed in the same format, but with any characters as separators.
This all occurs in the system time zone at the time the client or server starts (depending on which of them formats data). For dates with times, daylight saving time is not specified. So if a dump has times during daylight saving time, the dump does not unequivocally match the data, and parsing will select one of the two times.
During a read operation, incorrect dates and dates with times can be parsed with natural overflow or as null dates and times, without an error message.

As an exception, parsing dates with times is also supported in Unix timestamp format, if it consists of exactly 10 decimal digits. The result is not time zone-dependent. The formats `YYYY-MM-DD hh:mm:ss` and `NNNNNNNNNN` are differentiated automatically.

Strings are output with backslash-escaped special characters. The following escape sequences are used for output: `\b`, `\f`, `\r`, `\n`, `\t`, `\0`, `\'`, `\\`. Parsing also supports the sequences `\a`, `\v`, and `\xHH` (hex escape sequences) and any `\c` sequences, where `c` is any character (these sequences are converted to `c`). Thus, reading data supports formats where a line feed can be written as `\n` or `\`, or as a line feed. For example, the string `Hello world` with a line feed between the words instead of space can be parsed in any of the following variations:

``` text
Hello\nworld

Hello\
world
```

The second variant is supported because MySQL uses it when writing tab-separated dumps.

The minimum set of characters that you need to escape when passing data in TabSeparated format: tab, line feed (LF) and backslash.

Only a small set of symbols are escaped. You can easily stumble onto a string value that your terminal will ruin in output.

Arrays are written as a list of comma-separated values in square brackets. Number items in the array are formatted as normally. `Date` and `DateTime` types are written in single quotes. Strings are written in single quotes with the same escaping rules as above.

[NULL](/docs/en/sql-reference/syntax.md) is formatted according to setting [format_tsv_null_representation](/docs/en/operations/settings/settings-formats.md/#format_tsv_null_representation) (default value is `\N`).

In input data, ENUM values can be represented as names or as ids. First, we try to match the input value to the ENUM name. If we fail and the input value is a number, we try to match this number to ENUM id.
If input data contains only ENUM ids, it's recommended to enable the setting [input_format_tsv_enum_as_number](/docs/en/operations/settings/settings-formats.md/#input_format_tsv_enum_as_number) to optimize ENUM parsing.

Each element of [Nested](/docs/en/sql-reference/data-types/nested-data-structures/nested.md) structures is represented as an array.

For example:

``` sql
CREATE TABLE nestedt
(
    `id` UInt8,
    `aux` Nested(
        a UInt8,
        b String
    )
)
ENGINE = TinyLog
```

``` sql
INSERT INTO nestedt Values ( 1, [1], ['a'])
```

``` sql
SELECT * FROM nestedt FORMAT TSV
```

``` response
1  [1]    ['a']
```

### TabSeparated format settings {#tabseparated-format-settings}

- [format_tsv_null_representation](/docs/en/operations/settings/settings-formats.md/#format_tsv_null_representation) - custom NULL representation in TSV format. Default value - `\N`.
- [input_format_tsv_empty_as_default](/docs/en/operations/settings/settings-formats.md/#input_format_tsv_empty_as_default) - treat empty fields in TSV input as default values. Default value - `false`. For complex default expressions [input_format_defaults_for_omitted_fields](/docs/en/operations/settings/settings-formats.md/#input_format_defaults_for_omitted_fields) must be enabled too.
- [input_format_tsv_enum_as_number](/docs/en/operations/settings/settings-formats.md/#input_format_tsv_enum_as_number) - treat inserted enum values in TSV formats as enum indices. Default value - `false`.
- [input_format_tsv_use_best_effort_in_schema_inference](/docs/en/operations/settings/settings-formats.md/#input_format_tsv_use_best_effort_in_schema_inference) - use some tweaks and heuristics to infer schema in TSV format. If disabled, all fields will be inferred as Strings. Default value - `true`.
- [output_format_tsv_crlf_end_of_line](/docs/en/operations/settings/settings-formats.md/#output_format_tsv_crlf_end_of_line) - if it is set true, end of line in TSV output format will be `\r\n` instead of `\n`. Default value - `false`.
- [input_format_tsv_skip_first_lines](/docs/en/operations/settings/settings-formats.md/#input_format_tsv_skip_first_lines) - skip specified number of lines at the beginning of data. Default value - `0`.
- [input_format_tsv_detect_header](/docs/en/operations/settings/settings-formats.md/#input_format_tsv_detect_header) - automatically detect header with names and types in TSV format. Default value - `true`.

## TabSeparatedRaw {#tabseparatedraw}

Differs from `TabSeparated` format in that the rows are written without escaping.
When parsing with this format, tabs or linefeeds are not allowed in each field.

This format is also available under the name `TSVRaw`.

## TabSeparatedWithNames {#tabseparatedwithnames}

Differs from the `TabSeparated` format in that the column names are written in the first row.

During parsing, the first row is expected to contain the column names. You can use column names to determine their position and to check their correctness.

:::warning
If setting [input_format_with_names_use_header](/docs/en/operations/settings/settings-formats.md/#input_format_with_names_use_header) is set to 1,
the columns from the input data will be mapped to the columns of the table by their names, columns with unknown names will be skipped if setting [input_format_skip_unknown_fields](/docs/en/operations/settings/settings-formats.md/#input_format_skip_unknown_fields) is set to 1.
Otherwise, the first row will be skipped.
:::

This format is also available under the name `TSVWithNames`.

## TabSeparatedWithNamesAndTypes {#tabseparatedwithnamesandtypes}

Differs from the `TabSeparated` format in that the column names are written to the first row, while the column types are in the second row.

:::warning
If setting [input_format_with_names_use_header](/docs/en/operations/settings/settings-formats.md/#input_format_with_names_use_header) is set to 1,
the columns from the input data will be mapped to the columns in the table by their names, columns with unknown names will be skipped if setting [input_format_skip_unknown_fields](/docs/en/operations/settings/settings-formats.md/#input_format_skip_unknown_fields) is set to 1.
Otherwise, the first row will be skipped.
If setting [input_format_with_types_use_header](/docs/en/operations/settings/settings-formats.md/#input_format_with_types_use_header) is set to 1,
the types from input data will be compared with the types of the corresponding columns from the table. Otherwise, the second row will be skipped.
:::

This format is also available under the name `TSVWithNamesAndTypes`.

## TabSeparatedRawWithNames {#tabseparatedrawwithnames}

Differs from `TabSeparatedWithNames` format in that the rows are written without escaping.
When parsing with this format, tabs or linefeeds are not allowed in each field.

This format is also available under the name `TSVRawWithNames`.

## TabSeparatedRawWithNamesAndTypes {#tabseparatedrawwithnamesandtypes}

Differs from `TabSeparatedWithNamesAndTypes` format in that the rows are written without escaping.
When parsing with this format, tabs or linefeeds are not allowed in each field.

This format is also available under the name `TSVRawWithNamesAndNames`.

## Template {#format-template}

This format allows specifying a custom format string with placeholders for values with a specified escaping rule.

It uses settings `format_template_resultset`, `format_template_row`, `format_template_rows_between_delimiter` and some settings of other formats (e.g. `output_format_json_quote_64bit_integers` when using `JSON` escaping, see further)

Setting `format_template_row` specifies the path to the file containing format strings for rows with the following syntax:

`delimiter_1${column_1:serializeAs_1}delimiter_2${column_2:serializeAs_2} ... delimiter_N`,

where `delimiter_i` is a delimiter between values (`$` symbol can be escaped as `$$`),
`column_i` is a name or index of a column whose values are to be selected or inserted (if empty, then column will be skipped),
`serializeAs_i` is an escaping rule for the column values. The following escaping rules are supported:

-   `CSV`, `JSON`, `XML` (similar to the formats of the same names)
-   `Escaped` (similar to `TSV`)
-   `Quoted` (similar to `Values`)
-   `Raw` (without escaping, similar to `TSVRaw`)
-   `None` (no escaping rule, see further)

If an escaping rule is omitted, then `None` will be used. `XML` is suitable only for output.

So, for the following format string:

      `Search phrase: ${SearchPhrase:Quoted}, count: ${c:Escaped}, ad price: $$${price:JSON};`

the values of `SearchPhrase`, `c` and `price` columns, which are escaped as `Quoted`, `Escaped` and `JSON` will be printed (for select) or will be expected (for insert) between `Search phrase:`, `, count:`, `, ad price: $` and `;` delimiters respectively. For example:

`Search phrase: 'bathroom interior design', count: 2166, ad price: $3;`

The `format_template_rows_between_delimiter` setting specifies the delimiter between rows, which is printed (or expected) after every row except the last one (`\n` by default)

Setting `format_template_resultset` specifies the path to the file, which contains a format string for resultset. Format string for resultset has the same syntax as a format string for row and allows to specify a prefix, a suffix and a way to print some additional information. It contains the following placeholders instead of column names:

-   `data` is the rows with data in `format_template_row` format, separated by `format_template_rows_between_delimiter`. This placeholder must be the first placeholder in the format string.
-   `totals` is the row with total values in `format_template_row` format (when using WITH TOTALS)
-   `min` is the row with minimum values in `format_template_row` format (when extremes are set to 1)
-   `max` is the row with maximum values in `format_template_row` format (when extremes are set to 1)
-   `rows` is the total number of output rows
-   `rows_before_limit` is the minimal number of rows there would have been without LIMIT. Output only if the query contains LIMIT. If the query contains GROUP BY, rows_before_limit_at_least is the exact number of rows there would have been without a LIMIT.
-   `time` is the request execution time in seconds
-   `rows_read` is the number of rows has been read
-   `bytes_read` is the number of bytes (uncompressed) has been read

The placeholders `data`, `totals`, `min` and `max` must not have escaping rule specified (or `None` must be specified explicitly). The remaining placeholders may have any escaping rule specified.
If the `format_template_resultset` setting is an empty string, `${data}` is used as the default value.
For insert queries format allows skipping some columns or fields if prefix or suffix (see example).

Select example:

``` sql
SELECT SearchPhrase, count() AS c FROM test.hits GROUP BY SearchPhrase ORDER BY c DESC LIMIT 5 FORMAT Template SETTINGS
format_template_resultset = '/some/path/resultset.format', format_template_row = '/some/path/row.format', format_template_rows_between_delimiter = '\n    '
```

`/some/path/resultset.format`:

``` text
<!DOCTYPE HTML>
<html> <head> <title>Search phrases</title> </head>
 <body>
  <table border="1"> <caption>Search phrases</caption>
    <tr> <th>Search phrase</th> <th>Count</th> </tr>
    ${data}
  </table>
  <table border="1"> <caption>Max</caption>
    ${max}
  </table>
  <b>Processed ${rows_read:XML} rows in ${time:XML} sec</b>
 </body>
</html>
```

`/some/path/row.format`:

``` text
<tr> <td>${0:XML}</td> <td>${1:XML}</td> </tr>
```

Result:

``` html
<!DOCTYPE HTML>
<html> <head> <title>Search phrases</title> </head>
 <body>
  <table border="1"> <caption>Search phrases</caption>
    <tr> <th>Search phrase</th> <th>Count</th> </tr>
    <tr> <td></td> <td>8267016</td> </tr>
    <tr> <td>bathroom interior design</td> <td>2166</td> </tr>
    <tr> <td>clickhouse</td> <td>1655</td> </tr>
    <tr> <td>spring 2014 fashion</td> <td>1549</td> </tr>
    <tr> <td>freeform photos</td> <td>1480</td> </tr>
  </table>
  <table border="1"> <caption>Max</caption>
    <tr> <td></td> <td>8873898</td> </tr>
  </table>
  <b>Processed 3095973 rows in 0.1569913 sec</b>
 </body>
</html>
```

Insert example:

``` text
Some header
Page views: 5, User id: 4324182021466249494, Useless field: hello, Duration: 146, Sign: -1
Page views: 6, User id: 4324182021466249494, Useless field: world, Duration: 185, Sign: 1
Total rows: 2
```

``` sql
INSERT INTO UserActivity SETTINGS
format_template_resultset = '/some/path/resultset.format', format_template_row = '/some/path/row.format'
FORMAT Template
```

`/some/path/resultset.format`:

``` text
Some header\n${data}\nTotal rows: ${:CSV}\n
```

`/some/path/row.format`:

``` text
Page views: ${PageViews:CSV}, User id: ${UserID:CSV}, Useless field: ${:CSV}, Duration: ${Duration:CSV}, Sign: ${Sign:CSV}
```

`PageViews`, `UserID`, `Duration` and `Sign` inside placeholders are names of columns in the table. Values after `Useless field` in rows and after `\nTotal rows:` in suffix will be ignored.
All delimiters in the input data must be strictly equal to delimiters in specified format strings.

## TemplateIgnoreSpaces {#templateignorespaces}

This format is suitable only for input.
Similar to `Template`, but skips whitespace characters between delimiters and values in the input stream. However, if format strings contain whitespace characters, these characters will be expected in the input stream. Also allows specifying empty placeholders (`${}` or `${:None}`) to split some delimiter into separate parts to ignore spaces between them. Such placeholders are used only for skipping whitespace characters.
It’s possible to read `JSON` using this format if the values of columns have the same order in all rows. For example, the following request can be used for inserting data from its output example of format [JSON](#json):

``` sql
INSERT INTO table_name SETTINGS
format_template_resultset = '/some/path/resultset.format', format_template_row = '/some/path/row.format', format_template_rows_between_delimiter = ','
FORMAT TemplateIgnoreSpaces
```

`/some/path/resultset.format`:

``` text
{${}"meta"${}:${:JSON},${}"data"${}:${}[${data}]${},${}"totals"${}:${:JSON},${}"extremes"${}:${:JSON},${}"rows"${}:${:JSON},${}"rows_before_limit_at_least"${}:${:JSON}${}}
```

`/some/path/row.format`:

``` text
{${}"SearchPhrase"${}:${}${phrase:JSON}${},${}"c"${}:${}${cnt:JSON}${}}
```

## TSKV {#tskv}

Similar to TabSeparated, but outputs a value in name=value format. Names are escaped the same way as in TabSeparated format, and the = symbol is also escaped.

``` text
SearchPhrase=   count()=8267016
SearchPhrase=bathroom interior design    count()=2166
SearchPhrase=clickhouse     count()=1655
SearchPhrase=2014 spring fashion    count()=1549
SearchPhrase=freeform photos       count()=1480
SearchPhrase=angelina jolie    count()=1245
SearchPhrase=omsk       count()=1112
SearchPhrase=photos of dog breeds    count()=1091
SearchPhrase=curtain designs        count()=1064
SearchPhrase=baku       count()=1000
```

[NULL](/docs/en/sql-reference/syntax.md) is formatted as `\N`.

``` sql
SELECT * FROM t_null FORMAT TSKV
```

``` text
x=1    y=\N
```

When there is a large number of small columns, this format is ineffective, and there is generally no reason to use it. Nevertheless, it is no worse than JSONEachRow in terms of efficiency.

Both data output and parsing are supported in this format. For parsing, any order is supported for the values of different columns. It is acceptable for some values to be omitted – they are treated as equal to their default values. In this case, zeros and blank rows are used as default values. Complex values that could be specified in the table are not supported as defaults.

Parsing allows the presence of the additional field `tskv` without the equal sign or a value. This field is ignored.

During import, columns with unknown names will be skipped if setting [input_format_skip_unknown_fields](/docs/en/operations/settings/settings-formats.md/#input_format_skip_unknown_fields) is set to 1.

## CSV {#csv}

Comma Separated Values format ([RFC](https://tools.ietf.org/html/rfc4180)).

When formatting, rows are enclosed in double quotes. A double quote inside a string is output as two double quotes in a row. There are no other rules for escaping characters. Date and date-time are enclosed in double quotes. Numbers are output without quotes. Values are separated by a delimiter character, which is `,` by default. The delimiter character is defined in the setting [format_csv_delimiter](/docs/en/operations/settings/settings-formats.md/#format_csv_delimiter). Rows are separated using the Unix line feed (LF). Arrays are serialized in CSV as follows: first, the array is serialized to a string as in TabSeparated format, and then the resulting string is output to CSV in double quotes. Tuples in CSV format are serialized as separate columns (that is, their nesting in the tuple is lost).

``` bash
$ clickhouse-client --format_csv_delimiter="|" --query="INSERT INTO test.csv FORMAT CSV" < data.csv
```

\*By default, the delimiter is `,`. See the [format_csv_delimiter](/docs/en/operations/settings/settings-formats.md/#format_csv_delimiter) setting for more information.

When parsing, all values can be parsed either with or without quotes. Both double and single quotes are supported. Rows can also be arranged without quotes. In this case, they are parsed up to the delimiter character or line feed (CR or LF). In violation of the RFC, when parsing rows without quotes, the leading and trailing spaces and tabs are ignored. For the line feed, Unix (LF), Windows (CR LF) and Mac OS Classic (CR LF) types are all supported.

`NULL` is formatted according to setting [format_csv_null_representation](/docs/en/operations/settings/settings-formats.md/#format_csv_null_representation) (default value is `\N`).

In input data, ENUM values can be represented as names or as ids. First, we try to match the input value to the ENUM name. If we fail and the input value is a number, we try to match this number to the ENUM id.
If input data contains only ENUM ids, it's recommended to enable the setting [input_format_csv_enum_as_number](/docs/en/operations/settings/settings-formats.md/#input_format_csv_enum_as_number) to optimize ENUM parsing.

The CSV format supports the output of totals and extremes the same way as `TabSeparated`.

### CSV format settings {#csv-format-settings}

- [format_csv_delimiter](/docs/en/operations/settings/settings-formats.md/#format_csv_delimiter) - the character to be considered as a delimiter in CSV data. Default value - `,`.
- [format_csv_allow_single_quotes](/docs/en/operations/settings/settings-formats.md/#format_csv_allow_single_quotes) - allow strings in single quotes. Default value - `true`.
- [format_csv_allow_double_quotes](/docs/en/operations/settings/settings-formats.md/#format_csv_allow_double_quotes) - allow strings in double quotes. Default value - `true`.
- [format_csv_null_representation](/docs/en/operations/settings/settings-formats.md/#format_tsv_null_representation) - custom NULL representation in CSV format. Default value - `\N`.
- [input_format_csv_empty_as_default](/docs/en/operations/settings/settings-formats.md/#input_format_csv_empty_as_default) - treat empty fields in CSV input as default values. Default value - `true`. For complex default expressions, [input_format_defaults_for_omitted_fields](/docs/en/operations/settings/settings-formats.md/#input_format_defaults_for_omitted_fields) must be enabled too.
- [input_format_csv_enum_as_number](/docs/en/operations/settings/settings-formats.md/#input_format_csv_enum_as_number) - treat inserted enum values in CSV formats as enum indices. Default value - `false`.
- [input_format_csv_use_best_effort_in_schema_inference](/docs/en/operations/settings/settings-formats.md/#input_format_csv_use_best_effort_in_schema_inference) - use some tweaks and heuristics to infer schema in CSV format. If disabled, all fields will be inferred as Strings. Default value - `true`.
- [input_format_csv_arrays_as_nested_csv](/docs/en/operations/settings/settings-formats.md/#input_format_csv_arrays_as_nested_csv) - when reading Array from CSV, expect that its elements were serialized in nested CSV and then put into string. Default value - `false`.
- [output_format_csv_crlf_end_of_line](/docs/en/operations/settings/settings-formats.md/#output_format_csv_crlf_end_of_line) - if it is set to true, end of line in CSV output format will be `\r\n` instead of `\n`. Default value - `false`.
- [input_format_csv_skip_first_lines](/docs/en/operations/settings/settings-formats.md/#input_format_csv_skip_first_lines) - skip the specified number of lines at the beginning of data. Default value - `0`.
- [input_format_csv_detect_header](/docs/en/operations/settings/settings-formats.md/#input_format_csv_detect_header) - automatically detect header with names and types in CSV format. Default value - `true`.

## CSVWithNames {#csvwithnames}

Also prints the header row with column names, similar to [TabSeparatedWithNames](#tabseparatedwithnames).

:::warning
If setting [input_format_with_names_use_header](/docs/en/operations/settings/settings-formats.md/#input_format_with_names_use_header) is set to 1,
the columns from input data will be mapped to the columns from the table by their names, columns with unknown names will be skipped if setting [input_format_skip_unknown_fields](/docs/en/operations/settings/settings-formats.md/#input_format_skip_unknown_fields) is set to 1.
Otherwise, the first row will be skipped.
:::

## CSVWithNamesAndTypes {#csvwithnamesandtypes}

Also prints two header rows with column names and types, similar to [TabSeparatedWithNamesAndTypes](#tabseparatedwithnamesandtypes).

:::warning
If setting [input_format_with_names_use_header](/docs/en/operations/settings/settings-formats.md/#input_format_with_names_use_header) is set to 1,
the columns from input data will be mapped to the columns from the table by their names, columns with unknown names will be skipped if setting [input_format_skip_unknown_fields](/docs/en/operations/settings/settings-formats.md/#input_format_skip_unknown_fields) is set to 1.
Otherwise, the first row will be skipped.
If setting [input_format_with_types_use_header](/docs/en/operations/settings/settings-formats.md/#input_format_with_types_use_header) is set to 1,
the types from input data will be compared with the types of the corresponding columns from the table. Otherwise, the second row will be skipped.
:::

## CustomSeparated {#format-customseparated}

Similar to [Template](#format-template), but it prints or reads all names and types of columns and uses escaping rule from [format_custom_escaping_rule](/docs/en/operations/settings/settings-formats.md/#format_custom_escaping_rule) setting and delimiters from [format_custom_field_delimiter](/docs/en/operations/settings/settings-formats.md/#format_custom_field_delimiter), [format_custom_row_before_delimiter](/docs/en/operations/settings/settings-formats.md/#format_custom_row_before_delimiter), [format_custom_row_after_delimiter](/docs/en/operations/settings/settings-formats.md/#format_custom_row_after_delimiter), [format_custom_row_between_delimiter](/docs/en/operations/settings/settings-formats.md/#format_custom_row_between_delimiter), [format_custom_result_before_delimiter](/docs/en/operations/settings/settings-formats.md/#format_custom_result_before_delimiter) and [format_custom_result_after_delimiter](/docs/en/operations/settings/settings-formats.md/#format_custom_result_after_delimiter) settings, not from format strings.

If setting [input_format_custom_detect_header](/docs/en/operations/settings/settings.md/#input_format_custom_detect_header) is enabled, ClickHouse will automatically detect header with names and types if any.

There is also `CustomSeparatedIgnoreSpaces` format, which is similar to [TemplateIgnoreSpaces](#templateignorespaces).

## CustomSeparatedWithNames {#customseparatedwithnames}

Also prints the header row with column names, similar to [TabSeparatedWithNames](#tabseparatedwithnames).

:::warning
If setting [input_format_with_names_use_header](/docs/en/operations/settings/settings-formats.md/#input_format_with_names_use_header) is set to 1,
the columns from input data will be mapped to the columns from the table by their names, columns with unknown names will be skipped if setting [input_format_skip_unknown_fields](/docs/en/operations/settings/settings-formats.md/#input_format_skip_unknown_fields) is set to 1.
Otherwise, the first row will be skipped.
:::

## CustomSeparatedWithNamesAndTypes {#customseparatedwithnamesandtypes}

Also prints two header rows with column names and types, similar to [TabSeparatedWithNamesAndTypes](#tabseparatedwithnamesandtypes).

:::warning
If setting [input_format_with_names_use_header](/docs/en/operations/settings/settings-formats.md/#input_format_with_names_use_header) is set to 1,
the columns from input data will be mapped to the columns from the table by their names, columns with unknown names will be skipped if setting [input_format_skip_unknown_fields](/docs/en/operations/settings/settings-formats.md/#input_format_skip_unknown_fields) is set to 1.
Otherwise, the first row will be skipped.
If setting [input_format_with_types_use_header](/docs/en/operations/settings/settings-formats.md/#input_format_with_types_use_header) is set to 1,
the types from input data will be compared with the types of the corresponding columns from the table. Otherwise, the second row will be skipped.
:::

## SQLInsert {#sqlinsert}

Outputs data as a sequence of `INSERT INTO table (columns...) VALUES (...), (...) ...;` statements.

Example:

```sql
SELECT number AS x, number + 1 AS y, 'Hello' AS z FROM numbers(10) FORMAT SQLInsert SETTINGS output_format_sql_insert_max_batch_size = 2
```

```sql
INSERT INTO table (x, y, z) VALUES (0, 1, 'Hello'), (1, 2, 'Hello');
INSERT INTO table (x, y, z) VALUES (2, 3, 'Hello'), (3, 4, 'Hello');
INSERT INTO table (x, y, z) VALUES (4, 5, 'Hello'), (5, 6, 'Hello');
INSERT INTO table (x, y, z) VALUES (6, 7, 'Hello'), (7, 8, 'Hello');
INSERT INTO table (x, y, z) VALUES (8, 9, 'Hello'), (9, 10, 'Hello');
```

To read data output by this format you can use [MySQLDump](#mysqldump) input format.

### SQLInsert format settings {#sqlinsert-format-settings}

- [output_format_sql_insert_max_batch_size](/docs/en/operations/settings/settings-formats.md/#output_format_sql_insert_max_batch_size) - The maximum number of rows in one INSERT statement. Default value - `65505`.
- [output_format_sql_insert_table_name](/docs/en/operations/settings/settings-formats.md/#output_format_sql_insert_table_name) - The name of the table in the output INSERT query. Default value - `'table'`.
- [output_format_sql_insert_include_column_names](/docs/en/operations/settings/settings-formats.md/#output_format_sql_insert_include_column_names) - Include column names in INSERT query. Default value - `true`.
- [output_format_sql_insert_use_replace](/docs/en/operations/settings/settings-formats.md/#output_format_sql_insert_use_replace) - Use REPLACE statement instead of INSERT. Default value - `false`.
- [output_format_sql_insert_quote_names](/docs/en/operations/settings/settings-formats.md/#output_format_sql_insert_quote_names) - Quote column names with "\`" characters. Default value - `true`.

## JSON {#json}

Outputs data in JSON format. Besides data tables, it also outputs column names and types, along with some additional information: the total number of output rows, and the number of rows that could have been output if there weren’t a LIMIT. Example:

``` sql
SELECT SearchPhrase, count() AS c FROM test.hits GROUP BY SearchPhrase WITH TOTALS ORDER BY c DESC LIMIT 5 FORMAT JSON
```

``` json
{
        "meta":
        [
                {
                        "name": "num",
                        "type": "Int32"
                },
                {
                        "name": "str",
                        "type": "String"
                },
                {
                        "name": "arr",
                        "type": "Array(UInt8)"
                }
        ],

        "data":
        [
                {
                        "num": 42,
                        "str": "hello",
                        "arr": [0,1]
                },
                {
                        "num": 43,
                        "str": "hello",
                        "arr": [0,1,2]
                },
                {
                        "num": 44,
                        "str": "hello",
                        "arr": [0,1,2,3]
                }
        ],

        "rows": 3,

        "rows_before_limit_at_least": 3,

        "statistics":
        {
                "elapsed": 0.001137687,
                "rows_read": 3,
                "bytes_read": 24
        }
}
```

The JSON is compatible with JavaScript. To ensure this, some characters are additionally escaped: the slash `/` is escaped as `\/`; alternative line breaks `U+2028` and `U+2029`, which break some browsers, are escaped as `\uXXXX`. ASCII control characters are escaped: backspace, form feed, line feed, carriage return, and horizontal tab are replaced with `\b`, `\f`, `\n`, `\r`, `\t` , as well as the remaining bytes in the 00-1F range using `\uXXXX` sequences. Invalid UTF-8 sequences are changed to the replacement character � so the output text will consist of valid UTF-8 sequences. For compatibility with JavaScript, Int64 and UInt64 integers are enclosed in double quotes by default. To remove the quotes, you can set the configuration parameter [output_format_json_quote_64bit_integers](/docs/en/operations/settings/settings-formats.md/#output_format_json_quote_64bit_integers) to 0.

`rows` – The total number of output rows.

`rows_before_limit_at_least` The minimal number of rows there would have been without LIMIT. Output only if the query contains LIMIT.
If the query contains GROUP BY, rows_before_limit_at_least is the exact number of rows there would have been without a LIMIT.

`totals` – Total values (when using WITH TOTALS).

`extremes` – Extreme values (when extremes are set to 1).

ClickHouse supports [NULL](/docs/en/sql-reference/syntax.md), which is displayed as `null` in the JSON output. To enable `+nan`, `-nan`, `+inf`, `-inf` values in output, set the [output_format_json_quote_denormals](/docs/en/operations/settings/settings-formats.md/#output_format_json_quote_denormals) to 1.

**See Also**

-   [JSONEachRow](#jsoneachrow) format
-   [output_format_json_array_of_rows](/docs/en/operations/settings/settings-formats.md/#output_format_json_array_of_rows) setting

For JSON input format, if setting [input_format_json_validate_types_from_metadata](/docs/en/operations/settings/settings-formats.md/#input_format_json_validate_types_from_metadata) is set to 1,
the types from metadata in input data will be compared with the types of the corresponding columns from the table.

## JSONStrings {#jsonstrings}

Differs from JSON only in that data fields are output in strings, not in typed JSON values.

Example:

```json
{
        "meta":
        [
                {
                        "name": "num",
                        "type": "Int32"
                },
                {
                        "name": "str",
                        "type": "String"
                },
                {
                        "name": "arr",
                        "type": "Array(UInt8)"
                }
        ],

        "data":
        [
                {
                        "num": "42",
                        "str": "hello",
                        "arr": "[0,1]"
                },
                {
                        "num": "43",
                        "str": "hello",
                        "arr": "[0,1,2]"
                },
                {
                        "num": "44",
                        "str": "hello",
                        "arr": "[0,1,2,3]"
                }
        ],

        "rows": 3,

        "rows_before_limit_at_least": 3,

        "statistics":
        {
                "elapsed": 0.001403233,
                "rows_read": 3,
                "bytes_read": 24
        }
}
```

## JSONColumns {#jsoncolumns}

In this format, all data is represented as a single JSON Object.
Note that JSONColumns output format buffers all data in memory to output it as a single block and it can lead to high memory consumption.

Example:
```json
{
	"num": [42, 43, 44],
	"str": ["hello", "hello", "hello"],
	"arr": [[0,1], [0,1,2], [0,1,2,3]]
}
```

During import, columns with unknown names will be skipped if setting [input_format_skip_unknown_fields](/docs/en/operations/settings/settings-formats.md/#input_format_skip_unknown_fields) is set to 1.
Columns that are not present in the block will be filled with default values (you can use the [input_format_defaults_for_omitted_fields](/docs/en/operations/settings/settings-formats.md/#input_format_defaults_for_omitted_fields) setting here)


## JSONColumnsWithMetadata {#jsoncolumnsmonoblock}

Differs from JSONColumns format in that it also contains some metadata and statistics (similar to JSON format).
Output format buffers all data in memory and then outputs them as a single block, so, it can lead to high memory consumption.

Example:
```json
{
        "meta":
        [
                {
                        "name": "num",
                        "type": "Int32"
                },
                {
                        "name": "str",
                        "type": "String"
                },

                {
                        "name": "arr",
                        "type": "Array(UInt8)"
                }
        ],

        "data":
        {
                "num": [42, 43, 44],
                "str": ["hello", "hello", "hello"],
                "arr": [[0,1], [0,1,2], [0,1,2,3]]
        },

        "rows": 3,

        "rows_before_limit_at_least": 3,

        "statistics":
        {
                "elapsed": 0.000272376,
                "rows_read": 3,
                "bytes_read": 24
        }
}
```

For JSONColumnsWithMetadata input format, if setting [input_format_json_validate_types_from_metadata](/docs/en/operations/settings/settings-formats.md/#input_format_json_validate_types_from_metadata) is set to 1,
the types from metadata in input data will be compared with the types of the corresponding columns from the table.

## JSONAsString {#jsonasstring}

In this format, a single JSON object is interpreted as a single value. If the input has several JSON objects (comma separated), they are interpreted as separate rows. If the input data is enclosed in square brackets, it is interpreted as an array of JSONs.

This format can only be parsed for a table with a single field of type [String](/docs/en/sql-reference/data-types/string.md). The remaining columns must be set to [DEFAULT](/docs/en/sql-reference/statements/create/table.md/#default) or [MATERIALIZED](/docs/en/sql-reference/statements/create/table.md/#materialized), or omitted. Once you collect the whole JSON object to string you can use [JSON functions](/docs/en/sql-reference/functions/json-functions.md) to process it.

**Examples**

Query:

``` sql
DROP TABLE IF EXISTS json_as_string;
CREATE TABLE json_as_string (json String) ENGINE = Memory;
INSERT INTO json_as_string (json) FORMAT JSONAsString {"foo":{"bar":{"x":"y"},"baz":1}},{},{"any json stucture":1}
SELECT * FROM json_as_string;
```

Result:

``` response
┌─json──────────────────────────────┐
│ {"foo":{"bar":{"x":"y"},"baz":1}} │
│ {}                                │
│ {"any json stucture":1}           │
└───────────────────────────────────┘
```

**An array of JSON objects**

Query:

``` sql
CREATE TABLE json_square_brackets (field String) ENGINE = Memory;
INSERT INTO json_square_brackets FORMAT JSONAsString [{"id": 1, "name": "name1"}, {"id": 2, "name": "name2"}];

SELECT * FROM json_square_brackets;
```

Result:

```response
┌─field──────────────────────┐
│ {"id": 1, "name": "name1"} │
│ {"id": 2, "name": "name2"} │
└────────────────────────────┘
```

## JSONCompact {#jsoncompact}

Differs from JSON only in that data rows are output in arrays, not in objects.

Example:

```json
{
        "meta":
        [
                {
                        "name": "num",
                        "type": "Int32"
                },
                {
                        "name": "str",
                        "type": "String"
                },
                {
                        "name": "arr",
                        "type": "Array(UInt8)"
                }
        ],

        "data":
        [
                [42, "hello", [0,1]],
                [43, "hello", [0,1,2]],
                [44, "hello", [0,1,2,3]]
        ],

        "rows": 3,

        "rows_before_limit_at_least": 3,

        "statistics":
        {
                "elapsed": 0.001222069,
                "rows_read": 3,
                "bytes_read": 24
        }
}
```

## JSONCompactStrings {#jsoncompactstrings}

Differs from JSONStrings only in that data rows are output in arrays, not in objects.

Example:
f
```json
{
        "meta":
        [
                {
                        "name": "num",
                        "type": "Int32"
                },
                {
                        "name": "str",
                        "type": "String"
                },
                {
                        "name": "arr",
                        "type": "Array(UInt8)"
                }
        ],

        "data":
        [
                ["42", "hello", "[0,1]"],
                ["43", "hello", "[0,1,2]"],
                ["44", "hello", "[0,1,2,3]"]
        ],

        "rows": 3,

        "rows_before_limit_at_least": 3,

        "statistics":
        {
                "elapsed": 0.001572097,
                "rows_read": 3,
                "bytes_read": 24
        }
}
```

## JSONCompactColumns {#jsoncompactcolumns}

In this format, all data is represented as a single JSON Array.
Note that JSONCompactColumns output format buffers all data in memory to output it as a single block and it can lead to high memory consumption

Example:
```json
[
	[42, 43, 44],
	["hello", "hello", "hello"],
	[[0,1], [0,1,2], [0,1,2,3]]
]
```

Columns that are not present in the block will be filled with default values (you can use  [input_format_defaults_for_omitted_fields](/docs/en/operations/settings/settings-formats.md/#input_format_defaults_for_omitted_fields) setting here)

## JSONEachRow {#jsoneachrow}

In this format, ClickHouse outputs each row as a separated, newline-delimited JSON Object.

Example:

```json
{"num":42,"str":"hello","arr":[0,1]}
{"num":43,"str":"hello","arr":[0,1,2]}
{"num":44,"str":"hello","arr":[0,1,2,3]}
```

While importing data columns with unknown names will be skipped if setting [input_format_skip_unknown_fields](/docs/en/operations/settings/settings-formats.md/#input_format_skip_unknown_fields) is set to 1.

## JSONStringsEachRow {#jsonstringseachrow}

Differs from JSONEachRow only in that data fields are output in strings, not in typed JSON values.

Example:

```json
{"num":"42","str":"hello","arr":"[0,1]"}
{"num":"43","str":"hello","arr":"[0,1,2]"}
{"num":"44","str":"hello","arr":"[0,1,2,3]"}
```

## JSONCompactEachRow {#jsoncompacteachrow}

Differs from JSONEachRow only in that data rows are output in arrays, not in objects.

Example:

```json
[42, "hello", [0,1]]
[43, "hello", [0,1,2]]
[44, "hello", [0,1,2,3]]
```

## JSONCompactStringsEachRow {#jsoncompactstringseachrow}

Differs from JSONCompactEachRow only in that data fields are output in strings, not in typed JSON values.

Example:

```json
["42", "hello", "[0,1]"]
["43", "hello", "[0,1,2]"]
["44", "hello", "[0,1,2,3]"]
```

## JSONEachRowWithProgress {#jsoneachrowwithprogress}
## JSONStringsEachRowWithProgress {#jsonstringseachrowwithprogress}

Differs from `JSONEachRow`/`JSONStringsEachRow` in that ClickHouse will also yield progress information as JSON values.

```json
{"row":{"num":42,"str":"hello","arr":[0,1]}}
{"row":{"num":43,"str":"hello","arr":[0,1,2]}}
{"row":{"num":44,"str":"hello","arr":[0,1,2,3]}}
{"progress":{"read_rows":"3","read_bytes":"24","written_rows":"0","written_bytes":"0","total_rows_to_read":"3"}}
```

## JSONCompactEachRowWithNames {#jsoncompacteachrowwithnames}

Differs from `JSONCompactEachRow` format in that it also prints the header row with column names, similar to [TabSeparatedWithNames](#tabseparatedwithnames).

:::warning
If setting [input_format_with_names_use_header](/docs/en/operations/settings/settings-formats.md/#input_format_with_names_use_header) is set to 1,
the columns from input data will be mapped to the columns from the table by their names, columns with unknown names will be skipped if setting [input_format_skip_unknown_fields](/docs/en/operations/settings/settings-formats.md/#input_format_skip_unknown_fields) is set to 1.
Otherwise, the first row will be skipped.
:::

## JSONCompactEachRowWithNamesAndTypes {#jsoncompacteachrowwithnamesandtypes}

Differs from `JSONCompactEachRow` format in that it also prints two header rows with column names and types, similar to [TabSeparatedWithNamesAndTypes](#tabseparatedwithnamesandtypes).

:::warning
If setting [input_format_with_names_use_header](/docs/en/operations/settings/settings-formats.md/#input_format_with_names_use_header) is set to 1,
the columns from input data will be mapped to the columns from the table by their names, columns with unknown names will be skipped if setting [input_format_skip_unknown_fields](/docs/en/operations/settings/settings-formats.md/#input_format_skip_unknown_fields) is set to 1.
Otherwise, the first row will be skipped.
If setting [input_format_with_types_use_header](/docs/en/operations/settings/settings-formats.md/#input_format_with_types_use_header) is set to 1,
the types from input data will be compared with the types of the corresponding columns from the table. Otherwise, the second row will be skipped.
:::

## JSONCompactStringsEachRowWithNames {#jsoncompactstringseachrowwithnames}

Differs from `JSONCompactStringsEachRow` in that in that it also prints the header row with column names, similar to [TabSeparatedWithNames](#tabseparatedwithnames).

:::warning
If setting [input_format_with_names_use_header](/docs/en/operations/settings/settings-formats.md/#input_format_with_names_use_header) is set to 1,
the columns from input data will be mapped to the columns from the table by their names, columns with unknown names will be skipped if setting [input_format_skip_unknown_fields](/docs/en/operations/settings/settings-formats.md/#input_format_skip_unknown_fields) is set to 1.
Otherwise, the first row will be skipped.
:::

## JSONCompactStringsEachRowWithNamesAndTypes {#jsoncompactstringseachrowwithnamesandtypes}

Differs from `JSONCompactStringsEachRow` in that it also prints two header rows with column names and types, similar to [TabSeparatedWithNamesAndTypes](#tabseparatedwithnamesandtypes).

:::warning
If setting [input_format_with_names_use_header](/docs/en/operations/settings/settings-formats.md/#input_format_with_names_use_header) is set to 1,
the columns from input data will be mapped to the columns from the table by their names, columns with unknown names will be skipped if setting [input_format_skip_unknown_fields](/docs/en/operations/settings/settings-formats.md/#input_format_skip_unknown_fields) is set to 1.
Otherwise, the first row will be skipped.
If setting [input_format_with_types_use_header](/docs/en/operations/settings/settings-formats.md/#input_format_with_types_use_header) is set to 1,
the types from input data will be compared with the types of the corresponding columns from the table. Otherwise, the second row will be skipped.
:::

```json
["num", "str", "arr"]
["Int32", "String", "Array(UInt8)"]
[42, "hello", [0,1]]
[43, "hello", [0,1,2]]
[44, "hello", [0,1,2,3]]
```

## JSONObjectEachRow {#jsonobjecteachrow}

In this format, all data is represented as a single JSON Object, each row is represented as a separate field of this object similar to JSONEachRow format.

Example:

```json
{
  "row_1": {"num": 42, "str": "hello", "arr":  [0,1]},
  "row_2": {"num": 43, "str": "hello", "arr":  [0,1,2]},
  "row_3": {"num": 44, "str": "hello", "arr":  [0,1,2,3]}
}
```

To use an object name as a column value you can use the special setting [format_json_object_each_row_column_for_object_name](/docs/en/operations/settings/settings-formats.md/#format_json_object_each_row_column_for_object_name). The value of this setting is set to the name of a column, that is used as JSON key for a row in the resulting object.
Examples:

For output:

Let's say we have the table `test` with two columns:
```
┌─object_name─┬─number─┐
│ first_obj   │      1 │
│ second_obj  │      2 │
│ third_obj   │      3 │
└─────────────┴────────┘
```
Let's output it in `JSONObjectEachRow` format and use `format_json_object_each_row_column_for_object_name` setting:

```sql
select * from test settings format_json_object_each_row_column_for_object_name='object_name'
```

The output:
```json
{
	"first_obj": {"number": 1},
	"second_obj": {"number": 2},
	"third_obj": {"number": 3}
}
```

For input:

Let's say we stored output from the previous example in a file named `data.json`:
```sql
select * from file('data.json', JSONObjectEachRow, 'object_name String, number UInt64') settings format_json_object_each_row_column_for_object_name='object_name'
```

```
┌─object_name─┬─number─┐
│ first_obj   │      1 │
│ second_obj  │      2 │
│ third_obj   │      3 │
└─────────────┴────────┘
```

It also works in schema inference:

```sql
desc file('data.json', JSONObjectEachRow) settings format_json_object_each_row_column_for_object_name='object_name'
```

```
┌─name────────┬─type────────────┐
│ object_name │ String          │
│ number      │ Nullable(Int64) │
└─────────────┴─────────────────┘
```


### Inserting Data {#json-inserting-data}

``` sql
INSERT INTO UserActivity FORMAT JSONEachRow {"PageViews":5, "UserID":"4324182021466249494", "Duration":146,"Sign":-1} {"UserID":"4324182021466249494","PageViews":6,"Duration":185,"Sign":1}
```

ClickHouse allows:

-   Any order of key-value pairs in the object.
-   Omitting some values.

ClickHouse ignores spaces between elements and commas after the objects. You can pass all the objects in one line. You do not have to separate them with line breaks.

**Omitted values processing**

ClickHouse substitutes omitted values with the default values for the corresponding [data types](/docs/en/sql-reference/data-types/index.md).

If `DEFAULT expr` is specified, ClickHouse uses different substitution rules depending on the [input_format_defaults_for_omitted_fields](/docs/en/operations/settings/settings-formats.md/#input_format_defaults_for_omitted_fields) setting.

Consider the following table:

``` sql
CREATE TABLE IF NOT EXISTS example_table
(
    x UInt32,
    a DEFAULT x * 2
) ENGINE = Memory;
```

-   If `input_format_defaults_for_omitted_fields = 0`, then the default value for `x` and `a` equals `0` (as the default value for the `UInt32` data type).
-   If `input_format_defaults_for_omitted_fields = 1`, then the default value for `x` equals `0`, but the default value of `a` equals `x * 2`.

:::warning
When inserting data with `input_format_defaults_for_omitted_fields = 1`, ClickHouse consumes more computational resources, compared to insertion with `input_format_defaults_for_omitted_fields = 0`.
:::

### Selecting Data {#json-selecting-data}

Consider the `UserActivity` table as an example:

``` response
┌──────────────UserID─┬─PageViews─┬─Duration─┬─Sign─┐
│ 4324182021466249494 │         5 │      146 │   -1 │
│ 4324182021466249494 │         6 │      185 │    1 │
└─────────────────────┴───────────┴──────────┴──────┘
```

The query `SELECT * FROM UserActivity FORMAT JSONEachRow` returns:

``` response
{"UserID":"4324182021466249494","PageViews":5,"Duration":146,"Sign":-1}
{"UserID":"4324182021466249494","PageViews":6,"Duration":185,"Sign":1}
```

Unlike the [JSON](#json) format, there is no substitution of invalid UTF-8 sequences. Values are escaped in the same way as for `JSON`.

:::info
Any set of bytes can be output in the strings. Use the `JSONEachRow` format if you are sure that the data in the table can be formatted as JSON without losing any information.
:::

### Usage of Nested Structures {#jsoneachrow-nested}

If you have a table with [Nested](/docs/en/sql-reference/data-types/nested-data-structures/nested.md) data type columns, you can insert JSON data with the same structure. Enable this feature with the [input_format_import_nested_json](/docs/en/operations/settings/settings-formats.md/#input_format_import_nested_json) setting.

For example, consider the following table:

``` sql
CREATE TABLE json_each_row_nested (n Nested (s String, i Int32) ) ENGINE = Memory
```

As you can see in the `Nested` data type description, ClickHouse treats each component of the nested structure as a separate column (`n.s` and `n.i` for our table). You can insert data in the following way:

``` sql
INSERT INTO json_each_row_nested FORMAT JSONEachRow {"n.s": ["abc", "def"], "n.i": [1, 23]}
```

To insert data as a hierarchical JSON object, set [input_format_import_nested_json=1](/docs/en/operations/settings/settings-formats.md/#input_format_import_nested_json).

``` json
{
    "n": {
        "s": ["abc", "def"],
        "i": [1, 23]
    }
}
```

Without this setting, ClickHouse throws an exception.

``` sql
SELECT name, value FROM system.settings WHERE name = 'input_format_import_nested_json'
```

``` response
┌─name────────────────────────────┬─value─┐
│ input_format_import_nested_json │ 0     │
└─────────────────────────────────┴───────┘
```

``` sql
INSERT INTO json_each_row_nested FORMAT JSONEachRow {"n": {"s": ["abc", "def"], "i": [1, 23]}}
```

``` response
Code: 117. DB::Exception: Unknown field found while parsing JSONEachRow format: n: (at row 1)
```

``` sql
SET input_format_import_nested_json=1
INSERT INTO json_each_row_nested FORMAT JSONEachRow {"n": {"s": ["abc", "def"], "i": [1, 23]}}
SELECT * FROM json_each_row_nested
```

``` response
┌─n.s───────────┬─n.i────┐
│ ['abc','def'] │ [1,23] │
└───────────────┴────────┘
```

### JSON formats settings {#json-formats-settings}

- [input_format_import_nested_json](/docs/en/operations/settings/settings-formats.md/#input_format_import_nested_json) - map nested JSON data to nested tables (it works for JSONEachRow format). Default value - `false`.
- [input_format_json_read_bools_as_numbers](/docs/en/operations/settings/settings-formats.md/#input_format_json_read_bools_as_numbers) - allow to parse bools as numbers in JSON input formats. Default value - `true`.
- [input_format_json_read_numbers_as_strings](/docs/en/operations/settings/settings-formats.md/#input_format_json_read_numbers_as_strings) - allow to parse numbers as strings in JSON input formats. Default value - `false`.
- [input_format_json_read_objects_as_strings](/docs/en/operations/settings/settings-formats.md/#input_format_json_read_objects_as_strings) - allow to parse JSON objects as strings in JSON input formats. Default value - `false`.
- [input_format_json_named_tuples_as_objects](/docs/en/operations/settings/settings-formats.md/#input_format_json_named_tuples_as_objects) - parse named tuple columns as JSON objects. Default value - `true`.
- [input_format_json_defaults_for_missing_elements_in_named_tuple](/docs/en/operations/settings/settings-formats.md/#input_format_json_defaults_for_missing_elements_in_named_tuple) - insert default values for missing elements in JSON object while parsing named tuple. Default value - `true`.
- [output_format_json_quote_64bit_integers](/docs/en/operations/settings/settings-formats.md/#output_format_json_quote_64bit_integers) - controls quoting of 64-bit integers in JSON output format. Default value - `true`.
- [output_format_json_quote_64bit_floats](/docs/en/operations/settings/settings-formats.md/#output_format_json_quote_64bit_floats) - controls quoting of 64-bit floats in JSON output format. Default value - `false`.
- [output_format_json_quote_denormals](/docs/en/operations/settings/settings-formats.md/#output_format_json_quote_denormals) - enables '+nan', '-nan', '+inf', '-inf' outputs in JSON output format. Default value - `false`.
- [output_format_json_quote_decimals](/docs/en/operations/settings/settings-formats.md/#output_format_json_quote_decimals) - controls quoting of decimals in JSON output format. Default value - `false`.
- [output_format_json_escape_forward_slashes](/docs/en/operations/settings/settings-formats.md/#output_format_json_escape_forward_slashes) - controls escaping forward slashes for string outputs in JSON output format. Default value - `true`.
- [output_format_json_named_tuples_as_objects](/docs/en/operations/settings/settings-formats.md/#output_format_json_named_tuples_as_objects) - serialize named tuple columns as JSON objects. Default value - `true`.
- [output_format_json_array_of_rows](/docs/en/operations/settings/settings-formats.md/#output_format_json_array_of_rows) - output a JSON array of all rows in JSONEachRow(Compact) format. Default value - `false`.
- [output_format_json_validate_utf8](/docs/en/operations/settings/settings-formats.md/#output_format_json_validate_utf8) - enables validation of UTF-8 sequences in JSON output formats (note that it doesn't impact formats JSON/JSONCompact/JSONColumnsWithMetadata, they always validate utf8). Default value - `false`.

## BSONEachRow {#bsoneachrow}

In this format, ClickHouse formats/parses data as a sequence of BSON documents without any separator between them.
Each row is formatted as a single document and each column is formatted as a single BSON document field with column name as a key.

For output it uses the following correspondence between ClickHouse types and BSON types:

| ClickHouse type                                                                                                       | BSON Type                                                                                                     |
|-----------------------------------------------------------------------------------------------------------------------|---------------------------------------------------------------------------------------------------------------|
| [Bool](/docs/en/sql-reference/data-types/boolean.md)                                                                  | `\x08` boolean                                                                                                |
| [Int8/UInt8](/docs/en/sql-reference/data-types/int-uint.md)                                                           | `\x10` int32                                                                                                  |
| [Int16UInt16](/docs/en/sql-reference/data-types/int-uint.md)                                                          | `\x10` int32                                                                                                  |
| [Int32](/docs/en/sql-reference/data-types/int-uint.md)                                                                | `\x10` int32                                                                                                  |
| [UInt32](/docs/en/sql-reference/data-types/int-uint.md)                                                               | `\x12` int64                                                                                                  |
| [Int64/UInt64](/docs/en/sql-reference/data-types/int-uint.md)                                                         | `\x12` int64                                                                                                  |
| [Float32/Float64](/docs/en/sql-reference/data-types/float.md)                                                         | `\x01` double                                                                                                 |
| [Date](/docs/en/sql-reference/data-types/date.md)/[Date32](/docs/en/sql-reference/data-types/date32.md)               | `\x10` int32                                                                                                  |
| [DateTime](/docs/en/sql-reference/data-types/datetime.md)                                                             | `\x12` int64                                                                                                  |
| [DateTime64](/docs/en/sql-reference/data-types/datetime64.md)                                                         | `\x09` datetime                                                                                               |
| [Decimal32](/docs/en/sql-reference/data-types/decimal.md)                                                             | `\x10` int32                                                                                                  |
| [Decimal64](/docs/en/sql-reference/data-types/decimal.md)                                                             | `\x12` int64                                                                                                  |
| [Decimal128](/docs/en/sql-reference/data-types/decimal.md)                                                            | `\x05` binary, `\x00` binary subtype, size = 16                                                               |
| [Decimal256](/docs/en/sql-reference/data-types/decimal.md)                                                            | `\x05` binary, `\x00` binary subtype, size = 32                                                               |
| [Int128/UInt128](/docs/en/sql-reference/data-types/int-uint.md)                                                       | `\x05` binary, `\x00` binary subtype, size = 16                                                               |
| [Int256/UInt256](/docs/en/sql-reference/data-types/int-uint.md)                                                       | `\x05` binary, `\x00` binary subtype, size = 32                                                               |
| [String](/docs/en/sql-reference/data-types/string.md)/[FixedString](/docs/en/sql-reference/data-types/fixedstring.md) | `\x05` binary, `\x00` binary subtype or \x02 string if setting output_format_bson_string_as_string is enabled |
| [UUID](/docs/en/sql-reference/data-types/uuid.md)                                                                     | `\x05` binary, `\x04` uuid subtype, size = 16                                                                 |
| [Array](/docs/en/sql-reference/data-types/array.md)                                                                   | `\x04` array                                                                                                  |
| [Tuple](/docs/en/sql-reference/data-types/tuple.md)                                                                   | `\x04` array                                                                                                  |
| [Named Tuple](/docs/en/sql-reference/data-types/tuple.md)                                                             | `\x03` document                                                                                               |
| [Map](/docs/en/sql-reference/data-types/map.md) (with String keys)                                                    | `\x03` document                                                                                               |
| [IPv4](/docs/en/sql-reference/data-types/domains/ipv4.md)                                                             | `\x10` int32                                                                                                  |
| [IPv6](/docs/en/sql-reference/data-types/domains/ipv6.md)                                                             | `\x05` binary, `\x00` binary subtype                                                                          |

For input it uses the following correspondence between BSON types and ClickHouse types:

| BSON Type                                | ClickHouse Type                                                                                                                                                                       |
|------------------------------------------|---------------------------------------------------------------------------------------------------------------------------------------------------------------------------------------|
| `\x01` double                            | [Float32/Float64](/docs/en/sql-reference/data-types/float.md)                                                                                                                         |
| `\x02` string                            | [String](/docs/en/sql-reference/data-types/string.md)/[FixedString](/docs/en/sql-reference/data-types/fixedstring.md)                                                                 |
| `\x03` document                          | [Map](/docs/en/sql-reference/data-types/map.md)/[Named Tuple](/docs/en/sql-reference/data-types/tuple.md)                                                                             |
| `\x04` array                             | [Array](/docs/en/sql-reference/data-types/array.md)/[Tuple](/docs/en/sql-reference/data-types/tuple.md)                                                                               |
| `\x05` binary, `\x00` binary subtype     | [String](/docs/en/sql-reference/data-types/string.md)/[FixedString](/docs/en/sql-reference/data-types/fixedstring.md)/[IPv6](/docs/en/sql-reference/data-types/domains/ipv6.md)       |
| `\x05` binary, `\x02` old binary subtype | [String](/docs/en/sql-reference/data-types/string.md)/[FixedString](/docs/en/sql-reference/data-types/fixedstring.md)                                                                 |
| `\x05` binary, `\x03` old uuid subtype   | [UUID](/docs/en/sql-reference/data-types/uuid.md)                                                                                                                                     |
| `\x05` binary, `\x04` uuid subtype       | [UUID](/docs/en/sql-reference/data-types/uuid.md)                                                                                                                                     |
| `\x07` ObjectId                          | [String](/docs/en/sql-reference/data-types/string.md)/[FixedString](/docs/en/sql-reference/data-types/fixedstring.md)                                                                 |
| `\x08` boolean                           | [Bool](/docs/en/sql-reference/data-types/boolean.md)                                                                                                                                  |
| `\x09` datetime                          | [DateTime64](/docs/en/sql-reference/data-types/datetime64.md)                                                                                                                         |
| `\x0A` null value                        | [NULL](/docs/en/sql-reference/data-types/nullable.md)                                                                                                                                 |
| `\x0D` JavaScript code                   | [String](/docs/en/sql-reference/data-types/string.md)/[FixedString](/docs/en/sql-reference/data-types/fixedstring.md)                                                                 |
| `\x0E` symbol                            | [String](/docs/en/sql-reference/data-types/string.md)/[FixedString](/docs/en/sql-reference/data-types/fixedstring.md)                                                                 |
| `\x10` int32                             | [Int32/UInt32](/docs/en/sql-reference/data-types/int-uint.md)/[Decimal32](/docs/en/sql-reference/data-types/decimal.md)/[IPv4](/docs/en/sql-reference/data-types/domains/ipv4.md)     |
| `\x12` int64                             | [Int64/UInt64](/docs/en/sql-reference/data-types/int-uint.md)/[Decimal64](/docs/en/sql-reference/data-types/decimal.md)/[DateTime64](/docs/en/sql-reference/data-types/datetime64.md) |

Other BSON types are not supported. Also, it performs conversion between different integer types (for example, you can insert BSON int32 value into ClickHouse UInt8).
Big integers and decimals (Int128/UInt128/Int256/UInt256/Decimal128/Decimal256) can be parsed from BSON Binary value with `\x00` binary subtype. In this case this format will validate that the size of binary data equals the size of expected value.

Note: this format don't work properly on Big-Endian platforms.

### BSON format settings {#bson-format-settings}

- [output_format_bson_string_as_string](/docs/en/operations/settings/settings-formats.md/#output_format_bson_string_as_string) - use BSON String type instead of Binary for String columns. Default value - `false`.
- [input_format_bson_skip_fields_with_unsupported_types_in_schema_inference](/docs/en/operations/settings/settings-formats.md/#input_format_bson_skip_fields_with_unsupported_types_in_schema_inference) - allow skipping columns with unsupported types while schema inference for format BSONEachRow. Default value - `false`.

## Native {#native}

The most efficient format. Data is written and read by blocks in binary format. For each block, the number of rows, number of columns, column names and types, and parts of columns in this block are recorded one after another. In other words, this format is “columnar” – it does not convert columns to rows. This is the format used in the native interface for interaction between servers, for using the command-line client, and for C++ clients.

You can use this format to quickly generate dumps that can only be read by the ClickHouse DBMS. It does not make sense to work with this format yourself.

## Null {#null}

Nothing is output. However, the query is processed, and when using the command-line client, data is transmitted to the client. This is used for tests, including performance testing.
Obviously, this format is only appropriate for output, not for parsing.

## Pretty {#pretty}

Outputs data as Unicode-art tables, also using ANSI-escape sequences for setting colours in the terminal.
A full grid of the table is drawn, and each row occupies two lines in the terminal.
Each result block is output as a separate table. This is necessary so that blocks can be output without buffering results (buffering would be necessary in order to pre-calculate the visible width of all the values).

[NULL](/docs/en/sql-reference/syntax.md) is output as `ᴺᵁᴸᴸ`.

Example (shown for the [PrettyCompact](#prettycompact) format):

``` sql
SELECT * FROM t_null
```

``` response
┌─x─┬────y─┐
│ 1 │ ᴺᵁᴸᴸ │
└───┴──────┘
```

Rows are not escaped in Pretty\* formats. Example is shown for the [PrettyCompact](#prettycompact) format:

``` sql
SELECT 'String with \'quotes\' and \t character' AS Escaping_test
```

``` response
┌─Escaping_test────────────────────────┐
│ String with 'quotes' and      character │
└──────────────────────────────────────┘
```

To avoid dumping too much data to the terminal, only the first 10,000 rows are printed. If the number of rows is greater than or equal to 10,000, the message “Showed first 10 000” is printed.
This format is only appropriate for outputting a query result, but not for parsing (retrieving data to insert in a table).

The Pretty format supports outputting total values (when using WITH TOTALS) and extremes (when ‘extremes’ is set to 1). In these cases, total values and extreme values are output after the main data, in separate tables. Example (shown for the [PrettyCompact](#prettycompact) format):

``` sql
SELECT EventDate, count() AS c FROM test.hits GROUP BY EventDate WITH TOTALS ORDER BY EventDate FORMAT PrettyCompact
```

``` response
┌──EventDate─┬───────c─┐
│ 2014-03-17 │ 1406958 │
│ 2014-03-18 │ 1383658 │
│ 2014-03-19 │ 1405797 │
│ 2014-03-20 │ 1353623 │
│ 2014-03-21 │ 1245779 │
│ 2014-03-22 │ 1031592 │
│ 2014-03-23 │ 1046491 │
└────────────┴─────────┘

Totals:
┌──EventDate─┬───────c─┐
│ 1970-01-01 │ 8873898 │
└────────────┴─────────┘

Extremes:
┌──EventDate─┬───────c─┐
│ 2014-03-17 │ 1031592 │
│ 2014-03-23 │ 1406958 │
└────────────┴─────────┘
```

## PrettyNoEscapes {#prettynoescapes}

Differs from [Pretty](#pretty) in that ANSI-escape sequences aren’t used. This is necessary for displaying this format in a browser, as well as for using the ‘watch’ command-line utility.

Example:

``` bash
$ watch -n1 "clickhouse-client --query='SELECT event, value FROM system.events FORMAT PrettyCompactNoEscapes'"
```

You can use the HTTP interface for displaying in the browser.

## PrettyMonoBlock {#prettymonoblock}

Differs from [Pretty](#pretty) in that up to 10,000 rows are buffered, then output as a single table, not by blocks.

## PrettyNoEscapesMonoBlock {#prettynoescapesmonoblock}

Differs from [PrettyNoEscapes](#prettynoescapes) in that up to 10,000 rows are buffered, then output as a single table, not by blocks.


## PrettyCompact {#prettycompact}

Differs from [Pretty](#pretty) in that the grid is drawn between rows and the result is more compact.
This format is used by default in the command-line client in interactive mode.

## PrettyCompactNoEscapes {#prettynoescapes}

Differs from [PrettyCompact](#prettycompact) in that ANSI-escape sequences aren’t used. This is necessary for displaying this format in a browser, as well as for using the ‘watch’ command-line utility.

## PrettyCompactMonoBlock {#prettycompactmonoblock}

Differs from [PrettyCompact](#prettycompact) in that up to 10,000 rows are buffered, then output as a single table, not by blocks.

## PrettyCompactNoEscapesMonoBlock {#prettycompactnoescapesmonoblock}

Differs from [PrettyCompactNoEscapes](#prettycompactnoescapes) in that up to 10,000 rows are buffered, then output as a single table, not by blocks.

## PrettySpace {#prettyspace}

Differs from [PrettyCompact](#prettycompact) in that whitespace (space characters) is used instead of the grid.

## PrettySpaceNoEscapes {#prettyspacenoescapes}

Differs from [PrettySpace](#prettyspace) in that ANSI-escape sequences aren’t used. This is necessary for displaying this format in a browser, as well as for using the ‘watch’ command-line utility.

## PrettySpaceMonoBlock {#prettyspacemonoblock}

Differs from [PrettySpace](#prettyspace) in that up to 10,000 rows are buffered, then output as a single table, not by blocks.

## PrettySpaceNoEscapesMonoBlock {#prettyspacenoescapesmonoblock}

Differs from [PrettySpaceNoEscapes](#prettyspacenoescapes) in that up to 10,000 rows are buffered, then output as a single table, not by blocks.

## Pretty formats settings {#pretty-formats-settings}

- [output_format_pretty_max_rows](/docs/en/operations/settings/settings-formats.md/#output_format_pretty_max_rows) - rows limit for Pretty formats. Default value - `10000`.
- [output_format_pretty_max_column_pad_width](/docs/en/operations/settings/settings-formats.md/#output_format_pretty_max_column_pad_width) - maximum width to pad all values in a column in Pretty formats. Default value - `250`.
- [output_format_pretty_max_value_width](/docs/en/operations/settings/settings-formats.md/#output_format_pretty_max_value_width) - Maximum width of value to display in Pretty formats. If greater - it will be cut. Default value - `10000`.
- [output_format_pretty_color](/docs/en/operations/settings/settings-formats.md/#output_format_pretty_color) - use ANSI escape sequences to paint colors in Pretty formats. Default value - `true`.
- [output_format_pretty_grid_charset](/docs/en/operations/settings/settings-formats.md/#output_format_pretty_grid_charset) - Charset for printing grid borders. Available charsets: ASCII, UTF-8. Default value - `UTF-8`.
- [output_format_pretty_row_numbers](/docs/en/operations/settings/settings-formats.md/#output_format_pretty_row_numbers) - Add row numbers before each row for pretty output format. Default value - `false`.

## RowBinary {#rowbinary}

Formats and parses data by row in binary format. Rows and values are listed consecutively, without separators. Because data is in the binary format the delimiter after `FORMAT RowBinary` is strictly specified as next: any number of whitespaces (`' '` - space, code `0x20`; `'\t'` - tab, code `0x09`; `'\f'` - form feed, code `0x0C`) followed by exactly one new line sequence (Windows style `"\r\n"` or Unix style `'\n'`), immediately followed by binary data.
This format is less efficient than the Native format since it is row-based.

Integers use fixed-length little-endian representation. For example, UInt64 uses 8 bytes.
DateTime is represented as UInt32 containing the Unix timestamp as the value.
Date is represented as a UInt16 object that contains the number of days since 1970-01-01 as the value.
String is represented as a varint length (unsigned [LEB128](https://en.wikipedia.org/wiki/LEB128)), followed by the bytes of the string.
FixedString is represented simply as a sequence of bytes.

Array is represented as a varint length (unsigned [LEB128](https://en.wikipedia.org/wiki/LEB128)), followed by successive elements of the array.

For [NULL](/docs/en/sql-reference/syntax.md/#null-literal) support, an additional byte containing 1 or 0 is added before each [Nullable](/docs/en/sql-reference/data-types/nullable.md) value. If 1, then the value is `NULL` and this byte is interpreted as a separate value. If 0, the value after the byte is not `NULL`.

## RowBinaryWithNames {#rowbinarywithnames}

Similar to [RowBinary](#rowbinary), but with added header:

-   [LEB128](https://en.wikipedia.org/wiki/LEB128)-encoded number of columns (N)
-   N `String`s specifying column names

:::warning
If setting [input_format_with_names_use_header](/docs/en/operations/settings/settings-formats.md/#input_format_with_names_use_header) is set to 1,
the columns from input data will be mapped to the columns from the table by their names, columns with unknown names will be skipped if setting [input_format_skip_unknown_fields](/docs/en/operations/settings/settings-formats.md/#input_format_skip_unknown_fields) is set to 1.
Otherwise, the first row will be skipped.
:::

## RowBinaryWithNamesAndTypes {#rowbinarywithnamesandtypes}

Similar to [RowBinary](#rowbinary), but with added header:

-   [LEB128](https://en.wikipedia.org/wiki/LEB128)-encoded number of columns (N)
-   N `String`s specifying column names
-   N `String`s specifying column types

:::warning
If setting [input_format_with_names_use_header](/docs/en/operations/settings/settings-formats.md/#input_format_with_names_use_header) is set to 1,
the columns from input data will be mapped to the columns from the table by their names, columns with unknown names will be skipped if setting [input_format_skip_unknown_fields](/docs/en/operations/settings/settings-formats.md/#input_format_skip_unknown_fields) is set to 1.
Otherwise, the first row will be skipped.
If setting [input_format_with_types_use_header](/docs/en/operations/settings/settings-formats.md/#input_format_with_types_use_header) is set to 1,
the types from input data will be compared with the types of the corresponding columns from the table. Otherwise, the second row will be skipped.
:::

## RowBinary format settings {#row-binary-format-settings}

- [format_binary_max_string_size](/docs/en/operations/settings/settings-formats.md/#format_binary_max_string_size) - The maximum allowed size for String in RowBinary format. Default value - `1GiB`.

## Values {#data-format-values}

Prints every row in brackets. Rows are separated by commas. There is no comma after the last row. The values inside the brackets are also comma-separated. Numbers are output in a decimal format without quotes. Arrays are output in square brackets. Strings, dates, and dates with times are output in quotes. Escaping rules and parsing are similar to the [TabSeparated](#tabseparated) format. During formatting, extra spaces aren’t inserted, but during parsing, they are allowed and skipped (except for spaces inside array values, which are not allowed). [NULL](/docs/en/sql-reference/syntax.md) is represented as `NULL`.

The minimum set of characters that you need to escape when passing data in Values ​​format: single quotes and backslashes.

This is the format that is used in `INSERT INTO t VALUES ...`, but you can also use it for formatting query results.

## Values format settings {#values-format-settings}

- [input_format_values_interpret_expressions](/docs/en/operations/settings/settings-formats.md/#input_format_values_interpret_expressions) - if the field could not be parsed by streaming parser, run SQL parser and try to interpret it as SQL expression. Default value - `true`.
- [input_format_values_deduce_templates_of_expressions](/docs/en/operations/settings/settings-formats.md/#input_format_values_deduce_templates_of_expressions) -if the field could not be parsed by streaming parser, run SQL parser, deduce template of the SQL expression, try to parse all rows using template and then interpret expression for all rows. Default value - `true`.
- [input_format_values_accurate_types_of_literals](/docs/en/operations/settings/settings-formats.md/#input_format_values_accurate_types_of_literals) - when parsing and interpreting expressions using template, check actual type of literal to avoid possible overflow and precision issues. Default value - `true`.


## Vertical {#vertical}

Prints each value on a separate line with the column name specified. This format is convenient for printing just one or a few rows if each row consists of a large number of columns.

[NULL](/docs/en/sql-reference/syntax.md) is output as `ᴺᵁᴸᴸ`.

Example:

``` sql
SELECT * FROM t_null FORMAT Vertical
```

``` response
Row 1:
──────
x: 1
y: ᴺᵁᴸᴸ
```

Rows are not escaped in Vertical format:

``` sql
SELECT 'string with \'quotes\' and \t with some special \n characters' AS test FORMAT Vertical
```

``` response
Row 1:
──────
test: string with 'quotes' and      with some special
 characters
```

This format is only appropriate for outputting a query result, but not for parsing (retrieving data to insert in a table).

## XML {#xml}

XML format is suitable only for output, not for parsing. Example:

``` xml
<?xml version='1.0' encoding='UTF-8' ?>
<result>
        <meta>
                <columns>
                        <column>
                                <name>SearchPhrase</name>
                                <type>String</type>
                        </column>
                        <column>
                                <name>count()</name>
                                <type>UInt64</type>
                        </column>
                </columns>
        </meta>
        <data>
                <row>
                        <SearchPhrase></SearchPhrase>
                        <field>8267016</field>
                </row>
                <row>
                        <SearchPhrase>bathroom interior design</SearchPhrase>
                        <field>2166</field>
                </row>
                <row>
                        <SearchPhrase>clickhouse</SearchPhrase>
                        <field>1655</field>
                </row>
                <row>
                        <SearchPhrase>2014 spring fashion</SearchPhrase>
                        <field>1549</field>
                </row>
                <row>
                        <SearchPhrase>freeform photos</SearchPhrase>
                        <field>1480</field>
                </row>
                <row>
                        <SearchPhrase>angelina jolie</SearchPhrase>
                        <field>1245</field>
                </row>
                <row>
                        <SearchPhrase>omsk</SearchPhrase>
                        <field>1112</field>
                </row>
                <row>
                        <SearchPhrase>photos of dog breeds</SearchPhrase>
                        <field>1091</field>
                </row>
                <row>
                        <SearchPhrase>curtain designs</SearchPhrase>
                        <field>1064</field>
                </row>
                <row>
                        <SearchPhrase>baku</SearchPhrase>
                        <field>1000</field>
                </row>
        </data>
        <rows>10</rows>
        <rows_before_limit_at_least>141137</rows_before_limit_at_least>
</result>
```

If the column name does not have an acceptable format, just ‘field’ is used as the element name. In general, the XML structure follows the JSON structure.
Just as for JSON, invalid UTF-8 sequences are changed to the replacement character � so the output text will consist of valid UTF-8 sequences.

In string values, the characters `<` and `&` are escaped as `<` and `&`.

Arrays are output as `<array><elem>Hello</elem><elem>World</elem>...</array>`,and tuples as `<tuple><elem>Hello</elem><elem>World</elem>...</tuple>`.

## CapnProto {#capnproto}

CapnProto is a binary message format similar to [Protocol Buffers](https://developers.google.com/protocol-buffers/) and [Thrift](https://en.wikipedia.org/wiki/Apache_Thrift), but not like [JSON](#json) or [MessagePack](https://msgpack.org/).

CapnProto messages are strictly typed and not self-describing, meaning they need an external schema description. The schema is applied on the fly and cached for each query.

See also [Format Schema](#formatschema).

### Data Types Matching {#data_types-matching-capnproto}

The table below shows supported data types and how they match ClickHouse [data types](/docs/en/sql-reference/data-types/index.md) in `INSERT` and `SELECT` queries.

| CapnProto data type (`INSERT`)   | ClickHouse data type                                                                                                   | CapnProto data type (`SELECT`) |
|----------------------------------|------------------------------------------------------------------------------------------------------------------------|------------------------------|
| `UINT8`, `BOOL`                  | [UInt8](/docs/en/sql-reference/data-types/int-uint.md)                                                                 | `UINT8`                      |
| `INT8`                           | [Int8](/docs/en/sql-reference/data-types/int-uint.md)                                                                  | `INT8`                       |
| `UINT16`                         | [UInt16](/docs/en/sql-reference/data-types/int-uint.md), [Date](/docs/en/sql-reference/data-types/date.md)             | `UINT16`                     |
| `INT16`                          | [Int16](/docs/en/sql-reference/data-types/int-uint.md)                                                                 | `INT16`                      |
| `UINT32`                         | [UInt32](/docs/en/sql-reference/data-types/int-uint.md), [DateTime](/docs/en/sql-reference/data-types/datetime.md)     | `UINT32`                     |
| `INT32`                          | [Int32](/docs/en/sql-reference/data-types/int-uint.md)                                                                 | `INT32`                      |
| `UINT64`                         | [UInt64](/docs/en/sql-reference/data-types/int-uint.md)                                                                | `UINT64`                     |
| `INT64`                          | [Int64](/docs/en/sql-reference/data-types/int-uint.md), [DateTime64](/docs/en/sql-reference/data-types/datetime.md)    | `INT64`                      |
| `FLOAT32`                        | [Float32](/docs/en/sql-reference/data-types/float.md)                                                                  | `FLOAT32`                    |
| `FLOAT64`                        | [Float64](/docs/en/sql-reference/data-types/float.md)                                                                  | `FLOAT64`                    |
| `TEXT, DATA`                     | [String](/docs/en/sql-reference/data-types/string.md), [FixedString](/docs/en/sql-reference/data-types/fixedstring.md) | `TEXT, DATA`                 |
| `union(T, Void), union(Void, T)` | [Nullable(T)](/docs/en/sql-reference/data-types/date.md)                                                               | `union(T, Void), union(Void, T)`                 |
| `ENUM`                           | [Enum(8\                                                                                                               |16)](/docs/en/sql-reference/data-types/enum.md)  | `ENUM`                         |
| `LIST`                           | [Array](/docs/en/sql-reference/data-types/array.md)                                                                    | `LIST`                       |
| `STRUCT`                         | [Tuple](/docs/en/sql-reference/data-types/tuple.md)                                                                    | `STRUCT`                     |
| `UINT32`                         | [IPv4](/docs/en/sql-reference/data-types/domains/ipv4.md)                                                              | `UINT32`                     |
| `DATA`                           | [IPv6](/docs/en/sql-reference/data-types/domains/ipv6.md)                                                              | `DATA`                       |

For working with `Enum` in CapnProto format use the [format_capn_proto_enum_comparising_mode](/docs/en/operations/settings/settings-formats.md/#format_capn_proto_enum_comparising_mode) setting.

Arrays can be nested and can have a value of the `Nullable` type as an argument. `Tuple` type also can be nested.

### Inserting and Selecting Data {#inserting-and-selecting-data-capnproto}

You can insert CapnProto data from a file into ClickHouse table by the following command:

``` bash
$ cat capnproto_messages.bin | clickhouse-client --query "INSERT INTO test.hits SETTINGS format_schema = 'schema:Message' FORMAT CapnProto"
```

Where `schema.capnp` looks like this:

``` capnp
struct Message {
  SearchPhrase @0 :Text;
  c @1 :Uint64;
}
```

You can select data from a ClickHouse table and save them into some file in the CapnProto format by the following command:

``` bash
$ clickhouse-client --query = "SELECT * FROM test.hits FORMAT CapnProto SETTINGS format_schema = 'schema:Message'"
```
## Prometheus {#prometheus}

Expose metrics in [Prometheus text-based exposition format](https://prometheus.io/docs/instrumenting/exposition_formats/#text-based-format).

The output table should have a proper structure.
Columns `name` ([String](/docs/en/sql-reference/data-types/string.md)) and `value` (number) are required.
Rows may optionally contain `help` ([String](/docs/en/sql-reference/data-types/string.md)) and `timestamp` (number).
Column `type` ([String](/docs/en/sql-reference/data-types/string.md)) is either `counter`, `gauge`, `histogram`, `summary`, `untyped` or empty.
Each metric value may also have some `labels` ([Map(String, String)](/docs/en/sql-reference/data-types/map.md)).
Several consequent rows may refer to the one metric with different labels. The table should be sorted by metric name (e.g., with `ORDER BY name`).

There's special requirements for labels for `histogram` and `summary`, see [Prometheus doc](https://prometheus.io/docs/instrumenting/exposition_formats/#histograms-and-summaries) for the details. Special rules applied to row with labels `{'count':''}` and `{'sum':''}`, they'll be converted to `<metric_name>_count` and `<metric_name>_sum` respectively.

**Example:**

```
┌─name────────────────────────────────┬─type──────┬─help──────────────────────────────────────┬─labels─────────────────────────┬────value─┬─────timestamp─┐
│ http_request_duration_seconds       │ histogram │ A histogram of the request duration.      │ {'le':'0.05'}                  │    24054 │             0 │
│ http_request_duration_seconds       │ histogram │                                           │ {'le':'0.1'}                   │    33444 │             0 │
│ http_request_duration_seconds       │ histogram │                                           │ {'le':'0.2'}                   │   100392 │             0 │
│ http_request_duration_seconds       │ histogram │                                           │ {'le':'0.5'}                   │   129389 │             0 │
│ http_request_duration_seconds       │ histogram │                                           │ {'le':'1'}                     │   133988 │             0 │
│ http_request_duration_seconds       │ histogram │                                           │ {'le':'+Inf'}                  │   144320 │             0 │
│ http_request_duration_seconds       │ histogram │                                           │ {'sum':''}                     │    53423 │             0 │
│ http_requests_total                 │ counter   │ Total number of HTTP requests             │ {'method':'post','code':'200'} │     1027 │ 1395066363000 │
│ http_requests_total                 │ counter   │                                           │ {'method':'post','code':'400'} │        3 │ 1395066363000 │
│ metric_without_timestamp_and_labels │           │                                           │ {}                             │    12.47 │             0 │
│ rpc_duration_seconds                │ summary   │ A summary of the RPC duration in seconds. │ {'quantile':'0.01'}            │     3102 │             0 │
│ rpc_duration_seconds                │ summary   │                                           │ {'quantile':'0.05'}            │     3272 │             0 │
│ rpc_duration_seconds                │ summary   │                                           │ {'quantile':'0.5'}             │     4773 │             0 │
│ rpc_duration_seconds                │ summary   │                                           │ {'quantile':'0.9'}             │     9001 │             0 │
│ rpc_duration_seconds                │ summary   │                                           │ {'quantile':'0.99'}            │    76656 │             0 │
│ rpc_duration_seconds                │ summary   │                                           │ {'count':''}                   │     2693 │             0 │
│ rpc_duration_seconds                │ summary   │                                           │ {'sum':''}                     │ 17560473 │             0 │
│ something_weird                     │           │                                           │ {'problem':'division by zero'} │      inf │      -3982045 │
└─────────────────────────────────────┴───────────┴───────────────────────────────────────────┴────────────────────────────────┴──────────┴───────────────┘
```

Will be formatted as:

```
# HELP http_request_duration_seconds A histogram of the request duration.
# TYPE http_request_duration_seconds histogram
http_request_duration_seconds_bucket{le="0.05"} 24054
http_request_duration_seconds_bucket{le="0.1"} 33444
http_request_duration_seconds_bucket{le="0.5"} 129389
http_request_duration_seconds_bucket{le="1"} 133988
http_request_duration_seconds_bucket{le="+Inf"} 144320
http_request_duration_seconds_sum 53423
http_request_duration_seconds_count 144320

# HELP http_requests_total Total number of HTTP requests
# TYPE http_requests_total counter
http_requests_total{code="200",method="post"} 1027 1395066363000
http_requests_total{code="400",method="post"} 3 1395066363000

metric_without_timestamp_and_labels 12.47

# HELP rpc_duration_seconds A summary of the RPC duration in seconds.
# TYPE rpc_duration_seconds summary
rpc_duration_seconds{quantile="0.01"} 3102
rpc_duration_seconds{quantile="0.05"} 3272
rpc_duration_seconds{quantile="0.5"} 4773
rpc_duration_seconds{quantile="0.9"} 9001
rpc_duration_seconds{quantile="0.99"} 76656
rpc_duration_seconds_sum 17560473
rpc_duration_seconds_count 2693

something_weird{problem="division by zero"} +Inf -3982045
```

## Protobuf {#protobuf}

Protobuf - is a [Protocol Buffers](https://protobuf.dev/) format.

This format requires an external format schema. The schema is cached between queries.
ClickHouse supports both `proto2` and `proto3` syntaxes. Repeated/optional/required fields are supported.

Usage examples:

``` sql
SELECT * FROM test.table FORMAT Protobuf SETTINGS format_schema = 'schemafile:MessageType'
```

``` bash
cat protobuf_messages.bin | clickhouse-client --query "INSERT INTO test.table SETTINGS format_schema='schemafile:MessageType' FORMAT Protobuf"
```

where the file `schemafile.proto` looks like this:

``` capnp
syntax = "proto3";

message MessageType {
  string name = 1;
  string surname = 2;
  uint32 birthDate = 3;
  repeated string phoneNumbers = 4;
};
```

To find the correspondence between table columns and fields of Protocol Buffers’ message type ClickHouse compares their names.
This comparison is case-insensitive and the characters `_` (underscore) and `.` (dot) are considered as equal.
If types of a column and a field of Protocol Buffers’ message are different the necessary conversion is applied.

Nested messages are supported. For example, for the field `z` in the following message type

``` capnp
message MessageType {
  message XType {
    message YType {
      int32 z;
    };
    repeated YType y;
  };
  XType x;
};
```

ClickHouse tries to find a column named `x.y.z` (or `x_y_z` or `X.y_Z` and so on).
Nested messages are suitable to input or output a [nested data structures](/docs/en/sql-reference/data-types/nested-data-structures/nested.md).

Default values defined in a protobuf schema like this

``` capnp
syntax = "proto2";

message MessageType {
  optional int32 result_per_page = 3 [default = 10];
}
```

are not applied; the [table defaults](/docs/en/sql-reference/statements/create/table.md/#create-default-values) are used instead of them.

ClickHouse inputs and outputs protobuf messages in the `length-delimited` format.
It means before every message should be written its length as a [varint](https://developers.google.com/protocol-buffers/docs/encoding#varints).
See also [how to read/write length-delimited protobuf messages in popular languages](https://cwiki.apache.org/confluence/display/GEODE/Delimiting+Protobuf+Messages).

## ProtobufSingle {#protobufsingle}

Same as [Protobuf](#protobuf) but for storing/parsing single Protobuf message without length delimiters.

## Avro {#data-format-avro}

[Apache Avro](https://avro.apache.org/) is a row-oriented data serialization framework developed within Apache’s Hadoop project.

ClickHouse Avro format supports reading and writing [Avro data files](https://avro.apache.org/docs/current/spec.html#Object+Container+Files).

### Data Types Matching {#data_types-matching}

The table below shows supported data types and how they match ClickHouse [data types](/docs/en/sql-reference/data-types/index.md) in `INSERT` and `SELECT` queries.

| Avro data type `INSERT`                     | ClickHouse data type                                                                                            | Avro data type `SELECT`                         |
|---------------------------------------------|-----------------------------------------------------------------------------------------------------------------|-------------------------------------------------|
| `boolean`, `int`, `long`, `float`, `double` | [Int(8\                                                                                                         | 16\                                             |32)](/docs/en/sql-reference/data-types/int-uint.md), [UInt(8\|16\|32)](/docs/en/sql-reference/data-types/int-uint.md) | `int`                        |
| `boolean`, `int`, `long`, `float`, `double` | [Int64](/docs/en/sql-reference/data-types/int-uint.md), [UInt64](/docs/en/sql-reference/data-types/int-uint.md) | `long`                                          |
| `boolean`, `int`, `long`, `float`, `double` | [Float32](/docs/en/sql-reference/data-types/float.md)                                                           | `float`                                         |
| `boolean`, `int`, `long`, `float`, `double` | [Float64](/docs/en/sql-reference/data-types/float.md)                                                           | `double`                                        |
| `bytes`, `string`, `fixed`, `enum`          | [String](/docs/en/sql-reference/data-types/string.md)                                                           | `bytes` or `string` \*                          |
| `bytes`, `string`, `fixed`                  | [FixedString(N)](/docs/en/sql-reference/data-types/fixedstring.md)                                              | `fixed(N)`                                      |
| `enum`                                      | [Enum(8\                                                                                                        | 16)](/docs/en/sql-reference/data-types/enum.md) | `enum`                       |
| `array(T)`                                  | [Array(T)](/docs/en/sql-reference/data-types/array.md)                                                          | `array(T)`                                      |
| `union(null, T)`, `union(T, null)`          | [Nullable(T)](/docs/en/sql-reference/data-types/date.md)                                                        | `union(null, T)`                                |
| `null`                                      | [Nullable(Nothing)](/docs/en/sql-reference/data-types/special-data-types/nothing.md)                            | `null`                                          |
| `int (date)` \**                            | [Date](/docs/en/sql-reference/data-types/date.md)                                                               | `int (date)` \**                                |
| `long (timestamp-millis)` \**               | [DateTime64(3)](/docs/en/sql-reference/data-types/datetime.md)                                                  | `long (timestamp-millis)` \*                    |
| `long (timestamp-micros)` \**               | [DateTime64(6)](/docs/en/sql-reference/data-types/datetime.md)                                                  | `long (timestamp-micros)` \*                    |
| `int`                                       | [IPv4](/docs/en/sql-reference/data-types/domains/ipv4.md)                                                       | `int`                                           |
| `fixed(16)`                                 | [IPv6](/docs/en/sql-reference/data-types/domains/ipv6.md)                                                       | `fixed(16)`                                     |

\* `bytes` is default, controlled by [output_format_avro_string_column_pattern](/docs/en/operations/settings/settings-formats.md/#output_format_avro_string_column_pattern)
\** [Avro logical types](https://avro.apache.org/docs/current/spec.html#Logical+Types)

Unsupported Avro data types: `record` (non-root), `map`

Unsupported Avro logical data types: `time-millis`, `time-micros`, `duration`

### Inserting Data {#inserting-data-1}

To insert data from an Avro file into ClickHouse table:

``` bash
$ cat file.avro | clickhouse-client --query="INSERT INTO {some_table} FORMAT Avro"
```

The root schema of input Avro file must be of `record` type.

To find the correspondence between table columns and fields of Avro schema ClickHouse compares their names. This comparison is case-sensitive.
Unused fields are skipped.

Data types of ClickHouse table columns can differ from the corresponding fields of the Avro data inserted. When inserting data, ClickHouse interprets data types according to the table above and then [casts](/docs/en/sql-reference/functions/type-conversion-functions.md/#type_conversion_function-cast) the data to corresponding column type.

While importing data, when field is not found in schema and setting [input_format_avro_allow_missing_fields](/docs/en/operations/settings/settings-formats.md/#input_format_avro_allow_missing_fields) is enabled, default value will be used instead of error.

### Selecting Data {#selecting-data-1}

To select data from ClickHouse table into an Avro file:

``` bash
$ clickhouse-client --query="SELECT * FROM {some_table} FORMAT Avro" > file.avro
```

Column names must:

-   start with `[A-Za-z_]`
-   subsequently contain only `[A-Za-z0-9_]`

Output Avro file compression and sync interval can be configured with [output_format_avro_codec](/docs/en/operations/settings/settings-formats.md/#output_format_avro_codec) and [output_format_avro_sync_interval](/docs/en/operations/settings/settings-formats.md/#output_format_avro_sync_interval) respectively.

## AvroConfluent {#data-format-avro-confluent}

AvroConfluent supports decoding single-object Avro messages commonly used with [Kafka](https://kafka.apache.org/) and [Confluent Schema Registry](https://docs.confluent.io/current/schema-registry/index.html).

Each Avro message embeds a schema id that can be resolved to the actual schema with help of the Schema Registry.

Schemas are cached once resolved.

Schema Registry URL is configured with [format_avro_schema_registry_url](/docs/en/operations/settings/settings-formats.md/#format_avro_schema_registry_url).

### Data Types Matching {#data_types-matching-1}

Same as [Avro](#data-format-avro).

### Usage {#usage}

To quickly verify schema resolution you can use [kafkacat](https://github.com/edenhill/kafkacat) with [clickhouse-local](/docs/en/operations/utilities/clickhouse-local.md):

``` bash
$ kafkacat -b kafka-broker  -C -t topic1 -o beginning -f '%s' -c 3 | clickhouse-local   --input-format AvroConfluent --format_avro_schema_registry_url 'http://schema-registry' -S "field1 Int64, field2 String"  -q 'select *  from table'
1 a
2 b
3 c
```

To use `AvroConfluent` with [Kafka](/docs/en/engines/table-engines/integrations/kafka.md):

``` sql
CREATE TABLE topic1_stream
(
    field1 String,
    field2 String
)
ENGINE = Kafka()
SETTINGS
kafka_broker_list = 'kafka-broker',
kafka_topic_list = 'topic1',
kafka_group_name = 'group1',
kafka_format = 'AvroConfluent';

-- for debug purposes you can set format_avro_schema_registry_url in a session.
-- this way cannot be used in production
SET format_avro_schema_registry_url = 'http://schema-registry';

SELECT * FROM topic1_stream;
```

:::warning
Setting `format_avro_schema_registry_url` needs to be configured in `users.xml` to maintain it’s value after a restart. Also you can use the `format_avro_schema_registry_url` setting of the `Kafka` table engine.
:::

## Parquet {#data-format-parquet}

[Apache Parquet](https://parquet.apache.org/) is a columnar storage format widespread in the Hadoop ecosystem. ClickHouse supports read and write operations for this format.

### Data Types Matching {#data-types-matching-parquet}

The table below shows supported data types and how they match ClickHouse [data types](/docs/en/sql-reference/data-types/index.md) in `INSERT` and `SELECT` queries.

<<<<<<< HEAD
| Parquet data type (`INSERT`)                       | ClickHouse data type                                            | Parquet data type (`SELECT`) |
|----------------------------------------------------|-----------------------------------------------------------------|------------------------------|
| `BOOL`                                             | [Bool](/docs/en/sql-reference/data-types/boolean.md)            | `BOOL`                       |
| `UINT8`, `BOOL`                                    | [UInt8](/docs/en/sql-reference/data-types/int-uint.md)          | `UINT8`                      |
| `INT8`                                             | [Int8](/docs/en/sql-reference/data-types/int-uint.md)           | `INT8`                       |
| `UINT16`                                           | [UInt16](/docs/en/sql-reference/data-types/int-uint.md)         | `UINT16`                     |
| `INT16`                                            | [Int16](/docs/en/sql-reference/data-types/int-uint.md)          | `INT16`                      |
| `UINT32`                                           | [UInt32](/docs/en/sql-reference/data-types/int-uint.md)         | `UINT32`                     |
| `INT32`                                            | [Int32](/docs/en/sql-reference/data-types/int-uint.md)          | `INT32`                      |
| `UINT64`                                           | [UInt64](/docs/en/sql-reference/data-types/int-uint.md)         | `UINT64`                     |
| `INT64`                                            | [Int64](/docs/en/sql-reference/data-types/int-uint.md)          | `INT64`                      |
| `FLOAT`                                            | [Float32](/docs/en/sql-reference/data-types/float.md)           | `FLOAT`                      |
| `DOUBLE`                                           | [Float64](/docs/en/sql-reference/data-types/float.md)           | `DOUBLE`                     |
| `DATE`                                             | [Date32](/docs/en/sql-reference/data-types/date.md)             | `DATE`                       |
| `TIME (ms)`                                        | [DateTime](/docs/en/sql-reference/data-types/datetime.md)       | `UINT32`                     |
| `TIMESTAMP`, `TIME (us, ns)`                       | [DateTime64](/docs/en/sql-reference/data-types/datetime64.md)   | `TIMESTAMP`                  |
| `STRING`, `BINARY`                                 | [String](/docs/en/sql-reference/data-types/string.md)           | `BINARY`                     |
| `STRING`, `BINARY`, `FIXED_LENGTH_BYTE_ARRAY`      | [FixedString](/docs/en/sql-reference/data-types/fixedstring.md) | `FIXED_LENGTH_BYTE_ARRAY`    |
| `DECIMAL`                                          | [Decimal](/docs/en/sql-reference/data-types/decimal.md)         | `DECIMAL`                    |
| `LIST`                                             | [Array](/docs/en/sql-reference/data-types/array.md)             | `LIST`                       |
| `STRUCT`                                           | [Tuple](/docs/en/sql-reference/data-types/tuple.md)             | `STRUCT`                     |
| `MAP`                                              | [Map](/docs/en/sql-reference/data-types/map.md)                 | `MAP`                        |
| `UINT32`                                           | [IPv4](/docs/en/sql-reference/data-types/domains/ipv4.md)       | `UINT32`                     |
| `FIXED_LENGTH_BYTE_ARRAY`                          | [IPv6](/docs/en/sql-reference/data-types/domains/ipv6.md)       | `FIXED_LENGTH_BYTE_ARRAY`                     |
=======
| Parquet data type (`INSERT`) | ClickHouse data type                                      | Parquet data type (`SELECT`) |
|------------------------------|-----------------------------------------------------------|----------------------------|
| `BOOL`                       | [Bool](/docs/en/sql-reference/data-types/boolean.md)            | `BOOL`                     |
| `UINT8`, `BOOL`              | [UInt8](/docs/en/sql-reference/data-types/int-uint.md)          | `UINT8`                    |
| `INT8`                       | [Int8](/docs/en/sql-reference/data-types/int-uint.md)           | `INT8`                     |
| `UINT16`                     | [UInt16](/docs/en/sql-reference/data-types/int-uint.md)         | `UINT16`                   |
| `INT16`                      | [Int16](/docs/en/sql-reference/data-types/int-uint.md)          | `INT16`                    |
| `UINT32`                     | [UInt32](/docs/en/sql-reference/data-types/int-uint.md)         | `UINT32`                   |
| `INT32`                      | [Int32](/docs/en/sql-reference/data-types/int-uint.md)          | `INT32`                    |
| `UINT64`                     | [UInt64](/docs/en/sql-reference/data-types/int-uint.md)         | `UINT64`                   |
| `INT64`                      | [Int64](/docs/en/sql-reference/data-types/int-uint.md)          | `INT64`                    |
| `FLOAT`                      | [Float32](/docs/en/sql-reference/data-types/float.md)           | `FLOAT`                    |
| `DOUBLE`                     | [Float64](/docs/en/sql-reference/data-types/float.md)           | `DOUBLE`                   |
| `DATE`                       | [Date32](/docs/en/sql-reference/data-types/date.md)             | `DATE`                     |
| `TIME (ms)`                  | [DateTime](/docs/en/sql-reference/data-types/datetime.md)       | `UINT32`                   |
| `TIMESTAMP`, `TIME (us, ns)` | [DateTime64](/docs/en/sql-reference/data-types/datetime64.md)   | `TIMESTAMP`                |
| `STRING`, `BINARY`           | [String](/docs/en/sql-reference/data-types/string.md)           | `BINARY`                   |
| —                            | [FixedString](/docs/en/sql-reference/data-types/fixedstring.md) | `BINARY`                   |
| `DECIMAL`                    | [Decimal](/docs/en/sql-reference/data-types/decimal.md)         | `DECIMAL`                  |
| `LIST`                       | [Array](/docs/en/sql-reference/data-types/array.md)             | `LIST`                     |
| `STRUCT`                     | [Tuple](/docs/en/sql-reference/data-types/tuple.md)             | `STRUCT`                   |
| `MAP`                        | [Map](/docs/en/sql-reference/data-types/map.md)                 | `MAP`                      |
>>>>>>> cfed63a9

Arrays can be nested and can have a value of the `Nullable` type as an argument. `Tuple` and `Map` types also can be nested.

Unsupported Parquet data types: `FIXED_SIZE_BINARY`, `JSON`, `UUID`, `ENUM`.

Data types of ClickHouse table columns can differ from the corresponding fields of the Parquet data inserted. When inserting data, ClickHouse interprets data types according to the table above and then [cast](/docs/en/sql-reference/functions/type-conversion-functions/#type_conversion_function-cast) the data to that data type which is set for the ClickHouse table column.

### Inserting and Selecting Data {#inserting-and-selecting-data-parquet}

You can insert Parquet data from a file into ClickHouse table by the following command:

``` bash
$ cat {filename} | clickhouse-client --query="INSERT INTO {some_table} FORMAT Parquet"
```

You can select data from a ClickHouse table and save them into some file in the Parquet format by the following command:

``` bash
$ clickhouse-client --query="SELECT * FROM {some_table} FORMAT Parquet" > {some_file.pq}
```

To exchange data with Hadoop, you can use [HDFS table engine](/docs/en/engines/table-engines/integrations/hdfs.md).

### Parquet format settings {#parquet-format-settings}

- [output_format_parquet_row_group_size](/docs/en/operations/settings/settings-formats.md/#output_format_parquet_row_group_size) - row group size in rows while data output. Default value - `1000000`.
- [output_format_parquet_string_as_string](/docs/en/operations/settings/settings-formats.md/#output_format_parquet_string_as_string) - use Parquet String type instead of Binary for String columns. Default value - `false`.
- [input_format_parquet_import_nested](/docs/en/operations/settings/settings-formats.md/#input_format_parquet_import_nested) - allow inserting array of structs into [Nested](/docs/en/sql-reference/data-types/nested-data-structures/nested.md) table in Parquet input format. Default value - `false`.
- [input_format_parquet_case_insensitive_column_matching](/docs/en/operations/settings/settings-formats.md/#input_format_parquet_case_insensitive_column_matching) - ignore case when matching Parquet columns with ClickHouse columns. Default value - `false`.
- [input_format_parquet_allow_missing_columns](/docs/en/operations/settings/settings-formats.md/#input_format_parquet_allow_missing_columns) - allow missing columns while reading Parquet data. Default value - `false`.
- [input_format_parquet_skip_columns_with_unsupported_types_in_schema_inference](/docs/en/operations/settings/settings-formats.md/#input_format_parquet_skip_columns_with_unsupported_types_in_schema_inference) - allow skipping columns with unsupported types while schema inference for Parquet format. Default value - `false`.

## Arrow {#data-format-arrow}

[Apache Arrow](https://arrow.apache.org/) comes with two built-in columnar storage formats. ClickHouse supports read and write operations for these formats.

`Arrow` is Apache Arrow’s "file mode" format. It is designed for in-memory random access.

### Data Types Matching {#data-types-matching-arrow}

The table below shows supported data types and how they match ClickHouse [data types](/docs/en/sql-reference/data-types/index.md) in `INSERT` and `SELECT` queries.

<<<<<<< HEAD
| Arrow data type (`INSERT`)              | ClickHouse data type                                            | Arrow data type (`SELECT`) |
|-----------------------------------------|-----------------------------------------------------------------|----------------------------|
| `BOOL`                                  | [Bool](/docs/en/sql-reference/data-types/boolean.md)            | `BOOL`                     |
| `UINT8`, `BOOL`                         | [UInt8](/docs/en/sql-reference/data-types/int-uint.md)          | `UINT8`                    |
| `INT8`                                  | [Int8](/docs/en/sql-reference/data-types/int-uint.md)           | `INT8`                     |
| `UINT16`                                | [UInt16](/docs/en/sql-reference/data-types/int-uint.md)         | `UINT16`                   |
| `INT16`                                 | [Int16](/docs/en/sql-reference/data-types/int-uint.md)          | `INT16`                    |
| `UINT32`                                | [UInt32](/docs/en/sql-reference/data-types/int-uint.md)         | `UINT32`                   |
| `INT32`                                 | [Int32](/docs/en/sql-reference/data-types/int-uint.md)          | `INT32`                    |
| `UINT64`                                | [UInt64](/docs/en/sql-reference/data-types/int-uint.md)         | `UINT64`                   |
| `INT64`                                 | [Int64](/docs/en/sql-reference/data-types/int-uint.md)          | `INT64`                    |
| `FLOAT`, `HALF_FLOAT`                   | [Float32](/docs/en/sql-reference/data-types/float.md)           | `FLOAT32`                  |
| `DOUBLE`                                | [Float64](/docs/en/sql-reference/data-types/float.md)           | `FLOAT64`                  |
| `DATE32`                                | [Date32](/docs/en/sql-reference/data-types/date32.md)           | `UINT16`                   |
| `DATE64`                                | [DateTime](/docs/en/sql-reference/data-types/datetime.md)       | `UINT32`                   |
| `TIMESTAMP`, `TIME32`, `TIME64`         | [DateTime64](/docs/en/sql-reference/data-types/datetime64.md)   | `UINT32`                   |
| `STRING`, `BINARY`                      | [String](/docs/en/sql-reference/data-types/string.md)           | `BINARY`                   |
| `STRING`, `BINARY`, `FIXED_SIZE_BINARY` | [FixedString](/docs/en/sql-reference/data-types/fixedstring.md) | `FIXED_SIZE_BINARY`        |
| `DECIMAL`                               | [Decimal](/docs/en/sql-reference/data-types/decimal.md)         | `DECIMAL`                  |
| `DECIMAL256`                            | [Decimal256](/docs/en/sql-reference/data-types/decimal.md)      | `DECIMAL256`               |
| `LIST`                                  | [Array](/docs/en/sql-reference/data-types/array.md)             | `LIST`                     |
| `STRUCT`                                | [Tuple](/docs/en/sql-reference/data-types/tuple.md)             | `STRUCT`                   |
| `MAP`                                   | [Map](/docs/en/sql-reference/data-types/map.md)                 | `MAP`                      |
| `UINT32`                                | [IPv4](/docs/en/sql-reference/data-types/domains/ipv4.md)       | `UINT32`                   |
| `FIXED_SIZE_BINARY`, `BINARY`           | [IPv6](/docs/en/sql-reference/data-types/domains/ipv6.md)       | `FIXED_SIZE_BINARY`        |
=======
| Arrow data type (`INSERT`)      | ClickHouse data type                                      | Arrow data type (`SELECT`) |
|---------------------------------|-----------------------------------------------------------|----------------------------|
| `BOOL`                          | [Bool](/docs/en/sql-reference/data-types/boolean.md)            | `BOOL`                     |
| `UINT8`, `BOOL`                 | [UInt8](/docs/en/sql-reference/data-types/int-uint.md)          | `UINT8`                    |
| `INT8`                          | [Int8](/docs/en/sql-reference/data-types/int-uint.md)           | `INT8`                     |
| `UINT16`                        | [UInt16](/docs/en/sql-reference/data-types/int-uint.md)         | `UINT16`                   |
| `INT16`                         | [Int16](/docs/en/sql-reference/data-types/int-uint.md)          | `INT16`                    |
| `UINT32`                        | [UInt32](/docs/en/sql-reference/data-types/int-uint.md)         | `UINT32`                   |
| `INT32`                         | [Int32](/docs/en/sql-reference/data-types/int-uint.md)          | `INT32`                    |
| `UINT64`                        | [UInt64](/docs/en/sql-reference/data-types/int-uint.md)         | `UINT64`                   |
| `INT64`                         | [Int64](/docs/en/sql-reference/data-types/int-uint.md)          | `INT64`                    |
| `FLOAT`, `HALF_FLOAT`           | [Float32](/docs/en/sql-reference/data-types/float.md)           | `FLOAT32`                  |
| `DOUBLE`                        | [Float64](/docs/en/sql-reference/data-types/float.md)           | `FLOAT64`                  |
| `DATE32`                        | [Date32](/docs/en/sql-reference/data-types/date32.md)            | `UINT16`                   |
| `DATE64`                        | [DateTime](/docs/en/sql-reference/data-types/datetime.md)       | `UINT32`                   |
| `TIMESTAMP`, `TIME32`, `TIME64` | [DateTime64](/docs/en/sql-reference/data-types/datetime64.md)   | `UINT32`                   |
| `STRING`, `BINARY`              | [String](/docs/en/sql-reference/data-types/string.md)           | `BINARY`                   |
| `STRING`, `BINARY`              | [FixedString](/docs/en/sql-reference/data-types/fixedstring.md) | `BINARY`                   |
| `DECIMAL`                       | [Decimal](/docs/en/sql-reference/data-types/decimal.md)         | `DECIMAL`                  |
| `DECIMAL256`                    | [Decimal256](/docs/en/sql-reference/data-types/decimal.md)      | `DECIMAL256`               |
| `LIST`                          | [Array](/docs/en/sql-reference/data-types/array.md)             | `LIST`                     |
| `STRUCT`                        | [Tuple](/docs/en/sql-reference/data-types/tuple.md)             | `STRUCT`                   |
| `MAP`                           | [Map](/docs/en/sql-reference/data-types/map.md)                 | `MAP`                      |
>>>>>>> cfed63a9

Arrays can be nested and can have a value of the `Nullable` type as an argument. `Tuple` and `Map` types also can be nested.

The `DICTIONARY` type is supported for `INSERT` queries, and for `SELECT` queries there is an [output_format_arrow_low_cardinality_as_dictionary](/docs/en/operations/settings/settings-formats.md/#output-format-arrow-low-cardinality-as-dictionary) setting that allows to output [LowCardinality](/docs/en/sql-reference/data-types/lowcardinality.md) type as a `DICTIONARY` type.

Unsupported Arrow data types: `FIXED_SIZE_BINARY`, `JSON`, `UUID`, `ENUM`.

The data types of ClickHouse table columns do not have to match the corresponding Arrow data fields. When inserting data, ClickHouse interprets data types according to the table above and then [casts](/docs/en/sql-reference/functions/type-conversion-functions.md/#type_conversion_function-cast) the data to the data type set for the ClickHouse table column.

### Inserting Data {#inserting-data-arrow}

You can insert Arrow data from a file into ClickHouse table by the following command:

``` bash
$ cat filename.arrow | clickhouse-client --query="INSERT INTO some_table FORMAT Arrow"
```

### Selecting Data {#selecting-data-arrow}

You can select data from a ClickHouse table and save them into some file in the Arrow format by the following command:

``` bash
$ clickhouse-client --query="SELECT * FROM {some_table} FORMAT Arrow" > {filename.arrow}
```

### Arrow format settings {#parquet-format-settings}

- [output_format_arrow_low_cardinality_as_dictionary](/docs/en/operations/settings/settings-formats.md/#output_format_arrow_low_cardinality_as_dictionary) - enable output ClickHouse LowCardinality type as Dictionary Arrow type. Default value - `false`.
- [output_format_arrow_string_as_string](/docs/en/operations/settings/settings-formats.md/#output_format_arrow_string_as_string) - use Arrow String type instead of Binary for String columns. Default value - `false`.
- [input_format_arrow_import_nested](/docs/en/operations/settings/settings-formats.md/#input_format_arrow_import_nested) - allow inserting array of structs into Nested table in Arrow input format. Default value - `false`.
- [input_format_arrow_case_insensitive_column_matching](/docs/en/operations/settings/settings-formats.md/#input_format_arrow_case_insensitive_column_matching) - ignore case when matching Arrow columns with ClickHouse columns. Default value - `false`.
- [input_format_arrow_allow_missing_columns](/docs/en/operations/settings/settings-formats.md/#input_format_arrow_allow_missing_columns) - allow missing columns while reading Arrow data. Default value - `false`.
- [input_format_arrow_skip_columns_with_unsupported_types_in_schema_inference](/docs/en/operations/settings/settings-formats.md/#input_format_arrow_skip_columns_with_unsupported_types_in_schema_inference) - allow skipping columns with unsupported types while schema inference for Arrow format. Default value - `false`.

## ArrowStream {#data-format-arrow-stream}

`ArrowStream` is Apache Arrow’s “stream mode” format. It is designed for in-memory stream processing.

## ORC {#data-format-orc}

[Apache ORC](https://orc.apache.org/) is a columnar storage format widespread in the [Hadoop](https://hadoop.apache.org/) ecosystem.

### Data Types Matching {#data-types-matching-orc}

The table below shows supported data types and how they match ClickHouse [data types](/docs/en/sql-reference/data-types/index.md) in `INSERT` and `SELECT` queries.

| ORC data type (`INSERT`)              | ClickHouse data type                                          | ORC data type (`SELECT`) |
|---------------------------------------|---------------------------------------------------------------|--------------------------|
| `Boolean`                             | [UInt8](/docs/en/sql-reference/data-types/int-uint.md)        | `Boolean`                |
| `Tinyint`                             | [Int8](/docs/en/sql-reference/data-types/int-uint.md)         | `Tinyint`                |
| `Smallint`                            | [Int16](/docs/en/sql-reference/data-types/int-uint.md)        | `Smallint`               |
| `Int`                                 | [Int32](/docs/en/sql-reference/data-types/int-uint.md)        | `Int`                    |
| `Bigint`                              | [Int64](/docs/en/sql-reference/data-types/int-uint.md)        | `Bigint`                 |
| `Float`                               | [Float32](/docs/en/sql-reference/data-types/float.md)         | `Float`                  |
| `Double`                              | [Float64](/docs/en/sql-reference/data-types/float.md)         | `Double`                 |
| `Decimal`                             | [Decimal](/docs/en/sql-reference/data-types/decimal.md)       | `Decimal`                |
| `Date`                                | [Date32](/docs/en/sql-reference/data-types/date32.md)         | `Date`                   |
| `Timestamp`                           | [DateTime64](/docs/en/sql-reference/data-types/datetime64.md) | `Timestamp`              |
| `String`, `Char`, `Varchar`, `Binary` | [String](/docs/en/sql-reference/data-types/string.md)         | `Binary`                 |
| `List`                                | [Array](/docs/en/sql-reference/data-types/array.md)           | `List`                   |
| `Struct`                              | [Tuple](/docs/en/sql-reference/data-types/tuple.md)           | `Struct`                 |
| `Map`                                 | [Map](/docs/en/sql-reference/data-types/map.md)               | `Map`                    |
| `-`                                   | [IPv4](/docs/en/sql-reference/data-types/int-uint.md)         | `Int`                    |

Other types are not supported.

Arrays can be nested and can have a value of the `Nullable` type as an argument. `Tuple` and `Map` types also can be nested.

The data types of ClickHouse table columns do not have to match the corresponding ORC data fields. When inserting data, ClickHouse interprets data types according to the table above and then [casts](/docs/en/sql-reference/functions/type-conversion-functions.md/#type_conversion_function-cast) the data to the data type set for the ClickHouse table column.

### Inserting Data {#inserting-data-orc}

You can insert ORC data from a file into ClickHouse table by the following command:

``` bash
$ cat filename.orc | clickhouse-client --query="INSERT INTO some_table FORMAT ORC"
```

### Selecting Data {#selecting-data-orc}

You can select data from a ClickHouse table and save them into some file in the ORC format by the following command:

``` bash
$ clickhouse-client --query="SELECT * FROM {some_table} FORMAT ORC" > {filename.orc}
```

### Arrow format settings {#parquet-format-settings}

- [output_format_arrow_string_as_string](/docs/en/operations/settings/settings-formats.md/#output_format_arrow_string_as_string) - use Arrow String type instead of Binary for String columns. Default value - `false`.
- [input_format_arrow_import_nested](/docs/en/operations/settings/settings-formats.md/#input_format_arrow_import_nested) - allow inserting array of structs into Nested table in Arrow input format. Default value - `false`.
- [input_format_arrow_case_insensitive_column_matching](/docs/en/operations/settings/settings-formats.md/#input_format_arrow_case_insensitive_column_matching) - ignore case when matching Arrow columns with ClickHouse columns. Default value - `false`.
- [input_format_arrow_allow_missing_columns](/docs/en/operations/settings/settings-formats.md/#input_format_arrow_allow_missing_columns) - allow missing columns while reading Arrow data. Default value - `false`.
- [input_format_arrow_skip_columns_with_unsupported_types_in_schema_inference](/docs/en/operations/settings/settings-formats.md/#input_format_arrow_skip_columns_with_unsupported_types_in_schema_inference) - allow skipping columns with unsupported types while schema inference for Arrow format. Default value - `false`.


To exchange data with Hadoop, you can use [HDFS table engine](/docs/en/engines/table-engines/integrations/hdfs.md).

## LineAsString {#lineasstring}

In this format, every line of input data is interpreted as a single string value. This format can only be parsed for table with a single field of type [String](/docs/en/sql-reference/data-types/string.md). The remaining columns must be set to [DEFAULT](/docs/en/sql-reference/statements/create/table.md/#default) or [MATERIALIZED](/docs/en/sql-reference/statements/create/table.md/#materialized), or omitted.

**Example**

Query:

``` sql
DROP TABLE IF EXISTS line_as_string;
CREATE TABLE line_as_string (field String) ENGINE = Memory;
INSERT INTO line_as_string FORMAT LineAsString "I love apple", "I love banana", "I love orange";
SELECT * FROM line_as_string;
```

Result:

``` text
┌─field─────────────────────────────────────────────┐
│ "I love apple", "I love banana", "I love orange"; │
└───────────────────────────────────────────────────┘
```

## Regexp {#data-format-regexp}

Each line of imported data is parsed according to the regular expression.

When working with the `Regexp` format, you can use the following settings:

-   `format_regexp` — [String](/docs/en/sql-reference/data-types/string.md). Contains regular expression in the [re2](https://github.com/google/re2/wiki/Syntax) format.

-   `format_regexp_escaping_rule` — [String](/docs/en/sql-reference/data-types/string.md). The following escaping rules are supported:

    -   CSV (similarly to [CSV](#csv))
    -   JSON (similarly to [JSONEachRow](#jsoneachrow))
    -   Escaped (similarly to [TSV](#tabseparated))
    -   Quoted (similarly to [Values](#data-format-values))
    -   Raw (extracts subpatterns as a whole, no escaping rules, similarly to [TSVRaw](#tabseparatedraw))

-   `format_regexp_skip_unmatched` — [UInt8](/docs/en/sql-reference/data-types/int-uint.md). Defines the need to throw an exception in case the `format_regexp` expression does not match the imported data. Can be set to `0` or `1`.

**Usage**

The regular expression from [format_regexp](/docs/en/operations/settings/settings-formats.md/#format_regexp) setting is applied to every line of imported data. The number of subpatterns in the regular expression must be equal to the number of columns in imported dataset.

Lines of the imported data must be separated by newline character `'\n'` or DOS-style newline `"\r\n"`.

The content of every matched subpattern is parsed with the method of corresponding data type, according to [format_regexp_escaping_rule](/docs/en/operations/settings/settings-formats.md/#format_regexp_escaping_rule) setting.

If the regular expression does not match the line and [format_regexp_skip_unmatched](/docs/en/operations/settings/settings-formats.md/#format_regexp_escaping_rule) is set to 1, the line is silently skipped. Otherwise, exception is thrown.

**Example**

Consider the file data.tsv:

```text
id: 1 array: [1,2,3] string: str1 date: 2020-01-01
id: 2 array: [1,2,3] string: str2 date: 2020-01-02
id: 3 array: [1,2,3] string: str3 date: 2020-01-03
```
and the table:

```sql
CREATE TABLE imp_regex_table (id UInt32, array Array(UInt32), string String, date Date) ENGINE = Memory;
```

Import command:

```bash
$ cat data.tsv | clickhouse-client  --query "INSERT INTO imp_regex_table SETTINGS format_regexp='id: (.+?) array: (.+?) string: (.+?) date: (.+?)', format_regexp_escaping_rule='Escaped', format_regexp_skip_unmatched=0 FORMAT Regexp;"
```

Query:

```sql
SELECT * FROM imp_regex_table;
```

Result:

```text
┌─id─┬─array───┬─string─┬───────date─┐
│  1 │ [1,2,3] │ str1   │ 2020-01-01 │
│  2 │ [1,2,3] │ str2   │ 2020-01-02 │
│  3 │ [1,2,3] │ str3   │ 2020-01-03 │
└────┴─────────┴────────┴────────────┘
```

## Format Schema {#formatschema}

The file name containing the format schema is set by the setting `format_schema`.
It’s required to set this setting when it is used one of the formats `Cap'n Proto` and `Protobuf`.
The format schema is a combination of a file name and the name of a message type in this file, delimited by a colon,
e.g. `schemafile.proto:MessageType`.
If the file has the standard extension for the format (for example, `.proto` for `Protobuf`),
it can be omitted and in this case, the format schema looks like `schemafile:MessageType`.

If you input or output data via the [client](/docs/en/interfaces/cli.md) in the [interactive mode](/docs/en/interfaces/cli.md/#cli_usage), the file name specified in the format schema
can contain an absolute path or a path relative to the current directory on the client.
If you use the client in the [batch mode](/docs/en/interfaces/cli.md/#cli_usage), the path to the schema must be relative due to security reasons.

If you input or output data via the [HTTP interface](/docs/en/interfaces/http.md) the file name specified in the format schema
should be located in the directory specified in [format_schema_path](/docs/en/operations/server-configuration-parameters/settings.md/#server_configuration_parameters-format_schema_path)
in the server configuration.

## Skipping Errors {#skippingerrors}

Some formats such as `CSV`, `TabSeparated`, `TSKV`, `JSONEachRow`, `Template`, `CustomSeparated` and `Protobuf` can skip broken row if parsing error occurred and continue parsing from the beginning of next row. See [input_format_allow_errors_num](/docs/en/operations/settings/settings-formats.md/#input_format_allow_errors_num) and
[input_format_allow_errors_ratio](/docs/en/operations/settings/settings-formats.md/#input_format_allow_errors_ratio) settings.
Limitations:
- In case of parsing error `JSONEachRow` skips all data until the new line (or EOF), so rows must be delimited by `\n` to count errors correctly.
- `Template` and `CustomSeparated` use delimiter after the last column and delimiter between rows to find the beginning of next row, so skipping errors works only if at least one of them is not empty.

## RawBLOB {#rawblob}

In this format, all input data is read to a single value. It is possible to parse only a table with a single field of type [String](/docs/en/sql-reference/data-types/string.md) or similar.
The result is output in binary format without delimiters and escaping. If more than one value is output, the format is ambiguous, and it will be impossible to read the data back.

Below is a comparison of the formats `RawBLOB` and [TabSeparatedRaw](#tabseparatedraw).
`RawBLOB`:
- data is output in binary format, no escaping;
- there are no delimiters between values;
- no newline at the end of each value.
[TabSeparatedRaw] (#tabseparatedraw):
- data is output without escaping;
- the rows contain values separated by tabs;
- there is a line feed after the last value in every row.

The following is a comparison of the `RawBLOB` and [RowBinary](#rowbinary) formats.
`RawBLOB`:
- String fields are output without being prefixed by length.
`RowBinary`:
- String fields are represented as length in varint format (unsigned [LEB128] (https://en.wikipedia.org/wiki/LEB128)), followed by the bytes of the string.

When an empty data is passed to the `RawBLOB` input, ClickHouse throws an exception:

``` text
Code: 108. DB::Exception: No data to insert
```

**Example**

``` bash
$ clickhouse-client --query "CREATE TABLE {some_table} (a String) ENGINE = Memory;"
$ cat {filename} | clickhouse-client --query="INSERT INTO {some_table} FORMAT RawBLOB"
$ clickhouse-client --query "SELECT * FROM {some_table} FORMAT RawBLOB" | md5sum
```

Result:

``` text
f9725a22f9191e064120d718e26862a9  -
```

## MsgPack {#msgpack}

ClickHouse supports reading and writing [MessagePack](https://msgpack.org/) data files.

### Data Types Matching {#data-types-matching-msgpack}

| MessagePack data type (`INSERT`)                                   | ClickHouse data type                                            | MessagePack data type (`SELECT`)   |
|--------------------------------------------------------------------|-----------------------------------------------------------------|------------------------------------|
| `uint N`, `positive fixint`                                        | [UIntN](/docs/en/sql-reference/data-types/int-uint.md)          | `uint N`                           |
| `int N`, `negative fixint`                                         | [IntN](/docs/en/sql-reference/data-types/int-uint.md)           | `int N`                            |
| `bool`                                                             | [UInt8](/docs/en/sql-reference/data-types/int-uint.md)          | `uint 8`                           |
| `fixstr`, `str 8`, `str 16`, `str 32`, `bin 8`, `bin 16`, `bin 32` | [String](/docs/en/sql-reference/data-types/string.md)           | `bin 8`, `bin 16`, `bin 32`        |
| `fixstr`, `str 8`, `str 16`, `str 32`, `bin 8`, `bin 16`, `bin 32` | [FixedString](/docs/en/sql-reference/data-types/fixedstring.md) | `bin 8`, `bin 16`, `bin 32`        |
| `float 32`                                                         | [Float32](/docs/en/sql-reference/data-types/float.md)           | `float 32`                         |
| `float 64`                                                         | [Float64](/docs/en/sql-reference/data-types/float.md)           | `float 64`                         |
| `uint 16`                                                          | [Date](/docs/en/sql-reference/data-types/date.md)               | `uint 16`                          |
| `uint 32`                                                          | [DateTime](/docs/en/sql-reference/data-types/datetime.md)       | `uint 32`                          |
| `uint 64`                                                          | [DateTime64](/docs/en/sql-reference/data-types/datetime.md)     | `uint 64`                          |
| `fixarray`, `array 16`, `array 32`                                 | [Array](/docs/en/sql-reference/data-types/array.md)             | `fixarray`, `array 16`, `array 32` |
| `fixmap`, `map 16`, `map 32`                                       | [Map](/docs/en/sql-reference/data-types/map.md)                 | `fixmap`, `map 16`, `map 32`       |
| `uint 32`                                                          | [IPv4](/docs/en/sql-reference/data-types/domains/ipv4.md)       | `uint 32`                          |
| `bin 8`                                                            | [String](/docs/en/sql-reference/data-types/string.md)           | `bin 8`                            |

Example:

Writing to a file ".msgpk":

```sql
$ clickhouse-client --query="CREATE TABLE msgpack (array Array(UInt8)) ENGINE = Memory;"
$ clickhouse-client --query="INSERT INTO msgpack VALUES ([0, 1, 2, 3, 42, 253, 254, 255]), ([255, 254, 253, 42, 3, 2, 1, 0])";
$ clickhouse-client --query="SELECT * FROM msgpack FORMAT MsgPack" > tmp_msgpack.msgpk;
```

### MsgPack format settings {#msgpack-format-settings}

- [input_format_msgpack_number_of_columns](/docs/en/operations/settings/settings-formats.md/#input_format_msgpack_number_of_columns) - the number of columns in inserted MsgPack data. Used for automatic schema inference from data. Default value - `0`.
- [output_format_msgpack_uuid_representation](/docs/en/operations/settings/settings-formats.md/#output_format_msgpack_uuid_representation) - the way how to output UUID in MsgPack format. Default value - `EXT`.

## MySQLDump {#mysqldump}

ClickHouse supports reading MySQL [dumps](https://dev.mysql.com/doc/refman/8.0/en/mysqldump.html).
It reads all data from INSERT queries belonging to one table in dump. If there are more than one table, by default it reads data from the first one.
You can specify the name of the table from which to read data from using [input_format_mysql_dump_table_name](/docs/en/operations/settings/settings-formats.md/#input_format_mysql_dump_table_name) settings.
If setting [input_format_mysql_dump_map_columns](/docs/en/operations/settings/settings-formats.md/#input_format_mysql_dump_map_columns) is set to 1 and
dump contains CREATE query for specified table or column names in INSERT query the columns from input data will be mapped to the columns from the table by their names,
columns with unknown names will be skipped if setting [input_format_skip_unknown_fields](/docs/en/operations/settings/settings-formats.md/#input_format_skip_unknown_fields) is set to 1.
This format supports schema inference: if the dump contains CREATE query for the specified table, the structure is extracted from it, otherwise schema is inferred from the data of INSERT queries.

Examples:

File dump.sql:
```sql
/*!40101 SET @saved_cs_client     = @@character_set_client */;
/*!50503 SET character_set_client = utf8mb4 */;
CREATE TABLE `test` (
  `x` int DEFAULT NULL,
  `y` int DEFAULT NULL
) ENGINE=InnoDB DEFAULT CHARSET=utf8mb4 COLLATE=utf8mb4_0900_ai_ci;
/*!40101 SET character_set_client = @saved_cs_client */;
INSERT INTO `test` VALUES (1,NULL),(2,NULL),(3,NULL),(3,NULL),(4,NULL),(5,NULL),(6,7);
/*!40101 SET @saved_cs_client     = @@character_set_client */;
/*!50503 SET character_set_client = utf8mb4 */;
CREATE TABLE `test 3` (
  `y` int DEFAULT NULL
) ENGINE=InnoDB DEFAULT CHARSET=utf8mb4 COLLATE=utf8mb4_0900_ai_ci;
/*!40101 SET character_set_client = @saved_cs_client */;
INSERT INTO `test 3` VALUES (1);
/*!40101 SET @saved_cs_client     = @@character_set_client */;
/*!50503 SET character_set_client = utf8mb4 */;
CREATE TABLE `test2` (
  `x` int DEFAULT NULL
) ENGINE=InnoDB DEFAULT CHARSET=utf8mb4 COLLATE=utf8mb4_0900_ai_ci;
/*!40101 SET character_set_client = @saved_cs_client */;
INSERT INTO `test2` VALUES (1),(2),(3);
```

Queries:

```sql
DESCRIBE TABLE file(dump.sql, MySQLDump) SETTINGS input_format_mysql_dump_table_name = 'test2'
```

```text
┌─name─┬─type────────────┬─default_type─┬─default_expression─┬─comment─┬─codec_expression─┬─ttl_expression─┐
│ x    │ Nullable(Int32) │              │                    │         │                  │                │
└──────┴─────────────────┴──────────────┴────────────────────┴─────────┴──────────────────┴────────────────┘
```

```sql
SELECT *
FROM file(dump.sql, MySQLDump)
         SETTINGS input_format_mysql_dump_table_name = 'test2'
```

```text
┌─x─┐
│ 1 │
│ 2 │
│ 3 │
└───┘
```<|MERGE_RESOLUTION|>--- conflicted
+++ resolved
@@ -1917,34 +1917,8 @@
 
 The table below shows supported data types and how they match ClickHouse [data types](/docs/en/sql-reference/data-types/index.md) in `INSERT` and `SELECT` queries.
 
-<<<<<<< HEAD
-| Parquet data type (`INSERT`)                       | ClickHouse data type                                            | Parquet data type (`SELECT`) |
-|----------------------------------------------------|-----------------------------------------------------------------|------------------------------|
-| `BOOL`                                             | [Bool](/docs/en/sql-reference/data-types/boolean.md)            | `BOOL`                       |
-| `UINT8`, `BOOL`                                    | [UInt8](/docs/en/sql-reference/data-types/int-uint.md)          | `UINT8`                      |
-| `INT8`                                             | [Int8](/docs/en/sql-reference/data-types/int-uint.md)           | `INT8`                       |
-| `UINT16`                                           | [UInt16](/docs/en/sql-reference/data-types/int-uint.md)         | `UINT16`                     |
-| `INT16`                                            | [Int16](/docs/en/sql-reference/data-types/int-uint.md)          | `INT16`                      |
-| `UINT32`                                           | [UInt32](/docs/en/sql-reference/data-types/int-uint.md)         | `UINT32`                     |
-| `INT32`                                            | [Int32](/docs/en/sql-reference/data-types/int-uint.md)          | `INT32`                      |
-| `UINT64`                                           | [UInt64](/docs/en/sql-reference/data-types/int-uint.md)         | `UINT64`                     |
-| `INT64`                                            | [Int64](/docs/en/sql-reference/data-types/int-uint.md)          | `INT64`                      |
-| `FLOAT`                                            | [Float32](/docs/en/sql-reference/data-types/float.md)           | `FLOAT`                      |
-| `DOUBLE`                                           | [Float64](/docs/en/sql-reference/data-types/float.md)           | `DOUBLE`                     |
-| `DATE`                                             | [Date32](/docs/en/sql-reference/data-types/date.md)             | `DATE`                       |
-| `TIME (ms)`                                        | [DateTime](/docs/en/sql-reference/data-types/datetime.md)       | `UINT32`                     |
-| `TIMESTAMP`, `TIME (us, ns)`                       | [DateTime64](/docs/en/sql-reference/data-types/datetime64.md)   | `TIMESTAMP`                  |
-| `STRING`, `BINARY`                                 | [String](/docs/en/sql-reference/data-types/string.md)           | `BINARY`                     |
-| `STRING`, `BINARY`, `FIXED_LENGTH_BYTE_ARRAY`      | [FixedString](/docs/en/sql-reference/data-types/fixedstring.md) | `FIXED_LENGTH_BYTE_ARRAY`    |
-| `DECIMAL`                                          | [Decimal](/docs/en/sql-reference/data-types/decimal.md)         | `DECIMAL`                    |
-| `LIST`                                             | [Array](/docs/en/sql-reference/data-types/array.md)             | `LIST`                       |
-| `STRUCT`                                           | [Tuple](/docs/en/sql-reference/data-types/tuple.md)             | `STRUCT`                     |
-| `MAP`                                              | [Map](/docs/en/sql-reference/data-types/map.md)                 | `MAP`                        |
-| `UINT32`                                           | [IPv4](/docs/en/sql-reference/data-types/domains/ipv4.md)       | `UINT32`                     |
-| `FIXED_LENGTH_BYTE_ARRAY`                          | [IPv6](/docs/en/sql-reference/data-types/domains/ipv6.md)       | `FIXED_LENGTH_BYTE_ARRAY`                     |
-=======
-| Parquet data type (`INSERT`) | ClickHouse data type                                      | Parquet data type (`SELECT`) |
-|------------------------------|-----------------------------------------------------------|----------------------------|
+| Parquet data type (`INSERT`) | ClickHouse data type                                            | Parquet data type (`SELECT`) |
+|------------------------------|-----------------------------------------------------------------|----------------------------|
 | `BOOL`                       | [Bool](/docs/en/sql-reference/data-types/boolean.md)            | `BOOL`                     |
 | `UINT8`, `BOOL`              | [UInt8](/docs/en/sql-reference/data-types/int-uint.md)          | `UINT8`                    |
 | `INT8`                       | [Int8](/docs/en/sql-reference/data-types/int-uint.md)           | `INT8`                     |
@@ -1965,7 +1939,8 @@
 | `LIST`                       | [Array](/docs/en/sql-reference/data-types/array.md)             | `LIST`                     |
 | `STRUCT`                     | [Tuple](/docs/en/sql-reference/data-types/tuple.md)             | `STRUCT`                   |
 | `MAP`                        | [Map](/docs/en/sql-reference/data-types/map.md)                 | `MAP`                      |
->>>>>>> cfed63a9
+| `UINT32`                     | [IPv4](/docs/en/sql-reference/data-types/domains/ipv4.md)       | `UINT32`                   |
+| `BINARY`                     | [IPv6](/docs/en/sql-reference/data-types/domains/ipv6.md)       | `BINARY`                   |
 
 Arrays can be nested and can have a value of the `Nullable` type as an argument. `Tuple` and `Map` types also can be nested.
 
@@ -2008,35 +1983,8 @@
 
 The table below shows supported data types and how they match ClickHouse [data types](/docs/en/sql-reference/data-types/index.md) in `INSERT` and `SELECT` queries.
 
-<<<<<<< HEAD
-| Arrow data type (`INSERT`)              | ClickHouse data type                                            | Arrow data type (`SELECT`) |
-|-----------------------------------------|-----------------------------------------------------------------|----------------------------|
-| `BOOL`                                  | [Bool](/docs/en/sql-reference/data-types/boolean.md)            | `BOOL`                     |
-| `UINT8`, `BOOL`                         | [UInt8](/docs/en/sql-reference/data-types/int-uint.md)          | `UINT8`                    |
-| `INT8`                                  | [Int8](/docs/en/sql-reference/data-types/int-uint.md)           | `INT8`                     |
-| `UINT16`                                | [UInt16](/docs/en/sql-reference/data-types/int-uint.md)         | `UINT16`                   |
-| `INT16`                                 | [Int16](/docs/en/sql-reference/data-types/int-uint.md)          | `INT16`                    |
-| `UINT32`                                | [UInt32](/docs/en/sql-reference/data-types/int-uint.md)         | `UINT32`                   |
-| `INT32`                                 | [Int32](/docs/en/sql-reference/data-types/int-uint.md)          | `INT32`                    |
-| `UINT64`                                | [UInt64](/docs/en/sql-reference/data-types/int-uint.md)         | `UINT64`                   |
-| `INT64`                                 | [Int64](/docs/en/sql-reference/data-types/int-uint.md)          | `INT64`                    |
-| `FLOAT`, `HALF_FLOAT`                   | [Float32](/docs/en/sql-reference/data-types/float.md)           | `FLOAT32`                  |
-| `DOUBLE`                                | [Float64](/docs/en/sql-reference/data-types/float.md)           | `FLOAT64`                  |
-| `DATE32`                                | [Date32](/docs/en/sql-reference/data-types/date32.md)           | `UINT16`                   |
-| `DATE64`                                | [DateTime](/docs/en/sql-reference/data-types/datetime.md)       | `UINT32`                   |
-| `TIMESTAMP`, `TIME32`, `TIME64`         | [DateTime64](/docs/en/sql-reference/data-types/datetime64.md)   | `UINT32`                   |
-| `STRING`, `BINARY`                      | [String](/docs/en/sql-reference/data-types/string.md)           | `BINARY`                   |
-| `STRING`, `BINARY`, `FIXED_SIZE_BINARY` | [FixedString](/docs/en/sql-reference/data-types/fixedstring.md) | `FIXED_SIZE_BINARY`        |
-| `DECIMAL`                               | [Decimal](/docs/en/sql-reference/data-types/decimal.md)         | `DECIMAL`                  |
-| `DECIMAL256`                            | [Decimal256](/docs/en/sql-reference/data-types/decimal.md)      | `DECIMAL256`               |
-| `LIST`                                  | [Array](/docs/en/sql-reference/data-types/array.md)             | `LIST`                     |
-| `STRUCT`                                | [Tuple](/docs/en/sql-reference/data-types/tuple.md)             | `STRUCT`                   |
-| `MAP`                                   | [Map](/docs/en/sql-reference/data-types/map.md)                 | `MAP`                      |
-| `UINT32`                                | [IPv4](/docs/en/sql-reference/data-types/domains/ipv4.md)       | `UINT32`                   |
-| `FIXED_SIZE_BINARY`, `BINARY`           | [IPv6](/docs/en/sql-reference/data-types/domains/ipv6.md)       | `FIXED_SIZE_BINARY`        |
-=======
-| Arrow data type (`INSERT`)      | ClickHouse data type                                      | Arrow data type (`SELECT`) |
-|---------------------------------|-----------------------------------------------------------|----------------------------|
+| Arrow data type (`INSERT`)      | ClickHouse data type                                            | Arrow data type (`SELECT`) |
+|---------------------------------|-----------------------------------------------------------------|----------------------------|
 | `BOOL`                          | [Bool](/docs/en/sql-reference/data-types/boolean.md)            | `BOOL`                     |
 | `UINT8`, `BOOL`                 | [UInt8](/docs/en/sql-reference/data-types/int-uint.md)          | `UINT8`                    |
 | `INT8`                          | [Int8](/docs/en/sql-reference/data-types/int-uint.md)           | `INT8`                     |
@@ -2048,7 +1996,7 @@
 | `INT64`                         | [Int64](/docs/en/sql-reference/data-types/int-uint.md)          | `INT64`                    |
 | `FLOAT`, `HALF_FLOAT`           | [Float32](/docs/en/sql-reference/data-types/float.md)           | `FLOAT32`                  |
 | `DOUBLE`                        | [Float64](/docs/en/sql-reference/data-types/float.md)           | `FLOAT64`                  |
-| `DATE32`                        | [Date32](/docs/en/sql-reference/data-types/date32.md)            | `UINT16`                   |
+| `DATE32`                        | [Date32](/docs/en/sql-reference/data-types/date32.md)           | `UINT16`                   |
 | `DATE64`                        | [DateTime](/docs/en/sql-reference/data-types/datetime.md)       | `UINT32`                   |
 | `TIMESTAMP`, `TIME32`, `TIME64` | [DateTime64](/docs/en/sql-reference/data-types/datetime64.md)   | `UINT32`                   |
 | `STRING`, `BINARY`              | [String](/docs/en/sql-reference/data-types/string.md)           | `BINARY`                   |
@@ -2058,7 +2006,8 @@
 | `LIST`                          | [Array](/docs/en/sql-reference/data-types/array.md)             | `LIST`                     |
 | `STRUCT`                        | [Tuple](/docs/en/sql-reference/data-types/tuple.md)             | `STRUCT`                   |
 | `MAP`                           | [Map](/docs/en/sql-reference/data-types/map.md)                 | `MAP`                      |
->>>>>>> cfed63a9
+| `UINT32`                        | [IPv4](/docs/en/sql-reference/data-types/domains/ipv4.md)       | `UINT32`                   |
+| `BINARY`                        | [IPv6](/docs/en/sql-reference/data-types/domains/ipv6.md)       | `BINARY`                   |
 
 Arrays can be nested and can have a value of the `Nullable` type as an argument. `Tuple` and `Map` types also can be nested.
 
