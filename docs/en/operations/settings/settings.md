--- conflicted
+++ resolved
@@ -295,11 +295,7 @@
 
 Possible values:
 
-<<<<<<< HEAD
-- `ALL` — If the right table has several matching rows, the data is multiplied by the number of these rows. This is standard `JOIN` behavior in SQL.
-=======
 - `ALL` — If the right table has several matching rows, ClickHouse creates a [Cartesian product](https://en.wikipedia.org/wiki/Cartesian_product) from matching rows. This is the normal `JOIN` behavior from standard SQL.
->>>>>>> 4460c56b
 - `ANY` — If the right table has several matching rows, only the first one found is joined. If the right table has only one matching row, the results of `ANY` and `ALL` are the same.
 - `ASOF` — For joining sequences with an uncertain match.
 - `Empty string` — If `ALL` or `ANY` is not specified in the query, ClickHouse throws an exception.
