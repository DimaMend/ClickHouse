--- conflicted
+++ resolved
@@ -5077,30 +5077,7 @@
 When set to `true` than for all s3 requests first two attempts are made with low send and receive timeouts.
 When set to `false` than all attempts are made with identical timeouts.
 
-<<<<<<< HEAD
 Default value: `true`.
-
-## max_partition_size_to_drop
-
-Restriction on dropping partitions in query time.
-
-Default value: 50 GB.
-The value 0 means that you can drop partitions without any restrictions.
-
-:::note
-This query setting overwrites its server setting equivalent, see [max_partition_size_to_drop](/docs/en/operations/server-configuration-parameters/settings.md/#max-partition-size-to-drop)
-:::
-
-## max_table_size_to_drop
-
-Restriction on deleting tables in query time.
-
-Default value: 50 GB.
-The value 0 means that you can delete all tables without any restrictions.
-
-:::note
-This query setting overwrites its server setting equivalent, see [max_table_size_to_drop](/docs/en/operations/server-configuration-parameters/settings.md/#max-table-size-to-drop)
-:::
 
 ## iceberg_engine_ignore_schema_evolution {#iceberg_engine_ignore_schema_evolution}
 
@@ -5110,7 +5087,4 @@
 Enabling this setting can lead to incorrect result as in case of evolved schema all data files will be read using the same schema.
 :::
 
-Default value: 'false'.
-=======
-Default value: `true`.
->>>>>>> 21b6345f
+Default value: 'false'.