---
sidebar_label: Core Settings
sidebar_position: 2
slug: /en/operations/settings/settings
toc_max_heading_level: 2
---

# Core Settings

## additional_table_filters

An additional filter expression that is applied after reading
from the specified table.

Default value: 0.

**Example**

``` sql
INSERT INTO table_1 VALUES (1, 'a'), (2, 'bb'), (3, 'ccc'), (4, 'dddd');
SELECT * FROM table_1;
```
```response
┌─x─┬─y────┐
│ 1 │ a    │
│ 2 │ bb   │
│ 3 │ ccc  │
│ 4 │ dddd │
└───┴──────┘
```
```sql
SELECT *
FROM table_1
SETTINGS additional_table_filters = {'table_1': 'x != 2'}
```
```response
┌─x─┬─y────┐
│ 1 │ a    │
│ 3 │ ccc  │
│ 4 │ dddd │
└───┴──────┘
```

## additional_result_filter

An additional filter expression to apply to the result of `SELECT` query.
This setting is not applied to any subquery.

Default value: `''`.

**Example**

``` sql
INSERT INTO table_1 VALUES (1, 'a'), (2, 'bb'), (3, 'ccc'), (4, 'dddd');
SElECT * FROM table_1;
```
```response
┌─x─┬─y────┐
│ 1 │ a    │
│ 2 │ bb   │
│ 3 │ ccc  │
│ 4 │ dddd │
└───┴──────┘
```
```sql
SELECT *
FROM table_1
SETTINGS additional_result_filter = 'x != 2'
```
```response
┌─x─┬─y────┐
│ 1 │ a    │
│ 3 │ ccc  │
│ 4 │ dddd │
└───┴──────┘
```

## allow_nondeterministic_mutations {#allow_nondeterministic_mutations}

User-level setting that allows mutations on replicated tables to make use of non-deterministic functions such as `dictGet`.

Given that, for example, dictionaries, can be out of sync across nodes, mutations that pull values from them are disallowed on replicated tables by default. Enabling this setting allows this behavior, making it the user's responsibility to ensure that the data used is in sync across all nodes.

Default value: 0.

**Example**

``` xml
<profiles>
    <default>
        <allow_nondeterministic_mutations>1</allow_nondeterministic_mutations>

        <!-- ... -->
    </default>

    <!-- ... -->

</profiles>
```

## mutations_execute_nondeterministic_on_initiator {#mutations_execute_nondeterministic_on_initiator}

If true constant nondeterministic functions (e.g. function `now()`) are executed on initiator and replaced to literals in `UPDATE` and `DELETE` queries. It helps to keep data in sync on replicas while executing mutations with constant nondeterministic functions. Default value: `false`.

## mutations_execute_subqueries_on_initiator {#mutations_execute_subqueries_on_initiator}

If true scalar subqueries are executed on initiator and replaced to literals in `UPDATE` and `DELETE` queries. Default value: `false`.

## mutations_max_literal_size_to_replace {#mutations_max_literal_size_to_replace}

The maximum size of serialized literal in bytes to replace in `UPDATE` and `DELETE` queries. Takes effect only if at least one the two settings above is enabled. Default value: 16384 (16 KiB).

## distributed_product_mode {#distributed-product-mode}

Changes the behaviour of [distributed subqueries](../../sql-reference/operators/in.md).

ClickHouse applies this setting when the query contains the product of distributed tables, i.e. when the query for a distributed table contains a non-GLOBAL subquery for the distributed table.

Restrictions:

- Only applied for IN and JOIN subqueries.
- Only if the FROM section uses a distributed table containing more than one shard.
- If the subquery concerns a distributed table containing more than one shard.
- Not used for a table-valued [remote](../../sql-reference/table-functions/remote.md) function.

Possible values:

- `deny` — Default value. Prohibits using these types of subqueries (returns the “Double-distributed in/JOIN subqueries is denied” exception).
- `local` — Replaces the database and table in the subquery with local ones for the destination server (shard), leaving the normal `IN`/`JOIN.`
- `global` — Replaces the `IN`/`JOIN` query with `GLOBAL IN`/`GLOBAL JOIN.`
- `allow` — Allows the use of these types of subqueries.

## prefer_global_in_and_join {#prefer-global-in-and-join}

Enables the replacement of `IN`/`JOIN` operators with `GLOBAL IN`/`GLOBAL JOIN`.

Possible values:

- 0 — Disabled. `IN`/`JOIN` operators are not replaced with `GLOBAL IN`/`GLOBAL JOIN`.
- 1 — Enabled. `IN`/`JOIN` operators are replaced with `GLOBAL IN`/`GLOBAL JOIN`.

Default value: `0`.

**Usage**

Although `SET distributed_product_mode=global` can change the queries behavior for the distributed tables, it's not suitable for local tables or tables from external resources. Here is when the `prefer_global_in_and_join` setting comes into play.

For example, we have query serving nodes that contain local tables, which are not suitable for distribution. We need to scatter their data on the fly during distributed processing with the `GLOBAL` keyword — `GLOBAL IN`/`GLOBAL JOIN`.

Another use case of `prefer_global_in_and_join` is accessing tables created by external engines. This setting helps to reduce the number of calls to external sources while joining such tables: only one call per query.

**See also:**

- [Distributed subqueries](../../sql-reference/operators/in.md/#select-distributed-subqueries) for more information on how to use `GLOBAL IN`/`GLOBAL JOIN`

## enable_optimize_predicate_expression {#enable-optimize-predicate-expression}

Turns on predicate pushdown in `SELECT` queries.

Predicate pushdown may significantly reduce network traffic for distributed queries.

Possible values:

- 0 — Disabled.
- 1 — Enabled.

Default value: 1.

Usage

Consider the following queries:

1.  `SELECT count() FROM test_table WHERE date = '2018-10-10'`
2.  `SELECT count() FROM (SELECT * FROM test_table) WHERE date = '2018-10-10'`

If `enable_optimize_predicate_expression = 1`, then the execution time of these queries is equal because ClickHouse applies `WHERE` to the subquery when processing it.

If `enable_optimize_predicate_expression = 0`, then the execution time of the second query is much longer because the `WHERE` clause applies to all the data after the subquery finishes.

## fallback_to_stale_replicas_for_distributed_queries {#fallback_to_stale_replicas_for_distributed_queries}

Forces a query to an out-of-date replica if updated data is not available. See [Replication](../../engines/table-engines/mergetree-family/replication.md).

ClickHouse selects the most relevant from the outdated replicas of the table.

Used when performing `SELECT` from a distributed table that points to replicated tables.

By default, 1 (enabled).

## force_index_by_date {#force_index_by_date}

Disables query execution if the index can’t be used by date.

Works with tables in the MergeTree family.

If `force_index_by_date=1`, ClickHouse checks whether the query has a date key condition that can be used for restricting data ranges. If there is no suitable condition, it throws an exception. However, it does not check whether the condition reduces the amount of data to read. For example, the condition `Date != ' 2000-01-01 '` is acceptable even when it matches all the data in the table (i.e., running the query requires a full scan). For more information about ranges of data in MergeTree tables, see [MergeTree](../../engines/table-engines/mergetree-family/mergetree.md).

## force_primary_key {#force-primary-key}

Disables query execution if indexing by the primary key is not possible.

Works with tables in the MergeTree family.

If `force_primary_key=1`, ClickHouse checks to see if the query has a primary key condition that can be used for restricting data ranges. If there is no suitable condition, it throws an exception. However, it does not check whether the condition reduces the amount of data to read. For more information about data ranges in MergeTree tables, see [MergeTree](../../engines/table-engines/mergetree-family/mergetree.md).

## use_skip_indexes {#use_skip_indexes}

Use data skipping indexes during query execution.

Possible values:

- 0 — Disabled.
- 1 — Enabled.

Default value: 1.

## force_data_skipping_indices {#force_data_skipping_indices}

Disables query execution if passed data skipping indices wasn't used.

Consider the following example:

```sql
CREATE TABLE data
(
    key Int,
    d1 Int,
    d1_null Nullable(Int),
    INDEX d1_idx d1 TYPE minmax GRANULARITY 1,
    INDEX d1_null_idx assumeNotNull(d1_null) TYPE minmax GRANULARITY 1
)
Engine=MergeTree()
ORDER BY key;

SELECT * FROM data_01515;
SELECT * FROM data_01515 SETTINGS force_data_skipping_indices=''; -- query will produce CANNOT_PARSE_TEXT error.
SELECT * FROM data_01515 SETTINGS force_data_skipping_indices='d1_idx'; -- query will produce INDEX_NOT_USED error.
SELECT * FROM data_01515 WHERE d1 = 0 SETTINGS force_data_skipping_indices='d1_idx'; -- Ok.
SELECT * FROM data_01515 WHERE d1 = 0 SETTINGS force_data_skipping_indices='`d1_idx`'; -- Ok (example of full featured parser).
SELECT * FROM data_01515 WHERE d1 = 0 SETTINGS force_data_skipping_indices='`d1_idx`, d1_null_idx'; -- query will produce INDEX_NOT_USED error, since d1_null_idx is not used.
SELECT * FROM data_01515 WHERE d1 = 0 AND assumeNotNull(d1_null) = 0 SETTINGS force_data_skipping_indices='`d1_idx`, d1_null_idx'; -- Ok.
```

## ignore_data_skipping_indices {#ignore_data_skipping_indices}

Ignores the skipping indexes specified if used by the query.

Consider the following example:

```sql
CREATE TABLE data
(
    key Int,
    x Int,
    y Int,
    INDEX x_idx x TYPE minmax GRANULARITY 1,
    INDEX y_idx y TYPE minmax GRANULARITY 1,
    INDEX xy_idx (x,y) TYPE minmax GRANULARITY 1
)
Engine=MergeTree()
ORDER BY key;

INSERT INTO data VALUES (1, 2, 3);

SELECT * FROM data;
SELECT * FROM data SETTINGS ignore_data_skipping_indices=''; -- query will produce CANNOT_PARSE_TEXT error.
SELECT * FROM data SETTINGS ignore_data_skipping_indices='x_idx'; -- Ok.
SELECT * FROM data SETTINGS ignore_data_skipping_indices='na_idx'; -- Ok.

SELECT * FROM data WHERE x = 1 AND y = 1 SETTINGS ignore_data_skipping_indices='xy_idx',force_data_skipping_indices='xy_idx' ; -- query will produce INDEX_NOT_USED error, since xy_idx is explictly ignored.
SELECT * FROM data WHERE x = 1 AND y = 2 SETTINGS ignore_data_skipping_indices='xy_idx';
```

The query without ignoring any indexes:
```sql
EXPLAIN indexes = 1 SELECT * FROM data WHERE x = 1 AND y = 2;

Expression ((Projection + Before ORDER BY))
  Filter (WHERE)
    ReadFromMergeTree (default.data)
    Indexes:
      PrimaryKey
        Condition: true
        Parts: 1/1
        Granules: 1/1
      Skip
        Name: x_idx
        Description: minmax GRANULARITY 1
        Parts: 0/1
        Granules: 0/1
      Skip
        Name: y_idx
        Description: minmax GRANULARITY 1
        Parts: 0/0
        Granules: 0/0
      Skip
        Name: xy_idx
        Description: minmax GRANULARITY 1
        Parts: 0/0
        Granules: 0/0
```

Ignoring the `xy_idx` index:
```sql
EXPLAIN indexes = 1 SELECT * FROM data WHERE x = 1 AND y = 2 SETTINGS ignore_data_skipping_indices='xy_idx';

Expression ((Projection + Before ORDER BY))
  Filter (WHERE)
    ReadFromMergeTree (default.data)
    Indexes:
      PrimaryKey
        Condition: true
        Parts: 1/1
        Granules: 1/1
      Skip
        Name: x_idx
        Description: minmax GRANULARITY 1
        Parts: 0/1
        Granules: 0/1
      Skip
        Name: y_idx
        Description: minmax GRANULARITY 1
        Parts: 0/0
        Granules: 0/0
```

Works with tables in the MergeTree family.

## convert_query_to_cnf {#convert_query_to_cnf}

When set to `true`, a `SELECT` query will be converted to conjuctive normal form (CNF). There are scenarios where rewriting a query in CNF may execute faster (view this [Github issue](https://github.com/ClickHouse/ClickHouse/issues/11749) for an explanation).

For example, notice how the following `SELECT` query is not modified (the default behavior):

```sql
EXPLAIN SYNTAX
SELECT *
FROM
(
    SELECT number AS x
    FROM numbers(20)
) AS a
WHERE ((x >= 1) AND (x <= 5)) OR ((x >= 10) AND (x <= 15))
SETTINGS convert_query_to_cnf = false;
```

The result is:

```response
┌─explain────────────────────────────────────────────────────────┐
│ SELECT x                                                       │
│ FROM                                                           │
│ (                                                              │
│     SELECT number AS x                                         │
│     FROM numbers(20)                                           │
│     WHERE ((x >= 1) AND (x <= 5)) OR ((x >= 10) AND (x <= 15)) │
│ ) AS a                                                         │
│ WHERE ((x >= 1) AND (x <= 5)) OR ((x >= 10) AND (x <= 15))     │
│ SETTINGS convert_query_to_cnf = 0                              │
└────────────────────────────────────────────────────────────────┘
```

Let's set `convert_query_to_cnf` to `true` and see what changes:

```sql
EXPLAIN SYNTAX
SELECT *
FROM
(
    SELECT number AS x
    FROM numbers(20)
) AS a
WHERE ((x >= 1) AND (x <= 5)) OR ((x >= 10) AND (x <= 15))
SETTINGS convert_query_to_cnf = true;
```

Notice the `WHERE` clause is rewritten in CNF, but the result set is the identical - the Boolean logic is unchanged:

```response
┌─explain───────────────────────────────────────────────────────────────────────────────────────────────────────────────┐
│ SELECT x                                                                                                              │
│ FROM                                                                                                                  │
│ (                                                                                                                     │
│     SELECT number AS x                                                                                                │
│     FROM numbers(20)                                                                                                  │
│     WHERE ((x <= 15) OR (x <= 5)) AND ((x <= 15) OR (x >= 1)) AND ((x >= 10) OR (x <= 5)) AND ((x >= 10) OR (x >= 1)) │
│ ) AS a                                                                                                                │
│ WHERE ((x >= 10) OR (x >= 1)) AND ((x >= 10) OR (x <= 5)) AND ((x <= 15) OR (x >= 1)) AND ((x <= 15) OR (x <= 5))     │
│ SETTINGS convert_query_to_cnf = 1                                                                                     │
└───────────────────────────────────────────────────────────────────────────────────────────────────────────────────────┘
```

Possible values: true, false

Default value: false


## fsync_metadata {#fsync-metadata}

Enables or disables [fsync](http://pubs.opengroup.org/onlinepubs/9699919799/functions/fsync.html) when writing `.sql` files. Enabled by default.

It makes sense to disable it if the server has millions of tiny tables that are constantly being created and destroyed.

## function_range_max_elements_in_block {#function_range_max_elements_in_block}

Sets the safety threshold for data volume generated by function [range](../../sql-reference/functions/array-functions.md/#range). Defines the maximum number of values generated by function per block of data (sum of array sizes for every row in a block).

Possible values:

- Positive integer.

Default value: `500,000,000`.

**See Also**

- [max_block_size](#setting-max_block_size)
- [min_insert_block_size_rows](#min-insert-block-size-rows)

## enable_http_compression {#enable_http_compression}

Enables or disables data compression in the response to an HTTP request.

For more information, read the [HTTP interface description](../../interfaces/http.md).

Possible values:

- 0 — Disabled.
- 1 — Enabled.

Default value: 0.

## http_zlib_compression_level {#http_zlib_compression_level}

Sets the level of data compression in the response to an HTTP request if [enable_http_compression = 1](#enable_http_compression).

Possible values: Numbers from 1 to 9.

Default value: 3.

## http_native_compression_disable_checksumming_on_decompress {#http_native_compression_disable_checksumming_on_decompress}

Enables or disables checksum verification when decompressing the HTTP POST data from the client. Used only for ClickHouse native compression format (not used with `gzip` or `deflate`).

For more information, read the [HTTP interface description](../../interfaces/http.md).

Possible values:

- 0 — Disabled.
- 1 — Enabled.

Default value: 0.

## http_max_uri_size {#http-max-uri-size}

Sets the maximum URI length of an HTTP request.

Possible values:

- Positive integer.

Default value: 1048576.

## table_function_remote_max_addresses {#table_function_remote_max_addresses}

Sets the maximum number of addresses generated from patterns for the [remote](../../sql-reference/table-functions/remote.md) function.

Possible values:

- Positive integer.

Default value: `1000`.

##  glob_expansion_max_elements  {#glob_expansion_max_elements}

Sets the maximum number of addresses generated from patterns for external storages and table functions (like [url](../../sql-reference/table-functions/url.md)) except the `remote` function.

Possible values:

- Positive integer.

Default value: `1000`.

## send_progress_in_http_headers {#send_progress_in_http_headers}

Enables or disables `X-ClickHouse-Progress` HTTP response headers in `clickhouse-server` responses.

For more information, read the [HTTP interface description](../../interfaces/http.md).

Possible values:

- 0 — Disabled.
- 1 — Enabled.

Default value: 0.

## max_http_get_redirects {#setting-max_http_get_redirects}

Limits the maximum number of HTTP GET redirect hops for [URL](../../engines/table-engines/special/url.md)-engine tables. The setting applies to both types of tables: those created by the [CREATE TABLE](../../sql-reference/statements/create/table.md) query and by the [url](../../sql-reference/table-functions/url.md) table function.

Possible values:

- Any positive integer number of hops.
- 0 — No hops allowed.

Default value: 0.

## insert_null_as_default {#insert_null_as_default}

Enables or disables the insertion of [default values](../../sql-reference/statements/create/table.md/#create-default-values) instead of [NULL](../../sql-reference/syntax.md/#null-literal) into columns with not [nullable](../../sql-reference/data-types/nullable.md/#data_type-nullable) data type.
If column type is not nullable and this setting is disabled, then inserting `NULL` causes an exception. If column type is nullable, then `NULL` values are inserted as is, regardless of this setting.

This setting is applicable to [INSERT ... SELECT](../../sql-reference/statements/insert-into.md/#inserting-the-results-of-select) queries. Note that `SELECT` subqueries may be concatenated with `UNION ALL` clause.

Possible values:

- 0 — Inserting `NULL` into a not nullable column causes an exception.
- 1 — Default column value is inserted instead of `NULL`.

Default value: `1`.

## join_default_strictness {#join_default_strictness}

Sets default strictness for [JOIN clauses](../../sql-reference/statements/select/join.md/#select-join).

Possible values:

- `ALL` — If the right table has several matching rows, ClickHouse creates a [Cartesian product](https://en.wikipedia.org/wiki/Cartesian_product) from matching rows. This is the normal `JOIN` behaviour from standard SQL.
- `ANY` — If the right table has several matching rows, only the first one found is joined. If the right table has only one matching row, the results of `ANY` and `ALL` are the same.
- `ASOF` — For joining sequences with an uncertain match.
- `Empty string` — If `ALL` or `ANY` is not specified in the query, ClickHouse throws an exception.

Default value: `ALL`.

## join_algorithm {#join_algorithm}

Specifies which [JOIN](../../sql-reference/statements/select/join.md) algorithm is used.

Several algorithms can be specified, and an available one would be chosen for a particular query based on kind/strictness and table engine.

Possible values:

- default

 This is the equivalent of `hash` or `direct`, if possible (same as `direct,hash`)

- grace_hash

 [Grace hash join](https://en.wikipedia.org/wiki/Hash_join#Grace_hash_join) is used.  Grace hash provides an algorithm option that provides performant complex joins while limiting memory use.

 The first phase of a grace join reads the right table and splits it into N buckets depending on the hash value of key columns (initially, N is `grace_hash_join_initial_buckets`). This is done in a way to ensure that each bucket can be processed independently. Rows from the first bucket are added to an in-memory hash table while the others are saved to disk. If the hash table grows beyond the memory limit (e.g., as set by [`max_bytes_in_join`](/docs/en/operations/settings/query-complexity.md/#max_bytes_in_join)), the number of buckets is increased and the assigned bucket for each row. Any rows which don’t belong to the current bucket are flushed and reassigned.

 Supports `INNER/LEFT/RIGHT/FULL ALL/ANY JOIN`.

- hash

 [Hash join algorithm](https://en.wikipedia.org/wiki/Hash_join) is used. The most generic implementation that supports all combinations of kind and strictness and multiple join keys that are combined with `OR` in the `JOIN ON` section.

- parallel_hash

 A variation of `hash` join that splits the data into buckets and builds several hashtables instead of one concurrently to speed up this process.

 When using the `hash` algorithm, the right part of `JOIN` is uploaded into RAM.

- partial_merge

 A variation of the [sort-merge algorithm](https://en.wikipedia.org/wiki/Sort-merge_join), where only the right table is fully sorted.

 The `RIGHT JOIN` and `FULL JOIN` are supported only with `ALL` strictness (`SEMI`, `ANTI`, `ANY`, and `ASOF` are not supported).

 When using the `partial_merge` algorithm, ClickHouse sorts the data and dumps it to the disk. The `partial_merge` algorithm in ClickHouse differs slightly from the classic realization. First, ClickHouse sorts the right table by joining keys in blocks and creates a min-max index for sorted blocks. Then it sorts parts of the left table by the `join key` and joins them over the right table. The min-max index is also used to skip unneeded right table blocks.

- direct

 This algorithm can be applied when the storage for the right table supports key-value requests.

 The `direct` algorithm performs a lookup in the right table using rows from the left table as keys. It's supported only by special storage such as [Dictionary](../../engines/table-engines/special/dictionary.md/#dictionary) or [EmbeddedRocksDB](../../engines/table-engines/integrations/embedded-rocksdb.md) and only the `LEFT` and `INNER` JOINs.

- auto

 When set to `auto`, `hash` join is tried first, and the algorithm is switched on the fly to another algorithm if the memory limit is violated.

- full_sorting_merge

 [Sort-merge algorithm](https://en.wikipedia.org/wiki/Sort-merge_join) with full sorting joined tables before joining.

- prefer_partial_merge

 ClickHouse always tries to use `partial_merge` join if possible, otherwise, it uses `hash`. *Deprecated*, same as `partial_merge,hash`.


## join_any_take_last_row {#join_any_take_last_row}

Changes the behaviour of join operations with `ANY` strictness.

:::note
This setting applies only for `JOIN` operations with [Join](../../engines/table-engines/special/join.md) engine tables.
:::

Possible values:

- 0 — If the right table has more than one matching row, only the first one found is joined.
- 1 — If the right table has more than one matching row, only the last one found is joined.

Default value: 0.

See also:

- [JOIN clause](../../sql-reference/statements/select/join.md/#select-join)
- [Join table engine](../../engines/table-engines/special/join.md)
- [join_default_strictness](#join_default_strictness)

## join_use_nulls {#join_use_nulls}

Sets the type of [JOIN](../../sql-reference/statements/select/join.md) behaviour. When merging tables, empty cells may appear. ClickHouse fills them differently based on this setting.

Possible values:

- 0 — The empty cells are filled with the default value of the corresponding field type.
- 1 — `JOIN` behaves the same way as in standard SQL. The type of the corresponding field is converted to [Nullable](../../sql-reference/data-types/nullable.md/#data_type-nullable), and empty cells are filled with [NULL](../../sql-reference/syntax.md).

Default value: 0.

## group_by_use_nulls {#group_by_use_nulls}

Changes the way the [GROUP BY clause](/docs/en/sql-reference/statements/select/group-by.md) treats the types of aggregation keys.
When the `ROLLUP`, `CUBE`, or `GROUPING SETS` specifiers are used, some aggregation keys may not be used to produce some result rows.
Columns for these keys are filled with either default value or `NULL` in corresponding rows depending on this setting.

Possible values:

- 0 — The default value for the aggregation key type is used to produce missing values.
- 1 — ClickHouse executes `GROUP BY` the same way as the SQL standard says. The types of aggregation keys are converted to [Nullable](/docs/en/sql-reference/data-types/nullable.md/#data_type-nullable). Columns for corresponding aggregation keys are filled with [NULL](/docs/en/sql-reference/syntax.md) for rows that didn't use it.

Default value: 0.

See also:

- [GROUP BY clause](/docs/en/sql-reference/statements/select/group-by.md)

## partial_merge_join_optimizations {#partial_merge_join_optimizations}

Disables optimizations in partial merge join algorithm for [JOIN](../../sql-reference/statements/select/join.md) queries.

By default, this setting enables improvements that could lead to wrong results. If you see suspicious results in your queries, disable optimizations by this setting. Optimizations can be different in different versions of the ClickHouse server.

Possible values:

- 0 — Optimizations disabled.
- 1 — Optimizations enabled.

Default value: 1.

## partial_merge_join_rows_in_right_blocks {#partial_merge_join_rows_in_right_blocks}

Limits sizes of right-hand join data blocks in partial merge join algorithm for [JOIN](../../sql-reference/statements/select/join.md) queries.

ClickHouse server:

1.  Splits right-hand join data into blocks with up to the specified number of rows.
2.  Indexes each block with its minimum and maximum values.
3.  Unloads prepared blocks to disk if it is possible.

Possible values:

- Any positive integer. Recommended range of values: \[1000, 100000\].

Default value: 65536.

## join_on_disk_max_files_to_merge {#join_on_disk_max_files_to_merge}

Limits the number of files allowed for parallel sorting in MergeJoin operations when they are executed on disk.

The bigger the value of the setting, the more RAM is used and the less disk I/O is needed.

Possible values:

- Any positive integer, starting from 2.

Default value: 64.

## any_join_distinct_right_table_keys {#any_join_distinct_right_table_keys}

Enables legacy ClickHouse server behaviour in `ANY INNER|LEFT JOIN` operations.

:::note
Use this setting only for backward compatibility if your use cases depend on legacy `JOIN` behaviour.
:::

When the legacy behaviour is enabled:

- Results of `t1 ANY LEFT JOIN t2` and `t2 ANY RIGHT JOIN t1` operations are not equal because ClickHouse uses the logic with many-to-one left-to-right table keys mapping.
- Results of `ANY INNER JOIN` operations contain all rows from the left table like the `SEMI LEFT JOIN` operations do.

When the legacy behaviour is disabled:

- Results of `t1 ANY LEFT JOIN t2` and `t2 ANY RIGHT JOIN t1` operations are equal because ClickHouse uses the logic which provides one-to-many keys mapping in `ANY RIGHT JOIN` operations.
- Results of `ANY INNER JOIN` operations contain one row per key from both the left and right tables.

Possible values:

- 0 — Legacy behaviour is disabled.
- 1 — Legacy behaviour is enabled.

Default value: 0.

See also:

- [JOIN strictness](../../sql-reference/statements/select/join.md/#join-settings)

## max_rows_in_set_to_optimize_join

Maximal size of the set to filter joined tables by each other's row sets before joining.

Possible values:

- 0 — Disable.
- Any positive integer.

Default value: 100000.

## temporary_files_codec {#temporary_files_codec}

Sets compression codec for temporary files used in sorting and joining operations on disk.

Possible values:

- LZ4 — [LZ4](https://en.wikipedia.org/wiki/LZ4_(compression_algorithm)) compression is applied.
- NONE — No compression is applied.

Default value: LZ4.

## max_block_size {#setting-max_block_size}

In ClickHouse, data is processed by blocks (sets of column parts). The internal processing cycles for a single block are efficient enough, but there are noticeable expenditures on each block. The `max_block_size` setting is a recommendation for what size of the block (in a count of rows) to load from tables. The block size shouldn’t be too small, so that the expenditures on each block are still noticeable, but not too large so that the query with LIMIT that is completed after the first block is processed quickly. The goal is to avoid consuming too much memory when extracting a large number of columns in multiple threads and to preserve at least some cache locality.

Default value: 65,536.

Blocks the size of `max_block_size` are not always loaded from the table. If it is obvious that less data needs to be retrieved, a smaller block is processed.

## preferred_block_size_bytes {#preferred-block-size-bytes}

Used for the same purpose as `max_block_size`, but it sets the recommended block size in bytes by adapting it to the number of rows in the block.
However, the block size cannot be more than `max_block_size` rows.
By default: 1,000,000. It only works when reading from MergeTree engines.

## max_concurrent_queries_for_user {#max-concurrent-queries-for-user}

The maximum number of simultaneously processed queries related to MergeTree table per user.

Possible values:

- Positive integer.
- 0 — No limit.

Default value: `0`.

**Example**

``` xml
<max_concurrent_queries_for_user>5</max_concurrent_queries_for_user>
```

## max_concurrent_queries_for_all_users {#max-concurrent-queries-for-all-users}

Throw exception if the value of this setting is less or equal than the current number of simultaneously processed queries.

Example: `max_concurrent_queries_for_all_users` can be set to 99 for all users and database administrator can set it to 100 for itself to run queries for investigation even when the server is overloaded.

Modifying the setting for one query or user does not affect other queries.

Possible values:

- Positive integer.
- 0 — No limit.

Default value: `0`.

**Example**

``` xml
<max_concurrent_queries_for_all_users>99</max_concurrent_queries_for_all_users>
```

**See Also**

- [max_concurrent_queries](/docs/en/operations/server-configuration-parameters/settings.md/#max_concurrent_queries)

## merge_tree_min_rows_for_concurrent_read {#setting-merge-tree-min-rows-for-concurrent-read}

If the number of rows to be read from a file of a [MergeTree](../../engines/table-engines/mergetree-family/mergetree.md) table exceeds `merge_tree_min_rows_for_concurrent_read` then ClickHouse tries to perform a concurrent reading from this file on several threads.

Possible values:

- Positive integer.

Default value: `163840`.

## merge_tree_min_rows_for_concurrent_read_for_remote_filesystem {#merge-tree-min-rows-for-concurrent-read-for-remote-filesystem}

The minimum number of lines to read from one file before the [MergeTree](../../engines/table-engines/mergetree-family/mergetree.md) engine can parallelize reading, when reading from remote filesystem.

Possible values:

- Positive integer.

Default value: `163840`.

## merge_tree_min_bytes_for_concurrent_read {#setting-merge-tree-min-bytes-for-concurrent-read}

If the number of bytes to read from one file of a [MergeTree](../../engines/table-engines/mergetree-family/mergetree.md)-engine table exceeds `merge_tree_min_bytes_for_concurrent_read`, then ClickHouse tries to concurrently read from this file in several threads.

Possible value:

- Positive integer.

Default value: `251658240`.

## merge_tree_min_bytes_for_concurrent_read_for_remote_filesystem {#merge-tree-min-bytes-for-concurrent-read-for-remote-filesystem}

The minimum number of bytes to read from one file before [MergeTree](../../engines/table-engines/mergetree-family/mergetree.md) engine can parallelize reading, when reading from remote filesystem.

Possible values:

- Positive integer.

Default value: `251658240`.

## merge_tree_min_rows_for_seek {#setting-merge-tree-min-rows-for-seek}

If the distance between two data blocks to be read in one file is less than `merge_tree_min_rows_for_seek` rows, then ClickHouse does not seek through the file but reads the data sequentially.

Possible values:

- Any positive integer.

Default value: 0.

## merge_tree_min_bytes_for_seek {#setting-merge-tree-min-bytes-for-seek}

If the distance between two data blocks to be read in one file is less than `merge_tree_min_bytes_for_seek` bytes, then ClickHouse sequentially reads a range of file that contains both blocks, thus avoiding extra seek.

Possible values:

- Any positive integer.

Default value: 0.

## merge_tree_coarse_index_granularity {#setting-merge-tree-coarse-index-granularity}

When searching for data, ClickHouse checks the data marks in the index file. If ClickHouse finds that required keys are in some range, it divides this range into `merge_tree_coarse_index_granularity` subranges and searches the required keys there recursively.

Possible values:

- Any positive even integer.

Default value: 8.

## merge_tree_max_rows_to_use_cache {#setting-merge-tree-max-rows-to-use-cache}

If ClickHouse should read more than `merge_tree_max_rows_to_use_cache` rows in one query, it does not use the cache of uncompressed blocks.

The cache of uncompressed blocks stores data extracted for queries. ClickHouse uses this cache to speed up responses to repeated small queries. This setting protects the cache from trashing by queries that read a large amount of data. The [uncompressed_cache_size](../../operations/server-configuration-parameters/settings.md/#server-settings-uncompressed_cache_size) server setting defines the size of the cache of uncompressed blocks.

Possible values:

- Any positive integer.

Default value: 128 ✕ 8192.

## merge_tree_max_bytes_to_use_cache {#setting-merge-tree-max-bytes-to-use-cache}

If ClickHouse should read more than `merge_tree_max_bytes_to_use_cache` bytes in one query, it does not use the cache of uncompressed blocks.

The cache of uncompressed blocks stores data extracted for queries. ClickHouse uses this cache to speed up responses to repeated small queries. This setting protects the cache from trashing by queries that read a large amount of data. The [uncompressed_cache_size](../../operations/server-configuration-parameters/settings.md/#server-settings-uncompressed_cache_size) server setting defines the size of the cache of uncompressed blocks.

Possible values:

- Any positive integer.

Default value: 2013265920.

## min_bytes_to_use_direct_io {#min-bytes-to-use-direct-io}

The minimum data volume required for using direct I/O access to the storage disk.

ClickHouse uses this setting when reading data from tables. If the total storage volume of all the data to be read exceeds `min_bytes_to_use_direct_io` bytes, then ClickHouse reads the data from the storage disk with the `O_DIRECT` option.

Possible values:

- 0 — Direct I/O is disabled.
- Positive integer.

Default value: 0.

## network_compression_method {#network_compression_method}

Sets the method of data compression that is used for communication between servers and between server and [clickhouse-client](../../interfaces/cli.md).

Possible values:

- `LZ4` — sets LZ4 compression method.
- `ZSTD` — sets ZSTD compression method.

Default value: `LZ4`.

**See Also**

- [network_zstd_compression_level](#network_zstd_compression_level)

## network_zstd_compression_level {#network_zstd_compression_level}

Adjusts the level of ZSTD compression. Used only when [network_compression_method](#network_compression_method) is set to `ZSTD`.

Possible values:

- Positive integer from 1 to 15.

Default value: `1`.

## log_queries {#log-queries}

Setting up query logging.

Queries sent to ClickHouse with this setup are logged according to the rules in the [query_log](../../operations/server-configuration-parameters/settings.md/#server_configuration_parameters-query-log) server configuration parameter.

Example:

``` text
log_queries=1
```

## log_queries_min_query_duration_ms {#log-queries-min-query-duration-ms}

If enabled (non-zero), queries faster than the value of this setting will not be logged (you can think about this as a `long_query_time` for [MySQL Slow Query Log](https://dev.mysql.com/doc/refman/5.7/en/slow-query-log.html)), and this basically means that you will not find them in the following tables:

- `system.query_log`
- `system.query_thread_log`

Only the queries with the following type will get to the log:

- `QUERY_FINISH`
- `EXCEPTION_WHILE_PROCESSING`

- Type: milliseconds
- Default value: 0 (any query)

## log_queries_min_type {#log-queries-min-type}

`query_log` minimal type to log.

Possible values:
- `QUERY_START` (`=1`)
- `QUERY_FINISH` (`=2`)
- `EXCEPTION_BEFORE_START` (`=3`)
- `EXCEPTION_WHILE_PROCESSING` (`=4`)

Default value: `QUERY_START`.

Can be used to limit which entities will go to `query_log`, say you are interested only in errors, then you can use `EXCEPTION_WHILE_PROCESSING`:

``` text
log_queries_min_type='EXCEPTION_WHILE_PROCESSING'
```

## log_query_threads {#log-query-threads}

Setting up query threads logging.

Query threads log into the [system.query_thread_log](../../operations/system-tables/query_thread_log.md) table. This setting has effect only when [log_queries](#log-queries) is true. Queries’ threads run by ClickHouse with this setup are logged according to the rules in the [query_thread_log](../../operations/server-configuration-parameters/settings.md/#server_configuration_parameters-query_thread_log) server configuration parameter.

Possible values:

- 0 — Disabled.
- 1 — Enabled.

Default value: `1`.

**Example**

``` text
log_query_threads=1
```

## log_query_views {#log-query-views}

Setting up query views logging.

When a query run by ClickHouse with this setting enabled has associated views (materialized or live views), they are logged in the [query_views_log](../../operations/server-configuration-parameters/settings.md/#server_configuration_parameters-query_views_log) server configuration parameter.

Example:

``` text
log_query_views=1
```

## log_formatted_queries {#log-formatted-queries}

Allows to log formatted queries to the [system.query_log](../../operations/system-tables/query_log.md) system table (populates `formatted_query` column in the [system.query_log](../../operations/system-tables/query_log.md)).

Possible values:

- 0 — Formatted queries are not logged in the system table.
- 1 — Formatted queries are logged in the system table.

Default value: `0`.

## log_comment {#log-comment}

Specifies the value for the `log_comment` field of the [system.query_log](../system-tables/query_log.md) table and comment text for the server log.

It can be used to improve the readability of server logs. Additionally, it helps to select queries related to the test from the `system.query_log` after running [clickhouse-test](../../development/tests.md).

Possible values:

- Any string no longer than [max_query_size](#max_query_size). If the max_query_size is exceeded, the server throws an exception.

Default value: empty string.

**Example**

Query:

``` sql
SET log_comment = 'log_comment test', log_queries = 1;
SELECT 1;
SYSTEM FLUSH LOGS;
SELECT type, query FROM system.query_log WHERE log_comment = 'log_comment test' AND event_date >= yesterday() ORDER BY event_time DESC LIMIT 2;
```

Result:

``` text
┌─type────────┬─query─────┐
│ QueryStart  │ SELECT 1; │
│ QueryFinish │ SELECT 1; │
└─────────────┴───────────┘
```

## log_processors_profiles {#log_processors_profiles}

Write time that processor spent during execution/waiting for data to `system.processors_profile_log` table.

See also:

- [`system.processors_profile_log`](../../operations/system-tables/processors_profile_log.md)
- [`EXPLAIN PIPELINE`](../../sql-reference/statements/explain.md#explain-pipeline)

## max_insert_block_size {#max_insert_block_size}

The size of blocks (in a count of rows) to form for insertion into a table.
This setting only applies in cases when the server forms the blocks.
For example, for an INSERT via the HTTP interface, the server parses the data format and forms blocks of the specified size.
But when using clickhouse-client, the client parses the data itself, and the ‘max_insert_block_size’ setting on the server does not affect the size of the inserted blocks.
The setting also does not have a purpose when using INSERT SELECT, since data is inserted using the same blocks that are formed after SELECT.

Default value: 1,048,576.

The default is slightly more than `max_block_size`. The reason for this is that certain table engines (`*MergeTree`) form a data part on the disk for each inserted block, which is a fairly large entity. Similarly, `*MergeTree` tables sort data during insertion, and a large enough block size allow sorting more data in RAM.

## min_insert_block_size_rows {#min-insert-block-size-rows}

Sets the minimum number of rows in the block that can be inserted into a table by an `INSERT` query. Smaller-sized blocks are squashed into bigger ones.

Possible values:

- Positive integer.
- 0 — Squashing disabled.

Default value: 1048576.

## min_insert_block_size_bytes {#min-insert-block-size-bytes}

Sets the minimum number of bytes in the block which can be inserted into a table by an `INSERT` query. Smaller-sized blocks are squashed into bigger ones.

Possible values:

- Positive integer.
- 0 — Squashing disabled.

Default value: 268435456.

## max_replica_delay_for_distributed_queries {#max_replica_delay_for_distributed_queries}

Disables lagging replicas for distributed queries. See [Replication](../../engines/table-engines/mergetree-family/replication.md).

Sets the time in seconds. If a replica's lag is greater than or equal to the set value, this replica is not used.

Possible values:

- Positive integer.
- 0 — Replica lags are not checked.

To prevent the use of any replica with a non-zero lag, set this parameter to 1.

Default value: 300.

Used when performing `SELECT` from a distributed table that points to replicated tables.

## max_threads {#max_threads}

The maximum number of query processing threads, excluding threads for retrieving data from remote servers (see the ‘max_distributed_connections’ parameter).

This parameter applies to threads that perform the same stages of the query processing pipeline in parallel.
For example, when reading from a table, if it is possible to evaluate expressions with functions, filter with WHERE and pre-aggregate for GROUP BY in parallel using at least ‘max_threads’ number of threads, then ‘max_threads’ are used.

Default value: the number of physical CPU cores.

For queries that are completed quickly because of a LIMIT, you can set a lower ‘max_threads’. For example, if the necessary number of entries are located in every block and max_threads = 8, then 8 blocks are retrieved, although it would have been enough to read just one.

The smaller the `max_threads` value, the less memory is consumed.

## max_insert_threads {#max-insert-threads}

The maximum number of threads to execute the `INSERT SELECT` query.

Possible values:

- 0 (or 1) — `INSERT SELECT` no parallel execution.
- Positive integer. Bigger than 1.

Default value: 0.

Parallel `INSERT SELECT` has effect only if the `SELECT` part is executed in parallel, see [max_threads](#max_threads) setting.
Higher values will lead to higher memory usage.

## max_compress_block_size {#max-compress-block-size}

The maximum size of blocks of uncompressed data before compressing for writing to a table. By default, 1,048,576 (1 MiB). Specifying a smaller block size generally leads to slightly reduced compression ratio, the compression and decompression speed increases slightly due to cache locality, and memory consumption is reduced.

:::note
This is an expert-level setting, and you shouldn't change it if you're just getting started with ClickHouse.
:::

Don’t confuse blocks for compression (a chunk of memory consisting of bytes) with blocks for query processing (a set of rows from a table).

## min_compress_block_size {#min-compress-block-size}

For [MergeTree](../../engines/table-engines/mergetree-family/mergetree.md) tables. In order to reduce latency when processing queries, a block is compressed when writing the next mark if its size is at least `min_compress_block_size`. By default, 65,536.

The actual size of the block, if the uncompressed data is less than `max_compress_block_size`, is no less than this value and no less than the volume of data for one mark.

Let’s look at an example. Assume that `index_granularity` was set to 8192 during table creation.

We are writing a UInt32-type column (4 bytes per value). When writing 8192 rows, the total will be 32 KB of data. Since min_compress_block_size = 65,536, a compressed block will be formed for every two marks.

We are writing a URL column with the String type (average size of 60 bytes per value). When writing 8192 rows, the average will be slightly less than 500 KB of data. Since this is more than 65,536, a compressed block will be formed for each mark. In this case, when reading data from the disk in the range of a single mark, extra data won’t be decompressed.

:::note
This is an expert-level setting, and you shouldn't change it if you're just getting started with ClickHouse.
:::

## max_query_size {#max_query_size}

The maximum number of bytes of a query string parsed by the SQL parser.
Data in the VALUES clause of INSERT queries is processed by a separate stream parser (that consumes O(1) RAM) and not affected by this restriction.

Default value: 262144 (= 256 KiB).

## max_parser_depth {#max_parser_depth}

Limits maximum recursion depth in the recursive descent parser. Allows controlling the stack size.

Possible values:

- Positive integer.
- 0 — Recursion depth is unlimited.

Default value: 1000.

## interactive_delay {#interactive-delay}

The interval in microseconds for checking whether request execution has been canceled and sending the progress.

Default value: 100,000 (checks for cancelling and sends the progress ten times per second).

## idle_connection_timeout {#idle_connection_timeout}

Timeout to close idle TCP connections after specified number of seconds.

Possible values:

- Positive integer (0 - close immediately, after 0 seconds).

Default value: 3600.

## connect_timeout, receive_timeout, send_timeout {#connect-timeout-receive-timeout-send-timeout}

Timeouts in seconds on the socket used for communicating with the client.

Default value: 10, 300, 300.

## handshake_timeout_ms {#handshake-timeout-ms}

Timeout in milliseconds for receiving Hello packet from replicas during handshake.

Default value: 10000.

## cancel_http_readonly_queries_on_client_close {#cancel-http-readonly-queries-on-client-close}

Cancels HTTP read-only queries (e.g. SELECT) when a client closes the connection without waiting for the response.

Default value: 0

## poll_interval {#poll-interval}

Lock in a wait loop for the specified number of seconds.

Default value: 10.

## max_distributed_connections {#max-distributed-connections}

The maximum number of simultaneous connections with remote servers for distributed processing of a single query to a single Distributed table. We recommend setting a value no less than the number of servers in the cluster.

Default value: 1024.

The following parameters are only used when creating Distributed tables (and when launching a server), so there is no reason to change them at runtime.

## distributed_connections_pool_size {#distributed-connections-pool-size}

The maximum number of simultaneous connections with remote servers for distributed processing of all queries to a single Distributed table. We recommend setting a value no less than the number of servers in the cluster.

Default value: 1024.

## max_distributed_depth {#max-distributed-depth}

Limits the maximum depth of recursive queries for [Distributed](../../engines/table-engines/special/distributed.md) tables.

If the value is exceeded, the server throws an exception.

Possible values:

- Positive integer.
- 0 — Unlimited depth.

Default value: `5`.

## max_replicated_fetches_network_bandwidth_for_server {#max_replicated_fetches_network_bandwidth_for_server}

Limits the maximum speed of data exchange over the network in bytes per second for [replicated](../../engines/table-engines/mergetree-family/replication.md) fetches for the server. Only has meaning at server startup. You can also limit the speed for a particular table with [max_replicated_fetches_network_bandwidth](../../operations/settings/merge-tree-settings.md/#max_replicated_fetches_network_bandwidth) setting.

The setting isn't followed perfectly accurately.

Possible values:

- Positive integer.
- 0 — Unlimited.

Default value: `0`.

**Usage**

Could be used for throttling speed when replicating the data to add or replace new nodes.

:::note
60000000 bytes/s approximately corresponds to 457 Mbps (60000000 / 1024 / 1024 * 8).
:::

## max_replicated_sends_network_bandwidth_for_server {#max_replicated_sends_network_bandwidth_for_server}

Limits the maximum speed of data exchange over the network in bytes per second for [replicated](../../engines/table-engines/mergetree-family/replication.md) sends for the server. Only has meaning at server startup.  You can also limit the speed for a particular table with [max_replicated_sends_network_bandwidth](../../operations/settings/merge-tree-settings.md/#max_replicated_sends_network_bandwidth) setting.

The setting isn't followed perfectly accurately.

Possible values:

- Positive integer.
- 0 — Unlimited.

Default value: `0`.

**Usage**

Could be used for throttling speed when replicating the data to add or replace new nodes.

:::note
60000000 bytes/s approximately corresponds to 457 Mbps (60000000 / 1024 / 1024 * 8).
:::

## connect_timeout_with_failover_ms {#connect-timeout-with-failover-ms}

The timeout in milliseconds for connecting to a remote server for a Distributed table engine, if the ‘shard’ and ‘replica’ sections are used in the cluster definition.
If unsuccessful, several attempts are made to connect to various replicas.

Default value: 1000.

## connect_timeout_with_failover_secure_ms

Connection timeout for selecting first healthy replica (for secure connections)

Default value: 1000.

## connection_pool_max_wait_ms {#connection-pool-max-wait-ms}

The wait time in milliseconds for a connection when the connection pool is full.

Possible values:

- Positive integer.
- 0 — Infinite timeout.

Default value: 0.

## connections_with_failover_max_tries {#connections-with-failover-max-tries}

The maximum number of connection attempts with each replica for the Distributed table engine.

Default value: 3.

## extremes {#extremes}

Whether to count extreme values (the minimums and maximums in columns of a query result). Accepts 0 or 1. By default, 0 (disabled).
For more information, see the section “Extreme values”.

## kafka_max_wait_ms {#kafka-max-wait-ms}

The wait time in milliseconds for reading messages from [Kafka](../../engines/table-engines/integrations/kafka.md/#kafka) before retry.

Possible values:

- Positive integer.
- 0 — Infinite timeout.

Default value: 5000.

See also:

- [Apache Kafka](https://kafka.apache.org/)

## kafka_disable_num_consumers_limit {#kafka-disable-num-consumers-limit}

Disable limit on kafka_num_consumers that depends on the number of available CPU cores.

Default value: false.

## postgresql_connection_pool_size {#postgresql-connection-pool-size}

Connection pool size for PostgreSQL table engine and database engine.

Default value: 16

## postgresql_connection_pool_wait_timeout {#postgresql-connection-pool-wait-timeout}

Connection pool push/pop timeout on empty pool for PostgreSQL table engine and database engine. By default it will block on empty pool.

Default value: 5000

## postgresql_connection_pool_auto_close_connection {#postgresql-connection-pool-auto-close-connection}

Close connection before returning connection to the pool.

Default value: true.

## odbc_bridge_connection_pool_size {#odbc-bridge-connection-pool-size}

Connection pool size for each connection settings string in ODBC bridge.

Default value: 16

## odbc_bridge_use_connection_pooling {#odbc-bridge-use-connection-pooling}

Use connection pooling in ODBC bridge. If set to false, a new connection is created every time.

Default value: true

## use_uncompressed_cache {#setting-use_uncompressed_cache}

Whether to use a cache of uncompressed blocks. Accepts 0 or 1. By default, 0 (disabled).
Using the uncompressed cache (only for tables in the MergeTree family) can significantly reduce latency and increase throughput when working with a large number of short queries. Enable this setting for users who send frequent short requests. Also pay attention to the [uncompressed_cache_size](../../operations/server-configuration-parameters/settings.md/#server-settings-uncompressed_cache_size) configuration parameter (only set in the config file) – the size of uncompressed cache blocks. By default, it is 8 GiB. The uncompressed cache is filled in as needed and the least-used data is automatically deleted.

For queries that read at least a somewhat large volume of data (one million rows or more), the uncompressed cache is disabled automatically to save space for truly small queries. This means that you can keep the ‘use_uncompressed_cache’ setting always set to 1.

## replace_running_query {#replace-running-query}

When using the HTTP interface, the ‘query_id’ parameter can be passed. This is any string that serves as the query identifier.
If a query from the same user with the same ‘query_id’ already exists at this time, the behaviour depends on the ‘replace_running_query’ parameter.

`0` (default) – Throw an exception (do not allow the query to run if a query with the same ‘query_id’ is already running).

`1` – Cancel the old query and start running the new one.

Set this parameter to 1 for implementing suggestions for segmentation conditions. After entering the next character, if the old query hasn’t finished yet, it should be cancelled.

## replace_running_query_max_wait_ms {#replace-running-query-max-wait-ms}

The wait time for running the query with the same `query_id` to finish, when the [replace_running_query](#replace-running-query) setting is active.

Possible values:

- Positive integer.
- 0 — Throwing an exception that does not allow to run a new query if the server already executes a query with the same `query_id`.

Default value: 5000.

## stream_flush_interval_ms {#stream-flush-interval-ms}

Works for tables with streaming in the case of a timeout, or when a thread generates [max_insert_block_size](#max_insert_block_size) rows.

The default value is 7500.

The smaller the value, the more often data is flushed into the table. Setting the value too low leads to poor performance.

## stream_poll_timeout_ms {#stream_poll_timeout_ms}

Timeout for polling data from/to streaming storages.

Default value: 500.

## load_balancing {#load_balancing}

Specifies the algorithm of replicas selection that is used for distributed query processing.

ClickHouse supports the following algorithms of choosing replicas:

- [Random](#load_balancing-random) (by default)
- [Nearest hostname](#load_balancing-nearest_hostname)
- [In order](#load_balancing-in_order)
- [First or random](#load_balancing-first_or_random)
- [Round robin](#load_balancing-round_robin)

See also:

- [distributed_replica_max_ignored_errors](#distributed_replica_max_ignored_errors)

### Random (by Default) {#load_balancing-random}

``` sql
load_balancing = random
```

The number of errors is counted for each replica. The query is sent to the replica with the fewest errors, and if there are several of these, to anyone of them.
Disadvantages: Server proximity is not accounted for; if the replicas have different data, you will also get different data.

### Nearest Hostname {#load_balancing-nearest_hostname}

``` sql
load_balancing = nearest_hostname
```

The number of errors is counted for each replica. Every 5 minutes, the number of errors is integrally divided by 2. Thus, the number of errors is calculated for a recent time with exponential smoothing. If there is one replica with a minimal number of errors (i.e. errors occurred recently on the other replicas), the query is sent to it. If there are multiple replicas with the same minimal number of errors, the query is sent to the replica with a hostname that is most similar to the server’s hostname in the config file (for the number of different characters in identical positions, up to the minimum length of both hostnames).

For instance, example01-01-1 and example01-01-2 are different in one position, while example01-01-1 and example01-02-2 differ in two places.
This method might seem primitive, but it does not require external data about network topology, and it does not compare IP addresses, which would be complicated for our IPv6 addresses.

Thus, if there are equivalent replicas, the closest one by name is preferred.
We can also assume that when sending a query to the same server, in the absence of failures, a distributed query will also go to the same servers. So even if different data is placed on the replicas, the query will return mostly the same results.

### In Order {#load_balancing-in_order}

``` sql
load_balancing = in_order
```

Replicas with the same number of errors are accessed in the same order as they are specified in the configuration.
This method is appropriate when you know exactly which replica is preferable.

### First or Random {#load_balancing-first_or_random}

``` sql
load_balancing = first_or_random
```

This algorithm chooses the first replica in the set or a random replica if the first is unavailable. It’s effective in cross-replication topology setups, but useless in other configurations.

The `first_or_random` algorithm solves the problem of the `in_order` algorithm. With `in_order`, if one replica goes down, the next one gets a double load while the remaining replicas handle the usual amount of traffic. When using the `first_or_random` algorithm, the load is evenly distributed among replicas that are still available.

It's possible to explicitly define what the first replica is by using the setting `load_balancing_first_offset`. This gives more control to rebalance query workloads among replicas.

### Round Robin {#load_balancing-round_robin}

``` sql
load_balancing = round_robin
```

This algorithm uses a round-robin policy across replicas with the same number of errors (only the queries with `round_robin` policy is accounted).

## prefer_localhost_replica {#prefer-localhost-replica}

Enables/disables preferable using the localhost replica when processing distributed queries.

Possible values:

- 1 — ClickHouse always sends a query to the localhost replica if it exists.
- 0 — ClickHouse uses the balancing strategy specified by the [load_balancing](#load_balancing) setting.

Default value: 1.

:::note
Disable this setting if you use [max_parallel_replicas](#max_parallel_replicas) without [parallel_replicas_custom_key](#parallel_replicas_custom_key).
If [parallel_replicas_custom_key](#parallel_replicas_custom_key) is set, disable this setting only if it's used on a cluster with multiple shards containing multiple replicas.
If it's used on a cluster with a single shard and multiple replicas, disabling this setting will have negative effects.
:::

## totals_mode {#totals-mode}

How to calculate TOTALS when HAVING is present, as well as when max_rows_to_group_by and group_by_overflow_mode = ‘any’ are present.
See the section “WITH TOTALS modifier”.

## totals_auto_threshold {#totals-auto-threshold}

The threshold for `totals_mode = 'auto'`.
See the section “WITH TOTALS modifier”.

## max_parallel_replicas {#max_parallel_replicas}

The maximum number of replicas for each shard when executing a query.

Possible values:

- Positive integer.

Default value: `1`.

**Additional Info**

This options will produce different results depending on the settings used.

:::note
This setting will produce incorrect results when joins or subqueries are involved, and all tables don't meet certain requirements. See [Distributed Subqueries and max_parallel_replicas](../../sql-reference/operators/in.md/#max_parallel_replica-subqueries) for more details.
:::

### Parallel processing using `SAMPLE` key

A query may be processed faster if it is executed on several servers in parallel. But the query performance may degrade in the following cases:

- The position of the sampling key in the partitioning key does not allow efficient range scans.
- Adding a sampling key to the table makes filtering by other columns less efficient.
- The sampling key is an expression that is expensive to calculate.
- The cluster latency distribution has a long tail, so that querying more servers increases the query overall latency.

### Parallel processing using [parallel_replicas_custom_key](#parallel_replicas_custom_key)

This setting is useful for any replicated table.

## parallel_replicas_custom_key {#parallel_replicas_custom_key}

An arbitrary integer expression that can be used to split work between replicas for a specific table.
The value can be any integer expression.
A query may be processed faster if it is executed on several servers in parallel but it depends on the used [parallel_replicas_custom_key](#parallel_replicas_custom_key)
and [parallel_replicas_custom_key_filter_type](#parallel_replicas_custom_key_filter_type).

Simple expressions using primary keys are preferred.

If the setting is used on a cluster that consists of a single shard with multiple replicas, those replicas will be converted into virtual shards.
Otherwise, it will behave same as for `SAMPLE` key, it will use multiple replicas of each shard.

## parallel_replicas_custom_key_filter_type {#parallel_replicas_custom_key_filter_type}

How to use `parallel_replicas_custom_key` expression for splitting work between replicas.

Possible values:

- `default` — Use the default implementation using modulo operation on the `parallel_replicas_custom_key`.
- `range` — Split the entire value space of the expression in the ranges. This type of filtering is useful if values of `parallel_replicas_custom_key` are uniformly spread across the entire integer space, e.g. hash values.

Default value: `default`.

## allow_experimental_parallel_reading_from_replicas

If true, ClickHouse will send a SELECT query to all replicas of a table (up to `max_parallel_replicas`) . It will work for any kind of MergeTree table.

Default value: `false`.

## compile_expressions {#compile-expressions}

Enables or disables compilation of frequently used simple functions and operators to native code with LLVM at runtime.

Possible values:

- 0 — Disabled.
- 1 — Enabled.

Default value: `1`.

## min_count_to_compile_expression {#min-count-to-compile-expression}

Minimum count of executing same expression before it is get compiled.

Default value: `3`.

## compile_aggregate_expressions {#compile_aggregate_expressions}

Enables or disables JIT-compilation of aggregate functions to native code. Enabling this setting can improve the performance.

Possible values:

- 0 — Aggregation is done without JIT compilation.
- 1 — Aggregation is done using JIT compilation.

Default value: `1`.

**See Also**

- [min_count_to_compile_aggregate_expression](#min_count_to_compile_aggregate_expression)

## min_count_to_compile_aggregate_expression {#min_count_to_compile_aggregate_expression}

The minimum number of identical aggregate expressions to start JIT-compilation. Works only if the [compile_aggregate_expressions](#compile_aggregate_expressions) setting is enabled.

Possible values:

- Positive integer.
- 0 — Identical aggregate expressions are always JIT-compiled.

Default value: `3`.

## use_query_cache {#use-query-cache}

If turned on, `SELECT` queries may utilize the [query cache](../query-cache.md). Parameters [enable_reads_from_query_cache](#enable-reads-from-query-cache)
and [enable_writes_to_query_cache](#enable-writes-to-query-cache) control in more detail how the cache is used.

Possible values:

- 0 - Disabled
- 1 - Enabled

Default value: `0`.

## enable_reads_from_query_cache {#enable-reads-from-query-cache}

If turned on, results of `SELECT` queries are retrieved from the [query cache](../query-cache.md).

Possible values:

- 0 - Disabled
- 1 - Enabled

Default value: `1`.

## enable_writes_to_query_cache {#enable-writes-to-query-cache}

If turned on, results of `SELECT` queries are stored in the [query cache](../query-cache.md).

Possible values:

- 0 - Disabled
- 1 - Enabled

Default value: `1`.

## query_cache_store_results_of_queries_with_nondeterministic_functions {#query-cache-store-results-of-queries-with-nondeterministic-functions}

If turned on, then results of `SELECT` queries with non-deterministic functions (e.g. `rand()`, `now()`) can be cached in the [query cache](../query-cache.md).

Possible values:

- 0 - Disabled
- 1 - Enabled

Default value: `0`.

## query_cache_min_query_runs {#query-cache-min-query-runs}

Minimum number of times a `SELECT` query must run before its result is stored in the [query cache](../query-cache.md).

Possible values:

- Positive integer >= 0.

Default value: `0`

## query_cache_min_query_duration {#query-cache-min-query-duration}

Minimum duration in milliseconds a query needs to run for its result to be stored in the [query cache](../query-cache.md).

Possible values:

- Positive integer >= 0.

Default value: `0`

## query_cache_compress_entries {#query-cache-compress-entries}

Compress entries in the [query cache](../query-cache.md). Lessens the memory consumption of the query cache at the cost of slower inserts into / reads from it.

Possible values:

- 0 - Disabled
- 1 - Enabled

Default value: `1`

## query_cache_squash_partial_results {#query-cache-squash-partial-results}

Squash partial result blocks to blocks of size [max_block_size](#setting-max_block_size). Reduces performance of inserts into the [query cache](../query-cache.md) but improves the compressability of cache entries (see [query_cache_compress-entries](#query_cache_compress_entries)).

Possible values:

- 0 - Disabled
- 1 - Enabled

Default value: `1`

## query_cache_ttl {#query-cache-ttl}

After this time in seconds entries in the [query cache](../query-cache.md) become stale.

Possible values:

- Positive integer >= 0.

Default value: `60`

## query_cache_share_between_users {#query-cache-share-between-users}

If turned on, the result of `SELECT` queries cached in the [query cache](../query-cache.md) can be read by other users.
It is not recommended to enable this setting due to security reasons.

Possible values:

- 0 - Disabled
- 1 - Enabled

Default value: `0`.

## query_cache_max_size_in_bytes {#query-cache-max-size-in-bytes}

The maximum amount of memory (in bytes) the current user may allocate in the [query cache](../query-cache.md). 0 means unlimited.

Possible values:

- Positive integer >= 0.

Default value: 0 (no restriction).

## query_cache_max_entries {#query-cache-max-entries}

The maximum number of query results the current user may store in the [query cache](../query-cache.md). 0 means unlimited.

Possible values:

- Positive integer >= 0.

Default value: 0 (no restriction).

## insert_quorum {#insert_quorum}

Enables the quorum writes.

- If `insert_quorum < 2`, the quorum writes are disabled.
- If `insert_quorum >= 2`, the quorum writes are enabled.
- If `insert_quorum = 'auto'`, use majority number (`number_of_replicas / 2 + 1`) as quorum number.

Default value: 0 - disabled.

Quorum writes

`INSERT` succeeds only when ClickHouse manages to correctly write data to the `insert_quorum` of replicas during the `insert_quorum_timeout`. If for any reason the number of replicas with successful writes does not reach the `insert_quorum`, the write is considered failed and ClickHouse will delete the inserted block from all the replicas where data has already been written.

When `insert_quorum_parallel` is disabled, all replicas in the quorum are consistent, i.e. they contain data from all previous `INSERT` queries (the `INSERT` sequence is linearized). When reading data written using `insert_quorum` and `insert_quorum_parallel` is disabled, you can turn on sequential consistency for `SELECT` queries using [select_sequential_consistency](#select_sequential_consistency).

ClickHouse generates an exception:

- If the number of available replicas at the time of the query is less than the `insert_quorum`.
- When `insert_quorum_parallel` is disabled and an attempt to write data is made when the previous block has not yet been inserted in `insert_quorum` of replicas. This situation may occur if the user tries to perform another `INSERT` query to the same table before the previous one with `insert_quorum` is completed.

See also:

- [insert_quorum_timeout](#insert_quorum_timeout)
- [insert_quorum_parallel](#insert_quorum_parallel)
- [select_sequential_consistency](#select_sequential_consistency)

## insert_quorum_timeout {#insert_quorum_timeout}

Write to a quorum timeout in milliseconds. If the timeout has passed and no write has taken place yet, ClickHouse will generate an exception and the client must repeat the query to write the same block to the same or any other replica.

Default value: 600 000 milliseconds (ten minutes).

See also:

- [insert_quorum](#insert_quorum)
- [insert_quorum_parallel](#insert_quorum_parallel)
- [select_sequential_consistency](#select_sequential_consistency)

## insert_quorum_parallel {#insert_quorum_parallel}

Enables or disables parallelism for quorum `INSERT` queries. If enabled, additional `INSERT` queries can be sent while previous queries have not yet finished. If disabled, additional writes to the same table will be rejected.

Possible values:

- 0 — Disabled.
- 1 — Enabled.

Default value: 1.

See also:

- [insert_quorum](#insert_quorum)
- [insert_quorum_timeout](#insert_quorum_timeout)
- [select_sequential_consistency](#select_sequential_consistency)

## select_sequential_consistency {#select_sequential_consistency}

Enables or disables sequential consistency for `SELECT` queries. Requires `insert_quorum_parallel` to be disabled (enabled by default).

Possible values:

- 0 — Disabled.
- 1 — Enabled.

Default value: 0.

Usage

When sequential consistency is enabled, ClickHouse allows the client to execute the `SELECT` query only for those replicas that contain data from all previous `INSERT` queries executed with `insert_quorum`. If the client refers to a partial replica, ClickHouse will generate an exception. The SELECT query will not include data that has not yet been written to the quorum of replicas.

When `insert_quorum_parallel` is enabled (the default), then `select_sequential_consistency` does not work. This is because parallel `INSERT` queries can be written to different sets of quorum replicas so there is no guarantee a single replica will have received all writes.

See also:

- [insert_quorum](#insert_quorum)
- [insert_quorum_timeout](#insert_quorum_timeout)
- [insert_quorum_parallel](#insert_quorum_parallel)

## insert_deduplicate {#insert-deduplicate}

Enables or disables block deduplication of `INSERT` (for Replicated\* tables).

Possible values:

- 0 — Disabled.
- 1 — Enabled.

Default value: 1.

By default, blocks inserted into replicated tables by the `INSERT` statement are deduplicated (see [Data Replication](../../engines/table-engines/mergetree-family/replication.md)).
For the replicated tables by default the only 100 of the most recent blocks for each partition are deduplicated (see [replicated_deduplication_window](merge-tree-settings.md/#replicated-deduplication-window), [replicated_deduplication_window_seconds](merge-tree-settings.md/#replicated-deduplication-window-seconds)).
For not replicated tables see [non_replicated_deduplication_window](merge-tree-settings.md/#non-replicated-deduplication-window).

## Asynchronous Insert settings

### async_insert {#async-insert}

Enables or disables asynchronous inserts. Note that deduplication is disabled by default, see [async_insert_deduplicate](#async-insert-deduplicate).

If enabled, the data is combined into batches before the insertion into tables, so it is possible to do small and frequent insertions into ClickHouse (up to 15000 queries per second) without buffer tables.

The data is inserted either after the [async_insert_max_data_size](#async-insert-max-data-size) is exceeded or after [async_insert_busy_timeout_ms](#async-insert-busy-timeout-ms) milliseconds since the first `INSERT` query. If the [async_insert_stale_timeout_ms](#async-insert-stale-timeout-ms) is set to a non-zero value, the data is inserted after `async_insert_stale_timeout_ms` milliseconds since the last query. Also the buffer will be flushed to disk if at least [async_insert_max_query_number](#async-insert-max-query-number) async insert queries per block were received. This last setting takes effect only if [async_insert_deduplicate](#async-insert-deduplicate) is enabled.

If [wait_for_async_insert](#wait-for-async-insert) is enabled, every client will wait for the data to be processed and flushed to the table. Otherwise, the query would be processed almost instantly, even if the data is not inserted.

Possible values:

- 0 — Insertions are made synchronously, one after another.
- 1 — Multiple asynchronous insertions enabled.

Default value: `0`.

### async_insert_threads {#async-insert-threads}

The maximum number of threads for background data parsing and insertion.

Possible values:

- Positive integer.
- 0 — Asynchronous insertions are disabled.

Default value: `16`.

### wait_for_async_insert {#wait-for-async-insert}

Enables or disables waiting for processing of asynchronous insertion. If enabled, server will return `OK` only after the data is inserted. Otherwise, it will return `OK` even if the data wasn't inserted.

Possible values:

- 0 — Server returns `OK` even if the data is not yet inserted.
- 1 — Server returns `OK` only after the data is inserted.

Default value: `1`.

### wait_for_async_insert_timeout {#wait-for-async-insert-timeout}

The timeout in seconds for waiting for processing of asynchronous insertion.

Possible values:

- Positive integer.
- 0 — Disabled.

Default value: [lock_acquire_timeout](#lock_acquire_timeout).

### async_insert_max_data_size {#async-insert-max-data-size}

The maximum size of the unparsed data in bytes collected per query before being inserted.

Possible values:

- Positive integer.
- 0 — Asynchronous insertions are disabled.

Default value: `100000`.

### async_insert_max_query_number {#async-insert-max-query-number}

The maximum number of insert queries per block before being inserted. This setting takes effect only if [async_insert_deduplicate](#async-insert-deduplicate) is enabled.

Possible values:

- Positive integer.
- 0 — Asynchronous insertions are disabled.

Default value: `450`.

### async_insert_busy_timeout_ms {#async-insert-busy-timeout-ms}

The maximum timeout in milliseconds since the first `INSERT` query before inserting collected data.

Possible values:

- Positive integer.
- 0 — Timeout disabled.

Default value: `200`.

### async_insert_stale_timeout_ms {#async-insert-stale-timeout-ms}

The maximum timeout in milliseconds since the last `INSERT` query before dumping collected data. If enabled, the settings prolongs the [async_insert_busy_timeout_ms](#async-insert-busy-timeout-ms) with every `INSERT` query as long as [async_insert_max_data_size](#async-insert-max-data-size) is not exceeded.

Possible values:

- Positive integer.
- 0 — Timeout disabled.

Default value: `0`.

### async_insert_deduplicate {#async-insert-deduplicate}

Enables or disables insert deduplication of `ASYNC INSERT` (for Replicated\* tables).

Possible values:

- 0 — Disabled.
- 1 — Enabled.

Default value: 1.

By default, async inserts are inserted into replicated tables by the `INSERT` statement enabling [async_insert](#async-insert) are deduplicated (see [Data Replication](../../engines/table-engines/mergetree-family/replication.md)).
For the replicated tables, by default, only 10000 of the most recent inserts for each partition are deduplicated (see [replicated_deduplication_window_for_async_inserts](merge-tree-settings.md/#replicated-deduplication-window-async-inserts), [replicated_deduplication_window_seconds_for_async_inserts](merge-tree-settings.md/#replicated-deduplication-window-seconds-async-inserts)).
We recommend enabling the [async_block_ids_cache](merge-tree-settings.md/#use-async-block-ids-cache) to increase the efficiency of deduplication.
This function does not work for non-replicated tables.

## deduplicate_blocks_in_dependent_materialized_views {#deduplicate-blocks-in-dependent-materialized-views}

Enables or disables the deduplication check for materialized views that receive data from Replicated\* tables.

Possible values:

      0 — Disabled.
      1 — Enabled.

Default value: 0.

Usage

By default, deduplication is not performed for materialized views but is done upstream, in the source table.
If an INSERTed block is skipped due to deduplication in the source table, there will be no insertion into attached materialized views. This behaviour exists to enable the insertion of highly aggregated data into materialized views, for cases where inserted blocks are the same after materialized view aggregation but derived from different INSERTs into the source table.
At the same time, this behaviour “breaks” `INSERT` idempotency. If an `INSERT` into the main table was successful and `INSERT` into a materialized view failed (e.g. because of communication failure with ClickHouse Keeper) a client will get an error and can retry the operation. However, the materialized view won’t receive the second insert because it will be discarded by deduplication in the main (source) table. The setting `deduplicate_blocks_in_dependent_materialized_views` allows for changing this behaviour. On retry, a materialized view will receive the repeat insert and will perform a deduplication check by itself,
ignoring check result for the source table, and will insert rows lost because of the first failure.

## insert_deduplication_token {#insert_deduplication_token}

The setting allows a user to provide own deduplication semantic in MergeTree/ReplicatedMergeTree
For example, by providing a unique value for the setting in each INSERT statement,
user can avoid the same inserted data being deduplicated.

Possible values:

- Any string

Default value: empty string (disabled)

`insert_deduplication_token` is used for deduplication _only_ when not empty.

For the replicated tables by default the only 100 of the most recent inserts for each partition are deduplicated (see [replicated_deduplication_window](merge-tree-settings.md/#replicated-deduplication-window), [replicated_deduplication_window_seconds](merge-tree-settings.md/#replicated-deduplication-window-seconds)).
For not replicated tables see [non_replicated_deduplication_window](merge-tree-settings.md/#non-replicated-deduplication-window).

:::note
`insert_deduplication_token` works on a partition level (the same as `insert_deduplication` checksum). Multiple partitions can have the same `insert_deduplication_token`.
:::

Example:

```sql
CREATE TABLE test_table
( A Int64 )
ENGINE = MergeTree
ORDER BY A
SETTINGS non_replicated_deduplication_window = 100;

INSERT INTO test_table SETTINGS insert_deduplication_token = 'test' VALUES (1);

-- the next insert won't be deduplicated because insert_deduplication_token is different
INSERT INTO test_table SETTINGS insert_deduplication_token = 'test1' VALUES (1);

-- the next insert will be deduplicated because insert_deduplication_token
-- is the same as one of the previous
INSERT INTO test_table SETTINGS insert_deduplication_token = 'test' VALUES (2);

SELECT * FROM test_table

┌─A─┐
│ 1 │
└───┘
┌─A─┐
│ 1 │
└───┘
```

## insert_keeper_max_retries

The setting sets the maximum number of retries for ClickHouse Keeper (or ZooKeeper) requests during insert into replicated MergeTree. Only Keeper requests which failed due to network error, Keeper session timeout, or request timeout are considered for retries.

Possible values:

- Positive integer.
- 0 — Retries are disabled

Default value: 0

Keeper request retries are done after some timeout. The timeout is controlled by the following settings: `insert_keeper_retry_initial_backoff_ms`, `insert_keeper_retry_max_backoff_ms`.
The first retry is done after `insert_keeper_retry_initial_backoff_ms` timeout. The consequent timeouts will be calculated as follows:
```
timeout = min(insert_keeper_retry_max_backoff_ms, latest_timeout * 2)
```

For example, if `insert_keeper_retry_initial_backoff_ms=100`, `insert_keeper_retry_max_backoff_ms=10000` and `insert_keeper_max_retries=8` then timeouts will be `100, 200, 400, 800, 1600, 3200, 6400, 10000`.

Apart from fault tolerance, the retries aim to provide a better user experience - they allow to avoid returning an error during INSERT execution if Keeper is restarted, for example, due to an upgrade.

## insert_keeper_retry_initial_backoff_ms {#insert_keeper_retry_initial_backoff_ms}

Initial timeout(in milliseconds) to retry a failed Keeper request during INSERT query execution

Possible values:

- Positive integer.
- 0 — No timeout

Default value: 100

## insert_keeper_retry_max_backoff_ms {#insert_keeper_retry_max_backoff_ms}

Maximum timeout (in milliseconds) to retry a failed Keeper request during INSERT query execution

Possible values:

- Positive integer.
- 0 — Maximum timeout is not limited

Default value: 10000

## max_network_bytes {#max-network-bytes}

Limits the data volume (in bytes) that is received or transmitted over the network when executing a query. This setting applies to every individual query.

Possible values:

- Positive integer.
- 0 — Data volume control is disabled.

Default value: 0.

## max_network_bandwidth {#max-network-bandwidth}

Limits the speed of the data exchange over the network in bytes per second. This setting applies to every query.

Possible values:

- Positive integer.
- 0 — Bandwidth control is disabled.

Default value: 0.

## max_network_bandwidth_for_user {#max-network-bandwidth-for-user}

Limits the speed of the data exchange over the network in bytes per second. This setting applies to all concurrently running queries performed by a single user.

Possible values:

- Positive integer.
- 0 — Control of the data speed is disabled.

Default value: 0.

## max_network_bandwidth_for_all_users {#max-network-bandwidth-for-all-users}

Limits the speed that data is exchanged at over the network in bytes per second. This setting applies to all concurrently running queries on the server.

Possible values:

- Positive integer.
- 0 — Control of the data speed is disabled.

Default value: 0.

## count_distinct_implementation {#count_distinct_implementation}

Specifies which of the `uniq*` functions should be used to perform the [COUNT(DISTINCT …)](../../sql-reference/aggregate-functions/reference/count.md/#agg_function-count) construction.

Possible values:

- [uniq](../../sql-reference/aggregate-functions/reference/uniq.md/#agg_function-uniq)
- [uniqCombined](../../sql-reference/aggregate-functions/reference/uniqcombined.md/#agg_function-uniqcombined)
- [uniqCombined64](../../sql-reference/aggregate-functions/reference/uniqcombined64.md/#agg_function-uniqcombined64)
- [uniqHLL12](../../sql-reference/aggregate-functions/reference/uniqhll12.md/#agg_function-uniqhll12)
- [uniqExact](../../sql-reference/aggregate-functions/reference/uniqexact.md/#agg_function-uniqexact)

Default value: `uniqExact`.

## skip_unavailable_shards {#skip_unavailable_shards}

Enables or disables silently skipping of unavailable shards.

Shard is considered unavailable if all its replicas are unavailable. A replica is unavailable in the following cases:

- ClickHouse can’t connect to replica for any reason.

    When connecting to a replica, ClickHouse performs several attempts. If all these attempts fail, the replica is considered unavailable.

- Replica can’t be resolved through DNS.

    If replica’s hostname can’t be resolved through DNS, it can indicate the following situations:

    - Replica’s host has no DNS record. It can occur in systems with dynamic DNS, for example, [Kubernetes](https://kubernetes.io), where nodes can be unresolvable during downtime, and this is not an error.

    - Configuration error. ClickHouse configuration file contains a wrong hostname.

Possible values:

- 1 — skipping enabled.

    If a shard is unavailable, ClickHouse returns a result based on partial data and does not report node availability issues.

- 0 — skipping disabled.

    If a shard is unavailable, ClickHouse throws an exception.

Default value: 0.

## distributed_group_by_no_merge {#distributed-group-by-no-merge}

Do not merge aggregation states from different servers for distributed query processing, you can use this in case it is for certain that there are different keys on different shards

Possible values:

- `0` — Disabled (final query processing is done on the initiator node).
- `1` - Do not merge aggregation states from different servers for distributed query processing (query completely processed on the shard, initiator only proxy the data), can be used in case it is for certain that there are different keys on different shards.
- `2` - Same as `1` but applies `ORDER BY` and `LIMIT` (it is not possible when the query processed completely on the remote node, like for `distributed_group_by_no_merge=1`) on the initiator (can be used for queries with `ORDER BY` and/or `LIMIT`).

Default value: `0`

**Example**

```sql
SELECT *
FROM remote('127.0.0.{2,3}', system.one)
GROUP BY dummy
LIMIT 1
SETTINGS distributed_group_by_no_merge = 1
FORMAT PrettyCompactMonoBlock

┌─dummy─┐
│     0 │
│     0 │
└───────┘
```

```sql
SELECT *
FROM remote('127.0.0.{2,3}', system.one)
GROUP BY dummy
LIMIT 1
SETTINGS distributed_group_by_no_merge = 2
FORMAT PrettyCompactMonoBlock

┌─dummy─┐
│     0 │
└───────┘
```

## distributed_push_down_limit {#distributed-push-down-limit}

Enables or disables [LIMIT](#limit) applying on each shard separately.

This will allow to avoid:
- Sending extra rows over network;
- Processing rows behind the limit on the initiator.

Starting from 21.9 version you cannot get inaccurate results anymore, since `distributed_push_down_limit` changes query execution only if at least one of the conditions met:
- [distributed_group_by_no_merge](#distributed-group-by-no-merge) > 0.
- Query **does not have** `GROUP BY`/`DISTINCT`/`LIMIT BY`, but it has `ORDER BY`/`LIMIT`.
- Query **has** `GROUP BY`/`DISTINCT`/`LIMIT BY` with `ORDER BY`/`LIMIT` and:
    - [optimize_skip_unused_shards](#optimize-skip-unused-shards) is enabled.
    - [optimize_distributed_group_by_sharding_key](#optimize-distributed-group-by-sharding-key) is enabled.

Possible values:

- 0 — Disabled.
- 1 — Enabled.

Default value: `1`.

See also:

- [distributed_group_by_no_merge](#distributed-group-by-no-merge)
- [optimize_skip_unused_shards](#optimize-skip-unused-shards)
- [optimize_distributed_group_by_sharding_key](#optimize-distributed-group-by-sharding-key)

## optimize_skip_unused_shards_limit {#optimize-skip-unused-shards-limit}

Limit for number of sharding key values, turns off `optimize_skip_unused_shards` if the limit is reached.

Too many values may require significant amount for processing, while the benefit is doubtful, since if you have huge number of values in `IN (...)`, then most likely the query will be sent to all shards anyway.

Default value: 1000

## optimize_skip_unused_shards {#optimize-skip-unused-shards}

Enables or disables skipping of unused shards for [SELECT](../../sql-reference/statements/select/index.md) queries that have sharding key condition in `WHERE/PREWHERE` (assuming that the data is distributed by sharding key, otherwise a query yields incorrect result).

Possible values:

- 0 — Disabled.
- 1 — Enabled.

Default value: 0

## optimize_skip_unused_shards_rewrite_in {#optimize-skip-unused-shards-rewrite-in}

Rewrite IN in query for remote shards to exclude values that does not belong to the shard (requires optimize_skip_unused_shards).

Possible values:

- 0 — Disabled.
- 1 — Enabled.

Default value: 1 (since it requires `optimize_skip_unused_shards` anyway, which `0` by default)

## allow_nondeterministic_optimize_skip_unused_shards {#allow-nondeterministic-optimize-skip-unused-shards}

Allow nondeterministic (like `rand` or `dictGet`, since later has some caveats with updates) functions in sharding key.

Possible values:

- 0 — Disallowed.
- 1 — Allowed.

Default value: 0

## optimize_skip_unused_shards_nesting {#optimize-skip-unused-shards-nesting}

Controls [`optimize_skip_unused_shards`](#optimize-skip-unused-shards) (hence still requires [`optimize_skip_unused_shards`](#optimize-skip-unused-shards)) depends on the nesting level of the distributed query (case when you have `Distributed` table that look into another `Distributed` table).

Possible values:

- 0 — Disabled, `optimize_skip_unused_shards` works always.
- 1 — Enables `optimize_skip_unused_shards` only for the first level.
- 2 — Enables `optimize_skip_unused_shards` up to the second level.

Default value: 0

## force_optimize_skip_unused_shards {#force-optimize-skip-unused-shards}

Enables or disables query execution if [optimize_skip_unused_shards](#optimize-skip-unused-shards) is enabled and skipping of unused shards is not possible. If the skipping is not possible and the setting is enabled, an exception will be thrown.

Possible values:

- 0 — Disabled. ClickHouse does not throw an exception.
- 1 — Enabled. Query execution is disabled only if the table has a sharding key.
- 2 — Enabled. Query execution is disabled regardless of whether a sharding key is defined for the table.

Default value: 0

## force_optimize_skip_unused_shards_nesting {#force_optimize_skip_unused_shards_nesting}

Controls [`force_optimize_skip_unused_shards`](#force-optimize-skip-unused-shards) (hence still requires [`force_optimize_skip_unused_shards`](#force-optimize-skip-unused-shards)) depends on the nesting level of the distributed query (case when you have `Distributed` table that look into another `Distributed` table).

Possible values:

- 0 - Disabled, `force_optimize_skip_unused_shards` works always.
- 1 — Enables `force_optimize_skip_unused_shards` only for the first level.
- 2 — Enables `force_optimize_skip_unused_shards` up to the second level.

Default value: 0

## optimize_distributed_group_by_sharding_key {#optimize-distributed-group-by-sharding-key}

Optimize `GROUP BY sharding_key` queries, by avoiding costly aggregation on the initiator server (which will reduce memory usage for the query on the initiator server).

The following types of queries are supported (and all combinations of them):

- `SELECT DISTINCT [..., ]sharding_key[, ...] FROM dist`
- `SELECT ... FROM dist GROUP BY sharding_key[, ...]`
- `SELECT ... FROM dist GROUP BY sharding_key[, ...] ORDER BY x`
- `SELECT ... FROM dist GROUP BY sharding_key[, ...] LIMIT 1`
- `SELECT ... FROM dist GROUP BY sharding_key[, ...] LIMIT 1 BY x`

The following types of queries are not supported (support for some of them may be added later):

- `SELECT ... GROUP BY sharding_key[, ...] WITH TOTALS`
- `SELECT ... GROUP BY sharding_key[, ...] WITH ROLLUP`
- `SELECT ... GROUP BY sharding_key[, ...] WITH CUBE`
- `SELECT ... GROUP BY sharding_key[, ...] SETTINGS extremes=1`

Possible values:

- 0 — Disabled.
- 1 — Enabled.

Default value: 0

See also:

- [distributed_group_by_no_merge](#distributed-group-by-no-merge)
- [distributed_push_down_limit](#distributed-push-down-limit)
- [optimize_skip_unused_shards](#optimize-skip-unused-shards)

:::note
Right now it requires `optimize_skip_unused_shards` (the reason behind this is that one day it may be enabled by default, and it will work correctly only if data was inserted via Distributed table, i.e. data is distributed according to sharding_key).
:::

## optimize_throw_if_noop {#setting-optimize_throw_if_noop}

Enables or disables throwing an exception if an [OPTIMIZE](../../sql-reference/statements/optimize.md) query didn’t perform a merge.

By default, `OPTIMIZE` returns successfully even if it didn’t do anything. This setting lets you differentiate these situations and get the reason in an exception message.

Possible values:

- 1 — Throwing an exception is enabled.
- 0 — Throwing an exception is disabled.

Default value: 0.

## optimize_skip_merged_partitions {#optimize-skip-merged-partitions}

Enables or disables optimization for [OPTIMIZE TABLE ... FINAL](../../sql-reference/statements/optimize.md) query if there is only one part with level > 0 and it doesn't have expired TTL.

- `OPTIMIZE TABLE ... FINAL SETTINGS optimize_skip_merged_partitions=1`

By default, `OPTIMIZE TABLE ... FINAL` query rewrites the one part even if there is only a single part.

Possible values:

- 1 - Enable optimization.
- 0 - Disable optimization.

Default value: 0.

## optimize_functions_to_subcolumns {#optimize-functions-to-subcolumns}

Enables or disables optimization by transforming some functions to reading subcolumns. This reduces the amount of data to read.

These functions can be transformed:

- [length](../../sql-reference/functions/array-functions.md/#array_functions-length) to read the [size0](../../sql-reference/data-types/array.md/#array-size) subcolumn.
- [empty](../../sql-reference/functions/array-functions.md/#function-empty) to read the [size0](../../sql-reference/data-types/array.md/#array-size) subcolumn.
- [notEmpty](../../sql-reference/functions/array-functions.md/#function-notempty) to read the [size0](../../sql-reference/data-types/array.md/#array-size) subcolumn.
- [isNull](../../sql-reference/operators/index.md#operator-is-null) to read the [null](../../sql-reference/data-types/nullable.md/#finding-null) subcolumn.
- [isNotNull](../../sql-reference/operators/index.md#is-not-null) to read the [null](../../sql-reference/data-types/nullable.md/#finding-null) subcolumn.
- [count](../../sql-reference/aggregate-functions/reference/count.md) to read the [null](../../sql-reference/data-types/nullable.md/#finding-null) subcolumn.
- [mapKeys](../../sql-reference/functions/tuple-map-functions.md/#mapkeys) to read the [keys](../../sql-reference/data-types/map.md/#map-subcolumns) subcolumn.
- [mapValues](../../sql-reference/functions/tuple-map-functions.md/#mapvalues) to read the [values](../../sql-reference/data-types/map.md/#map-subcolumns) subcolumn.

Possible values:

- 0 — Optimization disabled.
- 1 — Optimization enabled.

Default value: `0`.

## optimize_trivial_count_query {#optimize-trivial-count-query}

Enables or disables the optimization to trivial query `SELECT count() FROM table` using metadata from MergeTree. If you need to use row-level security, disable this setting.

Possible values:

   - 0 — Optimization disabled.
   - 1 — Optimization enabled.

Default value: `1`.

See also:

- [optimize_functions_to_subcolumns](#optimize-functions-to-subcolumns)

## optimize_count_from_files {#optimize_count_from_files}

Enables or disables the optimization of counting number of rows from files in different input formats. It applies to table functions/engines `file`/`s3`/`url`/`hdfs`/`azureBlobStorage`.

Possible values:

- 0 — Optimization disabled.
- 1 — Optimization enabled.

Default value: `1`.

## use_cache_for_count_from_files {#use_cache_for_count_from_files}

Enables caching of rows number during count from files in table functions `file`/`s3`/`url`/`hdfs`/`azureBlobStorage`.

Enabled by default.

## distributed_replica_error_half_life {#distributed_replica_error_half_life}

- Type: seconds
- Default value: 60 seconds

Controls how fast errors in distributed tables are zeroed. If a replica is unavailable for some time, accumulates 5 errors, and distributed_replica_error_half_life is set to 1 second, then the replica is considered normal 3 seconds after the last error.

See also:

- [load_balancing](#load_balancing-round_robin)
- [Table engine Distributed](../../engines/table-engines/special/distributed.md)
- [distributed_replica_error_cap](#distributed_replica_error_cap)
- [distributed_replica_max_ignored_errors](#distributed_replica_max_ignored_errors)

## distributed_replica_error_cap {#distributed_replica_error_cap}

- Type: unsigned int
- Default value: 1000

The error count of each replica is capped at this value, preventing a single replica from accumulating too many errors.

See also:

- [load_balancing](#load_balancing-round_robin)
- [Table engine Distributed](../../engines/table-engines/special/distributed.md)
- [distributed_replica_error_half_life](#distributed_replica_error_half_life)
- [distributed_replica_max_ignored_errors](#distributed_replica_max_ignored_errors)

## distributed_replica_max_ignored_errors {#distributed_replica_max_ignored_errors}

- Type: unsigned int
- Default value: 0

The number of errors that will be ignored while choosing replicas (according to `load_balancing` algorithm).

See also:

- [load_balancing](#load_balancing-round_robin)
- [Table engine Distributed](../../engines/table-engines/special/distributed.md)
- [distributed_replica_error_cap](#distributed_replica_error_cap)
- [distributed_replica_error_half_life](#settings-distributed_replica_error_half_life)

## distributed_directory_monitor_sleep_time_ms {#distributed_directory_monitor_sleep_time_ms}

Base interval for the [Distributed](../../engines/table-engines/special/distributed.md) table engine to send data. The actual interval grows exponentially in the event of errors.

Possible values:

- A positive integer number of milliseconds.

Default value: 100 milliseconds.

## distributed_directory_monitor_max_sleep_time_ms {#distributed_directory_monitor_max_sleep_time_ms}

Maximum interval for the [Distributed](../../engines/table-engines/special/distributed.md) table engine to send data. Limits exponential growth of the interval set in the [distributed_directory_monitor_sleep_time_ms](#distributed_directory_monitor_sleep_time_ms) setting.

Possible values:

- A positive integer number of milliseconds.

Default value: 30000 milliseconds (30 seconds).

## distributed_directory_monitor_batch_inserts {#distributed_directory_monitor_batch_inserts}

Enables/disables inserted data sending in batches.

When batch sending is enabled, the [Distributed](../../engines/table-engines/special/distributed.md) table engine tries to send multiple files of inserted data in one operation instead of sending them separately. Batch sending improves cluster performance by better-utilizing server and network resources.

Possible values:

- 1 — Enabled.
- 0 — Disabled.

Default value: 0.

## distributed_directory_monitor_split_batch_on_failure {#distributed_directory_monitor_split_batch_on_failure}

Enables/disables splitting batches on failures.

Sometimes sending particular batch to the remote shard may fail, because of some complex pipeline after (i.e. `MATERIALIZED VIEW` with `GROUP BY`) due to `Memory limit exceeded` or similar errors. In this case, retrying will not help (and this will stuck distributed sends for the table) but sending files from that batch one by one may succeed INSERT.

So installing this setting to `1` will disable batching for such batches (i.e. temporary disables `distributed_directory_monitor_batch_inserts` for failed batches).

Possible values:

- 1 — Enabled.
- 0 — Disabled.

Default value: 0.

:::note
This setting also affects broken batches (that may appears because of abnormal server (machine) termination and no `fsync_after_insert`/`fsync_directories` for [Distributed](../../engines/table-engines/special/distributed.md) table engine).
:::

:::note
You should not rely on automatic batch splitting, since this may hurt performance.
:::

## os_thread_priority {#setting-os-thread-priority}

Sets the priority ([nice](https://en.wikipedia.org/wiki/Nice_(Unix))) for threads that execute queries. The OS scheduler considers this priority when choosing the next thread to run on each available CPU core.

:::note
To use this setting, you need to set the `CAP_SYS_NICE` capability. The `clickhouse-server` package sets it up during installation. Some virtual environments do not allow you to set the `CAP_SYS_NICE` capability. In this case, `clickhouse-server` shows a message about it at the start.
:::

Possible values:

- You can set values in the range `[-20, 19]`.

Lower values mean higher priority. Threads with low `nice` priority values are executed more frequently than threads with high values. High values are preferable for long-running non-interactive queries because it allows them to quickly give up resources in favour of short interactive queries when they arrive.

Default value: 0.

## query_profiler_real_time_period_ns {#query_profiler_real_time_period_ns}

Sets the period for a real clock timer of the [query profiler](../../operations/optimizing-performance/sampling-query-profiler.md). Real clock timer counts wall-clock time.

Possible values:

- Positive integer number, in nanoseconds.

    Recommended values:

            - 10000000 (100 times a second) nanoseconds and less for single queries.
            - 1000000000 (once a second) for cluster-wide profiling.

- 0 for turning off the timer.

Type: [UInt64](../../sql-reference/data-types/int-uint.md).

Default value: 1000000000 nanoseconds (once a second).

See also:

- System table [trace_log](../../operations/system-tables/trace_log.md/#system_tables-trace_log)

## query_profiler_cpu_time_period_ns {#query_profiler_cpu_time_period_ns}

Sets the period for a CPU clock timer of the [query profiler](../../operations/optimizing-performance/sampling-query-profiler.md). This timer counts only CPU time.

Possible values:

- A positive integer number of nanoseconds.

    Recommended values:

            - 10000000 (100 times a second) nanoseconds and more for single queries.
            - 1000000000 (once a second) for cluster-wide profiling.

- 0 for turning off the timer.

Type: [UInt64](../../sql-reference/data-types/int-uint.md).

Default value: 1000000000 nanoseconds.

See also:

- System table [trace_log](../../operations/system-tables/trace_log.md/#system_tables-trace_log)

## memory_profiler_step {#memory_profiler_step}

Sets the step of memory profiler. Whenever query memory usage becomes larger than every next step in number of bytes the memory profiler will collect the allocating stacktrace and will write it into [trace_log](../../operations/system-tables/trace_log.md#system_tables-trace_log).

Possible values:

- A positive integer number of bytes.

- 0 for turning off the memory profiler.

Default value: 4,194,304 bytes (4 MiB).

## memory_profiler_sample_probability {#memory_profiler_sample_probability}

Sets the probability of collecting stacktraces at random allocations and deallocations and writing them into [trace_log](../../operations/system-tables/trace_log.md#system_tables-trace_log).

Possible values:

- A positive floating-point number in the range [0..1].

- 0.0 for turning off the memory sampling.

Default value: 0.0.

## trace_profile_events {#trace_profile_events}

Enables or disables collecting stacktraces on each update of profile events along with the name of profile event and the value of increment and sending them into [trace_log](../../operations/system-tables/trace_log.md#system_tables-trace_log).

Possible values:

- 1 — Tracing of profile events enabled.
- 0 — Tracing of profile events disabled.

Default value: 0.

## allow_introspection_functions {#allow_introspection_functions}

Enables or disables [introspection functions](../../sql-reference/functions/introspection.md) for query profiling.

Possible values:

- 1 — Introspection functions enabled.
- 0 — Introspection functions disabled.

Default value: 0.

**See Also**

- [Sampling Query Profiler](../../operations/optimizing-performance/sampling-query-profiler.md)
- System table [trace_log](../../operations/system-tables/trace_log.md/#system_tables-trace_log)

## input_format_parallel_parsing {#input-format-parallel-parsing}

Enables or disables order-preserving parallel parsing of data formats. Supported only for [TSV](../../interfaces/formats.md/#tabseparated), [TKSV](../../interfaces/formats.md/#tskv), [CSV](../../interfaces/formats.md/#csv) and [JSONEachRow](../../interfaces/formats.md/#jsoneachrow) formats.

Possible values:

- 1 — Enabled.
- 0 — Disabled.

Default value: `1`.

## output_format_parallel_formatting {#output-format-parallel-formatting}

Enables or disables parallel formatting of data formats. Supported only for [TSV](../../interfaces/formats.md/#tabseparated), [TKSV](../../interfaces/formats.md/#tskv), [CSV](../../interfaces/formats.md/#csv) and [JSONEachRow](../../interfaces/formats.md/#jsoneachrow) formats.

Possible values:

- 1 — Enabled.
- 0 — Disabled.

Default value: `1`.

## min_chunk_bytes_for_parallel_parsing {#min-chunk-bytes-for-parallel-parsing}

- Type: unsigned int
- Default value: 1 MiB

The minimum chunk size in bytes, which each thread will parse in parallel.

## merge_selecting_sleep_ms {#merge_selecting_sleep_ms}

Sleep time for merge selecting when no part is selected. A lower setting triggers selecting tasks in `background_schedule_pool` frequently, which results in a large number of requests to ClickHouse Keeper in large-scale clusters.

Possible values:

- Any positive integer.

Default value: `5000`.

## parallel_distributed_insert_select {#parallel_distributed_insert_select}

Enables parallel distributed `INSERT ... SELECT` query.

If we execute `INSERT INTO distributed_table_a SELECT ... FROM distributed_table_b` queries and both tables use the same cluster, and both tables are either [replicated](../../engines/table-engines/mergetree-family/replication.md) or non-replicated, then this query is processed locally on every shard.

Possible values:

- 0 — Disabled.
- 1 — `SELECT` will be executed on each shard from the underlying table of the distributed engine.
- 2 — `SELECT` and `INSERT` will be executed on each shard from/to the underlying table of the distributed engine.

Default value: 0.

## insert_distributed_sync {#insert_distributed_sync}

Enables or disables synchronous data insertion into a [Distributed](../../engines/table-engines/special/distributed.md/#distributed) table.

By default, when inserting data into a `Distributed` table, the ClickHouse server sends data to cluster nodes in asynchronous mode. When `insert_distributed_sync=1`, the data is processed synchronously, and the `INSERT` operation succeeds only after all the data is saved on all shards (at least one replica for each shard if `internal_replication` is true).

Possible values:

- 0 — Data is inserted in asynchronous mode.
- 1 — Data is inserted in synchronous mode.

Default value: `0`.

**See Also**

- [Distributed Table Engine](../../engines/table-engines/special/distributed.md/#distributed)
- [Managing Distributed Tables](../../sql-reference/statements/system.md/#query-language-system-distributed)

## insert_shard_id {#insert_shard_id}

If not `0`, specifies the shard of [Distributed](../../engines/table-engines/special/distributed.md/#distributed) table into which the data will be inserted synchronously.

If `insert_shard_id` value is incorrect, the server will throw an exception.

To get the number of shards on `requested_cluster`, you can check server config or use this query:

``` sql
SELECT uniq(shard_num) FROM system.clusters WHERE cluster = 'requested_cluster';
```

Possible values:

- 0 — Disabled.
- Any number from `1` to `shards_num` of corresponding [Distributed](../../engines/table-engines/special/distributed.md/#distributed) table.

Default value: `0`.

**Example**

Query:

```sql
CREATE TABLE x AS system.numbers ENGINE = MergeTree ORDER BY number;
CREATE TABLE x_dist AS x ENGINE = Distributed('test_cluster_two_shards_localhost', currentDatabase(), x);
INSERT INTO x_dist SELECT * FROM numbers(5) SETTINGS insert_shard_id = 1;
SELECT * FROM x_dist ORDER BY number ASC;
```

Result:

``` text
┌─number─┐
│      0 │
│      0 │
│      1 │
│      1 │
│      2 │
│      2 │
│      3 │
│      3 │
│      4 │
│      4 │
└────────┘
```

## use_compact_format_in_distributed_parts_names {#use_compact_format_in_distributed_parts_names}

Uses compact format for storing blocks for async (`insert_distributed_sync`) INSERT into tables with `Distributed` engine.

Possible values:

- 0 — Uses `user[:password]@host:port#default_database` directory format.
- 1 — Uses `[shard{shard_index}[_replica{replica_index}]]` directory format.

Default value: `1`.

:::note
- with `use_compact_format_in_distributed_parts_names=0` changes from cluster definition will not be applied for async INSERT.
- with `use_compact_format_in_distributed_parts_names=1` changing the order of the nodes in the cluster definition, will change the `shard_index`/`replica_index` so be aware.
:::

## background_buffer_flush_schedule_pool_size {#background_buffer_flush_schedule_pool_size}

That setting was moved to the [server configuration parameters](../../operations/server-configuration-parameters/settings.md/#background_buffer_flush_schedule_pool_size).

## background_move_pool_size {#background_move_pool_size}

That setting was moved to the [server configuration parameters](../../operations/server-configuration-parameters/settings.md/#background_move_pool_size).

## background_schedule_pool_size {#background_schedule_pool_size}

That setting was moved to the [server configuration parameters](../../operations/server-configuration-parameters/settings.md/#background_schedule_pool_size).

## background_fetches_pool_size {#background_fetches_pool_size}

That setting was moved to the [server configuration parameters](../../operations/server-configuration-parameters/settings.md/#background_fetches_pool_size).

## always_fetch_merged_part {#always_fetch_merged_part}

Prohibits data parts merging in [Replicated\*MergeTree](../../engines/table-engines/mergetree-family/replication.md)-engine tables.

When merging is prohibited, the replica never merges parts and always downloads merged parts from other replicas. If there is no required data yet, the replica waits for it. CPU and disk load on the replica server decreases, but the network load on the cluster increases. This setting can be useful on servers with relatively weak CPUs or slow disks, such as servers for backups storage.

Possible values:

- 0 — `Replicated*MergeTree`-engine tables merge data parts at the replica.
- 1 — `Replicated*MergeTree`-engine tables do not merge data parts at the replica. The tables download merged data parts from other replicas.

Default value: 0.

**See Also**

- [Data Replication](../../engines/table-engines/mergetree-family/replication.md)

## background_distributed_schedule_pool_size {#background_distributed_schedule_pool_size}

That setting was moved to the [server configuration parameters](../../operations/server-configuration-parameters/settings.md/#background_distributed_schedule_pool_size).

## background_message_broker_schedule_pool_size {#background_message_broker_schedule_pool_size}

That setting was moved to the [server configuration parameters](../../operations/server-configuration-parameters/settings.md/#background_message_broker_schedule_pool_size).

## validate_polygons {#validate_polygons}

Enables or disables throwing an exception in the [pointInPolygon](../../sql-reference/functions/geo/index.md#pointinpolygon) function, if the polygon is self-intersecting or self-tangent.

Possible values:

- 0 — Throwing an exception is disabled. `pointInPolygon` accepts invalid polygons and returns possibly incorrect results for them.
- 1 — Throwing an exception is enabled.

Default value: 1.

## transform_null_in {#transform_null_in}

Enables equality of [NULL](../../sql-reference/syntax.md/#null-literal) values for [IN](../../sql-reference/operators/in.md) operator.

By default, `NULL` values can’t be compared because `NULL` means undefined value. Thus, comparison `expr = NULL` must always return `false`. With this setting `NULL = NULL` returns `true` for `IN` operator.

Possible values:

- 0 — Comparison of `NULL` values in `IN` operator returns `false`.
- 1 — Comparison of `NULL` values in `IN` operator returns `true`.

Default value: 0.

**Example**

Consider the `null_in` table:

``` text
┌──idx─┬─────i─┐
│    1 │     1 │
│    2 │  NULL │
│    3 │     3 │
└──────┴───────┘
```

Query:

``` sql
SELECT idx, i FROM null_in WHERE i IN (1, NULL) SETTINGS transform_null_in = 0;
```

Result:

``` text
┌──idx─┬────i─┐
│    1 │    1 │
└──────┴──────┘
```

Query:

``` sql
SELECT idx, i FROM null_in WHERE i IN (1, NULL) SETTINGS transform_null_in = 1;
```

Result:

``` text
┌──idx─┬─────i─┐
│    1 │     1 │
│    2 │  NULL │
└──────┴───────┘
```

**See Also**

- [NULL Processing in IN Operators](../../sql-reference/operators/in.md/#in-null-processing)

## low_cardinality_max_dictionary_size {#low_cardinality_max_dictionary_size}

Sets a maximum size in rows of a shared global dictionary for the [LowCardinality](../../sql-reference/data-types/lowcardinality.md) data type that can be written to a storage file system. This setting prevents issues with RAM in case of unlimited dictionary growth. All the data that can’t be encoded due to maximum dictionary size limitation ClickHouse writes in an ordinary method.

Possible values:

- Any positive integer.

Default value: 8192.

## low_cardinality_use_single_dictionary_for_part {#low_cardinality_use_single_dictionary_for_part}

Turns on or turns off using of single dictionary for the data part.

By default, the ClickHouse server monitors the size of dictionaries and if a dictionary overflows then the server starts to write the next one. To prohibit creating several dictionaries set `low_cardinality_use_single_dictionary_for_part = 1`.

Possible values:

- 1 — Creating several dictionaries for the data part is prohibited.
- 0 — Creating several dictionaries for the data part is not prohibited.

Default value: 0.

## low_cardinality_allow_in_native_format {#low_cardinality_allow_in_native_format}

Allows or restricts using the [LowCardinality](../../sql-reference/data-types/lowcardinality.md) data type with the [Native](../../interfaces/formats.md/#native) format.

If usage of `LowCardinality` is restricted, ClickHouse server converts `LowCardinality`-columns to ordinary ones for `SELECT` queries, and convert ordinary columns to `LowCardinality`-columns for `INSERT` queries.

This setting is required mainly for third-party clients which do not support `LowCardinality` data type.

Possible values:

- 1 — Usage of `LowCardinality` is not restricted.
- 0 — Usage of `LowCardinality` is restricted.

Default value: 1.

## allow_suspicious_low_cardinality_types {#allow_suspicious_low_cardinality_types}

Allows or restricts using [LowCardinality](../../sql-reference/data-types/lowcardinality.md) with data types with fixed size of 8 bytes or less: numeric data types and `FixedString(8_bytes_or_less)`.

For small fixed values using of `LowCardinality` is usually inefficient, because ClickHouse stores a numeric index for each row. As a result:

- Disk space usage can rise.
- RAM consumption can be higher, depending on a dictionary size.
- Some functions can work slower due to extra coding/encoding operations.

Merge times in [MergeTree](../../engines/table-engines/mergetree-family/mergetree.md)-engine tables can grow due to all the reasons described above.

Possible values:

- 1 — Usage of `LowCardinality` is not restricted.
- 0 — Usage of `LowCardinality` is restricted.

Default value: 0.

## min_insert_block_size_rows_for_materialized_views {#min-insert-block-size-rows-for-materialized-views}

Sets the minimum number of rows in the block which can be inserted into a table by an `INSERT` query. Smaller-sized blocks are squashed into bigger ones. This setting is applied only for blocks inserted into [materialized view](../../sql-reference/statements/create/view.md). By adjusting this setting, you control blocks squashing while pushing to materialized view and avoid excessive memory usage.

Possible values:

- Any positive integer.
- 0 — Squashing disabled.

Default value: 1048576.

**See Also**

- [min_insert_block_size_rows](#min-insert-block-size-rows)

## min_insert_block_size_bytes_for_materialized_views {#min-insert-block-size-bytes-for-materialized-views}

Sets the minimum number of bytes in the block which can be inserted into a table by an `INSERT` query. Smaller-sized blocks are squashed into bigger ones. This setting is applied only for blocks inserted into [materialized view](../../sql-reference/statements/create/view.md). By adjusting this setting, you control blocks squashing while pushing to materialized view and avoid excessive memory usage.

Possible values:

- Any positive integer.
- 0 — Squashing disabled.

Default value: 268435456.

**See also**

- [min_insert_block_size_bytes](#min-insert-block-size-bytes)

## optimize_read_in_order {#optimize_read_in_order}

Enables [ORDER BY](../../sql-reference/statements/select/order-by.md/#optimize_read_in_order) optimization in [SELECT](../../sql-reference/statements/select/index.md) queries for reading data from [MergeTree](../../engines/table-engines/mergetree-family/mergetree.md) tables.

Possible values:

- 0 — `ORDER BY` optimization is disabled.
- 1 — `ORDER BY` optimization is enabled.

Default value: `1`.

**See Also**

- [ORDER BY Clause](../../sql-reference/statements/select/order-by.md/#optimize_read_in_order)

## optimize_aggregation_in_order {#optimize_aggregation_in_order}

Enables [GROUP BY](../../sql-reference/statements/select/group-by.md) optimization in [SELECT](../../sql-reference/statements/select/index.md) queries for aggregating data in corresponding order in [MergeTree](../../engines/table-engines/mergetree-family/mergetree.md) tables.

Possible values:

- 0 — `GROUP BY` optimization is disabled.
- 1 — `GROUP BY` optimization is enabled.

Default value: `0`.

**See Also**

- [GROUP BY optimization](../../sql-reference/statements/select/group-by.md/#aggregation-in-order)

## mutations_sync {#mutations_sync}

Allows to execute `ALTER TABLE ... UPDATE|DELETE|MATERIALIZE INDEX|MATERIALIZE PROJECTION|MATERIALIZE COLUMN` queries ([mutations](../../sql-reference/statements/alter/index.md#mutations)) synchronously.

Possible values:

- 0 - Mutations execute asynchronously.
- 1 - The query waits for all mutations to complete on the current server.
- 2 - The query waits for all mutations to complete on all replicas (if they exist).

Default value: `0`.

**See Also**

- [Synchronicity of ALTER Queries](../../sql-reference/statements/alter/index.md#synchronicity-of-alter-queries)
- [Mutations](../../sql-reference/statements/alter/index.md#mutations)

## ttl_only_drop_parts {#ttl_only_drop_parts}

Enables or disables complete dropping of data parts where all rows are expired in [MergeTree](../../engines/table-engines/mergetree-family/mergetree.md) tables.

When `ttl_only_drop_parts` is disabled (by default), the ClickHouse server only deletes expired rows according to their TTL.

When `ttl_only_drop_parts` is enabled, the ClickHouse server drops a whole part when all rows in it are expired.

Dropping whole parts instead of partial cleaning TTL-d rows allows having shorter `merge_with_ttl_timeout` times and lower impact on system performance.

Possible values:

- 0 — The complete dropping of data parts is disabled.
- 1 — The complete dropping of data parts is enabled.

Default value: `0`.

**See Also**

- [CREATE TABLE query clauses and settings](../../engines/table-engines/mergetree-family/mergetree.md/#mergetree-query-clauses) (`merge_with_ttl_timeout` setting)
- [Table TTL](../../engines/table-engines/mergetree-family/mergetree.md/#mergetree-table-ttl)

## lock_acquire_timeout {#lock_acquire_timeout}

Defines how many seconds a locking request waits before failing.

Locking timeout is used to protect from deadlocks while executing read/write operations with tables. When the timeout expires and the locking request fails, the ClickHouse server throws an exception "Locking attempt timed out! Possible deadlock avoided. Client should retry." with error code `DEADLOCK_AVOIDED`.

Possible values:

- Positive integer (in seconds).
- 0 — No locking timeout.

Default value: `120` seconds.

## cast_keep_nullable {#cast_keep_nullable}

Enables or disables keeping of the `Nullable` data type in [CAST](../../sql-reference/functions/type-conversion-functions.md/#castx-t) operations.

When the setting is enabled and the argument of `CAST` function is `Nullable`, the result is also transformed to `Nullable` type. When the setting is disabled, the result always has the destination type exactly.

Possible values:

- 0 — The `CAST` result has exactly the destination type specified.
- 1 — If the argument type is `Nullable`, the `CAST` result is transformed to `Nullable(DestinationDataType)`.

Default value: `0`.

**Examples**

The following query results in the destination data type exactly:

```sql
SET cast_keep_nullable = 0;
SELECT CAST(toNullable(toInt32(0)) AS Int32) as x, toTypeName(x);
```

Result:

```text
┌─x─┬─toTypeName(CAST(toNullable(toInt32(0)), 'Int32'))─┐
│ 0 │ Int32                                             │
└───┴───────────────────────────────────────────────────┘
```

The following query results in the `Nullable` modification on the destination data type:

```sql
SET cast_keep_nullable = 1;
SELECT CAST(toNullable(toInt32(0)) AS Int32) as x, toTypeName(x);
```

Result:

```text
┌─x─┬─toTypeName(CAST(toNullable(toInt32(0)), 'Int32'))─┐
│ 0 │ Nullable(Int32)                                   │
└───┴───────────────────────────────────────────────────┘
```

**See Also**

- [CAST](../../sql-reference/functions/type-conversion-functions.md/#type_conversion_function-cast) function

## system_events_show_zero_values {#system_events_show_zero_values}

Allows to select zero-valued events from [`system.events`](../../operations/system-tables/events.md).

Some monitoring systems require passing all the metrics values to them for each checkpoint, even if the metric value is zero.

Possible values:

- 0 — Disabled.
- 1 — Enabled.

Default value: `0`.

**Examples**

Query

```sql
SELECT * FROM system.events WHERE event='QueryMemoryLimitExceeded';
```

Result

```text
Ok.
```

Query
```sql
SET system_events_show_zero_values = 1;
SELECT * FROM system.events WHERE event='QueryMemoryLimitExceeded';
```

Result

```text
┌─event────────────────────┬─value─┬─description───────────────────────────────────────────┐
│ QueryMemoryLimitExceeded │     0 │ Number of times when memory limit exceeded for query. │
└──────────────────────────┴───────┴───────────────────────────────────────────────────────┘
```

## allow_nullable_key {#allow-nullable-key}

Allows using of the [Nullable](../../sql-reference/data-types/nullable.md/#data_type-nullable)-typed values in a sorting and a primary key for [MergeTree](../../engines/table-engines/mergetree-family/mergetree.md/#table_engines-mergetree) tables.

Possible values:

- 1 — `Nullable`-type expressions are allowed in keys.
- 0 — `Nullable`-type expressions are not allowed in keys.

Default value: `0`.

:::note
Nullable primary key usually indicates bad design. It is forbidden in almost all main stream DBMS. The feature is mainly for [AggregatingMergeTree](../../engines/table-engines/mergetree-family/aggregatingmergetree.md) and is not heavily tested. Use with care.
:::

:::note
Do not enable this feature in version `<= 21.8`. It's not properly implemented and may lead to server crash.
:::

## aggregate_functions_null_for_empty {#aggregate_functions_null_for_empty}

Enables or disables rewriting all aggregate functions in a query, adding [-OrNull](../../sql-reference/aggregate-functions/combinators.md/#agg-functions-combinator-ornull) suffix to them. Enable it for SQL standard compatibility.
It is implemented via query rewrite (similar to [count_distinct_implementation](#count_distinct_implementation) setting) to get consistent results for distributed queries.

Possible values:

- 0 — Disabled.
- 1 — Enabled.

Default value: 0.

**Example**

Consider the following query with aggregate functions:
```sql
SELECT SUM(-1), MAX(0) FROM system.one WHERE 0;
```

With `aggregate_functions_null_for_empty = 0` it would produce:
```text
┌─SUM(-1)─┬─MAX(0)─┐
│       0 │      0 │
└─────────┴────────┘
```

With `aggregate_functions_null_for_empty = 1` the result would be:
```text
┌─SUMOrNull(-1)─┬─MAXOrNull(0)─┐
│          NULL │         NULL │
└───────────────┴──────────────┘
```

## union_default_mode {#union-default-mode}

Sets a mode for combining `SELECT` query results. The setting is only used when shared with [UNION](../../sql-reference/statements/select/union.md) without explicitly specifying the `UNION ALL` or `UNION DISTINCT`.

Possible values:

- `'DISTINCT'` — ClickHouse outputs rows as a result of combining queries removing duplicate rows.
- `'ALL'` — ClickHouse outputs all rows as a result of combining queries including duplicate rows.
- `''` — ClickHouse generates an exception when used with `UNION`.

Default value: `''`.

See examples in [UNION](../../sql-reference/statements/select/union.md).

## default_table_engine {#default_table_engine}

Default table engine to use when `ENGINE` is not set in a `CREATE` statement.

Possible values:

- a string representing any valid table engine name

Default value: `None`

**Example**

Query:

```sql
SET default_table_engine = 'Log';

SELECT name, value, changed FROM system.settings WHERE name = 'default_table_engine';
```

Result:

```response
┌─name─────────────────┬─value─┬─changed─┐
│ default_table_engine │ Log   │       1 │
└──────────────────────┴───────┴─────────┘
```

In this example, any new table that does not specify an `Engine` will use the `Log` table engine:

Query:

```sql
CREATE TABLE my_table (
    x UInt32,
    y UInt32
);

SHOW CREATE TABLE my_table;
```

Result:

```response
┌─statement────────────────────────────────────────────────────────────────┐
│ CREATE TABLE default.my_table
(
    `x` UInt32,
    `y` UInt32
)
ENGINE = Log
└──────────────────────────────────────────────────────────────────────────┘
```

## default_temporary_table_engine {#default_temporary_table_engine}

Same as [default_table_engine](#default_table_engine) but for temporary tables.

Default value: `Memory`.

In this example, any new temporary table that does not specify an `Engine` will use the `Log` table engine:

Query:

```sql
SET default_temporary_table_engine = 'Log';

CREATE TEMPORARY TABLE my_table (
    x UInt32,
    y UInt32
);

SHOW CREATE TEMPORARY TABLE my_table;
```

Result:

```response
┌─statement────────────────────────────────────────────────────────────────┐
│ CREATE TEMPORARY TABLE default.my_table
(
    `x` UInt32,
    `y` UInt32
)
ENGINE = Log
└──────────────────────────────────────────────────────────────────────────┘
```

## data_type_default_nullable {#data_type_default_nullable}

Allows data types without explicit modifiers [NULL or NOT NULL](../../sql-reference/statements/create/table.md/#null-modifiers) in column definition will be [Nullable](../../sql-reference/data-types/nullable.md/#data_type-nullable).

Possible values:

- 1 — The data types in column definitions are set to `Nullable` by default.
- 0 — The data types in column definitions are set to not `Nullable` by default.

Default value: `0`.

## use_mysql_types_in_show_columns {#use_mysql_types_in_show_columns}

Show the names of MySQL data types corresponding to ClickHouse data types in [SHOW COLUMNS](../../sql-reference/statements/show.md#show_columns) and SELECTs on [system.columns](../system-tables/columns.md).

Possible values:

- 0 - Show names of native ClickHouse data types.
- 1 - Show names of MySQL data types corresponding to ClickHouse data types.

Default value: `0`.

## execute_merges_on_single_replica_time_threshold {#execute-merges-on-single-replica-time-threshold}

Enables special logic to perform merges on replicas.

Possible values:

- Positive integer (in seconds).
- 0 — Special merges logic is not used. Merges happen in the usual way on all the replicas.

Default value: `0`.

**Usage**

Selects one replica to perform the merge on. Sets the time threshold from the start of the merge. Other replicas wait for the merge to finish, then download the result. If the time threshold passes and the selected replica does not perform the merge, then the merge is performed on other replicas as usual.

High values for that threshold may lead to replication delays.

It can be useful when merges are CPU bounded not IO bounded (performing heavy data compression, calculating aggregate functions or default expressions that require a large amount of calculations, or just very high number of tiny merges).

## max_final_threads {#max-final-threads}

Sets the maximum number of parallel threads for the `SELECT` query data read phase with the [FINAL](../../sql-reference/statements/select/from.md#select-from-final) modifier.

Possible values:

- Positive integer.
- 0 or 1 — Disabled. `SELECT` queries are executed in a single thread.

Default value: `max_threads`.

## opentelemetry_start_trace_probability {#opentelemetry-start-trace-probability}

Sets the probability that the ClickHouse can start a trace for executed queries (if no parent [trace context](https://www.w3.org/TR/trace-context/) is supplied).

Possible values:

- 0 — The trace for all executed queries is disabled (if no parent trace context is supplied).
- Positive floating-point number in the range [0..1]. For example, if the setting value is `0,5`, ClickHouse can start a trace on average for half of the queries.
- 1 — The trace for all executed queries is enabled.

Default value: `0`.

## optimize_on_insert {#optimize-on-insert}

Enables or disables data transformation before the insertion, as if merge was done on this block (according to table engine).

Possible values:

- 0 — Disabled.
- 1 — Enabled.

Default value: 1.

**Example**

The difference between enabled and disabled:

Query:

```sql
SET optimize_on_insert = 1;

CREATE TABLE test1 (`FirstTable` UInt32) ENGINE = ReplacingMergeTree ORDER BY FirstTable;

INSERT INTO test1 SELECT number % 2 FROM numbers(5);

SELECT * FROM test1;

SET optimize_on_insert = 0;

CREATE TABLE test2 (`SecondTable` UInt32) ENGINE = ReplacingMergeTree ORDER BY SecondTable;

INSERT INTO test2 SELECT number % 2 FROM numbers(5);

SELECT * FROM test2;
```

Result:

``` text
┌─FirstTable─┐
│          0 │
│          1 │
└────────────┘

┌─SecondTable─┐
│           0 │
│           0 │
│           0 │
│           1 │
│           1 │
└─────────────┘
```

Note that this setting influences [Materialized view](../../sql-reference/statements/create/view.md/#materialized) and [MaterializedMySQL](../../engines/database-engines/materialized-mysql.md) behaviour.

## engine_file_empty_if_not_exists {#engine-file-empty_if-not-exists}

Allows to select data from a file engine table without file.

Possible values:
- 0 — `SELECT` throws exception.
- 1 — `SELECT` returns empty result.

Default value: `0`.

## engine_file_truncate_on_insert {#engine-file-truncate-on-insert}

Enables or disables truncate before insert in [File](../../engines/table-engines/special/file.md) engine tables.

Possible values:
- 0 — `INSERT` query appends new data to the end of the file.
- 1 — `INSERT` query replaces existing content of the file with the new data.

Default value: `0`.

## engine_file_allow_create_multiple_files {#engine_file_allow_create_multiple_files}

Enables or disables creating a new file on each insert in file engine tables if the format has the suffix (`JSON`, `ORC`, `Parquet`, etc.). If enabled, on each insert a new file will be created with a name following this pattern:

`data.Parquet` -> `data.1.Parquet` -> `data.2.Parquet`, etc.

Possible values:
- 0 — `INSERT` query appends new data to the end of the file.
- 1 — `INSERT` query creates a new file.

Default value: `0`.

## engine_file_skip_empty_files {#engine_file_skip_empty_files}

Enables or disables skipping empty files in [File](../../engines/table-engines/special/file.md) engine tables.

Possible values:
- 0 — `SELECT` throws an exception if empty file is not compatible with requested format.
- 1 — `SELECT` returns empty result for empty file.

Default value: `0`.

## storage_file_read_method {#storage_file_read_method}

Method of reading data from storage file, one of: `read`, `pread`, `mmap`. The mmap method does not apply to clickhouse-server (it's intended for clickhouse-local).

Default value: `pread` for clickhouse-server, `mmap` for clickhouse-local.

## s3_truncate_on_insert {#s3_truncate_on_insert}

Enables or disables truncate before inserts in s3 engine tables. If disabled, an exception will be thrown on insert attempts if an S3 object already exists.

Possible values:
- 0 — `INSERT` query appends new data to the end of the file.
- 1 — `INSERT` query replaces existing content of the file with the new data.

Default value: `0`.

## s3_create_new_file_on_insert {#s3_create_new_file_on_insert}

Enables or disables creating a new file on each insert in s3 engine tables. If enabled, on each insert a new S3 object will be created with the key, similar to this pattern:

initial: `data.Parquet.gz` -> `data.1.Parquet.gz` -> `data.2.Parquet.gz`, etc.

Possible values:
- 0 — `INSERT` query appends new data to the end of the file.
- 1 — `INSERT` query creates a new file.

Default value: `0`.

## s3_skip_empty_files {#s3_skip_empty_files}

Enables or disables skipping empty files in [S3](../../engines/table-engines/integrations/s3.md) engine tables.

Possible values:
- 0 — `SELECT` throws an exception if empty file is not compatible with requested format.
- 1 — `SELECT` returns empty result for empty file.

Default value: `0`.

## hdfs_truncate_on_insert {#hdfs_truncate_on_insert}

Enables or disables truncation before an insert in hdfs engine tables. If disabled, an exception will be thrown on an attempt to insert if a file in HDFS already exists.

Possible values:
- 0 — `INSERT` query appends new data to the end of the file.
- 1 — `INSERT` query replaces existing content of the file with the new data.

Default value: `0`.

## hdfs_create_new_file_on_insert {#hdfs_create_new_file_on_insert

Enables or disables creating a new file on each insert in HDFS engine tables. If enabled, on each insert a new HDFS file will be created with the name, similar to this pattern:

initial: `data.Parquet.gz` -> `data.1.Parquet.gz` -> `data.2.Parquet.gz`, etc.

Possible values:
- 0 — `INSERT` query appends new data to the end of the file.
- 1 — `INSERT` query creates a new file.

Default value: `0`.

## hdfs_skip_empty_files {#hdfs_skip_empty_files}

Enables or disables skipping empty files in [HDFS](../../engines/table-engines/integrations/hdfs.md) engine tables.

Possible values:
- 0 — `SELECT` throws an exception if empty file is not compatible with requested format.
- 1 — `SELECT` returns empty result for empty file.

Default value: `0`.

## engine_url_skip_empty_files {#engine_url_skip_empty_files}

Enables or disables skipping empty files in [URL](../../engines/table-engines/special/url.md) engine tables.

Possible values:
- 0 — `SELECT` throws an exception if empty file is not compatible with requested format.
- 1 — `SELECT` returns empty result for empty file.

Default value: `0`.

## enable_url_encoding {#enable_url_encoding}

Allows to enable/disable decoding/encoding path in uri in [URL](../../engines/table-engines/special/url.md) engine tables.

Enabled by default.

## database_atomic_wait_for_drop_and_detach_synchronously {#database_atomic_wait_for_drop_and_detach_synchronously}

Adds a modifier `SYNC` to all `DROP` and `DETACH` queries.

Possible values:

- 0 — Queries will be executed with delay.
- 1 — Queries will be executed without delay.

Default value: `0`.

## show_table_uuid_in_table_create_query_if_not_nil {#show_table_uuid_in_table_create_query_if_not_nil}

Sets the `SHOW TABLE` query display.

Possible values:

- 0 — The query will be displayed without table UUID.
- 1 — The query will be displayed with table UUID.

Default value: `0`.

## allow_experimental_live_view {#allow-experimental-live-view}

Allows creation of experimental [live views](../../sql-reference/statements/create/view.md/#live-view).

Possible values:

- 0 — Working with live views is disabled.
- 1 — Working with live views is enabled.

Default value: `0`.

## live_view_heartbeat_interval {#live-view-heartbeat-interval}

Sets the heartbeat interval in seconds to indicate [live view](../../sql-reference/statements/create/view.md/#live-view) is alive .

Default value: `15`.

## max_live_view_insert_blocks_before_refresh {#max-live-view-insert-blocks-before-refresh}

Sets the maximum number of inserted blocks after which mergeable blocks are dropped and query for [live view](../../sql-reference/statements/create/view.md/#live-view) is re-executed.

Default value: `64`.

## periodic_live_view_refresh {#periodic-live-view-refresh}

Sets the interval in seconds after which periodically refreshed [live view](../../sql-reference/statements/create/view.md/#live-view) is forced to refresh.

Default value: `60`.

## http_connection_timeout {#http_connection_timeout}

HTTP connection timeout (in seconds).

Possible values:

- Any positive integer.
- 0 - Disabled (infinite timeout).

Default value: 1.

## http_send_timeout {#http_send_timeout}

HTTP send timeout (in seconds).

Possible values:

- Any positive integer.
- 0 - Disabled (infinite timeout).

Default value: 30.

## http_receive_timeout {#http_receive_timeout}

HTTP receive timeout (in seconds).

Possible values:

- Any positive integer.
- 0 - Disabled (infinite timeout).

Default value: 30.

## check_query_single_value_result {#check_query_single_value_result}

Defines the level of detail for the [CHECK TABLE](../../sql-reference/statements/check-table.md/#checking-mergetree-tables) query result for `MergeTree` family engines .

Possible values:

- 0 — the query shows a check status for every individual data part of a table.
- 1 — the query shows the general table check status.

Default value: `0`.

## prefer_column_name_to_alias {#prefer-column-name-to-alias}

Enables or disables using the original column names instead of aliases in query expressions and clauses. It especially matters when alias is the same as the column name, see [Expression Aliases](../../sql-reference/syntax.md/#notes-on-usage). Enable this setting to make aliases syntax rules in ClickHouse more compatible with most other database engines.

Possible values:

- 0 — The column name is substituted with the alias.
- 1 — The column name is not substituted with the alias.

Default value: `0`.

**Example**

The difference between enabled and disabled:

Query:

```sql
SET prefer_column_name_to_alias = 0;
SELECT avg(number) AS number, max(number) FROM numbers(10);
```

Result:

```text
Received exception from server (version 21.5.1):
Code: 184. DB::Exception: Received from localhost:9000. DB::Exception: Aggregate function avg(number) is found inside another aggregate function in query: While processing avg(number) AS number.
```

Query:

```sql
SET prefer_column_name_to_alias = 1;
SELECT avg(number) AS number, max(number) FROM numbers(10);
```

Result:

```text
┌─number─┬─max(number)─┐
│    4.5 │           9 │
└────────┴─────────────┘
```

## limit {#limit}

Sets the maximum number of rows to get from the query result. It adjusts the value set by the [LIMIT](../../sql-reference/statements/select/limit.md/#limit-clause) clause, so that the limit, specified in the query, cannot exceed the limit, set by this setting.

Possible values:

- 0 — The number of rows is not limited.
- Positive integer.

Default value: `0`.

## offset {#offset}

Sets the number of rows to skip before starting to return rows from the query. It adjusts the offset set by the [OFFSET](../../sql-reference/statements/select/offset.md/#offset-fetch) clause, so that these two values are summarized.

Possible values:

- 0 — No rows are skipped .
- Positive integer.

Default value: `0`.

**Example**

Input table:

``` sql
CREATE TABLE test (i UInt64) ENGINE = MergeTree() ORDER BY i;
INSERT INTO test SELECT number FROM numbers(500);
```

Query:

``` sql
SET limit = 5;
SET offset = 7;
SELECT * FROM test LIMIT 10 OFFSET 100;
```
Result:

``` text
┌───i─┐
│ 107 │
│ 108 │
│ 109 │
└─────┘
```

## optimize_syntax_fuse_functions {#optimize_syntax_fuse_functions}

Enables to fuse aggregate functions with identical argument. It rewrites query contains at least two aggregate functions from [sum](../../sql-reference/aggregate-functions/reference/sum.md/#agg_function-sum), [count](../../sql-reference/aggregate-functions/reference/count.md/#agg_function-count) or [avg](../../sql-reference/aggregate-functions/reference/avg.md/#agg_function-avg) with identical argument to [sumCount](../../sql-reference/aggregate-functions/reference/sumcount.md/#agg_function-sumCount).

Possible values:

- 0 — Functions with identical argument are not fused.
- 1 — Functions with identical argument are fused.

Default value: `0`.

**Example**

Query:

``` sql
CREATE TABLE fuse_tbl(a Int8, b Int8) Engine = Log;
SET optimize_syntax_fuse_functions = 1;
EXPLAIN SYNTAX SELECT sum(a), sum(b), count(b), avg(b) from fuse_tbl FORMAT TSV;
```

Result:

``` text
SELECT
    sum(a),
    sumCount(b).1,
    sumCount(b).2,
    (sumCount(b).1) / (sumCount(b).2)
FROM fuse_tbl
```

## optimize_rewrite_aggregate_function_with_if

Rewrite aggregate functions with if expression as argument when logically equivalent.
For example, `avg(if(cond, col, null))` can be rewritten to `avgOrNullIf(cond, col)`. It may improve performance.

:::note
Supported only with experimental analyzer (`allow_experimental_analyzer = 1`).
:::

## allow_experimental_database_replicated {#allow_experimental_database_replicated}

Enables to create databases with [Replicated](../../engines/database-engines/replicated.md) engine.

Possible values:

- 0 — Disabled.
- 1 — Enabled.

Default value: `0`.

## database_replicated_initial_query_timeout_sec {#database_replicated_initial_query_timeout_sec}

Sets how long initial DDL query should wait for Replicated database to process previous DDL queue entries in seconds.

Possible values:

- Positive integer.
- 0 — Unlimited.

Default value: `300`.

## distributed_ddl_task_timeout {#distributed_ddl_task_timeout}

Sets timeout for DDL query responses from all hosts in cluster. If a DDL request has not been performed on all hosts, a response will contain a timeout error and a request will be executed in an async mode. Negative value means infinite.

Possible values:

- Positive integer.
- 0 — Async mode.
- Negative integer — infinite timeout.

Default value: `180`.

## distributed_ddl_output_mode {#distributed_ddl_output_mode}

Sets format of distributed DDL query result.

Possible values:

- `throw` — Returns result set with query execution status for all hosts where query is finished. If query has failed on some hosts, then it will rethrow the first exception. If query is not finished yet on some hosts and [distributed_ddl_task_timeout](#distributed_ddl_task_timeout) exceeded, then it throws `TIMEOUT_EXCEEDED` exception.
- `none` — Is similar to throw, but distributed DDL query returns no result set.
- `null_status_on_timeout` — Returns `NULL` as execution status in some rows of result set instead of throwing `TIMEOUT_EXCEEDED` if query is not finished on the corresponding hosts.
- `never_throw` — Do not throw `TIMEOUT_EXCEEDED` and do not rethrow exceptions if query has failed on some hosts.

Default value: `throw`.

## flatten_nested {#flatten-nested}

Sets the data format of a [nested](../../sql-reference/data-types/nested-data-structures/index.md) columns.

Possible values:

- 1 — Nested column is flattened to separate arrays.
- 0 — Nested column stays a single array of tuples.

Default value: `1`.

**Usage**

If the setting is set to `0`, it is possible to use an arbitrary level of nesting.

**Examples**

Query:

``` sql
SET flatten_nested = 1;
CREATE TABLE t_nest (`n` Nested(a UInt32, b UInt32)) ENGINE = MergeTree ORDER BY tuple();

SHOW CREATE TABLE t_nest;
```

Result:

``` text
┌─statement───────────────────────────────────────────────────────────────────────────────────────────────────────────────────────────────────────┐
│ CREATE TABLE default.t_nest
(
    `n.a` Array(UInt32),
    `n.b` Array(UInt32)
)
ENGINE = MergeTree
ORDER BY tuple()
SETTINGS index_granularity = 8192 │
└─────────────────────────────────────────────────────────────────────────────────────────────────────────────────────────────────────────────────┘
```

Query:

``` sql
SET flatten_nested = 0;

CREATE TABLE t_nest (`n` Nested(a UInt32, b UInt32)) ENGINE = MergeTree ORDER BY tuple();

SHOW CREATE TABLE t_nest;
```

Result:

``` text
┌─statement──────────────────────────────────────────────────────────────────────────────────────────────────────────────────────────┐
│ CREATE TABLE default.t_nest
(
    `n` Nested(a UInt32, b UInt32)
)
ENGINE = MergeTree
ORDER BY tuple()
SETTINGS index_granularity = 8192 │
└────────────────────────────────────────────────────────────────────────────────────────────────────────────────────────────────────┘
```

## external_table_functions_use_nulls {#external-table-functions-use-nulls}

Defines how [mysql](../../sql-reference/table-functions/mysql.md), [postgresql](../../sql-reference/table-functions/postgresql.md) and [odbc](../../sql-reference/table-functions/odbc.md) table functions use Nullable columns.

Possible values:

- 0 — The table function explicitly uses Nullable columns.
- 1 — The table function implicitly uses Nullable columns.

Default value: `1`.

**Usage**

If the setting is set to `0`, the table function does not make Nullable columns and inserts default values instead of NULL. This is also applicable for NULL values inside arrays.

## optimize_use_projections {#optimize_use_projections}

Enables or disables [projection](../../engines/table-engines/mergetree-family/mergetree.md/#projections) optimization when processing `SELECT` queries.

Possible values:

- 0 — Projection optimization disabled.
- 1 — Projection optimization enabled.

Default value: `1`.

## force_optimize_projection {#force-optimize-projection}

Enables or disables the obligatory use of [projections](../../engines/table-engines/mergetree-family/mergetree.md/#projections) in `SELECT` queries, when projection optimization is enabled (see [optimize_use_projections](#optimize_use_projections) setting).

Possible values:

- 0 — Projection optimization is not obligatory.
- 1 — Projection optimization is obligatory.

Default value: `0`.

## alter_sync {#alter-sync}

Allows to set up waiting for actions to be executed on replicas by [ALTER](../../sql-reference/statements/alter/index.md), [OPTIMIZE](../../sql-reference/statements/optimize.md) or [TRUNCATE](../../sql-reference/statements/truncate.md) queries.

Possible values:

- 0 — Do not wait.
- 1 — Wait for own execution.
- 2 — Wait for everyone.

Default value: `1`.

## replication_wait_for_inactive_replica_timeout {#replication-wait-for-inactive-replica-timeout}

Specifies how long (in seconds) to wait for inactive replicas to execute [ALTER](../../sql-reference/statements/alter/index.md), [OPTIMIZE](../../sql-reference/statements/optimize.md) or [TRUNCATE](../../sql-reference/statements/truncate.md) queries.

Possible values:

- 0 — Do not wait.
- Negative integer — Wait for unlimited time.
- Positive integer — The number of seconds to wait.

Default value: `120` seconds.

## regexp_max_matches_per_row {#regexp-max-matches-per-row}

Sets the maximum number of matches for a single regular expression per row. Use it to protect against memory overload when using greedy regular expression in the [extractAllGroupsHorizontal](../../sql-reference/functions/string-search-functions.md/#extractallgroups-horizontal) function.

Possible values:

- Positive integer.

Default value: `1000`.

## http_max_single_read_retries {#http-max-single-read-retries}

Sets the maximum number of retries during a single HTTP read.

Possible values:

- Positive integer.

Default value: `1024`.

## log_queries_probability {#log-queries-probability}

Allows a user to write to [query_log](../../operations/system-tables/query_log.md), [query_thread_log](../../operations/system-tables/query_thread_log.md), and [query_views_log](../../operations/system-tables/query_views_log.md) system tables only a sample of queries selected randomly with the specified probability. It helps to reduce the load with a large volume of queries in a second.

Possible values:

- 0 — Queries are not logged in the system tables.
- Positive floating-point number in the range [0..1]. For example, if the setting value is `0.5`, about half of the queries are logged in the system tables.
- 1 — All queries are logged in the system tables.

Default value: `1`.

## short_circuit_function_evaluation {#short-circuit-function-evaluation}

Allows calculating the [if](../../sql-reference/functions/conditional-functions.md/#if), [multiIf](../../sql-reference/functions/conditional-functions.md/#multiif), [and](../../sql-reference/functions/logical-functions.md/#logical-and-function), and [or](../../sql-reference/functions/logical-functions.md/#logical-or-function) functions according to a [short scheme](https://en.wikipedia.org/wiki/Short-circuit_evaluation). This helps optimize the execution of complex expressions in these functions and prevent possible exceptions (such as division by zero when it is not expected).

Possible values:

- `enable` — Enables short-circuit function evaluation for functions that are suitable for it (can throw an exception or computationally heavy).
- `force_enable` — Enables short-circuit function evaluation for all functions.
- `disable` — Disables short-circuit function evaluation.

Default value: `enable`.

## max_hyperscan_regexp_length {#max-hyperscan-regexp-length}

Defines the maximum length for each regular expression in the [hyperscan multi-match functions](../../sql-reference/functions/string-search-functions.md/#multimatchanyhaystack-pattern1-pattern2-patternn).

Possible values:

- Positive integer.
- 0 - The length is not limited.

Default value: `0`.

**Example**

Query:

```sql
SELECT multiMatchAny('abcd', ['ab','bcd','c','d']) SETTINGS max_hyperscan_regexp_length = 3;
```

Result:

```text
┌─multiMatchAny('abcd', ['ab', 'bcd', 'c', 'd'])─┐
│                                              1 │
└────────────────────────────────────────────────┘
```

Query:

```sql
SELECT multiMatchAny('abcd', ['ab','bcd','c','d']) SETTINGS max_hyperscan_regexp_length = 2;
```

Result:

```text
Exception: Regexp length too large.
```

**See Also**

- [max_hyperscan_regexp_total_length](#max-hyperscan-regexp-total-length)

## max_hyperscan_regexp_total_length {#max-hyperscan-regexp-total-length}

Sets the maximum length total of all regular expressions in each [hyperscan multi-match function](../../sql-reference/functions/string-search-functions.md/#multimatchanyhaystack-pattern1-pattern2-patternn).

Possible values:

- Positive integer.
- 0 - The length is not limited.

Default value: `0`.

**Example**

Query:

```sql
SELECT multiMatchAny('abcd', ['a','b','c','d']) SETTINGS max_hyperscan_regexp_total_length = 5;
```

Result:

```text
┌─multiMatchAny('abcd', ['a', 'b', 'c', 'd'])─┐
│                                           1 │
└─────────────────────────────────────────────┘
```

Query:

```sql
SELECT multiMatchAny('abcd', ['ab','bc','c','d']) SETTINGS max_hyperscan_regexp_total_length = 5;
```

Result:

```text
Exception: Total regexp lengths too large.
```

**See Also**

- [max_hyperscan_regexp_length](#max-hyperscan-regexp-length)

## enable_positional_arguments {#enable-positional-arguments}

Enables or disables supporting positional arguments for [GROUP BY](../../sql-reference/statements/select/group-by.md), [LIMIT BY](../../sql-reference/statements/select/limit-by.md), [ORDER BY](../../sql-reference/statements/select/order-by.md) statements.

Possible values:

- 0 — Positional arguments aren't supported.
- 1 — Positional arguments are supported: column numbers can use instead of column names.

Default value: `1`.

**Example**

Query:

```sql
CREATE TABLE positional_arguments(one Int, two Int, three Int) ENGINE=Memory();

INSERT INTO positional_arguments VALUES (10, 20, 30), (20, 20, 10), (30, 10, 20);

SELECT * FROM positional_arguments ORDER BY 2,3;
```

Result:

```text
┌─one─┬─two─┬─three─┐
│  30 │  10 │   20  │
│  20 │  20 │   10  │
│  10 │  20 │   30  │
└─────┴─────┴───────┘
```

## splitby_max_substrings_includes_remaining_string {#splitby_max_substrings_includes_remaining_string}

Controls whether function [splitBy*()](../../sql-reference/functions/splitting-merging-functions.md) with argument `max_substrings` > 0 will include the remaining string in the last element of the result array.

Possible values:

- `0` - The remaining string will not be included in the last element of the result array.
- `1` - The remaining string will be included in the last element of the result array. This is the behavior of Spark's [`split()`](https://spark.apache.org/docs/3.1.2/api/python/reference/api/pyspark.sql.functions.split.html) function and Python's ['string.split()'](https://docs.python.org/3/library/stdtypes.html#str.split) method.

Default value: `0`

## enable_extended_results_for_datetime_functions {#enable-extended-results-for-datetime-functions}

Enables or disables returning results of type:
- `Date32` with extended range (compared to type `Date`) for functions [toStartOfYear](../../sql-reference/functions/date-time-functions.md#tostartofyear), [toStartOfISOYear](../../sql-reference/functions/date-time-functions.md#tostartofisoyear), [toStartOfQuarter](../../sql-reference/functions/date-time-functions.md#tostartofquarter), [toStartOfMonth](../../sql-reference/functions/date-time-functions.md#tostartofmonth), [toLastDayOfMonth](../../sql-reference/functions/date-time-functions.md#tolastdayofmonth), [toStartOfWeek](../../sql-reference/functions/date-time-functions.md#tostartofweek), [toLastDayOfWeek](../../sql-reference/functions/date-time-functions.md#tolastdayofweek) and [toMonday](../../sql-reference/functions/date-time-functions.md#tomonday).
- `DateTime64` with extended range (compared to type `DateTime`) for functions [toStartOfDay](../../sql-reference/functions/date-time-functions.md#tostartofday), [toStartOfHour](../../sql-reference/functions/date-time-functions.md#tostartofhour), [toStartOfMinute](../../sql-reference/functions/date-time-functions.md#tostartofminute), [toStartOfFiveMinutes](../../sql-reference/functions/date-time-functions.md#tostartoffiveminutes), [toStartOfTenMinutes](../../sql-reference/functions/date-time-functions.md#tostartoftenminutes), [toStartOfFifteenMinutes](../../sql-reference/functions/date-time-functions.md#tostartoffifteenminutes) and [timeSlot](../../sql-reference/functions/date-time-functions.md#timeslot).

Possible values:

- 0 — Functions return `Date` or `DateTime` for all types of arguments.
- 1 — Functions return `Date32` or `DateTime64` for `Date32` or `DateTime64` arguments and `Date` or `DateTime` otherwise.

Default value: `0`.

## optimize_move_to_prewhere {#optimize_move_to_prewhere}

Enables or disables automatic [PREWHERE](../../sql-reference/statements/select/prewhere.md) optimization in [SELECT](../../sql-reference/statements/select/index.md) queries.

Works only for [*MergeTree](../../engines/table-engines/mergetree-family/index.md) tables.

Possible values:

- 0 — Automatic `PREWHERE` optimization is disabled.
- 1 — Automatic `PREWHERE` optimization is enabled.

Default value: `1`.

## optimize_move_to_prewhere_if_final {#optimize_move_to_prewhere_if_final}

Enables or disables automatic [PREWHERE](../../sql-reference/statements/select/prewhere.md) optimization in [SELECT](../../sql-reference/statements/select/index.md) queries with [FINAL](../../sql-reference/statements/select/from.md#select-from-final) modifier.

Works only for [*MergeTree](../../engines/table-engines/mergetree-family/index.md) tables.

Possible values:

- 0 — Automatic `PREWHERE` optimization in `SELECT` queries with `FINAL` modifier is disabled.
- 1 — Automatic `PREWHERE` optimization in `SELECT` queries with `FINAL` modifier is enabled.

Default value: `0`.

**See Also**

- [optimize_move_to_prewhere](#optimize_move_to_prewhere) setting

## optimize_using_constraints

Use [constraints](../../sql-reference/statements/create/table.md#constraints) for query optimization. The default is `false`.

Possible values:

- true, false

## optimize_append_index

Use [constraints](../../sql-reference/statements/create/table.md#constraints) in order to append index condition. The default is `false`.

Possible values:

- true, false

## optimize_substitute_columns

Use [constraints](../../sql-reference/statements/create/table.md#constraints) for column substitution. The default is `false`.

Possible values:

- true, false

## describe_include_subcolumns {#describe_include_subcolumns}

Enables describing subcolumns for a [DESCRIBE](../../sql-reference/statements/describe-table.md) query. For example, members of a [Tuple](../../sql-reference/data-types/tuple.md) or subcolumns of a [Map](../../sql-reference/data-types/map.md/#map-subcolumns), [Nullable](../../sql-reference/data-types/nullable.md/#finding-null) or an [Array](../../sql-reference/data-types/array.md/#array-size) data type.

Possible values:

- 0 — Subcolumns are not included in `DESCRIBE` queries.
- 1 — Subcolumns are included in `DESCRIBE` queries.

Default value: `0`.

**Example**

See an example for the [DESCRIBE](../../sql-reference/statements/describe-table.md) statement.


## alter_partition_verbose_result {#alter-partition-verbose-result}

Enables or disables the display of information about the parts to which the manipulation operations with partitions and parts have been successfully applied.
Applicable to [ATTACH PARTITION|PART](../../sql-reference/statements/alter/partition.md/#alter_attach-partition) and to [FREEZE PARTITION](../../sql-reference/statements/alter/partition.md/#alter_freeze-partition).

Possible values:

- 0 — disable verbosity.
- 1 — enable verbosity.

Default value: `0`.

**Example**

```sql
CREATE TABLE test(a Int64, d Date, s String) ENGINE = MergeTree PARTITION BY toYYYYMM(d) ORDER BY a;
INSERT INTO test VALUES(1, '2021-01-01', '');
INSERT INTO test VALUES(1, '2021-01-01', '');
ALTER TABLE test DETACH PARTITION ID '202101';

ALTER TABLE test ATTACH PARTITION ID '202101' SETTINGS alter_partition_verbose_result = 1;

┌─command_type─────┬─partition_id─┬─part_name────┬─old_part_name─┐
│ ATTACH PARTITION │ 202101       │ 202101_7_7_0 │ 202101_5_5_0  │
│ ATTACH PARTITION │ 202101       │ 202101_8_8_0 │ 202101_6_6_0  │
└──────────────────┴──────────────┴──────────────┴───────────────┘

ALTER TABLE test FREEZE SETTINGS alter_partition_verbose_result = 1;

┌─command_type─┬─partition_id─┬─part_name────┬─backup_name─┬─backup_path───────────────────┬─part_backup_path────────────────────────────────────────────┐
│ FREEZE ALL   │ 202101       │ 202101_7_7_0 │ 8           │ /var/lib/clickhouse/shadow/8/ │ /var/lib/clickhouse/shadow/8/data/default/test/202101_7_7_0 │
│ FREEZE ALL   │ 202101       │ 202101_8_8_0 │ 8           │ /var/lib/clickhouse/shadow/8/ │ /var/lib/clickhouse/shadow/8/data/default/test/202101_8_8_0 │
└──────────────┴──────────────┴──────────────┴─────────────┴───────────────────────────────┴─────────────────────────────────────────────────────────────┘
```

## min_bytes_to_use_mmap_io {#min-bytes-to-use-mmap-io}

This is an experimental setting. Sets the minimum amount of memory for reading large files without copying data from the kernel to userspace. Recommended threshold is about 64 MB, because [mmap/munmap](https://en.wikipedia.org/wiki/Mmap) is slow. It makes sense only for large files and helps only if data reside in the page cache.

Possible values:

- Positive integer.
- 0 — Big files read with only copying data from kernel to userspace.

Default value: `0`.

## shutdown_wait_unfinished_queries {#shutdown_wait_unfinished_queries}

Enables or disables waiting unfinished queries when shutdown server.

Possible values:

- 0 — Disabled.
- 1 — Enabled. The wait time equal shutdown_wait_unfinished config.

Default value: 0.

## shutdown_wait_unfinished {#shutdown_wait_unfinished}

The waiting time in seconds for currently handled connections when shutdown server.

Default Value: 5.

## memory_overcommit_ratio_denominator {#memory_overcommit_ratio_denominator}

It represents soft memory limit in case when hard limit is reached on user level.
This value is used to compute overcommit ratio for the query.
Zero means skip the query.
Read more about [memory overcommit](memory-overcommit.md).

Default value: `1GiB`.

## memory_usage_overcommit_max_wait_microseconds {#memory_usage_overcommit_max_wait_microseconds}

Maximum time thread will wait for memory to be freed in the case of memory overcommit on a user level.
If the timeout is reached and memory is not freed, an exception is thrown.
Read more about [memory overcommit](memory-overcommit.md).

Default value: `5000000`.

## memory_overcommit_ratio_denominator_for_user {#memory_overcommit_ratio_denominator_for_user}

It represents soft memory limit in case when hard limit is reached on global level.
This value is used to compute overcommit ratio for the query.
Zero means skip the query.
Read more about [memory overcommit](memory-overcommit.md).

Default value: `1GiB`.

## Schema Inference settings

### schema_inference_use_cache_for_file {schema_inference_use_cache_for_file}

Enable schemas cache for schema inference in `file` table function.

Default value: `true`.

### schema_inference_use_cache_for_s3 {schema_inference_use_cache_for_s3}

Enable schemas cache for schema inference in `s3` table function.

Default value: `true`.

### schema_inference_use_cache_for_url {schema_inference_use_cache_for_url}

Enable schemas cache for schema inference in `url` table function.

Default value: `true`.

### schema_inference_use_cache_for_hdfs {schema_inference_use_cache_for_hdfs}

Enable schemas cache for schema inference in `hdfs` table function.

Default value: `true`.

### schema_inference_cache_require_modification_time_for_url {#schema_inference_cache_require_modification_time_for_url}

Use schema from cache for URL with last modification time validation (for urls with Last-Modified header). If this setting is enabled and URL doesn't have Last-Modified header, schema from cache won't be used.

Default value: `true`.

### use_structure_from_insertion_table_in_table_functions {use_structure_from_insertion_table_in_table_functions}

Use structure from insertion table instead of schema inference from data.

Possible values:
- 0 - disabled
- 1 - enabled
- 2 - auto

Default value: 2.

## compatibility {#compatibility}

The `compatibility` setting causes ClickHouse to use the default settings of a previous version of ClickHouse, where the previous version is provided as the setting.

If settings are set to non-default values, then those settings are honored (only settings that have not been modified are affected by the `compatibility` setting).

This setting takes a ClickHouse version number as a string, like `22.3`, `22.8`. An empty value means that this setting is disabled.

Disabled by default.

:::note
In ClickHouse Cloud the compatibility setting must be set by ClickHouse Cloud support.  Please [open a case](https://clickhouse.cloud/support) to have it set.
:::

## allow_settings_after_format_in_insert {#allow_settings_after_format_in_insert}

Control whether `SETTINGS` after `FORMAT` in `INSERT` queries is allowed or not. It is not recommended to use this, since this may interpret part of `SETTINGS` as values.

Example:

```sql
INSERT INTO FUNCTION null('foo String') SETTINGS max_threads=1 VALUES ('bar');
```

But the following query will work only with `allow_settings_after_format_in_insert`:

```sql
SET allow_settings_after_format_in_insert=1;
INSERT INTO FUNCTION null('foo String') VALUES ('bar') SETTINGS max_threads=1;
```

Possible values:

- 0 — Disallow.
- 1 — Allow.

Default value: `0`.

:::note
Use this setting only for backward compatibility if your use cases depend on old syntax.
:::

## session_timezone {#session_timezone}

Sets the implicit time zone of the current session or query.
The implicit time zone is the time zone applied to values of type DateTime/DateTime64 which have no explicitly specified time zone.
The setting takes precedence over the globally configured (server-level) implicit time zone.
A value of '' (empty string) means that the implicit time zone of the current session or query is equal to the [server time zone](../server-configuration-parameters/settings.md#server_configuration_parameters-timezone).

You can use functions `timeZone()` and `serverTimeZone()` to get the session time zone and server time zone.

Possible values:

-    Any time zone name from `system.time_zones`, e.g. `Europe/Berlin`, `UTC` or `Zulu`

Default value: `''`.

Examples:

```sql
SELECT timeZone(), serverTimeZone() FORMAT TSV

Europe/Berlin	Europe/Berlin
```

```sql
SELECT timeZone(), serverTimeZone() SETTINGS session_timezone = 'Asia/Novosibirsk' FORMAT TSV

Asia/Novosibirsk	Europe/Berlin
```

Assign session time zone 'America/Denver' to the inner DateTime without explicitly specified time zone:

```sql
SELECT toDateTime64(toDateTime64('1999-12-12 23:23:23.123', 3), 3, 'Europe/Zurich') SETTINGS session_timezone = 'America/Denver' FORMAT TSV

1999-12-13 07:23:23.123
```

:::warning
Not all functions that parse DateTime/DateTime64 respect `session_timezone`. This can lead to subtle errors.
See the following example and explanation.
:::

```sql
CREATE TABLE test_tz (`d` DateTime('UTC')) ENGINE = Memory AS SELECT toDateTime('2000-01-01 00:00:00', 'UTC');

SELECT *, timeZone() FROM test_tz WHERE d = toDateTime('2000-01-01 00:00:00') SETTINGS session_timezone = 'Asia/Novosibirsk'
0 rows in set.

SELECT *, timeZone() FROM test_tz WHERE d = '2000-01-01 00:00:00' SETTINGS session_timezone = 'Asia/Novosibirsk'
┌───────────────────d─┬─timeZone()───────┐
│ 2000-01-01 00:00:00 │ Asia/Novosibirsk │
└─────────────────────┴──────────────────┘
```

This happens due to different parsing pipelines:

- `toDateTime()` without explicitly given time zone used in the first `SELECT` query honors setting `session_timezone` and the global time zone.
- In the second query, a DateTime is parsed from a String, and inherits the type and time zone of the existing column`d`. Thus, setting `session_timezone` and the global time zone are not honored.

**See also**

- [timezone](../server-configuration-parameters/settings.md#server_configuration_parameters-timezone)

## final {#final}

Automatically applies [FINAL](../../sql-reference/statements/select/from.md#final-modifier) modifier to all tables in a query, to tables where [FINAL](../../sql-reference/statements/select/from.md#final-modifier) is applicable, including joined tables and tables in sub-queries, and
distributed tables.

Possible values:

- 0 - disabled
- 1 - enabled

Default value: `0`.

Example:

```sql
CREATE TABLE test
(
    key Int64,
    some String
)
ENGINE = ReplacingMergeTree
ORDER BY key;

INSERT INTO test FORMAT Values (1, 'first');
INSERT INTO test FORMAT Values (1, 'second');

SELECT * FROM test;
┌─key─┬─some───┐
│   1 │ second │
└─────┴────────┘
┌─key─┬─some──┐
│   1 │ first │
└─────┴───────┘

SELECT * FROM test SETTINGS final = 1;
┌─key─┬─some───┐
│   1 │ second │
└─────┴────────┘

SET final = 1;
SELECT * FROM test;
┌─key─┬─some───┐
│   1 │ second │
└─────┴────────┘
```

## asterisk_include_materialized_columns {#asterisk_include_materialized_columns}

Include [MATERIALIZED](../../sql-reference/statements/create/table.md#materialized) columns for wildcard query (`SELECT *`).

Possible values:

- 0 - disabled
- 1 - enabled

Default value: `0`.

## asterisk_include_alias_columns {#asterisk_include_alias_columns}

Include [ALIAS](../../sql-reference/statements/create/table.md#alias) columns for wildcard query (`SELECT *`).

Possible values:

- 0 - disabled
- 1 - enabled

Default value: `0`.

## async_socket_for_remote {#async_socket_for_remote}

Enables asynchronous read from socket while executing remote query.

Enabled by default.

## async_query_sending_for_remote {#async_query_sending_for_remote}

Enables asynchronous connection creation and query sending while executing remote query.

Enabled by default.

## use_hedged_requests {#use_hedged_requests}

Enables hedged requests logic for remote queries. It allows to establish many connections with different replicas for query.
New connection is enabled in case existent connection(s) with replica(s) were not established within `hedged_connection_timeout`
or no data was received within `receive_data_timeout`. Query uses the first connection which send non empty progress packet (or data packet, if `allow_changing_replica_until_first_data_packet`);
other connections are cancelled. Queries with `max_parallel_replicas > 1` are supported.

Enabled by default.

## hedged_connection_timeout {#hedged_connection_timeout}

If we can't establish connection with replica after this timeout in hedged requests, we start working with the next replica without cancelling connection to the previous.
Timeout value is in milliseconds.

Default value: `50`.

## receive_data_timeout {#receive_data_timeout}

This timeout is set when the query is sent to the replica in hedged requests, if we don't receive first packet of data and we don't make any progress in query execution after this timeout,
we start working with the next replica, without cancelling connection to the previous.
Timeout value is in milliseconds.

Default value: `2000`

## allow_changing_replica_until_first_data_packet {#allow_changing_replica_until_first_data_packet}

If it's enabled, in hedged requests we can start new connection until receiving first data packet even if we have already made some progress
(but progress haven't updated for `receive_data_timeout` timeout), otherwise we disable changing replica after the first time we made progress.

## parallel_view_processing

Enables pushing to attached views concurrently instead of sequentially.

Default value: `false`.

## partial_result_on_first_cancel {#partial_result_on_first_cancel}
When set to `true` and the user wants to interrupt a query (for example using `Ctrl+C` on the client), then the query continues execution only on data that was already read from the table. Afterwards, it will return a partial result of the query for the part of the table that was read. To fully stop the execution of a query without a partial result, the user should send 2 cancel requests.

**Example without setting on Ctrl+C**
```sql
SELECT sum(number) FROM numbers(10000000000)

Cancelling query.
Ok.
Query was cancelled.

0 rows in set. Elapsed: 1.334 sec. Processed 52.65 million rows, 421.23 MB (39.48 million rows/s., 315.85 MB/s.)
```

**Example with setting on Ctrl+C**
```sql
SELECT sum(number) FROM numbers(10000000000) SETTINGS partial_result_on_first_cancel=true

┌──────sum(number)─┐
│ 1355411451286266 │
└──────────────────┘

1 row in set. Elapsed: 1.331 sec. Processed 52.13 million rows, 417.05 MB (39.17 million rows/s., 313.33 MB/s.)
```

Possible values: `true`, `false`

Default value: `false`
## function_json_value_return_type_allow_nullable

Control whether allow to return `NULL` when value is not exist for JSON_VALUE function.

```sql
SELECT JSON_VALUE('{"hello":"world"}', '$.b') settings function_json_value_return_type_allow_nullable=true;

┌─JSON_VALUE('{"hello":"world"}', '$.b')─┐
│ ᴺᵁᴸᴸ                                   │
└────────────────────────────────────────┘

1 row in set. Elapsed: 0.001 sec.
```

Possible values:

- true — Allow.
- false — Disallow.

Default value: `false`.

## rename_files_after_processing

- **Type:** String

- **Default value:** Empty string

This setting allows to specify renaming pattern for files processed by `file` table function. When option is set, all files read by `file` table function will be renamed according to specified pattern with placeholders, only if files processing was successful.

### Placeholders

- `%a` — Full original filename (e.g., "sample.csv").
- `%f` — Original filename without extension (e.g., "sample").
- `%e` — Original file extension with dot (e.g., ".csv").
- `%t` — Timestamp (in microseconds).
- `%%` — Percentage sign ("%").

### Example
- Option: `--rename_files_after_processing="processed_%f_%t%e"`

- Query: `SELECT * FROM file('sample.csv')`


If reading `sample.csv` is successful, file will be renamed to `processed_sample_1683473210851438.csv`




## function_json_value_return_type_allow_complex

Control whether allow to return complex type (such as: struct, array, map) for json_value function.

```sql
SELECT JSON_VALUE('{"hello":{"world":"!"}}', '$.hello') settings function_json_value_return_type_allow_complex=true

┌─JSON_VALUE('{"hello":{"world":"!"}}', '$.hello')─┐
│ {"world":"!"}                                    │
└──────────────────────────────────────────────────┘

1 row in set. Elapsed: 0.001 sec.
```

Possible values:

- true — Allow.
- false — Disallow.

Default value: `false`.

## zstd_window_log_max

Allows you to select the max window log of ZSTD (it will not be used for MergeTree family)

Type: Int64

Default: 0

## rewrite_count_distinct_if_with_count_distinct_implementation

Allows you to rewrite `countDistcintIf` with [count_distinct_implementation](#count_distinct_implementation) setting.

Possible values:

- true — Allow.
- false — Disallow.

Default value: `false`.

## precise_float_parsing {#precise_float_parsing}

Switches [Float32/Float64](../../sql-reference/data-types/float.md) parsing algorithms:
* If the value is `1`, then precise method is used. It is slower than fast method, but it always returns a number that is the closest machine representable number to the input.
* Otherwise, fast method is used (default). It usually returns the same value as precise, but in rare cases result may differ by one or two least significant digits.

Possible values: `0`, `1`.

Default value: `0`.

Example:

```sql
SELECT toFloat64('1.7091'), toFloat64('1.5008753E7') SETTINGS precise_float_parsing = 0;

┌─toFloat64('1.7091')─┬─toFloat64('1.5008753E7')─┐
│  1.7090999999999998 │       15008753.000000002 │
└─────────────────────┴──────────────────────────┘

SELECT toFloat64('1.7091'), toFloat64('1.5008753E7') SETTINGS precise_float_parsing = 1;

┌─toFloat64('1.7091')─┬─toFloat64('1.5008753E7')─┐
│              1.7091 │                 15008753 │
└─────────────────────┴──────────────────────────┘
```

## partial_result_update_duration_ms

Interval (in milliseconds) for sending updates with partial data about the result table to the client (in interactive mode) during query execution. Setting to 0 disables partial results. Only supported for single-threaded GROUP BY without key, ORDER BY, LIMIT and OFFSET.

:::note
It's an experimental feature. Enable `allow_experimental_partial_result` setting first to use it.
:::

## max_rows_in_partial_result

Maximum rows to show in the partial result after every real-time update while the query runs (use partial result limit + OFFSET as a value in case of OFFSET in the query).

## validate_tcp_client_information {#validate-tcp-client-information}

Determines whether validation of client information enabled when query packet is received from a client using a TCP connection.

If `true`, an exception will be thrown on invalid client information from the TCP client.

If `false`, the data will not be validated. The server will work with clients of all versions.

The default value is `false`.

**Example**

``` xml
<validate_tcp_client_information>true</validate_tcp_client_information>
```

## print_pretty_type_names {#print_pretty_type_names}

Allows to print deep-nested type names in a pretty way with indents in `DESCRIBE` query and in `toTypeName()` function.

Example:

```sql
CREATE TABLE test (a Tuple(b String, c Tuple(d Nullable(UInt64), e Array(UInt32), f Array(Tuple(g String, h Map(String, Array(Tuple(i String, j UInt64))))), k Date), l Nullable(String))) ENGINE=Memory;
DESCRIBE TABLE test FORMAT TSVRaw SETTINGS print_pretty_type_names=1;
```

<<<<<<< HEAD
┌─_path───────────────────┬─_file───────┐
│ <full path to file>     │ <file name> │
└─────────────────────────┴─────────────┘
```

just to get a build, docs will be in a different pr which will be merged before this one
=======
```
a	Tuple(
    b String,
    c Tuple(
        d Nullable(UInt64),
        e Array(UInt32),
        f Array(Tuple(
            g String,
            h Map(
                String,
                Array(Tuple(
                    i String,
                    j UInt64
                ))
            )
        )),
        k Date
    ),
    l Nullable(String)
)
```
>>>>>>> 04ed4ece
<|MERGE_RESOLUTION|>--- conflicted
+++ resolved
@@ -4705,14 +4705,6 @@
 DESCRIBE TABLE test FORMAT TSVRaw SETTINGS print_pretty_type_names=1;
 ```
 
-<<<<<<< HEAD
-┌─_path───────────────────┬─_file───────┐
-│ <full path to file>     │ <file name> │
-└─────────────────────────┴─────────────┘
-```
-
-just to get a build, docs will be in a different pr which will be merged before this one
-=======
 ```
 a	Tuple(
     b String,
@@ -4734,4 +4726,5 @@
     l Nullable(String)
 )
 ```
->>>>>>> 04ed4ece
+
+just to get a build, docs will be in a different pr which will be merged before this one