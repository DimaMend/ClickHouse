---
sidebar_label: Core Settings
sidebar_position: 2
slug: /en/operations/settings/settings
toc_max_heading_level: 2
---

# Core Settings

All below settings are also available in table [system.settings](/docs/en/operations/system-tables/settings).

## add_http_cors_header {#add_http_cors_header}

Type: Bool

Default value: 0

Write add http CORS header.

## additional_result_filter {#additional_result_filter}

Type: String

Default value: 

An additional filter expression to apply to the result of `SELECT` query.
This setting is not applied to any subquery.

**Example**

``` sql
INSERT INTO table_1 VALUES (1, 'a'), (2, 'bb'), (3, 'ccc'), (4, 'dddd');
SElECT * FROM table_1;
```
```response
┌─x─┬─y────┐
│ 1 │ a    │
│ 2 │ bb   │
│ 3 │ ccc  │
│ 4 │ dddd │
└───┴──────┘
```
```sql
SELECT *
FROM table_1
SETTINGS additional_result_filter = 'x != 2'
```
```response
┌─x─┬─y────┐
│ 1 │ a    │
│ 3 │ ccc  │
│ 4 │ dddd │
└───┴──────┘
```

## additional_table_filters {#additional_table_filters}

Type: Map

Default value: {}

An additional filter expression that is applied after reading
from the specified table.

**Example**

``` sql
INSERT INTO table_1 VALUES (1, 'a'), (2, 'bb'), (3, 'ccc'), (4, 'dddd');
SELECT * FROM table_1;
```
```response
┌─x─┬─y────┐
│ 1 │ a    │
│ 2 │ bb   │
│ 3 │ ccc  │
│ 4 │ dddd │
└───┴──────┘
```
```sql
SELECT *
FROM table_1
SETTINGS additional_table_filters = {'table_1': 'x != 2'}
```
```response
┌─x─┬─y────┐
│ 1 │ a    │
│ 3 │ ccc  │
│ 4 │ dddd │
└───┴──────┘
```

## aggregate_functions_null_for_empty {#aggregate_functions_null_for_empty}

Type: Bool

Default value: 0

Enables or disables rewriting all aggregate functions in a query, adding [-OrNull](../../sql-reference/aggregate-functions/combinators.md/#agg-functions-combinator-ornull) suffix to them. Enable it for SQL standard compatibility.
It is implemented via query rewrite (similar to [count_distinct_implementation](#count_distinct_implementation) setting) to get consistent results for distributed queries.

Possible values:

- 0 — Disabled.
- 1 — Enabled.

**Example**

Consider the following query with aggregate functions:
```sql
SELECT SUM(-1), MAX(0) FROM system.one WHERE 0;
```

With `aggregate_functions_null_for_empty = 0` it would produce:
```text
┌─SUM(-1)─┬─MAX(0)─┐
│       0 │      0 │
└─────────┴────────┘
```

With `aggregate_functions_null_for_empty = 1` the result would be:
```text
┌─SUMOrNull(-1)─┬─MAXOrNull(0)─┐
│          NULL │         NULL │
└───────────────┴──────────────┘
```

## aggregation_in_order_max_block_bytes {#aggregation_in_order_max_block_bytes}

Type: UInt64

Default value: 50000000

Maximal size of block in bytes accumulated during aggregation in order of primary key. Lower block size allows to parallelize more final merge stage of aggregation.

## aggregation_memory_efficient_merge_threads {#aggregation_memory_efficient_merge_threads}

Type: UInt64

Default value: 0

Number of threads to use for merge intermediate aggregation results in memory efficient mode. When bigger, then more memory is consumed. 0 means - same as 'max_threads'.

## allow_aggregate_partitions_independently {#allow_aggregate_partitions_independently}

Type: Bool

Default value: 0

Enable independent aggregation of partitions on separate threads when partition key suits group by key. Beneficial when number of partitions close to number of cores and partitions have roughly the same size

## allow_archive_path_syntax {#allow_archive_path_syntax}

Type: Bool

Default value: 1

File/S3 engines/table function will parse paths with '::' as '\\<archive\\> :: \\<file\\>' if archive has correct extension

## allow_asynchronous_read_from_io_pool_for_merge_tree {#allow_asynchronous_read_from_io_pool_for_merge_tree}

Type: Bool

Default value: 0

Use background I/O pool to read from MergeTree tables. This setting may increase performance for I/O bound queries

## allow_changing_replica_until_first_data_packet {#allow_changing_replica_until_first_data_packet}

Type: Bool

Default value: 0

If it's enabled, in hedged requests we can start new connection until receiving first data packet even if we have already made some progress
(but progress haven't updated for `receive_data_timeout` timeout), otherwise we disable changing replica after the first time we made progress.

## allow_create_index_without_type {#allow_create_index_without_type}

Type: Bool

Default value: 0

Allow CREATE INDEX query without TYPE. Query will be ignored. Made for SQL compatibility tests.

## allow_custom_error_code_in_throwif {#allow_custom_error_code_in_throwif}

Type: Bool

Default value: 0

Enable custom error code in function throwIf(). If true, thrown exceptions may have unexpected error codes.

## allow_ddl {#allow_ddl}

Type: Bool

Default value: 1

If it is set to true, then a user is allowed to executed DDL queries.

## allow_deprecated_database_ordinary {#allow_deprecated_database_ordinary}

Type: Bool

Default value: 0

Allow to create databases with deprecated Ordinary engine

## allow_deprecated_error_prone_window_functions {#allow_deprecated_error_prone_window_functions}

Type: Bool

Default value: 0

Allow usage of deprecated error prone window functions (neighbor, runningAccumulate, runningDifferenceStartingWithFirstValue, runningDifference)

## allow_deprecated_snowflake_conversion_functions {#allow_deprecated_snowflake_conversion_functions}

Type: Bool

Default value: 0

Functions `snowflakeToDateTime`, `snowflakeToDateTime64`, `dateTimeToSnowflake`, and `dateTime64ToSnowflake` are deprecated and disabled by default.
Please use functions `snowflakeIDToDateTime`, `snowflakeIDToDateTime64`, `dateTimeToSnowflakeID`, and `dateTime64ToSnowflakeID` instead.

To re-enable the deprecated functions (e.g., during a transition period), please set this setting to `true`.

## allow_deprecated_syntax_for_merge_tree {#allow_deprecated_syntax_for_merge_tree}

Type: Bool

Default value: 0

Allow to create *MergeTree tables with deprecated engine definition syntax

## allow_distributed_ddl {#allow_distributed_ddl}

Type: Bool

Default value: 1

If it is set to true, then a user is allowed to executed distributed DDL queries.

## allow_drop_detached {#allow_drop_detached}

Type: Bool

Default value: 0

Allow ALTER TABLE ... DROP DETACHED PART[ITION] ... queries

## allow_execute_multiif_columnar {#allow_execute_multiif_columnar}

Type: Bool

Default value: 1

Allow execute multiIf function columnar

## allow_experimental_analyzer {#allow_experimental_analyzer}

Type: Bool

Default value: 1

Allow new query analyzer.

## allow_experimental_codecs {#allow_experimental_codecs}

Type: Bool

Default value: 0

If it is set to true, allow to specify experimental compression codecs (but we don't have those yet and this option does nothing).

## allow_experimental_database_materialized_mysql {#allow_experimental_database_materialized_mysql}

Type: Bool

Default value: 0

Allow to create database with Engine=MaterializedMySQL(...).

## allow_experimental_database_materialized_postgresql {#allow_experimental_database_materialized_postgresql}

Type: Bool

Default value: 0

Allow to create database with Engine=MaterializedPostgreSQL(...).

## allow_experimental_dynamic_type {#allow_experimental_dynamic_type}

Type: Bool

Default value: 0

Allow Dynamic data type

## allow_experimental_full_text_index {#allow_experimental_full_text_index}

Type: Bool

Default value: 0

If it is set to true, allow to use experimental full-text index.

## allow_experimental_funnel_functions {#allow_experimental_funnel_functions}

Type: Bool

Default value: 0

Enable experimental functions for funnel analysis.

## allow_experimental_hash_functions {#allow_experimental_hash_functions}

Type: Bool

Default value: 0

Enable experimental hash functions

## allow_experimental_inverted_index {#allow_experimental_inverted_index}

Type: Bool

Default value: 0

If it is set to true, allow to use experimental inverted index.

## allow_experimental_join_condition {#allow_experimental_join_condition}

Type: Bool

Default value: 0

Support join with inequal conditions which involve columns from both left and right table. e.g. t1.y < t2.y.

## allow_experimental_join_right_table_sorting {#allow_experimental_join_right_table_sorting}

Type: Bool

Default value: 0

If it is set to true, and the conditions of `join_to_sort_minimum_perkey_rows` and `join_to_sort_maximum_table_rows` are met, rerange the right table by key to improve the performance in left or inner hash join.

## allow_experimental_json_type {#allow_experimental_json_type}

Type: Bool

Default value: 0

Allow JSON data type

## allow_experimental_kafka_offsets_storage_in_keeper {#allow_experimental_kafka_offsets_storage_in_keeper}

Type: Bool

Default value: 0

Allow experimental feature to store Kafka related offsets in ClickHouse Keeper. When enabled a ClickHouse Keeper path and replica name can be specified to the Kafka table engine. As a result instead of the regular Kafka engine, a new type of storage engine will be used that stores the committed offsets primarily in ClickHouse Keeper

## allow_experimental_live_view {#allow_experimental_live_view}

Type: Bool

Default value: 0

Allows creation of a deprecated LIVE VIEW.

Possible values:

- 0 — Working with live views is disabled.
- 1 — Working with live views is enabled.

## allow_experimental_materialized_postgresql_table {#allow_experimental_materialized_postgresql_table}

Type: Bool

Default value: 0

Allows to use the MaterializedPostgreSQL table engine. Disabled by default, because this feature is experimental

## allow_experimental_nlp_functions {#allow_experimental_nlp_functions}

Type: Bool

Default value: 0

Enable experimental functions for natural language processing.

## allow_experimental_object_type {#allow_experimental_object_type}

Type: Bool

Default value: 0

Allow Object and JSON data types

## allow_experimental_parallel_reading_from_replicas {#allow_experimental_parallel_reading_from_replicas}

Type: UInt64

Default value: 0

Use up to `max_parallel_replicas` the number of replicas from each shard for SELECT query execution. Reading is parallelized and coordinated dynamically. 0 - disabled, 1 - enabled, silently disable them in case of failure, 2 - enabled, throw an exception in case of failure

## allow_experimental_query_deduplication {#allow_experimental_query_deduplication}

Type: Bool

Default value: 0

Experimental data deduplication for SELECT queries based on part UUIDs

## allow_experimental_refreshable_materialized_view {#allow_experimental_refreshable_materialized_view}

Type: Bool

Default value: 0

Allow refreshable materialized views (CREATE MATERIALIZED VIEW \\<name\\> REFRESH ...).

## allow_experimental_shared_set_join {#allow_experimental_shared_set_join}

Type: Bool

Default value: 1

Only in ClickHouse Cloud. Allow to create ShareSet and SharedJoin

## allow_experimental_statistics {#allow_experimental_statistics}

Type: Bool

Default value: 0

Allows defining columns with [statistics](../../engines/table-engines/mergetree-family/mergetree.md#table_engine-mergetree-creating-a-table) and [manipulate statistics](../../engines/table-engines/mergetree-family/mergetree.md#column-statistics).

## allow_experimental_time_series_table {#allow_experimental_time_series_table}

Type: Bool

Default value: 0

Allows creation of tables with the [TimeSeries](../../engines/table-engines/integrations/time-series.md) table engine.

Possible values:

- 0 — the [TimeSeries](../../engines/table-engines/integrations/time-series.md) table engine is disabled.
- 1 — the [TimeSeries](../../engines/table-engines/integrations/time-series.md) table engine is enabled.

## allow_experimental_variant_type {#allow_experimental_variant_type}

Type: Bool

Default value: 0

Allows creation of experimental [Variant](../../sql-reference/data-types/variant.md).

## allow_experimental_vector_similarity_index {#allow_experimental_vector_similarity_index}

Type: Bool

Default value: 0

Allow experimental vector similarity index

## allow_experimental_window_view {#allow_experimental_window_view}

Type: Bool

Default value: 0

Enable WINDOW VIEW. Not mature enough.

## allow_get_client_http_header {#allow_get_client_http_header}

Type: Bool

Default value: 0

Allow to use the function `getClientHTTPHeader` which lets to obtain a value of an the current HTTP request's header. It is not enabled by default for security reasons, because some headers, such as `Cookie`, could contain sensitive info. Note that the `X-ClickHouse-*` and `Authentication` headers are always restricted and cannot be obtained with this function.

## allow_hyperscan {#allow_hyperscan}

Type: Bool

Default value: 1

Allow functions that use Hyperscan library. Disable to avoid potentially long compilation times and excessive resource usage.

## allow_introspection_functions {#allow_introspection_functions}

Type: Bool

Default value: 0

Enables or disables [introspection functions](../../sql-reference/functions/introspection.md) for query profiling.

Possible values:

- 1 — Introspection functions enabled.
- 0 — Introspection functions disabled.

**See Also**

- [Sampling Query Profiler](../../operations/optimizing-performance/sampling-query-profiler.md)
- System table [trace_log](../../operations/system-tables/trace_log.md/#system_tables-trace_log)

## allow_materialized_view_with_bad_select {#allow_materialized_view_with_bad_select}

Type: Bool

Default value: 1

Allow CREATE MATERIALIZED VIEW with SELECT query that references nonexistent tables or columns. It must still be syntactically valid. Doesn't apply to refreshable MVs. Doesn't apply if the MV schema needs to be inferred from the SELECT query (i.e. if the CREATE has no column list and no TO table). Can be used for creating MV before its source table.

## allow_named_collection_override_by_default {#allow_named_collection_override_by_default}

Type: Bool

Default value: 1

Allow named collections' fields override by default.

## allow_non_metadata_alters {#allow_non_metadata_alters}

Type: Bool

Default value: 1

Allow to execute alters which affects not only tables metadata, but also data on disk

## allow_nonconst_timezone_arguments {#allow_nonconst_timezone_arguments}

Type: Bool

Default value: 0

Allow non-const timezone arguments in certain time-related functions like toTimeZone(), fromUnixTimestamp*(), snowflakeToDateTime*()

## allow_nondeterministic_mutations {#allow_nondeterministic_mutations}

Type: Bool

Default value: 0

User-level setting that allows mutations on replicated tables to make use of non-deterministic functions such as `dictGet`.

Given that, for example, dictionaries, can be out of sync across nodes, mutations that pull values from them are disallowed on replicated tables by default. Enabling this setting allows this behavior, making it the user's responsibility to ensure that the data used is in sync across all nodes.

**Example**

``` xml
<profiles>
    <default>
        <allow_nondeterministic_mutations>1</allow_nondeterministic_mutations>

        <!-- ... -->
    </default>

    <!-- ... -->

</profiles>
```

## allow_nondeterministic_optimize_skip_unused_shards {#allow_nondeterministic_optimize_skip_unused_shards}

Type: Bool

Default value: 0

Allow nondeterministic (like `rand` or `dictGet`, since later has some caveats with updates) functions in sharding key.

Possible values:

- 0 — Disallowed.
- 1 — Allowed.

## allow_prefetched_read_pool_for_local_filesystem {#allow_prefetched_read_pool_for_local_filesystem}

Type: Bool

Default value: 0

Prefer prefetched threadpool if all parts are on local filesystem

## allow_prefetched_read_pool_for_remote_filesystem {#allow_prefetched_read_pool_for_remote_filesystem}

Type: Bool

Default value: 1

Prefer prefetched threadpool if all parts are on remote filesystem

## allow_push_predicate_when_subquery_contains_with {#allow_push_predicate_when_subquery_contains_with}

Type: Bool

Default value: 1

Allows push predicate when subquery contains WITH clause

## allow_settings_after_format_in_insert {#allow_settings_after_format_in_insert}

Type: Bool

Default value: 0

Control whether `SETTINGS` after `FORMAT` in `INSERT` queries is allowed or not. It is not recommended to use this, since this may interpret part of `SETTINGS` as values.

Example:

```sql
INSERT INTO FUNCTION null('foo String') SETTINGS max_threads=1 VALUES ('bar');
```

But the following query will work only with `allow_settings_after_format_in_insert`:

```sql
SET allow_settings_after_format_in_insert=1;
INSERT INTO FUNCTION null('foo String') VALUES ('bar') SETTINGS max_threads=1;
```

Possible values:

- 0 — Disallow.
- 1 — Allow.

:::note
Use this setting only for backward compatibility if your use cases depend on old syntax.
:::

## allow_simdjson {#allow_simdjson}

Type: Bool

Default value: 1

Allow using simdjson library in 'JSON*' functions if AVX2 instructions are available. If disabled rapidjson will be used.

## allow_statistics_optimize {#allow_statistics_optimize}

Type: Bool

Default value: 0

Allows using statistics to optimize queries

## allow_suspicious_codecs {#allow_suspicious_codecs}

Type: Bool

Default value: 0

If it is set to true, allow to specify meaningless compression codecs.

## allow_suspicious_fixed_string_types {#allow_suspicious_fixed_string_types}

Type: Bool

Default value: 0

In CREATE TABLE statement allows creating columns of type FixedString(n) with n > 256. FixedString with length >= 256 is suspicious and most likely indicates a misuse

## allow_suspicious_indices {#allow_suspicious_indices}

Type: Bool

Default value: 0

Reject primary/secondary indexes and sorting keys with identical expressions

## allow_suspicious_low_cardinality_types {#allow_suspicious_low_cardinality_types}

Type: Bool

Default value: 0

Allows or restricts using [LowCardinality](../../sql-reference/data-types/lowcardinality.md) with data types with fixed size of 8 bytes or less: numeric data types and `FixedString(8_bytes_or_less)`.

For small fixed values using of `LowCardinality` is usually inefficient, because ClickHouse stores a numeric index for each row. As a result:

- Disk space usage can rise.
- RAM consumption can be higher, depending on a dictionary size.
- Some functions can work slower due to extra coding/encoding operations.

Merge times in [MergeTree](../../engines/table-engines/mergetree-family/mergetree.md)-engine tables can grow due to all the reasons described above.

Possible values:

- 1 — Usage of `LowCardinality` is not restricted.
- 0 — Usage of `LowCardinality` is restricted.

## allow_suspicious_primary_key {#allow_suspicious_primary_key}

Type: Bool

Default value: 0

Allow suspicious `PRIMARY KEY`/`ORDER BY` for MergeTree (i.e. SimpleAggregateFunction).

## allow_suspicious_ttl_expressions {#allow_suspicious_ttl_expressions}

Type: Bool

Default value: 0

Reject TTL expressions that don't depend on any of table's columns. It indicates a user error most of the time.

## allow_suspicious_variant_types {#allow_suspicious_variant_types}

Type: Bool

Default value: 0

In CREATE TABLE statement allows specifying Variant type with similar variant types (for example, with different numeric or date types). Enabling this setting may introduce some ambiguity when working with values with similar types.

## allow_unrestricted_reads_from_keeper {#allow_unrestricted_reads_from_keeper}

Type: Bool

Default value: 0

Allow unrestricted (without condition on path) reads from system.zookeeper table, can be handy, but is not safe for zookeeper

## alter_move_to_space_execute_async {#alter_move_to_space_execute_async}

Type: Bool

Default value: 0

Execute ALTER TABLE MOVE ... TO [DISK|VOLUME] asynchronously

## alter_partition_verbose_result {#alter_partition_verbose_result}

Type: Bool

Default value: 0

Enables or disables the display of information about the parts to which the manipulation operations with partitions and parts have been successfully applied.
Applicable to [ATTACH PARTITION|PART](../../sql-reference/statements/alter/partition.md/#alter_attach-partition) and to [FREEZE PARTITION](../../sql-reference/statements/alter/partition.md/#alter_freeze-partition).

Possible values:

- 0 — disable verbosity.
- 1 — enable verbosity.

**Example**

```sql
CREATE TABLE test(a Int64, d Date, s String) ENGINE = MergeTree PARTITION BY toYYYYMM(d) ORDER BY a;
INSERT INTO test VALUES(1, '2021-01-01', '');
INSERT INTO test VALUES(1, '2021-01-01', '');
ALTER TABLE test DETACH PARTITION ID '202101';

ALTER TABLE test ATTACH PARTITION ID '202101' SETTINGS alter_partition_verbose_result = 1;

┌─command_type─────┬─partition_id─┬─part_name────┬─old_part_name─┐
│ ATTACH PARTITION │ 202101       │ 202101_7_7_0 │ 202101_5_5_0  │
│ ATTACH PARTITION │ 202101       │ 202101_8_8_0 │ 202101_6_6_0  │
└──────────────────┴──────────────┴──────────────┴───────────────┘

ALTER TABLE test FREEZE SETTINGS alter_partition_verbose_result = 1;

┌─command_type─┬─partition_id─┬─part_name────┬─backup_name─┬─backup_path───────────────────┬─part_backup_path────────────────────────────────────────────┐
│ FREEZE ALL   │ 202101       │ 202101_7_7_0 │ 8           │ /var/lib/clickhouse/shadow/8/ │ /var/lib/clickhouse/shadow/8/data/default/test/202101_7_7_0 │
│ FREEZE ALL   │ 202101       │ 202101_8_8_0 │ 8           │ /var/lib/clickhouse/shadow/8/ │ /var/lib/clickhouse/shadow/8/data/default/test/202101_8_8_0 │
└──────────────┴──────────────┴──────────────┴─────────────┴───────────────────────────────┴─────────────────────────────────────────────────────────────┘
```

## alter_sync {#alter_sync}

Type: UInt64

Default value: 1

Allows to set up waiting for actions to be executed on replicas by [ALTER](../../sql-reference/statements/alter/index.md), [OPTIMIZE](../../sql-reference/statements/optimize.md) or [TRUNCATE](../../sql-reference/statements/truncate.md) queries.

Possible values:

- 0 — Do not wait.
- 1 — Wait for own execution.
- 2 — Wait for everyone.

Cloud default value: `0`.

:::note
`alter_sync` is applicable to `Replicated` tables only, it does nothing to alters of not `Replicated` tables.
:::

## analyze_index_with_space_filling_curves {#analyze_index_with_space_filling_curves}

Type: Bool

Default value: 1

If a table has a space-filling curve in its index, e.g. `ORDER BY mortonEncode(x, y)` or `ORDER BY hilbertEncode(x, y)`, and the query has conditions on its arguments, e.g. `x >= 10 AND x <= 20 AND y >= 20 AND y <= 30`, use the space-filling curve for index analysis.

## analyzer_compatibility_join_using_top_level_identifier {#analyzer_compatibility_join_using_top_level_identifier}

Type: Bool

Default value: 0

Force to resolve identifier in JOIN USING from projection (for example, in `SELECT a + 1 AS b FROM t1 JOIN t2 USING (b)` join will be performed by `t1.a + 1 = t2.b`, rather then `t1.b = t2.b`).

## any_join_distinct_right_table_keys {#any_join_distinct_right_table_keys}

Type: Bool

Default value: 0

Enables legacy ClickHouse server behaviour in `ANY INNER|LEFT JOIN` operations.

:::note
Use this setting only for backward compatibility if your use cases depend on legacy `JOIN` behaviour.
:::

When the legacy behaviour is enabled:

- Results of `t1 ANY LEFT JOIN t2` and `t2 ANY RIGHT JOIN t1` operations are not equal because ClickHouse uses the logic with many-to-one left-to-right table keys mapping.
- Results of `ANY INNER JOIN` operations contain all rows from the left table like the `SEMI LEFT JOIN` operations do.

When the legacy behaviour is disabled:

- Results of `t1 ANY LEFT JOIN t2` and `t2 ANY RIGHT JOIN t1` operations are equal because ClickHouse uses the logic which provides one-to-many keys mapping in `ANY RIGHT JOIN` operations.
- Results of `ANY INNER JOIN` operations contain one row per key from both the left and right tables.

Possible values:

- 0 — Legacy behaviour is disabled.
- 1 — Legacy behaviour is enabled.

See also:

- [JOIN strictness](../../sql-reference/statements/select/join.md/#join-settings)

## apply_deleted_mask {#apply_deleted_mask}

Type: Bool

Default value: 1

Enables filtering out rows deleted with lightweight DELETE. If disabled, a query will be able to read those rows. This is useful for debugging and \"undelete\" scenarios

## apply_mutations_on_fly {#apply_mutations_on_fly}

Type: Bool

Default value: 0

If true, mutations (UPDATEs and DELETEs) which are not materialized in data part will be applied on SELECTs. Only available in ClickHouse Cloud.

## asterisk_include_alias_columns {#asterisk_include_alias_columns}

Type: Bool

Default value: 0

Include [ALIAS](../../sql-reference/statements/create/table.md#alias) columns for wildcard query (`SELECT *`).

Possible values:

- 0 - disabled
- 1 - enabled

## asterisk_include_materialized_columns {#asterisk_include_materialized_columns}

Type: Bool

Default value: 0

Include [MATERIALIZED](../../sql-reference/statements/create/table.md#materialized) columns for wildcard query (`SELECT *`).

Possible values:

- 0 - disabled
- 1 - enabled

## async_insert {#async_insert}

Type: Bool

Default value: 0

If true, data from INSERT query is stored in queue and later flushed to table in background. If wait_for_async_insert is false, INSERT query is processed almost instantly, otherwise client will wait until data will be flushed to table

## async_insert_busy_timeout_decrease_rate {#async_insert_busy_timeout_decrease_rate}

Type: Double

Default value: 0.2

The exponential growth rate at which the adaptive asynchronous insert timeout decreases

## async_insert_busy_timeout_increase_rate {#async_insert_busy_timeout_increase_rate}

Type: Double

Default value: 0.2

The exponential growth rate at which the adaptive asynchronous insert timeout increases

## async_insert_busy_timeout_max_ms {#async_insert_busy_timeout_max_ms}

Type: Milliseconds

Default value: 200

Maximum time to wait before dumping collected data per query since the first data appeared.

<<<<<<< HEAD
## script_line_number {#script_line_number}

Specifies the value for the `script_line_number` field of the [system.query_log](../system-tables/query_log.md) table.
It improves readability of logs, and adds additional information, by indicating in which line a query is located. 
Default value: 1.

**Example**

Query:

``` sql
DROP DATABASE IF EXISTS db;
DROP DATABASE IF EXISTS db1;
DROP DATABASE IF EXISTS db2;

CREATE DATABASE db;
CREATE DATABASE db1;
CREATE DATABASE db2;

SYSTEM FLUSH LOGS;
SELECT query, script_line_number FROM system.query_log WHERE type=1 AND log_comment = 'script_line_number_test' limit 6;
```

Result:

``` text
┌─query────────────────────────┬─script_line_number─┐
│ DROP DATABASE IF EXISTS db;  │                  1 │
│ DROP DATABASE IF EXISTS db1; │                  2 │
│ DROP DATABASE IF EXISTS db2; │                  3 │
│ CREATE DATABASE db;          │                  5 │
│ CREATE DATABASE db1;         │                  6 │
│ CREATE DATABASE db2;         │                  7 │
└──────────────────────────────┴────────────────────┘
```

## log_processors_profiles {#log_processors_profiles}
=======
## async_insert_busy_timeout_min_ms {#async_insert_busy_timeout_min_ms}
>>>>>>> 8e5781e6

Type: Milliseconds

Default value: 50

If auto-adjusting is enabled through async_insert_use_adaptive_busy_timeout, minimum time to wait before dumping collected data per query since the first data appeared. It also serves as the initial value for the adaptive algorithm

## async_insert_deduplicate {#async_insert_deduplicate}

Type: Bool

Default value: 0

For async INSERT queries in the replicated table, specifies that deduplication of inserting blocks should be performed

## async_insert_max_data_size {#async_insert_max_data_size}

Type: UInt64

Default value: 10485760

Maximum size in bytes of unparsed data collected per query before being inserted

## async_insert_max_query_number {#async_insert_max_query_number}

Type: UInt64

Default value: 450

Maximum number of insert queries before being inserted

## async_insert_poll_timeout_ms {#async_insert_poll_timeout_ms}

Type: Milliseconds

Default value: 10

Timeout for polling data from asynchronous insert queue

## async_insert_use_adaptive_busy_timeout {#async_insert_use_adaptive_busy_timeout}

Type: Bool

Default value: 1

If it is set to true, use adaptive busy timeout for asynchronous inserts

## async_query_sending_for_remote {#async_query_sending_for_remote}

Type: Bool

Default value: 1

Enables asynchronous connection creation and query sending while executing remote query.

Enabled by default.

## async_socket_for_remote {#async_socket_for_remote}

Type: Bool

Default value: 1

Enables asynchronous read from socket while executing remote query.

Enabled by default.

## azure_allow_parallel_part_upload {#azure_allow_parallel_part_upload}

Type: Bool

Default value: 1

Use multiple threads for azure multipart upload.

## azure_create_new_file_on_insert {#azure_create_new_file_on_insert}

Type: Bool

Default value: 0

Enables or disables creating a new file on each insert in azure engine tables

## azure_ignore_file_doesnt_exist {#azure_ignore_file_doesnt_exist}

Type: Bool

Default value: 0

Ignore absence of file if it does not exist when reading certain keys.

Possible values:
- 1 — `SELECT` returns empty result.
- 0 — `SELECT` throws an exception.

## azure_list_object_keys_size {#azure_list_object_keys_size}

Type: UInt64

Default value: 1000

Maximum number of files that could be returned in batch by ListObject request

## azure_max_blocks_in_multipart_upload {#azure_max_blocks_in_multipart_upload}

Type: UInt64

Default value: 50000

Maximum number of blocks in multipart upload for Azure.

## azure_max_inflight_parts_for_one_file {#azure_max_inflight_parts_for_one_file}

Type: UInt64

Default value: 20

The maximum number of a concurrent loaded parts in multipart upload request. 0 means unlimited.

## azure_max_single_part_copy_size {#azure_max_single_part_copy_size}

Type: UInt64

Default value: 268435456

The maximum size of object to copy using single part copy to Azure blob storage.

## azure_max_single_part_upload_size {#azure_max_single_part_upload_size}

Type: UInt64

Default value: 104857600

The maximum size of object to upload using singlepart upload to Azure blob storage.

## azure_max_single_read_retries {#azure_max_single_read_retries}

Type: UInt64

Default value: 4

The maximum number of retries during single Azure blob storage read.

## azure_max_unexpected_write_error_retries {#azure_max_unexpected_write_error_retries}

Type: UInt64

Default value: 4

The maximum number of retries in case of unexpected errors during Azure blob storage write

## azure_max_upload_part_size {#azure_max_upload_part_size}

Type: UInt64

Default value: 5368709120

The maximum size of part to upload during multipart upload to Azure blob storage.

## azure_min_upload_part_size {#azure_min_upload_part_size}

Type: UInt64

Default value: 16777216

The minimum size of part to upload during multipart upload to Azure blob storage.

## azure_sdk_max_retries {#azure_sdk_max_retries}

Type: UInt64

Default value: 10

Maximum number of retries in azure sdk

## azure_sdk_retry_initial_backoff_ms {#azure_sdk_retry_initial_backoff_ms}

Type: UInt64

Default value: 10

Minimal backoff between retries in azure sdk

## azure_sdk_retry_max_backoff_ms {#azure_sdk_retry_max_backoff_ms}

Type: UInt64

Default value: 1000

Maximal backoff between retries in azure sdk

## azure_skip_empty_files {#azure_skip_empty_files}

Type: Bool

Default value: 0

Enables or disables skipping empty files in S3 engine.

Possible values:
- 0 — `SELECT` throws an exception if empty file is not compatible with requested format.
- 1 — `SELECT` returns empty result for empty file.

## azure_strict_upload_part_size {#azure_strict_upload_part_size}

Type: UInt64

Default value: 0

The exact size of part to upload during multipart upload to Azure blob storage.

## azure_throw_on_zero_files_match {#azure_throw_on_zero_files_match}

Type: Bool

Default value: 0

Throw an error if matched zero files according to glob expansion rules.

Possible values:
- 1 — `SELECT` throws an exception.
- 0 — `SELECT` returns empty result.

## azure_truncate_on_insert {#azure_truncate_on_insert}

Type: Bool

Default value: 0

Enables or disables truncate before insert in azure engine tables.

## azure_upload_part_size_multiply_factor {#azure_upload_part_size_multiply_factor}

Type: UInt64

Default value: 2

Multiply azure_min_upload_part_size by this factor each time azure_multiply_parts_count_threshold parts were uploaded from a single write to Azure blob storage.

## azure_upload_part_size_multiply_parts_count_threshold {#azure_upload_part_size_multiply_parts_count_threshold}

Type: UInt64

Default value: 500

Each time this number of parts was uploaded to Azure blob storage, azure_min_upload_part_size is multiplied by azure_upload_part_size_multiply_factor.

## backup_restore_batch_size_for_keeper_multi {#backup_restore_batch_size_for_keeper_multi}

Type: UInt64

Default value: 1000

Maximum size of batch for multi request to [Zoo]Keeper during backup or restore

## backup_restore_batch_size_for_keeper_multiread {#backup_restore_batch_size_for_keeper_multiread}

Type: UInt64

Default value: 10000

Maximum size of batch for multiread request to [Zoo]Keeper during backup or restore

## backup_restore_keeper_fault_injection_probability {#backup_restore_keeper_fault_injection_probability}

Type: Float

Default value: 0

Approximate probability of failure for a keeper request during backup or restore. Valid value is in interval [0.0f, 1.0f]

## backup_restore_keeper_fault_injection_seed {#backup_restore_keeper_fault_injection_seed}

Type: UInt64

Default value: 0

0 - random seed, otherwise the setting value

## backup_restore_keeper_max_retries {#backup_restore_keeper_max_retries}

Type: UInt64

Default value: 20

Max retries for keeper operations during backup or restore

## backup_restore_keeper_retry_initial_backoff_ms {#backup_restore_keeper_retry_initial_backoff_ms}

Type: UInt64

Default value: 100

Initial backoff timeout for [Zoo]Keeper operations during backup or restore

## backup_restore_keeper_retry_max_backoff_ms {#backup_restore_keeper_retry_max_backoff_ms}

Type: UInt64

Default value: 5000

Max backoff timeout for [Zoo]Keeper operations during backup or restore

## backup_restore_keeper_value_max_size {#backup_restore_keeper_value_max_size}

Type: UInt64

Default value: 1048576

Maximum size of data of a [Zoo]Keeper's node during backup

## backup_restore_s3_retry_attempts {#backup_restore_s3_retry_attempts}

Type: UInt64

Default value: 1000

Setting for Aws::Client::RetryStrategy, Aws::Client does retries itself, 0 means no retries. It takes place only for backup/restore.

## cache_warmer_threads {#cache_warmer_threads}

Type: UInt64

Default value: 4

Only available in ClickHouse Cloud. Number of background threads for speculatively downloading new data parts into file cache, when cache_populated_by_fetch is enabled. Zero to disable.

## calculate_text_stack_trace {#calculate_text_stack_trace}

Type: Bool

Default value: 1

Calculate text stack trace in case of exceptions during query execution. This is the default. It requires symbol lookups that may slow down fuzzing tests when a huge amount of wrong queries are executed. In normal cases, you should not disable this option.

## cancel_http_readonly_queries_on_client_close {#cancel_http_readonly_queries_on_client_close}

Type: Bool

Default value: 0

Cancels HTTP read-only queries (e.g. SELECT) when a client closes the connection without waiting for the response.

Cloud default value: `1`.

## cast_ipv4_ipv6_default_on_conversion_error {#cast_ipv4_ipv6_default_on_conversion_error}

Type: Bool

Default value: 0

CAST operator into IPv4, CAST operator into IPV6 type, toIPv4, toIPv6 functions will return default value instead of throwing exception on conversion error.

## cast_keep_nullable {#cast_keep_nullable}

Type: Bool

Default value: 0

Enables or disables keeping of the `Nullable` data type in [CAST](../../sql-reference/functions/type-conversion-functions.md/#castx-t) operations.

When the setting is enabled and the argument of `CAST` function is `Nullable`, the result is also transformed to `Nullable` type. When the setting is disabled, the result always has the destination type exactly.

Possible values:

- 0 — The `CAST` result has exactly the destination type specified.
- 1 — If the argument type is `Nullable`, the `CAST` result is transformed to `Nullable(DestinationDataType)`.

**Examples**

The following query results in the destination data type exactly:

```sql
SET cast_keep_nullable = 0;
SELECT CAST(toNullable(toInt32(0)) AS Int32) as x, toTypeName(x);
```

Result:

```text
┌─x─┬─toTypeName(CAST(toNullable(toInt32(0)), 'Int32'))─┐
│ 0 │ Int32                                             │
└───┴───────────────────────────────────────────────────┘
```

The following query results in the `Nullable` modification on the destination data type:

```sql
SET cast_keep_nullable = 1;
SELECT CAST(toNullable(toInt32(0)) AS Int32) as x, toTypeName(x);
```

Result:

```text
┌─x─┬─toTypeName(CAST(toNullable(toInt32(0)), 'Int32'))─┐
│ 0 │ Nullable(Int32)                                   │
└───┴───────────────────────────────────────────────────┘
```

**See Also**

- [CAST](../../sql-reference/functions/type-conversion-functions.md/#type_conversion_function-cast) function

## cast_string_to_dynamic_use_inference {#cast_string_to_dynamic_use_inference}

Type: Bool

Default value: 0

Use types inference during String to Dynamic conversion

## check_query_single_value_result {#check_query_single_value_result}

Type: Bool

Default value: 1

Defines the level of detail for the [CHECK TABLE](../../sql-reference/statements/check-table.md/#checking-mergetree-tables) query result for `MergeTree` family engines .

Possible values:

- 0 — the query shows a check status for every individual data part of a table.
- 1 — the query shows the general table check status.

## check_referential_table_dependencies {#check_referential_table_dependencies}

Type: Bool

Default value: 0

Check that DDL query (such as DROP TABLE or RENAME) will not break referential dependencies

## check_table_dependencies {#check_table_dependencies}

Type: Bool

Default value: 1

Check that DDL query (such as DROP TABLE or RENAME) will not break dependencies

## checksum_on_read {#checksum_on_read}

Type: Bool

Default value: 1

Validate checksums on reading. It is enabled by default and should be always enabled in production. Please do not expect any benefits in disabling this setting. It may only be used for experiments and benchmarks. The setting is only applicable for tables of MergeTree family. Checksums are always validated for other table engines and when receiving data over the network.

## cloud_mode {#cloud_mode}

Type: Bool

Default value: 0

Cloud mode

## cloud_mode_database_engine {#cloud_mode_database_engine}

Type: UInt64

Default value: 1

The database engine allowed in Cloud. 1 - rewrite DDLs to use Replicated database, 2 - rewrite DDLs to use Shared database

## cloud_mode_engine {#cloud_mode_engine}

Type: UInt64

Default value: 1

The engine family allowed in Cloud. 0 - allow everything, 1 - rewrite DDLs to use *ReplicatedMergeTree, 2 - rewrite DDLs to use SharedMergeTree. UInt64 to minimize public part

## cluster_for_parallel_replicas {#cluster_for_parallel_replicas}

Type: String

Default value: 

Cluster for a shard in which current server is located

## collect_hash_table_stats_during_aggregation {#collect_hash_table_stats_during_aggregation}

Type: Bool

Default value: 1

Enable collecting hash table statistics to optimize memory allocation

## collect_hash_table_stats_during_joins {#collect_hash_table_stats_during_joins}

Type: Bool

Default value: 1

Enable collecting hash table statistics to optimize memory allocation

## compatibility {#compatibility}

Type: String

Default value: 

The `compatibility` setting causes ClickHouse to use the default settings of a previous version of ClickHouse, where the previous version is provided as the setting.

If settings are set to non-default values, then those settings are honored (only settings that have not been modified are affected by the `compatibility` setting).

This setting takes a ClickHouse version number as a string, like `22.3`, `22.8`. An empty value means that this setting is disabled.

Disabled by default.

:::note
In ClickHouse Cloud the compatibility setting must be set by ClickHouse Cloud support.  Please [open a case](https://clickhouse.cloud/support) to have it set.
:::

## compatibility_ignore_auto_increment_in_create_table {#compatibility_ignore_auto_increment_in_create_table}

Type: Bool

Default value: 0

Ignore AUTO_INCREMENT keyword in column declaration if true, otherwise return error. It simplifies migration from MySQL

## compatibility_ignore_collation_in_create_table {#compatibility_ignore_collation_in_create_table}

Type: Bool

Default value: 1

Compatibility ignore collation in create table

## compile_aggregate_expressions {#compile_aggregate_expressions}

Type: Bool

Default value: 1

Enables or disables JIT-compilation of aggregate functions to native code. Enabling this setting can improve the performance.

Possible values:

- 0 — Aggregation is done without JIT compilation.
- 1 — Aggregation is done using JIT compilation.

**See Also**

- [min_count_to_compile_aggregate_expression](#min_count_to_compile_aggregate_expression)

## compile_expressions {#compile_expressions}

Type: Bool

Default value: 0

Compile some scalar functions and operators to native code. Due to a bug in the LLVM compiler infrastructure, on AArch64 machines, it is known to lead to a nullptr dereference and, consequently, server crash. Do not enable this setting.

## compile_sort_description {#compile_sort_description}

Type: Bool

Default value: 1

Compile sort description to native code.

## connect_timeout {#connect_timeout}

Type: Seconds

Default value: 10

Connection timeout if there are no replicas.

## connect_timeout_with_failover_ms {#connect_timeout_with_failover_ms}

Type: Milliseconds

Default value: 1000

The timeout in milliseconds for connecting to a remote server for a Distributed table engine, if the ‘shard’ and ‘replica’ sections are used in the cluster definition.
If unsuccessful, several attempts are made to connect to various replicas.

## connect_timeout_with_failover_secure_ms {#connect_timeout_with_failover_secure_ms}

Type: Milliseconds

Default value: 1000

Connection timeout for selecting first healthy replica (for secure connections).

## connection_pool_max_wait_ms {#connection_pool_max_wait_ms}

Type: Milliseconds

Default value: 0

The wait time in milliseconds for a connection when the connection pool is full.

Possible values:

- Positive integer.
- 0 — Infinite timeout.

## connections_with_failover_max_tries {#connections_with_failover_max_tries}

Type: UInt64

Default value: 3

The maximum number of connection attempts with each replica for the Distributed table engine.

## convert_query_to_cnf {#convert_query_to_cnf}

Type: Bool

Default value: 0

When set to `true`, a `SELECT` query will be converted to conjuctive normal form (CNF). There are scenarios where rewriting a query in CNF may execute faster (view this [Github issue](https://github.com/ClickHouse/ClickHouse/issues/11749) for an explanation).

For example, notice how the following `SELECT` query is not modified (the default behavior):

```sql
EXPLAIN SYNTAX
SELECT *
FROM
(
    SELECT number AS x
    FROM numbers(20)
) AS a
WHERE ((x >= 1) AND (x <= 5)) OR ((x >= 10) AND (x <= 15))
SETTINGS convert_query_to_cnf = false;
```

The result is:

```response
┌─explain────────────────────────────────────────────────────────┐
│ SELECT x                                                       │
│ FROM                                                           │
│ (                                                              │
│     SELECT number AS x                                         │
│     FROM numbers(20)                                           │
│     WHERE ((x >= 1) AND (x <= 5)) OR ((x >= 10) AND (x <= 15)) │
│ ) AS a                                                         │
│ WHERE ((x >= 1) AND (x <= 5)) OR ((x >= 10) AND (x <= 15))     │
│ SETTINGS convert_query_to_cnf = 0                              │
└────────────────────────────────────────────────────────────────┘
```

Let's set `convert_query_to_cnf` to `true` and see what changes:

```sql
EXPLAIN SYNTAX
SELECT *
FROM
(
    SELECT number AS x
    FROM numbers(20)
) AS a
WHERE ((x >= 1) AND (x <= 5)) OR ((x >= 10) AND (x <= 15))
SETTINGS convert_query_to_cnf = true;
```

Notice the `WHERE` clause is rewritten in CNF, but the result set is the identical - the Boolean logic is unchanged:

```response
┌─explain───────────────────────────────────────────────────────────────────────────────────────────────────────────────┐
│ SELECT x                                                                                                              │
│ FROM                                                                                                                  │
│ (                                                                                                                     │
│     SELECT number AS x                                                                                                │
│     FROM numbers(20)                                                                                                  │
│     WHERE ((x <= 15) OR (x <= 5)) AND ((x <= 15) OR (x >= 1)) AND ((x >= 10) OR (x <= 5)) AND ((x >= 10) OR (x >= 1)) │
│ ) AS a                                                                                                                │
│ WHERE ((x >= 10) OR (x >= 1)) AND ((x >= 10) OR (x <= 5)) AND ((x <= 15) OR (x >= 1)) AND ((x <= 15) OR (x <= 5))     │
│ SETTINGS convert_query_to_cnf = 1                                                                                     │
└───────────────────────────────────────────────────────────────────────────────────────────────────────────────────────┘
```

Possible values: true, false

## count_distinct_implementation {#count_distinct_implementation}

Type: String

Default value: uniqExact

Specifies which of the `uniq*` functions should be used to perform the [COUNT(DISTINCT ...)](../../sql-reference/aggregate-functions/reference/count.md/#agg_function-count) construction.

Possible values:

- [uniq](../../sql-reference/aggregate-functions/reference/uniq.md/#agg_function-uniq)
- [uniqCombined](../../sql-reference/aggregate-functions/reference/uniqcombined.md/#agg_function-uniqcombined)
- [uniqCombined64](../../sql-reference/aggregate-functions/reference/uniqcombined64.md/#agg_function-uniqcombined64)
- [uniqHLL12](../../sql-reference/aggregate-functions/reference/uniqhll12.md/#agg_function-uniqhll12)
- [uniqExact](../../sql-reference/aggregate-functions/reference/uniqexact.md/#agg_function-uniqexact)

## count_distinct_optimization {#count_distinct_optimization}

Type: Bool

Default value: 0

Rewrite count distinct to subquery of group by

## create_if_not_exists {#create_if_not_exists}

Type: Bool

Default value: 0

Enable `IF NOT EXISTS` for `CREATE` statement by default. If either this setting or `IF NOT EXISTS` is specified and a table with the provided name already exists, no exception will be thrown.

## create_index_ignore_unique {#create_index_ignore_unique}

Type: Bool

Default value: 0

Ignore UNIQUE keyword in CREATE UNIQUE INDEX. Made for SQL compatibility tests.

## create_replicated_merge_tree_fault_injection_probability {#create_replicated_merge_tree_fault_injection_probability}

Type: Float

Default value: 0

The probability of a fault injection during table creation after creating metadata in ZooKeeper

## create_table_empty_primary_key_by_default {#create_table_empty_primary_key_by_default}

Type: Bool

Default value: 0

Allow to create *MergeTree tables with empty primary key when ORDER BY and PRIMARY KEY not specified

## cross_join_min_bytes_to_compress {#cross_join_min_bytes_to_compress}

Type: UInt64

Default value: 1073741824

Minimal size of block to compress in CROSS JOIN. Zero value means - disable this threshold. This block is compressed when any of the two thresholds (by rows or by bytes) are reached.

## cross_join_min_rows_to_compress {#cross_join_min_rows_to_compress}

Type: UInt64

Default value: 10000000

Minimal count of rows to compress block in CROSS JOIN. Zero value means - disable this threshold. This block is compressed when any of the two thresholds (by rows or by bytes) are reached.

## data_type_default_nullable {#data_type_default_nullable}

Type: Bool

Default value: 0

Allows data types without explicit modifiers [NULL or NOT NULL](../../sql-reference/statements/create/table.md/#null-modifiers) in column definition will be [Nullable](../../sql-reference/data-types/nullable.md/#data_type-nullable).

Possible values:

- 1 — The data types in column definitions are set to `Nullable` by default.
- 0 — The data types in column definitions are set to not `Nullable` by default.

## database_atomic_wait_for_drop_and_detach_synchronously {#database_atomic_wait_for_drop_and_detach_synchronously}

Type: Bool

Default value: 0

Adds a modifier `SYNC` to all `DROP` and `DETACH` queries.

Possible values:

- 0 — Queries will be executed with delay.
- 1 — Queries will be executed without delay.

## database_replicated_allow_explicit_uuid {#database_replicated_allow_explicit_uuid}

Type: UInt64

Default value: 0

0 - Don't allow to explicitly specify UUIDs for tables in Replicated databases. 1 - Allow. 2 - Allow, but ignore the specified UUID and generate a random one instead.

## database_replicated_allow_heavy_create {#database_replicated_allow_heavy_create}

Type: Bool

Default value: 0

Allow long-running DDL queries (CREATE AS SELECT and POPULATE) in Replicated database engine. Note that it can block DDL queue for a long time.

## database_replicated_allow_only_replicated_engine {#database_replicated_allow_only_replicated_engine}

Type: Bool

Default value: 0

Allow to create only Replicated tables in database with engine Replicated

## database_replicated_allow_replicated_engine_arguments {#database_replicated_allow_replicated_engine_arguments}

Type: UInt64

Default value: 0

0 - Don't allow to explicitly specify ZooKeeper path and replica name for *MergeTree tables in Replicated databases. 1 - Allow. 2 - Allow, but ignore the specified path and use default one instead. 3 - Allow and don't log a warning.

## database_replicated_always_detach_permanently {#database_replicated_always_detach_permanently}

Type: Bool

Default value: 0

Execute DETACH TABLE as DETACH TABLE PERMANENTLY if database engine is Replicated

## database_replicated_enforce_synchronous_settings {#database_replicated_enforce_synchronous_settings}

Type: Bool

Default value: 0

Enforces synchronous waiting for some queries (see also database_atomic_wait_for_drop_and_detach_synchronously, mutation_sync, alter_sync). Not recommended to enable these settings.

## database_replicated_initial_query_timeout_sec {#database_replicated_initial_query_timeout_sec}

Type: UInt64

Default value: 300

Sets how long initial DDL query should wait for Replicated database to process previous DDL queue entries in seconds.

Possible values:

- Positive integer.
- 0 — Unlimited.

## decimal_check_overflow {#decimal_check_overflow}

Type: Bool

Default value: 1

Check overflow of decimal arithmetic/comparison operations

## deduplicate_blocks_in_dependent_materialized_views {#deduplicate_blocks_in_dependent_materialized_views}

Type: Bool

Default value: 0

Enables or disables the deduplication check for materialized views that receive data from Replicated\* tables.

Possible values:

      0 — Disabled.
      1 — Enabled.

Usage

By default, deduplication is not performed for materialized views but is done upstream, in the source table.
If an INSERTed block is skipped due to deduplication in the source table, there will be no insertion into attached materialized views. This behaviour exists to enable the insertion of highly aggregated data into materialized views, for cases where inserted blocks are the same after materialized view aggregation but derived from different INSERTs into the source table.
At the same time, this behaviour “breaks” `INSERT` idempotency. If an `INSERT` into the main table was successful and `INSERT` into a materialized view failed (e.g. because of communication failure with ClickHouse Keeper) a client will get an error and can retry the operation. However, the materialized view won’t receive the second insert because it will be discarded by deduplication in the main (source) table. The setting `deduplicate_blocks_in_dependent_materialized_views` allows for changing this behaviour. On retry, a materialized view will receive the repeat insert and will perform a deduplication check by itself,
ignoring check result for the source table, and will insert rows lost because of the first failure.

## default_materialized_view_sql_security {#default_materialized_view_sql_security}

Type: SQLSecurityType

Default value: DEFINER

Allows to set a default value for SQL SECURITY option when creating a materialized view. [More about SQL security](../../sql-reference/statements/create/view.md#sql_security).

The default value is `DEFINER`.

## default_max_bytes_in_join {#default_max_bytes_in_join}

Type: UInt64

Default value: 1000000000

Maximum size of right-side table if limit is required but max_bytes_in_join is not set.

## default_normal_view_sql_security {#default_normal_view_sql_security}

Type: SQLSecurityType

Default value: INVOKER

Allows to set default `SQL SECURITY` option while creating a normal view. [More about SQL security](../../sql-reference/statements/create/view.md#sql_security).

The default value is `INVOKER`.

## default_table_engine {#default_table_engine}

Type: DefaultTableEngine

Default value: MergeTree

Default table engine to use when `ENGINE` is not set in a `CREATE` statement.

Possible values:

- a string representing any valid table engine name

Cloud default value: `SharedMergeTree`.

**Example**

Query:

```sql
SET default_table_engine = 'Log';

SELECT name, value, changed FROM system.settings WHERE name = 'default_table_engine';
```

Result:

```response
┌─name─────────────────┬─value─┬─changed─┐
│ default_table_engine │ Log   │       1 │
└──────────────────────┴───────┴─────────┘
```

In this example, any new table that does not specify an `Engine` will use the `Log` table engine:

Query:

```sql
CREATE TABLE my_table (
    x UInt32,
    y UInt32
);

SHOW CREATE TABLE my_table;
```

Result:

```response
┌─statement────────────────────────────────────────────────────────────────┐
│ CREATE TABLE default.my_table
(
    `x` UInt32,
    `y` UInt32
)
ENGINE = Log
└──────────────────────────────────────────────────────────────────────────┘
```

## default_temporary_table_engine {#default_temporary_table_engine}

Type: DefaultTableEngine

Default value: Memory

Same as [default_table_engine](#default_table_engine) but for temporary tables.

In this example, any new temporary table that does not specify an `Engine` will use the `Log` table engine:

Query:

```sql
SET default_temporary_table_engine = 'Log';

CREATE TEMPORARY TABLE my_table (
    x UInt32,
    y UInt32
);

SHOW CREATE TEMPORARY TABLE my_table;
```

Result:

```response
┌─statement────────────────────────────────────────────────────────────────┐
│ CREATE TEMPORARY TABLE default.my_table
(
    `x` UInt32,
    `y` UInt32
)
ENGINE = Log
└──────────────────────────────────────────────────────────────────────────┘
```

## default_view_definer {#default_view_definer}

Type: String

Default value: CURRENT_USER

Allows to set default `DEFINER` option while creating a view. [More about SQL security](../../sql-reference/statements/create/view.md#sql_security).

The default value is `CURRENT_USER`.

## describe_compact_output {#describe_compact_output}

Type: Bool

Default value: 0

If true, include only column names and types into result of DESCRIBE query

## describe_extend_object_types {#describe_extend_object_types}

Type: Bool

Default value: 0

Deduce concrete type of columns of type Object in DESCRIBE query

## describe_include_subcolumns {#describe_include_subcolumns}

Type: Bool

Default value: 0

Enables describing subcolumns for a [DESCRIBE](../../sql-reference/statements/describe-table.md) query. For example, members of a [Tuple](../../sql-reference/data-types/tuple.md) or subcolumns of a [Map](../../sql-reference/data-types/map.md/#map-subcolumns), [Nullable](../../sql-reference/data-types/nullable.md/#finding-null) or an [Array](../../sql-reference/data-types/array.md/#array-size) data type.

Possible values:

- 0 — Subcolumns are not included in `DESCRIBE` queries.
- 1 — Subcolumns are included in `DESCRIBE` queries.

**Example**

See an example for the [DESCRIBE](../../sql-reference/statements/describe-table.md) statement.

## describe_include_virtual_columns {#describe_include_virtual_columns}

Type: Bool

Default value: 0

If true, virtual columns of table will be included into result of DESCRIBE query

## dialect {#dialect}

Type: Dialect

Default value: clickhouse

Which dialect will be used to parse query

## dictionary_validate_primary_key_type {#dictionary_validate_primary_key_type}

Type: Bool

Default value: 0

Validate primary key type for dictionaries. By default id type for simple layouts will be implicitly converted to UInt64.

## distinct_overflow_mode {#distinct_overflow_mode}

Type: OverflowMode

Default value: throw

What to do when the limit is exceeded.

## distributed_aggregation_memory_efficient {#distributed_aggregation_memory_efficient}

Type: Bool

Default value: 1

Is the memory-saving mode of distributed aggregation enabled.

## distributed_background_insert_batch {#distributed_background_insert_batch}

Type: Bool

Default value: 0

Enables/disables inserted data sending in batches.

When batch sending is enabled, the [Distributed](../../engines/table-engines/special/distributed.md) table engine tries to send multiple files of inserted data in one operation instead of sending them separately. Batch sending improves cluster performance by better-utilizing server and network resources.

Possible values:

- 1 — Enabled.
- 0 — Disabled.

## distributed_background_insert_max_sleep_time_ms {#distributed_background_insert_max_sleep_time_ms}

Type: Milliseconds

Default value: 30000

Maximum interval for the [Distributed](../../engines/table-engines/special/distributed.md) table engine to send data. Limits exponential growth of the interval set in the [distributed_background_insert_sleep_time_ms](#distributed_background_insert_sleep_time_ms) setting.

Possible values:

- A positive integer number of milliseconds.

## distributed_background_insert_sleep_time_ms {#distributed_background_insert_sleep_time_ms}

Type: Milliseconds

Default value: 100

Base interval for the [Distributed](../../engines/table-engines/special/distributed.md) table engine to send data. The actual interval grows exponentially in the event of errors.

Possible values:

- A positive integer number of milliseconds.

## distributed_background_insert_split_batch_on_failure {#distributed_background_insert_split_batch_on_failure}

Type: Bool

Default value: 0

Enables/disables splitting batches on failures.

Sometimes sending particular batch to the remote shard may fail, because of some complex pipeline after (i.e. `MATERIALIZED VIEW` with `GROUP BY`) due to `Memory limit exceeded` or similar errors. In this case, retrying will not help (and this will stuck distributed sends for the table) but sending files from that batch one by one may succeed INSERT.

So installing this setting to `1` will disable batching for such batches (i.e. temporary disables `distributed_background_insert_batch` for failed batches).

Possible values:

- 1 — Enabled.
- 0 — Disabled.

:::note
This setting also affects broken batches (that may appears because of abnormal server (machine) termination and no `fsync_after_insert`/`fsync_directories` for [Distributed](../../engines/table-engines/special/distributed.md) table engine).
:::

:::note
You should not rely on automatic batch splitting, since this may hurt performance.
:::

## distributed_background_insert_timeout {#distributed_background_insert_timeout}

Type: UInt64

Default value: 0

Timeout for insert query into distributed. Setting is used only with insert_distributed_sync enabled. Zero value means no timeout.

## distributed_cache_bypass_connection_pool {#distributed_cache_bypass_connection_pool}

Type: Bool

Default value: 0

Only in ClickHouse Cloud. Allow to bypass distributed cache connection pool

## distributed_cache_connect_max_tries {#distributed_cache_connect_max_tries}

Type: UInt64

Default value: 100

Only in ClickHouse Cloud. Number of tries to connect to distributed cache if unsuccessful

## distributed_cache_data_packet_ack_window {#distributed_cache_data_packet_ack_window}

Type: UInt64

Default value: 5

Only in ClickHouse Cloud. A window for sending ACK for DataPacket sequence in a single distributed cache read request

## distributed_cache_fetch_metrics_only_from_current_az {#distributed_cache_fetch_metrics_only_from_current_az}

Type: Bool

Default value: 1

Only in ClickHouse Cloud. Fetch metrics only from current availability zone in system.distributed_cache_metrics, system.distributed_cache_events

## distributed_cache_log_mode {#distributed_cache_log_mode}

Type: DistributedCacheLogMode

Default value: on_error

Only in ClickHouse Cloud. Mode for writing to system.distributed_cache_log

## distributed_cache_max_unacked_inflight_packets {#distributed_cache_max_unacked_inflight_packets}

Type: UInt64

Default value: 10

Only in ClickHouse Cloud. A maximum number of unacknowledged in-flight packets in a single distributed cache read request

## distributed_cache_pool_behaviour_on_limit {#distributed_cache_pool_behaviour_on_limit}

Type: DistributedCachePoolBehaviourOnLimit

Default value: allocate_bypassing_pool

Only in ClickHouse Cloud. Identifies behaviour of distributed cache connection on pool limit reached

## distributed_cache_read_alignment {#distributed_cache_read_alignment}

Type: UInt64

Default value: 0

Only in ClickHouse Cloud. A setting for testing purposes, do not change it

## distributed_cache_receive_response_wait_milliseconds {#distributed_cache_receive_response_wait_milliseconds}

Type: UInt64

Default value: 60000

Only in ClickHouse Cloud. Wait time in milliseconds to receive data for request from distributed cache

## distributed_cache_receive_timeout_milliseconds {#distributed_cache_receive_timeout_milliseconds}

Type: UInt64

Default value: 10000

Only in ClickHouse Cloud. Wait time in milliseconds to receive any kind of response from distributed cache

## distributed_cache_throw_on_error {#distributed_cache_throw_on_error}

Type: Bool

Default value: 0

Only in ClickHouse Cloud. Rethrow exception happened during communication with distributed cache or exception received from distributed cache. Otherwise fallback to skipping distributed cache on error

## distributed_cache_wait_connection_from_pool_milliseconds {#distributed_cache_wait_connection_from_pool_milliseconds}

Type: UInt64

Default value: 100

Only in ClickHouse Cloud. Wait time in milliseconds to receive connection from connection pool if distributed_cache_pool_behaviour_on_limit is wait

## distributed_connections_pool_size {#distributed_connections_pool_size}

Type: UInt64

Default value: 1024

The maximum number of simultaneous connections with remote servers for distributed processing of all queries to a single Distributed table. We recommend setting a value no less than the number of servers in the cluster.

## distributed_ddl_entry_format_version {#distributed_ddl_entry_format_version}

Type: UInt64

Default value: 5

Compatibility version of distributed DDL (ON CLUSTER) queries

## distributed_ddl_output_mode {#distributed_ddl_output_mode}

Type: DistributedDDLOutputMode

Default value: throw

Sets format of distributed DDL query result.

Possible values:

- `throw` — Returns result set with query execution status for all hosts where query is finished. If query has failed on some hosts, then it will rethrow the first exception. If query is not finished yet on some hosts and [distributed_ddl_task_timeout](#distributed_ddl_task_timeout) exceeded, then it throws `TIMEOUT_EXCEEDED` exception.
- `none` — Is similar to throw, but distributed DDL query returns no result set.
- `null_status_on_timeout` — Returns `NULL` as execution status in some rows of result set instead of throwing `TIMEOUT_EXCEEDED` if query is not finished on the corresponding hosts.
- `never_throw` — Do not throw `TIMEOUT_EXCEEDED` and do not rethrow exceptions if query has failed on some hosts.
- `none_only_active` - similar to `none`, but doesn't wait for inactive replicas of the `Replicated` database. Note: with this mode it's impossible to figure out that the query was not executed on some replica and will be executed in background.
- `null_status_on_timeout_only_active` — similar to `null_status_on_timeout`, but doesn't wait for inactive replicas of the `Replicated` database
- `throw_only_active` — similar to `throw`, but doesn't wait for inactive replicas of the `Replicated` database

Cloud default value: `none`.

## distributed_ddl_task_timeout {#distributed_ddl_task_timeout}

Type: Int64

Default value: 180

Sets timeout for DDL query responses from all hosts in cluster. If a DDL request has not been performed on all hosts, a response will contain a timeout error and a request will be executed in an async mode. Negative value means infinite.

Possible values:

- Positive integer.
- 0 — Async mode.
- Negative integer — infinite timeout.

## distributed_foreground_insert {#distributed_foreground_insert}

Type: Bool

Default value: 0

Enables or disables synchronous data insertion into a [Distributed](../../engines/table-engines/special/distributed.md/#distributed) table.

By default, when inserting data into a `Distributed` table, the ClickHouse server sends data to cluster nodes in background mode. When `distributed_foreground_insert=1`, the data is processed synchronously, and the `INSERT` operation succeeds only after all the data is saved on all shards (at least one replica for each shard if `internal_replication` is true).

Possible values:

- 0 — Data is inserted in background mode.
- 1 — Data is inserted in synchronous mode.

Cloud default value: `1`.

**See Also**

- [Distributed Table Engine](../../engines/table-engines/special/distributed.md/#distributed)
- [Managing Distributed Tables](../../sql-reference/statements/system.md/#query-language-system-distributed)

## distributed_group_by_no_merge {#distributed_group_by_no_merge}

Type: UInt64

Default value: 0

Do not merge aggregation states from different servers for distributed query processing, you can use this in case it is for certain that there are different keys on different shards

Possible values:

- `0` — Disabled (final query processing is done on the initiator node).
- `1` - Do not merge aggregation states from different servers for distributed query processing (query completely processed on the shard, initiator only proxy the data), can be used in case it is for certain that there are different keys on different shards.
- `2` - Same as `1` but applies `ORDER BY` and `LIMIT` (it is not possible when the query processed completely on the remote node, like for `distributed_group_by_no_merge=1`) on the initiator (can be used for queries with `ORDER BY` and/or `LIMIT`).

**Example**

```sql
SELECT *
FROM remote('127.0.0.{2,3}', system.one)
GROUP BY dummy
LIMIT 1
SETTINGS distributed_group_by_no_merge = 1
FORMAT PrettyCompactMonoBlock

┌─dummy─┐
│     0 │
│     0 │
└───────┘
```

```sql
SELECT *
FROM remote('127.0.0.{2,3}', system.one)
GROUP BY dummy
LIMIT 1
SETTINGS distributed_group_by_no_merge = 2
FORMAT PrettyCompactMonoBlock

┌─dummy─┐
│     0 │
└───────┘
```

## distributed_insert_skip_read_only_replicas {#distributed_insert_skip_read_only_replicas}

Type: Bool

Default value: 0

Enables skipping read-only replicas for INSERT queries into Distributed.

Possible values:

- 0 — INSERT was as usual, if it will go to read-only replica it will fail
- 1 — Initiator will skip read-only replicas before sending data to shards.

## distributed_product_mode {#distributed_product_mode}

Type: DistributedProductMode

Default value: deny

Changes the behaviour of [distributed subqueries](../../sql-reference/operators/in.md).

ClickHouse applies this setting when the query contains the product of distributed tables, i.e. when the query for a distributed table contains a non-GLOBAL subquery for the distributed table.

Restrictions:

- Only applied for IN and JOIN subqueries.
- Only if the FROM section uses a distributed table containing more than one shard.
- If the subquery concerns a distributed table containing more than one shard.
- Not used for a table-valued [remote](../../sql-reference/table-functions/remote.md) function.

Possible values:

- `deny` — Default value. Prohibits using these types of subqueries (returns the “Double-distributed in/JOIN subqueries is denied” exception).
- `local` — Replaces the database and table in the subquery with local ones for the destination server (shard), leaving the normal `IN`/`JOIN.`
- `global` — Replaces the `IN`/`JOIN` query with `GLOBAL IN`/`GLOBAL JOIN.`
- `allow` — Allows the use of these types of subqueries.

## distributed_push_down_limit {#distributed_push_down_limit}

Type: UInt64

Default value: 1

Enables or disables [LIMIT](#limit) applying on each shard separately.

This will allow to avoid:
- Sending extra rows over network;
- Processing rows behind the limit on the initiator.

Starting from 21.9 version you cannot get inaccurate results anymore, since `distributed_push_down_limit` changes query execution only if at least one of the conditions met:
- [distributed_group_by_no_merge](#distributed-group-by-no-merge) > 0.
- Query **does not have** `GROUP BY`/`DISTINCT`/`LIMIT BY`, but it has `ORDER BY`/`LIMIT`.
- Query **has** `GROUP BY`/`DISTINCT`/`LIMIT BY` with `ORDER BY`/`LIMIT` and:
    - [optimize_skip_unused_shards](#optimize-skip-unused-shards) is enabled.
    - [optimize_distributed_group_by_sharding_key](#optimize-distributed-group-by-sharding-key) is enabled.

Possible values:

- 0 — Disabled.
- 1 — Enabled.

See also:

- [distributed_group_by_no_merge](#distributed-group-by-no-merge)
- [optimize_skip_unused_shards](#optimize-skip-unused-shards)
- [optimize_distributed_group_by_sharding_key](#optimize-distributed-group-by-sharding-key)

## distributed_replica_error_cap {#distributed_replica_error_cap}

Type: UInt64

Default value: 1000

- Type: unsigned int
- Default value: 1000

The error count of each replica is capped at this value, preventing a single replica from accumulating too many errors.

See also:

- [load_balancing](#load_balancing-round_robin)
- [Table engine Distributed](../../engines/table-engines/special/distributed.md)
- [distributed_replica_error_half_life](#distributed_replica_error_half_life)
- [distributed_replica_max_ignored_errors](#distributed_replica_max_ignored_errors)

## distributed_replica_error_half_life {#distributed_replica_error_half_life}

Type: Seconds

Default value: 60

- Type: seconds
- Default value: 60 seconds

Controls how fast errors in distributed tables are zeroed. If a replica is unavailable for some time, accumulates 5 errors, and distributed_replica_error_half_life is set to 1 second, then the replica is considered normal 3 seconds after the last error.

See also:

- [load_balancing](#load_balancing-round_robin)
- [Table engine Distributed](../../engines/table-engines/special/distributed.md)
- [distributed_replica_error_cap](#distributed_replica_error_cap)
- [distributed_replica_max_ignored_errors](#distributed_replica_max_ignored_errors)

## distributed_replica_max_ignored_errors {#distributed_replica_max_ignored_errors}

Type: UInt64

Default value: 0

- Type: unsigned int
- Default value: 0

The number of errors that will be ignored while choosing replicas (according to `load_balancing` algorithm).

See also:

- [load_balancing](#load_balancing-round_robin)
- [Table engine Distributed](../../engines/table-engines/special/distributed.md)
- [distributed_replica_error_cap](#distributed_replica_error_cap)
- [distributed_replica_error_half_life](#distributed_replica_error_half_life)

## do_not_merge_across_partitions_select_final {#do_not_merge_across_partitions_select_final}

Type: Bool

Default value: 0

Merge parts only in one partition in select final

## empty_result_for_aggregation_by_constant_keys_on_empty_set {#empty_result_for_aggregation_by_constant_keys_on_empty_set}

Type: Bool

Default value: 1

Return empty result when aggregating by constant keys on empty set.

## empty_result_for_aggregation_by_empty_set {#empty_result_for_aggregation_by_empty_set}

Type: Bool

Default value: 0

Return empty result when aggregating without keys on empty set.

## enable_blob_storage_log {#enable_blob_storage_log}

Type: Bool

Default value: 1

Write information about blob storage operations to system.blob_storage_log table

## enable_deflate_qpl_codec {#enable_deflate_qpl_codec}

Type: Bool

Default value: 0

If turned on, the DEFLATE_QPL codec may be used to compress columns.

Possible values:

- 0 - Disabled
- 1 - Enabled

## enable_early_constant_folding {#enable_early_constant_folding}

Type: Bool

Default value: 1

Enable query optimization where we analyze function and subqueries results and rewrite query if there are constants there

## enable_extended_results_for_datetime_functions {#enable_extended_results_for_datetime_functions}

Type: Bool

Default value: 0

Enables or disables returning results of type:
- `Date32` with extended range (compared to type `Date`) for functions [toStartOfYear](../../sql-reference/functions/date-time-functions.md#tostartofyear), [toStartOfISOYear](../../sql-reference/functions/date-time-functions.md#tostartofisoyear), [toStartOfQuarter](../../sql-reference/functions/date-time-functions.md#tostartofquarter), [toStartOfMonth](../../sql-reference/functions/date-time-functions.md#tostartofmonth), [toLastDayOfMonth](../../sql-reference/functions/date-time-functions.md#tolastdayofmonth), [toStartOfWeek](../../sql-reference/functions/date-time-functions.md#tostartofweek), [toLastDayOfWeek](../../sql-reference/functions/date-time-functions.md#tolastdayofweek) and [toMonday](../../sql-reference/functions/date-time-functions.md#tomonday).
- `DateTime64` with extended range (compared to type `DateTime`) for functions [toStartOfDay](../../sql-reference/functions/date-time-functions.md#tostartofday), [toStartOfHour](../../sql-reference/functions/date-time-functions.md#tostartofhour), [toStartOfMinute](../../sql-reference/functions/date-time-functions.md#tostartofminute), [toStartOfFiveMinutes](../../sql-reference/functions/date-time-functions.md#tostartoffiveminutes), [toStartOfTenMinutes](../../sql-reference/functions/date-time-functions.md#tostartoftenminutes), [toStartOfFifteenMinutes](../../sql-reference/functions/date-time-functions.md#tostartoffifteenminutes) and [timeSlot](../../sql-reference/functions/date-time-functions.md#timeslot).

Possible values:

- 0 — Functions return `Date` or `DateTime` for all types of arguments.
- 1 — Functions return `Date32` or `DateTime64` for `Date32` or `DateTime64` arguments and `Date` or `DateTime` otherwise.

## enable_filesystem_cache {#enable_filesystem_cache}

Type: Bool

Default value: 1

Use cache for remote filesystem. This setting does not turn on/off cache for disks (must be done via disk config), but allows to bypass cache for some queries if intended

## enable_filesystem_cache_log {#enable_filesystem_cache_log}

Type: Bool

Default value: 0

Allows to record the filesystem caching log for each query

## enable_filesystem_cache_on_write_operations {#enable_filesystem_cache_on_write_operations}

Type: Bool

Default value: 0

Write into cache on write operations. To actually work this setting requires be added to disk config too

## enable_filesystem_read_prefetches_log {#enable_filesystem_read_prefetches_log}

Type: Bool

Default value: 0

Log to system.filesystem prefetch_log during query. Should be used only for testing or debugging, not recommended to be turned on by default

## enable_global_with_statement {#enable_global_with_statement}

Type: Bool

Default value: 1

Propagate WITH statements to UNION queries and all subqueries

## enable_http_compression {#enable_http_compression}

Type: Bool

Default value: 0

Enables or disables data compression in the response to an HTTP request.

For more information, read the [HTTP interface description](../../interfaces/http.md).

Possible values:

- 0 — Disabled.
- 1 — Enabled.

## enable_job_stack_trace {#enable_job_stack_trace}

Type: Bool

Default value: 0

Output stack trace of a job creator when job results in exception

## enable_lightweight_delete {#enable_lightweight_delete}

Type: Bool

Default value: 1

Enable lightweight DELETE mutations for mergetree tables.

## enable_memory_bound_merging_of_aggregation_results {#enable_memory_bound_merging_of_aggregation_results}

Type: Bool

Default value: 1

Enable memory bound merging strategy for aggregation.

## enable_multiple_prewhere_read_steps {#enable_multiple_prewhere_read_steps}

Type: Bool

Default value: 1

Move more conditions from WHERE to PREWHERE and do reads from disk and filtering in multiple steps if there are multiple conditions combined with AND

## enable_named_columns_in_function_tuple {#enable_named_columns_in_function_tuple}

Type: Bool

Default value: 1

Generate named tuples in function tuple() when all names are unique and can be treated as unquoted identifiers.

## enable_optimize_predicate_expression {#enable_optimize_predicate_expression}

Type: Bool

Default value: 1

Turns on predicate pushdown in `SELECT` queries.

Predicate pushdown may significantly reduce network traffic for distributed queries.

Possible values:

- 0 — Disabled.
- 1 — Enabled.

Usage

Consider the following queries:

1.  `SELECT count() FROM test_table WHERE date = '2018-10-10'`
2.  `SELECT count() FROM (SELECT * FROM test_table) WHERE date = '2018-10-10'`

If `enable_optimize_predicate_expression = 1`, then the execution time of these queries is equal because ClickHouse applies `WHERE` to the subquery when processing it.

If `enable_optimize_predicate_expression = 0`, then the execution time of the second query is much longer because the `WHERE` clause applies to all the data after the subquery finishes.

## enable_optimize_predicate_expression_to_final_subquery {#enable_optimize_predicate_expression_to_final_subquery}

Type: Bool

Default value: 1

Allow push predicate to final subquery.

## enable_order_by_all {#enable_order_by_all}

Type: Bool

Default value: 1

Enables or disables sorting with `ORDER BY ALL` syntax, see [ORDER BY](../../sql-reference/statements/select/order-by.md).

Possible values:

- 0 — Disable ORDER BY ALL.
- 1 — Enable ORDER BY ALL.

**Example**

Query:

```sql
CREATE TABLE TAB(C1 Int, C2 Int, ALL Int) ENGINE=Memory();

INSERT INTO TAB VALUES (10, 20, 30), (20, 20, 10), (30, 10, 20);

SELECT * FROM TAB ORDER BY ALL; -- returns an error that ALL is ambiguous

SELECT * FROM TAB ORDER BY ALL SETTINGS enable_order_by_all = 0;
```

Result:

```text
┌─C1─┬─C2─┬─ALL─┐
│ 20 │ 20 │  10 │
│ 30 │ 10 │  20 │
│ 10 │ 20 │  30 │
└────┴────┴─────┘
```

## enable_parsing_to_custom_serialization {#enable_parsing_to_custom_serialization}

Type: Bool

Default value: 1

If true then data can be parsed directly to columns with custom serialization (e.g. Sparse) according to hints for serialization got from the table.

## enable_positional_arguments {#enable_positional_arguments}

Type: Bool

Default value: 1

Enables or disables supporting positional arguments for [GROUP BY](../../sql-reference/statements/select/group-by.md), [LIMIT BY](../../sql-reference/statements/select/limit-by.md), [ORDER BY](../../sql-reference/statements/select/order-by.md) statements.

Possible values:

- 0 — Positional arguments aren't supported.
- 1 — Positional arguments are supported: column numbers can use instead of column names.

**Example**

Query:

```sql
CREATE TABLE positional_arguments(one Int, two Int, three Int) ENGINE=Memory();

INSERT INTO positional_arguments VALUES (10, 20, 30), (20, 20, 10), (30, 10, 20);

SELECT * FROM positional_arguments ORDER BY 2,3;
```

Result:

```text
┌─one─┬─two─┬─three─┐
│  30 │  10 │   20  │
│  20 │  20 │   10  │
│  10 │  20 │   30  │
└─────┴─────┴───────┘
```

## enable_reads_from_query_cache {#enable_reads_from_query_cache}

Type: Bool

Default value: 1

If turned on, results of `SELECT` queries are retrieved from the [query cache](../query-cache.md).

Possible values:

- 0 - Disabled
- 1 - Enabled

## enable_s3_requests_logging {#enable_s3_requests_logging}

Type: Bool

Default value: 0

Enable very explicit logging of S3 requests. Makes sense for debug only.

## enable_scalar_subquery_optimization {#enable_scalar_subquery_optimization}

Type: Bool

Default value: 1

If it is set to true, prevent scalar subqueries from (de)serializing large scalar values and possibly avoid running the same subquery more than once.

## enable_secure_identifiers {#enable_secure_identifiers}

Type: Bool

Default value: 0

If enabled, only allow secure identifiers which contain only underscore and alphanumeric characters

## enable_sharing_sets_for_mutations {#enable_sharing_sets_for_mutations}

Type: Bool

Default value: 1

Allow sharing set objects build for IN subqueries between different tasks of the same mutation. This reduces memory usage and CPU consumption

## enable_software_prefetch_in_aggregation {#enable_software_prefetch_in_aggregation}

Type: Bool

Default value: 1

Enable use of software prefetch in aggregation

## enable_unaligned_array_join {#enable_unaligned_array_join}

Type: Bool

Default value: 0

Allow ARRAY JOIN with multiple arrays that have different sizes. When this settings is enabled, arrays will be resized to the longest one.

## enable_url_encoding {#enable_url_encoding}

Type: Bool

Default value: 1

Allows to enable/disable decoding/encoding path in uri in [URL](../../engines/table-engines/special/url.md) engine tables.

Enabled by default.

## enable_vertical_final {#enable_vertical_final}

Type: Bool

Default value: 1

If enable, remove duplicated rows during FINAL by marking rows as deleted and filtering them later instead of merging rows

## enable_writes_to_query_cache {#enable_writes_to_query_cache}

Type: Bool

Default value: 1

If turned on, results of `SELECT` queries are stored in the [query cache](../query-cache.md).

Possible values:

- 0 - Disabled
- 1 - Enabled

## enable_zstd_qat_codec {#enable_zstd_qat_codec}

Type: Bool

Default value: 0

If turned on, the ZSTD_QAT codec may be used to compress columns.

Possible values:

- 0 - Disabled
- 1 - Enabled

## engine_file_allow_create_multiple_files {#engine_file_allow_create_multiple_files}

Type: Bool

Default value: 0

Enables or disables creating a new file on each insert in file engine tables if the format has the suffix (`JSON`, `ORC`, `Parquet`, etc.). If enabled, on each insert a new file will be created with a name following this pattern:

`data.Parquet` -> `data.1.Parquet` -> `data.2.Parquet`, etc.

Possible values:
- 0 — `INSERT` query appends new data to the end of the file.
- 1 — `INSERT` query creates a new file.

## engine_file_empty_if_not_exists {#engine_file_empty_if_not_exists}

Type: Bool

Default value: 0

Allows to select data from a file engine table without file.

Possible values:
- 0 — `SELECT` throws exception.
- 1 — `SELECT` returns empty result.

## engine_file_skip_empty_files {#engine_file_skip_empty_files}

Type: Bool

Default value: 0

Enables or disables skipping empty files in [File](../../engines/table-engines/special/file.md) engine tables.

Possible values:
- 0 — `SELECT` throws an exception if empty file is not compatible with requested format.
- 1 — `SELECT` returns empty result for empty file.

## engine_file_truncate_on_insert {#engine_file_truncate_on_insert}

Type: Bool

Default value: 0

Enables or disables truncate before insert in [File](../../engines/table-engines/special/file.md) engine tables.

Possible values:
- 0 — `INSERT` query appends new data to the end of the file.
- 1 — `INSERT` query replaces existing content of the file with the new data.

## engine_url_skip_empty_files {#engine_url_skip_empty_files}

Type: Bool

Default value: 0

Enables or disables skipping empty files in [URL](../../engines/table-engines/special/url.md) engine tables.

Possible values:
- 0 — `SELECT` throws an exception if empty file is not compatible with requested format.
- 1 — `SELECT` returns empty result for empty file.

## except_default_mode {#except_default_mode}

Type: SetOperationMode

Default value: ALL

Set default mode in EXCEPT query. Possible values: empty string, 'ALL', 'DISTINCT'. If empty, query without mode will throw exception.

## external_storage_connect_timeout_sec {#external_storage_connect_timeout_sec}

Type: UInt64

Default value: 10

Connect timeout in seconds. Now supported only for MySQL

## external_storage_max_read_bytes {#external_storage_max_read_bytes}

Type: UInt64

Default value: 0

Limit maximum number of bytes when table with external engine should flush history data. Now supported only for MySQL table engine, database engine, dictionary and MaterializedMySQL. If equal to 0, this setting is disabled

## external_storage_max_read_rows {#external_storage_max_read_rows}

Type: UInt64

Default value: 0

Limit maximum number of rows when table with external engine should flush history data. Now supported only for MySQL table engine, database engine, dictionary and MaterializedMySQL. If equal to 0, this setting is disabled

## external_storage_rw_timeout_sec {#external_storage_rw_timeout_sec}

Type: UInt64

Default value: 300

Read/write timeout in seconds. Now supported only for MySQL

## external_table_functions_use_nulls {#external_table_functions_use_nulls}

Type: Bool

Default value: 1

Defines how [mysql](../../sql-reference/table-functions/mysql.md), [postgresql](../../sql-reference/table-functions/postgresql.md) and [odbc](../../sql-reference/table-functions/odbc.md) table functions use Nullable columns.

Possible values:

- 0 — The table function explicitly uses Nullable columns.
- 1 — The table function implicitly uses Nullable columns.

**Usage**

If the setting is set to `0`, the table function does not make Nullable columns and inserts default values instead of NULL. This is also applicable for NULL values inside arrays.

## external_table_strict_query {#external_table_strict_query}

Type: Bool

Default value: 0

If it is set to true, transforming expression to local filter is forbidden for queries to external tables.

## extract_key_value_pairs_max_pairs_per_row {#extract_key_value_pairs_max_pairs_per_row}

Type: UInt64

Default value: 1000

Max number of pairs that can be produced by the `extractKeyValuePairs` function. Used as a safeguard against consuming too much memory.

## extremes {#extremes}

Type: Bool

Default value: 0

Whether to count extreme values (the minimums and maximums in columns of a query result). Accepts 0 or 1. By default, 0 (disabled).
For more information, see the section “Extreme values”.

## fallback_to_stale_replicas_for_distributed_queries {#fallback_to_stale_replicas_for_distributed_queries}

Type: Bool

Default value: 1

Forces a query to an out-of-date replica if updated data is not available. See [Replication](../../engines/table-engines/mergetree-family/replication.md).

ClickHouse selects the most relevant from the outdated replicas of the table.

Used when performing `SELECT` from a distributed table that points to replicated tables.

By default, 1 (enabled).

## filesystem_cache_max_download_size {#filesystem_cache_max_download_size}

Type: UInt64

Default value: 137438953472

Max remote filesystem cache size that can be downloaded by a single query

## filesystem_cache_reserve_space_wait_lock_timeout_milliseconds {#filesystem_cache_reserve_space_wait_lock_timeout_milliseconds}

Type: UInt64

Default value: 1000

Wait time to lock cache for space reservation in filesystem cache

## filesystem_cache_segments_batch_size {#filesystem_cache_segments_batch_size}

Type: UInt64

Default value: 20

Limit on size of a single batch of file segments that a read buffer can request from cache. Too low value will lead to excessive requests to cache, too large may slow down eviction from cache

## filesystem_prefetch_max_memory_usage {#filesystem_prefetch_max_memory_usage}

Type: UInt64

Default value: 1073741824

Maximum memory usage for prefetches.

## filesystem_prefetch_step_bytes {#filesystem_prefetch_step_bytes}

Type: UInt64

Default value: 0

Prefetch step in bytes. Zero means `auto` - approximately the best prefetch step will be auto deduced, but might not be 100% the best. The actual value might be different because of setting filesystem_prefetch_min_bytes_for_single_read_task

## filesystem_prefetch_step_marks {#filesystem_prefetch_step_marks}

Type: UInt64

Default value: 0

Prefetch step in marks. Zero means `auto` - approximately the best prefetch step will be auto deduced, but might not be 100% the best. The actual value might be different because of setting filesystem_prefetch_min_bytes_for_single_read_task

## filesystem_prefetches_limit {#filesystem_prefetches_limit}

Type: UInt64

Default value: 200

Maximum number of prefetches. Zero means unlimited. A setting `filesystem_prefetches_max_memory_usage` is more recommended if you want to limit the number of prefetches

## final {#final}

Type: Bool

Default value: 0

Automatically applies [FINAL](../../sql-reference/statements/select/from.md#final-modifier) modifier to all tables in a query, to tables where [FINAL](../../sql-reference/statements/select/from.md#final-modifier) is applicable, including joined tables and tables in sub-queries, and
distributed tables.

Possible values:

- 0 - disabled
- 1 - enabled

Example:

```sql
CREATE TABLE test
(
    key Int64,
    some String
)
ENGINE = ReplacingMergeTree
ORDER BY key;

INSERT INTO test FORMAT Values (1, 'first');
INSERT INTO test FORMAT Values (1, 'second');

SELECT * FROM test;
┌─key─┬─some───┐
│   1 │ second │
└─────┴────────┘
┌─key─┬─some──┐
│   1 │ first │
└─────┴───────┘

SELECT * FROM test SETTINGS final = 1;
┌─key─┬─some───┐
│   1 │ second │
└─────┴────────┘

SET final = 1;
SELECT * FROM test;
┌─key─┬─some───┐
│   1 │ second │
└─────┴────────┘
```

## flatten_nested {#flatten_nested}

Type: Bool

Default value: 1

Sets the data format of a [nested](../../sql-reference/data-types/nested-data-structures/index.md) columns.

Possible values:

- 1 — Nested column is flattened to separate arrays.
- 0 — Nested column stays a single array of tuples.

**Usage**

If the setting is set to `0`, it is possible to use an arbitrary level of nesting.

**Examples**

Query:

``` sql
SET flatten_nested = 1;
CREATE TABLE t_nest (`n` Nested(a UInt32, b UInt32)) ENGINE = MergeTree ORDER BY tuple();

SHOW CREATE TABLE t_nest;
```

Result:

``` text
┌─statement───────────────────────────────────────────────────────────────────────────────────────────────────────────────────────────────────────┐
│ CREATE TABLE default.t_nest
(
    `n.a` Array(UInt32),
    `n.b` Array(UInt32)
)
ENGINE = MergeTree
ORDER BY tuple()
SETTINGS index_granularity = 8192 │
└─────────────────────────────────────────────────────────────────────────────────────────────────────────────────────────────────────────────────┘
```

Query:

``` sql
SET flatten_nested = 0;

CREATE TABLE t_nest (`n` Nested(a UInt32, b UInt32)) ENGINE = MergeTree ORDER BY tuple();

SHOW CREATE TABLE t_nest;
```

Result:

``` text
┌─statement──────────────────────────────────────────────────────────────────────────────────────────────────────────────────────────┐
│ CREATE TABLE default.t_nest
(
    `n` Nested(a UInt32, b UInt32)
)
ENGINE = MergeTree
ORDER BY tuple()
SETTINGS index_granularity = 8192 │
└────────────────────────────────────────────────────────────────────────────────────────────────────────────────────────────────────┘
```

## force_aggregate_partitions_independently {#force_aggregate_partitions_independently}

Type: Bool

Default value: 0

Force the use of optimization when it is applicable, but heuristics decided not to use it

## force_aggregation_in_order {#force_aggregation_in_order}

Type: Bool

Default value: 0

The setting is used by the server itself to support distributed queries. Do not change it manually, because it will break normal operations. (Forces use of aggregation in order on remote nodes during distributed aggregation).

## force_data_skipping_indices {#force_data_skipping_indices}

Type: String

Default value: 

Disables query execution if passed data skipping indices wasn't used.

Consider the following example:

```sql
CREATE TABLE data
(
    key Int,
    d1 Int,
    d1_null Nullable(Int),
    INDEX d1_idx d1 TYPE minmax GRANULARITY 1,
    INDEX d1_null_idx assumeNotNull(d1_null) TYPE minmax GRANULARITY 1
)
Engine=MergeTree()
ORDER BY key;

SELECT * FROM data_01515;
SELECT * FROM data_01515 SETTINGS force_data_skipping_indices=''; -- query will produce CANNOT_PARSE_TEXT error.
SELECT * FROM data_01515 SETTINGS force_data_skipping_indices='d1_idx'; -- query will produce INDEX_NOT_USED error.
SELECT * FROM data_01515 WHERE d1 = 0 SETTINGS force_data_skipping_indices='d1_idx'; -- Ok.
SELECT * FROM data_01515 WHERE d1 = 0 SETTINGS force_data_skipping_indices='`d1_idx`'; -- Ok (example of full featured parser).
SELECT * FROM data_01515 WHERE d1 = 0 SETTINGS force_data_skipping_indices='`d1_idx`, d1_null_idx'; -- query will produce INDEX_NOT_USED error, since d1_null_idx is not used.
SELECT * FROM data_01515 WHERE d1 = 0 AND assumeNotNull(d1_null) = 0 SETTINGS force_data_skipping_indices='`d1_idx`, d1_null_idx'; -- Ok.
```

## force_grouping_standard_compatibility {#force_grouping_standard_compatibility}

Type: Bool

Default value: 1

Make GROUPING function to return 1 when argument is not used as an aggregation key

## force_index_by_date {#force_index_by_date}

Type: Bool

Default value: 0

Disables query execution if the index can’t be used by date.

Works with tables in the MergeTree family.

If `force_index_by_date=1`, ClickHouse checks whether the query has a date key condition that can be used for restricting data ranges. If there is no suitable condition, it throws an exception. However, it does not check whether the condition reduces the amount of data to read. For example, the condition `Date != ' 2000-01-01 '` is acceptable even when it matches all the data in the table (i.e., running the query requires a full scan). For more information about ranges of data in MergeTree tables, see [MergeTree](../../engines/table-engines/mergetree-family/mergetree.md).

## force_optimize_projection {#force_optimize_projection}

Type: Bool

Default value: 0

Enables or disables the obligatory use of [projections](../../engines/table-engines/mergetree-family/mergetree.md/#projections) in `SELECT` queries, when projection optimization is enabled (see [optimize_use_projections](#optimize_use_projections) setting).

Possible values:

- 0 — Projection optimization is not obligatory.
- 1 — Projection optimization is obligatory.

## force_optimize_projection_name {#force_optimize_projection_name}

Type: String

Default value: 

If it is set to a non-empty string, check that this projection is used in the query at least once.

Possible values:

- string: name of projection that used in a query

## force_optimize_skip_unused_shards {#force_optimize_skip_unused_shards}

Type: UInt64

Default value: 0

Enables or disables query execution if [optimize_skip_unused_shards](#optimize-skip-unused-shards) is enabled and skipping of unused shards is not possible. If the skipping is not possible and the setting is enabled, an exception will be thrown.

Possible values:

- 0 — Disabled. ClickHouse does not throw an exception.
- 1 — Enabled. Query execution is disabled only if the table has a sharding key.
- 2 — Enabled. Query execution is disabled regardless of whether a sharding key is defined for the table.

## force_optimize_skip_unused_shards_nesting {#force_optimize_skip_unused_shards_nesting}

Type: UInt64

Default value: 0

Controls [`force_optimize_skip_unused_shards`](#force-optimize-skip-unused-shards) (hence still requires [`force_optimize_skip_unused_shards`](#force-optimize-skip-unused-shards)) depends on the nesting level of the distributed query (case when you have `Distributed` table that look into another `Distributed` table).

Possible values:

- 0 - Disabled, `force_optimize_skip_unused_shards` works always.
- 1 — Enables `force_optimize_skip_unused_shards` only for the first level.
- 2 — Enables `force_optimize_skip_unused_shards` up to the second level.

## force_primary_key {#force_primary_key}

Type: Bool

Default value: 0

Disables query execution if indexing by the primary key is not possible.

Works with tables in the MergeTree family.

If `force_primary_key=1`, ClickHouse checks to see if the query has a primary key condition that can be used for restricting data ranges. If there is no suitable condition, it throws an exception. However, it does not check whether the condition reduces the amount of data to read. For more information about data ranges in MergeTree tables, see [MergeTree](../../engines/table-engines/mergetree-family/mergetree.md).

## force_remove_data_recursively_on_drop {#force_remove_data_recursively_on_drop}

Type: Bool

Default value: 0

Recursively remove data on DROP query. Avoids 'Directory not empty' error, but may silently remove detached data

## formatdatetime_f_prints_single_zero {#formatdatetime_f_prints_single_zero}

Type: Bool

Default value: 0

Formatter '%f' in function 'formatDateTime()' prints a single zero instead of six zeros if the formatted value has no fractional seconds.

## formatdatetime_format_without_leading_zeros {#formatdatetime_format_without_leading_zeros}

Type: Bool

Default value: 0

Formatters '%c', '%l' and '%k' in function 'formatDateTime()' print months and hours without leading zeros.

## formatdatetime_parsedatetime_m_is_month_name {#formatdatetime_parsedatetime_m_is_month_name}

Type: Bool

Default value: 1

Formatter '%M' in functions 'formatDateTime()' and 'parseDateTime()' print/parse the month name instead of minutes.

## fsync_metadata {#fsync_metadata}

Type: Bool

Default value: 1

Enables or disables [fsync](http://pubs.opengroup.org/onlinepubs/9699919799/functions/fsync.html) when writing `.sql` files. Enabled by default.

It makes sense to disable it if the server has millions of tiny tables that are constantly being created and destroyed.

## function_implementation {#function_implementation}

Type: String

Default value: 

Choose function implementation for specific target or variant (experimental). If empty enable all of them.

## function_json_value_return_type_allow_complex {#function_json_value_return_type_allow_complex}

Type: Bool

Default value: 0

Control whether allow to return complex type (such as: struct, array, map) for json_value function.

```sql
SELECT JSON_VALUE('{"hello":{"world":"!"}}', '$.hello') settings function_json_value_return_type_allow_complex=true

┌─JSON_VALUE('{"hello":{"world":"!"}}', '$.hello')─┐
│ {"world":"!"}                                    │
└──────────────────────────────────────────────────┘

1 row in set. Elapsed: 0.001 sec.
```

Possible values:

- true — Allow.
- false — Disallow.

## function_json_value_return_type_allow_nullable {#function_json_value_return_type_allow_nullable}

Type: Bool

Default value: 0

Control whether allow to return `NULL` when value is not exist for JSON_VALUE function.

```sql
SELECT JSON_VALUE('{"hello":"world"}', '$.b') settings function_json_value_return_type_allow_nullable=true;

┌─JSON_VALUE('{"hello":"world"}', '$.b')─┐
│ ᴺᵁᴸᴸ                                   │
└────────────────────────────────────────┘

1 row in set. Elapsed: 0.001 sec.
```

Possible values:

- true — Allow.
- false — Disallow.

## function_locate_has_mysql_compatible_argument_order {#function_locate_has_mysql_compatible_argument_order}

Type: Bool

Default value: 1

Controls the order of arguments in function [locate](../../sql-reference/functions/string-search-functions.md#locate).

Possible values:

- 0 — Function `locate` accepts arguments `(haystack, needle[, start_pos])`.
- 1 — Function `locate` accepts arguments `(needle, haystack, [, start_pos])` (MySQL-compatible behavior)

## function_range_max_elements_in_block {#function_range_max_elements_in_block}

Type: UInt64

Default value: 500000000

Sets the safety threshold for data volume generated by function [range](../../sql-reference/functions/array-functions.md/#range). Defines the maximum number of values generated by function per block of data (sum of array sizes for every row in a block).

Possible values:

- Positive integer.

**See Also**

- [max_block_size](#setting-max_block_size)
- [min_insert_block_size_rows](#min-insert-block-size-rows)

## function_sleep_max_microseconds_per_block {#function_sleep_max_microseconds_per_block}

Type: UInt64

Default value: 3000000

Maximum number of microseconds the function `sleep` is allowed to sleep for each block. If a user called it with a larger value, it throws an exception. It is a safety threshold.

## function_visible_width_behavior {#function_visible_width_behavior}

Type: UInt64

Default value: 1

The version of `visibleWidth` behavior. 0 - only count the number of code points; 1 - correctly count zero-width and combining characters, count full-width characters as two, estimate the tab width, count delete characters.

## geo_distance_returns_float64_on_float64_arguments {#geo_distance_returns_float64_on_float64_arguments}

Type: Bool

Default value: 1

If all four arguments to `geoDistance`, `greatCircleDistance`, `greatCircleAngle` functions are Float64, return Float64 and use double precision for internal calculations. In previous ClickHouse versions, the functions always returned Float32.

## glob_expansion_max_elements {#glob_expansion_max_elements}

Type: UInt64

Default value: 1000

Maximum number of allowed addresses (For external storages, table functions, etc).

## grace_hash_join_initial_buckets {#grace_hash_join_initial_buckets}

Type: UInt64

Default value: 1

Initial number of grace hash join buckets

## grace_hash_join_max_buckets {#grace_hash_join_max_buckets}

Type: UInt64

Default value: 1024

Limit on the number of grace hash join buckets

## group_by_overflow_mode {#group_by_overflow_mode}

Type: OverflowModeGroupBy

Default value: throw

What to do when the limit is exceeded.

## group_by_two_level_threshold {#group_by_two_level_threshold}

Type: UInt64

Default value: 100000

From what number of keys, a two-level aggregation starts. 0 - the threshold is not set.

## group_by_two_level_threshold_bytes {#group_by_two_level_threshold_bytes}

Type: UInt64

Default value: 50000000

From what size of the aggregation state in bytes, a two-level aggregation begins to be used. 0 - the threshold is not set. Two-level aggregation is used when at least one of the thresholds is triggered.

## group_by_use_nulls {#group_by_use_nulls}

Type: Bool

Default value: 0

Changes the way the [GROUP BY clause](/docs/en/sql-reference/statements/select/group-by.md) treats the types of aggregation keys.
When the `ROLLUP`, `CUBE`, or `GROUPING SETS` specifiers are used, some aggregation keys may not be used to produce some result rows.
Columns for these keys are filled with either default value or `NULL` in corresponding rows depending on this setting.

Possible values:

- 0 — The default value for the aggregation key type is used to produce missing values.
- 1 — ClickHouse executes `GROUP BY` the same way as the SQL standard says. The types of aggregation keys are converted to [Nullable](/docs/en/sql-reference/data-types/nullable.md/#data_type-nullable). Columns for corresponding aggregation keys are filled with [NULL](/docs/en/sql-reference/syntax.md) for rows that didn't use it.

See also:

- [GROUP BY clause](/docs/en/sql-reference/statements/select/group-by.md)

## handshake_timeout_ms {#handshake_timeout_ms}

Type: Milliseconds

Default value: 10000

Timeout in milliseconds for receiving Hello packet from replicas during handshake.

## hdfs_create_new_file_on_insert {#hdfs_create_new_file_on_insert}

Type: Bool

Default value: 0

Enables or disables creating a new file on each insert in HDFS engine tables. If enabled, on each insert a new HDFS file will be created with the name, similar to this pattern:

initial: `data.Parquet.gz` -> `data.1.Parquet.gz` -> `data.2.Parquet.gz`, etc.

Possible values:
- 0 — `INSERT` query appends new data to the end of the file.
- 1 — `INSERT` query creates a new file.

## hdfs_ignore_file_doesnt_exist {#hdfs_ignore_file_doesnt_exist}

Type: Bool

Default value: 0

Ignore absence of file if it does not exist when reading certain keys.

Possible values:
- 1 — `SELECT` returns empty result.
- 0 — `SELECT` throws an exception.

## hdfs_replication {#hdfs_replication}

Type: UInt64

Default value: 0

The actual number of replications can be specified when the hdfs file is created.

## hdfs_skip_empty_files {#hdfs_skip_empty_files}

Type: Bool

Default value: 0

Enables or disables skipping empty files in [HDFS](../../engines/table-engines/integrations/hdfs.md) engine tables.

Possible values:
- 0 — `SELECT` throws an exception if empty file is not compatible with requested format.
- 1 — `SELECT` returns empty result for empty file.

## hdfs_throw_on_zero_files_match {#hdfs_throw_on_zero_files_match}

Type: Bool

Default value: 0

Throw an error if matched zero files according to glob expansion rules.

Possible values:
- 1 — `SELECT` throws an exception.
- 0 — `SELECT` returns empty result.

## hdfs_truncate_on_insert {#hdfs_truncate_on_insert}

Type: Bool

Default value: 0

Enables or disables truncation before an insert in hdfs engine tables. If disabled, an exception will be thrown on an attempt to insert if a file in HDFS already exists.

Possible values:
- 0 — `INSERT` query appends new data to the end of the file.
- 1 — `INSERT` query replaces existing content of the file with the new data.

## hedged_connection_timeout_ms {#hedged_connection_timeout_ms}

Type: Milliseconds

Default value: 50

Connection timeout for establishing connection with replica for Hedged requests

## hsts_max_age {#hsts_max_age}

Type: UInt64

Default value: 0

Expired time for HSTS. 0 means disable HSTS.

## http_connection_timeout {#http_connection_timeout}

Type: Seconds

Default value: 1

HTTP connection timeout (in seconds).

Possible values:

- Any positive integer.
- 0 - Disabled (infinite timeout).

## http_headers_progress_interval_ms {#http_headers_progress_interval_ms}

Type: UInt64

Default value: 100

Do not send HTTP headers X-ClickHouse-Progress more frequently than at each specified interval.

## http_make_head_request {#http_make_head_request}

Type: Bool

Default value: 1

The `http_make_head_request` setting allows the execution of a `HEAD` request while reading data from HTTP to retrieve information about the file to be read, such as its size. Since it's enabled by default, it may be desirable to disable this setting in cases where the server does not support `HEAD` requests.

## http_max_field_name_size {#http_max_field_name_size}

Type: UInt64

Default value: 131072

Maximum length of field name in HTTP header

## http_max_field_value_size {#http_max_field_value_size}

Type: UInt64

Default value: 131072

Maximum length of field value in HTTP header

## http_max_fields {#http_max_fields}

Type: UInt64

Default value: 1000000

Maximum number of fields in HTTP header

## http_max_multipart_form_data_size {#http_max_multipart_form_data_size}

Type: UInt64

Default value: 1073741824

Limit on size of multipart/form-data content. This setting cannot be parsed from URL parameters and should be set in a user profile. Note that content is parsed and external tables are created in memory before the start of query execution. And this is the only limit that has an effect on that stage (limits on max memory usage and max execution time have no effect while reading HTTP form data).

## http_max_request_param_data_size {#http_max_request_param_data_size}

Type: UInt64

Default value: 10485760

Limit on size of request data used as a query parameter in predefined HTTP requests.

## http_max_tries {#http_max_tries}

Type: UInt64

Default value: 10

Max attempts to read via http.

## http_max_uri_size {#http_max_uri_size}

Type: UInt64

Default value: 1048576

Sets the maximum URI length of an HTTP request.

Possible values:

- Positive integer.

## http_native_compression_disable_checksumming_on_decompress {#http_native_compression_disable_checksumming_on_decompress}

Type: Bool

Default value: 0

Enables or disables checksum verification when decompressing the HTTP POST data from the client. Used only for ClickHouse native compression format (not used with `gzip` or `deflate`).

For more information, read the [HTTP interface description](../../interfaces/http.md).

Possible values:

- 0 — Disabled.
- 1 — Enabled.

## http_receive_timeout {#http_receive_timeout}

Type: Seconds

Default value: 30

HTTP receive timeout (in seconds).

Possible values:

- Any positive integer.
- 0 - Disabled (infinite timeout).

## http_response_buffer_size {#http_response_buffer_size}

Type: UInt64

Default value: 0

The number of bytes to buffer in the server memory before sending a HTTP response to the client or flushing to disk (when http_wait_end_of_query is enabled).

## http_retry_initial_backoff_ms {#http_retry_initial_backoff_ms}

Type: UInt64

Default value: 100

Min milliseconds for backoff, when retrying read via http

## http_retry_max_backoff_ms {#http_retry_max_backoff_ms}

Type: UInt64

Default value: 10000

Max milliseconds for backoff, when retrying read via http

## http_send_timeout {#http_send_timeout}

Type: Seconds

Default value: 30

HTTP send timeout (in seconds).

Possible values:

- Any positive integer.
- 0 - Disabled (infinite timeout).

:::note
It's applicable only to the default profile. A server reboot is required for the changes to take effect.
:::

## http_skip_not_found_url_for_globs {#http_skip_not_found_url_for_globs}

Type: Bool

Default value: 1

Skip URLs for globs with HTTP_NOT_FOUND error

## http_wait_end_of_query {#http_wait_end_of_query}

Type: Bool

Default value: 0

Enable HTTP response buffering on the server-side.

## http_write_exception_in_output_format {#http_write_exception_in_output_format}

Type: Bool

Default value: 1

Write exception in output format to produce valid output. Works with JSON and XML formats.

## http_zlib_compression_level {#http_zlib_compression_level}

Type: Int64

Default value: 3

Sets the level of data compression in the response to an HTTP request if [enable_http_compression = 1](#enable_http_compression).

Possible values: Numbers from 1 to 9.

## iceberg_engine_ignore_schema_evolution {#iceberg_engine_ignore_schema_evolution}

Type: Bool

Default value: 0

Allow to ignore schema evolution in Iceberg table engine and read all data using schema specified by the user on table creation or latest schema parsed from metadata on table creation.

:::note
Enabling this setting can lead to incorrect result as in case of evolved schema all data files will be read using the same schema.
:::

## idle_connection_timeout {#idle_connection_timeout}

Type: UInt64

Default value: 3600

Timeout to close idle TCP connections after specified number of seconds.

Possible values:

- Positive integer (0 - close immediately, after 0 seconds).

## ignore_cold_parts_seconds {#ignore_cold_parts_seconds}

Type: Int64

Default value: 0

Only available in ClickHouse Cloud. Exclude new data parts from SELECT queries until they're either pre-warmed (see cache_populated_by_fetch) or this many seconds old. Only for Replicated-/SharedMergeTree.

## ignore_data_skipping_indices {#ignore_data_skipping_indices}

Type: String

Default value: 

Ignores the skipping indexes specified if used by the query.

Consider the following example:

```sql
CREATE TABLE data
(
    key Int,
    x Int,
    y Int,
    INDEX x_idx x TYPE minmax GRANULARITY 1,
    INDEX y_idx y TYPE minmax GRANULARITY 1,
    INDEX xy_idx (x,y) TYPE minmax GRANULARITY 1
)
Engine=MergeTree()
ORDER BY key;

INSERT INTO data VALUES (1, 2, 3);

SELECT * FROM data;
SELECT * FROM data SETTINGS ignore_data_skipping_indices=''; -- query will produce CANNOT_PARSE_TEXT error.
SELECT * FROM data SETTINGS ignore_data_skipping_indices='x_idx'; -- Ok.
SELECT * FROM data SETTINGS ignore_data_skipping_indices='na_idx'; -- Ok.

SELECT * FROM data WHERE x = 1 AND y = 1 SETTINGS ignore_data_skipping_indices='xy_idx',force_data_skipping_indices='xy_idx' ; -- query will produce INDEX_NOT_USED error, since xy_idx is explicitly ignored.
SELECT * FROM data WHERE x = 1 AND y = 2 SETTINGS ignore_data_skipping_indices='xy_idx';
```

The query without ignoring any indexes:
```sql
EXPLAIN indexes = 1 SELECT * FROM data WHERE x = 1 AND y = 2;

Expression ((Projection + Before ORDER BY))
  Filter (WHERE)
    ReadFromMergeTree (default.data)
    Indexes:
      PrimaryKey
        Condition: true
        Parts: 1/1
        Granules: 1/1
      Skip
        Name: x_idx
        Description: minmax GRANULARITY 1
        Parts: 0/1
        Granules: 0/1
      Skip
        Name: y_idx
        Description: minmax GRANULARITY 1
        Parts: 0/0
        Granules: 0/0
      Skip
        Name: xy_idx
        Description: minmax GRANULARITY 1
        Parts: 0/0
        Granules: 0/0
```

Ignoring the `xy_idx` index:
```sql
EXPLAIN indexes = 1 SELECT * FROM data WHERE x = 1 AND y = 2 SETTINGS ignore_data_skipping_indices='xy_idx';

Expression ((Projection + Before ORDER BY))
  Filter (WHERE)
    ReadFromMergeTree (default.data)
    Indexes:
      PrimaryKey
        Condition: true
        Parts: 1/1
        Granules: 1/1
      Skip
        Name: x_idx
        Description: minmax GRANULARITY 1
        Parts: 0/1
        Granules: 0/1
      Skip
        Name: y_idx
        Description: minmax GRANULARITY 1
        Parts: 0/0
        Granules: 0/0
```

Works with tables in the MergeTree family.

## ignore_drop_queries_probability {#ignore_drop_queries_probability}

Type: Float

Default value: 0

If enabled, server will ignore all DROP table queries with specified probability (for Memory and JOIN engines it will replcase DROP to TRUNCATE). Used for testing purposes

## ignore_materialized_views_with_dropped_target_table {#ignore_materialized_views_with_dropped_target_table}

Type: Bool

Default value: 0

Ignore MVs with dropped target table during pushing to views

## ignore_on_cluster_for_replicated_access_entities_queries {#ignore_on_cluster_for_replicated_access_entities_queries}

Type: Bool

Default value: 0

Ignore ON CLUSTER clause for replicated access entities management queries.

## ignore_on_cluster_for_replicated_named_collections_queries {#ignore_on_cluster_for_replicated_named_collections_queries}

Type: Bool

Default value: 0

Ignore ON CLUSTER clause for replicated named collections management queries.

## ignore_on_cluster_for_replicated_udf_queries {#ignore_on_cluster_for_replicated_udf_queries}

Type: Bool

Default value: 0

Ignore ON CLUSTER clause for replicated UDF management queries.

## implicit_transaction {#implicit_transaction}

Type: Bool

Default value: 0

If enabled and not already inside a transaction, wraps the query inside a full transaction (begin + commit or rollback)

## input_format_parallel_parsing {#input_format_parallel_parsing}

Type: Bool

Default value: 1

Enables or disables order-preserving parallel parsing of data formats. Supported only for [TSV](../../interfaces/formats.md/#tabseparated), [TSKV](../../interfaces/formats.md/#tskv), [CSV](../../interfaces/formats.md/#csv) and [JSONEachRow](../../interfaces/formats.md/#jsoneachrow) formats.

Possible values:

- 1 — Enabled.
- 0 — Disabled.

## insert_allow_materialized_columns {#insert_allow_materialized_columns}

Type: Bool

Default value: 0

If setting is enabled, Allow materialized columns in INSERT.

## insert_deduplicate {#insert_deduplicate}

Type: Bool

Default value: 1

Enables or disables block deduplication of `INSERT` (for Replicated\* tables).

Possible values:

- 0 — Disabled.
- 1 — Enabled.

By default, blocks inserted into replicated tables by the `INSERT` statement are deduplicated (see [Data Replication](../../engines/table-engines/mergetree-family/replication.md)).
For the replicated tables by default the only 100 of the most recent blocks for each partition are deduplicated (see [replicated_deduplication_window](merge-tree-settings.md/#replicated-deduplication-window), [replicated_deduplication_window_seconds](merge-tree-settings.md/#replicated-deduplication-window-seconds)).
For not replicated tables see [non_replicated_deduplication_window](merge-tree-settings.md/#non-replicated-deduplication-window).

## insert_deduplication_token {#insert_deduplication_token}

Type: String

Default value: 

The setting allows a user to provide own deduplication semantic in MergeTree/ReplicatedMergeTree
For example, by providing a unique value for the setting in each INSERT statement,
user can avoid the same inserted data being deduplicated.

Possible values:

- Any string

`insert_deduplication_token` is used for deduplication _only_ when not empty.

For the replicated tables by default the only 100 of the most recent inserts for each partition are deduplicated (see [replicated_deduplication_window](merge-tree-settings.md/#replicated-deduplication-window), [replicated_deduplication_window_seconds](merge-tree-settings.md/#replicated-deduplication-window-seconds)).
For not replicated tables see [non_replicated_deduplication_window](merge-tree-settings.md/#non-replicated-deduplication-window).

:::note
`insert_deduplication_token` works on a partition level (the same as `insert_deduplication` checksum). Multiple partitions can have the same `insert_deduplication_token`.
:::

Example:

```sql
CREATE TABLE test_table
( A Int64 )
ENGINE = MergeTree
ORDER BY A
SETTINGS non_replicated_deduplication_window = 100;

INSERT INTO test_table SETTINGS insert_deduplication_token = 'test' VALUES (1);

-- the next insert won't be deduplicated because insert_deduplication_token is different
INSERT INTO test_table SETTINGS insert_deduplication_token = 'test1' VALUES (1);

-- the next insert will be deduplicated because insert_deduplication_token
-- is the same as one of the previous
INSERT INTO test_table SETTINGS insert_deduplication_token = 'test' VALUES (2);

SELECT * FROM test_table

┌─A─┐
│ 1 │
└───┘
┌─A─┐
│ 1 │
└───┘
```

## insert_keeper_fault_injection_probability {#insert_keeper_fault_injection_probability}

Type: Float

Default value: 0

Approximate probability of failure for a keeper request during insert. Valid value is in interval [0.0f, 1.0f]

## insert_keeper_fault_injection_seed {#insert_keeper_fault_injection_seed}

Type: UInt64

Default value: 0

0 - random seed, otherwise the setting value

## insert_keeper_max_retries {#insert_keeper_max_retries}

Type: UInt64

Default value: 20

The setting sets the maximum number of retries for ClickHouse Keeper (or ZooKeeper) requests during insert into replicated MergeTree. Only Keeper requests which failed due to network error, Keeper session timeout, or request timeout are considered for retries.

Possible values:

- Positive integer.
- 0 — Retries are disabled

Cloud default value: `20`.

Keeper request retries are done after some timeout. The timeout is controlled by the following settings: `insert_keeper_retry_initial_backoff_ms`, `insert_keeper_retry_max_backoff_ms`.
The first retry is done after `insert_keeper_retry_initial_backoff_ms` timeout. The consequent timeouts will be calculated as follows:
```
timeout = min(insert_keeper_retry_max_backoff_ms, latest_timeout * 2)
```

For example, if `insert_keeper_retry_initial_backoff_ms=100`, `insert_keeper_retry_max_backoff_ms=10000` and `insert_keeper_max_retries=8` then timeouts will be `100, 200, 400, 800, 1600, 3200, 6400, 10000`.

Apart from fault tolerance, the retries aim to provide a better user experience - they allow to avoid returning an error during INSERT execution if Keeper is restarted, for example, due to an upgrade.

## insert_keeper_retry_initial_backoff_ms {#insert_keeper_retry_initial_backoff_ms}

Type: UInt64

Default value: 100

Initial timeout(in milliseconds) to retry a failed Keeper request during INSERT query execution

Possible values:

- Positive integer.
- 0 — No timeout

## insert_keeper_retry_max_backoff_ms {#insert_keeper_retry_max_backoff_ms}

Type: UInt64

Default value: 10000

Maximum timeout (in milliseconds) to retry a failed Keeper request during INSERT query execution

Possible values:

- Positive integer.
- 0 — Maximum timeout is not limited

## insert_null_as_default {#insert_null_as_default}

Type: Bool

Default value: 1

Enables or disables the insertion of [default values](../../sql-reference/statements/create/table.md/#create-default-values) instead of [NULL](../../sql-reference/syntax.md/#null-literal) into columns with not [nullable](../../sql-reference/data-types/nullable.md/#data_type-nullable) data type.
If column type is not nullable and this setting is disabled, then inserting `NULL` causes an exception. If column type is nullable, then `NULL` values are inserted as is, regardless of this setting.

This setting is applicable to [INSERT ... SELECT](../../sql-reference/statements/insert-into.md/#inserting-the-results-of-select) queries. Note that `SELECT` subqueries may be concatenated with `UNION ALL` clause.

Possible values:

- 0 — Inserting `NULL` into a not nullable column causes an exception.
- 1 — Default column value is inserted instead of `NULL`.

## insert_quorum {#insert_quorum}

Type: UInt64Auto

Default value: 0

:::note
This setting is not applicable to SharedMergeTree, see [SharedMergeTree consistency](/docs/en/cloud/reference/shared-merge-tree/#consistency) for more information.
:::

Enables the quorum writes.

- If `insert_quorum < 2`, the quorum writes are disabled.
- If `insert_quorum >= 2`, the quorum writes are enabled.
- If `insert_quorum = 'auto'`, use majority number (`number_of_replicas / 2 + 1`) as quorum number.

Quorum writes

`INSERT` succeeds only when ClickHouse manages to correctly write data to the `insert_quorum` of replicas during the `insert_quorum_timeout`. If for any reason the number of replicas with successful writes does not reach the `insert_quorum`, the write is considered failed and ClickHouse will delete the inserted block from all the replicas where data has already been written.

When `insert_quorum_parallel` is disabled, all replicas in the quorum are consistent, i.e. they contain data from all previous `INSERT` queries (the `INSERT` sequence is linearized). When reading data written using `insert_quorum` and `insert_quorum_parallel` is disabled, you can turn on sequential consistency for `SELECT` queries using [select_sequential_consistency](#select_sequential_consistency).

ClickHouse generates an exception:

- If the number of available replicas at the time of the query is less than the `insert_quorum`.
- When `insert_quorum_parallel` is disabled and an attempt to write data is made when the previous block has not yet been inserted in `insert_quorum` of replicas. This situation may occur if the user tries to perform another `INSERT` query to the same table before the previous one with `insert_quorum` is completed.

See also:

- [insert_quorum_timeout](#insert_quorum_timeout)
- [insert_quorum_parallel](#insert_quorum_parallel)
- [select_sequential_consistency](#select_sequential_consistency)

## insert_quorum_parallel {#insert_quorum_parallel}

Type: Bool

Default value: 1

:::note
This setting is not applicable to SharedMergeTree, see [SharedMergeTree consistency](/docs/en/cloud/reference/shared-merge-tree/#consistency) for more information.
:::

Enables or disables parallelism for quorum `INSERT` queries. If enabled, additional `INSERT` queries can be sent while previous queries have not yet finished. If disabled, additional writes to the same table will be rejected.

Possible values:

- 0 — Disabled.
- 1 — Enabled.

See also:

- [insert_quorum](#insert_quorum)
- [insert_quorum_timeout](#insert_quorum_timeout)
- [select_sequential_consistency](#select_sequential_consistency)

## insert_quorum_timeout {#insert_quorum_timeout}

Type: Milliseconds

Default value: 600000

Write to a quorum timeout in milliseconds. If the timeout has passed and no write has taken place yet, ClickHouse will generate an exception and the client must repeat the query to write the same block to the same or any other replica.

See also:

- [insert_quorum](#insert_quorum)
- [insert_quorum_parallel](#insert_quorum_parallel)
- [select_sequential_consistency](#select_sequential_consistency)

## insert_shard_id {#insert_shard_id}

Type: UInt64

Default value: 0

If not `0`, specifies the shard of [Distributed](../../engines/table-engines/special/distributed.md/#distributed) table into which the data will be inserted synchronously.

If `insert_shard_id` value is incorrect, the server will throw an exception.

To get the number of shards on `requested_cluster`, you can check server config or use this query:

``` sql
SELECT uniq(shard_num) FROM system.clusters WHERE cluster = 'requested_cluster';
```

Possible values:

- 0 — Disabled.
- Any number from `1` to `shards_num` of corresponding [Distributed](../../engines/table-engines/special/distributed.md/#distributed) table.

**Example**

Query:

```sql
CREATE TABLE x AS system.numbers ENGINE = MergeTree ORDER BY number;
CREATE TABLE x_dist AS x ENGINE = Distributed('test_cluster_two_shards_localhost', currentDatabase(), x);
INSERT INTO x_dist SELECT * FROM numbers(5) SETTINGS insert_shard_id = 1;
SELECT * FROM x_dist ORDER BY number ASC;
```

Result:

``` text
┌─number─┐
│      0 │
│      0 │
│      1 │
│      1 │
│      2 │
│      2 │
│      3 │
│      3 │
│      4 │
│      4 │
└────────┘
```

## interactive_delay {#interactive_delay}

Type: UInt64

Default value: 100000

The interval in microseconds for checking whether request execution has been canceled and sending the progress.

## intersect_default_mode {#intersect_default_mode}

Type: SetOperationMode

Default value: ALL

Set default mode in INTERSECT query. Possible values: empty string, 'ALL', 'DISTINCT'. If empty, query without mode will throw exception.

## join_algorithm {#join_algorithm}

Type: JoinAlgorithm

Default value: default

Specifies which [JOIN](../../sql-reference/statements/select/join.md) algorithm is used.

Several algorithms can be specified, and an available one would be chosen for a particular query based on kind/strictness and table engine.

Possible values:

- default

 This is the equivalent of `hash` or `direct`, if possible (same as `direct,hash`)

- grace_hash

 [Grace hash join](https://en.wikipedia.org/wiki/Hash_join#Grace_hash_join) is used.  Grace hash provides an algorithm option that provides performant complex joins while limiting memory use.

 The first phase of a grace join reads the right table and splits it into N buckets depending on the hash value of key columns (initially, N is `grace_hash_join_initial_buckets`). This is done in a way to ensure that each bucket can be processed independently. Rows from the first bucket are added to an in-memory hash table while the others are saved to disk. If the hash table grows beyond the memory limit (e.g., as set by [`max_bytes_in_join`](/docs/en/operations/settings/query-complexity.md/#max_bytes_in_join)), the number of buckets is increased and the assigned bucket for each row. Any rows which don’t belong to the current bucket are flushed and reassigned.

 Supports `INNER/LEFT/RIGHT/FULL ALL/ANY JOIN`.

- hash

 [Hash join algorithm](https://en.wikipedia.org/wiki/Hash_join) is used. The most generic implementation that supports all combinations of kind and strictness and multiple join keys that are combined with `OR` in the `JOIN ON` section.

- parallel_hash

 A variation of `hash` join that splits the data into buckets and builds several hashtables instead of one concurrently to speed up this process.

 When using the `hash` algorithm, the right part of `JOIN` is uploaded into RAM.

- partial_merge

 A variation of the [sort-merge algorithm](https://en.wikipedia.org/wiki/Sort-merge_join), where only the right table is fully sorted.

 The `RIGHT JOIN` and `FULL JOIN` are supported only with `ALL` strictness (`SEMI`, `ANTI`, `ANY`, and `ASOF` are not supported).

 When using the `partial_merge` algorithm, ClickHouse sorts the data and dumps it to the disk. The `partial_merge` algorithm in ClickHouse differs slightly from the classic realization. First, ClickHouse sorts the right table by joining keys in blocks and creates a min-max index for sorted blocks. Then it sorts parts of the left table by the `join key` and joins them over the right table. The min-max index is also used to skip unneeded right table blocks.

- direct

 This algorithm can be applied when the storage for the right table supports key-value requests.

 The `direct` algorithm performs a lookup in the right table using rows from the left table as keys. It's supported only by special storage such as [Dictionary](../../engines/table-engines/special/dictionary.md/#dictionary) or [EmbeddedRocksDB](../../engines/table-engines/integrations/embedded-rocksdb.md) and only the `LEFT` and `INNER` JOINs.

- auto

 When set to `auto`, `hash` join is tried first, and the algorithm is switched on the fly to another algorithm if the memory limit is violated.

- full_sorting_merge

 [Sort-merge algorithm](https://en.wikipedia.org/wiki/Sort-merge_join) with full sorting joined tables before joining.

- prefer_partial_merge

 ClickHouse always tries to use `partial_merge` join if possible, otherwise, it uses `hash`. *Deprecated*, same as `partial_merge,hash`.

## join_any_take_last_row {#join_any_take_last_row}

Type: Bool

Default value: 0

Changes the behaviour of join operations with `ANY` strictness.

:::note
This setting applies only for `JOIN` operations with [Join](../../engines/table-engines/special/join.md) engine tables.
:::

Possible values:

- 0 — If the right table has more than one matching row, only the first one found is joined.
- 1 — If the right table has more than one matching row, only the last one found is joined.

See also:

- [JOIN clause](../../sql-reference/statements/select/join.md/#select-join)
- [Join table engine](../../engines/table-engines/special/join.md)
- [join_default_strictness](#join_default_strictness)

## join_default_strictness {#join_default_strictness}

Type: JoinStrictness

Default value: ALL

Sets default strictness for [JOIN clauses](../../sql-reference/statements/select/join.md/#select-join).

Possible values:

- `ALL` — If the right table has several matching rows, ClickHouse creates a [Cartesian product](https://en.wikipedia.org/wiki/Cartesian_product) from matching rows. This is the normal `JOIN` behaviour from standard SQL.
- `ANY` — If the right table has several matching rows, only the first one found is joined. If the right table has only one matching row, the results of `ANY` and `ALL` are the same.
- `ASOF` — For joining sequences with an uncertain match.
- `Empty string` — If `ALL` or `ANY` is not specified in the query, ClickHouse throws an exception.

## join_on_disk_max_files_to_merge {#join_on_disk_max_files_to_merge}

Type: UInt64

Default value: 64

Limits the number of files allowed for parallel sorting in MergeJoin operations when they are executed on disk.

The bigger the value of the setting, the more RAM is used and the less disk I/O is needed.

Possible values:

- Any positive integer, starting from 2.

## join_output_by_rowlist_perkey_rows_threshold {#join_output_by_rowlist_perkey_rows_threshold}

Type: UInt64

Default value: 5

The lower limit of per-key average rows in the right table to determine whether to output by row list in hash join.

## join_overflow_mode {#join_overflow_mode}

Type: OverflowMode

Default value: throw

What to do when the limit is exceeded.

## join_to_sort_maximum_table_rows {#join_to_sort_maximum_table_rows}

Type: UInt64

Default value: 10000

The maximum number of rows in the right table to determine whether to rerange the right table by key in left or inner join.

## join_to_sort_minimum_perkey_rows {#join_to_sort_minimum_perkey_rows}

Type: UInt64

Default value: 40

The lower limit of per-key average rows in the right table to determine whether to rerange the right table by key in left or inner join. This setting ensures that the optimization is not applied for sparse table keys

## join_use_nulls {#join_use_nulls}

Type: Bool

Default value: 0

Sets the type of [JOIN](../../sql-reference/statements/select/join.md) behaviour. When merging tables, empty cells may appear. ClickHouse fills them differently based on this setting.

Possible values:

- 0 — The empty cells are filled with the default value of the corresponding field type.
- 1 — `JOIN` behaves the same way as in standard SQL. The type of the corresponding field is converted to [Nullable](../../sql-reference/data-types/nullable.md/#data_type-nullable), and empty cells are filled with [NULL](../../sql-reference/syntax.md).

## joined_subquery_requires_alias {#joined_subquery_requires_alias}

Type: Bool

Default value: 1

Force joined subqueries and table functions to have aliases for correct name qualification.

## kafka_disable_num_consumers_limit {#kafka_disable_num_consumers_limit}

Type: Bool

Default value: 0

Disable limit on kafka_num_consumers that depends on the number of available CPU cores.

## kafka_max_wait_ms {#kafka_max_wait_ms}

Type: Milliseconds

Default value: 5000

The wait time in milliseconds for reading messages from [Kafka](../../engines/table-engines/integrations/kafka.md/#kafka) before retry.

Possible values:

- Positive integer.
- 0 — Infinite timeout.

See also:

- [Apache Kafka](https://kafka.apache.org/)

## keeper_map_strict_mode {#keeper_map_strict_mode}

Type: Bool

Default value: 0

Enforce additional checks during operations on KeeperMap. E.g. throw an exception on an insert for already existing key

## keeper_max_retries {#keeper_max_retries}

Type: UInt64

Default value: 10

Max retries for general keeper operations

## keeper_retry_initial_backoff_ms {#keeper_retry_initial_backoff_ms}

Type: UInt64

Default value: 100

Initial backoff timeout for general keeper operations

## keeper_retry_max_backoff_ms {#keeper_retry_max_backoff_ms}

Type: UInt64

Default value: 5000

Max backoff timeout for general keeper operations

## legacy_column_name_of_tuple_literal {#legacy_column_name_of_tuple_literal}

Type: Bool

Default value: 0

List all names of element of large tuple literals in their column names instead of hash. This settings exists only for compatibility reasons. It makes sense to set to 'true', while doing rolling update of cluster from version lower than 21.7 to higher.

## lightweight_deletes_sync {#lightweight_deletes_sync}

Type: UInt64

Default value: 2

The same as [`mutations_sync`](#mutations_sync), but controls only execution of lightweight deletes.

Possible values:

- 0 - Mutations execute asynchronously.
- 1 - The query waits for the lightweight deletes to complete on the current server.
- 2 - The query waits for the lightweight deletes to complete on all replicas (if they exist).

**See Also**

- [Synchronicity of ALTER Queries](../../sql-reference/statements/alter/index.md#synchronicity-of-alter-queries)
- [Mutations](../../sql-reference/statements/alter/index.md#mutations)

## limit {#limit}

Type: UInt64

Default value: 0

Sets the maximum number of rows to get from the query result. It adjusts the value set by the [LIMIT](../../sql-reference/statements/select/limit.md/#limit-clause) clause, so that the limit, specified in the query, cannot exceed the limit, set by this setting.

Possible values:

- 0 — The number of rows is not limited.
- Positive integer.

## live_view_heartbeat_interval {#live_view_heartbeat_interval}

Type: Seconds

Default value: 15

The heartbeat interval in seconds to indicate live query is alive.

## load_balancing {#load_balancing}

Type: LoadBalancing

Default value: random

Specifies the algorithm of replicas selection that is used for distributed query processing.

ClickHouse supports the following algorithms of choosing replicas:

- [Random](#load_balancing-random) (by default)
- [Nearest hostname](#load_balancing-nearest_hostname)
- [Hostname levenshtein distance](#load_balancing-hostname_levenshtein_distance)
- [In order](#load_balancing-in_order)
- [First or random](#load_balancing-first_or_random)
- [Round robin](#load_balancing-round_robin)

See also:

- [distributed_replica_max_ignored_errors](#distributed_replica_max_ignored_errors)

### Random (by Default) {#load_balancing-random}

``` sql
load_balancing = random
```

The number of errors is counted for each replica. The query is sent to the replica with the fewest errors, and if there are several of these, to anyone of them.
Disadvantages: Server proximity is not accounted for; if the replicas have different data, you will also get different data.

### Nearest Hostname {#load_balancing-nearest_hostname}

``` sql
load_balancing = nearest_hostname
```

The number of errors is counted for each replica. Every 5 minutes, the number of errors is integrally divided by 2. Thus, the number of errors is calculated for a recent time with exponential smoothing. If there is one replica with a minimal number of errors (i.e. errors occurred recently on the other replicas), the query is sent to it. If there are multiple replicas with the same minimal number of errors, the query is sent to the replica with a hostname that is most similar to the server’s hostname in the config file (for the number of different characters in identical positions, up to the minimum length of both hostnames).

For instance, example01-01-1 and example01-01-2 are different in one position, while example01-01-1 and example01-02-2 differ in two places.
This method might seem primitive, but it does not require external data about network topology, and it does not compare IP addresses, which would be complicated for our IPv6 addresses.

Thus, if there are equivalent replicas, the closest one by name is preferred.
We can also assume that when sending a query to the same server, in the absence of failures, a distributed query will also go to the same servers. So even if different data is placed on the replicas, the query will return mostly the same results.

### Hostname levenshtein distance {#load_balancing-hostname_levenshtein_distance}

``` sql
load_balancing = hostname_levenshtein_distance
```

Just like `nearest_hostname`, but it compares hostname in a [levenshtein distance](https://en.wikipedia.org/wiki/Levenshtein_distance) manner. For example:

``` text
example-clickhouse-0-0 ample-clickhouse-0-0
1

example-clickhouse-0-0 example-clickhouse-1-10
2

example-clickhouse-0-0 example-clickhouse-12-0
3
```

### In Order {#load_balancing-in_order}

``` sql
load_balancing = in_order
```

Replicas with the same number of errors are accessed in the same order as they are specified in the configuration.
This method is appropriate when you know exactly which replica is preferable.

### First or Random {#load_balancing-first_or_random}

``` sql
load_balancing = first_or_random
```

This algorithm chooses the first replica in the set or a random replica if the first is unavailable. It’s effective in cross-replication topology setups, but useless in other configurations.

The `first_or_random` algorithm solves the problem of the `in_order` algorithm. With `in_order`, if one replica goes down, the next one gets a double load while the remaining replicas handle the usual amount of traffic. When using the `first_or_random` algorithm, the load is evenly distributed among replicas that are still available.

It's possible to explicitly define what the first replica is by using the setting `load_balancing_first_offset`. This gives more control to rebalance query workloads among replicas.

### Round Robin {#load_balancing-round_robin}

``` sql
load_balancing = round_robin
```

This algorithm uses a round-robin policy across replicas with the same number of errors (only the queries with `round_robin` policy is accounted).

## load_balancing_first_offset {#load_balancing_first_offset}

Type: UInt64

Default value: 0

Which replica to preferably send a query when FIRST_OR_RANDOM load balancing strategy is used.

## load_marks_asynchronously {#load_marks_asynchronously}

Type: Bool

Default value: 0

Load MergeTree marks asynchronously

## local_filesystem_read_method {#local_filesystem_read_method}

Type: String

Default value: pread_threadpool

Method of reading data from local filesystem, one of: read, pread, mmap, io_uring, pread_threadpool. The 'io_uring' method is experimental and does not work for Log, TinyLog, StripeLog, File, Set and Join, and other tables with append-able files in presence of concurrent reads and writes.

## local_filesystem_read_prefetch {#local_filesystem_read_prefetch}

Type: Bool

Default value: 0

Should use prefetching when reading data from local filesystem.

## lock_acquire_timeout {#lock_acquire_timeout}

Type: Seconds

Default value: 120

Defines how many seconds a locking request waits before failing.

Locking timeout is used to protect from deadlocks while executing read/write operations with tables. When the timeout expires and the locking request fails, the ClickHouse server throws an exception "Locking attempt timed out! Possible deadlock avoided. Client should retry." with error code `DEADLOCK_AVOIDED`.

Possible values:

- Positive integer (in seconds).
- 0 — No locking timeout.

## log_comment {#log_comment}

Type: String

Default value: 

Specifies the value for the `log_comment` field of the [system.query_log](../system-tables/query_log.md) table and comment text for the server log.

It can be used to improve the readability of server logs. Additionally, it helps to select queries related to the test from the `system.query_log` after running [clickhouse-test](../../development/tests.md).

Possible values:

- Any string no longer than [max_query_size](#max_query_size). If the max_query_size is exceeded, the server throws an exception.

**Example**

Query:

``` sql
SET log_comment = 'log_comment test', log_queries = 1;
SELECT 1;
SYSTEM FLUSH LOGS;
SELECT type, query FROM system.query_log WHERE log_comment = 'log_comment test' AND event_date >= yesterday() ORDER BY event_time DESC LIMIT 2;
```

Result:

``` text
┌─type────────┬─query─────┐
│ QueryStart  │ SELECT 1; │
│ QueryFinish │ SELECT 1; │
└─────────────┴───────────┘
```

## log_formatted_queries {#log_formatted_queries}

Type: Bool

Default value: 0

Allows to log formatted queries to the [system.query_log](../../operations/system-tables/query_log.md) system table (populates `formatted_query` column in the [system.query_log](../../operations/system-tables/query_log.md)).

Possible values:

- 0 — Formatted queries are not logged in the system table.
- 1 — Formatted queries are logged in the system table.

## log_processors_profiles {#log_processors_profiles}

Type: Bool

Default value: 1

Write time that processor spent during execution/waiting for data to `system.processors_profile_log` table.

See also:

- [`system.processors_profile_log`](../../operations/system-tables/processors_profile_log.md)
- [`EXPLAIN PIPELINE`](../../sql-reference/statements/explain.md#explain-pipeline)

## log_profile_events {#log_profile_events}

Type: Bool

Default value: 1

Log query performance statistics into the query_log, query_thread_log and query_views_log.

## log_queries {#log_queries}

Type: Bool

Default value: 1

Setting up query logging.

Queries sent to ClickHouse with this setup are logged according to the rules in the [query_log](../../operations/server-configuration-parameters/settings.md/#query-log) server configuration parameter.

Example:

``` text
log_queries=1
```

## log_queries_cut_to_length {#log_queries_cut_to_length}

Type: UInt64

Default value: 100000

If query length is greater than a specified threshold (in bytes), then cut query when writing to query log. Also limit the length of printed query in ordinary text log.

## log_queries_min_query_duration_ms {#log_queries_min_query_duration_ms}

Type: Milliseconds

Default value: 0

If enabled (non-zero), queries faster than the value of this setting will not be logged (you can think about this as a `long_query_time` for [MySQL Slow Query Log](https://dev.mysql.com/doc/refman/5.7/en/slow-query-log.html)), and this basically means that you will not find them in the following tables:

- `system.query_log`
- `system.query_thread_log`

Only the queries with the following type will get to the log:

- `QUERY_FINISH`
- `EXCEPTION_WHILE_PROCESSING`

- Type: milliseconds
- Default value: 0 (any query)

## log_queries_min_type {#log_queries_min_type}

Type: LogQueriesType

Default value: QUERY_START

`query_log` minimal type to log.

Possible values:
- `QUERY_START` (`=1`)
- `QUERY_FINISH` (`=2`)
- `EXCEPTION_BEFORE_START` (`=3`)
- `EXCEPTION_WHILE_PROCESSING` (`=4`)

Can be used to limit which entities will go to `query_log`, say you are interested only in errors, then you can use `EXCEPTION_WHILE_PROCESSING`:

``` text
log_queries_min_type='EXCEPTION_WHILE_PROCESSING'
```

## log_queries_probability {#log_queries_probability}

Type: Float

Default value: 1

Allows a user to write to [query_log](../../operations/system-tables/query_log.md), [query_thread_log](../../operations/system-tables/query_thread_log.md), and [query_views_log](../../operations/system-tables/query_views_log.md) system tables only a sample of queries selected randomly with the specified probability. It helps to reduce the load with a large volume of queries in a second.

Possible values:

- 0 — Queries are not logged in the system tables.
- Positive floating-point number in the range [0..1]. For example, if the setting value is `0.5`, about half of the queries are logged in the system tables.
- 1 — All queries are logged in the system tables.

## log_query_settings {#log_query_settings}

Type: Bool

Default value: 1

Log query settings into the query_log.

## log_query_threads {#log_query_threads}

Type: Bool

Default value: 0

Setting up query threads logging.

Query threads log into the [system.query_thread_log](../../operations/system-tables/query_thread_log.md) table. This setting has effect only when [log_queries](#log-queries) is true. Queries’ threads run by ClickHouse with this setup are logged according to the rules in the [query_thread_log](../../operations/server-configuration-parameters/settings.md/#query_thread_log) server configuration parameter.

Possible values:

- 0 — Disabled.
- 1 — Enabled.

**Example**

``` text
log_query_threads=1
```

## log_query_views {#log_query_views}

Type: Bool

Default value: 1

Setting up query views logging.

When a query run by ClickHouse with this setting enabled has associated views (materialized or live views), they are logged in the [query_views_log](../../operations/server-configuration-parameters/settings.md/#query_views_log) server configuration parameter.

Example:

``` text
log_query_views=1
```

## low_cardinality_allow_in_native_format {#low_cardinality_allow_in_native_format}

Type: Bool

Default value: 1

Allows or restricts using the [LowCardinality](../../sql-reference/data-types/lowcardinality.md) data type with the [Native](../../interfaces/formats.md/#native) format.

If usage of `LowCardinality` is restricted, ClickHouse server converts `LowCardinality`-columns to ordinary ones for `SELECT` queries, and convert ordinary columns to `LowCardinality`-columns for `INSERT` queries.

This setting is required mainly for third-party clients which do not support `LowCardinality` data type.

Possible values:

- 1 — Usage of `LowCardinality` is not restricted.
- 0 — Usage of `LowCardinality` is restricted.

## low_cardinality_max_dictionary_size {#low_cardinality_max_dictionary_size}

Type: UInt64

Default value: 8192

Sets a maximum size in rows of a shared global dictionary for the [LowCardinality](../../sql-reference/data-types/lowcardinality.md) data type that can be written to a storage file system. This setting prevents issues with RAM in case of unlimited dictionary growth. All the data that can’t be encoded due to maximum dictionary size limitation ClickHouse writes in an ordinary method.

Possible values:

- Any positive integer.

## low_cardinality_use_single_dictionary_for_part {#low_cardinality_use_single_dictionary_for_part}

Type: Bool

Default value: 0

Turns on or turns off using of single dictionary for the data part.

By default, the ClickHouse server monitors the size of dictionaries and if a dictionary overflows then the server starts to write the next one. To prohibit creating several dictionaries set `low_cardinality_use_single_dictionary_for_part = 1`.

Possible values:

- 1 — Creating several dictionaries for the data part is prohibited.
- 0 — Creating several dictionaries for the data part is not prohibited.

## materialize_skip_indexes_on_insert {#materialize_skip_indexes_on_insert}

Type: Bool

Default value: 1

If true skip indexes are calculated on inserts, otherwise skip indexes will be calculated only during merges

## materialize_statistics_on_insert {#materialize_statistics_on_insert}

Type: Bool

Default value: 1

If true statistics are calculated on inserts, otherwise statistics will be calculated only during merges

## materialize_ttl_after_modify {#materialize_ttl_after_modify}

Type: Bool

Default value: 1

Apply TTL for old data, after ALTER MODIFY TTL query

## materialized_views_ignore_errors {#materialized_views_ignore_errors}

Type: Bool

Default value: 0

Allows to ignore errors for MATERIALIZED VIEW, and deliver original block to the table regardless of MVs

## max_analyze_depth {#max_analyze_depth}

Type: UInt64

Default value: 5000

Maximum number of analyses performed by interpreter.

## max_ast_depth {#max_ast_depth}

Type: UInt64

Default value: 1000

Maximum depth of query syntax tree. Checked after parsing.

## max_ast_elements {#max_ast_elements}

Type: UInt64

Default value: 50000

Maximum size of query syntax tree in number of nodes. Checked after parsing.

## max_backup_bandwidth {#max_backup_bandwidth}

Type: UInt64

Default value: 0

The maximum read speed in bytes per second for particular backup on server. Zero means unlimited.

## max_block_size {#max_block_size}

Type: UInt64

Default value: 65409

In ClickHouse, data is processed by blocks, which are sets of column parts. The internal processing cycles for a single block are efficient but there are noticeable costs when processing each block.

The `max_block_size` setting indicates the recommended maximum number of rows to include in a single block when loading data from tables. Blocks the size of `max_block_size` are not always loaded from the table: if ClickHouse determines that less data needs to be retrieved, a smaller block is processed.

The block size should not be too small to avoid noticeable costs when processing each block. It should also not be too large to ensure that queries with a LIMIT clause execute quickly after processing the first block. When setting `max_block_size`, the goal should be to avoid consuming too much memory when extracting a large number of columns in multiple threads and to preserve at least some cache locality.

## max_bytes_before_external_group_by {#max_bytes_before_external_group_by}

Type: UInt64

Default value: 0

If memory usage during GROUP BY operation is exceeding this threshold in bytes, activate the 'external aggregation' mode (spill data to disk). Recommended value is half of the available system memory.

## max_bytes_before_external_sort {#max_bytes_before_external_sort}

Type: UInt64

Default value: 0

If memory usage during ORDER BY operation is exceeding this threshold in bytes, activate the 'external sorting' mode (spill data to disk). Recommended value is half of the available system memory.

## max_bytes_before_remerge_sort {#max_bytes_before_remerge_sort}

Type: UInt64

Default value: 1000000000

In case of ORDER BY with LIMIT, when memory usage is higher than specified threshold, perform additional steps of merging blocks before final merge to keep just top LIMIT rows.

## max_bytes_in_distinct {#max_bytes_in_distinct}

Type: UInt64

Default value: 0

Maximum total size of the state (in uncompressed bytes) in memory for the execution of DISTINCT.

## max_bytes_in_join {#max_bytes_in_join}

Type: UInt64

Default value: 0

Maximum size of the hash table for JOIN (in number of bytes in memory).

## max_bytes_in_set {#max_bytes_in_set}

Type: UInt64

Default value: 0

Maximum size of the set (in bytes in memory) resulting from the execution of the IN section.

## max_bytes_to_read {#max_bytes_to_read}

Type: UInt64

Default value: 0

Limit on read bytes (after decompression) from the most 'deep' sources. That is, only in the deepest subquery. When reading from a remote server, it is only checked on a remote server.

## max_bytes_to_read_leaf {#max_bytes_to_read_leaf}

Type: UInt64

Default value: 0

Limit on read bytes (after decompression) on the leaf nodes for distributed queries. Limit is applied for local reads only, excluding the final merge stage on the root node. Note, the setting is unstable with prefer_localhost_replica=1.

## max_bytes_to_sort {#max_bytes_to_sort}

Type: UInt64

Default value: 0

If more than the specified amount of (uncompressed) bytes have to be processed for ORDER BY operation, the behavior will be determined by the 'sort_overflow_mode' which by default is - throw an exception

## max_bytes_to_transfer {#max_bytes_to_transfer}

Type: UInt64

Default value: 0

Maximum size (in uncompressed bytes) of the transmitted external table obtained when the GLOBAL IN/JOIN section is executed.

## max_columns_to_read {#max_columns_to_read}

Type: UInt64

Default value: 0

If a query requires reading more than specified number of columns, exception is thrown. Zero value means unlimited. This setting is useful to prevent too complex queries.

## max_compress_block_size {#max_compress_block_size}

Type: UInt64

Default value: 1048576

The maximum size of blocks of uncompressed data before compressing for writing to a table. By default, 1,048,576 (1 MiB). Specifying a smaller block size generally leads to slightly reduced compression ratio, the compression and decompression speed increases slightly due to cache locality, and memory consumption is reduced.

:::note
This is an expert-level setting, and you shouldn't change it if you're just getting started with ClickHouse.
:::

Don’t confuse blocks for compression (a chunk of memory consisting of bytes) with blocks for query processing (a set of rows from a table).

## max_concurrent_queries_for_all_users {#max_concurrent_queries_for_all_users}

Type: UInt64

Default value: 0

Throw exception if the value of this setting is less or equal than the current number of simultaneously processed queries.

Example: `max_concurrent_queries_for_all_users` can be set to 99 for all users and database administrator can set it to 100 for itself to run queries for investigation even when the server is overloaded.

Modifying the setting for one query or user does not affect other queries.

Possible values:

- Positive integer.
- 0 — No limit.

**Example**

``` xml
<max_concurrent_queries_for_all_users>99</max_concurrent_queries_for_all_users>
```

**See Also**

- [max_concurrent_queries](/docs/en/operations/server-configuration-parameters/settings.md/#max_concurrent_queries)

## max_concurrent_queries_for_user {#max_concurrent_queries_for_user}

Type: UInt64

Default value: 0

The maximum number of simultaneously processed queries per user.

Possible values:

- Positive integer.
- 0 — No limit.

**Example**

``` xml
<max_concurrent_queries_for_user>5</max_concurrent_queries_for_user>
```

## max_distributed_connections {#max_distributed_connections}

Type: UInt64

Default value: 1024

The maximum number of simultaneous connections with remote servers for distributed processing of a single query to a single Distributed table. We recommend setting a value no less than the number of servers in the cluster.

The following parameters are only used when creating Distributed tables (and when launching a server), so there is no reason to change them at runtime.

## max_distributed_depth {#max_distributed_depth}

Type: UInt64

Default value: 5

Limits the maximum depth of recursive queries for [Distributed](../../engines/table-engines/special/distributed.md) tables.

If the value is exceeded, the server throws an exception.

Possible values:

- Positive integer.
- 0 — Unlimited depth.

## max_download_buffer_size {#max_download_buffer_size}

Type: UInt64

Default value: 10485760

The maximal size of buffer for parallel downloading (e.g. for URL engine) per each thread.

## max_download_threads {#max_download_threads}

Type: MaxThreads

Default value: 4

The maximum number of threads to download data (e.g. for URL engine).

## max_estimated_execution_time {#max_estimated_execution_time}

Type: Seconds

Default value: 0

Maximum query estimate execution time in seconds.

## max_execution_speed {#max_execution_speed}

Type: UInt64

Default value: 0

Maximum number of execution rows per second.

## max_execution_speed_bytes {#max_execution_speed_bytes}

Type: UInt64

Default value: 0

Maximum number of execution bytes per second.

## max_execution_time {#max_execution_time}

Type: Seconds

Default value: 0

If query runtime exceeds the specified number of seconds, the behavior will be determined by the 'timeout_overflow_mode', which by default is - throw an exception. Note that the timeout is checked and the query can stop only in designated places during data processing. It currently cannot stop during merging of aggregation states or during query analysis, and the actual run time will be higher than the value of this setting.

## max_execution_time_leaf {#max_execution_time_leaf}

Type: Seconds

Default value: 0

Similar semantic to max_execution_time but only apply on leaf node for distributed queries, the time out behavior will be determined by 'timeout_overflow_mode_leaf' which by default is - throw an exception

## max_expanded_ast_elements {#max_expanded_ast_elements}

Type: UInt64

Default value: 500000

Maximum size of query syntax tree in number of nodes after expansion of aliases and the asterisk.

## max_fetch_partition_retries_count {#max_fetch_partition_retries_count}

Type: UInt64

Default value: 5

Amount of retries while fetching partition from another host.

## max_final_threads {#max_final_threads}

Type: MaxThreads

Default value: 'auto(16)'

Sets the maximum number of parallel threads for the `SELECT` query data read phase with the [FINAL](../../sql-reference/statements/select/from.md#select-from-final) modifier.

Possible values:

- Positive integer.
- 0 or 1 — Disabled. `SELECT` queries are executed in a single thread.

## max_http_get_redirects {#max_http_get_redirects}

Type: UInt64

Default value: 0

Max number of HTTP GET redirects hops allowed. Ensures additional security measures are in place to prevent a malicious server from redirecting your requests to unexpected services.\n\nIt is the case when an external server redirects to another address, but that address appears to be internal to the company's infrastructure, and by sending an HTTP request to an internal server, you could request an internal API from the internal network, bypassing the auth, or even query other services, such as Redis or Memcached. When you don't have an internal infrastructure (including something running on your localhost), or you trust the server, it is safe to allow redirects. Although keep in mind, that if the URL uses HTTP instead of HTTPS, and you will have to trust not only the remote server but also your ISP and every network in the middle.

## max_hyperscan_regexp_length {#max_hyperscan_regexp_length}

Type: UInt64

Default value: 0

Defines the maximum length for each regular expression in the [hyperscan multi-match functions](../../sql-reference/functions/string-search-functions.md/#multimatchanyhaystack-pattern1-pattern2-patternn).

Possible values:

- Positive integer.
- 0 - The length is not limited.

**Example**

Query:

```sql
SELECT multiMatchAny('abcd', ['ab','bcd','c','d']) SETTINGS max_hyperscan_regexp_length = 3;
```

Result:

```text
┌─multiMatchAny('abcd', ['ab', 'bcd', 'c', 'd'])─┐
│                                              1 │
└────────────────────────────────────────────────┘
```

Query:

```sql
SELECT multiMatchAny('abcd', ['ab','bcd','c','d']) SETTINGS max_hyperscan_regexp_length = 2;
```

Result:

```text
Exception: Regexp length too large.
```

**See Also**

- [max_hyperscan_regexp_total_length](#max-hyperscan-regexp-total-length)

## max_hyperscan_regexp_total_length {#max_hyperscan_regexp_total_length}

Type: UInt64

Default value: 0

Sets the maximum length total of all regular expressions in each [hyperscan multi-match function](../../sql-reference/functions/string-search-functions.md/#multimatchanyhaystack-pattern1-pattern2-patternn).

Possible values:

- Positive integer.
- 0 - The length is not limited.

**Example**

Query:

```sql
SELECT multiMatchAny('abcd', ['a','b','c','d']) SETTINGS max_hyperscan_regexp_total_length = 5;
```

Result:

```text
┌─multiMatchAny('abcd', ['a', 'b', 'c', 'd'])─┐
│                                           1 │
└─────────────────────────────────────────────┘
```

Query:

```sql
SELECT multiMatchAny('abcd', ['ab','bc','c','d']) SETTINGS max_hyperscan_regexp_total_length = 5;
```

Result:

```text
Exception: Total regexp lengths too large.
```

**See Also**

- [max_hyperscan_regexp_length](#max-hyperscan-regexp-length)

## max_insert_block_size {#max_insert_block_size}

Type: UInt64

Default value: 1048449

The size of blocks (in a count of rows) to form for insertion into a table.
This setting only applies in cases when the server forms the blocks.
For example, for an INSERT via the HTTP interface, the server parses the data format and forms blocks of the specified size.
But when using clickhouse-client, the client parses the data itself, and the ‘max_insert_block_size’ setting on the server does not affect the size of the inserted blocks.
The setting also does not have a purpose when using INSERT SELECT, since data is inserted using the same blocks that are formed after SELECT.

The default is slightly more than `max_block_size`. The reason for this is that certain table engines (`*MergeTree`) form a data part on the disk for each inserted block, which is a fairly large entity. Similarly, `*MergeTree` tables sort data during insertion, and a large enough block size allow sorting more data in RAM.

## max_insert_delayed_streams_for_parallel_write {#max_insert_delayed_streams_for_parallel_write}

Type: UInt64

Default value: 0

The maximum number of streams (columns) to delay final part flush. Default - auto (1000 in case of underlying storage supports parallel write, for example S3 and disabled otherwise)

## max_insert_threads {#max_insert_threads}

Type: UInt64

Default value: 0

The maximum number of threads to execute the `INSERT SELECT` query.

Possible values:

- 0 (or 1) — `INSERT SELECT` no parallel execution.
- Positive integer. Bigger than 1.

Cloud default value: from `2` to `4`, depending on the service size.

Parallel `INSERT SELECT` has effect only if the `SELECT` part is executed in parallel, see [max_threads](#max_threads) setting.
Higher values will lead to higher memory usage.

## max_joined_block_size_rows {#max_joined_block_size_rows}

Type: UInt64

Default value: 65409

Maximum block size for JOIN result (if join algorithm supports it). 0 means unlimited.

## max_limit_for_ann_queries {#max_limit_for_ann_queries}

Type: UInt64

Default value: 1000000

SELECT queries with LIMIT bigger than this setting cannot use ANN indexes. Helps to prevent memory overflows in ANN search indexes.

## max_live_view_insert_blocks_before_refresh {#max_live_view_insert_blocks_before_refresh}

Type: UInt64

Default value: 64

Limit maximum number of inserted blocks after which mergeable blocks are dropped and query is re-executed.

## max_local_read_bandwidth {#max_local_read_bandwidth}

Type: UInt64

Default value: 0

The maximum speed of local reads in bytes per second.

## max_local_write_bandwidth {#max_local_write_bandwidth}

Type: UInt64

Default value: 0

The maximum speed of local writes in bytes per second.

## max_memory_usage {#max_memory_usage}

Type: UInt64

Default value: 0

Maximum memory usage for processing of single query. Zero means unlimited.

## max_memory_usage_for_user {#max_memory_usage_for_user}

Type: UInt64

Default value: 0

Maximum memory usage for processing all concurrently running queries for the user. Zero means unlimited.

## max_network_bandwidth {#max_network_bandwidth}

Type: UInt64

Default value: 0

Limits the speed of the data exchange over the network in bytes per second. This setting applies to every query.

Possible values:

- Positive integer.
- 0 — Bandwidth control is disabled.

## max_network_bandwidth_for_all_users {#max_network_bandwidth_for_all_users}

Type: UInt64

Default value: 0

Limits the speed that data is exchanged at over the network in bytes per second. This setting applies to all concurrently running queries on the server.

Possible values:

- Positive integer.
- 0 — Control of the data speed is disabled.

## max_network_bandwidth_for_user {#max_network_bandwidth_for_user}

Type: UInt64

Default value: 0

Limits the speed of the data exchange over the network in bytes per second. This setting applies to all concurrently running queries performed by a single user.

Possible values:

- Positive integer.
- 0 — Control of the data speed is disabled.

## max_network_bytes {#max_network_bytes}

Type: UInt64

Default value: 0

Limits the data volume (in bytes) that is received or transmitted over the network when executing a query. This setting applies to every individual query.

Possible values:

- Positive integer.
- 0 — Data volume control is disabled.

## max_number_of_partitions_for_independent_aggregation {#max_number_of_partitions_for_independent_aggregation}

Type: UInt64

Default value: 128

Maximal number of partitions in table to apply optimization

## max_parallel_replicas {#max_parallel_replicas}

Type: NonZeroUInt64

Default value: 1

The maximum number of replicas for each shard when executing a query.

Possible values:

- Positive integer.

**Additional Info**

This options will produce different results depending on the settings used.

:::note
This setting will produce incorrect results when joins or subqueries are involved, and all tables don't meet certain requirements. See [Distributed Subqueries and max_parallel_replicas](../../sql-reference/operators/in.md/#max_parallel_replica-subqueries) for more details.
:::

### Parallel processing using `SAMPLE` key

A query may be processed faster if it is executed on several servers in parallel. But the query performance may degrade in the following cases:

- The position of the sampling key in the partitioning key does not allow efficient range scans.
- Adding a sampling key to the table makes filtering by other columns less efficient.
- The sampling key is an expression that is expensive to calculate.
- The cluster latency distribution has a long tail, so that querying more servers increases the query overall latency.

### Parallel processing using [parallel_replicas_custom_key](#parallel_replicas_custom_key)

This setting is useful for any replicated table.

## max_parser_backtracks {#max_parser_backtracks}

Type: UInt64

Default value: 1000000

Maximum parser backtracking (how many times it tries different alternatives in the recursive descend parsing process).

## max_parser_depth {#max_parser_depth}

Type: UInt64

Default value: 1000

Limits maximum recursion depth in the recursive descent parser. Allows controlling the stack size.

Possible values:

- Positive integer.
- 0 — Recursion depth is unlimited.

## max_parsing_threads {#max_parsing_threads}

Type: MaxThreads

Default value: 'auto(16)'

The maximum number of threads to parse data in input formats that support parallel parsing. By default, it is determined automatically

## max_partition_size_to_drop {#max_partition_size_to_drop}

Type: UInt64

Default value: 50000000000

Restriction on dropping partitions in query time. The value 0 means that you can drop partitions without any restrictions.

Cloud default value: 1 TB.

:::note
This query setting overwrites its server setting equivalent, see [max_partition_size_to_drop](/docs/en/operations/server-configuration-parameters/settings.md/#max-partition-size-to-drop)
:::

## max_partitions_per_insert_block {#max_partitions_per_insert_block}

Type: UInt64

Default value: 100

Limit maximum number of partitions in the single INSERTed block. Zero means unlimited. Throw an exception if the block contains too many partitions. This setting is a safety threshold because using a large number of partitions is a common misconception.

## max_partitions_to_read {#max_partitions_to_read}

Type: Int64

Default value: -1

Limit the max number of partitions that can be accessed in one query. <= 0 means unlimited.

## max_query_size {#max_query_size}

Type: UInt64

Default value: 262144

The maximum number of bytes of a query string parsed by the SQL parser.
Data in the VALUES clause of INSERT queries is processed by a separate stream parser (that consumes O(1) RAM) and not affected by this restriction.

:::note
`max_query_size` cannot be set within an SQL query (e.g., `SELECT now() SETTINGS max_query_size=10000`) because ClickHouse needs to allocate a buffer to parse the query, and this buffer size is determined by the `max_query_size` setting, which must be configured before the query is executed.
:::

## max_read_buffer_size {#max_read_buffer_size}

Type: UInt64

Default value: 1048576

The maximum size of the buffer to read from the filesystem.

## max_read_buffer_size_local_fs {#max_read_buffer_size_local_fs}

Type: UInt64

Default value: 131072

The maximum size of the buffer to read from local filesystem. If set to 0 then max_read_buffer_size will be used.

## max_read_buffer_size_remote_fs {#max_read_buffer_size_remote_fs}

Type: UInt64

Default value: 0

The maximum size of the buffer to read from remote filesystem. If set to 0 then max_read_buffer_size will be used.

## max_recursive_cte_evaluation_depth {#max_recursive_cte_evaluation_depth}

Type: UInt64

Default value: 1000

Maximum limit on recursive CTE evaluation depth

## max_remote_read_network_bandwidth {#max_remote_read_network_bandwidth}

Type: UInt64

Default value: 0

The maximum speed of data exchange over the network in bytes per second for read.

## max_remote_write_network_bandwidth {#max_remote_write_network_bandwidth}

Type: UInt64

Default value: 0

The maximum speed of data exchange over the network in bytes per second for write.

## max_replica_delay_for_distributed_queries {#max_replica_delay_for_distributed_queries}

Type: UInt64

Default value: 300

Disables lagging replicas for distributed queries. See [Replication](../../engines/table-engines/mergetree-family/replication.md).

Sets the time in seconds. If a replica's lag is greater than or equal to the set value, this replica is not used.

Possible values:

- Positive integer.
- 0 — Replica lags are not checked.

To prevent the use of any replica with a non-zero lag, set this parameter to 1.

Used when performing `SELECT` from a distributed table that points to replicated tables.

## max_result_bytes {#max_result_bytes}

Type: UInt64

Default value: 0

Limit on result size in bytes (uncompressed).  The query will stop after processing a block of data if the threshold is met, but it will not cut the last block of the result, therefore the result size can be larger than the threshold. Caveats: the result size in memory is taken into account for this threshold. Even if the result size is small, it can reference larger data structures in memory, representing dictionaries of LowCardinality columns, and Arenas of AggregateFunction columns, so the threshold can be exceeded despite the small result size. The setting is fairly low level and should be used with caution.

## max_result_rows {#max_result_rows}

Type: UInt64

Default value: 0

Limit on result size in rows. The query will stop after processing a block of data if the threshold is met, but it will not cut the last block of the result, therefore the result size can be larger than the threshold.

## max_rows_in_distinct {#max_rows_in_distinct}

Type: UInt64

Default value: 0

Maximum number of elements during execution of DISTINCT.

## max_rows_in_join {#max_rows_in_join}

Type: UInt64

Default value: 0

Maximum size of the hash table for JOIN (in number of rows).

## max_rows_in_set {#max_rows_in_set}

Type: UInt64

Default value: 0

Maximum size of the set (in number of elements) resulting from the execution of the IN section.

## max_rows_in_set_to_optimize_join {#max_rows_in_set_to_optimize_join}

Type: UInt64

Default value: 0

Maximal size of the set to filter joined tables by each other's row sets before joining.

Possible values:

- 0 — Disable.
- Any positive integer.

## max_rows_to_group_by {#max_rows_to_group_by}

Type: UInt64

Default value: 0

If aggregation during GROUP BY is generating more than the specified number of rows (unique GROUP BY keys), the behavior will be determined by the 'group_by_overflow_mode' which by default is - throw an exception, but can be also switched to an approximate GROUP BY mode.

## max_rows_to_read {#max_rows_to_read}

Type: UInt64

Default value: 0

Limit on read rows from the most 'deep' sources. That is, only in the deepest subquery. When reading from a remote server, it is only checked on a remote server.

## max_rows_to_read_leaf {#max_rows_to_read_leaf}

Type: UInt64

Default value: 0

Limit on read rows on the leaf nodes for distributed queries. Limit is applied for local reads only, excluding the final merge stage on the root node. Note, the setting is unstable with prefer_localhost_replica=1.

## max_rows_to_sort {#max_rows_to_sort}

Type: UInt64

Default value: 0

If more than the specified amount of records have to be processed for ORDER BY operation, the behavior will be determined by the 'sort_overflow_mode' which by default is - throw an exception

## max_rows_to_transfer {#max_rows_to_transfer}

Type: UInt64

Default value: 0

Maximum size (in rows) of the transmitted external table obtained when the GLOBAL IN/JOIN section is executed.

## max_sessions_for_user {#max_sessions_for_user}

Type: UInt64

Default value: 0

Maximum number of simultaneous sessions for a user.

## max_size_to_preallocate_for_aggregation {#max_size_to_preallocate_for_aggregation}

Type: UInt64

Default value: 100000000

For how many elements it is allowed to preallocate space in all hash tables in total before aggregation

## max_size_to_preallocate_for_joins {#max_size_to_preallocate_for_joins}

Type: UInt64

Default value: 100000000

For how many elements it is allowed to preallocate space in all hash tables in total before join

## max_streams_for_merge_tree_reading {#max_streams_for_merge_tree_reading}

Type: UInt64

Default value: 0

If is not zero, limit the number of reading streams for MergeTree table.

## max_streams_multiplier_for_merge_tables {#max_streams_multiplier_for_merge_tables}

Type: Float

Default value: 5

Ask more streams when reading from Merge table. Streams will be spread across tables that Merge table will use. This allows more even distribution of work across threads and is especially helpful when merged tables differ in size.

## max_streams_to_max_threads_ratio {#max_streams_to_max_threads_ratio}

Type: Float

Default value: 1

Allows you to use more sources than the number of threads - to more evenly distribute work across threads. It is assumed that this is a temporary solution since it will be possible in the future to make the number of sources equal to the number of threads, but for each source to dynamically select available work for itself.

## max_subquery_depth {#max_subquery_depth}

Type: UInt64

Default value: 100

If a query has more than the specified number of nested subqueries, throw an exception. This allows you to have a sanity check to protect the users of your cluster from going insane with their queries.

## max_table_size_to_drop {#max_table_size_to_drop}

Type: UInt64

Default value: 50000000000

Restriction on deleting tables in query time. The value 0 means that you can delete all tables without any restrictions.

Cloud default value: 1 TB.

:::note
This query setting overwrites its server setting equivalent, see [max_table_size_to_drop](/docs/en/operations/server-configuration-parameters/settings.md/#max-table-size-to-drop)
:::

## max_temporary_columns {#max_temporary_columns}

Type: UInt64

Default value: 0

If a query generates more than the specified number of temporary columns in memory as a result of intermediate calculation, the exception is thrown. Zero value means unlimited. This setting is useful to prevent too complex queries.

## max_temporary_data_on_disk_size_for_query {#max_temporary_data_on_disk_size_for_query}

Type: UInt64

Default value: 0

The maximum amount of data consumed by temporary files on disk in bytes for all concurrently running queries. Zero means unlimited.

## max_temporary_data_on_disk_size_for_user {#max_temporary_data_on_disk_size_for_user}

Type: UInt64

Default value: 0

The maximum amount of data consumed by temporary files on disk in bytes for all concurrently running user queries. Zero means unlimited.

## max_temporary_non_const_columns {#max_temporary_non_const_columns}

Type: UInt64

Default value: 0

Similar to the 'max_temporary_columns' setting but applies only to non-constant columns. This makes sense because constant columns are cheap and it is reasonable to allow more of them.

## max_threads {#max_threads}

Type: MaxThreads

Default value: 'auto(16)'

The maximum number of query processing threads, excluding threads for retrieving data from remote servers (see the ‘max_distributed_connections’ parameter).

This parameter applies to threads that perform the same stages of the query processing pipeline in parallel.
For example, when reading from a table, if it is possible to evaluate expressions with functions, filter with WHERE and pre-aggregate for GROUP BY in parallel using at least ‘max_threads’ number of threads, then ‘max_threads’ are used.

For queries that are completed quickly because of a LIMIT, you can set a lower ‘max_threads’. For example, if the necessary number of entries are located in every block and max_threads = 8, then 8 blocks are retrieved, although it would have been enough to read just one.

The smaller the `max_threads` value, the less memory is consumed.

## max_threads_for_indexes {#max_threads_for_indexes}

Type: UInt64

Default value: 0

The maximum number of threads process indices.

## max_untracked_memory {#max_untracked_memory}

Type: UInt64

Default value: 4194304

Small allocations and deallocations are grouped in thread local variable and tracked or profiled only when an amount (in absolute value) becomes larger than the specified value. If the value is higher than 'memory_profiler_step' it will be effectively lowered to 'memory_profiler_step'.

## memory_overcommit_ratio_denominator {#memory_overcommit_ratio_denominator}

Type: UInt64

Default value: 1073741824

It represents the soft memory limit when the hard limit is reached on the global level.
This value is used to compute the overcommit ratio for the query.
Zero means skip the query.
Read more about [memory overcommit](memory-overcommit.md).

## memory_overcommit_ratio_denominator_for_user {#memory_overcommit_ratio_denominator_for_user}

Type: UInt64

Default value: 1073741824

It represents the soft memory limit when the hard limit is reached on the user level.
This value is used to compute the overcommit ratio for the query.
Zero means skip the query.
Read more about [memory overcommit](memory-overcommit.md).

## memory_profiler_sample_max_allocation_size {#memory_profiler_sample_max_allocation_size}

Type: UInt64

Default value: 0

Collect random allocations of size less or equal than the specified value with probability equal to `memory_profiler_sample_probability`. 0 means disabled. You may want to set 'max_untracked_memory' to 0 to make this threshold work as expected.

## memory_profiler_sample_min_allocation_size {#memory_profiler_sample_min_allocation_size}

Type: UInt64

Default value: 0

Collect random allocations of size greater or equal than the specified value with probability equal to `memory_profiler_sample_probability`. 0 means disabled. You may want to set 'max_untracked_memory' to 0 to make this threshold work as expected.

## memory_profiler_sample_probability {#memory_profiler_sample_probability}

Type: Float

Default value: 0

Collect random allocations and deallocations and write them into system.trace_log with 'MemorySample' trace_type. The probability is for every alloc/free regardless of the size of the allocation (can be changed with `memory_profiler_sample_min_allocation_size` and `memory_profiler_sample_max_allocation_size`). Note that sampling happens only when the amount of untracked memory exceeds 'max_untracked_memory'. You may want to set 'max_untracked_memory' to 0 for extra fine-grained sampling.

## memory_profiler_step {#memory_profiler_step}

Type: UInt64

Default value: 4194304

Sets the step of memory profiler. Whenever query memory usage becomes larger than every next step in number of bytes the memory profiler will collect the allocating stacktrace and will write it into [trace_log](../../operations/system-tables/trace_log.md#system_tables-trace_log).

Possible values:

- A positive integer number of bytes.

- 0 for turning off the memory profiler.

## memory_tracker_fault_probability {#memory_tracker_fault_probability}

Type: Float

Default value: 0

For testing of `exception safety` - throw an exception every time you allocate memory with the specified probability.

## memory_usage_overcommit_max_wait_microseconds {#memory_usage_overcommit_max_wait_microseconds}

Type: UInt64

Default value: 5000000

Maximum time thread will wait for memory to be freed in the case of memory overcommit on a user level.
If the timeout is reached and memory is not freed, an exception is thrown.
Read more about [memory overcommit](memory-overcommit.md).

## merge_tree_coarse_index_granularity {#merge_tree_coarse_index_granularity}

Type: UInt64

Default value: 8

When searching for data, ClickHouse checks the data marks in the index file. If ClickHouse finds that required keys are in some range, it divides this range into `merge_tree_coarse_index_granularity` subranges and searches the required keys there recursively.

Possible values:

- Any positive even integer.

## merge_tree_compact_parts_min_granules_to_multibuffer_read {#merge_tree_compact_parts_min_granules_to_multibuffer_read}

Type: UInt64

Default value: 16

Only available in ClickHouse Cloud. Number of granules in stripe of compact part of MergeTree tables to use multibuffer reader, which supports parallel reading and prefetch. In case of reading from remote fs using of multibuffer reader increases number of read request.

## merge_tree_determine_task_size_by_prewhere_columns {#merge_tree_determine_task_size_by_prewhere_columns}

Type: Bool

Default value: 1

Whether to use only prewhere columns size to determine reading task size.

## merge_tree_max_bytes_to_use_cache {#merge_tree_max_bytes_to_use_cache}

Type: UInt64

Default value: 2013265920

If ClickHouse should read more than `merge_tree_max_bytes_to_use_cache` bytes in one query, it does not use the cache of uncompressed blocks.

The cache of uncompressed blocks stores data extracted for queries. ClickHouse uses this cache to speed up responses to repeated small queries. This setting protects the cache from trashing by queries that read a large amount of data. The [uncompressed_cache_size](../../operations/server-configuration-parameters/settings.md/#server-settings-uncompressed_cache_size) server setting defines the size of the cache of uncompressed blocks.

Possible values:

- Any positive integer.

## merge_tree_max_rows_to_use_cache {#merge_tree_max_rows_to_use_cache}

Type: UInt64

Default value: 1048576

If ClickHouse should read more than `merge_tree_max_rows_to_use_cache` rows in one query, it does not use the cache of uncompressed blocks.

The cache of uncompressed blocks stores data extracted for queries. ClickHouse uses this cache to speed up responses to repeated small queries. This setting protects the cache from trashing by queries that read a large amount of data. The [uncompressed_cache_size](../../operations/server-configuration-parameters/settings.md/#server-settings-uncompressed_cache_size) server setting defines the size of the cache of uncompressed blocks.

Possible values:

- Any positive integer.

## merge_tree_min_bytes_for_concurrent_read {#merge_tree_min_bytes_for_concurrent_read}

Type: UInt64

Default value: 251658240

If the number of bytes to read from one file of a [MergeTree](../../engines/table-engines/mergetree-family/mergetree.md)-engine table exceeds `merge_tree_min_bytes_for_concurrent_read`, then ClickHouse tries to concurrently read from this file in several threads.

Possible value:

- Positive integer.

## merge_tree_min_bytes_for_concurrent_read_for_remote_filesystem {#merge_tree_min_bytes_for_concurrent_read_for_remote_filesystem}

Type: UInt64

Default value: 251658240

The minimum number of bytes to read from one file before [MergeTree](../../engines/table-engines/mergetree-family/mergetree.md) engine can parallelize reading, when reading from remote filesystem.

Possible values:

- Positive integer.

## merge_tree_min_bytes_for_seek {#merge_tree_min_bytes_for_seek}

Type: UInt64

Default value: 0

If the distance between two data blocks to be read in one file is less than `merge_tree_min_bytes_for_seek` bytes, then ClickHouse sequentially reads a range of file that contains both blocks, thus avoiding extra seek.

Possible values:

- Any positive integer.

## merge_tree_min_bytes_per_task_for_remote_reading {#merge_tree_min_bytes_per_task_for_remote_reading}

Type: UInt64

Default value: 2097152

Min bytes to read per task.

## merge_tree_min_rows_for_concurrent_read {#merge_tree_min_rows_for_concurrent_read}

Type: UInt64

Default value: 163840

If the number of rows to be read from a file of a [MergeTree](../../engines/table-engines/mergetree-family/mergetree.md) table exceeds `merge_tree_min_rows_for_concurrent_read` then ClickHouse tries to perform a concurrent reading from this file on several threads.

Possible values:

- Positive integer.

## merge_tree_min_rows_for_concurrent_read_for_remote_filesystem {#merge_tree_min_rows_for_concurrent_read_for_remote_filesystem}

Type: UInt64

Default value: 163840

The minimum number of lines to read from one file before the [MergeTree](../../engines/table-engines/mergetree-family/mergetree.md) engine can parallelize reading, when reading from remote filesystem.

Possible values:

- Positive integer.

## merge_tree_min_rows_for_seek {#merge_tree_min_rows_for_seek}

Type: UInt64

Default value: 0

If the distance between two data blocks to be read in one file is less than `merge_tree_min_rows_for_seek` rows, then ClickHouse does not seek through the file but reads the data sequentially.

Possible values:

- Any positive integer.

## merge_tree_read_split_ranges_into_intersecting_and_non_intersecting_injection_probability {#merge_tree_read_split_ranges_into_intersecting_and_non_intersecting_injection_probability}

Type: Float

Default value: 0

For testing of `PartsSplitter` - split read ranges into intersecting and non intersecting every time you read from MergeTree with the specified probability.

## merge_tree_use_const_size_tasks_for_remote_reading {#merge_tree_use_const_size_tasks_for_remote_reading}

Type: Bool

Default value: 1

Whether to use constant size tasks for reading from a remote table.

## metrics_perf_events_enabled {#metrics_perf_events_enabled}

Type: Bool

Default value: 0

If enabled, some of the perf events will be measured throughout queries' execution.

## metrics_perf_events_list {#metrics_perf_events_list}

Type: String

Default value: 

Comma separated list of perf metrics that will be measured throughout queries' execution. Empty means all events. See PerfEventInfo in sources for the available events.

## min_bytes_to_use_direct_io {#min_bytes_to_use_direct_io}

Type: UInt64

Default value: 0

The minimum data volume required for using direct I/O access to the storage disk.

ClickHouse uses this setting when reading data from tables. If the total storage volume of all the data to be read exceeds `min_bytes_to_use_direct_io` bytes, then ClickHouse reads the data from the storage disk with the `O_DIRECT` option.

Possible values:

- 0 — Direct I/O is disabled.
- Positive integer.

## min_bytes_to_use_mmap_io {#min_bytes_to_use_mmap_io}

Type: UInt64

Default value: 0

This is an experimental setting. Sets the minimum amount of memory for reading large files without copying data from the kernel to userspace. Recommended threshold is about 64 MB, because [mmap/munmap](https://en.wikipedia.org/wiki/Mmap) is slow. It makes sense only for large files and helps only if data reside in the page cache.

Possible values:

- Positive integer.
- 0 — Big files read with only copying data from kernel to userspace.

## min_chunk_bytes_for_parallel_parsing {#min_chunk_bytes_for_parallel_parsing}

Type: UInt64

Default value: 10485760

- Type: unsigned int
- Default value: 1 MiB

The minimum chunk size in bytes, which each thread will parse in parallel.

## min_compress_block_size {#min_compress_block_size}

Type: UInt64

Default value: 65536

For [MergeTree](../../engines/table-engines/mergetree-family/mergetree.md) tables. In order to reduce latency when processing queries, a block is compressed when writing the next mark if its size is at least `min_compress_block_size`. By default, 65,536.

The actual size of the block, if the uncompressed data is less than `max_compress_block_size`, is no less than this value and no less than the volume of data for one mark.

Let’s look at an example. Assume that `index_granularity` was set to 8192 during table creation.

We are writing a UInt32-type column (4 bytes per value). When writing 8192 rows, the total will be 32 KB of data. Since min_compress_block_size = 65,536, a compressed block will be formed for every two marks.

We are writing a URL column with the String type (average size of 60 bytes per value). When writing 8192 rows, the average will be slightly less than 500 KB of data. Since this is more than 65,536, a compressed block will be formed for each mark. In this case, when reading data from the disk in the range of a single mark, extra data won’t be decompressed.

:::note
This is an expert-level setting, and you shouldn't change it if you're just getting started with ClickHouse.
:::

## min_count_to_compile_aggregate_expression {#min_count_to_compile_aggregate_expression}

Type: UInt64

Default value: 3

The minimum number of identical aggregate expressions to start JIT-compilation. Works only if the [compile_aggregate_expressions](#compile_aggregate_expressions) setting is enabled.

Possible values:

- Positive integer.
- 0 — Identical aggregate expressions are always JIT-compiled.

## min_count_to_compile_expression {#min_count_to_compile_expression}

Type: UInt64

Default value: 3

Minimum count of executing same expression before it is get compiled.

## min_count_to_compile_sort_description {#min_count_to_compile_sort_description}

Type: UInt64

Default value: 3

The number of identical sort descriptions before they are JIT-compiled

## min_execution_speed {#min_execution_speed}

Type: UInt64

Default value: 0

Minimum number of execution rows per second.

## min_execution_speed_bytes {#min_execution_speed_bytes}

Type: UInt64

Default value: 0

Minimum number of execution bytes per second.

## min_external_table_block_size_bytes {#min_external_table_block_size_bytes}

Type: UInt64

Default value: 268402944

Squash blocks passed to the external table to a specified size in bytes, if blocks are not big enough.

## min_external_table_block_size_rows {#min_external_table_block_size_rows}

Type: UInt64

Default value: 1048449

Squash blocks passed to external table to specified size in rows, if blocks are not big enough.

## min_free_disk_bytes_to_perform_insert {#min_free_disk_bytes_to_perform_insert}

Type: UInt64

Default value: 0

Minimum free disk space bytes to perform an insert.

## min_free_disk_ratio_to_perform_insert {#min_free_disk_ratio_to_perform_insert}

Type: Float

Default value: 0

Minimum free disk space ratio to perform an insert.

## min_free_disk_space_for_temporary_data {#min_free_disk_space_for_temporary_data}

Type: UInt64

Default value: 0

The minimum disk space to keep while writing temporary data used in external sorting and aggregation.

## min_hit_rate_to_use_consecutive_keys_optimization {#min_hit_rate_to_use_consecutive_keys_optimization}

Type: Float

Default value: 0.5

Minimal hit rate of a cache which is used for consecutive keys optimization in aggregation to keep it enabled

## min_insert_block_size_bytes {#min_insert_block_size_bytes}

Type: UInt64

Default value: 268402944

Sets the minimum number of bytes in the block which can be inserted into a table by an `INSERT` query. Smaller-sized blocks are squashed into bigger ones.

Possible values:

- Positive integer.
- 0 — Squashing disabled.

## min_insert_block_size_bytes_for_materialized_views {#min_insert_block_size_bytes_for_materialized_views}

Type: UInt64

Default value: 0

Sets the minimum number of bytes in the block which can be inserted into a table by an `INSERT` query. Smaller-sized blocks are squashed into bigger ones. This setting is applied only for blocks inserted into [materialized view](../../sql-reference/statements/create/view.md). By adjusting this setting, you control blocks squashing while pushing to materialized view and avoid excessive memory usage.

Possible values:

- Any positive integer.
- 0 — Squashing disabled.

**See also**

- [min_insert_block_size_bytes](#min-insert-block-size-bytes)

## min_insert_block_size_rows {#min_insert_block_size_rows}

Type: UInt64

Default value: 1048449

Sets the minimum number of rows in the block that can be inserted into a table by an `INSERT` query. Smaller-sized blocks are squashed into bigger ones.

Possible values:

- Positive integer.
- 0 — Squashing disabled.

## min_insert_block_size_rows_for_materialized_views {#min_insert_block_size_rows_for_materialized_views}

Type: UInt64

Default value: 0

Sets the minimum number of rows in the block which can be inserted into a table by an `INSERT` query. Smaller-sized blocks are squashed into bigger ones. This setting is applied only for blocks inserted into [materialized view](../../sql-reference/statements/create/view.md). By adjusting this setting, you control blocks squashing while pushing to materialized view and avoid excessive memory usage.

Possible values:

- Any positive integer.
- 0 — Squashing disabled.

**See Also**

- [min_insert_block_size_rows](#min-insert-block-size-rows)

## mongodb_throw_on_unsupported_query {#mongodb_throw_on_unsupported_query}

Type: Bool

Default value: 1

If enabled, MongoDB tables will return an error when a MongoDB query cannot be built. Otherwise, ClickHouse reads the full table and processes it locally. This option does not apply to the legacy implementation or when 'allow_experimental_analyzer=0'.

## move_all_conditions_to_prewhere {#move_all_conditions_to_prewhere}

Type: Bool

Default value: 1

Move all viable conditions from WHERE to PREWHERE

## move_primary_key_columns_to_end_of_prewhere {#move_primary_key_columns_to_end_of_prewhere}

Type: Bool

Default value: 1

Move PREWHERE conditions containing primary key columns to the end of AND chain. It is likely that these conditions are taken into account during primary key analysis and thus will not contribute a lot to PREWHERE filtering.

## multiple_joins_try_to_keep_original_names {#multiple_joins_try_to_keep_original_names}

Type: Bool

Default value: 0

Do not add aliases to top level expression list on multiple joins rewrite

## mutations_execute_nondeterministic_on_initiator {#mutations_execute_nondeterministic_on_initiator}

Type: Bool

Default value: 0

If true constant nondeterministic functions (e.g. function `now()`) are executed on initiator and replaced to literals in `UPDATE` and `DELETE` queries. It helps to keep data in sync on replicas while executing mutations with constant nondeterministic functions. Default value: `false`.

## mutations_execute_subqueries_on_initiator {#mutations_execute_subqueries_on_initiator}

Type: Bool

Default value: 0

If true scalar subqueries are executed on initiator and replaced to literals in `UPDATE` and `DELETE` queries. Default value: `false`.

## mutations_max_literal_size_to_replace {#mutations_max_literal_size_to_replace}

Type: UInt64

Default value: 16384

The maximum size of serialized literal in bytes to replace in `UPDATE` and `DELETE` queries. Takes effect only if at least one the two settings above is enabled. Default value: 16384 (16 KiB).

## mutations_sync {#mutations_sync}

Type: UInt64

Default value: 0

Allows to execute `ALTER TABLE ... UPDATE|DELETE|MATERIALIZE INDEX|MATERIALIZE PROJECTION|MATERIALIZE COLUMN` queries ([mutations](../../sql-reference/statements/alter/index.md#mutations)) synchronously.

Possible values:

- 0 - Mutations execute asynchronously.
- 1 - The query waits for all mutations to complete on the current server.
- 2 - The query waits for all mutations to complete on all replicas (if they exist).

## mysql_datatypes_support_level {#mysql_datatypes_support_level}

Type: MySQLDataTypesSupport

Default value: 

Defines how MySQL types are converted to corresponding ClickHouse types. A comma separated list in any combination of `decimal`, `datetime64`, `date2Date32` or `date2String`.
- `decimal`: convert `NUMERIC` and `DECIMAL` types to `Decimal` when precision allows it.
- `datetime64`: convert `DATETIME` and `TIMESTAMP` types to `DateTime64` instead of `DateTime` when precision is not `0`.
- `date2Date32`: convert `DATE` to `Date32` instead of `Date`. Takes precedence over `date2String`.
- `date2String`: convert `DATE` to `String` instead of `Date`. Overridden by `datetime64`.

## mysql_map_fixed_string_to_text_in_show_columns {#mysql_map_fixed_string_to_text_in_show_columns}

Type: Bool

Default value: 1

When enabled, [FixedString](../../sql-reference/data-types/fixedstring.md) ClickHouse data type will be displayed as `TEXT` in [SHOW COLUMNS](../../sql-reference/statements/show.md#show_columns).

Has an effect only when the connection is made through the MySQL wire protocol.

- 0 - Use `BLOB`.
- 1 - Use `TEXT`.

## mysql_map_string_to_text_in_show_columns {#mysql_map_string_to_text_in_show_columns}

Type: Bool

Default value: 1

When enabled, [String](../../sql-reference/data-types/string.md) ClickHouse data type will be displayed as `TEXT` in [SHOW COLUMNS](../../sql-reference/statements/show.md#show_columns).

Has an effect only when the connection is made through the MySQL wire protocol.

- 0 - Use `BLOB`.
- 1 - Use `TEXT`.

## mysql_max_rows_to_insert {#mysql_max_rows_to_insert}

Type: UInt64

Default value: 65536

The maximum number of rows in MySQL batch insertion of the MySQL storage engine

## network_compression_method {#network_compression_method}

Type: String

Default value: LZ4

Sets the method of data compression that is used for communication between servers and between server and [clickhouse-client](../../interfaces/cli.md).

Possible values:

- `LZ4` — sets LZ4 compression method.
- `ZSTD` — sets ZSTD compression method.

**See Also**

- [network_zstd_compression_level](#network_zstd_compression_level)

## network_zstd_compression_level {#network_zstd_compression_level}

Type: Int64

Default value: 1

Adjusts the level of ZSTD compression. Used only when [network_compression_method](#network_compression_method) is set to `ZSTD`.

Possible values:

- Positive integer from 1 to 15.

## normalize_function_names {#normalize_function_names}

Type: Bool

Default value: 1

Normalize function names to their canonical names

## number_of_mutations_to_delay {#number_of_mutations_to_delay}

Type: UInt64

Default value: 0

If the mutated table contains at least that many unfinished mutations, artificially slow down mutations of table. 0 - disabled

## number_of_mutations_to_throw {#number_of_mutations_to_throw}

Type: UInt64

Default value: 0

If the mutated table contains at least that many unfinished mutations, throw 'Too many mutations ...' exception. 0 - disabled

## odbc_bridge_connection_pool_size {#odbc_bridge_connection_pool_size}

Type: UInt64

Default value: 16

Connection pool size for each connection settings string in ODBC bridge.

## odbc_bridge_use_connection_pooling {#odbc_bridge_use_connection_pooling}

Type: Bool

Default value: 1

Use connection pooling in ODBC bridge. If set to false, a new connection is created every time.

## offset {#offset}

Type: UInt64

Default value: 0

Sets the number of rows to skip before starting to return rows from the query. It adjusts the offset set by the [OFFSET](../../sql-reference/statements/select/offset.md/#offset-fetch) clause, so that these two values are summarized.

Possible values:

- 0 — No rows are skipped .
- Positive integer.

**Example**

Input table:

``` sql
CREATE TABLE test (i UInt64) ENGINE = MergeTree() ORDER BY i;
INSERT INTO test SELECT number FROM numbers(500);
```

Query:

``` sql
SET limit = 5;
SET offset = 7;
SELECT * FROM test LIMIT 10 OFFSET 100;
```
Result:

``` text
┌───i─┐
│ 107 │
│ 108 │
│ 109 │
└─────┘
```

## opentelemetry_start_trace_probability {#opentelemetry_start_trace_probability}

Type: Float

Default value: 0

Sets the probability that the ClickHouse can start a trace for executed queries (if no parent [trace context](https://www.w3.org/TR/trace-context/) is supplied).

Possible values:

- 0 — The trace for all executed queries is disabled (if no parent trace context is supplied).
- Positive floating-point number in the range [0..1]. For example, if the setting value is `0,5`, ClickHouse can start a trace on average for half of the queries.
- 1 — The trace for all executed queries is enabled.

## opentelemetry_trace_processors {#opentelemetry_trace_processors}

Type: Bool

Default value: 0

Collect OpenTelemetry spans for processors.

## optimize_aggregation_in_order {#optimize_aggregation_in_order}

Type: Bool

Default value: 0

Enables [GROUP BY](../../sql-reference/statements/select/group-by.md) optimization in [SELECT](../../sql-reference/statements/select/index.md) queries for aggregating data in corresponding order in [MergeTree](../../engines/table-engines/mergetree-family/mergetree.md) tables.

Possible values:

- 0 — `GROUP BY` optimization is disabled.
- 1 — `GROUP BY` optimization is enabled.

**See Also**

- [GROUP BY optimization](../../sql-reference/statements/select/group-by.md/#aggregation-in-order)

## optimize_aggregators_of_group_by_keys {#optimize_aggregators_of_group_by_keys}

Type: Bool

Default value: 1

Eliminates min/max/any/anyLast aggregators of GROUP BY keys in SELECT section

## optimize_append_index {#optimize_append_index}

Type: Bool

Default value: 0

Use [constraints](../../sql-reference/statements/create/table.md#constraints) in order to append index condition. The default is `false`.

Possible values:

- true, false

## optimize_arithmetic_operations_in_aggregate_functions {#optimize_arithmetic_operations_in_aggregate_functions}

Type: Bool

Default value: 1

Move arithmetic operations out of aggregation functions

## optimize_count_from_files {#optimize_count_from_files}

Type: Bool

Default value: 1

Enables or disables the optimization of counting number of rows from files in different input formats. It applies to table functions/engines `file`/`s3`/`url`/`hdfs`/`azureBlobStorage`.

Possible values:

- 0 — Optimization disabled.
- 1 — Optimization enabled.

## optimize_distinct_in_order {#optimize_distinct_in_order}

Type: Bool

Default value: 1

Enable DISTINCT optimization if some columns in DISTINCT form a prefix of sorting. For example, prefix of sorting key in merge tree or ORDER BY statement

## optimize_distributed_group_by_sharding_key {#optimize_distributed_group_by_sharding_key}

Type: Bool

Default value: 1

Optimize `GROUP BY sharding_key` queries, by avoiding costly aggregation on the initiator server (which will reduce memory usage for the query on the initiator server).

The following types of queries are supported (and all combinations of them):

- `SELECT DISTINCT [..., ]sharding_key[, ...] FROM dist`
- `SELECT ... FROM dist GROUP BY sharding_key[, ...]`
- `SELECT ... FROM dist GROUP BY sharding_key[, ...] ORDER BY x`
- `SELECT ... FROM dist GROUP BY sharding_key[, ...] LIMIT 1`
- `SELECT ... FROM dist GROUP BY sharding_key[, ...] LIMIT 1 BY x`

The following types of queries are not supported (support for some of them may be added later):

- `SELECT ... GROUP BY sharding_key[, ...] WITH TOTALS`
- `SELECT ... GROUP BY sharding_key[, ...] WITH ROLLUP`
- `SELECT ... GROUP BY sharding_key[, ...] WITH CUBE`
- `SELECT ... GROUP BY sharding_key[, ...] SETTINGS extremes=1`

Possible values:

- 0 — Disabled.
- 1 — Enabled.

See also:

- [distributed_group_by_no_merge](#distributed-group-by-no-merge)
- [distributed_push_down_limit](#distributed-push-down-limit)
- [optimize_skip_unused_shards](#optimize-skip-unused-shards)

:::note
Right now it requires `optimize_skip_unused_shards` (the reason behind this is that one day it may be enabled by default, and it will work correctly only if data was inserted via Distributed table, i.e. data is distributed according to sharding_key).
:::

## optimize_functions_to_subcolumns {#optimize_functions_to_subcolumns}

Type: Bool

Default value: 1

Enables or disables optimization by transforming some functions to reading subcolumns. This reduces the amount of data to read.

These functions can be transformed:

- [length](../../sql-reference/functions/array-functions.md/#array_functions-length) to read the [size0](../../sql-reference/data-types/array.md/#array-size) subcolumn.
- [empty](../../sql-reference/functions/array-functions.md/#function-empty) to read the [size0](../../sql-reference/data-types/array.md/#array-size) subcolumn.
- [notEmpty](../../sql-reference/functions/array-functions.md/#function-notempty) to read the [size0](../../sql-reference/data-types/array.md/#array-size) subcolumn.
- [isNull](../../sql-reference/operators/index.md#operator-is-null) to read the [null](../../sql-reference/data-types/nullable.md/#finding-null) subcolumn.
- [isNotNull](../../sql-reference/operators/index.md#is-not-null) to read the [null](../../sql-reference/data-types/nullable.md/#finding-null) subcolumn.
- [count](../../sql-reference/aggregate-functions/reference/count.md) to read the [null](../../sql-reference/data-types/nullable.md/#finding-null) subcolumn.
- [mapKeys](../../sql-reference/functions/tuple-map-functions.md/#mapkeys) to read the [keys](../../sql-reference/data-types/map.md/#map-subcolumns) subcolumn.
- [mapValues](../../sql-reference/functions/tuple-map-functions.md/#mapvalues) to read the [values](../../sql-reference/data-types/map.md/#map-subcolumns) subcolumn.

Possible values:

- 0 — Optimization disabled.
- 1 — Optimization enabled.

## optimize_group_by_constant_keys {#optimize_group_by_constant_keys}

Type: Bool

Default value: 1

Optimize GROUP BY when all keys in block are constant

## optimize_group_by_function_keys {#optimize_group_by_function_keys}

Type: Bool

Default value: 1

Eliminates functions of other keys in GROUP BY section

## optimize_if_chain_to_multiif {#optimize_if_chain_to_multiif}

Type: Bool

Default value: 0

Replace if(cond1, then1, if(cond2, ...)) chains to multiIf. Currently it's not beneficial for numeric types.

## optimize_if_transform_strings_to_enum {#optimize_if_transform_strings_to_enum}

Type: Bool

Default value: 0

Replaces string-type arguments in If and Transform to enum. Disabled by default cause it could make inconsistent change in distributed query that would lead to its fail.

## optimize_injective_functions_in_group_by {#optimize_injective_functions_in_group_by}

Type: Bool

Default value: 1

Replaces injective functions by it's arguments in GROUP BY section

## optimize_injective_functions_inside_uniq {#optimize_injective_functions_inside_uniq}

Type: Bool

Default value: 1

Delete injective functions of one argument inside uniq*() functions.

## optimize_min_equality_disjunction_chain_length {#optimize_min_equality_disjunction_chain_length}

Type: UInt64

Default value: 3

The minimum length of the expression `expr = x1 OR ... expr = xN` for optimization 

## optimize_min_inequality_conjunction_chain_length {#optimize_min_inequality_conjunction_chain_length}

Type: UInt64

Default value: 3

The minimum length of the expression `expr <> x1 AND ... expr <> xN` for optimization 

## optimize_move_to_prewhere {#optimize_move_to_prewhere}

Type: Bool

Default value: 1

Enables or disables automatic [PREWHERE](../../sql-reference/statements/select/prewhere.md) optimization in [SELECT](../../sql-reference/statements/select/index.md) queries.

Works only for [*MergeTree](../../engines/table-engines/mergetree-family/index.md) tables.

Possible values:

- 0 — Automatic `PREWHERE` optimization is disabled.
- 1 — Automatic `PREWHERE` optimization is enabled.

## optimize_move_to_prewhere_if_final {#optimize_move_to_prewhere_if_final}

Type: Bool

Default value: 0

Enables or disables automatic [PREWHERE](../../sql-reference/statements/select/prewhere.md) optimization in [SELECT](../../sql-reference/statements/select/index.md) queries with [FINAL](../../sql-reference/statements/select/from.md#select-from-final) modifier.

Works only for [*MergeTree](../../engines/table-engines/mergetree-family/index.md) tables.

Possible values:

- 0 — Automatic `PREWHERE` optimization in `SELECT` queries with `FINAL` modifier is disabled.
- 1 — Automatic `PREWHERE` optimization in `SELECT` queries with `FINAL` modifier is enabled.

**See Also**

- [optimize_move_to_prewhere](#optimize_move_to_prewhere) setting

## optimize_multiif_to_if {#optimize_multiif_to_if}

Type: Bool

Default value: 1

Replace 'multiIf' with only one condition to 'if'.

## optimize_normalize_count_variants {#optimize_normalize_count_variants}

Type: Bool

Default value: 1

Rewrite aggregate functions that semantically equals to count() as count().

## optimize_on_insert {#optimize_on_insert}

Type: Bool

Default value: 1

Enables or disables data transformation before the insertion, as if merge was done on this block (according to table engine).

Possible values:

- 0 — Disabled.
- 1 — Enabled.

**Example**

The difference between enabled and disabled:

Query:

```sql
SET optimize_on_insert = 1;

CREATE TABLE test1 (`FirstTable` UInt32) ENGINE = ReplacingMergeTree ORDER BY FirstTable;

INSERT INTO test1 SELECT number % 2 FROM numbers(5);

SELECT * FROM test1;

SET optimize_on_insert = 0;

CREATE TABLE test2 (`SecondTable` UInt32) ENGINE = ReplacingMergeTree ORDER BY SecondTable;

INSERT INTO test2 SELECT number % 2 FROM numbers(5);

SELECT * FROM test2;
```

Result:

``` text
┌─FirstTable─┐
│          0 │
│          1 │
└────────────┘

┌─SecondTable─┐
│           0 │
│           0 │
│           0 │
│           1 │
│           1 │
└─────────────┘
```

Note that this setting influences [Materialized view](../../sql-reference/statements/create/view.md/#materialized) and [MaterializedMySQL](../../engines/database-engines/materialized-mysql.md) behaviour.

## optimize_or_like_chain {#optimize_or_like_chain}

Type: Bool

Default value: 0

Optimize multiple OR LIKE into multiMatchAny. This optimization should not be enabled by default, because it defies index analysis in some cases.

## optimize_read_in_order {#optimize_read_in_order}

Type: Bool

Default value: 1

Enables [ORDER BY](../../sql-reference/statements/select/order-by.md/#optimize_read_in_order) optimization in [SELECT](../../sql-reference/statements/select/index.md) queries for reading data from [MergeTree](../../engines/table-engines/mergetree-family/mergetree.md) tables.

Possible values:

- 0 — `ORDER BY` optimization is disabled.
- 1 — `ORDER BY` optimization is enabled.

**See Also**

- [ORDER BY Clause](../../sql-reference/statements/select/order-by.md/#optimize_read_in_order)

## optimize_read_in_window_order {#optimize_read_in_window_order}

Type: Bool

Default value: 1

Enable ORDER BY optimization in window clause for reading data in corresponding order in MergeTree tables.

## optimize_redundant_functions_in_order_by {#optimize_redundant_functions_in_order_by}

Type: Bool

Default value: 1

Remove functions from ORDER BY if its argument is also in ORDER BY

## optimize_respect_aliases {#optimize_respect_aliases}

Type: Bool

Default value: 1

If it is set to true, it will respect aliases in WHERE/GROUP BY/ORDER BY, that will help with partition pruning/secondary indexes/optimize_aggregation_in_order/optimize_read_in_order/optimize_trivial_count

## optimize_rewrite_aggregate_function_with_if {#optimize_rewrite_aggregate_function_with_if}

Type: Bool

Default value: 1

Rewrite aggregate functions with if expression as argument when logically equivalent.
For example, `avg(if(cond, col, null))` can be rewritten to `avgOrNullIf(cond, col)`. It may improve performance.

:::note
Supported only with experimental analyzer (`enable_analyzer = 1`).
:::

## optimize_rewrite_array_exists_to_has {#optimize_rewrite_array_exists_to_has}

Type: Bool

Default value: 0

Rewrite arrayExists() functions to has() when logically equivalent. For example, arrayExists(x -> x = 1, arr) can be rewritten to has(arr, 1)

## optimize_rewrite_sum_if_to_count_if {#optimize_rewrite_sum_if_to_count_if}

Type: Bool

Default value: 1

Rewrite sumIf() and sum(if()) function countIf() function when logically equivalent

## optimize_skip_merged_partitions {#optimize_skip_merged_partitions}

Type: Bool

Default value: 0

Enables or disables optimization for [OPTIMIZE TABLE ... FINAL](../../sql-reference/statements/optimize.md) query if there is only one part with level > 0 and it doesn't have expired TTL.

- `OPTIMIZE TABLE ... FINAL SETTINGS optimize_skip_merged_partitions=1`

By default, `OPTIMIZE TABLE ... FINAL` query rewrites the one part even if there is only a single part.

Possible values:

- 1 - Enable optimization.
- 0 - Disable optimization.

## optimize_skip_unused_shards {#optimize_skip_unused_shards}

Type: Bool

Default value: 0

Enables or disables skipping of unused shards for [SELECT](../../sql-reference/statements/select/index.md) queries that have sharding key condition in `WHERE/PREWHERE` (assuming that the data is distributed by sharding key, otherwise a query yields incorrect result).

Possible values:

- 0 — Disabled.
- 1 — Enabled.

## optimize_skip_unused_shards_limit {#optimize_skip_unused_shards_limit}

Type: UInt64

Default value: 1000

Limit for number of sharding key values, turns off `optimize_skip_unused_shards` if the limit is reached.

Too many values may require significant amount for processing, while the benefit is doubtful, since if you have huge number of values in `IN (...)`, then most likely the query will be sent to all shards anyway.

## optimize_skip_unused_shards_nesting {#optimize_skip_unused_shards_nesting}

Type: UInt64

Default value: 0

Controls [`optimize_skip_unused_shards`](#optimize-skip-unused-shards) (hence still requires [`optimize_skip_unused_shards`](#optimize-skip-unused-shards)) depends on the nesting level of the distributed query (case when you have `Distributed` table that look into another `Distributed` table).

Possible values:

- 0 — Disabled, `optimize_skip_unused_shards` works always.
- 1 — Enables `optimize_skip_unused_shards` only for the first level.
- 2 — Enables `optimize_skip_unused_shards` up to the second level.

## optimize_skip_unused_shards_rewrite_in {#optimize_skip_unused_shards_rewrite_in}

Type: Bool

Default value: 1

Rewrite IN in query for remote shards to exclude values that does not belong to the shard (requires optimize_skip_unused_shards).

Possible values:

- 0 — Disabled.
- 1 — Enabled.

## optimize_sorting_by_input_stream_properties {#optimize_sorting_by_input_stream_properties}

Type: Bool

Default value: 1

Optimize sorting by sorting properties of input stream

## optimize_substitute_columns {#optimize_substitute_columns}

Type: Bool

Default value: 0

Use [constraints](../../sql-reference/statements/create/table.md#constraints) for column substitution. The default is `false`.

Possible values:

- true, false

## optimize_syntax_fuse_functions {#optimize_syntax_fuse_functions}

Type: Bool

Default value: 0

Enables to fuse aggregate functions with identical argument. It rewrites query contains at least two aggregate functions from [sum](../../sql-reference/aggregate-functions/reference/sum.md/#agg_function-sum), [count](../../sql-reference/aggregate-functions/reference/count.md/#agg_function-count) or [avg](../../sql-reference/aggregate-functions/reference/avg.md/#agg_function-avg) with identical argument to [sumCount](../../sql-reference/aggregate-functions/reference/sumcount.md/#agg_function-sumCount).

Possible values:

- 0 — Functions with identical argument are not fused.
- 1 — Functions with identical argument are fused.

**Example**

Query:

``` sql
CREATE TABLE fuse_tbl(a Int8, b Int8) Engine = Log;
SET optimize_syntax_fuse_functions = 1;
EXPLAIN SYNTAX SELECT sum(a), sum(b), count(b), avg(b) from fuse_tbl FORMAT TSV;
```

Result:

``` text
SELECT
    sum(a),
    sumCount(b).1,
    sumCount(b).2,
    (sumCount(b).1) / (sumCount(b).2)
FROM fuse_tbl
```

## optimize_throw_if_noop {#optimize_throw_if_noop}

Type: Bool

Default value: 0

Enables or disables throwing an exception if an [OPTIMIZE](../../sql-reference/statements/optimize.md) query didn’t perform a merge.

By default, `OPTIMIZE` returns successfully even if it didn’t do anything. This setting lets you differentiate these situations and get the reason in an exception message.

Possible values:

- 1 — Throwing an exception is enabled.
- 0 — Throwing an exception is disabled.

## optimize_time_filter_with_preimage {#optimize_time_filter_with_preimage}

Type: Bool

Default value: 1

Optimize Date and DateTime predicates by converting functions into equivalent comparisons without conversions (e.g. toYear(col) = 2023 -> col >= '2023-01-01' AND col <= '2023-12-31')

## optimize_trivial_approximate_count_query {#optimize_trivial_approximate_count_query}

Type: Bool

Default value: 0

Use an approximate value for trivial count optimization of storages that support such estimation, for example, EmbeddedRocksDB.

Possible values:

   - 0 — Optimization disabled.
   - 1 — Optimization enabled.

## optimize_trivial_count_query {#optimize_trivial_count_query}

Type: Bool

Default value: 1

Enables or disables the optimization to trivial query `SELECT count() FROM table` using metadata from MergeTree. If you need to use row-level security, disable this setting.

Possible values:

   - 0 — Optimization disabled.
   - 1 — Optimization enabled.

See also:

- [optimize_functions_to_subcolumns](#optimize-functions-to-subcolumns)

## optimize_trivial_insert_select {#optimize_trivial_insert_select}

Type: Bool

Default value: 0

Optimize trivial 'INSERT INTO table SELECT ... FROM TABLES' query

## optimize_uniq_to_count {#optimize_uniq_to_count}

Type: Bool

Default value: 1

Rewrite uniq and its variants(except uniqUpTo) to count if subquery has distinct or group by clause.

## optimize_use_implicit_projections {#optimize_use_implicit_projections}

Type: Bool

Default value: 1

Automatically choose implicit projections to perform SELECT query

## optimize_use_projections {#optimize_use_projections}

Type: Bool

Default value: 1

Enables or disables [projection](../../engines/table-engines/mergetree-family/mergetree.md/#projections) optimization when processing `SELECT` queries.

Possible values:

- 0 — Projection optimization disabled.
- 1 — Projection optimization enabled.

## optimize_using_constraints {#optimize_using_constraints}

Type: Bool

Default value: 0

Use [constraints](../../sql-reference/statements/create/table.md#constraints) for query optimization. The default is `false`.

Possible values:

- true, false

## os_thread_priority {#os_thread_priority}

Type: Int64

Default value: 0

Sets the priority ([nice](https://en.wikipedia.org/wiki/Nice_(Unix))) for threads that execute queries. The OS scheduler considers this priority when choosing the next thread to run on each available CPU core.

:::note
To use this setting, you need to set the `CAP_SYS_NICE` capability. The `clickhouse-server` package sets it up during installation. Some virtual environments do not allow you to set the `CAP_SYS_NICE` capability. In this case, `clickhouse-server` shows a message about it at the start.
:::

Possible values:

- You can set values in the range `[-20, 19]`.

Lower values mean higher priority. Threads with low `nice` priority values are executed more frequently than threads with high values. High values are preferable for long-running non-interactive queries because it allows them to quickly give up resources in favour of short interactive queries when they arrive.

## output_format_compression_level {#output_format_compression_level}

Type: UInt64

Default value: 3

Default compression level if query output is compressed. The setting is applied when `SELECT` query has `INTO OUTFILE` or when writing to table functions `file`, `url`, `hdfs`, `s3`, or `azureBlobStorage`.

Possible values: from `1` to `22`

## output_format_compression_zstd_window_log {#output_format_compression_zstd_window_log}

Type: UInt64

Default value: 0

Can be used when the output compression method is `zstd`. If greater than `0`, this setting explicitly sets compression window size (power of `2`) and enables a long-range mode for zstd compression. This can help to achieve a better compression ratio.

Possible values: non-negative numbers. Note that if the value is too small or too big, `zstdlib` will throw an exception. Typical values are from `20` (window size = `1MB`) to `30` (window size = `1GB`).

## output_format_parallel_formatting {#output_format_parallel_formatting}

Type: Bool

Default value: 1

Enables or disables parallel formatting of data formats. Supported only for [TSV](../../interfaces/formats.md/#tabseparated), [TSKV](../../interfaces/formats.md/#tskv), [CSV](../../interfaces/formats.md/#csv) and [JSONEachRow](../../interfaces/formats.md/#jsoneachrow) formats.

Possible values:

- 1 — Enabled.
- 0 — Disabled.

## page_cache_inject_eviction {#page_cache_inject_eviction}

Type: Bool

Default value: 0

Userspace page cache will sometimes invalidate some pages at random. Intended for testing.

## parallel_distributed_insert_select {#parallel_distributed_insert_select}

Type: UInt64

Default value: 0

Enables parallel distributed `INSERT ... SELECT` query.

If we execute `INSERT INTO distributed_table_a SELECT ... FROM distributed_table_b` queries and both tables use the same cluster, and both tables are either [replicated](../../engines/table-engines/mergetree-family/replication.md) or non-replicated, then this query is processed locally on every shard.

Possible values:

- 0 — Disabled.
- 1 — `SELECT` will be executed on each shard from the underlying table of the distributed engine.
- 2 — `SELECT` and `INSERT` will be executed on each shard from/to the underlying table of the distributed engine.

## parallel_replica_offset {#parallel_replica_offset}

Type: UInt64

Default value: 0

This is internal setting that should not be used directly and represents an implementation detail of the 'parallel replicas' mode. This setting will be automatically set up by the initiator server for distributed queries to the index of the replica participating in query processing among parallel replicas.

## parallel_replicas_allow_in_with_subquery {#parallel_replicas_allow_in_with_subquery}

Type: Bool

Default value: 1

If true, subquery for IN will be executed on every follower replica.

## parallel_replicas_count {#parallel_replicas_count}

Type: UInt64

Default value: 0

This is internal setting that should not be used directly and represents an implementation detail of the 'parallel replicas' mode. This setting will be automatically set up by the initiator server for distributed queries to the number of parallel replicas participating in query processing.

## parallel_replicas_custom_key {#parallel_replicas_custom_key}

Type: String

Default value: 

An arbitrary integer expression that can be used to split work between replicas for a specific table.
The value can be any integer expression.

Simple expressions using primary keys are preferred.

If the setting is used on a cluster that consists of a single shard with multiple replicas, those replicas will be converted into virtual shards.
Otherwise, it will behave same as for `SAMPLE` key, it will use multiple replicas of each shard.

## parallel_replicas_custom_key_range_lower {#parallel_replicas_custom_key_range_lower}

Type: UInt64

Default value: 0

Allows the filter type `range` to split the work evenly between replicas based on the custom range `[parallel_replicas_custom_key_range_lower, INT_MAX]`.

When used in conjunction with [parallel_replicas_custom_key_range_upper](#parallel_replicas_custom_key_range_upper), it lets the filter evenly split the work over replicas for the range `[parallel_replicas_custom_key_range_lower, parallel_replicas_custom_key_range_upper]`.

Note: This setting will not cause any additional data to be filtered during query processing, rather it changes the points at which the range filter breaks up the range `[0, INT_MAX]` for parallel processing.

## parallel_replicas_custom_key_range_upper {#parallel_replicas_custom_key_range_upper}

Type: UInt64

Default value: 0

Allows the filter type `range` to split the work evenly between replicas based on the custom range `[0, parallel_replicas_custom_key_range_upper]`. A value of 0 disables the upper bound, setting it the max value of the custom key expression.

When used in conjunction with [parallel_replicas_custom_key_range_lower](#parallel_replicas_custom_key_range_lower), it lets the filter evenly split the work over replicas for the range `[parallel_replicas_custom_key_range_lower, parallel_replicas_custom_key_range_upper]`.

Note: This setting will not cause any additional data to be filtered during query processing, rather it changes the points at which the range filter breaks up the range `[0, INT_MAX]` for parallel processing

## parallel_replicas_for_non_replicated_merge_tree {#parallel_replicas_for_non_replicated_merge_tree}

Type: Bool

Default value: 0

If true, ClickHouse will use parallel replicas algorithm also for non-replicated MergeTree tables

## parallel_replicas_local_plan {#parallel_replicas_local_plan}

Type: Bool

Default value: 0

Build local plan for local replica

## parallel_replicas_mark_segment_size {#parallel_replicas_mark_segment_size}

Type: UInt64

Default value: 0

Parts virtually divided into segments to be distributed between replicas for parallel reading. This setting controls the size of these segments. Not recommended to change until you're absolutely sure in what you're doing. Value should be in range [128; 16384]

## parallel_replicas_min_number_of_rows_per_replica {#parallel_replicas_min_number_of_rows_per_replica}

Type: UInt64

Default value: 0

Limit the number of replicas used in a query to (estimated rows to read / min_number_of_rows_per_replica). The max is still limited by 'max_parallel_replicas'

## parallel_replicas_mode {#parallel_replicas_mode}

Type: ParallelReplicasMode

Default value: read_tasks

Type of filter to use with custom key for parallel replicas. default - use modulo operation on the custom key, range - use range filter on custom key using all possible values for the value type of custom key.

## parallel_replicas_prefer_local_join {#parallel_replicas_prefer_local_join}

Type: Bool

Default value: 1

If true, and JOIN can be executed with parallel replicas algorithm, and all storages of right JOIN part are *MergeTree, local JOIN will be used instead of GLOBAL JOIN.

## parallel_replicas_single_task_marks_count_multiplier {#parallel_replicas_single_task_marks_count_multiplier}

Type: Float

Default value: 2

A multiplier which will be added during calculation for minimal number of marks to retrieve from coordinator. This will be applied only for remote replicas.

## parallel_view_processing {#parallel_view_processing}

Type: Bool

Default value: 0

Enables pushing to attached views concurrently instead of sequentially.

## parallelize_output_from_storages {#parallelize_output_from_storages}

Type: Bool

Default value: 1

Parallelize output for reading step from storage. It allows parallelization of  query processing right after reading from storage if possible

## parsedatetime_parse_without_leading_zeros {#parsedatetime_parse_without_leading_zeros}

Type: Bool

Default value: 1

Formatters '%c', '%l' and '%k' in function 'parseDateTime()' parse months and hours without leading zeros.

## partial_merge_join_left_table_buffer_bytes {#partial_merge_join_left_table_buffer_bytes}

Type: UInt64

Default value: 0

If not 0 group left table blocks in bigger ones for left-side table in partial merge join. It uses up to 2x of specified memory per joining thread.

## partial_merge_join_rows_in_right_blocks {#partial_merge_join_rows_in_right_blocks}

Type: UInt64

Default value: 65536

Limits sizes of right-hand join data blocks in partial merge join algorithm for [JOIN](../../sql-reference/statements/select/join.md) queries.

ClickHouse server:

1.  Splits right-hand join data into blocks with up to the specified number of rows.
2.  Indexes each block with its minimum and maximum values.
3.  Unloads prepared blocks to disk if it is possible.

Possible values:

- Any positive integer. Recommended range of values: \[1000, 100000\].

## partial_result_on_first_cancel {#partial_result_on_first_cancel}

Type: Bool

Default value: 0

Allows query to return a partial result after cancel.

## parts_to_delay_insert {#parts_to_delay_insert}

Type: UInt64

Default value: 0

If the destination table contains at least that many active parts in a single partition, artificially slow down insert into table.

## parts_to_throw_insert {#parts_to_throw_insert}

Type: UInt64

Default value: 0

If more than this number active parts in a single partition of the destination table, throw 'Too many parts ...' exception.

## periodic_live_view_refresh {#periodic_live_view_refresh}

Type: Seconds

Default value: 60

Interval after which periodically refreshed live view is forced to refresh.

## poll_interval {#poll_interval}

Type: UInt64

Default value: 10

Block at the query wait loop on the server for the specified number of seconds.

## postgresql_connection_attempt_timeout {#postgresql_connection_attempt_timeout}

Type: UInt64

Default value: 2

Connection timeout in seconds of a single attempt to connect PostgreSQL end-point.
The value is passed as a `connect_timeout` parameter of the connection URL.

## postgresql_connection_pool_auto_close_connection {#postgresql_connection_pool_auto_close_connection}

Type: Bool

Default value: 0

Close connection before returning connection to the pool.

## postgresql_connection_pool_retries {#postgresql_connection_pool_retries}

Type: UInt64

Default value: 2

Connection pool push/pop retries number for PostgreSQL table engine and database engine.

## postgresql_connection_pool_size {#postgresql_connection_pool_size}

Type: UInt64

Default value: 16

Connection pool size for PostgreSQL table engine and database engine.

## postgresql_connection_pool_wait_timeout {#postgresql_connection_pool_wait_timeout}

Type: UInt64

Default value: 5000

Connection pool push/pop timeout on empty pool for PostgreSQL table engine and database engine. By default it will block on empty pool.

## prefer_column_name_to_alias {#prefer_column_name_to_alias}

Type: Bool

Default value: 0

Enables or disables using the original column names instead of aliases in query expressions and clauses. It especially matters when alias is the same as the column name, see [Expression Aliases](../../sql-reference/syntax.md/#notes-on-usage). Enable this setting to make aliases syntax rules in ClickHouse more compatible with most other database engines.

Possible values:

- 0 — The column name is substituted with the alias.
- 1 — The column name is not substituted with the alias.

**Example**

The difference between enabled and disabled:

Query:

```sql
SET prefer_column_name_to_alias = 0;
SELECT avg(number) AS number, max(number) FROM numbers(10);
```

Result:

```text
Received exception from server (version 21.5.1):
Code: 184. DB::Exception: Received from localhost:9000. DB::Exception: Aggregate function avg(number) is found inside another aggregate function in query: While processing avg(number) AS number.
```

Query:

```sql
SET prefer_column_name_to_alias = 1;
SELECT avg(number) AS number, max(number) FROM numbers(10);
```

Result:

```text
┌─number─┬─max(number)─┐
│    4.5 │           9 │
└────────┴─────────────┘
```

## prefer_external_sort_block_bytes {#prefer_external_sort_block_bytes}

Type: UInt64

Default value: 16744704

Prefer maximum block bytes for external sort, reduce the memory usage during merging.

## prefer_global_in_and_join {#prefer_global_in_and_join}

Type: Bool

Default value: 0

Enables the replacement of `IN`/`JOIN` operators with `GLOBAL IN`/`GLOBAL JOIN`.

Possible values:

- 0 — Disabled. `IN`/`JOIN` operators are not replaced with `GLOBAL IN`/`GLOBAL JOIN`.
- 1 — Enabled. `IN`/`JOIN` operators are replaced with `GLOBAL IN`/`GLOBAL JOIN`.

**Usage**

Although `SET distributed_product_mode=global` can change the queries behavior for the distributed tables, it's not suitable for local tables or tables from external resources. Here is when the `prefer_global_in_and_join` setting comes into play.

For example, we have query serving nodes that contain local tables, which are not suitable for distribution. We need to scatter their data on the fly during distributed processing with the `GLOBAL` keyword — `GLOBAL IN`/`GLOBAL JOIN`.

Another use case of `prefer_global_in_and_join` is accessing tables created by external engines. This setting helps to reduce the number of calls to external sources while joining such tables: only one call per query.

**See also:**

- [Distributed subqueries](../../sql-reference/operators/in.md/#select-distributed-subqueries) for more information on how to use `GLOBAL IN`/`GLOBAL JOIN`

## prefer_localhost_replica {#prefer_localhost_replica}

Type: Bool

Default value: 1

Enables/disables preferable using the localhost replica when processing distributed queries.

Possible values:

- 1 — ClickHouse always sends a query to the localhost replica if it exists.
- 0 — ClickHouse uses the balancing strategy specified by the [load_balancing](#load_balancing) setting.

:::note
Disable this setting if you use [max_parallel_replicas](#max_parallel_replicas) without [parallel_replicas_custom_key](#parallel_replicas_custom_key).
If [parallel_replicas_custom_key](#parallel_replicas_custom_key) is set, disable this setting only if it's used on a cluster with multiple shards containing multiple replicas.
If it's used on a cluster with a single shard and multiple replicas, disabling this setting will have negative effects.
:::

## prefer_warmed_unmerged_parts_seconds {#prefer_warmed_unmerged_parts_seconds}

Type: Int64

Default value: 0

Only available in ClickHouse Cloud. If a merged part is less than this many seconds old and is not pre-warmed (see cache_populated_by_fetch), but all its source parts are available and pre-warmed, SELECT queries will read from those parts instead. Only for ReplicatedMergeTree. Note that this only checks whether CacheWarmer processed the part; if the part was fetched into cache by something else, it'll still be considered cold until CacheWarmer gets to it; if it was warmed, then evicted from cache, it'll still be considered warm.

## preferred_block_size_bytes {#preferred_block_size_bytes}

Type: UInt64

Default value: 1000000

This setting adjusts the data block size for query processing and represents additional fine-tuning to the more rough 'max_block_size' setting. If the columns are large and with 'max_block_size' rows the block size is likely to be larger than the specified amount of bytes, its size will be lowered for better CPU cache locality.

## preferred_max_column_in_block_size_bytes {#preferred_max_column_in_block_size_bytes}

Type: UInt64

Default value: 0

Limit on max column size in block while reading. Helps to decrease cache misses count. Should be close to L2 cache size.

## preferred_optimize_projection_name {#preferred_optimize_projection_name}

Type: String

Default value: 

If it is set to a non-empty string, ClickHouse will try to apply specified projection in query.


Possible values:

- string: name of preferred projection

## prefetch_buffer_size {#prefetch_buffer_size}

Type: UInt64

Default value: 1048576

The maximum size of the prefetch buffer to read from the filesystem.

## print_pretty_type_names {#print_pretty_type_names}

Type: Bool

Default value: 1

Allows to print deep-nested type names in a pretty way with indents in `DESCRIBE` query and in `toTypeName()` function.

Example:

```sql
CREATE TABLE test (a Tuple(b String, c Tuple(d Nullable(UInt64), e Array(UInt32), f Array(Tuple(g String, h Map(String, Array(Tuple(i String, j UInt64))))), k Date), l Nullable(String))) ENGINE=Memory;
DESCRIBE TABLE test FORMAT TSVRaw SETTINGS print_pretty_type_names=1;
```

```
a	Tuple(
    b String,
    c Tuple(
        d Nullable(UInt64),
        e Array(UInt32),
        f Array(Tuple(
            g String,
            h Map(
                String,
                Array(Tuple(
                    i String,
                    j UInt64
                ))
            )
        )),
        k Date
    ),
    l Nullable(String)
)
```

## priority {#priority}

Type: UInt64

Default value: 0

Priority of the query. 1 - the highest, higher value - lower priority; 0 - do not use priorities.

## query_cache_compress_entries {#query_cache_compress_entries}

Type: Bool

Default value: 1

Compress entries in the [query cache](../query-cache.md). Lessens the memory consumption of the query cache at the cost of slower inserts into / reads from it.

Possible values:

- 0 - Disabled
- 1 - Enabled

## query_cache_max_entries {#query_cache_max_entries}

Type: UInt64

Default value: 0

The maximum number of query results the current user may store in the [query cache](../query-cache.md). 0 means unlimited.

Possible values:

- Positive integer >= 0.

## query_cache_max_size_in_bytes {#query_cache_max_size_in_bytes}

Type: UInt64

Default value: 0

The maximum amount of memory (in bytes) the current user may allocate in the [query cache](../query-cache.md). 0 means unlimited.

Possible values:

- Positive integer >= 0.

## query_cache_min_query_duration {#query_cache_min_query_duration}

Type: Milliseconds

Default value: 0

Minimum duration in milliseconds a query needs to run for its result to be stored in the [query cache](../query-cache.md).

Possible values:

- Positive integer >= 0.

## query_cache_min_query_runs {#query_cache_min_query_runs}

Type: UInt64

Default value: 0

Minimum number of times a `SELECT` query must run before its result is stored in the [query cache](../query-cache.md).

Possible values:

- Positive integer >= 0.

## query_cache_nondeterministic_function_handling {#query_cache_nondeterministic_function_handling}

Type: QueryCacheNondeterministicFunctionHandling

Default value: throw

Controls how the [query cache](../query-cache.md) handles `SELECT` queries with non-deterministic functions like `rand()` or `now()`.

Possible values:

- `'throw'` - Throw an exception and don't cache the query result.
- `'save'` - Cache the query result.
- `'ignore'` - Don't cache the query result and don't throw an exception.

## query_cache_share_between_users {#query_cache_share_between_users}

Type: Bool

Default value: 0

If turned on, the result of `SELECT` queries cached in the [query cache](../query-cache.md) can be read by other users.
It is not recommended to enable this setting due to security reasons.

Possible values:

- 0 - Disabled
- 1 - Enabled

## query_cache_squash_partial_results {#query_cache_squash_partial_results}

Type: Bool

Default value: 1

Squash partial result blocks to blocks of size [max_block_size](#setting-max_block_size). Reduces performance of inserts into the [query cache](../query-cache.md) but improves the compressability of cache entries (see [query_cache_compress-entries](#query-cache-compress-entries)).

Possible values:

- 0 - Disabled
- 1 - Enabled

## query_cache_system_table_handling {#query_cache_system_table_handling}

Type: QueryCacheSystemTableHandling

Default value: throw

Controls how the [query cache](../query-cache.md) handles `SELECT` queries against system tables, i.e. tables in databases `system.*` and `information_schema.*`.

Possible values:

- `'throw'` - Throw an exception and don't cache the query result.
- `'save'` - Cache the query result.
- `'ignore'` - Don't cache the query result and don't throw an exception.

## query_cache_tag {#query_cache_tag}

Type: String

Default value: 

A string which acts as a label for [query cache](../query-cache.md) entries.
The same queries with different tags are considered different by the query cache.

Possible values:

- Any string

## query_cache_ttl {#query_cache_ttl}

Type: Seconds

Default value: 60

After this time in seconds entries in the [query cache](../query-cache.md) become stale.

Possible values:

- Positive integer >= 0.

## query_plan_aggregation_in_order {#query_plan_aggregation_in_order}

Type: Bool

Default value: 1

Toggles the aggregation in-order query-plan-level optimization.
Only takes effect if setting [query_plan_enable_optimizations](#query_plan_enable_optimizations) is 1.

:::note
This is an expert-level setting which should only be used for debugging by developers. The setting may change in future in backward-incompatible ways or be removed.
:::

Possible values:

- 0 - Disable
- 1 - Enable

## query_plan_convert_outer_join_to_inner_join {#query_plan_convert_outer_join_to_inner_join}

Type: Bool

Default value: 1

Allow to convert OUTER JOIN to INNER JOIN if filter after JOIN always filters default values

## query_plan_enable_multithreading_after_window_functions {#query_plan_enable_multithreading_after_window_functions}

Type: Bool

Default value: 1

Enable multithreading after evaluating window functions to allow parallel stream processing

## query_plan_enable_optimizations {#query_plan_enable_optimizations}

Type: Bool

Default value: 1

Toggles query optimization at the query plan level.

:::note
This is an expert-level setting which should only be used for debugging by developers. The setting may change in future in backward-incompatible ways or be removed.
:::

Possible values:

- 0 - Disable all optimizations at the query plan level
- 1 - Enable optimizations at the query plan level (but individual optimizations may still be disabled via their individual settings)

## query_plan_execute_functions_after_sorting {#query_plan_execute_functions_after_sorting}

Type: Bool

Default value: 1

Toggles a query-plan-level optimization which moves expressions after sorting steps.
Only takes effect if setting [query_plan_enable_optimizations](#query_plan_enable_optimizations) is 1.

:::note
This is an expert-level setting which should only be used for debugging by developers. The setting may change in future in backward-incompatible ways or be removed.
:::

Possible values:

- 0 - Disable
- 1 - Enable

## query_plan_filter_push_down {#query_plan_filter_push_down}

Type: Bool

Default value: 1

Toggles a query-plan-level optimization which moves filters down in the execution plan.
Only takes effect if setting [query_plan_enable_optimizations](#query_plan_enable_optimizations) is 1.

:::note
This is an expert-level setting which should only be used for debugging by developers. The setting may change in future in backward-incompatible ways or be removed.
:::

Possible values:

- 0 - Disable
- 1 - Enable

## query_plan_lift_up_array_join {#query_plan_lift_up_array_join}

Type: Bool

Default value: 1

Toggles a query-plan-level optimization which moves ARRAY JOINs up in the execution plan.
Only takes effect if setting [query_plan_enable_optimizations](#query_plan_enable_optimizations) is 1.

:::note
This is an expert-level setting which should only be used for debugging by developers. The setting may change in future in backward-incompatible ways or be removed.
:::

Possible values:

- 0 - Disable
- 1 - Enable

## query_plan_lift_up_union {#query_plan_lift_up_union}

Type: Bool

Default value: 1

Toggles a query-plan-level optimization which moves larger subtrees of the query plan into union to enable further optimizations.
Only takes effect if setting [query_plan_enable_optimizations](#query_plan_enable_optimizations) is 1.

:::note
This is an expert-level setting which should only be used for debugging by developers. The setting may change in future in backward-incompatible ways or be removed.
:::

Possible values:

- 0 - Disable
- 1 - Enable

## query_plan_max_optimizations_to_apply {#query_plan_max_optimizations_to_apply}

Type: UInt64

Default value: 10000

Limits the total number of optimizations applied to query plan, see setting [query_plan_enable_optimizations](#query_plan_enable_optimizations).
Useful to avoid long optimization times for complex queries.
If the actual number of optimizations exceeds this setting, an exception is thrown.

:::note
This is an expert-level setting which should only be used for debugging by developers. The setting may change in future in backward-incompatible ways or be removed.
:::

## query_plan_merge_expressions {#query_plan_merge_expressions}

Type: Bool

Default value: 1

Toggles a query-plan-level optimization which merges consecutive filters.
Only takes effect if setting [query_plan_enable_optimizations](#query_plan_enable_optimizations) is 1.

:::note
This is an expert-level setting which should only be used for debugging by developers. The setting may change in future in backward-incompatible ways or be removed.
:::

Possible values:

- 0 - Disable
- 1 - Enable

## query_plan_merge_filters {#query_plan_merge_filters}

Type: Bool

Default value: 0

Allow to merge filters in the query plan

## query_plan_optimize_prewhere {#query_plan_optimize_prewhere}

Type: Bool

Default value: 1

Allow to push down filter to PREWHERE expression for supported storages

## query_plan_push_down_limit {#query_plan_push_down_limit}

Type: Bool

Default value: 1

Toggles a query-plan-level optimization which moves LIMITs down in the execution plan.
Only takes effect if setting [query_plan_enable_optimizations](#query_plan_enable_optimizations) is 1.

:::note
This is an expert-level setting which should only be used for debugging by developers. The setting may change in future in backward-incompatible ways or be removed.
:::

Possible values:

- 0 - Disable
- 1 - Enable

## query_plan_read_in_order {#query_plan_read_in_order}

Type: Bool

Default value: 1

Toggles the read in-order optimization query-plan-level optimization.
Only takes effect if setting [query_plan_enable_optimizations](#query_plan_enable_optimizations) is 1.

:::note
This is an expert-level setting which should only be used for debugging by developers. The setting may change in future in backward-incompatible ways or be removed.
:::

Possible values:

- 0 - Disable
- 1 - Enable

## query_plan_remove_redundant_distinct {#query_plan_remove_redundant_distinct}

Type: Bool

Default value: 1

Toggles a query-plan-level optimization which removes redundant DISTINCT steps.
Only takes effect if setting [query_plan_enable_optimizations](#query_plan_enable_optimizations) is 1.

:::note
This is an expert-level setting which should only be used for debugging by developers. The setting may change in future in backward-incompatible ways or be removed.
:::

Possible values:

- 0 - Disable
- 1 - Enable

## query_plan_remove_redundant_sorting {#query_plan_remove_redundant_sorting}

Type: Bool

Default value: 1

Toggles a query-plan-level optimization which removes redundant sorting steps, e.g. in subqueries.
Only takes effect if setting [query_plan_enable_optimizations](#query_plan_enable_optimizations) is 1.

:::note
This is an expert-level setting which should only be used for debugging by developers. The setting may change in future in backward-incompatible ways or be removed.
:::

Possible values:

- 0 - Disable
- 1 - Enable

## query_plan_reuse_storage_ordering_for_window_functions {#query_plan_reuse_storage_ordering_for_window_functions}

Type: Bool

Default value: 1

Toggles a query-plan-level optimization which uses storage sorting when sorting for window functions.
Only takes effect if setting [query_plan_enable_optimizations](#query_plan_enable_optimizations) is 1.

:::note
This is an expert-level setting which should only be used for debugging by developers. The setting may change in future in backward-incompatible ways or be removed.
:::

Possible values:

- 0 - Disable
- 1 - Enable

## query_plan_split_filter {#query_plan_split_filter}

Type: Bool

Default value: 1

:::note
This is an expert-level setting which should only be used for debugging by developers. The setting may change in future in backward-incompatible ways or be removed.
:::

Toggles a query-plan-level optimization which splits filters into expressions.
Only takes effect if setting [query_plan_enable_optimizations](#query_plan_enable_optimizations) is 1.

Possible values:

- 0 - Disable
- 1 - Enable

## query_profiler_cpu_time_period_ns {#query_profiler_cpu_time_period_ns}

Type: UInt64

Default value: 1000000000

Sets the period for a CPU clock timer of the [query profiler](../../operations/optimizing-performance/sampling-query-profiler.md). This timer counts only CPU time.

Possible values:

- A positive integer number of nanoseconds.

    Recommended values:

            - 10000000 (100 times a second) nanoseconds and more for single queries.
            - 1000000000 (once a second) for cluster-wide profiling.

- 0 for turning off the timer.

**Temporarily disabled in ClickHouse Cloud.**

See also:

- System table [trace_log](../../operations/system-tables/trace_log.md/#system_tables-trace_log)

## query_profiler_real_time_period_ns {#query_profiler_real_time_period_ns}

Type: UInt64

Default value: 1000000000

Sets the period for a real clock timer of the [query profiler](../../operations/optimizing-performance/sampling-query-profiler.md). Real clock timer counts wall-clock time.

Possible values:

- Positive integer number, in nanoseconds.

    Recommended values:

            - 10000000 (100 times a second) nanoseconds and less for single queries.
            - 1000000000 (once a second) for cluster-wide profiling.

- 0 for turning off the timer.

**Temporarily disabled in ClickHouse Cloud.**

See also:

- System table [trace_log](../../operations/system-tables/trace_log.md/#system_tables-trace_log)

## queue_max_wait_ms {#queue_max_wait_ms}

Type: Milliseconds

Default value: 0

The wait time in the request queue, if the number of concurrent requests exceeds the maximum.

## rabbitmq_max_wait_ms {#rabbitmq_max_wait_ms}

Type: Milliseconds

Default value: 5000

The wait time for reading from RabbitMQ before retry.

## read_backoff_max_throughput {#read_backoff_max_throughput}

Type: UInt64

Default value: 1048576

Settings to reduce the number of threads in case of slow reads. Count events when the read bandwidth is less than that many bytes per second.

## read_backoff_min_concurrency {#read_backoff_min_concurrency}

Type: UInt64

Default value: 1

Settings to try keeping the minimal number of threads in case of slow reads.

## read_backoff_min_events {#read_backoff_min_events}

Type: UInt64

Default value: 2

Settings to reduce the number of threads in case of slow reads. The number of events after which the number of threads will be reduced.

## read_backoff_min_interval_between_events_ms {#read_backoff_min_interval_between_events_ms}

Type: Milliseconds

Default value: 1000

Settings to reduce the number of threads in case of slow reads. Do not pay attention to the event, if the previous one has passed less than a certain amount of time.

## read_backoff_min_latency_ms {#read_backoff_min_latency_ms}

Type: Milliseconds

Default value: 1000

Setting to reduce the number of threads in case of slow reads. Pay attention only to reads that took at least that much time.

## read_from_filesystem_cache_if_exists_otherwise_bypass_cache {#read_from_filesystem_cache_if_exists_otherwise_bypass_cache}

Type: Bool

Default value: 0

Allow to use the filesystem cache in passive mode - benefit from the existing cache entries, but don't put more entries into the cache. If you set this setting for heavy ad-hoc queries and leave it disabled for short real-time queries, this will allows to avoid cache threshing by too heavy queries and to improve the overall system efficiency.

## read_from_page_cache_if_exists_otherwise_bypass_cache {#read_from_page_cache_if_exists_otherwise_bypass_cache}

Type: Bool

Default value: 0

Use userspace page cache in passive mode, similar to read_from_filesystem_cache_if_exists_otherwise_bypass_cache.

## read_in_order_two_level_merge_threshold {#read_in_order_two_level_merge_threshold}

Type: UInt64

Default value: 100

Minimal number of parts to read to run preliminary merge step during multithread reading in order of primary key.

## read_in_order_use_buffering {#read_in_order_use_buffering}

Type: Bool

Default value: 1

Use buffering before merging while reading in order of primary key. It increases the parallelism of query execution

## read_overflow_mode {#read_overflow_mode}

Type: OverflowMode

Default value: throw

What to do when the limit is exceeded.

## read_overflow_mode_leaf {#read_overflow_mode_leaf}

Type: OverflowMode

Default value: throw

What to do when the leaf limit is exceeded.

## read_priority {#read_priority}

Type: Int64

Default value: 0

Priority to read data from local filesystem or remote filesystem. Only supported for 'pread_threadpool' method for local filesystem and for `threadpool` method for remote filesystem.

## read_through_distributed_cache {#read_through_distributed_cache}

Type: Bool

Default value: 0

Only in ClickHouse Cloud. Allow reading from distributed cache

## readonly {#readonly}

Type: UInt64

Default value: 0

0 - no read-only restrictions. 1 - only read requests, as well as changing explicitly allowed settings. 2 - only read requests, as well as changing settings, except for the 'readonly' setting.

## receive_data_timeout_ms {#receive_data_timeout_ms}

Type: Milliseconds

Default value: 2000

Connection timeout for receiving first packet of data or packet with positive progress from replica

## receive_timeout {#receive_timeout}

Type: Seconds

Default value: 300

Timeout for receiving data from the network, in seconds. If no bytes were received in this interval, the exception is thrown. If you set this setting on the client, the 'send_timeout' for the socket will also be set on the corresponding connection end on the server.

## regexp_max_matches_per_row {#regexp_max_matches_per_row}

Type: UInt64

Default value: 1000

Sets the maximum number of matches for a single regular expression per row. Use it to protect against memory overload when using greedy regular expression in the [extractAllGroupsHorizontal](../../sql-reference/functions/string-search-functions.md/#extractallgroups-horizontal) function.

Possible values:

- Positive integer.

## reject_expensive_hyperscan_regexps {#reject_expensive_hyperscan_regexps}

Type: Bool

Default value: 1

Reject patterns which will likely be expensive to evaluate with hyperscan (due to NFA state explosion)

## remerge_sort_lowered_memory_bytes_ratio {#remerge_sort_lowered_memory_bytes_ratio}

Type: Float

Default value: 2

If memory usage after remerge does not reduced by this ratio, remerge will be disabled.

## remote_filesystem_read_method {#remote_filesystem_read_method}

Type: String

Default value: threadpool

Method of reading data from remote filesystem, one of: read, threadpool.

## remote_filesystem_read_prefetch {#remote_filesystem_read_prefetch}

Type: Bool

Default value: 1

Should use prefetching when reading data from remote filesystem.

## remote_fs_read_backoff_max_tries {#remote_fs_read_backoff_max_tries}

Type: UInt64

Default value: 5

Max attempts to read with backoff

## remote_fs_read_max_backoff_ms {#remote_fs_read_max_backoff_ms}

Type: UInt64

Default value: 10000

Max wait time when trying to read data for remote disk

## remote_read_min_bytes_for_seek {#remote_read_min_bytes_for_seek}

Type: UInt64

Default value: 4194304

Min bytes required for remote read (url, s3) to do seek, instead of read with ignore.

## rename_files_after_processing {#rename_files_after_processing}

Type: String

Default value: 

- **Type:** String

- **Default value:** Empty string

This setting allows to specify renaming pattern for files processed by `file` table function. When option is set, all files read by `file` table function will be renamed according to specified pattern with placeholders, only if files processing was successful.

### Placeholders

- `%a` — Full original filename (e.g., "sample.csv").
- `%f` — Original filename without extension (e.g., "sample").
- `%e` — Original file extension with dot (e.g., ".csv").
- `%t` — Timestamp (in microseconds).
- `%%` — Percentage sign ("%").

### Example
- Option: `--rename_files_after_processing="processed_%f_%t%e"`

- Query: `SELECT * FROM file('sample.csv')`


If reading `sample.csv` is successful, file will be renamed to `processed_sample_1683473210851438.csv`

## replace_running_query {#replace_running_query}

Type: Bool

Default value: 0

When using the HTTP interface, the ‘query_id’ parameter can be passed. This is any string that serves as the query identifier.
If a query from the same user with the same ‘query_id’ already exists at this time, the behaviour depends on the ‘replace_running_query’ parameter.

`0` (default) – Throw an exception (do not allow the query to run if a query with the same ‘query_id’ is already running).

`1` – Cancel the old query and start running the new one.

Set this parameter to 1 for implementing suggestions for segmentation conditions. After entering the next character, if the old query hasn’t finished yet, it should be cancelled.

## replace_running_query_max_wait_ms {#replace_running_query_max_wait_ms}

Type: Milliseconds

Default value: 5000

The wait time for running the query with the same `query_id` to finish, when the [replace_running_query](#replace-running-query) setting is active.

Possible values:

- Positive integer.
- 0 — Throwing an exception that does not allow to run a new query if the server already executes a query with the same `query_id`.

## replication_wait_for_inactive_replica_timeout {#replication_wait_for_inactive_replica_timeout}

Type: Int64

Default value: 120

Specifies how long (in seconds) to wait for inactive replicas to execute [ALTER](../../sql-reference/statements/alter/index.md), [OPTIMIZE](../../sql-reference/statements/optimize.md) or [TRUNCATE](../../sql-reference/statements/truncate.md) queries.

Possible values:

- 0 — Do not wait.
- Negative integer — Wait for unlimited time.
- Positive integer — The number of seconds to wait.

## restore_replace_external_dictionary_source_to_null {#restore_replace_external_dictionary_source_to_null}

Type: Bool

Default value: 0

Replace external dictionary sources to Null on restore. Useful for testing purposes

## restore_replace_external_engines_to_null {#restore_replace_external_engines_to_null}

Type: Bool

Default value: 0

For testing purposes. Replaces all external engines to Null to not initiate external connections.

## restore_replace_external_table_functions_to_null {#restore_replace_external_table_functions_to_null}

Type: Bool

Default value: 0

For testing purposes. Replaces all external table functions to Null to not initiate external connections.

## result_overflow_mode {#result_overflow_mode}

Type: OverflowMode

Default value: throw

What to do when the limit is exceeded.

## rewrite_count_distinct_if_with_count_distinct_implementation {#rewrite_count_distinct_if_with_count_distinct_implementation}

Type: Bool

Default value: 0

Allows you to rewrite `countDistcintIf` with [count_distinct_implementation](#count_distinct_implementation) setting.

Possible values:

- true — Allow.
- false — Disallow.

## s3_allow_parallel_part_upload {#s3_allow_parallel_part_upload}

Type: Bool

Default value: 1

Use multiple threads for s3 multipart upload. It may lead to slightly higher memory usage

## s3_check_objects_after_upload {#s3_check_objects_after_upload}

Type: Bool

Default value: 0

Check each uploaded object to s3 with head request to be sure that upload was successful

## s3_connect_timeout_ms {#s3_connect_timeout_ms}

Type: UInt64

Default value: 1000

Connection timeout for host from s3 disks.

## s3_create_new_file_on_insert {#s3_create_new_file_on_insert}

Type: Bool

Default value: 0

Enables or disables creating a new file on each insert in s3 engine tables. If enabled, on each insert a new S3 object will be created with the key, similar to this pattern:

initial: `data.Parquet.gz` -> `data.1.Parquet.gz` -> `data.2.Parquet.gz`, etc.

Possible values:
- 0 — `INSERT` query appends new data to the end of the file.
- 1 — `INSERT` query creates a new file.

## s3_disable_checksum {#s3_disable_checksum}

Type: Bool

Default value: 0

Do not calculate a checksum when sending a file to S3. This speeds up writes by avoiding excessive processing passes on a file. It is mostly safe as the data of MergeTree tables is checksummed by ClickHouse anyway, and when S3 is accessed with HTTPS, the TLS layer already provides integrity while transferring through the network. While additional checksums on S3 give defense in depth.

## s3_ignore_file_doesnt_exist {#s3_ignore_file_doesnt_exist}

Type: Bool

Default value: 0

Ignore absence of file if it does not exist when reading certain keys.

Possible values:
- 1 — `SELECT` returns empty result.
- 0 — `SELECT` throws an exception.

## s3_list_object_keys_size {#s3_list_object_keys_size}

Type: UInt64

Default value: 1000

Maximum number of files that could be returned in batch by ListObject request

## s3_max_connections {#s3_max_connections}

Type: UInt64

Default value: 1024

The maximum number of connections per server.

## s3_max_get_burst {#s3_max_get_burst}

Type: UInt64

Default value: 0

Max number of requests that can be issued simultaneously before hitting request per second limit. By default (0) equals to `s3_max_get_rps`

## s3_max_get_rps {#s3_max_get_rps}

Type: UInt64

Default value: 0

Limit on S3 GET request per second rate before throttling. Zero means unlimited.

## s3_max_inflight_parts_for_one_file {#s3_max_inflight_parts_for_one_file}

Type: UInt64

Default value: 20

The maximum number of a concurrent loaded parts in multipart upload request. 0 means unlimited.

## s3_max_part_number {#s3_max_part_number}

Type: UInt64

Default value: 10000

Maximum part number number for s3 upload part.

## s3_max_put_burst {#s3_max_put_burst}

Type: UInt64

Default value: 0

Max number of requests that can be issued simultaneously before hitting request per second limit. By default (0) equals to `s3_max_put_rps`

## s3_max_put_rps {#s3_max_put_rps}

Type: UInt64

Default value: 0

Limit on S3 PUT request per second rate before throttling. Zero means unlimited.

## s3_max_redirects {#s3_max_redirects}

Type: UInt64

Default value: 10

Max number of S3 redirects hops allowed.

## s3_max_single_operation_copy_size {#s3_max_single_operation_copy_size}

Type: UInt64

Default value: 33554432

Maximum size for a single copy operation in s3

## s3_max_single_part_upload_size {#s3_max_single_part_upload_size}

Type: UInt64

Default value: 33554432

The maximum size of object to upload using singlepart upload to S3.

## s3_max_single_read_retries {#s3_max_single_read_retries}

Type: UInt64

Default value: 4

The maximum number of retries during single S3 read.

## s3_max_unexpected_write_error_retries {#s3_max_unexpected_write_error_retries}

Type: UInt64

Default value: 4

The maximum number of retries in case of unexpected errors during S3 write.

## s3_max_upload_part_size {#s3_max_upload_part_size}

Type: UInt64

Default value: 5368709120

The maximum size of part to upload during multipart upload to S3.

## s3_min_upload_part_size {#s3_min_upload_part_size}

Type: UInt64

Default value: 16777216

The minimum size of part to upload during multipart upload to S3.

## s3_request_timeout_ms {#s3_request_timeout_ms}

Type: UInt64

Default value: 30000

Idleness timeout for sending and receiving data to/from S3. Fail if a single TCP read or write call blocks for this long.

## s3_retry_attempts {#s3_retry_attempts}

Type: UInt64

Default value: 100

Setting for Aws::Client::RetryStrategy, Aws::Client does retries itself, 0 means no retries

## s3_skip_empty_files {#s3_skip_empty_files}

Type: Bool

Default value: 0

Enables or disables skipping empty files in [S3](../../engines/table-engines/integrations/s3.md) engine tables.

Possible values:
- 0 — `SELECT` throws an exception if empty file is not compatible with requested format.
- 1 — `SELECT` returns empty result for empty file.

## s3_strict_upload_part_size {#s3_strict_upload_part_size}

Type: UInt64

Default value: 0

The exact size of part to upload during multipart upload to S3 (some implementations does not supports variable size parts).

## s3_throw_on_zero_files_match {#s3_throw_on_zero_files_match}

Type: Bool

Default value: 0

Throw an error, when ListObjects request cannot match any files

## s3_truncate_on_insert {#s3_truncate_on_insert}

Type: Bool

Default value: 0

Enables or disables truncate before inserts in s3 engine tables. If disabled, an exception will be thrown on insert attempts if an S3 object already exists.

Possible values:
- 0 — `INSERT` query appends new data to the end of the file.
- 1 — `INSERT` query replaces existing content of the file with the new data.

## s3_upload_part_size_multiply_factor {#s3_upload_part_size_multiply_factor}

Type: UInt64

Default value: 2

Multiply s3_min_upload_part_size by this factor each time s3_multiply_parts_count_threshold parts were uploaded from a single write to S3.

## s3_upload_part_size_multiply_parts_count_threshold {#s3_upload_part_size_multiply_parts_count_threshold}

Type: UInt64

Default value: 500

Each time this number of parts was uploaded to S3, s3_min_upload_part_size is multiplied by s3_upload_part_size_multiply_factor.

## s3_use_adaptive_timeouts {#s3_use_adaptive_timeouts}

Type: Bool

Default value: 1

When set to `true` than for all s3 requests first two attempts are made with low send and receive timeouts.
When set to `false` than all attempts are made with identical timeouts.

## s3_validate_request_settings {#s3_validate_request_settings}

Type: Bool

Default value: 1

Enables s3 request settings validation.

Possible values:
- 1 — validate settings.
- 0 — do not validate settings.

## s3queue_default_zookeeper_path {#s3queue_default_zookeeper_path}

Type: String

Default value: /clickhouse/s3queue/

Default zookeeper path prefix for S3Queue engine

## s3queue_enable_logging_to_s3queue_log {#s3queue_enable_logging_to_s3queue_log}

Type: Bool

Default value: 0

Enable writing to system.s3queue_log. The value can be overwritten per table with table settings

## schema_inference_cache_require_modification_time_for_url {#schema_inference_cache_require_modification_time_for_url}

Type: Bool

Default value: 1

Use schema from cache for URL with last modification time validation (for URLs with Last-Modified header)

## schema_inference_use_cache_for_azure {#schema_inference_use_cache_for_azure}

Type: Bool

Default value: 1

Use cache in schema inference while using azure table function

## schema_inference_use_cache_for_file {#schema_inference_use_cache_for_file}

Type: Bool

Default value: 1

Use cache in schema inference while using file table function

## schema_inference_use_cache_for_hdfs {#schema_inference_use_cache_for_hdfs}

Type: Bool

Default value: 1

Use cache in schema inference while using hdfs table function

## schema_inference_use_cache_for_s3 {#schema_inference_use_cache_for_s3}

Type: Bool

Default value: 1

Use cache in schema inference while using s3 table function

## schema_inference_use_cache_for_url {#schema_inference_use_cache_for_url}

Type: Bool

Default value: 1

Use cache in schema inference while using url table function

## select_sequential_consistency {#select_sequential_consistency}

Type: UInt64

Default value: 0

:::note
This setting differ in behavior between SharedMergeTree and ReplicatedMergeTree, see [SharedMergeTree consistency](/docs/en/cloud/reference/shared-merge-tree/#consistency) for more information about the behavior of `select_sequential_consistency` in SharedMergeTree.
:::

Enables or disables sequential consistency for `SELECT` queries. Requires `insert_quorum_parallel` to be disabled (enabled by default).

Possible values:

- 0 — Disabled.
- 1 — Enabled.

Usage

When sequential consistency is enabled, ClickHouse allows the client to execute the `SELECT` query only for those replicas that contain data from all previous `INSERT` queries executed with `insert_quorum`. If the client refers to a partial replica, ClickHouse will generate an exception. The SELECT query will not include data that has not yet been written to the quorum of replicas.

When `insert_quorum_parallel` is enabled (the default), then `select_sequential_consistency` does not work. This is because parallel `INSERT` queries can be written to different sets of quorum replicas so there is no guarantee a single replica will have received all writes.

See also:

- [insert_quorum](#insert_quorum)
- [insert_quorum_timeout](#insert_quorum_timeout)
- [insert_quorum_parallel](#insert_quorum_parallel)

## send_logs_level {#send_logs_level}

Type: LogsLevel

Default value: fatal

Send server text logs with specified minimum level to client. Valid values: 'trace', 'debug', 'information', 'warning', 'error', 'fatal', 'none'

## send_logs_source_regexp {#send_logs_source_regexp}

Type: String

Default value: 

Send server text logs with specified regexp to match log source name. Empty means all sources.

## send_progress_in_http_headers {#send_progress_in_http_headers}

Type: Bool

Default value: 0

Enables or disables `X-ClickHouse-Progress` HTTP response headers in `clickhouse-server` responses.

For more information, read the [HTTP interface description](../../interfaces/http.md).

Possible values:

- 0 — Disabled.
- 1 — Enabled.

## send_timeout {#send_timeout}

Type: Seconds

Default value: 300

Timeout for sending data to the network, in seconds. If a client needs to send some data but is not able to send any bytes in this interval, the exception is thrown. If you set this setting on the client, the 'receive_timeout' for the socket will also be set on the corresponding connection end on the server.

## session_timezone {#session_timezone}

Type: Timezone

Default value: 

Sets the implicit time zone of the current session or query.
The implicit time zone is the time zone applied to values of type DateTime/DateTime64 which have no explicitly specified time zone.
The setting takes precedence over the globally configured (server-level) implicit time zone.
A value of '' (empty string) means that the implicit time zone of the current session or query is equal to the [server time zone](../server-configuration-parameters/settings.md#timezone).

You can use functions `timeZone()` and `serverTimeZone()` to get the session time zone and server time zone.

Possible values:

-    Any time zone name from `system.time_zones`, e.g. `Europe/Berlin`, `UTC` or `Zulu`

Examples:

```sql
SELECT timeZone(), serverTimeZone() FORMAT TSV

Europe/Berlin	Europe/Berlin
```

```sql
SELECT timeZone(), serverTimeZone() SETTINGS session_timezone = 'Asia/Novosibirsk' FORMAT TSV

Asia/Novosibirsk	Europe/Berlin
```

Assign session time zone 'America/Denver' to the inner DateTime without explicitly specified time zone:

```sql
SELECT toDateTime64(toDateTime64('1999-12-12 23:23:23.123', 3), 3, 'Europe/Zurich') SETTINGS session_timezone = 'America/Denver' FORMAT TSV

1999-12-13 07:23:23.123
```

:::warning
Not all functions that parse DateTime/DateTime64 respect `session_timezone`. This can lead to subtle errors.
See the following example and explanation.
:::

```sql
CREATE TABLE test_tz (`d` DateTime('UTC')) ENGINE = Memory AS SELECT toDateTime('2000-01-01 00:00:00', 'UTC');

SELECT *, timeZone() FROM test_tz WHERE d = toDateTime('2000-01-01 00:00:00') SETTINGS session_timezone = 'Asia/Novosibirsk'
0 rows in set.

SELECT *, timeZone() FROM test_tz WHERE d = '2000-01-01 00:00:00' SETTINGS session_timezone = 'Asia/Novosibirsk'
┌───────────────────d─┬─timeZone()───────┐
│ 2000-01-01 00:00:00 │ Asia/Novosibirsk │
└─────────────────────┴──────────────────┘
```

This happens due to different parsing pipelines:

- `toDateTime()` without explicitly given time zone used in the first `SELECT` query honors setting `session_timezone` and the global time zone.
- In the second query, a DateTime is parsed from a String, and inherits the type and time zone of the existing column`d`. Thus, setting `session_timezone` and the global time zone are not honored.

**See also**

- [timezone](../server-configuration-parameters/settings.md#timezone)

## set_overflow_mode {#set_overflow_mode}

Type: OverflowMode

Default value: throw

What to do when the limit is exceeded.

## short_circuit_function_evaluation {#short_circuit_function_evaluation}

Type: ShortCircuitFunctionEvaluation

Default value: enable

Allows calculating the [if](../../sql-reference/functions/conditional-functions.md/#if), [multiIf](../../sql-reference/functions/conditional-functions.md/#multiif), [and](../../sql-reference/functions/logical-functions.md/#logical-and-function), and [or](../../sql-reference/functions/logical-functions.md/#logical-or-function) functions according to a [short scheme](https://en.wikipedia.org/wiki/Short-circuit_evaluation). This helps optimize the execution of complex expressions in these functions and prevent possible exceptions (such as division by zero when it is not expected).

Possible values:

- `enable` — Enables short-circuit function evaluation for functions that are suitable for it (can throw an exception or computationally heavy).
- `force_enable` — Enables short-circuit function evaluation for all functions.
- `disable` — Disables short-circuit function evaluation.

## show_table_uuid_in_table_create_query_if_not_nil {#show_table_uuid_in_table_create_query_if_not_nil}

Type: Bool

Default value: 0

Sets the `SHOW TABLE` query display.

Possible values:

- 0 — The query will be displayed without table UUID.
- 1 — The query will be displayed with table UUID.

## single_join_prefer_left_table {#single_join_prefer_left_table}

Type: Bool

Default value: 1

For single JOIN in case of identifier ambiguity prefer left table

## skip_download_if_exceeds_query_cache {#skip_download_if_exceeds_query_cache}

Type: Bool

Default value: 1

Skip download from remote filesystem if exceeds query cache size

## skip_unavailable_shards {#skip_unavailable_shards}

Type: Bool

Default value: 0

Enables or disables silently skipping of unavailable shards.

Shard is considered unavailable if all its replicas are unavailable. A replica is unavailable in the following cases:

- ClickHouse can’t connect to replica for any reason.

    When connecting to a replica, ClickHouse performs several attempts. If all these attempts fail, the replica is considered unavailable.

- Replica can’t be resolved through DNS.

    If replica’s hostname can’t be resolved through DNS, it can indicate the following situations:

    - Replica’s host has no DNS record. It can occur in systems with dynamic DNS, for example, [Kubernetes](https://kubernetes.io), where nodes can be unresolvable during downtime, and this is not an error.

    - Configuration error. ClickHouse configuration file contains a wrong hostname.

Possible values:

- 1 — skipping enabled.

    If a shard is unavailable, ClickHouse returns a result based on partial data and does not report node availability issues.

- 0 — skipping disabled.

    If a shard is unavailable, ClickHouse throws an exception.

## sleep_after_receiving_query_ms {#sleep_after_receiving_query_ms}

Type: Milliseconds

Default value: 0

Time to sleep after receiving query in TCPHandler

## sleep_in_send_data_ms {#sleep_in_send_data_ms}

Type: Milliseconds

Default value: 0

Time to sleep in sending data in TCPHandler

## sleep_in_send_tables_status_ms {#sleep_in_send_tables_status_ms}

Type: Milliseconds

Default value: 0

Time to sleep in sending tables status response in TCPHandler

## sort_overflow_mode {#sort_overflow_mode}

Type: OverflowMode

Default value: throw

What to do when the limit is exceeded.

## split_intersecting_parts_ranges_into_layers_final {#split_intersecting_parts_ranges_into_layers_final}

Type: Bool

Default value: 1

Split intersecting parts ranges into layers during FINAL optimization

## split_parts_ranges_into_intersecting_and_non_intersecting_final {#split_parts_ranges_into_intersecting_and_non_intersecting_final}

Type: Bool

Default value: 1

Split parts ranges into intersecting and non intersecting during FINAL optimization

## splitby_max_substrings_includes_remaining_string {#splitby_max_substrings_includes_remaining_string}

Type: Bool

Default value: 0

Controls whether function [splitBy*()](../../sql-reference/functions/splitting-merging-functions.md) with argument `max_substrings` > 0 will include the remaining string in the last element of the result array.

Possible values:

- `0` - The remaining string will not be included in the last element of the result array.
- `1` - The remaining string will be included in the last element of the result array. This is the behavior of Spark's [`split()`](https://spark.apache.org/docs/3.1.2/api/python/reference/api/pyspark.sql.functions.split.html) function and Python's ['string.split()'](https://docs.python.org/3/library/stdtypes.html#str.split) method.

## stop_refreshable_materialized_views_on_startup {#stop_refreshable_materialized_views_on_startup}

Type: Bool

Default value: 0

On server startup, prevent scheduling of refreshable materialized views, as if with SYSTEM STOP VIEWS. You can manually start them with SYSTEM START VIEWS or SYSTEM START VIEW \\<name\\> afterwards. Also applies to newly created views. Has no effect on non-refreshable materialized views.

## storage_file_read_method {#storage_file_read_method}

Type: LocalFSReadMethod

Default value: pread

Method of reading data from storage file, one of: `read`, `pread`, `mmap`. The mmap method does not apply to clickhouse-server (it's intended for clickhouse-local).

## storage_system_stack_trace_pipe_read_timeout_ms {#storage_system_stack_trace_pipe_read_timeout_ms}

Type: Milliseconds

Default value: 100

Maximum time to read from a pipe for receiving information from the threads when querying the `system.stack_trace` table. This setting is used for testing purposes and not meant to be changed by users.

## stream_flush_interval_ms {#stream_flush_interval_ms}

Type: Milliseconds

Default value: 7500

Works for tables with streaming in the case of a timeout, or when a thread generates [max_insert_block_size](#max_insert_block_size) rows.

The default value is 7500.

The smaller the value, the more often data is flushed into the table. Setting the value too low leads to poor performance.

## stream_like_engine_allow_direct_select {#stream_like_engine_allow_direct_select}

Type: Bool

Default value: 0

Allow direct SELECT query for Kafka, RabbitMQ, FileLog, Redis Streams, and NATS engines. In case there are attached materialized views, SELECT query is not allowed even if this setting is enabled.

## stream_like_engine_insert_queue {#stream_like_engine_insert_queue}

Type: String

Default value: 

When stream-like engine reads from multiple queues, the user will need to select one queue to insert into when writing. Used by Redis Streams and NATS.

## stream_poll_timeout_ms {#stream_poll_timeout_ms}

Type: Milliseconds

Default value: 500

Timeout for polling data from/to streaming storages.

## system_events_show_zero_values {#system_events_show_zero_values}

Type: Bool

Default value: 0

Allows to select zero-valued events from [`system.events`](../../operations/system-tables/events.md).

Some monitoring systems require passing all the metrics values to them for each checkpoint, even if the metric value is zero.

Possible values:

- 0 — Disabled.
- 1 — Enabled.

**Examples**

Query

```sql
SELECT * FROM system.events WHERE event='QueryMemoryLimitExceeded';
```

Result

```text
Ok.
```

Query
```sql
SET system_events_show_zero_values = 1;
SELECT * FROM system.events WHERE event='QueryMemoryLimitExceeded';
```

Result

```text
┌─event────────────────────┬─value─┬─description───────────────────────────────────────────┐
│ QueryMemoryLimitExceeded │     0 │ Number of times when memory limit exceeded for query. │
└──────────────────────────┴───────┴───────────────────────────────────────────────────────┘
```

## table_function_remote_max_addresses {#table_function_remote_max_addresses}

Type: UInt64

Default value: 1000

Sets the maximum number of addresses generated from patterns for the [remote](../../sql-reference/table-functions/remote.md) function.

Possible values:

- Positive integer.

## tcp_keep_alive_timeout {#tcp_keep_alive_timeout}

Type: Seconds

Default value: 290

The time in seconds the connection needs to remain idle before TCP starts sending keepalive probes

## temporary_data_in_cache_reserve_space_wait_lock_timeout_milliseconds {#temporary_data_in_cache_reserve_space_wait_lock_timeout_milliseconds}

Type: UInt64

Default value: 600000

Wait time to lock cache for space reservation for temporary data in filesystem cache

## temporary_files_codec {#temporary_files_codec}

Type: String

Default value: LZ4

Sets compression codec for temporary files used in sorting and joining operations on disk.

Possible values:

- LZ4 — [LZ4](https://en.wikipedia.org/wiki/LZ4_(compression_algorithm)) compression is applied.
- NONE — No compression is applied.

## throw_if_deduplication_in_dependent_materialized_views_enabled_with_async_insert {#throw_if_deduplication_in_dependent_materialized_views_enabled_with_async_insert}

Type: Bool

Default value: 1

Throw exception on INSERT query when the setting `deduplicate_blocks_in_dependent_materialized_views` is enabled along with `async_insert`. It guarantees correctness, because these features can't work together.

## throw_if_no_data_to_insert {#throw_if_no_data_to_insert}

Type: Bool

Default value: 1

Allows or forbids empty INSERTs, enabled by default (throws an error on an empty insert)

## throw_on_error_from_cache_on_write_operations {#throw_on_error_from_cache_on_write_operations}

Type: Bool

Default value: 0

Ignore error from cache when caching on write operations (INSERT, merges)

## throw_on_max_partitions_per_insert_block {#throw_on_max_partitions_per_insert_block}

Type: Bool

Default value: 1

Used with max_partitions_per_insert_block. If true (default), an exception will be thrown when max_partitions_per_insert_block is reached. If false, details of the insert query reaching this limit with the number of partitions will be logged. This can be useful if you're trying to understand the impact on users when changing max_partitions_per_insert_block.

## throw_on_unsupported_query_inside_transaction {#throw_on_unsupported_query_inside_transaction}

Type: Bool

Default value: 1

Throw exception if unsupported query is used inside transaction

## timeout_before_checking_execution_speed {#timeout_before_checking_execution_speed}

Type: Seconds

Default value: 10

Check that the speed is not too low after the specified time has elapsed.

## timeout_overflow_mode {#timeout_overflow_mode}

Type: OverflowMode

Default value: throw

What to do when the limit is exceeded.

## timeout_overflow_mode_leaf {#timeout_overflow_mode_leaf}

Type: OverflowMode

Default value: throw

What to do when the leaf limit is exceeded.

## totals_auto_threshold {#totals_auto_threshold}

Type: Float

Default value: 0.5

The threshold for `totals_mode = 'auto'`.
See the section “WITH TOTALS modifier”.

## totals_mode {#totals_mode}

Type: TotalsMode

Default value: after_having_exclusive

How to calculate TOTALS when HAVING is present, as well as when max_rows_to_group_by and group_by_overflow_mode = ‘any’ are present.
See the section “WITH TOTALS modifier”.

## trace_profile_events {#trace_profile_events}

Type: Bool

Default value: 0

Enables or disables collecting stacktraces on each update of profile events along with the name of profile event and the value of increment and sending them into [trace_log](../../operations/system-tables/trace_log.md#system_tables-trace_log).

Possible values:

- 1 — Tracing of profile events enabled.
- 0 — Tracing of profile events disabled.

## transfer_overflow_mode {#transfer_overflow_mode}

Type: OverflowMode

Default value: throw

What to do when the limit is exceeded.

## transform_null_in {#transform_null_in}

Type: Bool

Default value: 0

Enables equality of [NULL](../../sql-reference/syntax.md/#null-literal) values for [IN](../../sql-reference/operators/in.md) operator.

By default, `NULL` values can’t be compared because `NULL` means undefined value. Thus, comparison `expr = NULL` must always return `false`. With this setting `NULL = NULL` returns `true` for `IN` operator.

Possible values:

- 0 — Comparison of `NULL` values in `IN` operator returns `false`.
- 1 — Comparison of `NULL` values in `IN` operator returns `true`.

**Example**

Consider the `null_in` table:

``` text
┌──idx─┬─────i─┐
│    1 │     1 │
│    2 │  NULL │
│    3 │     3 │
└──────┴───────┘
```

Query:

``` sql
SELECT idx, i FROM null_in WHERE i IN (1, NULL) SETTINGS transform_null_in = 0;
```

Result:

``` text
┌──idx─┬────i─┐
│    1 │    1 │
└──────┴──────┘
```

Query:

``` sql
SELECT idx, i FROM null_in WHERE i IN (1, NULL) SETTINGS transform_null_in = 1;
```

Result:

``` text
┌──idx─┬─────i─┐
│    1 │     1 │
│    2 │  NULL │
└──────┴───────┘
```

**See Also**

- [NULL Processing in IN Operators](../../sql-reference/operators/in.md/#in-null-processing)

## traverse_shadow_remote_data_paths {#traverse_shadow_remote_data_paths}

Type: Bool

Default value: 0

Traverse shadow directory when query system.remote_data_paths

## union_default_mode {#union_default_mode}

Type: SetOperationMode

Default value: 

Sets a mode for combining `SELECT` query results. The setting is only used when shared with [UNION](../../sql-reference/statements/select/union.md) without explicitly specifying the `UNION ALL` or `UNION DISTINCT`.

Possible values:

- `'DISTINCT'` — ClickHouse outputs rows as a result of combining queries removing duplicate rows.
- `'ALL'` — ClickHouse outputs all rows as a result of combining queries including duplicate rows.
- `''` — ClickHouse generates an exception when used with `UNION`.

See examples in [UNION](../../sql-reference/statements/select/union.md).

## unknown_packet_in_send_data {#unknown_packet_in_send_data}

Type: UInt64

Default value: 0

Send unknown packet instead of data Nth data packet

## use_cache_for_count_from_files {#use_cache_for_count_from_files}

Type: Bool

Default value: 1

Enables caching of rows number during count from files in table functions `file`/`s3`/`url`/`hdfs`/`azureBlobStorage`.

Enabled by default.

## use_client_time_zone {#use_client_time_zone}

Type: Bool

Default value: 0

Use client timezone for interpreting DateTime string values, instead of adopting server timezone.

## use_compact_format_in_distributed_parts_names {#use_compact_format_in_distributed_parts_names}

Type: Bool

Default value: 1

Uses compact format for storing blocks for background (`distributed_foreground_insert`) INSERT into tables with `Distributed` engine.

Possible values:

- 0 — Uses `user[:password]@host:port#default_database` directory format.
- 1 — Uses `[shard{shard_index}[_replica{replica_index}]]` directory format.

:::note
- with `use_compact_format_in_distributed_parts_names=0` changes from cluster definition will not be applied for background INSERT.
- with `use_compact_format_in_distributed_parts_names=1` changing the order of the nodes in the cluster definition, will change the `shard_index`/`replica_index` so be aware.
:::

## use_concurrency_control {#use_concurrency_control}

Type: Bool

Default value: 1

Respect the server's concurrency control (see the `concurrent_threads_soft_limit_num` and `concurrent_threads_soft_limit_ratio_to_cores` global server settings). If disabled, it allows using a larger number of threads even if the server is overloaded (not recommended for normal usage, and needed mostly for tests).

## use_hedged_requests {#use_hedged_requests}

Type: Bool

Default value: 1

Enables hedged requests logic for remote queries. It allows to establish many connections with different replicas for query.
New connection is enabled in case existent connection(s) with replica(s) were not established within `hedged_connection_timeout`
or no data was received within `receive_data_timeout`. Query uses the first connection which send non empty progress packet (or data packet, if `allow_changing_replica_until_first_data_packet`);
other connections are cancelled. Queries with `max_parallel_replicas > 1` are supported.

Enabled by default.

Disabled by default on Cloud.

## use_hive_partitioning {#use_hive_partitioning}

Type: Bool

Default value: 0

When enabled, ClickHouse will detect Hive-style partitioning in path (`/name=value/`) in file-like table engines [File](../../engines/table-engines/special/file.md#hive-style-partitioning)/[S3](../../engines/table-engines/integrations/s3.md#hive-style-partitioning)/[URL](../../engines/table-engines/special/url.md#hive-style-partitioning)/[HDFS](../../engines/table-engines/integrations/hdfs.md#hive-style-partitioning)/[AzureBlobStorage](../../engines/table-engines/integrations/azureBlobStorage.md#hive-style-partitioning) and will allow to use partition columns as virtual columns in the query. These virtual columns will have the same names as in the partitioned path, but starting with `_`.

## use_index_for_in_with_subqueries {#use_index_for_in_with_subqueries}

Type: Bool

Default value: 1

Try using an index if there is a subquery or a table expression on the right side of the IN operator.

## use_index_for_in_with_subqueries_max_values {#use_index_for_in_with_subqueries_max_values}

Type: UInt64

Default value: 0

The maximum size of the set in the right-hand side of the IN operator to use table index for filtering. It allows to avoid performance degradation and higher memory usage due to the preparation of additional data structures for large queries. Zero means no limit.

## use_json_alias_for_old_object_type {#use_json_alias_for_old_object_type}

Type: Bool

Default value: 0

When enabled, `JSON` data type alias will be used to create an old [Object('json')](../../sql-reference/data-types/json.md) type instead of the new [JSON](../../sql-reference/data-types/newjson.md) type.

## use_local_cache_for_remote_storage {#use_local_cache_for_remote_storage}

Type: Bool

Default value: 1

Use local cache for remote storage like HDFS or S3, it's used for remote table engine only

## use_page_cache_for_disks_without_file_cache {#use_page_cache_for_disks_without_file_cache}

Type: Bool

Default value: 0

Use userspace page cache for remote disks that don't have filesystem cache enabled.

## use_query_cache {#use_query_cache}

Type: Bool

Default value: 0

If turned on, `SELECT` queries may utilize the [query cache](../query-cache.md). Parameters [enable_reads_from_query_cache](#enable-reads-from-query-cache)
and [enable_writes_to_query_cache](#enable-writes-to-query-cache) control in more detail how the cache is used.

Possible values:

- 0 - Disabled
- 1 - Enabled

## use_skip_indexes {#use_skip_indexes}

Type: Bool

Default value: 1

Use data skipping indexes during query execution.

Possible values:

- 0 — Disabled.
- 1 — Enabled.

## use_skip_indexes_if_final {#use_skip_indexes_if_final}

Type: Bool

Default value: 0

Controls whether skipping indexes are used when executing a query with the FINAL modifier.

By default, this setting is disabled because skip indexes may exclude rows (granules) containing the latest data, which could lead to incorrect results. When enabled, skipping indexes are applied even with the FINAL modifier, potentially improving performance but with the risk of missing recent updates.

Possible values:

- 0 — Disabled.
- 1 — Enabled.

## use_structure_from_insertion_table_in_table_functions {#use_structure_from_insertion_table_in_table_functions}

Type: UInt64

Default value: 2

Use structure from insertion table instead of schema inference from data. Possible values: 0 - disabled, 1 - enabled, 2 - auto

## use_uncompressed_cache {#use_uncompressed_cache}

Type: Bool

Default value: 0

Whether to use a cache of uncompressed blocks. Accepts 0 or 1. By default, 0 (disabled).
Using the uncompressed cache (only for tables in the MergeTree family) can significantly reduce latency and increase throughput when working with a large number of short queries. Enable this setting for users who send frequent short requests. Also pay attention to the [uncompressed_cache_size](../../operations/server-configuration-parameters/settings.md/#server-settings-uncompressed_cache_size) configuration parameter (only set in the config file) – the size of uncompressed cache blocks. By default, it is 8 GiB. The uncompressed cache is filled in as needed and the least-used data is automatically deleted.

For queries that read at least a somewhat large volume of data (one million rows or more), the uncompressed cache is disabled automatically to save space for truly small queries. This means that you can keep the ‘use_uncompressed_cache’ setting always set to 1.

## use_variant_as_common_type {#use_variant_as_common_type}

Type: Bool

Default value: 0

Allows to use `Variant` type as a result type for [if](../../sql-reference/functions/conditional-functions.md/#if)/[multiIf](../../sql-reference/functions/conditional-functions.md/#multiif)/[array](../../sql-reference/functions/array-functions.md)/[map](../../sql-reference/functions/tuple-map-functions.md) functions when there is no common type for argument types.

Example:

```sql
SET use_variant_as_common_type = 1;
SELECT toTypeName(if(number % 2, number, range(number))) as variant_type FROM numbers(1);
SELECT if(number % 2, number, range(number)) as variant FROM numbers(5);
```

```text
┌─variant_type───────────────────┐
│ Variant(Array(UInt64), UInt64) │
└────────────────────────────────┘
┌─variant───┐
│ []        │
│ 1         │
│ [0,1]     │
│ 3         │
│ [0,1,2,3] │
└───────────┘
```

```sql
SET use_variant_as_common_type = 1;
SELECT toTypeName(multiIf((number % 4) = 0, 42, (number % 4) = 1, [1, 2, 3], (number % 4) = 2, 'Hello, World!', NULL)) AS variant_type FROM numbers(1);
SELECT multiIf((number % 4) = 0, 42, (number % 4) = 1, [1, 2, 3], (number % 4) = 2, 'Hello, World!', NULL) AS variant FROM numbers(4);
```

```text
─variant_type─────────────────────────┐
│ Variant(Array(UInt8), String, UInt8) │
└──────────────────────────────────────┘

┌─variant───────┐
│ 42            │
│ [1,2,3]       │
│ Hello, World! │
│ ᴺᵁᴸᴸ          │
└───────────────┘
```

```sql
SET use_variant_as_common_type = 1;
SELECT toTypeName(array(range(number), number, 'str_' || toString(number))) as array_of_variants_type from numbers(1);
SELECT array(range(number), number, 'str_' || toString(number)) as array_of_variants FROM numbers(3);
```

```text
┌─array_of_variants_type────────────────────────┐
│ Array(Variant(Array(UInt64), String, UInt64)) │
└───────────────────────────────────────────────┘

┌─array_of_variants─┐
│ [[],0,'str_0']    │
│ [[0],1,'str_1']   │
│ [[0,1],2,'str_2'] │
└───────────────────┘
```

```sql
SET use_variant_as_common_type = 1;
SELECT toTypeName(map('a', range(number), 'b', number, 'c', 'str_' || toString(number))) as map_of_variants_type from numbers(1);
SELECT map('a', range(number), 'b', number, 'c', 'str_' || toString(number)) as map_of_variants FROM numbers(3);
```

```text
┌─map_of_variants_type────────────────────────────────┐
│ Map(String, Variant(Array(UInt64), String, UInt64)) │
└─────────────────────────────────────────────────────┘

┌─map_of_variants───────────────┐
│ {'a':[],'b':0,'c':'str_0'}    │
│ {'a':[0],'b':1,'c':'str_1'}   │
│ {'a':[0,1],'b':2,'c':'str_2'} │
└───────────────────────────────┘
```

## use_with_fill_by_sorting_prefix {#use_with_fill_by_sorting_prefix}

Type: Bool

Default value: 1

Columns preceding WITH FILL columns in ORDER BY clause form sorting prefix. Rows with different values in sorting prefix are filled independently

## validate_polygons {#validate_polygons}

Type: Bool

Default value: 1

Enables or disables throwing an exception in the [pointInPolygon](../../sql-reference/functions/geo/index.md#pointinpolygon) function, if the polygon is self-intersecting or self-tangent.

Possible values:

- 0 — Throwing an exception is disabled. `pointInPolygon` accepts invalid polygons and returns possibly incorrect results for them.
- 1 — Throwing an exception is enabled.

## wait_changes_become_visible_after_commit_mode {#wait_changes_become_visible_after_commit_mode}

Type: TransactionsWaitCSNMode

Default value: wait_unknown

Wait for committed changes to become actually visible in the latest snapshot

## wait_for_async_insert {#wait_for_async_insert}

Type: Bool

Default value: 1

If true wait for processing of asynchronous insertion

## wait_for_async_insert_timeout {#wait_for_async_insert_timeout}

Type: Seconds

Default value: 120

Timeout for waiting for processing asynchronous insertion

## wait_for_window_view_fire_signal_timeout {#wait_for_window_view_fire_signal_timeout}

Type: Seconds

Default value: 10

Timeout for waiting for window view fire signal in event time processing

## window_view_clean_interval {#window_view_clean_interval}

Type: Seconds

Default value: 60

The clean interval of window view in seconds to free outdated data.

## window_view_heartbeat_interval {#window_view_heartbeat_interval}

Type: Seconds

Default value: 15

The heartbeat interval in seconds to indicate watch query is alive.

## workload {#workload}

Type: String

Default value: default

Name of workload to be used to access resources

## write_through_distributed_cache {#write_through_distributed_cache}

Type: Bool

Default value: 0

Only in ClickHouse Cloud. Allow writing to distributed cache (writing to s3 will also be done by distributed cache)

## zstd_window_log_max {#zstd_window_log_max}

Type: Int64

Default value: 0

Allows you to select the max window log of ZSTD (it will not be used for MergeTree family)

<|MERGE_RESOLUTION|>--- conflicted
+++ resolved
@@ -911,47 +911,7 @@
 
 Maximum time to wait before dumping collected data per query since the first data appeared.
 
-<<<<<<< HEAD
-## script_line_number {#script_line_number}
-
-Specifies the value for the `script_line_number` field of the [system.query_log](../system-tables/query_log.md) table.
-It improves readability of logs, and adds additional information, by indicating in which line a query is located. 
-Default value: 1.
-
-**Example**
-
-Query:
-
-``` sql
-DROP DATABASE IF EXISTS db;
-DROP DATABASE IF EXISTS db1;
-DROP DATABASE IF EXISTS db2;
-
-CREATE DATABASE db;
-CREATE DATABASE db1;
-CREATE DATABASE db2;
-
-SYSTEM FLUSH LOGS;
-SELECT query, script_line_number FROM system.query_log WHERE type=1 AND log_comment = 'script_line_number_test' limit 6;
-```
-
-Result:
-
-``` text
-┌─query────────────────────────┬─script_line_number─┐
-│ DROP DATABASE IF EXISTS db;  │                  1 │
-│ DROP DATABASE IF EXISTS db1; │                  2 │
-│ DROP DATABASE IF EXISTS db2; │                  3 │
-│ CREATE DATABASE db;          │                  5 │
-│ CREATE DATABASE db1;         │                  6 │
-│ CREATE DATABASE db2;         │                  7 │
-└──────────────────────────────┴────────────────────┘
-```
-
-## log_processors_profiles {#log_processors_profiles}
-=======
 ## async_insert_busy_timeout_min_ms {#async_insert_busy_timeout_min_ms}
->>>>>>> 8e5781e6
 
 Type: Milliseconds
 
