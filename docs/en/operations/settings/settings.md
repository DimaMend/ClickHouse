---
sidebar_label: Core Settings
sidebar_position: 2
slug: /en/operations/settings/settings
toc_max_heading_level: 2
---

# Core Settings

All below settings are also available in table [system.settings](/docs/en/operations/system-tables/settings).

## additional_table_filters

An additional filter expression that is applied after reading
from the specified table.

Default value: 0.

**Example**

``` sql
INSERT INTO table_1 VALUES (1, 'a'), (2, 'bb'), (3, 'ccc'), (4, 'dddd');
SELECT * FROM table_1;
```
```response
┌─x─┬─y────┐
│ 1 │ a    │
│ 2 │ bb   │
│ 3 │ ccc  │
│ 4 │ dddd │
└───┴──────┘
```
```sql
SELECT *
FROM table_1
SETTINGS additional_table_filters = {'table_1': 'x != 2'}
```
```response
┌─x─┬─y────┐
│ 1 │ a    │
│ 3 │ ccc  │
│ 4 │ dddd │
└───┴──────┘
```

## additional_result_filter

An additional filter expression to apply to the result of `SELECT` query.
This setting is not applied to any subquery.

Default value: `''`.

**Example**

``` sql
INSERT INTO table_1 VALUES (1, 'a'), (2, 'bb'), (3, 'ccc'), (4, 'dddd');
SElECT * FROM table_1;
```
```response
┌─x─┬─y────┐
│ 1 │ a    │
│ 2 │ bb   │
│ 3 │ ccc  │
│ 4 │ dddd │
└───┴──────┘
```
```sql
SELECT *
FROM table_1
SETTINGS additional_result_filter = 'x != 2'
```
```response
┌─x─┬─y────┐
│ 1 │ a    │
│ 3 │ ccc  │
│ 4 │ dddd │
└───┴──────┘
```

## allow_nondeterministic_mutations {#allow_nondeterministic_mutations}

User-level setting that allows mutations on replicated tables to make use of non-deterministic functions such as `dictGet`.

Given that, for example, dictionaries, can be out of sync across nodes, mutations that pull values from them are disallowed on replicated tables by default. Enabling this setting allows this behavior, making it the user's responsibility to ensure that the data used is in sync across all nodes.

Default value: 0.

**Example**

``` xml
<profiles>
    <default>
        <allow_nondeterministic_mutations>1</allow_nondeterministic_mutations>

        <!-- ... -->
    </default>

    <!-- ... -->

</profiles>
```

## mutations_execute_nondeterministic_on_initiator {#mutations_execute_nondeterministic_on_initiator}

If true constant nondeterministic functions (e.g. function `now()`) are executed on initiator and replaced to literals in `UPDATE` and `DELETE` queries. It helps to keep data in sync on replicas while executing mutations with constant nondeterministic functions. Default value: `false`.

## mutations_execute_subqueries_on_initiator {#mutations_execute_subqueries_on_initiator}

If true scalar subqueries are executed on initiator and replaced to literals in `UPDATE` and `DELETE` queries. Default value: `false`.

## mutations_max_literal_size_to_replace {#mutations_max_literal_size_to_replace}

The maximum size of serialized literal in bytes to replace in `UPDATE` and `DELETE` queries. Takes effect only if at least one the two settings above is enabled. Default value: 16384 (16 KiB).

## distributed_product_mode {#distributed-product-mode}

Changes the behaviour of [distributed subqueries](../../sql-reference/operators/in.md).

ClickHouse applies this setting when the query contains the product of distributed tables, i.e. when the query for a distributed table contains a non-GLOBAL subquery for the distributed table.

Restrictions:

- Only applied for IN and JOIN subqueries.
- Only if the FROM section uses a distributed table containing more than one shard.
- If the subquery concerns a distributed table containing more than one shard.
- Not used for a table-valued [remote](../../sql-reference/table-functions/remote.md) function.

Possible values:

- `deny` — Default value. Prohibits using these types of subqueries (returns the “Double-distributed in/JOIN subqueries is denied” exception).
- `local` — Replaces the database and table in the subquery with local ones for the destination server (shard), leaving the normal `IN`/`JOIN.`
- `global` — Replaces the `IN`/`JOIN` query with `GLOBAL IN`/`GLOBAL JOIN.`
- `allow` — Allows the use of these types of subqueries.

## prefer_global_in_and_join {#prefer-global-in-and-join}

Enables the replacement of `IN`/`JOIN` operators with `GLOBAL IN`/`GLOBAL JOIN`.

Possible values:

- 0 — Disabled. `IN`/`JOIN` operators are not replaced with `GLOBAL IN`/`GLOBAL JOIN`.
- 1 — Enabled. `IN`/`JOIN` operators are replaced with `GLOBAL IN`/`GLOBAL JOIN`.

Default value: `0`.

**Usage**

Although `SET distributed_product_mode=global` can change the queries behavior for the distributed tables, it's not suitable for local tables or tables from external resources. Here is when the `prefer_global_in_and_join` setting comes into play.

For example, we have query serving nodes that contain local tables, which are not suitable for distribution. We need to scatter their data on the fly during distributed processing with the `GLOBAL` keyword — `GLOBAL IN`/`GLOBAL JOIN`.

Another use case of `prefer_global_in_and_join` is accessing tables created by external engines. This setting helps to reduce the number of calls to external sources while joining such tables: only one call per query.

**See also:**

- [Distributed subqueries](../../sql-reference/operators/in.md/#select-distributed-subqueries) for more information on how to use `GLOBAL IN`/`GLOBAL JOIN`

## enable_optimize_predicate_expression {#enable-optimize-predicate-expression}

Turns on predicate pushdown in `SELECT` queries.

Predicate pushdown may significantly reduce network traffic for distributed queries.

Possible values:

- 0 — Disabled.
- 1 — Enabled.

Default value: 1.

Usage

Consider the following queries:

1.  `SELECT count() FROM test_table WHERE date = '2018-10-10'`
2.  `SELECT count() FROM (SELECT * FROM test_table) WHERE date = '2018-10-10'`

If `enable_optimize_predicate_expression = 1`, then the execution time of these queries is equal because ClickHouse applies `WHERE` to the subquery when processing it.

If `enable_optimize_predicate_expression = 0`, then the execution time of the second query is much longer because the `WHERE` clause applies to all the data after the subquery finishes.

## fallback_to_stale_replicas_for_distributed_queries {#fallback_to_stale_replicas_for_distributed_queries}

Forces a query to an out-of-date replica if updated data is not available. See [Replication](../../engines/table-engines/mergetree-family/replication.md).

ClickHouse selects the most relevant from the outdated replicas of the table.

Used when performing `SELECT` from a distributed table that points to replicated tables.

By default, 1 (enabled).

## force_index_by_date {#force_index_by_date}

Disables query execution if the index can’t be used by date.

Works with tables in the MergeTree family.

If `force_index_by_date=1`, ClickHouse checks whether the query has a date key condition that can be used for restricting data ranges. If there is no suitable condition, it throws an exception. However, it does not check whether the condition reduces the amount of data to read. For example, the condition `Date != ' 2000-01-01 '` is acceptable even when it matches all the data in the table (i.e., running the query requires a full scan). For more information about ranges of data in MergeTree tables, see [MergeTree](../../engines/table-engines/mergetree-family/mergetree.md).

## force_primary_key {#force-primary-key}

Disables query execution if indexing by the primary key is not possible.

Works with tables in the MergeTree family.

If `force_primary_key=1`, ClickHouse checks to see if the query has a primary key condition that can be used for restricting data ranges. If there is no suitable condition, it throws an exception. However, it does not check whether the condition reduces the amount of data to read. For more information about data ranges in MergeTree tables, see [MergeTree](../../engines/table-engines/mergetree-family/mergetree.md).

## use_skip_indexes {#use_skip_indexes}

Use data skipping indexes during query execution.

Possible values:

- 0 — Disabled.
- 1 — Enabled.

Default value: 1.

## force_data_skipping_indices {#force_data_skipping_indices}

Disables query execution if passed data skipping indices wasn't used.

Consider the following example:

```sql
CREATE TABLE data
(
    key Int,
    d1 Int,
    d1_null Nullable(Int),
    INDEX d1_idx d1 TYPE minmax GRANULARITY 1,
    INDEX d1_null_idx assumeNotNull(d1_null) TYPE minmax GRANULARITY 1
)
Engine=MergeTree()
ORDER BY key;

SELECT * FROM data_01515;
SELECT * FROM data_01515 SETTINGS force_data_skipping_indices=''; -- query will produce CANNOT_PARSE_TEXT error.
SELECT * FROM data_01515 SETTINGS force_data_skipping_indices='d1_idx'; -- query will produce INDEX_NOT_USED error.
SELECT * FROM data_01515 WHERE d1 = 0 SETTINGS force_data_skipping_indices='d1_idx'; -- Ok.
SELECT * FROM data_01515 WHERE d1 = 0 SETTINGS force_data_skipping_indices='`d1_idx`'; -- Ok (example of full featured parser).
SELECT * FROM data_01515 WHERE d1 = 0 SETTINGS force_data_skipping_indices='`d1_idx`, d1_null_idx'; -- query will produce INDEX_NOT_USED error, since d1_null_idx is not used.
SELECT * FROM data_01515 WHERE d1 = 0 AND assumeNotNull(d1_null) = 0 SETTINGS force_data_skipping_indices='`d1_idx`, d1_null_idx'; -- Ok.
```

## ignore_data_skipping_indices {#ignore_data_skipping_indices}

Ignores the skipping indexes specified if used by the query.

Consider the following example:

```sql
CREATE TABLE data
(
    key Int,
    x Int,
    y Int,
    INDEX x_idx x TYPE minmax GRANULARITY 1,
    INDEX y_idx y TYPE minmax GRANULARITY 1,
    INDEX xy_idx (x,y) TYPE minmax GRANULARITY 1
)
Engine=MergeTree()
ORDER BY key;

INSERT INTO data VALUES (1, 2, 3);

SELECT * FROM data;
SELECT * FROM data SETTINGS ignore_data_skipping_indices=''; -- query will produce CANNOT_PARSE_TEXT error.
SELECT * FROM data SETTINGS ignore_data_skipping_indices='x_idx'; -- Ok.
SELECT * FROM data SETTINGS ignore_data_skipping_indices='na_idx'; -- Ok.

SELECT * FROM data WHERE x = 1 AND y = 1 SETTINGS ignore_data_skipping_indices='xy_idx',force_data_skipping_indices='xy_idx' ; -- query will produce INDEX_NOT_USED error, since xy_idx is explictly ignored.
SELECT * FROM data WHERE x = 1 AND y = 2 SETTINGS ignore_data_skipping_indices='xy_idx';
```

The query without ignoring any indexes:
```sql
EXPLAIN indexes = 1 SELECT * FROM data WHERE x = 1 AND y = 2;

Expression ((Projection + Before ORDER BY))
  Filter (WHERE)
    ReadFromMergeTree (default.data)
    Indexes:
      PrimaryKey
        Condition: true
        Parts: 1/1
        Granules: 1/1
      Skip
        Name: x_idx
        Description: minmax GRANULARITY 1
        Parts: 0/1
        Granules: 0/1
      Skip
        Name: y_idx
        Description: minmax GRANULARITY 1
        Parts: 0/0
        Granules: 0/0
      Skip
        Name: xy_idx
        Description: minmax GRANULARITY 1
        Parts: 0/0
        Granules: 0/0
```

Ignoring the `xy_idx` index:
```sql
EXPLAIN indexes = 1 SELECT * FROM data WHERE x = 1 AND y = 2 SETTINGS ignore_data_skipping_indices='xy_idx';

Expression ((Projection + Before ORDER BY))
  Filter (WHERE)
    ReadFromMergeTree (default.data)
    Indexes:
      PrimaryKey
        Condition: true
        Parts: 1/1
        Granules: 1/1
      Skip
        Name: x_idx
        Description: minmax GRANULARITY 1
        Parts: 0/1
        Granules: 0/1
      Skip
        Name: y_idx
        Description: minmax GRANULARITY 1
        Parts: 0/0
        Granules: 0/0
```

Works with tables in the MergeTree family.

## convert_query_to_cnf {#convert_query_to_cnf}

When set to `true`, a `SELECT` query will be converted to conjuctive normal form (CNF). There are scenarios where rewriting a query in CNF may execute faster (view this [Github issue](https://github.com/ClickHouse/ClickHouse/issues/11749) for an explanation).

For example, notice how the following `SELECT` query is not modified (the default behavior):

```sql
EXPLAIN SYNTAX
SELECT *
FROM
(
    SELECT number AS x
    FROM numbers(20)
) AS a
WHERE ((x >= 1) AND (x <= 5)) OR ((x >= 10) AND (x <= 15))
SETTINGS convert_query_to_cnf = false;
```

The result is:

```response
┌─explain────────────────────────────────────────────────────────┐
│ SELECT x                                                       │
│ FROM                                                           │
│ (                                                              │
│     SELECT number AS x                                         │
│     FROM numbers(20)                                           │
│     WHERE ((x >= 1) AND (x <= 5)) OR ((x >= 10) AND (x <= 15)) │
│ ) AS a                                                         │
│ WHERE ((x >= 1) AND (x <= 5)) OR ((x >= 10) AND (x <= 15))     │
│ SETTINGS convert_query_to_cnf = 0                              │
└────────────────────────────────────────────────────────────────┘
```

Let's set `convert_query_to_cnf` to `true` and see what changes:

```sql
EXPLAIN SYNTAX
SELECT *
FROM
(
    SELECT number AS x
    FROM numbers(20)
) AS a
WHERE ((x >= 1) AND (x <= 5)) OR ((x >= 10) AND (x <= 15))
SETTINGS convert_query_to_cnf = true;
```

Notice the `WHERE` clause is rewritten in CNF, but the result set is the identical - the Boolean logic is unchanged:

```response
┌─explain───────────────────────────────────────────────────────────────────────────────────────────────────────────────┐
│ SELECT x                                                                                                              │
│ FROM                                                                                                                  │
│ (                                                                                                                     │
│     SELECT number AS x                                                                                                │
│     FROM numbers(20)                                                                                                  │
│     WHERE ((x <= 15) OR (x <= 5)) AND ((x <= 15) OR (x >= 1)) AND ((x >= 10) OR (x <= 5)) AND ((x >= 10) OR (x >= 1)) │
│ ) AS a                                                                                                                │
│ WHERE ((x >= 10) OR (x >= 1)) AND ((x >= 10) OR (x <= 5)) AND ((x <= 15) OR (x >= 1)) AND ((x <= 15) OR (x <= 5))     │
│ SETTINGS convert_query_to_cnf = 1                                                                                     │
└───────────────────────────────────────────────────────────────────────────────────────────────────────────────────────┘
```

Possible values: true, false

Default value: false


## fsync_metadata {#fsync-metadata}

Enables or disables [fsync](http://pubs.opengroup.org/onlinepubs/9699919799/functions/fsync.html) when writing `.sql` files. Enabled by default.

It makes sense to disable it if the server has millions of tiny tables that are constantly being created and destroyed.

## function_range_max_elements_in_block {#function_range_max_elements_in_block}

Sets the safety threshold for data volume generated by function [range](../../sql-reference/functions/array-functions.md/#range). Defines the maximum number of values generated by function per block of data (sum of array sizes for every row in a block).

Possible values:

- Positive integer.

Default value: `500,000,000`.

**See Also**

- [max_block_size](#setting-max_block_size)
- [min_insert_block_size_rows](#min-insert-block-size-rows)

## enable_http_compression {#enable_http_compression}

Enables or disables data compression in the response to an HTTP request.

For more information, read the [HTTP interface description](../../interfaces/http.md).

Possible values:

- 0 — Disabled.
- 1 — Enabled.

Default value: 0.

## http_zlib_compression_level {#http_zlib_compression_level}

Sets the level of data compression in the response to an HTTP request if [enable_http_compression = 1](#enable_http_compression).

Possible values: Numbers from 1 to 9.

Default value: 3.

## http_native_compression_disable_checksumming_on_decompress {#http_native_compression_disable_checksumming_on_decompress}

Enables or disables checksum verification when decompressing the HTTP POST data from the client. Used only for ClickHouse native compression format (not used with `gzip` or `deflate`).

For more information, read the [HTTP interface description](../../interfaces/http.md).

Possible values:

- 0 — Disabled.
- 1 — Enabled.

Default value: 0.

## http_max_uri_size {#http-max-uri-size}

Sets the maximum URI length of an HTTP request.

Possible values:

- Positive integer.

Default value: 1048576.

## http_make_head_request {#http-make-head-request}

The `http_make_head_request` setting allows the execution of a `HEAD` request while reading data from HTTP to retrieve information about the file to be read, such as its size. Since it's enabled by default, it may be desirable to disable this setting in cases where the server does not support `HEAD` requests.

Default value: `true`.

## table_function_remote_max_addresses {#table_function_remote_max_addresses}

Sets the maximum number of addresses generated from patterns for the [remote](../../sql-reference/table-functions/remote.md) function.

Possible values:

- Positive integer.

Default value: `1000`.

##  glob_expansion_max_elements  {#glob_expansion_max_elements}

Sets the maximum number of addresses generated from patterns for external storages and table functions (like [url](../../sql-reference/table-functions/url.md)) except the `remote` function.

Possible values:

- Positive integer.

Default value: `1000`.

## send_progress_in_http_headers {#send_progress_in_http_headers}

Enables or disables `X-ClickHouse-Progress` HTTP response headers in `clickhouse-server` responses.

For more information, read the [HTTP interface description](../../interfaces/http.md).

Possible values:

- 0 — Disabled.
- 1 — Enabled.

Default value: 0.

## max_http_get_redirects {#setting-max_http_get_redirects}

Limits the maximum number of HTTP GET redirect hops for [URL](../../engines/table-engines/special/url.md)-engine tables. The setting applies to both types of tables: those created by the [CREATE TABLE](../../sql-reference/statements/create/table.md) query and by the [url](../../sql-reference/table-functions/url.md) table function.

Possible values:

- Any positive integer number of hops.
- 0 — No hops allowed.

Default value: `0`.

Cloud default value: `10`.

## insert_null_as_default {#insert_null_as_default}

Enables or disables the insertion of [default values](../../sql-reference/statements/create/table.md/#create-default-values) instead of [NULL](../../sql-reference/syntax.md/#null-literal) into columns with not [nullable](../../sql-reference/data-types/nullable.md/#data_type-nullable) data type.
If column type is not nullable and this setting is disabled, then inserting `NULL` causes an exception. If column type is nullable, then `NULL` values are inserted as is, regardless of this setting.

This setting is applicable to [INSERT ... SELECT](../../sql-reference/statements/insert-into.md/#inserting-the-results-of-select) queries. Note that `SELECT` subqueries may be concatenated with `UNION ALL` clause.

Possible values:

- 0 — Inserting `NULL` into a not nullable column causes an exception.
- 1 — Default column value is inserted instead of `NULL`.

Default value: `1`.

## join_default_strictness {#join_default_strictness}

Sets default strictness for [JOIN clauses](../../sql-reference/statements/select/join.md/#select-join).

Possible values:

- `ALL` — If the right table has several matching rows, ClickHouse creates a [Cartesian product](https://en.wikipedia.org/wiki/Cartesian_product) from matching rows. This is the normal `JOIN` behaviour from standard SQL.
- `ANY` — If the right table has several matching rows, only the first one found is joined. If the right table has only one matching row, the results of `ANY` and `ALL` are the same.
- `ASOF` — For joining sequences with an uncertain match.
- `Empty string` — If `ALL` or `ANY` is not specified in the query, ClickHouse throws an exception.

Default value: `ALL`.

## join_algorithm {#join_algorithm}

Specifies which [JOIN](../../sql-reference/statements/select/join.md) algorithm is used.

Several algorithms can be specified, and an available one would be chosen for a particular query based on kind/strictness and table engine.

Possible values:

- default

 This is the equivalent of `hash` or `direct`, if possible (same as `direct,hash`)

- grace_hash

 [Grace hash join](https://en.wikipedia.org/wiki/Hash_join#Grace_hash_join) is used.  Grace hash provides an algorithm option that provides performant complex joins while limiting memory use.

 The first phase of a grace join reads the right table and splits it into N buckets depending on the hash value of key columns (initially, N is `grace_hash_join_initial_buckets`). This is done in a way to ensure that each bucket can be processed independently. Rows from the first bucket are added to an in-memory hash table while the others are saved to disk. If the hash table grows beyond the memory limit (e.g., as set by [`max_bytes_in_join`](/docs/en/operations/settings/query-complexity.md/#max_bytes_in_join)), the number of buckets is increased and the assigned bucket for each row. Any rows which don’t belong to the current bucket are flushed and reassigned.

 Supports `INNER/LEFT/RIGHT/FULL ALL/ANY JOIN`.

- hash

 [Hash join algorithm](https://en.wikipedia.org/wiki/Hash_join) is used. The most generic implementation that supports all combinations of kind and strictness and multiple join keys that are combined with `OR` in the `JOIN ON` section.

- parallel_hash

 A variation of `hash` join that splits the data into buckets and builds several hashtables instead of one concurrently to speed up this process.

 When using the `hash` algorithm, the right part of `JOIN` is uploaded into RAM.

- partial_merge

 A variation of the [sort-merge algorithm](https://en.wikipedia.org/wiki/Sort-merge_join), where only the right table is fully sorted.

 The `RIGHT JOIN` and `FULL JOIN` are supported only with `ALL` strictness (`SEMI`, `ANTI`, `ANY`, and `ASOF` are not supported).

 When using the `partial_merge` algorithm, ClickHouse sorts the data and dumps it to the disk. The `partial_merge` algorithm in ClickHouse differs slightly from the classic realization. First, ClickHouse sorts the right table by joining keys in blocks and creates a min-max index for sorted blocks. Then it sorts parts of the left table by the `join key` and joins them over the right table. The min-max index is also used to skip unneeded right table blocks.

- direct

 This algorithm can be applied when the storage for the right table supports key-value requests.

 The `direct` algorithm performs a lookup in the right table using rows from the left table as keys. It's supported only by special storage such as [Dictionary](../../engines/table-engines/special/dictionary.md/#dictionary) or [EmbeddedRocksDB](../../engines/table-engines/integrations/embedded-rocksdb.md) and only the `LEFT` and `INNER` JOINs.

- auto

 When set to `auto`, `hash` join is tried first, and the algorithm is switched on the fly to another algorithm if the memory limit is violated.

- full_sorting_merge

 [Sort-merge algorithm](https://en.wikipedia.org/wiki/Sort-merge_join) with full sorting joined tables before joining.

- prefer_partial_merge

 ClickHouse always tries to use `partial_merge` join if possible, otherwise, it uses `hash`. *Deprecated*, same as `partial_merge,hash`.


## join_any_take_last_row {#join_any_take_last_row}

Changes the behaviour of join operations with `ANY` strictness.

:::note
This setting applies only for `JOIN` operations with [Join](../../engines/table-engines/special/join.md) engine tables.
:::

Possible values:

- 0 — If the right table has more than one matching row, only the first one found is joined.
- 1 — If the right table has more than one matching row, only the last one found is joined.

Default value: 0.

See also:

- [JOIN clause](../../sql-reference/statements/select/join.md/#select-join)
- [Join table engine](../../engines/table-engines/special/join.md)
- [join_default_strictness](#join_default_strictness)

## join_use_nulls {#join_use_nulls}

Sets the type of [JOIN](../../sql-reference/statements/select/join.md) behaviour. When merging tables, empty cells may appear. ClickHouse fills them differently based on this setting.

Possible values:

- 0 — The empty cells are filled with the default value of the corresponding field type.
- 1 — `JOIN` behaves the same way as in standard SQL. The type of the corresponding field is converted to [Nullable](../../sql-reference/data-types/nullable.md/#data_type-nullable), and empty cells are filled with [NULL](../../sql-reference/syntax.md).

Default value: 0.

## group_by_use_nulls {#group_by_use_nulls}

Changes the way the [GROUP BY clause](/docs/en/sql-reference/statements/select/group-by.md) treats the types of aggregation keys.
When the `ROLLUP`, `CUBE`, or `GROUPING SETS` specifiers are used, some aggregation keys may not be used to produce some result rows.
Columns for these keys are filled with either default value or `NULL` in corresponding rows depending on this setting.

Possible values:

- 0 — The default value for the aggregation key type is used to produce missing values.
- 1 — ClickHouse executes `GROUP BY` the same way as the SQL standard says. The types of aggregation keys are converted to [Nullable](/docs/en/sql-reference/data-types/nullable.md/#data_type-nullable). Columns for corresponding aggregation keys are filled with [NULL](/docs/en/sql-reference/syntax.md) for rows that didn't use it.

Default value: 0.

See also:

- [GROUP BY clause](/docs/en/sql-reference/statements/select/group-by.md)

## partial_merge_join_optimizations {#partial_merge_join_optimizations}

Disables optimizations in partial merge join algorithm for [JOIN](../../sql-reference/statements/select/join.md) queries.

By default, this setting enables improvements that could lead to wrong results. If you see suspicious results in your queries, disable optimizations by this setting. Optimizations can be different in different versions of the ClickHouse server.

Possible values:

- 0 — Optimizations disabled.
- 1 — Optimizations enabled.

Default value: 1.

## partial_merge_join_rows_in_right_blocks {#partial_merge_join_rows_in_right_blocks}

Limits sizes of right-hand join data blocks in partial merge join algorithm for [JOIN](../../sql-reference/statements/select/join.md) queries.

ClickHouse server:

1.  Splits right-hand join data into blocks with up to the specified number of rows.
2.  Indexes each block with its minimum and maximum values.
3.  Unloads prepared blocks to disk if it is possible.

Possible values:

- Any positive integer. Recommended range of values: \[1000, 100000\].

Default value: 65536.

## join_on_disk_max_files_to_merge {#join_on_disk_max_files_to_merge}

Limits the number of files allowed for parallel sorting in MergeJoin operations when they are executed on disk.

The bigger the value of the setting, the more RAM is used and the less disk I/O is needed.

Possible values:

- Any positive integer, starting from 2.

Default value: 64.

## any_join_distinct_right_table_keys {#any_join_distinct_right_table_keys}

Enables legacy ClickHouse server behaviour in `ANY INNER|LEFT JOIN` operations.

:::note
Use this setting only for backward compatibility if your use cases depend on legacy `JOIN` behaviour.
:::

When the legacy behaviour is enabled:

- Results of `t1 ANY LEFT JOIN t2` and `t2 ANY RIGHT JOIN t1` operations are not equal because ClickHouse uses the logic with many-to-one left-to-right table keys mapping.
- Results of `ANY INNER JOIN` operations contain all rows from the left table like the `SEMI LEFT JOIN` operations do.

When the legacy behaviour is disabled:

- Results of `t1 ANY LEFT JOIN t2` and `t2 ANY RIGHT JOIN t1` operations are equal because ClickHouse uses the logic which provides one-to-many keys mapping in `ANY RIGHT JOIN` operations.
- Results of `ANY INNER JOIN` operations contain one row per key from both the left and right tables.

Possible values:

- 0 — Legacy behaviour is disabled.
- 1 — Legacy behaviour is enabled.

Default value: 0.

See also:

- [JOIN strictness](../../sql-reference/statements/select/join.md/#join-settings)

## max_rows_in_set_to_optimize_join

Maximal size of the set to filter joined tables by each other's row sets before joining.

Possible values:

- 0 — Disable.
- Any positive integer.

Default value: 100000.

## temporary_files_codec {#temporary_files_codec}

Sets compression codec for temporary files used in sorting and joining operations on disk.

Possible values:

- LZ4 — [LZ4](https://en.wikipedia.org/wiki/LZ4_(compression_algorithm)) compression is applied.
- NONE — No compression is applied.

Default value: LZ4.

## max_block_size {#setting-max_block_size}

In ClickHouse, data is processed by blocks, which are sets of column parts. The internal processing cycles for a single block are efficient but there are noticeable costs when processing each block.

The `max_block_size` setting indicates the recommended maximum number of rows to include in a single block when loading data from tables. Blocks the size of `max_block_size` are not always loaded from the table: if ClickHouse determines that less data needs to be retrieved, a smaller block is processed.

The block size should not be too small to avoid noticeable costs when processing each block. It should also not be too large to ensure that queries with a LIMIT clause execute quickly after processing the first block. When setting `max_block_size`, the goal should be to avoid consuming too much memory when extracting a large number of columns in multiple threads and to preserve at least some cache locality.

Default value: `65,409`

## preferred_block_size_bytes {#preferred-block-size-bytes}

Used for the same purpose as `max_block_size`, but it sets the recommended block size in bytes by adapting it to the number of rows in the block.
However, the block size cannot be more than `max_block_size` rows.
By default: 1,000,000. It only works when reading from MergeTree engines.

## max_concurrent_queries_for_user {#max-concurrent-queries-for-user}

The maximum number of simultaneously processed queries per user.

Possible values:

- Positive integer.
- 0 — No limit.

Default value: `0`.

**Example**

``` xml
<max_concurrent_queries_for_user>5</max_concurrent_queries_for_user>
```

## max_concurrent_queries_for_all_users {#max-concurrent-queries-for-all-users}

Throw exception if the value of this setting is less or equal than the current number of simultaneously processed queries.

Example: `max_concurrent_queries_for_all_users` can be set to 99 for all users and database administrator can set it to 100 for itself to run queries for investigation even when the server is overloaded.

Modifying the setting for one query or user does not affect other queries.

Possible values:

- Positive integer.
- 0 — No limit.

Default value: `0`.

**Example**

``` xml
<max_concurrent_queries_for_all_users>99</max_concurrent_queries_for_all_users>
```

**See Also**

- [max_concurrent_queries](/docs/en/operations/server-configuration-parameters/settings.md/#max_concurrent_queries)

## merge_tree_min_rows_for_concurrent_read {#setting-merge-tree-min-rows-for-concurrent-read}

If the number of rows to be read from a file of a [MergeTree](../../engines/table-engines/mergetree-family/mergetree.md) table exceeds `merge_tree_min_rows_for_concurrent_read` then ClickHouse tries to perform a concurrent reading from this file on several threads.

Possible values:

- Positive integer.

Default value: `163840`.

## merge_tree_min_rows_for_concurrent_read_for_remote_filesystem {#merge-tree-min-rows-for-concurrent-read-for-remote-filesystem}

The minimum number of lines to read from one file before the [MergeTree](../../engines/table-engines/mergetree-family/mergetree.md) engine can parallelize reading, when reading from remote filesystem.

Possible values:

- Positive integer.

Default value: `163840`.

## merge_tree_min_bytes_for_concurrent_read {#setting-merge-tree-min-bytes-for-concurrent-read}

If the number of bytes to read from one file of a [MergeTree](../../engines/table-engines/mergetree-family/mergetree.md)-engine table exceeds `merge_tree_min_bytes_for_concurrent_read`, then ClickHouse tries to concurrently read from this file in several threads.

Possible value:

- Positive integer.

Default value: `251658240`.

## merge_tree_min_bytes_for_concurrent_read_for_remote_filesystem {#merge-tree-min-bytes-for-concurrent-read-for-remote-filesystem}

The minimum number of bytes to read from one file before [MergeTree](../../engines/table-engines/mergetree-family/mergetree.md) engine can parallelize reading, when reading from remote filesystem.

Possible values:

- Positive integer.

Default value: `251658240`.

## merge_tree_min_rows_for_seek {#setting-merge-tree-min-rows-for-seek}

If the distance between two data blocks to be read in one file is less than `merge_tree_min_rows_for_seek` rows, then ClickHouse does not seek through the file but reads the data sequentially.

Possible values:

- Any positive integer.

Default value: 0.

## merge_tree_min_bytes_for_seek {#setting-merge-tree-min-bytes-for-seek}

If the distance between two data blocks to be read in one file is less than `merge_tree_min_bytes_for_seek` bytes, then ClickHouse sequentially reads a range of file that contains both blocks, thus avoiding extra seek.

Possible values:

- Any positive integer.

Default value: 0.

## merge_tree_coarse_index_granularity {#setting-merge-tree-coarse-index-granularity}

When searching for data, ClickHouse checks the data marks in the index file. If ClickHouse finds that required keys are in some range, it divides this range into `merge_tree_coarse_index_granularity` subranges and searches the required keys there recursively.

Possible values:

- Any positive even integer.

Default value: 8.

## merge_tree_max_rows_to_use_cache {#setting-merge-tree-max-rows-to-use-cache}

If ClickHouse should read more than `merge_tree_max_rows_to_use_cache` rows in one query, it does not use the cache of uncompressed blocks.

The cache of uncompressed blocks stores data extracted for queries. ClickHouse uses this cache to speed up responses to repeated small queries. This setting protects the cache from trashing by queries that read a large amount of data. The [uncompressed_cache_size](../../operations/server-configuration-parameters/settings.md/#server-settings-uncompressed_cache_size) server setting defines the size of the cache of uncompressed blocks.

Possible values:

- Any positive integer.

Default value: 128 ✕ 8192.

## merge_tree_max_bytes_to_use_cache {#setting-merge-tree-max-bytes-to-use-cache}

If ClickHouse should read more than `merge_tree_max_bytes_to_use_cache` bytes in one query, it does not use the cache of uncompressed blocks.

The cache of uncompressed blocks stores data extracted for queries. ClickHouse uses this cache to speed up responses to repeated small queries. This setting protects the cache from trashing by queries that read a large amount of data. The [uncompressed_cache_size](../../operations/server-configuration-parameters/settings.md/#server-settings-uncompressed_cache_size) server setting defines the size of the cache of uncompressed blocks.

Possible values:

- Any positive integer.

Default value: 2013265920.

## min_bytes_to_use_direct_io {#min-bytes-to-use-direct-io}

The minimum data volume required for using direct I/O access to the storage disk.

ClickHouse uses this setting when reading data from tables. If the total storage volume of all the data to be read exceeds `min_bytes_to_use_direct_io` bytes, then ClickHouse reads the data from the storage disk with the `O_DIRECT` option.

Possible values:

- 0 — Direct I/O is disabled.
- Positive integer.

Default value: 0.

## network_compression_method {#network_compression_method}

Sets the method of data compression that is used for communication between servers and between server and [clickhouse-client](../../interfaces/cli.md).

Possible values:

- `LZ4` — sets LZ4 compression method.
- `ZSTD` — sets ZSTD compression method.

Default value: `LZ4`.

**See Also**

- [network_zstd_compression_level](#network_zstd_compression_level)

## network_zstd_compression_level {#network_zstd_compression_level}

Adjusts the level of ZSTD compression. Used only when [network_compression_method](#network_compression_method) is set to `ZSTD`.

Possible values:

- Positive integer from 1 to 15.

Default value: `1`.

## log_queries {#log-queries}

Setting up query logging.

Queries sent to ClickHouse with this setup are logged according to the rules in the [query_log](../../operations/server-configuration-parameters/settings.md/#server_configuration_parameters-query-log) server configuration parameter.

Example:

``` text
log_queries=1
```

## log_queries_min_query_duration_ms {#log-queries-min-query-duration-ms}

If enabled (non-zero), queries faster than the value of this setting will not be logged (you can think about this as a `long_query_time` for [MySQL Slow Query Log](https://dev.mysql.com/doc/refman/5.7/en/slow-query-log.html)), and this basically means that you will not find them in the following tables:

- `system.query_log`
- `system.query_thread_log`

Only the queries with the following type will get to the log:

- `QUERY_FINISH`
- `EXCEPTION_WHILE_PROCESSING`

- Type: milliseconds
- Default value: 0 (any query)

## log_queries_min_type {#log-queries-min-type}

`query_log` minimal type to log.

Possible values:
- `QUERY_START` (`=1`)
- `QUERY_FINISH` (`=2`)
- `EXCEPTION_BEFORE_START` (`=3`)
- `EXCEPTION_WHILE_PROCESSING` (`=4`)

Default value: `QUERY_START`.

Can be used to limit which entities will go to `query_log`, say you are interested only in errors, then you can use `EXCEPTION_WHILE_PROCESSING`:

``` text
log_queries_min_type='EXCEPTION_WHILE_PROCESSING'
```

## log_query_threads {#log-query-threads}

Setting up query threads logging.

Query threads log into the [system.query_thread_log](../../operations/system-tables/query_thread_log.md) table. This setting has effect only when [log_queries](#log-queries) is true. Queries’ threads run by ClickHouse with this setup are logged according to the rules in the [query_thread_log](../../operations/server-configuration-parameters/settings.md/#server_configuration_parameters-query_thread_log) server configuration parameter.

Possible values:

- 0 — Disabled.
- 1 — Enabled.

Default value: `1`.

**Example**

``` text
log_query_threads=1
```

## log_query_views {#log-query-views}

Setting up query views logging.

When a query run by ClickHouse with this setting enabled has associated views (materialized or live views), they are logged in the [query_views_log](../../operations/server-configuration-parameters/settings.md/#server_configuration_parameters-query_views_log) server configuration parameter.

Example:

``` text
log_query_views=1
```

## log_formatted_queries {#log-formatted-queries}

Allows to log formatted queries to the [system.query_log](../../operations/system-tables/query_log.md) system table (populates `formatted_query` column in the [system.query_log](../../operations/system-tables/query_log.md)).

Possible values:

- 0 — Formatted queries are not logged in the system table.
- 1 — Formatted queries are logged in the system table.

Default value: `0`.

## log_comment {#log-comment}

Specifies the value for the `log_comment` field of the [system.query_log](../system-tables/query_log.md) table and comment text for the server log.

It can be used to improve the readability of server logs. Additionally, it helps to select queries related to the test from the `system.query_log` after running [clickhouse-test](../../development/tests.md).

Possible values:

- Any string no longer than [max_query_size](#max_query_size). If the max_query_size is exceeded, the server throws an exception.

Default value: empty string.

**Example**

Query:

``` sql
SET log_comment = 'log_comment test', log_queries = 1;
SELECT 1;
SYSTEM FLUSH LOGS;
SELECT type, query FROM system.query_log WHERE log_comment = 'log_comment test' AND event_date >= yesterday() ORDER BY event_time DESC LIMIT 2;
```

Result:

``` text
┌─type────────┬─query─────┐
│ QueryStart  │ SELECT 1; │
│ QueryFinish │ SELECT 1; │
└─────────────┴───────────┘
```

## log_processors_profiles {#log_processors_profiles}

Write time that processor spent during execution/waiting for data to `system.processors_profile_log` table.

See also:

- [`system.processors_profile_log`](../../operations/system-tables/processors_profile_log.md)
- [`EXPLAIN PIPELINE`](../../sql-reference/statements/explain.md#explain-pipeline)

## max_insert_block_size {#max_insert_block_size}

The size of blocks (in a count of rows) to form for insertion into a table.
This setting only applies in cases when the server forms the blocks.
For example, for an INSERT via the HTTP interface, the server parses the data format and forms blocks of the specified size.
But when using clickhouse-client, the client parses the data itself, and the ‘max_insert_block_size’ setting on the server does not affect the size of the inserted blocks.
The setting also does not have a purpose when using INSERT SELECT, since data is inserted using the same blocks that are formed after SELECT.

Default value: 1,048,576.

The default is slightly more than `max_block_size`. The reason for this is that certain table engines (`*MergeTree`) form a data part on the disk for each inserted block, which is a fairly large entity. Similarly, `*MergeTree` tables sort data during insertion, and a large enough block size allow sorting more data in RAM.

## min_insert_block_size_rows {#min-insert-block-size-rows}

Sets the minimum number of rows in the block that can be inserted into a table by an `INSERT` query. Smaller-sized blocks are squashed into bigger ones.

Possible values:

- Positive integer.
- 0 — Squashing disabled.

Default value: 1048576.

## min_insert_block_size_bytes {#min-insert-block-size-bytes}

Sets the minimum number of bytes in the block which can be inserted into a table by an `INSERT` query. Smaller-sized blocks are squashed into bigger ones.

Possible values:

- Positive integer.
- 0 — Squashing disabled.

Default value: 268435456.

## max_replica_delay_for_distributed_queries {#max_replica_delay_for_distributed_queries}

Disables lagging replicas for distributed queries. See [Replication](../../engines/table-engines/mergetree-family/replication.md).

Sets the time in seconds. If a replica's lag is greater than or equal to the set value, this replica is not used.

Possible values:

- Positive integer.
- 0 — Replica lags are not checked.

To prevent the use of any replica with a non-zero lag, set this parameter to 1.

Default value: 300.

Used when performing `SELECT` from a distributed table that points to replicated tables.

## max_threads {#max_threads}

The maximum number of query processing threads, excluding threads for retrieving data from remote servers (see the ‘max_distributed_connections’ parameter).

This parameter applies to threads that perform the same stages of the query processing pipeline in parallel.
For example, when reading from a table, if it is possible to evaluate expressions with functions, filter with WHERE and pre-aggregate for GROUP BY in parallel using at least ‘max_threads’ number of threads, then ‘max_threads’ are used.

Default value: the number of physical CPU cores.

For queries that are completed quickly because of a LIMIT, you can set a lower ‘max_threads’. For example, if the necessary number of entries are located in every block and max_threads = 8, then 8 blocks are retrieved, although it would have been enough to read just one.

The smaller the `max_threads` value, the less memory is consumed.

## max_insert_threads {#max-insert-threads}

The maximum number of threads to execute the `INSERT SELECT` query.

Possible values:

- 0 (or 1) — `INSERT SELECT` no parallel execution.
- Positive integer. Bigger than 1.

Default value: `0`.

Cloud default value: from `2` to `4`, depending on the service size.

Parallel `INSERT SELECT` has effect only if the `SELECT` part is executed in parallel, see [max_threads](#max_threads) setting.
Higher values will lead to higher memory usage.

## max_compress_block_size {#max-compress-block-size}

The maximum size of blocks of uncompressed data before compressing for writing to a table. By default, 1,048,576 (1 MiB). Specifying a smaller block size generally leads to slightly reduced compression ratio, the compression and decompression speed increases slightly due to cache locality, and memory consumption is reduced.

:::note
This is an expert-level setting, and you shouldn't change it if you're just getting started with ClickHouse.
:::

Don’t confuse blocks for compression (a chunk of memory consisting of bytes) with blocks for query processing (a set of rows from a table).

## min_compress_block_size {#min-compress-block-size}

For [MergeTree](../../engines/table-engines/mergetree-family/mergetree.md) tables. In order to reduce latency when processing queries, a block is compressed when writing the next mark if its size is at least `min_compress_block_size`. By default, 65,536.

The actual size of the block, if the uncompressed data is less than `max_compress_block_size`, is no less than this value and no less than the volume of data for one mark.

Let’s look at an example. Assume that `index_granularity` was set to 8192 during table creation.

We are writing a UInt32-type column (4 bytes per value). When writing 8192 rows, the total will be 32 KB of data. Since min_compress_block_size = 65,536, a compressed block will be formed for every two marks.

We are writing a URL column with the String type (average size of 60 bytes per value). When writing 8192 rows, the average will be slightly less than 500 KB of data. Since this is more than 65,536, a compressed block will be formed for each mark. In this case, when reading data from the disk in the range of a single mark, extra data won’t be decompressed.

:::note
This is an expert-level setting, and you shouldn't change it if you're just getting started with ClickHouse.
:::

## max_query_size {#max_query_size}

The maximum number of bytes of a query string parsed by the SQL parser.
Data in the VALUES clause of INSERT queries is processed by a separate stream parser (that consumes O(1) RAM) and not affected by this restriction.

Default value: 262144 (= 256 KiB).

:::note
`max_query_size` cannot be set within an SQL query (e.g., `SELECT now() SETTINGS max_query_size=10000`) because ClickHouse needs to allocate a buffer to parse the query, and this buffer size is determined by the `max_query_size` setting, which must be configured before the query is executed.
:::

## max_parser_depth {#max_parser_depth}

Limits maximum recursion depth in the recursive descent parser. Allows controlling the stack size.

Possible values:

- Positive integer.
- 0 — Recursion depth is unlimited.

Default value: 1000.

## interactive_delay {#interactive-delay}

The interval in microseconds for checking whether request execution has been canceled and sending the progress.

Default value: 100,000 (checks for cancelling and sends the progress ten times per second).

## idle_connection_timeout {#idle_connection_timeout}

Timeout to close idle TCP connections after specified number of seconds.

Possible values:

- Positive integer (0 - close immediately, after 0 seconds).

Default value: 3600.

## connect_timeout, receive_timeout, send_timeout {#connect-timeout-receive-timeout-send-timeout}

Timeouts in seconds on the socket used for communicating with the client.

Default value: 10, 300, 300.

## handshake_timeout_ms {#handshake-timeout-ms}

Timeout in milliseconds for receiving Hello packet from replicas during handshake.

Default value: 10000.

## cancel_http_readonly_queries_on_client_close {#cancel-http-readonly-queries-on-client-close}

Cancels HTTP read-only queries (e.g. SELECT) when a client closes the connection without waiting for the response.

Default value: `0`.

Cloud default value: `1`.

## poll_interval {#poll-interval}

Lock in a wait loop for the specified number of seconds.

Default value: 10.

## max_distributed_connections {#max-distributed-connections}

The maximum number of simultaneous connections with remote servers for distributed processing of a single query to a single Distributed table. We recommend setting a value no less than the number of servers in the cluster.

Default value: 1024.

The following parameters are only used when creating Distributed tables (and when launching a server), so there is no reason to change them at runtime.

## distributed_connections_pool_size {#distributed-connections-pool-size}

The maximum number of simultaneous connections with remote servers for distributed processing of all queries to a single Distributed table. We recommend setting a value no less than the number of servers in the cluster.

Default value: 1024.

## max_distributed_depth {#max-distributed-depth}

Limits the maximum depth of recursive queries for [Distributed](../../engines/table-engines/special/distributed.md) tables.

If the value is exceeded, the server throws an exception.

Possible values:

- Positive integer.
- 0 — Unlimited depth.

Default value: `5`.

## max_replicated_fetches_network_bandwidth_for_server {#max_replicated_fetches_network_bandwidth_for_server}

Limits the maximum speed of data exchange over the network in bytes per second for [replicated](../../engines/table-engines/mergetree-family/replication.md) fetches for the server. Only has meaning at server startup. You can also limit the speed for a particular table with [max_replicated_fetches_network_bandwidth](../../operations/settings/merge-tree-settings.md/#max_replicated_fetches_network_bandwidth) setting.

The setting isn't followed perfectly accurately.

Possible values:

- Positive integer.
- 0 — Unlimited.

Default value: `0`.

**Usage**

Could be used for throttling speed when replicating the data to add or replace new nodes.

:::note
60000000 bytes/s approximately corresponds to 457 Mbps (60000000 / 1024 / 1024 * 8).
:::

## max_replicated_sends_network_bandwidth_for_server {#max_replicated_sends_network_bandwidth_for_server}

Limits the maximum speed of data exchange over the network in bytes per second for [replicated](../../engines/table-engines/mergetree-family/replication.md) sends for the server. Only has meaning at server startup.  You can also limit the speed for a particular table with [max_replicated_sends_network_bandwidth](../../operations/settings/merge-tree-settings.md/#max_replicated_sends_network_bandwidth) setting.

The setting isn't followed perfectly accurately.

Possible values:

- Positive integer.
- 0 — Unlimited.

Default value: `0`.

**Usage**

Could be used for throttling speed when replicating the data to add or replace new nodes.

:::note
60000000 bytes/s approximately corresponds to 457 Mbps (60000000 / 1024 / 1024 * 8).
:::

## connect_timeout_with_failover_ms {#connect-timeout-with-failover-ms}

The timeout in milliseconds for connecting to a remote server for a Distributed table engine, if the ‘shard’ and ‘replica’ sections are used in the cluster definition.
If unsuccessful, several attempts are made to connect to various replicas.

Default value: 1000.

## connect_timeout_with_failover_secure_ms

Connection timeout for selecting first healthy replica (for secure connections)

Default value: 1000.

## connection_pool_max_wait_ms {#connection-pool-max-wait-ms}

The wait time in milliseconds for a connection when the connection pool is full.

Possible values:

- Positive integer.
- 0 — Infinite timeout.

Default value: 0.

## connections_with_failover_max_tries {#connections-with-failover-max-tries}

The maximum number of connection attempts with each replica for the Distributed table engine.

Default value: 3.

## extremes {#extremes}

Whether to count extreme values (the minimums and maximums in columns of a query result). Accepts 0 or 1. By default, 0 (disabled).
For more information, see the section “Extreme values”.

## kafka_max_wait_ms {#kafka-max-wait-ms}

The wait time in milliseconds for reading messages from [Kafka](../../engines/table-engines/integrations/kafka.md/#kafka) before retry.

Possible values:

- Positive integer.
- 0 — Infinite timeout.

Default value: 5000.

See also:

- [Apache Kafka](https://kafka.apache.org/)

## kafka_disable_num_consumers_limit {#kafka-disable-num-consumers-limit}

Disable limit on kafka_num_consumers that depends on the number of available CPU cores.

Default value: false.

## postgresql_connection_pool_size {#postgresql-connection-pool-size}

Connection pool size for PostgreSQL table engine and database engine.

Default value: 16

## postgresql_connection_attempt_timeout {#postgresql-connection-attempt-timeout}

Connection timeout in seconds of a single attempt to connect PostgreSQL end-point.
The value is passed as a `connect_timeout` parameter of the connection URL.

Default value: `2`.

## postgresql_connection_pool_wait_timeout {#postgresql-connection-pool-wait-timeout}

Connection pool push/pop timeout on empty pool for PostgreSQL table engine and database engine. By default it will block on empty pool.

Default value: 5000

## postgresql_connection_pool_retries {#postgresql-connection-pool-retries}

The maximum number of retries to establish a connection with the PostgreSQL end-point.

Default value: `2`.

## postgresql_connection_pool_auto_close_connection {#postgresql-connection-pool-auto-close-connection}

Close connection before returning connection to the pool.

Default value: false.

## odbc_bridge_connection_pool_size {#odbc-bridge-connection-pool-size}

Connection pool size for each connection settings string in ODBC bridge.

Default value: 16

## odbc_bridge_use_connection_pooling {#odbc-bridge-use-connection-pooling}

Use connection pooling in ODBC bridge. If set to false, a new connection is created every time.

Default value: true

## use_uncompressed_cache {#setting-use_uncompressed_cache}

Whether to use a cache of uncompressed blocks. Accepts 0 or 1. By default, 0 (disabled).
Using the uncompressed cache (only for tables in the MergeTree family) can significantly reduce latency and increase throughput when working with a large number of short queries. Enable this setting for users who send frequent short requests. Also pay attention to the [uncompressed_cache_size](../../operations/server-configuration-parameters/settings.md/#server-settings-uncompressed_cache_size) configuration parameter (only set in the config file) – the size of uncompressed cache blocks. By default, it is 8 GiB. The uncompressed cache is filled in as needed and the least-used data is automatically deleted.

For queries that read at least a somewhat large volume of data (one million rows or more), the uncompressed cache is disabled automatically to save space for truly small queries. This means that you can keep the ‘use_uncompressed_cache’ setting always set to 1.

## replace_running_query {#replace-running-query}

When using the HTTP interface, the ‘query_id’ parameter can be passed. This is any string that serves as the query identifier.
If a query from the same user with the same ‘query_id’ already exists at this time, the behaviour depends on the ‘replace_running_query’ parameter.

`0` (default) – Throw an exception (do not allow the query to run if a query with the same ‘query_id’ is already running).

`1` – Cancel the old query and start running the new one.

Set this parameter to 1 for implementing suggestions for segmentation conditions. After entering the next character, if the old query hasn’t finished yet, it should be cancelled.

## replace_running_query_max_wait_ms {#replace-running-query-max-wait-ms}

The wait time for running the query with the same `query_id` to finish, when the [replace_running_query](#replace-running-query) setting is active.

Possible values:

- Positive integer.
- 0 — Throwing an exception that does not allow to run a new query if the server already executes a query with the same `query_id`.

Default value: 5000.

## stream_flush_interval_ms {#stream-flush-interval-ms}

Works for tables with streaming in the case of a timeout, or when a thread generates [max_insert_block_size](#max_insert_block_size) rows.

The default value is 7500.

The smaller the value, the more often data is flushed into the table. Setting the value too low leads to poor performance.

## stream_poll_timeout_ms {#stream_poll_timeout_ms}

Timeout for polling data from/to streaming storages.

Default value: 500.

## load_balancing {#load_balancing}

Specifies the algorithm of replicas selection that is used for distributed query processing.

ClickHouse supports the following algorithms of choosing replicas:

- [Random](#load_balancing-random) (by default)
- [Nearest hostname](#load_balancing-nearest_hostname)
- [Hostname levenshtein distance](#load_balancing-hostname_levenshtein_distance)
- [In order](#load_balancing-in_order)
- [First or random](#load_balancing-first_or_random)
- [Round robin](#load_balancing-round_robin)

See also:

- [distributed_replica_max_ignored_errors](#distributed_replica_max_ignored_errors)

### Random (by Default) {#load_balancing-random}

``` sql
load_balancing = random
```

The number of errors is counted for each replica. The query is sent to the replica with the fewest errors, and if there are several of these, to anyone of them.
Disadvantages: Server proximity is not accounted for; if the replicas have different data, you will also get different data.

### Nearest Hostname {#load_balancing-nearest_hostname}

``` sql
load_balancing = nearest_hostname
```

The number of errors is counted for each replica. Every 5 minutes, the number of errors is integrally divided by 2. Thus, the number of errors is calculated for a recent time with exponential smoothing. If there is one replica with a minimal number of errors (i.e. errors occurred recently on the other replicas), the query is sent to it. If there are multiple replicas with the same minimal number of errors, the query is sent to the replica with a hostname that is most similar to the server’s hostname in the config file (for the number of different characters in identical positions, up to the minimum length of both hostnames).

For instance, example01-01-1 and example01-01-2 are different in one position, while example01-01-1 and example01-02-2 differ in two places.
This method might seem primitive, but it does not require external data about network topology, and it does not compare IP addresses, which would be complicated for our IPv6 addresses.

Thus, if there are equivalent replicas, the closest one by name is preferred.
We can also assume that when sending a query to the same server, in the absence of failures, a distributed query will also go to the same servers. So even if different data is placed on the replicas, the query will return mostly the same results.

### Hostname levenshtein distance {#load_balancing-hostname_levenshtein_distance}

``` sql
load_balancing = hostname_levenshtein_distance
```

Just like `nearest_hostname`, but it compares hostname in a [levenshtein distance](https://en.wikipedia.org/wiki/Levenshtein_distance) manner. For example:

``` text
example-clickhouse-0-0 ample-clickhouse-0-0
1

example-clickhouse-0-0 example-clickhouse-1-10
2

example-clickhouse-0-0 example-clickhouse-12-0
3
```

### In Order {#load_balancing-in_order}

``` sql
load_balancing = in_order
```

Replicas with the same number of errors are accessed in the same order as they are specified in the configuration.
This method is appropriate when you know exactly which replica is preferable.

### First or Random {#load_balancing-first_or_random}

``` sql
load_balancing = first_or_random
```

This algorithm chooses the first replica in the set or a random replica if the first is unavailable. It’s effective in cross-replication topology setups, but useless in other configurations.

The `first_or_random` algorithm solves the problem of the `in_order` algorithm. With `in_order`, if one replica goes down, the next one gets a double load while the remaining replicas handle the usual amount of traffic. When using the `first_or_random` algorithm, the load is evenly distributed among replicas that are still available.

It's possible to explicitly define what the first replica is by using the setting `load_balancing_first_offset`. This gives more control to rebalance query workloads among replicas.

### Round Robin {#load_balancing-round_robin}

``` sql
load_balancing = round_robin
```

This algorithm uses a round-robin policy across replicas with the same number of errors (only the queries with `round_robin` policy is accounted).

## prefer_localhost_replica {#prefer-localhost-replica}

Enables/disables preferable using the localhost replica when processing distributed queries.

Possible values:

- 1 — ClickHouse always sends a query to the localhost replica if it exists.
- 0 — ClickHouse uses the balancing strategy specified by the [load_balancing](#load_balancing) setting.

Default value: 1.

:::note
Disable this setting if you use [max_parallel_replicas](#max_parallel_replicas) without [parallel_replicas_custom_key](#parallel_replicas_custom_key).
If [parallel_replicas_custom_key](#parallel_replicas_custom_key) is set, disable this setting only if it's used on a cluster with multiple shards containing multiple replicas.
If it's used on a cluster with a single shard and multiple replicas, disabling this setting will have negative effects.
:::

## totals_mode {#totals-mode}

How to calculate TOTALS when HAVING is present, as well as when max_rows_to_group_by and group_by_overflow_mode = ‘any’ are present.
See the section “WITH TOTALS modifier”.

## totals_auto_threshold {#totals-auto-threshold}

The threshold for `totals_mode = 'auto'`.
See the section “WITH TOTALS modifier”.

## max_parallel_replicas {#max_parallel_replicas}

The maximum number of replicas for each shard when executing a query.

Possible values:

- Positive integer.

Default value: `1`.

**Additional Info**

This options will produce different results depending on the settings used.

:::note
This setting will produce incorrect results when joins or subqueries are involved, and all tables don't meet certain requirements. See [Distributed Subqueries and max_parallel_replicas](../../sql-reference/operators/in.md/#max_parallel_replica-subqueries) for more details.
:::

### Parallel processing using `SAMPLE` key

A query may be processed faster if it is executed on several servers in parallel. But the query performance may degrade in the following cases:

- The position of the sampling key in the partitioning key does not allow efficient range scans.
- Adding a sampling key to the table makes filtering by other columns less efficient.
- The sampling key is an expression that is expensive to calculate.
- The cluster latency distribution has a long tail, so that querying more servers increases the query overall latency.

### Parallel processing using [parallel_replicas_custom_key](#parallel_replicas_custom_key)

This setting is useful for any replicated table.

## parallel_replicas_custom_key {#parallel_replicas_custom_key}

An arbitrary integer expression that can be used to split work between replicas for a specific table.
The value can be any integer expression.
A query may be processed faster if it is executed on several servers in parallel but it depends on the used [parallel_replicas_custom_key](#parallel_replicas_custom_key)
and [parallel_replicas_custom_key_filter_type](#parallel_replicas_custom_key_filter_type).

Simple expressions using primary keys are preferred.

If the setting is used on a cluster that consists of a single shard with multiple replicas, those replicas will be converted into virtual shards.
Otherwise, it will behave same as for `SAMPLE` key, it will use multiple replicas of each shard.

## parallel_replicas_custom_key_filter_type {#parallel_replicas_custom_key_filter_type}

How to use `parallel_replicas_custom_key` expression for splitting work between replicas.

Possible values:

- `default` — Use the default implementation using modulo operation on the `parallel_replicas_custom_key`.
- `range` — Split the entire value space of the expression in the ranges. This type of filtering is useful if values of `parallel_replicas_custom_key` are uniformly spread across the entire integer space, e.g. hash values.

Default value: `default`.

## parallel_replicas_custom_key_range_lower {#parallel_replicas_custom_key_range_lower}

Allows the filter type `range` to split the work evenly between replicas based on the custom range `[parallel_replicas_custom_key_range_lower, INT_MAX]`.

When used in conjuction with [parallel_replicas_custom_key_range_upper](#parallel_replicas_custom_key_range_upper), it lets the filter evenly split the work over replicas for the range `[parallel_replicas_custom_key_range_lower, parallel_replicas_custom_key_range_upper]`.

Note: This setting will not cause any additional data to be filtered during query processing, rather it changes the points at which the range filter breaks up the range `[0, INT_MAX]` for parallel processing.

## parallel_replicas_custom_key_range_upper {#parallel_replicas_custom_key_range_upper}

Allows the filter type `range` to split the work evenly between replicas based on the custom range `[0, parallel_replicas_custom_key_range_upper]`. A value of 0 disables the upper bound, setting it the max value of the custom key expression.

When used in conjuction with [parallel_replicas_custom_key_range_lower](#parallel_replicas_custom_key_range_lower), it lets the filter evenly split the work over replicas for the range `[parallel_replicas_custom_key_range_lower, parallel_replicas_custom_key_range_upper]`.

Note: This setting will not cause any additional data to be filtered during query processing, rather it changes the points at which the range filter breaks up the range `[0, INT_MAX]` for parallel processing.

## allow_experimental_parallel_reading_from_replicas

Enables or disables sending SELECT queries to all replicas of a table (up to `max_parallel_replicas`). Reading is parallelized and coordinated dynamically. It will work for any kind of MergeTree table.

Possible values:

- 0 - Disabled.
- 1 - Enabled, silently disabled in case of failure.
- 2 - Enabled, throws an exception in case of failure.

Default value: `0`.

## compile_expressions {#compile-expressions}

Enables or disables compilation of frequently used simple functions and operators to native code with LLVM at runtime.

Possible values:

- 0 — Disabled.
- 1 — Enabled.

Default value: `1`.

## min_count_to_compile_expression {#min-count-to-compile-expression}

Minimum count of executing same expression before it is get compiled.

Default value: `3`.

## compile_aggregate_expressions {#compile_aggregate_expressions}

Enables or disables JIT-compilation of aggregate functions to native code. Enabling this setting can improve the performance.

Possible values:

- 0 — Aggregation is done without JIT compilation.
- 1 — Aggregation is done using JIT compilation.

Default value: `1`.

**See Also**

- [min_count_to_compile_aggregate_expression](#min_count_to_compile_aggregate_expression)

## min_count_to_compile_aggregate_expression {#min_count_to_compile_aggregate_expression}

The minimum number of identical aggregate expressions to start JIT-compilation. Works only if the [compile_aggregate_expressions](#compile_aggregate_expressions) setting is enabled.

Possible values:

- Positive integer.
- 0 — Identical aggregate expressions are always JIT-compiled.

Default value: `3`.

## use_query_cache {#use-query-cache}

If turned on, `SELECT` queries may utilize the [query cache](../query-cache.md). Parameters [enable_reads_from_query_cache](#enable-reads-from-query-cache)
and [enable_writes_to_query_cache](#enable-writes-to-query-cache) control in more detail how the cache is used.

Possible values:

- 0 - Disabled
- 1 - Enabled

Default value: `0`.

## enable_reads_from_query_cache {#enable-reads-from-query-cache}

If turned on, results of `SELECT` queries are retrieved from the [query cache](../query-cache.md).

Possible values:

- 0 - Disabled
- 1 - Enabled

Default value: `1`.

## enable_writes_to_query_cache {#enable-writes-to-query-cache}

If turned on, results of `SELECT` queries are stored in the [query cache](../query-cache.md).

Possible values:

- 0 - Disabled
- 1 - Enabled

Default value: `1`.

## query_cache_nondeterministic_function_handling {#query-cache-nondeterministic-function-handling}

Controls how the [query cache](../query-cache.md) handles `SELECT` queries with non-deterministic functions like `rand()` or `now()`.

Possible values:

- `'throw'` - Throw an exception and don't cache the query result.
- `'save'` - Cache the query result.
- `'ignore'` - Don't cache the query result and don't throw an exception.

Default value: `throw`.

## query_cache_system_table_handling {#query-cache-system-table-handling}

Controls how the [query cache](../query-cache.md) handles `SELECT` queries against system tables, i.e. tables in databases `system.*` and `information_schema.*`.

Possible values:

- `'throw'` - Throw an exception and don't cache the query result.
- `'save'` - Cache the query result.
- `'ignore'` - Don't cache the query result and don't throw an exception.

Default value: `throw`.

## query_cache_min_query_runs {#query-cache-min-query-runs}

Minimum number of times a `SELECT` query must run before its result is stored in the [query cache](../query-cache.md).

Possible values:

- Positive integer >= 0.

Default value: `0`

## query_cache_min_query_duration {#query-cache-min-query-duration}

Minimum duration in milliseconds a query needs to run for its result to be stored in the [query cache](../query-cache.md).

Possible values:

- Positive integer >= 0.

Default value: `0`

## query_cache_compress_entries {#query-cache-compress-entries}

Compress entries in the [query cache](../query-cache.md). Lessens the memory consumption of the query cache at the cost of slower inserts into / reads from it.

Possible values:

- 0 - Disabled
- 1 - Enabled

Default value: `1`

## query_cache_squash_partial_results {#query-cache-squash-partial-results}

Squash partial result blocks to blocks of size [max_block_size](#setting-max_block_size). Reduces performance of inserts into the [query cache](../query-cache.md) but improves the compressability of cache entries (see [query_cache_compress-entries](#query-cache-compress-entries)).

Possible values:

- 0 - Disabled
- 1 - Enabled

Default value: `1`

## query_cache_ttl {#query-cache-ttl}

After this time in seconds entries in the [query cache](../query-cache.md) become stale.

Possible values:

- Positive integer >= 0.

Default value: `60`

## query_cache_share_between_users {#query-cache-share-between-users}

If turned on, the result of `SELECT` queries cached in the [query cache](../query-cache.md) can be read by other users.
It is not recommended to enable this setting due to security reasons.

Possible values:

- 0 - Disabled
- 1 - Enabled

Default value: `0`.

## query_cache_tag {#query-cache-tag}

A string which acts as a label for [query cache](../query-cache.md) entries.
The same queries with different tags are considered different by the query cache.

Possible values:

- Any string

Default value: `''`

## query_cache_max_size_in_bytes {#query-cache-max-size-in-bytes}

The maximum amount of memory (in bytes) the current user may allocate in the [query cache](../query-cache.md). 0 means unlimited.

Possible values:

- Positive integer >= 0.

Default value: 0 (no restriction).

## query_cache_max_entries {#query-cache-max-entries}

The maximum number of query results the current user may store in the [query cache](../query-cache.md). 0 means unlimited.

Possible values:

- Positive integer >= 0.

Default value: 0 (no restriction).

## insert_quorum {#insert_quorum}

:::note
This setting is not applicable to SharedMergeTree, see [SharedMergeTree consistency](/docs/en/cloud/reference/shared-merge-tree/#consistency) for more information.
:::

Enables the quorum writes.

- If `insert_quorum < 2`, the quorum writes are disabled.
- If `insert_quorum >= 2`, the quorum writes are enabled.
- If `insert_quorum = 'auto'`, use majority number (`number_of_replicas / 2 + 1`) as quorum number.

Default value: 0 - disabled.

Quorum writes

`INSERT` succeeds only when ClickHouse manages to correctly write data to the `insert_quorum` of replicas during the `insert_quorum_timeout`. If for any reason the number of replicas with successful writes does not reach the `insert_quorum`, the write is considered failed and ClickHouse will delete the inserted block from all the replicas where data has already been written.

When `insert_quorum_parallel` is disabled, all replicas in the quorum are consistent, i.e. they contain data from all previous `INSERT` queries (the `INSERT` sequence is linearized). When reading data written using `insert_quorum` and `insert_quorum_parallel` is disabled, you can turn on sequential consistency for `SELECT` queries using [select_sequential_consistency](#select_sequential_consistency).

ClickHouse generates an exception:

- If the number of available replicas at the time of the query is less than the `insert_quorum`.
- When `insert_quorum_parallel` is disabled and an attempt to write data is made when the previous block has not yet been inserted in `insert_quorum` of replicas. This situation may occur if the user tries to perform another `INSERT` query to the same table before the previous one with `insert_quorum` is completed.

See also:

- [insert_quorum_timeout](#insert_quorum_timeout)
- [insert_quorum_parallel](#insert_quorum_parallel)
- [select_sequential_consistency](#select_sequential_consistency)

## insert_quorum_timeout {#insert_quorum_timeout}

Write to a quorum timeout in milliseconds. If the timeout has passed and no write has taken place yet, ClickHouse will generate an exception and the client must repeat the query to write the same block to the same or any other replica.

Default value: 600 000 milliseconds (ten minutes).

See also:

- [insert_quorum](#insert_quorum)
- [insert_quorum_parallel](#insert_quorum_parallel)
- [select_sequential_consistency](#select_sequential_consistency)

## insert_quorum_parallel {#insert_quorum_parallel}

:::note
This setting is not applicable to SharedMergeTree, see [SharedMergeTree consistency](/docs/en/cloud/reference/shared-merge-tree/#consistency) for more information.
:::

Enables or disables parallelism for quorum `INSERT` queries. If enabled, additional `INSERT` queries can be sent while previous queries have not yet finished. If disabled, additional writes to the same table will be rejected.

Possible values:

- 0 — Disabled.
- 1 — Enabled.

Default value: 1.

See also:

- [insert_quorum](#insert_quorum)
- [insert_quorum_timeout](#insert_quorum_timeout)
- [select_sequential_consistency](#select_sequential_consistency)

## select_sequential_consistency {#select_sequential_consistency}

:::note
This setting differ in behavior between SharedMergeTree and ReplicatedMergeTree, see [SharedMergeTree consistency](/docs/en/cloud/reference/shared-merge-tree/#consistency) for more information about the behavior of `select_sequential_consistency` in SharedMergeTree.
:::

Enables or disables sequential consistency for `SELECT` queries. Requires `insert_quorum_parallel` to be disabled (enabled by default).

Possible values:

- 0 — Disabled.
- 1 — Enabled.

Default value: 0.

Usage

When sequential consistency is enabled, ClickHouse allows the client to execute the `SELECT` query only for those replicas that contain data from all previous `INSERT` queries executed with `insert_quorum`. If the client refers to a partial replica, ClickHouse will generate an exception. The SELECT query will not include data that has not yet been written to the quorum of replicas.

When `insert_quorum_parallel` is enabled (the default), then `select_sequential_consistency` does not work. This is because parallel `INSERT` queries can be written to different sets of quorum replicas so there is no guarantee a single replica will have received all writes.

See also:

- [insert_quorum](#insert_quorum)
- [insert_quorum_timeout](#insert_quorum_timeout)
- [insert_quorum_parallel](#insert_quorum_parallel)

## insert_deduplicate {#insert-deduplicate}

Enables or disables block deduplication of `INSERT` (for Replicated\* tables).

Possible values:

- 0 — Disabled.
- 1 — Enabled.

Default value: 1.

By default, blocks inserted into replicated tables by the `INSERT` statement are deduplicated (see [Data Replication](../../engines/table-engines/mergetree-family/replication.md)).
For the replicated tables by default the only 100 of the most recent blocks for each partition are deduplicated (see [replicated_deduplication_window](merge-tree-settings.md/#replicated-deduplication-window), [replicated_deduplication_window_seconds](merge-tree-settings.md/#replicated-deduplication-window-seconds)).
For not replicated tables see [non_replicated_deduplication_window](merge-tree-settings.md/#non-replicated-deduplication-window).

## Asynchronous Insert settings

### async_insert {#async-insert}

Enables or disables asynchronous inserts. Note that deduplication is disabled by default, see [async_insert_deduplicate](#async-insert-deduplicate).

If enabled, the data is combined into batches before the insertion into tables, so it is possible to do small and frequent insertions into ClickHouse (up to 15000 queries per second) without buffer tables.

The data is inserted either after the [async_insert_max_data_size](#async-insert-max-data-size) is exceeded or after [async_insert_busy_timeout_ms](#async-insert-busy-timeout-ms) milliseconds since the first `INSERT` query. If the [async_insert_stale_timeout_ms](#async-insert-stale-timeout-ms) is set to a non-zero value, the data is inserted after `async_insert_stale_timeout_ms` milliseconds since the last query. Also the buffer will be flushed to disk if at least [async_insert_max_query_number](#async-insert-max-query-number) async insert queries per block were received. This last setting takes effect only if [async_insert_deduplicate](#async-insert-deduplicate) is enabled.

If [wait_for_async_insert](#wait-for-async-insert) is enabled, every client will wait for the data to be processed and flushed to the table. Otherwise, the query would be processed almost instantly, even if the data is not inserted.

Possible values:

- 0 — Insertions are made synchronously, one after another.
- 1 — Multiple asynchronous insertions enabled.

Default value: `0`.

### async_insert_threads {#async-insert-threads}

The maximum number of threads for background data parsing and insertion.

Possible values:

- Positive integer.
- 0 — Asynchronous insertions are disabled.

Default value: `16`.

### wait_for_async_insert {#wait-for-async-insert}

Enables or disables waiting for processing of asynchronous insertion. If enabled, server will return `OK` only after the data is inserted. Otherwise, it will return `OK` as soon it has received the data, but it might still fail to parse or insert it later (You can check in system.asynchronous_insert_log)

If you want to use asynchronous inserts, we need to also enable [`async_insert`](#async-insert).

Possible values:

- 0 — Server returns `OK` even if the data is not yet inserted.
- 1 — Server returns `OK` only after the data is inserted.

Default value: `1`.

### wait_for_async_insert_timeout {#wait-for-async-insert-timeout}

The timeout in seconds for waiting for processing of asynchronous insertion.

Possible values:

- Positive integer.
- 0 — Disabled.

Default value: [lock_acquire_timeout](#lock_acquire_timeout).

### async_insert_max_data_size {#async-insert-max-data-size}

The maximum size of the unparsed data in bytes collected per query before being inserted.

Possible values:

- Positive integer.
- 0 — Asynchronous insertions are disabled.

Default value: `10485760`.

### async_insert_max_query_number {#async-insert-max-query-number}

The maximum number of insert queries per block before being inserted. This setting takes effect only if [async_insert_deduplicate](#async-insert-deduplicate) is enabled.

Possible values:

- Positive integer.
- 0 — Asynchronous insertions are disabled.

Default value: `450`.

### async_insert_busy_timeout_max_ms {#async-insert-busy-timeout-max-ms}

The maximum timeout in milliseconds since the first `INSERT` query before inserting collected data.

Possible values:

- Positive integer.
- 0 — Timeout disabled.

Default value: `200`.

Cloud default value: `1000`.

### async_insert_poll_timeout_ms {#async-insert-poll-timeout-ms}

Timeout in milliseconds for polling data from asynchronous insert queue.

Possible values:

- Positive integer.

Default value: `10`.

### async_insert_use_adaptive_busy_timeout {#allow-experimental-async-insert-adaptive-busy-timeout}

Use adaptive asynchronous insert timeout.

Possible values:

- 0 - Disabled.
- 1 - Enabled.

Default value: `0`.

### async_insert_busy_timeout_min_ms {#async-insert-busy-timeout-min-ms}

If adaptive asynchronous insert timeout is allowed through [async_insert_use_adaptive_busy_timeout](#allow-experimental-async-insert-adaptive-busy-timeout), the setting specifies the minimum value of the asynchronous insert timeout in milliseconds. It also serves as the initial value, which may be increased later by the adaptive algorithm, up to the [async_insert_busy_timeout_ms](#async_insert_busy_timeout_ms).

Possible values:

- Positive integer.

Default value: `50`.

### async_insert_busy_timeout_ms {#async-insert-busy-timeout-ms}

Alias for [`async_insert_busy_timeout_max_ms`](#async_insert_busy_timeout_max_ms).

### async_insert_busy_timeout_increase_rate {#async-insert-busy-timeout-increase-rate}

If adaptive asynchronous insert timeout is allowed through [async_insert_use_adaptive_busy_timeout](#allow-experimental-async-insert-adaptive-busy-timeout), the setting specifies the exponential growth rate at which the adaptive asynchronous insert timeout increases.

Possible values:

- A positive floating-point number.

Default value: `0.2`.

### async_insert_busy_timeout_decrease_rate {#async-insert-busy-timeout-decrease-rate}

If adaptive asynchronous insert timeout is allowed through [async_insert_use_adaptive_busy_timeout](#allow-experimental-async-insert-adaptive-busy-timeout), the setting specifies the exponential growth rate at which the adaptive asynchronous insert timeout decreases.

Possible values:

- A positive floating-point number.

Default value: `0.2`.

### async_insert_stale_timeout_ms {#async-insert-stale-timeout-ms}

The maximum timeout in milliseconds since the last `INSERT` query before dumping collected data. If enabled, the settings prolongs the [async_insert_busy_timeout_ms](#async-insert-busy-timeout-ms) with every `INSERT` query as long as [async_insert_max_data_size](#async-insert-max-data-size) is not exceeded.

Possible values:

- Positive integer.
- 0 — Timeout disabled.

Default value: `0`.

### async_insert_deduplicate {#async-insert-deduplicate}

Enables or disables insert deduplication of `ASYNC INSERT` (for Replicated\* tables).

Possible values:

- 0 — Disabled.
- 1 — Enabled.

Default value: 0.

By default, async inserts are inserted into replicated tables by the `INSERT` statement enabling [async_insert](#async-insert) are deduplicated (see [Data Replication](../../engines/table-engines/mergetree-family/replication.md)).
For the replicated tables, by default, only 10000 of the most recent inserts for each partition are deduplicated (see [replicated_deduplication_window_for_async_inserts](merge-tree-settings.md/#replicated-deduplication-window-async-inserts), [replicated_deduplication_window_seconds_for_async_inserts](merge-tree-settings.md/#replicated-deduplication-window-seconds-async-inserts)).
We recommend enabling the [async_block_ids_cache](merge-tree-settings.md/#use-async-block-ids-cache) to increase the efficiency of deduplication.
This function does not work for non-replicated tables.

## deduplicate_blocks_in_dependent_materialized_views {#deduplicate-blocks-in-dependent-materialized-views}

Enables or disables the deduplication check for materialized views that receive data from Replicated\* tables.

Possible values:

      0 — Disabled.
      1 — Enabled.

Default value: 0.

Usage

By default, deduplication is not performed for materialized views but is done upstream, in the source table.
If an INSERTed block is skipped due to deduplication in the source table, there will be no insertion into attached materialized views. This behaviour exists to enable the insertion of highly aggregated data into materialized views, for cases where inserted blocks are the same after materialized view aggregation but derived from different INSERTs into the source table.
At the same time, this behaviour “breaks” `INSERT` idempotency. If an `INSERT` into the main table was successful and `INSERT` into a materialized view failed (e.g. because of communication failure with ClickHouse Keeper) a client will get an error and can retry the operation. However, the materialized view won’t receive the second insert because it will be discarded by deduplication in the main (source) table. The setting `deduplicate_blocks_in_dependent_materialized_views` allows for changing this behaviour. On retry, a materialized view will receive the repeat insert and will perform a deduplication check by itself,
ignoring check result for the source table, and will insert rows lost because of the first failure.

## insert_deduplication_token {#insert_deduplication_token}

The setting allows a user to provide own deduplication semantic in MergeTree/ReplicatedMergeTree
For example, by providing a unique value for the setting in each INSERT statement,
user can avoid the same inserted data being deduplicated.

Possible values:

- Any string

Default value: empty string (disabled)

`insert_deduplication_token` is used for deduplication _only_ when not empty.

For the replicated tables by default the only 100 of the most recent inserts for each partition are deduplicated (see [replicated_deduplication_window](merge-tree-settings.md/#replicated-deduplication-window), [replicated_deduplication_window_seconds](merge-tree-settings.md/#replicated-deduplication-window-seconds)).
For not replicated tables see [non_replicated_deduplication_window](merge-tree-settings.md/#non-replicated-deduplication-window).

:::note
`insert_deduplication_token` works on a partition level (the same as `insert_deduplication` checksum). Multiple partitions can have the same `insert_deduplication_token`.
:::

Example:

```sql
CREATE TABLE test_table
( A Int64 )
ENGINE = MergeTree
ORDER BY A
SETTINGS non_replicated_deduplication_window = 100;

INSERT INTO test_table SETTINGS insert_deduplication_token = 'test' VALUES (1);

-- the next insert won't be deduplicated because insert_deduplication_token is different
INSERT INTO test_table SETTINGS insert_deduplication_token = 'test1' VALUES (1);

-- the next insert will be deduplicated because insert_deduplication_token
-- is the same as one of the previous
INSERT INTO test_table SETTINGS insert_deduplication_token = 'test' VALUES (2);

SELECT * FROM test_table

┌─A─┐
│ 1 │
└───┘
┌─A─┐
│ 1 │
└───┘
```

## update_insert_deduplication_token_in_dependent_materialized_views {#update-insert-deduplication-token-in-dependent-materialized-views}

Allows to update `insert_deduplication_token` with view identifier during insert in dependent materialized views, if setting `deduplicate_blocks_in_dependent_materialized_views` is enabled and `insert_deduplication_token` is set.

Possible values:

      0 — Disabled.
      1 — Enabled.

Default value: 0.

Usage:

If setting `deduplicate_blocks_in_dependent_materialized_views` is enabled, `insert_deduplication_token` is passed to dependent materialized views. But in complex INSERT flows it is possible that we want to avoid deduplication for dependent materialized views.

Example:
```
landing -┬--> mv_1_1 ---> ds_1_1 ---> mv_2_1 --┬-> ds_2_1 ---> mv_3_1 ---> ds_3_1
         |                                     |
         └--> mv_1_2 ---> ds_1_2 ---> mv_2_2 --┘
```

In this example we want to avoid deduplication for two different blocks generated from `mv_2_1` and `mv_2_2` that will be inserted into `ds_2_1`. Without `update_insert_deduplication_token_in_dependent_materialized_views` setting enabled, those two different blocks will be deduplicated, because different blocks from `mv_2_1` and `mv_2_2` will have the same `insert_deduplication_token`.

If setting `update_insert_deduplication_token_in_dependent_materialized_views` is enabled, during each insert into dependent materialized views `insert_deduplication_token` is updated with table identifier, so block from `mv_2_1` and block from `mv_2_2` will have different `insert_deduplication_token` and will not be deduplicated.

## insert_keeper_max_retries

The setting sets the maximum number of retries for ClickHouse Keeper (or ZooKeeper) requests during insert into replicated MergeTree. Only Keeper requests which failed due to network error, Keeper session timeout, or request timeout are considered for retries.

Possible values:

- Positive integer.
- 0 — Retries are disabled

Default value: 20

Cloud default value: `20`.

Keeper request retries are done after some timeout. The timeout is controlled by the following settings: `insert_keeper_retry_initial_backoff_ms`, `insert_keeper_retry_max_backoff_ms`.
The first retry is done after `insert_keeper_retry_initial_backoff_ms` timeout. The consequent timeouts will be calculated as follows:
```
timeout = min(insert_keeper_retry_max_backoff_ms, latest_timeout * 2)
```

For example, if `insert_keeper_retry_initial_backoff_ms=100`, `insert_keeper_retry_max_backoff_ms=10000` and `insert_keeper_max_retries=8` then timeouts will be `100, 200, 400, 800, 1600, 3200, 6400, 10000`.

Apart from fault tolerance, the retries aim to provide a better user experience - they allow to avoid returning an error during INSERT execution if Keeper is restarted, for example, due to an upgrade.

## insert_keeper_retry_initial_backoff_ms {#insert_keeper_retry_initial_backoff_ms}

Initial timeout(in milliseconds) to retry a failed Keeper request during INSERT query execution

Possible values:

- Positive integer.
- 0 — No timeout

Default value: 100

## insert_keeper_retry_max_backoff_ms {#insert_keeper_retry_max_backoff_ms}

Maximum timeout (in milliseconds) to retry a failed Keeper request during INSERT query execution

Possible values:

- Positive integer.
- 0 — Maximum timeout is not limited

Default value: 10000

## max_network_bytes {#max-network-bytes}

Limits the data volume (in bytes) that is received or transmitted over the network when executing a query. This setting applies to every individual query.

Possible values:

- Positive integer.
- 0 — Data volume control is disabled.

Default value: 0.

## max_network_bandwidth {#max-network-bandwidth}

Limits the speed of the data exchange over the network in bytes per second. This setting applies to every query.

Possible values:

- Positive integer.
- 0 — Bandwidth control is disabled.

Default value: 0.

## max_network_bandwidth_for_user {#max-network-bandwidth-for-user}

Limits the speed of the data exchange over the network in bytes per second. This setting applies to all concurrently running queries performed by a single user.

Possible values:

- Positive integer.
- 0 — Control of the data speed is disabled.

Default value: 0.

## max_network_bandwidth_for_all_users {#max-network-bandwidth-for-all-users}

Limits the speed that data is exchanged at over the network in bytes per second. This setting applies to all concurrently running queries on the server.

Possible values:

- Positive integer.
- 0 — Control of the data speed is disabled.

Default value: 0.

## count_distinct_implementation {#count_distinct_implementation}

Specifies which of the `uniq*` functions should be used to perform the [COUNT(DISTINCT ...)](../../sql-reference/aggregate-functions/reference/count.md/#agg_function-count) construction.

Possible values:

- [uniq](../../sql-reference/aggregate-functions/reference/uniq.md/#agg_function-uniq)
- [uniqCombined](../../sql-reference/aggregate-functions/reference/uniqcombined.md/#agg_function-uniqcombined)
- [uniqCombined64](../../sql-reference/aggregate-functions/reference/uniqcombined64.md/#agg_function-uniqcombined64)
- [uniqHLL12](../../sql-reference/aggregate-functions/reference/uniqhll12.md/#agg_function-uniqhll12)
- [uniqExact](../../sql-reference/aggregate-functions/reference/uniqexact.md/#agg_function-uniqexact)

Default value: `uniqExact`.

## skip_unavailable_shards {#skip_unavailable_shards}

Enables or disables silently skipping of unavailable shards.

Shard is considered unavailable if all its replicas are unavailable. A replica is unavailable in the following cases:

- ClickHouse can’t connect to replica for any reason.

    When connecting to a replica, ClickHouse performs several attempts. If all these attempts fail, the replica is considered unavailable.

- Replica can’t be resolved through DNS.

    If replica’s hostname can’t be resolved through DNS, it can indicate the following situations:

    - Replica’s host has no DNS record. It can occur in systems with dynamic DNS, for example, [Kubernetes](https://kubernetes.io), where nodes can be unresolvable during downtime, and this is not an error.

    - Configuration error. ClickHouse configuration file contains a wrong hostname.

Possible values:

- 1 — skipping enabled.

    If a shard is unavailable, ClickHouse returns a result based on partial data and does not report node availability issues.

- 0 — skipping disabled.

    If a shard is unavailable, ClickHouse throws an exception.

Default value: 0.

## distributed_group_by_no_merge {#distributed-group-by-no-merge}

Do not merge aggregation states from different servers for distributed query processing, you can use this in case it is for certain that there are different keys on different shards

Possible values:

- `0` — Disabled (final query processing is done on the initiator node).
- `1` - Do not merge aggregation states from different servers for distributed query processing (query completely processed on the shard, initiator only proxy the data), can be used in case it is for certain that there are different keys on different shards.
- `2` - Same as `1` but applies `ORDER BY` and `LIMIT` (it is not possible when the query processed completely on the remote node, like for `distributed_group_by_no_merge=1`) on the initiator (can be used for queries with `ORDER BY` and/or `LIMIT`).

Default value: `0`

**Example**

```sql
SELECT *
FROM remote('127.0.0.{2,3}', system.one)
GROUP BY dummy
LIMIT 1
SETTINGS distributed_group_by_no_merge = 1
FORMAT PrettyCompactMonoBlock

┌─dummy─┐
│     0 │
│     0 │
└───────┘
```

```sql
SELECT *
FROM remote('127.0.0.{2,3}', system.one)
GROUP BY dummy
LIMIT 1
SETTINGS distributed_group_by_no_merge = 2
FORMAT PrettyCompactMonoBlock

┌─dummy─┐
│     0 │
└───────┘
```

## distributed_push_down_limit {#distributed-push-down-limit}

Enables or disables [LIMIT](#limit) applying on each shard separately.

This will allow to avoid:
- Sending extra rows over network;
- Processing rows behind the limit on the initiator.

Starting from 21.9 version you cannot get inaccurate results anymore, since `distributed_push_down_limit` changes query execution only if at least one of the conditions met:
- [distributed_group_by_no_merge](#distributed-group-by-no-merge) > 0.
- Query **does not have** `GROUP BY`/`DISTINCT`/`LIMIT BY`, but it has `ORDER BY`/`LIMIT`.
- Query **has** `GROUP BY`/`DISTINCT`/`LIMIT BY` with `ORDER BY`/`LIMIT` and:
    - [optimize_skip_unused_shards](#optimize-skip-unused-shards) is enabled.
    - [optimize_distributed_group_by_sharding_key](#optimize-distributed-group-by-sharding-key) is enabled.

Possible values:

- 0 — Disabled.
- 1 — Enabled.

Default value: `1`.

See also:

- [distributed_group_by_no_merge](#distributed-group-by-no-merge)
- [optimize_skip_unused_shards](#optimize-skip-unused-shards)
- [optimize_distributed_group_by_sharding_key](#optimize-distributed-group-by-sharding-key)

## optimize_skip_unused_shards_limit {#optimize-skip-unused-shards-limit}

Limit for number of sharding key values, turns off `optimize_skip_unused_shards` if the limit is reached.

Too many values may require significant amount for processing, while the benefit is doubtful, since if you have huge number of values in `IN (...)`, then most likely the query will be sent to all shards anyway.

Default value: 1000

## optimize_skip_unused_shards {#optimize-skip-unused-shards}

Enables or disables skipping of unused shards for [SELECT](../../sql-reference/statements/select/index.md) queries that have sharding key condition in `WHERE/PREWHERE` (assuming that the data is distributed by sharding key, otherwise a query yields incorrect result).

Possible values:

- 0 — Disabled.
- 1 — Enabled.

Default value: 0

## optimize_skip_unused_shards_rewrite_in {#optimize-skip-unused-shards-rewrite-in}

Rewrite IN in query for remote shards to exclude values that does not belong to the shard (requires optimize_skip_unused_shards).

Possible values:

- 0 — Disabled.
- 1 — Enabled.

Default value: 1 (since it requires `optimize_skip_unused_shards` anyway, which `0` by default)

## allow_nondeterministic_optimize_skip_unused_shards {#allow-nondeterministic-optimize-skip-unused-shards}

Allow nondeterministic (like `rand` or `dictGet`, since later has some caveats with updates) functions in sharding key.

Possible values:

- 0 — Disallowed.
- 1 — Allowed.

Default value: 0

## optimize_skip_unused_shards_nesting {#optimize-skip-unused-shards-nesting}

Controls [`optimize_skip_unused_shards`](#optimize-skip-unused-shards) (hence still requires [`optimize_skip_unused_shards`](#optimize-skip-unused-shards)) depends on the nesting level of the distributed query (case when you have `Distributed` table that look into another `Distributed` table).

Possible values:

- 0 — Disabled, `optimize_skip_unused_shards` works always.
- 1 — Enables `optimize_skip_unused_shards` only for the first level.
- 2 — Enables `optimize_skip_unused_shards` up to the second level.

Default value: 0

## force_optimize_skip_unused_shards {#force-optimize-skip-unused-shards}

Enables or disables query execution if [optimize_skip_unused_shards](#optimize-skip-unused-shards) is enabled and skipping of unused shards is not possible. If the skipping is not possible and the setting is enabled, an exception will be thrown.

Possible values:

- 0 — Disabled. ClickHouse does not throw an exception.
- 1 — Enabled. Query execution is disabled only if the table has a sharding key.
- 2 — Enabled. Query execution is disabled regardless of whether a sharding key is defined for the table.

Default value: 0

## force_optimize_skip_unused_shards_nesting {#force_optimize_skip_unused_shards_nesting}

Controls [`force_optimize_skip_unused_shards`](#force-optimize-skip-unused-shards) (hence still requires [`force_optimize_skip_unused_shards`](#force-optimize-skip-unused-shards)) depends on the nesting level of the distributed query (case when you have `Distributed` table that look into another `Distributed` table).

Possible values:

- 0 - Disabled, `force_optimize_skip_unused_shards` works always.
- 1 — Enables `force_optimize_skip_unused_shards` only for the first level.
- 2 — Enables `force_optimize_skip_unused_shards` up to the second level.

Default value: 0

## optimize_distributed_group_by_sharding_key {#optimize-distributed-group-by-sharding-key}

Optimize `GROUP BY sharding_key` queries, by avoiding costly aggregation on the initiator server (which will reduce memory usage for the query on the initiator server).

The following types of queries are supported (and all combinations of them):

- `SELECT DISTINCT [..., ]sharding_key[, ...] FROM dist`
- `SELECT ... FROM dist GROUP BY sharding_key[, ...]`
- `SELECT ... FROM dist GROUP BY sharding_key[, ...] ORDER BY x`
- `SELECT ... FROM dist GROUP BY sharding_key[, ...] LIMIT 1`
- `SELECT ... FROM dist GROUP BY sharding_key[, ...] LIMIT 1 BY x`

The following types of queries are not supported (support for some of them may be added later):

- `SELECT ... GROUP BY sharding_key[, ...] WITH TOTALS`
- `SELECT ... GROUP BY sharding_key[, ...] WITH ROLLUP`
- `SELECT ... GROUP BY sharding_key[, ...] WITH CUBE`
- `SELECT ... GROUP BY sharding_key[, ...] SETTINGS extremes=1`

Possible values:

- 0 — Disabled.
- 1 — Enabled.

Default value: 0

See also:

- [distributed_group_by_no_merge](#distributed-group-by-no-merge)
- [distributed_push_down_limit](#distributed-push-down-limit)
- [optimize_skip_unused_shards](#optimize-skip-unused-shards)

:::note
Right now it requires `optimize_skip_unused_shards` (the reason behind this is that one day it may be enabled by default, and it will work correctly only if data was inserted via Distributed table, i.e. data is distributed according to sharding_key).
:::

## optimize_throw_if_noop {#setting-optimize_throw_if_noop}

Enables or disables throwing an exception if an [OPTIMIZE](../../sql-reference/statements/optimize.md) query didn’t perform a merge.

By default, `OPTIMIZE` returns successfully even if it didn’t do anything. This setting lets you differentiate these situations and get the reason in an exception message.

Possible values:

- 1 — Throwing an exception is enabled.
- 0 — Throwing an exception is disabled.

Default value: 0.

## optimize_skip_merged_partitions {#optimize-skip-merged-partitions}

Enables or disables optimization for [OPTIMIZE TABLE ... FINAL](../../sql-reference/statements/optimize.md) query if there is only one part with level > 0 and it doesn't have expired TTL.

- `OPTIMIZE TABLE ... FINAL SETTINGS optimize_skip_merged_partitions=1`

By default, `OPTIMIZE TABLE ... FINAL` query rewrites the one part even if there is only a single part.

Possible values:

- 1 - Enable optimization.
- 0 - Disable optimization.

Default value: 0.

## optimize_functions_to_subcolumns {#optimize-functions-to-subcolumns}

Enables or disables optimization by transforming some functions to reading subcolumns. This reduces the amount of data to read.

These functions can be transformed:

- [length](../../sql-reference/functions/array-functions.md/#array_functions-length) to read the [size0](../../sql-reference/data-types/array.md/#array-size) subcolumn.
- [empty](../../sql-reference/functions/array-functions.md/#function-empty) to read the [size0](../../sql-reference/data-types/array.md/#array-size) subcolumn.
- [notEmpty](../../sql-reference/functions/array-functions.md/#function-notempty) to read the [size0](../../sql-reference/data-types/array.md/#array-size) subcolumn.
- [isNull](../../sql-reference/operators/index.md#operator-is-null) to read the [null](../../sql-reference/data-types/nullable.md/#finding-null) subcolumn.
- [isNotNull](../../sql-reference/operators/index.md#is-not-null) to read the [null](../../sql-reference/data-types/nullable.md/#finding-null) subcolumn.
- [count](../../sql-reference/aggregate-functions/reference/count.md) to read the [null](../../sql-reference/data-types/nullable.md/#finding-null) subcolumn.
- [mapKeys](../../sql-reference/functions/tuple-map-functions.md/#mapkeys) to read the [keys](../../sql-reference/data-types/map.md/#map-subcolumns) subcolumn.
- [mapValues](../../sql-reference/functions/tuple-map-functions.md/#mapvalues) to read the [values](../../sql-reference/data-types/map.md/#map-subcolumns) subcolumn.

Possible values:

- 0 — Optimization disabled.
- 1 — Optimization enabled.

Default value: `1`.

## optimize_trivial_count_query {#optimize-trivial-count-query}

Enables or disables the optimization to trivial query `SELECT count() FROM table` using metadata from MergeTree. If you need to use row-level security, disable this setting.

Possible values:

   - 0 — Optimization disabled.
   - 1 — Optimization enabled.

Default value: `1`.

See also:

- [optimize_functions_to_subcolumns](#optimize-functions-to-subcolumns)

## optimize_trivial_approximate_count_query {#optimize_trivial_approximate_count_query}

Use an approximate value for trivial count optimization of storages that support such estimation, for example, EmbeddedRocksDB.

Possible values:

   - 0 — Optimization disabled.
   - 1 — Optimization enabled.

Default value: `0`.

## optimize_count_from_files {#optimize_count_from_files}

Enables or disables the optimization of counting number of rows from files in different input formats. It applies to table functions/engines `file`/`s3`/`url`/`hdfs`/`azureBlobStorage`.

Possible values:

- 0 — Optimization disabled.
- 1 — Optimization enabled.

Default value: `1`.

## use_cache_for_count_from_files {#use_cache_for_count_from_files}

Enables caching of rows number during count from files in table functions `file`/`s3`/`url`/`hdfs`/`azureBlobStorage`.

Enabled by default.

## distributed_replica_error_half_life {#distributed_replica_error_half_life}

- Type: seconds
- Default value: 60 seconds

Controls how fast errors in distributed tables are zeroed. If a replica is unavailable for some time, accumulates 5 errors, and distributed_replica_error_half_life is set to 1 second, then the replica is considered normal 3 seconds after the last error.

See also:

- [load_balancing](#load_balancing-round_robin)
- [Table engine Distributed](../../engines/table-engines/special/distributed.md)
- [distributed_replica_error_cap](#distributed_replica_error_cap)
- [distributed_replica_max_ignored_errors](#distributed_replica_max_ignored_errors)

## distributed_replica_error_cap {#distributed_replica_error_cap}

- Type: unsigned int
- Default value: 1000

The error count of each replica is capped at this value, preventing a single replica from accumulating too many errors.

See also:

- [load_balancing](#load_balancing-round_robin)
- [Table engine Distributed](../../engines/table-engines/special/distributed.md)
- [distributed_replica_error_half_life](#distributed_replica_error_half_life)
- [distributed_replica_max_ignored_errors](#distributed_replica_max_ignored_errors)

## distributed_replica_max_ignored_errors {#distributed_replica_max_ignored_errors}

- Type: unsigned int
- Default value: 0

The number of errors that will be ignored while choosing replicas (according to `load_balancing` algorithm).

See also:

- [load_balancing](#load_balancing-round_robin)
- [Table engine Distributed](../../engines/table-engines/special/distributed.md)
- [distributed_replica_error_cap](#distributed_replica_error_cap)
- [distributed_replica_error_half_life](#distributed_replica_error_half_life)

## distributed_background_insert_sleep_time_ms {#distributed_background_insert_sleep_time_ms}

Base interval for the [Distributed](../../engines/table-engines/special/distributed.md) table engine to send data. The actual interval grows exponentially in the event of errors.

Possible values:

- A positive integer number of milliseconds.

Default value: 100 milliseconds.

## distributed_background_insert_max_sleep_time_ms {#distributed_background_insert_max_sleep_time_ms}

Maximum interval for the [Distributed](../../engines/table-engines/special/distributed.md) table engine to send data. Limits exponential growth of the interval set in the [distributed_background_insert_sleep_time_ms](#distributed_background_insert_sleep_time_ms) setting.

Possible values:

- A positive integer number of milliseconds.

Default value: 30000 milliseconds (30 seconds).

## distributed_background_insert_batch {#distributed_background_insert_batch}

Enables/disables inserted data sending in batches.

When batch sending is enabled, the [Distributed](../../engines/table-engines/special/distributed.md) table engine tries to send multiple files of inserted data in one operation instead of sending them separately. Batch sending improves cluster performance by better-utilizing server and network resources.

Possible values:

- 1 — Enabled.
- 0 — Disabled.

Default value: 0.

## distributed_background_insert_split_batch_on_failure {#distributed_background_insert_split_batch_on_failure}

Enables/disables splitting batches on failures.

Sometimes sending particular batch to the remote shard may fail, because of some complex pipeline after (i.e. `MATERIALIZED VIEW` with `GROUP BY`) due to `Memory limit exceeded` or similar errors. In this case, retrying will not help (and this will stuck distributed sends for the table) but sending files from that batch one by one may succeed INSERT.

So installing this setting to `1` will disable batching for such batches (i.e. temporary disables `distributed_background_insert_batch` for failed batches).

Possible values:

- 1 — Enabled.
- 0 — Disabled.

Default value: 0.

:::note
This setting also affects broken batches (that may appears because of abnormal server (machine) termination and no `fsync_after_insert`/`fsync_directories` for [Distributed](../../engines/table-engines/special/distributed.md) table engine).
:::

:::note
You should not rely on automatic batch splitting, since this may hurt performance.
:::

## os_thread_priority {#setting-os-thread-priority}

Sets the priority ([nice](https://en.wikipedia.org/wiki/Nice_(Unix))) for threads that execute queries. The OS scheduler considers this priority when choosing the next thread to run on each available CPU core.

:::note
To use this setting, you need to set the `CAP_SYS_NICE` capability. The `clickhouse-server` package sets it up during installation. Some virtual environments do not allow you to set the `CAP_SYS_NICE` capability. In this case, `clickhouse-server` shows a message about it at the start.
:::

Possible values:

- You can set values in the range `[-20, 19]`.

Lower values mean higher priority. Threads with low `nice` priority values are executed more frequently than threads with high values. High values are preferable for long-running non-interactive queries because it allows them to quickly give up resources in favour of short interactive queries when they arrive.

Default value: 0.

## query_profiler_real_time_period_ns {#query_profiler_real_time_period_ns}

Sets the period for a real clock timer of the [query profiler](../../operations/optimizing-performance/sampling-query-profiler.md). Real clock timer counts wall-clock time.

Possible values:

- Positive integer number, in nanoseconds.

    Recommended values:

            - 10000000 (100 times a second) nanoseconds and less for single queries.
            - 1000000000 (once a second) for cluster-wide profiling.

- 0 for turning off the timer.

Type: [UInt64](../../sql-reference/data-types/int-uint.md).

Default value: 1000000000 nanoseconds (once a second).

**Temporarily disabled in ClickHouse Cloud.**

See also:

- System table [trace_log](../../operations/system-tables/trace_log.md/#system_tables-trace_log)

## query_profiler_cpu_time_period_ns {#query_profiler_cpu_time_period_ns}

Sets the period for a CPU clock timer of the [query profiler](../../operations/optimizing-performance/sampling-query-profiler.md). This timer counts only CPU time.

Possible values:

- A positive integer number of nanoseconds.

    Recommended values:

            - 10000000 (100 times a second) nanoseconds and more for single queries.
            - 1000000000 (once a second) for cluster-wide profiling.

- 0 for turning off the timer.

Type: [UInt64](../../sql-reference/data-types/int-uint.md).

Default value: 1000000000 nanoseconds.

**Temporarily disabled in ClickHouse Cloud.**

See also:

- System table [trace_log](../../operations/system-tables/trace_log.md/#system_tables-trace_log)

## memory_profiler_step {#memory_profiler_step}

Sets the step of memory profiler. Whenever query memory usage becomes larger than every next step in number of bytes the memory profiler will collect the allocating stacktrace and will write it into [trace_log](../../operations/system-tables/trace_log.md#system_tables-trace_log).

Possible values:

- A positive integer number of bytes.

- 0 for turning off the memory profiler.

Default value: 4,194,304 bytes (4 MiB).

## memory_profiler_sample_probability {#memory_profiler_sample_probability}

Sets the probability of collecting stacktraces at random allocations and deallocations and writing them into [trace_log](../../operations/system-tables/trace_log.md#system_tables-trace_log).

Possible values:

- A positive floating-point number in the range [0..1].

- 0.0 for turning off the memory sampling.

Default value: 0.0.

## trace_profile_events {#trace_profile_events}

Enables or disables collecting stacktraces on each update of profile events along with the name of profile event and the value of increment and sending them into [trace_log](../../operations/system-tables/trace_log.md#system_tables-trace_log).

Possible values:

- 1 — Tracing of profile events enabled.
- 0 — Tracing of profile events disabled.

Default value: 0.

## allow_introspection_functions {#allow_introspection_functions}

Enables or disables [introspection functions](../../sql-reference/functions/introspection.md) for query profiling.

Possible values:

- 1 — Introspection functions enabled.
- 0 — Introspection functions disabled.

Default value: 0.

**See Also**

- [Sampling Query Profiler](../../operations/optimizing-performance/sampling-query-profiler.md)
- System table [trace_log](../../operations/system-tables/trace_log.md/#system_tables-trace_log)

## input_format_parallel_parsing {#input-format-parallel-parsing}

Enables or disables order-preserving parallel parsing of data formats. Supported only for [TSV](../../interfaces/formats.md/#tabseparated), [TSKV](../../interfaces/formats.md/#tskv), [CSV](../../interfaces/formats.md/#csv) and [JSONEachRow](../../interfaces/formats.md/#jsoneachrow) formats.

Possible values:

- 1 — Enabled.
- 0 — Disabled.

Default value: `1`.

## output_format_parallel_formatting {#output-format-parallel-formatting}

Enables or disables parallel formatting of data formats. Supported only for [TSV](../../interfaces/formats.md/#tabseparated), [TSKV](../../interfaces/formats.md/#tskv), [CSV](../../interfaces/formats.md/#csv) and [JSONEachRow](../../interfaces/formats.md/#jsoneachrow) formats.

Possible values:

- 1 — Enabled.
- 0 — Disabled.

Default value: `1`.

## min_chunk_bytes_for_parallel_parsing {#min-chunk-bytes-for-parallel-parsing}

- Type: unsigned int
- Default value: 1 MiB

The minimum chunk size in bytes, which each thread will parse in parallel.

## merge_selecting_sleep_ms {#merge_selecting_sleep_ms}

Minimum time to wait before trying to select parts to merge again after no parts were selected. A lower setting triggers selecting tasks in `background_schedule_pool` frequently, which results in a large number of requests to ClickHouse Keeper in large-scale clusters.

Possible values:

- Any positive integer.

Default value: `5000`.

## max_merge_selecting_sleep_ms

Maximum time to wait before trying to select parts to merge again after no parts were selected. A lower setting triggers selecting tasks in `background_schedule_pool` frequently, which results in a large number of requests to ClickHouse Keeper in large-scale clusters.

Possible values:

- Any positive integer.

Default value: `60000`.

## parallel_distributed_insert_select {#parallel_distributed_insert_select}

Enables parallel distributed `INSERT ... SELECT` query.

If we execute `INSERT INTO distributed_table_a SELECT ... FROM distributed_table_b` queries and both tables use the same cluster, and both tables are either [replicated](../../engines/table-engines/mergetree-family/replication.md) or non-replicated, then this query is processed locally on every shard.

Possible values:

- 0 — Disabled.
- 1 — `SELECT` will be executed on each shard from the underlying table of the distributed engine.
- 2 — `SELECT` and `INSERT` will be executed on each shard from/to the underlying table of the distributed engine.

Default value: 0.

## distributed_insert_skip_read_only_replicas {#distributed_insert_skip_read_only_replicas}

Enables skipping read-only replicas for INSERT queries into Distributed.

Possible values:

- 0 — INSERT was as usual, if it will go to read-only replica it will fail
- 1 — Initiator will skip read-only replicas before sending data to shards.

Default value: `0`

## distributed_foreground_insert {#distributed_foreground_insert}

Enables or disables synchronous data insertion into a [Distributed](../../engines/table-engines/special/distributed.md/#distributed) table.

By default, when inserting data into a `Distributed` table, the ClickHouse server sends data to cluster nodes in background mode. When `distributed_foreground_insert=1`, the data is processed synchronously, and the `INSERT` operation succeeds only after all the data is saved on all shards (at least one replica for each shard if `internal_replication` is true).

Possible values:

- 0 — Data is inserted in background mode.
- 1 — Data is inserted in synchronous mode.

Default value: `0`.

Cloud default value: `1`.

**See Also**

- [Distributed Table Engine](../../engines/table-engines/special/distributed.md/#distributed)
- [Managing Distributed Tables](../../sql-reference/statements/system.md/#query-language-system-distributed)

## insert_distributed_sync {#insert_distributed_sync}

Alias for [`distributed_foreground_insert`](#distributed_foreground_insert).

## insert_shard_id {#insert_shard_id}

If not `0`, specifies the shard of [Distributed](../../engines/table-engines/special/distributed.md/#distributed) table into which the data will be inserted synchronously.

If `insert_shard_id` value is incorrect, the server will throw an exception.

To get the number of shards on `requested_cluster`, you can check server config or use this query:

``` sql
SELECT uniq(shard_num) FROM system.clusters WHERE cluster = 'requested_cluster';
```

Possible values:

- 0 — Disabled.
- Any number from `1` to `shards_num` of corresponding [Distributed](../../engines/table-engines/special/distributed.md/#distributed) table.

Default value: `0`.

**Example**

Query:

```sql
CREATE TABLE x AS system.numbers ENGINE = MergeTree ORDER BY number;
CREATE TABLE x_dist AS x ENGINE = Distributed('test_cluster_two_shards_localhost', currentDatabase(), x);
INSERT INTO x_dist SELECT * FROM numbers(5) SETTINGS insert_shard_id = 1;
SELECT * FROM x_dist ORDER BY number ASC;
```

Result:

``` text
┌─number─┐
│      0 │
│      0 │
│      1 │
│      1 │
│      2 │
│      2 │
│      3 │
│      3 │
│      4 │
│      4 │
└────────┘
```

## use_compact_format_in_distributed_parts_names {#use_compact_format_in_distributed_parts_names}

Uses compact format for storing blocks for background (`distributed_foreground_insert`) INSERT into tables with `Distributed` engine.

Possible values:

- 0 — Uses `user[:password]@host:port#default_database` directory format.
- 1 — Uses `[shard{shard_index}[_replica{replica_index}]]` directory format.

Default value: `1`.

:::note
- with `use_compact_format_in_distributed_parts_names=0` changes from cluster definition will not be applied for background INSERT.
- with `use_compact_format_in_distributed_parts_names=1` changing the order of the nodes in the cluster definition, will change the `shard_index`/`replica_index` so be aware.
:::

## background_buffer_flush_schedule_pool_size {#background_buffer_flush_schedule_pool_size}

That setting was moved to the [server configuration parameters](../../operations/server-configuration-parameters/settings.md/#background_buffer_flush_schedule_pool_size).

## background_move_pool_size {#background_move_pool_size}

That setting was moved to the [server configuration parameters](../../operations/server-configuration-parameters/settings.md/#background_move_pool_size).

## background_schedule_pool_size {#background_schedule_pool_size}

That setting was moved to the [server configuration parameters](../../operations/server-configuration-parameters/settings.md/#background_schedule_pool_size).

## background_fetches_pool_size {#background_fetches_pool_size}

That setting was moved to the [server configuration parameters](../../operations/server-configuration-parameters/settings.md/#background_fetches_pool_size).

## always_fetch_merged_part {#always_fetch_merged_part}

Prohibits data parts merging in [Replicated\*MergeTree](../../engines/table-engines/mergetree-family/replication.md)-engine tables.

When merging is prohibited, the replica never merges parts and always downloads merged parts from other replicas. If there is no required data yet, the replica waits for it. CPU and disk load on the replica server decreases, but the network load on the cluster increases. This setting can be useful on servers with relatively weak CPUs or slow disks, such as servers for backups storage.

Possible values:

- 0 — `Replicated*MergeTree`-engine tables merge data parts at the replica.
- 1 — `Replicated*MergeTree`-engine tables do not merge data parts at the replica. The tables download merged data parts from other replicas.

Default value: 0.

**See Also**

- [Data Replication](../../engines/table-engines/mergetree-family/replication.md)

## background_distributed_schedule_pool_size {#background_distributed_schedule_pool_size}

That setting was moved to the [server configuration parameters](../../operations/server-configuration-parameters/settings.md/#background_distributed_schedule_pool_size).

## background_message_broker_schedule_pool_size {#background_message_broker_schedule_pool_size}

That setting was moved to the [server configuration parameters](../../operations/server-configuration-parameters/settings.md/#background_message_broker_schedule_pool_size).

## validate_polygons {#validate_polygons}

Enables or disables throwing an exception in the [pointInPolygon](../../sql-reference/functions/geo/index.md#pointinpolygon) function, if the polygon is self-intersecting or self-tangent.

Possible values:

- 0 — Throwing an exception is disabled. `pointInPolygon` accepts invalid polygons and returns possibly incorrect results for them.
- 1 — Throwing an exception is enabled.

Default value: 1.

## transform_null_in {#transform_null_in}

Enables equality of [NULL](../../sql-reference/syntax.md/#null-literal) values for [IN](../../sql-reference/operators/in.md) operator.

By default, `NULL` values can’t be compared because `NULL` means undefined value. Thus, comparison `expr = NULL` must always return `false`. With this setting `NULL = NULL` returns `true` for `IN` operator.

Possible values:

- 0 — Comparison of `NULL` values in `IN` operator returns `false`.
- 1 — Comparison of `NULL` values in `IN` operator returns `true`.

Default value: 0.

**Example**

Consider the `null_in` table:

``` text
┌──idx─┬─────i─┐
│    1 │     1 │
│    2 │  NULL │
│    3 │     3 │
└──────┴───────┘
```

Query:

``` sql
SELECT idx, i FROM null_in WHERE i IN (1, NULL) SETTINGS transform_null_in = 0;
```

Result:

``` text
┌──idx─┬────i─┐
│    1 │    1 │
└──────┴──────┘
```

Query:

``` sql
SELECT idx, i FROM null_in WHERE i IN (1, NULL) SETTINGS transform_null_in = 1;
```

Result:

``` text
┌──idx─┬─────i─┐
│    1 │     1 │
│    2 │  NULL │
└──────┴───────┘
```

**See Also**

- [NULL Processing in IN Operators](../../sql-reference/operators/in.md/#in-null-processing)

## low_cardinality_max_dictionary_size {#low_cardinality_max_dictionary_size}

Sets a maximum size in rows of a shared global dictionary for the [LowCardinality](../../sql-reference/data-types/lowcardinality.md) data type that can be written to a storage file system. This setting prevents issues with RAM in case of unlimited dictionary growth. All the data that can’t be encoded due to maximum dictionary size limitation ClickHouse writes in an ordinary method.

Possible values:

- Any positive integer.

Default value: 8192.

## low_cardinality_use_single_dictionary_for_part {#low_cardinality_use_single_dictionary_for_part}

Turns on or turns off using of single dictionary for the data part.

By default, the ClickHouse server monitors the size of dictionaries and if a dictionary overflows then the server starts to write the next one. To prohibit creating several dictionaries set `low_cardinality_use_single_dictionary_for_part = 1`.

Possible values:

- 1 — Creating several dictionaries for the data part is prohibited.
- 0 — Creating several dictionaries for the data part is not prohibited.

Default value: 0.

## low_cardinality_allow_in_native_format {#low_cardinality_allow_in_native_format}

Allows or restricts using the [LowCardinality](../../sql-reference/data-types/lowcardinality.md) data type with the [Native](../../interfaces/formats.md/#native) format.

If usage of `LowCardinality` is restricted, ClickHouse server converts `LowCardinality`-columns to ordinary ones for `SELECT` queries, and convert ordinary columns to `LowCardinality`-columns for `INSERT` queries.

This setting is required mainly for third-party clients which do not support `LowCardinality` data type.

Possible values:

- 1 — Usage of `LowCardinality` is not restricted.
- 0 — Usage of `LowCardinality` is restricted.

Default value: 1.

## allow_suspicious_low_cardinality_types {#allow_suspicious_low_cardinality_types}

Allows or restricts using [LowCardinality](../../sql-reference/data-types/lowcardinality.md) with data types with fixed size of 8 bytes or less: numeric data types and `FixedString(8_bytes_or_less)`.

For small fixed values using of `LowCardinality` is usually inefficient, because ClickHouse stores a numeric index for each row. As a result:

- Disk space usage can rise.
- RAM consumption can be higher, depending on a dictionary size.
- Some functions can work slower due to extra coding/encoding operations.

Merge times in [MergeTree](../../engines/table-engines/mergetree-family/mergetree.md)-engine tables can grow due to all the reasons described above.

Possible values:

- 1 — Usage of `LowCardinality` is not restricted.
- 0 — Usage of `LowCardinality` is restricted.

Default value: 0.

## min_insert_block_size_rows_for_materialized_views {#min-insert-block-size-rows-for-materialized-views}

Sets the minimum number of rows in the block which can be inserted into a table by an `INSERT` query. Smaller-sized blocks are squashed into bigger ones. This setting is applied only for blocks inserted into [materialized view](../../sql-reference/statements/create/view.md). By adjusting this setting, you control blocks squashing while pushing to materialized view and avoid excessive memory usage.

Possible values:

- Any positive integer.
- 0 — Squashing disabled.

Default value: 1048576.

**See Also**

- [min_insert_block_size_rows](#min-insert-block-size-rows)

## min_insert_block_size_bytes_for_materialized_views {#min-insert-block-size-bytes-for-materialized-views}

Sets the minimum number of bytes in the block which can be inserted into a table by an `INSERT` query. Smaller-sized blocks are squashed into bigger ones. This setting is applied only for blocks inserted into [materialized view](../../sql-reference/statements/create/view.md). By adjusting this setting, you control blocks squashing while pushing to materialized view and avoid excessive memory usage.

Possible values:

- Any positive integer.
- 0 — Squashing disabled.

Default value: 268435456.

**See also**

- [min_insert_block_size_bytes](#min-insert-block-size-bytes)

## optimize_read_in_order {#optimize_read_in_order}

Enables [ORDER BY](../../sql-reference/statements/select/order-by.md/#optimize_read_in_order) optimization in [SELECT](../../sql-reference/statements/select/index.md) queries for reading data from [MergeTree](../../engines/table-engines/mergetree-family/mergetree.md) tables.

Possible values:

- 0 — `ORDER BY` optimization is disabled.
- 1 — `ORDER BY` optimization is enabled.

Default value: `1`.

**See Also**

- [ORDER BY Clause](../../sql-reference/statements/select/order-by.md/#optimize_read_in_order)

## optimize_aggregation_in_order {#optimize_aggregation_in_order}

Enables [GROUP BY](../../sql-reference/statements/select/group-by.md) optimization in [SELECT](../../sql-reference/statements/select/index.md) queries for aggregating data in corresponding order in [MergeTree](../../engines/table-engines/mergetree-family/mergetree.md) tables.

Possible values:

- 0 — `GROUP BY` optimization is disabled.
- 1 — `GROUP BY` optimization is enabled.

Default value: `0`.

**See Also**

- [GROUP BY optimization](../../sql-reference/statements/select/group-by.md/#aggregation-in-order)

## mutations_sync {#mutations_sync}

Allows to execute `ALTER TABLE ... UPDATE|DELETE|MATERIALIZE INDEX|MATERIALIZE PROJECTION|MATERIALIZE COLUMN` queries ([mutations](../../sql-reference/statements/alter/index.md#mutations)) synchronously.

Possible values:

- 0 - Mutations execute asynchronously.
- 1 - The query waits for all mutations to complete on the current server.
- 2 - The query waits for all mutations to complete on all replicas (if they exist).

Default value: `0`.

## lightweight_deletes_sync {#lightweight_deletes_sync}

The same as [`mutations_sync`](#mutations_sync), but controls only execution of lightweight deletes.

Possible values:

- 0 - Mutations execute asynchronously.
- 1 - The query waits for the lightweight deletes to complete on the current server.
- 2 - The query waits for the lightweight deletes to complete on all replicas (if they exist).

Default value: `2`.

**See Also**

- [Synchronicity of ALTER Queries](../../sql-reference/statements/alter/index.md#synchronicity-of-alter-queries)
- [Mutations](../../sql-reference/statements/alter/index.md#mutations)

## ttl_only_drop_parts {#ttl_only_drop_parts}

Enables or disables complete dropping of data parts where all rows are expired in [MergeTree](../../engines/table-engines/mergetree-family/mergetree.md) tables.

When `ttl_only_drop_parts` is disabled (by default), the ClickHouse server only deletes expired rows according to their TTL.

When `ttl_only_drop_parts` is enabled, the ClickHouse server drops a whole part when all rows in it are expired.

Dropping whole parts instead of partial cleaning TTL-d rows allows having shorter `merge_with_ttl_timeout` times and lower impact on system performance.

Possible values:

- 0 — The complete dropping of data parts is disabled.
- 1 — The complete dropping of data parts is enabled.

Default value: `0`.

**See Also**

- [CREATE TABLE query clauses and settings](../../engines/table-engines/mergetree-family/mergetree.md/#mergetree-query-clauses) (`merge_with_ttl_timeout` setting)
- [Table TTL](../../engines/table-engines/mergetree-family/mergetree.md/#mergetree-table-ttl)

## lock_acquire_timeout {#lock_acquire_timeout}

Defines how many seconds a locking request waits before failing.

Locking timeout is used to protect from deadlocks while executing read/write operations with tables. When the timeout expires and the locking request fails, the ClickHouse server throws an exception "Locking attempt timed out! Possible deadlock avoided. Client should retry." with error code `DEADLOCK_AVOIDED`.

Possible values:

- Positive integer (in seconds).
- 0 — No locking timeout.

Default value: `120` seconds.

## cast_keep_nullable {#cast_keep_nullable}

Enables or disables keeping of the `Nullable` data type in [CAST](../../sql-reference/functions/type-conversion-functions.md/#castx-t) operations.

When the setting is enabled and the argument of `CAST` function is `Nullable`, the result is also transformed to `Nullable` type. When the setting is disabled, the result always has the destination type exactly.

Possible values:

- 0 — The `CAST` result has exactly the destination type specified.
- 1 — If the argument type is `Nullable`, the `CAST` result is transformed to `Nullable(DestinationDataType)`.

Default value: `0`.

**Examples**

The following query results in the destination data type exactly:

```sql
SET cast_keep_nullable = 0;
SELECT CAST(toNullable(toInt32(0)) AS Int32) as x, toTypeName(x);
```

Result:

```text
┌─x─┬─toTypeName(CAST(toNullable(toInt32(0)), 'Int32'))─┐
│ 0 │ Int32                                             │
└───┴───────────────────────────────────────────────────┘
```

The following query results in the `Nullable` modification on the destination data type:

```sql
SET cast_keep_nullable = 1;
SELECT CAST(toNullable(toInt32(0)) AS Int32) as x, toTypeName(x);
```

Result:

```text
┌─x─┬─toTypeName(CAST(toNullable(toInt32(0)), 'Int32'))─┐
│ 0 │ Nullable(Int32)                                   │
└───┴───────────────────────────────────────────────────┘
```

**See Also**

- [CAST](../../sql-reference/functions/type-conversion-functions.md/#type_conversion_function-cast) function

## system_events_show_zero_values {#system_events_show_zero_values}

Allows to select zero-valued events from [`system.events`](../../operations/system-tables/events.md).

Some monitoring systems require passing all the metrics values to them for each checkpoint, even if the metric value is zero.

Possible values:

- 0 — Disabled.
- 1 — Enabled.

Default value: `0`.

**Examples**

Query

```sql
SELECT * FROM system.events WHERE event='QueryMemoryLimitExceeded';
```

Result

```text
Ok.
```

Query
```sql
SET system_events_show_zero_values = 1;
SELECT * FROM system.events WHERE event='QueryMemoryLimitExceeded';
```

Result

```text
┌─event────────────────────┬─value─┬─description───────────────────────────────────────────┐
│ QueryMemoryLimitExceeded │     0 │ Number of times when memory limit exceeded for query. │
└──────────────────────────┴───────┴───────────────────────────────────────────────────────┘
```

## allow_nullable_key {#allow-nullable-key}

Allows using of the [Nullable](../../sql-reference/data-types/nullable.md/#data_type-nullable)-typed values in a sorting and a primary key for [MergeTree](../../engines/table-engines/mergetree-family/mergetree.md/#table_engines-mergetree) tables.

Possible values:

- 1 — `Nullable`-type expressions are allowed in keys.
- 0 — `Nullable`-type expressions are not allowed in keys.

Default value: `0`.

:::note
Nullable primary key usually indicates bad design. It is forbidden in almost all main stream DBMS. The feature is mainly for [AggregatingMergeTree](../../engines/table-engines/mergetree-family/aggregatingmergetree.md) and is not heavily tested. Use with care.
:::

:::note
Do not enable this feature in version `<= 21.8`. It's not properly implemented and may lead to server crash.
:::

## aggregate_functions_null_for_empty {#aggregate_functions_null_for_empty}

Enables or disables rewriting all aggregate functions in a query, adding [-OrNull](../../sql-reference/aggregate-functions/combinators.md/#agg-functions-combinator-ornull) suffix to them. Enable it for SQL standard compatibility.
It is implemented via query rewrite (similar to [count_distinct_implementation](#count_distinct_implementation) setting) to get consistent results for distributed queries.

Possible values:

- 0 — Disabled.
- 1 — Enabled.

Default value: 0.

**Example**

Consider the following query with aggregate functions:
```sql
SELECT SUM(-1), MAX(0) FROM system.one WHERE 0;
```

With `aggregate_functions_null_for_empty = 0` it would produce:
```text
┌─SUM(-1)─┬─MAX(0)─┐
│       0 │      0 │
└─────────┴────────┘
```

With `aggregate_functions_null_for_empty = 1` the result would be:
```text
┌─SUMOrNull(-1)─┬─MAXOrNull(0)─┐
│          NULL │         NULL │
└───────────────┴──────────────┘
```

## union_default_mode {#union-default-mode}

Sets a mode for combining `SELECT` query results. The setting is only used when shared with [UNION](../../sql-reference/statements/select/union.md) without explicitly specifying the `UNION ALL` or `UNION DISTINCT`.

Possible values:

- `'DISTINCT'` — ClickHouse outputs rows as a result of combining queries removing duplicate rows.
- `'ALL'` — ClickHouse outputs all rows as a result of combining queries including duplicate rows.
- `''` — ClickHouse generates an exception when used with `UNION`.

Default value: `''`.

See examples in [UNION](../../sql-reference/statements/select/union.md).

## default_table_engine {#default_table_engine}

Default table engine to use when `ENGINE` is not set in a `CREATE` statement.

Possible values:

- a string representing any valid table engine name

Default value: `MergeTree`.

Cloud default value: `SharedMergeTree`.

**Example**

Query:

```sql
SET default_table_engine = 'Log';

SELECT name, value, changed FROM system.settings WHERE name = 'default_table_engine';
```

Result:

```response
┌─name─────────────────┬─value─┬─changed─┐
│ default_table_engine │ Log   │       1 │
└──────────────────────┴───────┴─────────┘
```

In this example, any new table that does not specify an `Engine` will use the `Log` table engine:

Query:

```sql
CREATE TABLE my_table (
    x UInt32,
    y UInt32
);

SHOW CREATE TABLE my_table;
```

Result:

```response
┌─statement────────────────────────────────────────────────────────────────┐
│ CREATE TABLE default.my_table
(
    `x` UInt32,
    `y` UInt32
)
ENGINE = Log
└──────────────────────────────────────────────────────────────────────────┘
```

## default_temporary_table_engine {#default_temporary_table_engine}

Same as [default_table_engine](#default_table_engine) but for temporary tables.

Default value: `Memory`.

In this example, any new temporary table that does not specify an `Engine` will use the `Log` table engine:

Query:

```sql
SET default_temporary_table_engine = 'Log';

CREATE TEMPORARY TABLE my_table (
    x UInt32,
    y UInt32
);

SHOW CREATE TEMPORARY TABLE my_table;
```

Result:

```response
┌─statement────────────────────────────────────────────────────────────────┐
│ CREATE TEMPORARY TABLE default.my_table
(
    `x` UInt32,
    `y` UInt32
)
ENGINE = Log
└──────────────────────────────────────────────────────────────────────────┘
```

## data_type_default_nullable {#data_type_default_nullable}

Allows data types without explicit modifiers [NULL or NOT NULL](../../sql-reference/statements/create/table.md/#null-modifiers) in column definition will be [Nullable](../../sql-reference/data-types/nullable.md/#data_type-nullable).

Possible values:

- 1 — The data types in column definitions are set to `Nullable` by default.
- 0 — The data types in column definitions are set to not `Nullable` by default.

Default value: `0`.

## mysql_map_string_to_text_in_show_columns {#mysql_map_string_to_text_in_show_columns}

When enabled, [String](../../sql-reference/data-types/string.md) ClickHouse data type will be displayed as `TEXT` in [SHOW COLUMNS](../../sql-reference/statements/show.md#show_columns).

Has an effect only when the connection is made through the MySQL wire protocol.

- 0 - Use `BLOB`.
- 1 - Use `TEXT`.

Default value: `1`.

## mysql_map_fixed_string_to_text_in_show_columns {#mysql_map_fixed_string_to_text_in_show_columns}

When enabled, [FixedString](../../sql-reference/data-types/fixedstring.md) ClickHouse data type will be displayed as `TEXT` in [SHOW COLUMNS](../../sql-reference/statements/show.md#show_columns).

Has an effect only when the connection is made through the MySQL wire protocol.

- 0 - Use `BLOB`.
- 1 - Use `TEXT`.

Default value: `1`.

## execute_merges_on_single_replica_time_threshold {#execute-merges-on-single-replica-time-threshold}

Enables special logic to perform merges on replicas.

Possible values:

- Positive integer (in seconds).
- 0 — Special merges logic is not used. Merges happen in the usual way on all the replicas.

Default value: `0`.

**Usage**

Selects one replica to perform the merge on. Sets the time threshold from the start of the merge. Other replicas wait for the merge to finish, then download the result. If the time threshold passes and the selected replica does not perform the merge, then the merge is performed on other replicas as usual.

High values for that threshold may lead to replication delays.

It can be useful when merges are CPU bounded not IO bounded (performing heavy data compression, calculating aggregate functions or default expressions that require a large amount of calculations, or just very high number of tiny merges).

## max_final_threads {#max-final-threads}

Sets the maximum number of parallel threads for the `SELECT` query data read phase with the [FINAL](../../sql-reference/statements/select/from.md#select-from-final) modifier.

Possible values:

- Positive integer.
- 0 or 1 — Disabled. `SELECT` queries are executed in a single thread.

Default value: `max_threads`.

## opentelemetry_start_trace_probability {#opentelemetry-start-trace-probability}

Sets the probability that the ClickHouse can start a trace for executed queries (if no parent [trace context](https://www.w3.org/TR/trace-context/) is supplied).

Possible values:

- 0 — The trace for all executed queries is disabled (if no parent trace context is supplied).
- Positive floating-point number in the range [0..1]. For example, if the setting value is `0,5`, ClickHouse can start a trace on average for half of the queries.
- 1 — The trace for all executed queries is enabled.

Default value: `0`.

## optimize_on_insert {#optimize-on-insert}

Enables or disables data transformation before the insertion, as if merge was done on this block (according to table engine).

Possible values:

- 0 — Disabled.
- 1 — Enabled.

Default value: 1.

**Example**

The difference between enabled and disabled:

Query:

```sql
SET optimize_on_insert = 1;

CREATE TABLE test1 (`FirstTable` UInt32) ENGINE = ReplacingMergeTree ORDER BY FirstTable;

INSERT INTO test1 SELECT number % 2 FROM numbers(5);

SELECT * FROM test1;

SET optimize_on_insert = 0;

CREATE TABLE test2 (`SecondTable` UInt32) ENGINE = ReplacingMergeTree ORDER BY SecondTable;

INSERT INTO test2 SELECT number % 2 FROM numbers(5);

SELECT * FROM test2;
```

Result:

``` text
┌─FirstTable─┐
│          0 │
│          1 │
└────────────┘

┌─SecondTable─┐
│           0 │
│           0 │
│           0 │
│           1 │
│           1 │
└─────────────┘
```

Note that this setting influences [Materialized view](../../sql-reference/statements/create/view.md/#materialized) and [MaterializedMySQL](../../engines/database-engines/materialized-mysql.md) behaviour.

## engine_file_empty_if_not_exists {#engine-file-empty_if-not-exists}

Allows to select data from a file engine table without file.

Possible values:
- 0 — `SELECT` throws exception.
- 1 — `SELECT` returns empty result.

Default value: `0`.

## engine_file_truncate_on_insert {#engine-file-truncate-on-insert}

Enables or disables truncate before insert in [File](../../engines/table-engines/special/file.md) engine tables.

Possible values:
- 0 — `INSERT` query appends new data to the end of the file.
- 1 — `INSERT` query replaces existing content of the file with the new data.

Default value: `0`.

## engine_file_allow_create_multiple_files {#engine_file_allow_create_multiple_files}

Enables or disables creating a new file on each insert in file engine tables if the format has the suffix (`JSON`, `ORC`, `Parquet`, etc.). If enabled, on each insert a new file will be created with a name following this pattern:

`data.Parquet` -> `data.1.Parquet` -> `data.2.Parquet`, etc.

Possible values:
- 0 — `INSERT` query appends new data to the end of the file.
- 1 — `INSERT` query creates a new file.

Default value: `0`.

## engine_file_skip_empty_files {#engine_file_skip_empty_files}

Enables or disables skipping empty files in [File](../../engines/table-engines/special/file.md) engine tables.

Possible values:
- 0 — `SELECT` throws an exception if empty file is not compatible with requested format.
- 1 — `SELECT` returns empty result for empty file.

Default value: `0`.

## storage_file_read_method {#storage_file_read_method}

Method of reading data from storage file, one of: `read`, `pread`, `mmap`. The mmap method does not apply to clickhouse-server (it's intended for clickhouse-local).

Default value: `pread` for clickhouse-server, `mmap` for clickhouse-local.

## s3_truncate_on_insert {#s3_truncate_on_insert}

Enables or disables truncate before inserts in s3 engine tables. If disabled, an exception will be thrown on insert attempts if an S3 object already exists.

Possible values:
- 0 — `INSERT` query appends new data to the end of the file.
- 1 — `INSERT` query replaces existing content of the file with the new data.

Default value: `0`.

## s3_create_new_file_on_insert {#s3_create_new_file_on_insert}

Enables or disables creating a new file on each insert in s3 engine tables. If enabled, on each insert a new S3 object will be created with the key, similar to this pattern:

initial: `data.Parquet.gz` -> `data.1.Parquet.gz` -> `data.2.Parquet.gz`, etc.

Possible values:
- 0 — `INSERT` query appends new data to the end of the file.
- 1 — `INSERT` query creates a new file.

Default value: `0`.

## s3_skip_empty_files {#s3_skip_empty_files}

Enables or disables skipping empty files in [S3](../../engines/table-engines/integrations/s3.md) engine tables.

Possible values:
- 0 — `SELECT` throws an exception if empty file is not compatible with requested format.
- 1 — `SELECT` returns empty result for empty file.

Default value: `0`.

## s3_ignore_file_doesnt_exist {#s3_ignore_file_doesnt_exist}

Ignore absence of file if it does not exist when reading certain keys.

Possible values:
- 1 — `SELECT` returns empty result.
- 0 — `SELECT` throws an exception.

Default value: `0`.

## s3_validate_request_settings {#s3_validate_request_settings}

Enables s3 request settings validation.

Possible values:
- 1 — validate settings.
- 0 — do not validate settings.

Default value: `1`.

## hdfs_truncate_on_insert {#hdfs_truncate_on_insert}

Enables or disables truncation before an insert in hdfs engine tables. If disabled, an exception will be thrown on an attempt to insert if a file in HDFS already exists.

Possible values:
- 0 — `INSERT` query appends new data to the end of the file.
- 1 — `INSERT` query replaces existing content of the file with the new data.

Default value: `0`.

## hdfs_create_new_file_on_insert {#hdfs_create_new_file_on_insert

Enables or disables creating a new file on each insert in HDFS engine tables. If enabled, on each insert a new HDFS file will be created with the name, similar to this pattern:

initial: `data.Parquet.gz` -> `data.1.Parquet.gz` -> `data.2.Parquet.gz`, etc.

Possible values:
- 0 — `INSERT` query appends new data to the end of the file.
- 1 — `INSERT` query creates a new file.

Default value: `0`.

## hdfs_skip_empty_files {#hdfs_skip_empty_files}

Enables or disables skipping empty files in [HDFS](../../engines/table-engines/integrations/hdfs.md) engine tables.

Possible values:
- 0 — `SELECT` throws an exception if empty file is not compatible with requested format.
- 1 — `SELECT` returns empty result for empty file.

Default value: `0`.

## hdfs_throw_on_zero_files_match {#hdfs_throw_on_zero_files_match}

Throw an error if matched zero files according to glob expansion rules.

Possible values:
- 1 — `SELECT` throws an exception.
- 0 — `SELECT` returns empty result.

Default value: `0`.

## hdfs_ignore_file_doesnt_exist {#hdfs_ignore_file_doesnt_exist}

Ignore absence of file if it does not exist when reading certain keys.

Possible values:
- 1 — `SELECT` returns empty result.
- 0 — `SELECT` throws an exception.

Default value: `0`.

## azure_throw_on_zero_files_match {#azure_throw_on_zero_files_match}

Throw an error if matched zero files according to glob expansion rules.

Possible values:
- 1 — `SELECT` throws an exception.
- 0 — `SELECT` returns empty result.

Default value: `0`.

## azure_ignore_file_doesnt_exist {#azure_ignore_file_doesnt_exist}

Ignore absence of file if it does not exist when reading certain keys.

Possible values:
- 1 — `SELECT` returns empty result.
- 0 — `SELECT` throws an exception.

Default value: `0`.

## azure_skip_empty_files {#azure_skip_empty_files}

Enables or disables skipping empty files in S3 engine.

Possible values:
- 0 — `SELECT` throws an exception if empty file is not compatible with requested format.
- 1 — `SELECT` returns empty result for empty file.

Default value: `0`.

## engine_url_skip_empty_files {#engine_url_skip_empty_files}

Enables or disables skipping empty files in [URL](../../engines/table-engines/special/url.md) engine tables.

Possible values:
- 0 — `SELECT` throws an exception if empty file is not compatible with requested format.
- 1 — `SELECT` returns empty result for empty file.

Default value: `0`.

## enable_url_encoding {#enable_url_encoding}

Allows to enable/disable decoding/encoding path in uri in [URL](../../engines/table-engines/special/url.md) engine tables.

Enabled by default.

## database_atomic_wait_for_drop_and_detach_synchronously {#database_atomic_wait_for_drop_and_detach_synchronously}

Adds a modifier `SYNC` to all `DROP` and `DETACH` queries.

Possible values:

- 0 — Queries will be executed with delay.
- 1 — Queries will be executed without delay.

Default value: `0`.

## show_table_uuid_in_table_create_query_if_not_nil {#show_table_uuid_in_table_create_query_if_not_nil}

Sets the `SHOW TABLE` query display.

Possible values:

- 0 — The query will be displayed without table UUID.
- 1 — The query will be displayed with table UUID.

Default value: `0`.

## allow_experimental_live_view {#allow-experimental-live-view}

Allows creation of a deprecated LIVE VIEW.

Possible values:

- 0 — Working with live views is disabled.
- 1 — Working with live views is enabled.

Default value: `0`.

## live_view_heartbeat_interval {#live-view-heartbeat-interval}

Deprecated.

## max_live_view_insert_blocks_before_refresh {#max-live-view-insert-blocks-before-refresh}

Deprecated.

## periodic_live_view_refresh {#periodic-live-view-refresh}

Deprecated.

## http_connection_timeout {#http_connection_timeout}

HTTP connection timeout (in seconds).

Possible values:

- Any positive integer.
- 0 - Disabled (infinite timeout).

Default value: 1.

## http_send_timeout {#http_send_timeout}

HTTP send timeout (in seconds).

Possible values:

- Any positive integer.
- 0 - Disabled (infinite timeout).

Default value: 30.

:::note
It's applicable only to the default profile. A server reboot is required for the changes to take effect.
:::

## http_receive_timeout {#http_receive_timeout}

HTTP receive timeout (in seconds).

Possible values:

- Any positive integer.
- 0 - Disabled (infinite timeout).

Default value: 30.

## check_query_single_value_result {#check_query_single_value_result}

Defines the level of detail for the [CHECK TABLE](../../sql-reference/statements/check-table.md/#checking-mergetree-tables) query result for `MergeTree` family engines .

Possible values:

- 0 — the query shows a check status for every individual data part of a table.
- 1 — the query shows the general table check status.

Default value: `0`.

## prefer_column_name_to_alias {#prefer-column-name-to-alias}

Enables or disables using the original column names instead of aliases in query expressions and clauses. It especially matters when alias is the same as the column name, see [Expression Aliases](../../sql-reference/syntax.md/#notes-on-usage). Enable this setting to make aliases syntax rules in ClickHouse more compatible with most other database engines.

Possible values:

- 0 — The column name is substituted with the alias.
- 1 — The column name is not substituted with the alias.

Default value: `0`.

**Example**

The difference between enabled and disabled:

Query:

```sql
SET prefer_column_name_to_alias = 0;
SELECT avg(number) AS number, max(number) FROM numbers(10);
```

Result:

```text
Received exception from server (version 21.5.1):
Code: 184. DB::Exception: Received from localhost:9000. DB::Exception: Aggregate function avg(number) is found inside another aggregate function in query: While processing avg(number) AS number.
```

Query:

```sql
SET prefer_column_name_to_alias = 1;
SELECT avg(number) AS number, max(number) FROM numbers(10);
```

Result:

```text
┌─number─┬─max(number)─┐
│    4.5 │           9 │
└────────┴─────────────┘
```

## limit {#limit}

Sets the maximum number of rows to get from the query result. It adjusts the value set by the [LIMIT](../../sql-reference/statements/select/limit.md/#limit-clause) clause, so that the limit, specified in the query, cannot exceed the limit, set by this setting.

Possible values:

- 0 — The number of rows is not limited.
- Positive integer.

Default value: `0`.

## offset {#offset}

Sets the number of rows to skip before starting to return rows from the query. It adjusts the offset set by the [OFFSET](../../sql-reference/statements/select/offset.md/#offset-fetch) clause, so that these two values are summarized.

Possible values:

- 0 — No rows are skipped .
- Positive integer.

Default value: `0`.

**Example**

Input table:

``` sql
CREATE TABLE test (i UInt64) ENGINE = MergeTree() ORDER BY i;
INSERT INTO test SELECT number FROM numbers(500);
```

Query:

``` sql
SET limit = 5;
SET offset = 7;
SELECT * FROM test LIMIT 10 OFFSET 100;
```
Result:

``` text
┌───i─┐
│ 107 │
│ 108 │
│ 109 │
└─────┘
```

## optimize_syntax_fuse_functions {#optimize_syntax_fuse_functions}

Enables to fuse aggregate functions with identical argument. It rewrites query contains at least two aggregate functions from [sum](../../sql-reference/aggregate-functions/reference/sum.md/#agg_function-sum), [count](../../sql-reference/aggregate-functions/reference/count.md/#agg_function-count) or [avg](../../sql-reference/aggregate-functions/reference/avg.md/#agg_function-avg) with identical argument to [sumCount](../../sql-reference/aggregate-functions/reference/sumcount.md/#agg_function-sumCount).

Possible values:

- 0 — Functions with identical argument are not fused.
- 1 — Functions with identical argument are fused.

Default value: `0`.

**Example**

Query:

``` sql
CREATE TABLE fuse_tbl(a Int8, b Int8) Engine = Log;
SET optimize_syntax_fuse_functions = 1;
EXPLAIN SYNTAX SELECT sum(a), sum(b), count(b), avg(b) from fuse_tbl FORMAT TSV;
```

Result:

``` text
SELECT
    sum(a),
    sumCount(b).1,
    sumCount(b).2,
    (sumCount(b).1) / (sumCount(b).2)
FROM fuse_tbl
```

## optimize_rewrite_aggregate_function_with_if

Rewrite aggregate functions with if expression as argument when logically equivalent.
For example, `avg(if(cond, col, null))` can be rewritten to `avgOrNullIf(cond, col)`. It may improve performance.

:::note
Supported only with experimental analyzer (`enable_analyzer = 1`).
:::

## database_replicated_initial_query_timeout_sec {#database_replicated_initial_query_timeout_sec}

Sets how long initial DDL query should wait for Replicated database to process previous DDL queue entries in seconds.

Possible values:

- Positive integer.
- 0 — Unlimited.

Default value: `300`.

## distributed_ddl_task_timeout {#distributed_ddl_task_timeout}

Sets timeout for DDL query responses from all hosts in cluster. If a DDL request has not been performed on all hosts, a response will contain a timeout error and a request will be executed in an async mode. Negative value means infinite.

Possible values:

- Positive integer.
- 0 — Async mode.
- Negative integer — infinite timeout.

Default value: `180`.

## distributed_ddl_output_mode {#distributed_ddl_output_mode}

Sets format of distributed DDL query result.

Possible values:

- `throw` — Returns result set with query execution status for all hosts where query is finished. If query has failed on some hosts, then it will rethrow the first exception. If query is not finished yet on some hosts and [distributed_ddl_task_timeout](#distributed_ddl_task_timeout) exceeded, then it throws `TIMEOUT_EXCEEDED` exception.
- `none` — Is similar to throw, but distributed DDL query returns no result set.
- `null_status_on_timeout` — Returns `NULL` as execution status in some rows of result set instead of throwing `TIMEOUT_EXCEEDED` if query is not finished on the corresponding hosts.
- `never_throw` — Do not throw `TIMEOUT_EXCEEDED` and do not rethrow exceptions if query has failed on some hosts.
- `none_only_active` - similar to `none`, but doesn't wait for inactive replicas of the `Replicated` database. Note: with this mode it's impossible to figure out that the query was not executed on some replica and will be executed in background.
- `null_status_on_timeout_only_active` — similar to `null_status_on_timeout`, but doesn't wait for inactive replicas of the `Replicated` database
- `throw_only_active` — similar to `throw`, but doesn't wait for inactive replicas of the `Replicated` database

Default value: `throw`.

Cloud default value: `none`.

## flatten_nested {#flatten-nested}

Sets the data format of a [nested](../../sql-reference/data-types/nested-data-structures/index.md) columns.

Possible values:

- 1 — Nested column is flattened to separate arrays.
- 0 — Nested column stays a single array of tuples.

Default value: `1`.

**Usage**

If the setting is set to `0`, it is possible to use an arbitrary level of nesting.

**Examples**

Query:

``` sql
SET flatten_nested = 1;
CREATE TABLE t_nest (`n` Nested(a UInt32, b UInt32)) ENGINE = MergeTree ORDER BY tuple();

SHOW CREATE TABLE t_nest;
```

Result:

``` text
┌─statement───────────────────────────────────────────────────────────────────────────────────────────────────────────────────────────────────────┐
│ CREATE TABLE default.t_nest
(
    `n.a` Array(UInt32),
    `n.b` Array(UInt32)
)
ENGINE = MergeTree
ORDER BY tuple()
SETTINGS index_granularity = 8192 │
└─────────────────────────────────────────────────────────────────────────────────────────────────────────────────────────────────────────────────┘
```

Query:

``` sql
SET flatten_nested = 0;

CREATE TABLE t_nest (`n` Nested(a UInt32, b UInt32)) ENGINE = MergeTree ORDER BY tuple();

SHOW CREATE TABLE t_nest;
```

Result:

``` text
┌─statement──────────────────────────────────────────────────────────────────────────────────────────────────────────────────────────┐
│ CREATE TABLE default.t_nest
(
    `n` Nested(a UInt32, b UInt32)
)
ENGINE = MergeTree
ORDER BY tuple()
SETTINGS index_granularity = 8192 │
└────────────────────────────────────────────────────────────────────────────────────────────────────────────────────────────────────┘
```

## external_table_functions_use_nulls {#external-table-functions-use-nulls}

Defines how [mysql](../../sql-reference/table-functions/mysql.md), [postgresql](../../sql-reference/table-functions/postgresql.md) and [odbc](../../sql-reference/table-functions/odbc.md) table functions use Nullable columns.

Possible values:

- 0 — The table function explicitly uses Nullable columns.
- 1 — The table function implicitly uses Nullable columns.

Default value: `1`.

**Usage**

If the setting is set to `0`, the table function does not make Nullable columns and inserts default values instead of NULL. This is also applicable for NULL values inside arrays.

## optimize_use_projections {#optimize_use_projections}

Enables or disables [projection](../../engines/table-engines/mergetree-family/mergetree.md/#projections) optimization when processing `SELECT` queries.

Possible values:

- 0 — Projection optimization disabled.
- 1 — Projection optimization enabled.

Default value: `1`.

## force_optimize_projection {#force-optimize-projection}

Enables or disables the obligatory use of [projections](../../engines/table-engines/mergetree-family/mergetree.md/#projections) in `SELECT` queries, when projection optimization is enabled (see [optimize_use_projections](#optimize_use_projections) setting).

Possible values:

- 0 — Projection optimization is not obligatory.
- 1 — Projection optimization is obligatory.

Default value: `0`.

## force_optimize_projection_name {#force-optimize-projection_name}

If it is set to a non-empty string, check that this projection is used in the query at least once.

Possible values:

- string: name of projection that used in a query

Default value: `''`.

## preferred_optimize_projection_name {#preferred_optimize_projection_name}

If it is set to a non-empty string, ClickHouse will try to apply specified projection in query.


Possible values:

- string: name of preferred projection

Default value: `''`.

## alter_sync {#alter-sync}

Allows to set up waiting for actions to be executed on replicas by [ALTER](../../sql-reference/statements/alter/index.md), [OPTIMIZE](../../sql-reference/statements/optimize.md) or [TRUNCATE](../../sql-reference/statements/truncate.md) queries.

Possible values:

- 0 — Do not wait.
- 1 — Wait for own execution.
- 2 — Wait for everyone.

Default value: `1`.

Cloud default value: `0`.

:::note
`alter_sync` is applicable to `Replicated` tables only, it does nothing to alters of not `Replicated` tables.
:::

## replication_wait_for_inactive_replica_timeout {#replication-wait-for-inactive-replica-timeout}

Specifies how long (in seconds) to wait for inactive replicas to execute [ALTER](../../sql-reference/statements/alter/index.md), [OPTIMIZE](../../sql-reference/statements/optimize.md) or [TRUNCATE](../../sql-reference/statements/truncate.md) queries.

Possible values:

- 0 — Do not wait.
- Negative integer — Wait for unlimited time.
- Positive integer — The number of seconds to wait.

Default value: `120` seconds.

## regexp_max_matches_per_row {#regexp-max-matches-per-row}

Sets the maximum number of matches for a single regular expression per row. Use it to protect against memory overload when using greedy regular expression in the [extractAllGroupsHorizontal](../../sql-reference/functions/string-search-functions.md/#extractallgroups-horizontal) function.

Possible values:

- Positive integer.

Default value: `1000`.

## http_max_single_read_retries {#http-max-single-read-retries}

Sets the maximum number of retries during a single HTTP read.

Possible values:

- Positive integer.

Default value: `1024`.

## log_queries_probability {#log-queries-probability}

Allows a user to write to [query_log](../../operations/system-tables/query_log.md), [query_thread_log](../../operations/system-tables/query_thread_log.md), and [query_views_log](../../operations/system-tables/query_views_log.md) system tables only a sample of queries selected randomly with the specified probability. It helps to reduce the load with a large volume of queries in a second.

Possible values:

- 0 — Queries are not logged in the system tables.
- Positive floating-point number in the range [0..1]. For example, if the setting value is `0.5`, about half of the queries are logged in the system tables.
- 1 — All queries are logged in the system tables.

Default value: `1`.

## short_circuit_function_evaluation {#short-circuit-function-evaluation}

Allows calculating the [if](../../sql-reference/functions/conditional-functions.md/#if), [multiIf](../../sql-reference/functions/conditional-functions.md/#multiif), [and](../../sql-reference/functions/logical-functions.md/#logical-and-function), and [or](../../sql-reference/functions/logical-functions.md/#logical-or-function) functions according to a [short scheme](https://en.wikipedia.org/wiki/Short-circuit_evaluation). This helps optimize the execution of complex expressions in these functions and prevent possible exceptions (such as division by zero when it is not expected).

Possible values:

- `enable` — Enables short-circuit function evaluation for functions that are suitable for it (can throw an exception or computationally heavy).
- `force_enable` — Enables short-circuit function evaluation for all functions.
- `disable` — Disables short-circuit function evaluation.

Default value: `enable`.

## max_hyperscan_regexp_length {#max-hyperscan-regexp-length}

Defines the maximum length for each regular expression in the [hyperscan multi-match functions](../../sql-reference/functions/string-search-functions.md/#multimatchanyhaystack-pattern1-pattern2-patternn).

Possible values:

- Positive integer.
- 0 - The length is not limited.

Default value: `0`.

**Example**

Query:

```sql
SELECT multiMatchAny('abcd', ['ab','bcd','c','d']) SETTINGS max_hyperscan_regexp_length = 3;
```

Result:

```text
┌─multiMatchAny('abcd', ['ab', 'bcd', 'c', 'd'])─┐
│                                              1 │
└────────────────────────────────────────────────┘
```

Query:

```sql
SELECT multiMatchAny('abcd', ['ab','bcd','c','d']) SETTINGS max_hyperscan_regexp_length = 2;
```

Result:

```text
Exception: Regexp length too large.
```

**See Also**

- [max_hyperscan_regexp_total_length](#max-hyperscan-regexp-total-length)

## max_hyperscan_regexp_total_length {#max-hyperscan-regexp-total-length}

Sets the maximum length total of all regular expressions in each [hyperscan multi-match function](../../sql-reference/functions/string-search-functions.md/#multimatchanyhaystack-pattern1-pattern2-patternn).

Possible values:

- Positive integer.
- 0 - The length is not limited.

Default value: `0`.

**Example**

Query:

```sql
SELECT multiMatchAny('abcd', ['a','b','c','d']) SETTINGS max_hyperscan_regexp_total_length = 5;
```

Result:

```text
┌─multiMatchAny('abcd', ['a', 'b', 'c', 'd'])─┐
│                                           1 │
└─────────────────────────────────────────────┘
```

Query:

```sql
SELECT multiMatchAny('abcd', ['ab','bc','c','d']) SETTINGS max_hyperscan_regexp_total_length = 5;
```

Result:

```text
Exception: Total regexp lengths too large.
```

**See Also**

- [max_hyperscan_regexp_length](#max-hyperscan-regexp-length)

## enable_positional_arguments {#enable-positional-arguments}

Enables or disables supporting positional arguments for [GROUP BY](../../sql-reference/statements/select/group-by.md), [LIMIT BY](../../sql-reference/statements/select/limit-by.md), [ORDER BY](../../sql-reference/statements/select/order-by.md) statements.

Possible values:

- 0 — Positional arguments aren't supported.
- 1 — Positional arguments are supported: column numbers can use instead of column names.

Default value: `1`.

**Example**

Query:

```sql
CREATE TABLE positional_arguments(one Int, two Int, three Int) ENGINE=Memory();

INSERT INTO positional_arguments VALUES (10, 20, 30), (20, 20, 10), (30, 10, 20);

SELECT * FROM positional_arguments ORDER BY 2,3;
```

Result:

```text
┌─one─┬─two─┬─three─┐
│  30 │  10 │   20  │
│  20 │  20 │   10  │
│  10 │  20 │   30  │
└─────┴─────┴───────┘
```

## enable_order_by_all {#enable-order-by-all}

Enables or disables sorting with `ORDER BY ALL` syntax, see [ORDER BY](../../sql-reference/statements/select/order-by.md).

Possible values:

- 0 — Disable ORDER BY ALL.
- 1 — Enable ORDER BY ALL.

Default value: `1`.

**Example**

Query:

```sql
CREATE TABLE TAB(C1 Int, C2 Int, ALL Int) ENGINE=Memory();

INSERT INTO TAB VALUES (10, 20, 30), (20, 20, 10), (30, 10, 20);

SELECT * FROM TAB ORDER BY ALL; -- returns an error that ALL is ambiguous

SELECT * FROM TAB ORDER BY ALL SETTINGS enable_order_by_all = 0;
```

Result:

```text
┌─C1─┬─C2─┬─ALL─┐
│ 20 │ 20 │  10 │
│ 30 │ 10 │  20 │
│ 10 │ 20 │  30 │
└────┴────┴─────┘
```

## splitby_max_substrings_includes_remaining_string {#splitby_max_substrings_includes_remaining_string}

Controls whether function [splitBy*()](../../sql-reference/functions/splitting-merging-functions.md) with argument `max_substrings` > 0 will include the remaining string in the last element of the result array.

Possible values:

- `0` - The remaining string will not be included in the last element of the result array.
- `1` - The remaining string will be included in the last element of the result array. This is the behavior of Spark's [`split()`](https://spark.apache.org/docs/3.1.2/api/python/reference/api/pyspark.sql.functions.split.html) function and Python's ['string.split()'](https://docs.python.org/3/library/stdtypes.html#str.split) method.

Default value: `0`

## enable_extended_results_for_datetime_functions {#enable-extended-results-for-datetime-functions}

Enables or disables returning results of type:
- `Date32` with extended range (compared to type `Date`) for functions [toStartOfYear](../../sql-reference/functions/date-time-functions.md#tostartofyear), [toStartOfISOYear](../../sql-reference/functions/date-time-functions.md#tostartofisoyear), [toStartOfQuarter](../../sql-reference/functions/date-time-functions.md#tostartofquarter), [toStartOfMonth](../../sql-reference/functions/date-time-functions.md#tostartofmonth), [toLastDayOfMonth](../../sql-reference/functions/date-time-functions.md#tolastdayofmonth), [toStartOfWeek](../../sql-reference/functions/date-time-functions.md#tostartofweek), [toLastDayOfWeek](../../sql-reference/functions/date-time-functions.md#tolastdayofweek) and [toMonday](../../sql-reference/functions/date-time-functions.md#tomonday).
- `DateTime64` with extended range (compared to type `DateTime`) for functions [toStartOfDay](../../sql-reference/functions/date-time-functions.md#tostartofday), [toStartOfHour](../../sql-reference/functions/date-time-functions.md#tostartofhour), [toStartOfMinute](../../sql-reference/functions/date-time-functions.md#tostartofminute), [toStartOfFiveMinutes](../../sql-reference/functions/date-time-functions.md#tostartoffiveminutes), [toStartOfTenMinutes](../../sql-reference/functions/date-time-functions.md#tostartoftenminutes), [toStartOfFifteenMinutes](../../sql-reference/functions/date-time-functions.md#tostartoffifteenminutes) and [timeSlot](../../sql-reference/functions/date-time-functions.md#timeslot).

Possible values:

- 0 — Functions return `Date` or `DateTime` for all types of arguments.
- 1 — Functions return `Date32` or `DateTime64` for `Date32` or `DateTime64` arguments and `Date` or `DateTime` otherwise.

Default value: `0`.


## function_locate_has_mysql_compatible_argument_order {#function-locate-has-mysql-compatible-argument-order}

Controls the order of arguments in function [locate](../../sql-reference/functions/string-search-functions.md#locate).

Possible values:

- 0 — Function `locate` accepts arguments `(haystack, needle[, start_pos])`.
- 1 — Function `locate` accepts arguments `(needle, haystack, [, start_pos])` (MySQL-compatible behavior)

Default value: `1`.

## date_time_overflow_behavior {#date_time_overflow_behavior}

Defines the behavior when [Date](../../sql-reference/data-types/date.md), [Date32](../../sql-reference/data-types/date32.md), [DateTime](../../sql-reference/data-types/datetime.md), [DateTime64](../../sql-reference/data-types/datetime64.md) or integers are converted into Date, Date32, DateTime or DateTime64 but the value cannot be represented in the result type.

Possible values:

- `ignore` — Silently ignore overflows. The result is random.
- `throw` — Throw an exception in case of conversion overflow.
- `saturate` — Silently saturate the result. If the value is smaller than the smallest value that can be represented by the target type, the result is chosen as the smallest representable value. If the value is bigger than the largest value that can be represented by the target type, the result is chosen as the largest representable value.

Default value: `ignore`.

## optimize_move_to_prewhere {#optimize_move_to_prewhere}

Enables or disables automatic [PREWHERE](../../sql-reference/statements/select/prewhere.md) optimization in [SELECT](../../sql-reference/statements/select/index.md) queries.

Works only for [*MergeTree](../../engines/table-engines/mergetree-family/index.md) tables.

Possible values:

- 0 — Automatic `PREWHERE` optimization is disabled.
- 1 — Automatic `PREWHERE` optimization is enabled.

Default value: `1`.

## optimize_move_to_prewhere_if_final {#optimize_move_to_prewhere_if_final}

Enables or disables automatic [PREWHERE](../../sql-reference/statements/select/prewhere.md) optimization in [SELECT](../../sql-reference/statements/select/index.md) queries with [FINAL](../../sql-reference/statements/select/from.md#select-from-final) modifier.

Works only for [*MergeTree](../../engines/table-engines/mergetree-family/index.md) tables.

Possible values:

- 0 — Automatic `PREWHERE` optimization in `SELECT` queries with `FINAL` modifier is disabled.
- 1 — Automatic `PREWHERE` optimization in `SELECT` queries with `FINAL` modifier is enabled.

Default value: `0`.

**See Also**

- [optimize_move_to_prewhere](#optimize_move_to_prewhere) setting

## optimize_using_constraints

Use [constraints](../../sql-reference/statements/create/table.md#constraints) for query optimization. The default is `false`.

Possible values:

- true, false

## optimize_append_index

Use [constraints](../../sql-reference/statements/create/table.md#constraints) in order to append index condition. The default is `false`.

Possible values:

- true, false

## optimize_substitute_columns

Use [constraints](../../sql-reference/statements/create/table.md#constraints) for column substitution. The default is `false`.

Possible values:

- true, false

## describe_include_subcolumns {#describe_include_subcolumns}

Enables describing subcolumns for a [DESCRIBE](../../sql-reference/statements/describe-table.md) query. For example, members of a [Tuple](../../sql-reference/data-types/tuple.md) or subcolumns of a [Map](../../sql-reference/data-types/map.md/#map-subcolumns), [Nullable](../../sql-reference/data-types/nullable.md/#finding-null) or an [Array](../../sql-reference/data-types/array.md/#array-size) data type.

Possible values:

- 0 — Subcolumns are not included in `DESCRIBE` queries.
- 1 — Subcolumns are included in `DESCRIBE` queries.

Default value: `0`.

**Example**

See an example for the [DESCRIBE](../../sql-reference/statements/describe-table.md) statement.


## alter_partition_verbose_result {#alter-partition-verbose-result}

Enables or disables the display of information about the parts to which the manipulation operations with partitions and parts have been successfully applied.
Applicable to [ATTACH PARTITION|PART](../../sql-reference/statements/alter/partition.md/#alter_attach-partition) and to [FREEZE PARTITION](../../sql-reference/statements/alter/partition.md/#alter_freeze-partition).

Possible values:

- 0 — disable verbosity.
- 1 — enable verbosity.

Default value: `0`.

**Example**

```sql
CREATE TABLE test(a Int64, d Date, s String) ENGINE = MergeTree PARTITION BY toYYYYMM(d) ORDER BY a;
INSERT INTO test VALUES(1, '2021-01-01', '');
INSERT INTO test VALUES(1, '2021-01-01', '');
ALTER TABLE test DETACH PARTITION ID '202101';

ALTER TABLE test ATTACH PARTITION ID '202101' SETTINGS alter_partition_verbose_result = 1;

┌─command_type─────┬─partition_id─┬─part_name────┬─old_part_name─┐
│ ATTACH PARTITION │ 202101       │ 202101_7_7_0 │ 202101_5_5_0  │
│ ATTACH PARTITION │ 202101       │ 202101_8_8_0 │ 202101_6_6_0  │
└──────────────────┴──────────────┴──────────────┴───────────────┘

ALTER TABLE test FREEZE SETTINGS alter_partition_verbose_result = 1;

┌─command_type─┬─partition_id─┬─part_name────┬─backup_name─┬─backup_path───────────────────┬─part_backup_path────────────────────────────────────────────┐
│ FREEZE ALL   │ 202101       │ 202101_7_7_0 │ 8           │ /var/lib/clickhouse/shadow/8/ │ /var/lib/clickhouse/shadow/8/data/default/test/202101_7_7_0 │
│ FREEZE ALL   │ 202101       │ 202101_8_8_0 │ 8           │ /var/lib/clickhouse/shadow/8/ │ /var/lib/clickhouse/shadow/8/data/default/test/202101_8_8_0 │
└──────────────┴──────────────┴──────────────┴─────────────┴───────────────────────────────┴─────────────────────────────────────────────────────────────┘
```

## min_bytes_to_use_mmap_io {#min-bytes-to-use-mmap-io}

This is an experimental setting. Sets the minimum amount of memory for reading large files without copying data from the kernel to userspace. Recommended threshold is about 64 MB, because [mmap/munmap](https://en.wikipedia.org/wiki/Mmap) is slow. It makes sense only for large files and helps only if data reside in the page cache.

Possible values:

- Positive integer.
- 0 — Big files read with only copying data from kernel to userspace.

Default value: `0`.

## shutdown_wait_unfinished_queries {#shutdown_wait_unfinished_queries}

Enables or disables waiting unfinished queries when shutdown server.

Possible values:

- 0 — Disabled.
- 1 — Enabled. The wait time equal shutdown_wait_unfinished config.

Default value: 0.

## shutdown_wait_unfinished {#shutdown_wait_unfinished}

The waiting time in seconds for currently handled connections when shutdown server.

Default Value: 5.

## memory_overcommit_ratio_denominator {#memory_overcommit_ratio_denominator}

It represents the soft memory limit when the hard limit is reached on the global level.
This value is used to compute the overcommit ratio for the query.
Zero means skip the query.
Read more about [memory overcommit](memory-overcommit.md).

Default value: `1GiB`.

## memory_usage_overcommit_max_wait_microseconds {#memory_usage_overcommit_max_wait_microseconds}

Maximum time thread will wait for memory to be freed in the case of memory overcommit on a user level.
If the timeout is reached and memory is not freed, an exception is thrown.
Read more about [memory overcommit](memory-overcommit.md).

Default value: `5000000`.

## memory_overcommit_ratio_denominator_for_user {#memory_overcommit_ratio_denominator_for_user}

It represents the soft memory limit when the hard limit is reached on the user level.
This value is used to compute the overcommit ratio for the query.
Zero means skip the query.
Read more about [memory overcommit](memory-overcommit.md).

Default value: `1GiB`.

## Schema Inference settings

See [schema inference](../../interfaces/schema-inference.md#schema-inference-modes) documentation for more details.

### schema_inference_use_cache_for_file {schema_inference_use_cache_for_file}

Enable schemas cache for schema inference in `file` table function.

Default value: `true`.

### schema_inference_use_cache_for_s3 {schema_inference_use_cache_for_s3}

Enable schemas cache for schema inference in `s3` table function.

Default value: `true`.

### schema_inference_use_cache_for_url {schema_inference_use_cache_for_url}

Enable schemas cache for schema inference in `url` table function.

Default value: `true`.

### schema_inference_use_cache_for_hdfs {schema_inference_use_cache_for_hdfs}

Enable schemas cache for schema inference in `hdfs` table function.

Default value: `true`.

### schema_inference_cache_require_modification_time_for_url {#schema_inference_cache_require_modification_time_for_url}

Use schema from cache for URL with last modification time validation (for urls with Last-Modified header). If this setting is enabled and URL doesn't have Last-Modified header, schema from cache won't be used.

Default value: `true`.

### use_structure_from_insertion_table_in_table_functions {use_structure_from_insertion_table_in_table_functions}

Use structure from insertion table instead of schema inference from data.

Possible values:
- 0 - disabled
- 1 - enabled
- 2 - auto

Default value: 2.

### schema_inference_mode {schema_inference_mode}

The mode of schema inference. Possible values: `default` and `union`.
See [schema inference modes](../../interfaces/schema-inference.md#schema-inference-modes) section for more details.

Default value: `default`.

## compatibility {#compatibility}

The `compatibility` setting causes ClickHouse to use the default settings of a previous version of ClickHouse, where the previous version is provided as the setting.

If settings are set to non-default values, then those settings are honored (only settings that have not been modified are affected by the `compatibility` setting).

This setting takes a ClickHouse version number as a string, like `22.3`, `22.8`. An empty value means that this setting is disabled.

Disabled by default.

:::note
In ClickHouse Cloud the compatibility setting must be set by ClickHouse Cloud support.  Please [open a case](https://clickhouse.cloud/support) to have it set.
:::

## allow_settings_after_format_in_insert {#allow_settings_after_format_in_insert}

Control whether `SETTINGS` after `FORMAT` in `INSERT` queries is allowed or not. It is not recommended to use this, since this may interpret part of `SETTINGS` as values.

Example:

```sql
INSERT INTO FUNCTION null('foo String') SETTINGS max_threads=1 VALUES ('bar');
```

But the following query will work only with `allow_settings_after_format_in_insert`:

```sql
SET allow_settings_after_format_in_insert=1;
INSERT INTO FUNCTION null('foo String') VALUES ('bar') SETTINGS max_threads=1;
```

Possible values:

- 0 — Disallow.
- 1 — Allow.

Default value: `0`.

:::note
Use this setting only for backward compatibility if your use cases depend on old syntax.
:::

## session_timezone {#session_timezone}

Sets the implicit time zone of the current session or query.
The implicit time zone is the time zone applied to values of type DateTime/DateTime64 which have no explicitly specified time zone.
The setting takes precedence over the globally configured (server-level) implicit time zone.
A value of '' (empty string) means that the implicit time zone of the current session or query is equal to the [server time zone](../server-configuration-parameters/settings.md#server_configuration_parameters-timezone).

You can use functions `timeZone()` and `serverTimeZone()` to get the session time zone and server time zone.

Possible values:

-    Any time zone name from `system.time_zones`, e.g. `Europe/Berlin`, `UTC` or `Zulu`

Default value: `''`.

Examples:

```sql
SELECT timeZone(), serverTimeZone() FORMAT TSV

Europe/Berlin	Europe/Berlin
```

```sql
SELECT timeZone(), serverTimeZone() SETTINGS session_timezone = 'Asia/Novosibirsk' FORMAT TSV

Asia/Novosibirsk	Europe/Berlin
```

Assign session time zone 'America/Denver' to the inner DateTime without explicitly specified time zone:

```sql
SELECT toDateTime64(toDateTime64('1999-12-12 23:23:23.123', 3), 3, 'Europe/Zurich') SETTINGS session_timezone = 'America/Denver' FORMAT TSV

1999-12-13 07:23:23.123
```

:::warning
Not all functions that parse DateTime/DateTime64 respect `session_timezone`. This can lead to subtle errors.
See the following example and explanation.
:::

```sql
CREATE TABLE test_tz (`d` DateTime('UTC')) ENGINE = Memory AS SELECT toDateTime('2000-01-01 00:00:00', 'UTC');

SELECT *, timeZone() FROM test_tz WHERE d = toDateTime('2000-01-01 00:00:00') SETTINGS session_timezone = 'Asia/Novosibirsk'
0 rows in set.

SELECT *, timeZone() FROM test_tz WHERE d = '2000-01-01 00:00:00' SETTINGS session_timezone = 'Asia/Novosibirsk'
┌───────────────────d─┬─timeZone()───────┐
│ 2000-01-01 00:00:00 │ Asia/Novosibirsk │
└─────────────────────┴──────────────────┘
```

This happens due to different parsing pipelines:

- `toDateTime()` without explicitly given time zone used in the first `SELECT` query honors setting `session_timezone` and the global time zone.
- In the second query, a DateTime is parsed from a String, and inherits the type and time zone of the existing column`d`. Thus, setting `session_timezone` and the global time zone are not honored.

**See also**

- [timezone](../server-configuration-parameters/settings.md#server_configuration_parameters-timezone)

## final {#final}

Automatically applies [FINAL](../../sql-reference/statements/select/from.md#final-modifier) modifier to all tables in a query, to tables where [FINAL](../../sql-reference/statements/select/from.md#final-modifier) is applicable, including joined tables and tables in sub-queries, and
distributed tables.

Possible values:

- 0 - disabled
- 1 - enabled

Default value: `0`.

Example:

```sql
CREATE TABLE test
(
    key Int64,
    some String
)
ENGINE = ReplacingMergeTree
ORDER BY key;

INSERT INTO test FORMAT Values (1, 'first');
INSERT INTO test FORMAT Values (1, 'second');

SELECT * FROM test;
┌─key─┬─some───┐
│   1 │ second │
└─────┴────────┘
┌─key─┬─some──┐
│   1 │ first │
└─────┴───────┘

SELECT * FROM test SETTINGS final = 1;
┌─key─┬─some───┐
│   1 │ second │
└─────┴────────┘

SET final = 1;
SELECT * FROM test;
┌─key─┬─some───┐
│   1 │ second │
└─────┴────────┘
```

## asterisk_include_materialized_columns {#asterisk_include_materialized_columns}

Include [MATERIALIZED](../../sql-reference/statements/create/table.md#materialized) columns for wildcard query (`SELECT *`).

Possible values:

- 0 - disabled
- 1 - enabled

Default value: `0`.

## asterisk_include_alias_columns {#asterisk_include_alias_columns}

Include [ALIAS](../../sql-reference/statements/create/table.md#alias) columns for wildcard query (`SELECT *`).

Possible values:

- 0 - disabled
- 1 - enabled

Default value: `0`.

## async_socket_for_remote {#async_socket_for_remote}

Enables asynchronous read from socket while executing remote query.

Enabled by default.

## async_query_sending_for_remote {#async_query_sending_for_remote}

Enables asynchronous connection creation and query sending while executing remote query.

Enabled by default.

## use_hedged_requests {#use_hedged_requests}

Enables hedged requests logic for remote queries. It allows to establish many connections with different replicas for query.
New connection is enabled in case existent connection(s) with replica(s) were not established within `hedged_connection_timeout`
or no data was received within `receive_data_timeout`. Query uses the first connection which send non empty progress packet (or data packet, if `allow_changing_replica_until_first_data_packet`);
other connections are cancelled. Queries with `max_parallel_replicas > 1` are supported.

Enabled by default.

Disabled by default on Cloud.

## hedged_connection_timeout {#hedged_connection_timeout}

If we can't establish connection with replica after this timeout in hedged requests, we start working with the next replica without cancelling connection to the previous.
Timeout value is in milliseconds.

Default value: `50`.

## receive_data_timeout {#receive_data_timeout}

This timeout is set when the query is sent to the replica in hedged requests, if we don't receive first packet of data and we don't make any progress in query execution after this timeout,
we start working with the next replica, without cancelling connection to the previous.
Timeout value is in milliseconds.

Default value: `2000`

## allow_changing_replica_until_first_data_packet {#allow_changing_replica_until_first_data_packet}

If it's enabled, in hedged requests we can start new connection until receiving first data packet even if we have already made some progress
(but progress haven't updated for `receive_data_timeout` timeout), otherwise we disable changing replica after the first time we made progress.

## parallel_view_processing

Enables pushing to attached views concurrently instead of sequentially.

Default value: `false`.

## partial_result_on_first_cancel {#partial_result_on_first_cancel}
When set to `true` and the user wants to interrupt a query (for example using `Ctrl+C` on the client), then the query continues execution only on data that was already read from the table. Afterwards, it will return a partial result of the query for the part of the table that was read. To fully stop the execution of a query without a partial result, the user should send 2 cancel requests.

**Example without setting on Ctrl+C**
```sql
SELECT sum(number) FROM numbers(10000000000)

Cancelling query.
Ok.
Query was cancelled.

0 rows in set. Elapsed: 1.334 sec. Processed 52.65 million rows, 421.23 MB (39.48 million rows/s., 315.85 MB/s.)
```

**Example with setting on Ctrl+C**
```sql
SELECT sum(number) FROM numbers(10000000000) SETTINGS partial_result_on_first_cancel=true

┌──────sum(number)─┐
│ 1355411451286266 │
└──────────────────┘

1 row in set. Elapsed: 1.331 sec. Processed 52.13 million rows, 417.05 MB (39.17 million rows/s., 313.33 MB/s.)
```

Possible values: `true`, `false`

Default value: `false`
## function_json_value_return_type_allow_nullable

Control whether allow to return `NULL` when value is not exist for JSON_VALUE function.

```sql
SELECT JSON_VALUE('{"hello":"world"}', '$.b') settings function_json_value_return_type_allow_nullable=true;

┌─JSON_VALUE('{"hello":"world"}', '$.b')─┐
│ ᴺᵁᴸᴸ                                   │
└────────────────────────────────────────┘

1 row in set. Elapsed: 0.001 sec.
```

Possible values:

- true — Allow.
- false — Disallow.

Default value: `false`.

## rename_files_after_processing {#rename_files_after_processing}

- **Type:** String

- **Default value:** Empty string

This setting allows to specify renaming pattern for files processed by `file` table function. When option is set, all files read by `file` table function will be renamed according to specified pattern with placeholders, only if files processing was successful.

### Placeholders

- `%a` — Full original filename (e.g., "sample.csv").
- `%f` — Original filename without extension (e.g., "sample").
- `%e` — Original file extension with dot (e.g., ".csv").
- `%t` — Timestamp (in microseconds).
- `%%` — Percentage sign ("%").

### Example
- Option: `--rename_files_after_processing="processed_%f_%t%e"`

- Query: `SELECT * FROM file('sample.csv')`


If reading `sample.csv` is successful, file will be renamed to `processed_sample_1683473210851438.csv`




## function_json_value_return_type_allow_complex

Control whether allow to return complex type (such as: struct, array, map) for json_value function.

```sql
SELECT JSON_VALUE('{"hello":{"world":"!"}}', '$.hello') settings function_json_value_return_type_allow_complex=true

┌─JSON_VALUE('{"hello":{"world":"!"}}', '$.hello')─┐
│ {"world":"!"}                                    │
└──────────────────────────────────────────────────┘

1 row in set. Elapsed: 0.001 sec.
```

Possible values:

- true — Allow.
- false — Disallow.

Default value: `false`.

## zstd_window_log_max

Allows you to select the max window log of ZSTD (it will not be used for MergeTree family)

Type: Int64

Default: 0

## enable_deflate_qpl_codec {#enable_deflate_qpl_codec}

If turned on, the DEFLATE_QPL codec may be used to compress columns.

Possible values:

- 0 - Disabled
- 1 - Enabled

Type: Bool

## enable_zstd_qat_codec {#enable_zstd_qat_codec}

If turned on, the ZSTD_QAT codec may be used to compress columns.

Possible values:

- 0 - Disabled
- 1 - Enabled

Type: Bool

## output_format_compression_level

Default compression level if query output is compressed. The setting is applied when `SELECT` query has `INTO OUTFILE` or when writing to table functions `file`, `url`, `hdfs`, `s3`, or `azureBlobStorage`.

Possible values: from `1` to `22`

Default: `3`


## output_format_compression_zstd_window_log

Can be used when the output compression method is `zstd`. If greater than `0`, this setting explicitly sets compression window size (power of `2`) and enables a long-range mode for zstd compression. This can help to achieve a better compression ratio.

Possible values: non-negative numbers. Note that if the value is too small or too big, `zstdlib` will throw an exception. Typical values are from `20` (window size = `1MB`) to `30` (window size = `1GB`).

Default: `0`

## rewrite_count_distinct_if_with_count_distinct_implementation

Allows you to rewrite `countDistcintIf` with [count_distinct_implementation](#count_distinct_implementation) setting.

Possible values:

- true — Allow.
- false — Disallow.

Default value: `false`.

## precise_float_parsing {#precise_float_parsing}

Switches [Float32/Float64](../../sql-reference/data-types/float.md) parsing algorithms:
* If the value is `1`, then precise method is used. It is slower than fast method, but it always returns a number that is the closest machine representable number to the input.
* Otherwise, fast method is used (default). It usually returns the same value as precise, but in rare cases result may differ by one or two least significant digits.

Possible values: `0`, `1`.

Default value: `0`.

Example:

```sql
SELECT toFloat64('1.7091'), toFloat64('1.5008753E7') SETTINGS precise_float_parsing = 0;

┌─toFloat64('1.7091')─┬─toFloat64('1.5008753E7')─┐
│  1.7090999999999998 │       15008753.000000002 │
└─────────────────────┴──────────────────────────┘

SELECT toFloat64('1.7091'), toFloat64('1.5008753E7') SETTINGS precise_float_parsing = 1;

┌─toFloat64('1.7091')─┬─toFloat64('1.5008753E7')─┐
│              1.7091 │                 15008753 │
└─────────────────────┴──────────────────────────┘
```

## validate_tcp_client_information {#validate-tcp-client-information}

Determines whether validation of client information enabled when query packet is received from a client using a TCP connection.

If `true`, an exception will be thrown on invalid client information from the TCP client.

If `false`, the data will not be validated. The server will work with clients of all versions.

The default value is `false`.

**Example**

``` xml
<validate_tcp_client_information>true</validate_tcp_client_information>
```

## print_pretty_type_names {#print_pretty_type_names}

Allows to print deep-nested type names in a pretty way with indents in `DESCRIBE` query and in `toTypeName()` function.

Example:

```sql
CREATE TABLE test (a Tuple(b String, c Tuple(d Nullable(UInt64), e Array(UInt32), f Array(Tuple(g String, h Map(String, Array(Tuple(i String, j UInt64))))), k Date), l Nullable(String))) ENGINE=Memory;
DESCRIBE TABLE test FORMAT TSVRaw SETTINGS print_pretty_type_names=1;
```

```
a	Tuple(
    b String,
    c Tuple(
        d Nullable(UInt64),
        e Array(UInt32),
        f Array(Tuple(
            g String,
            h Map(
                String,
                Array(Tuple(
                    i String,
                    j UInt64
                ))
            )
        )),
        k Date
    ),
    l Nullable(String)
)
```

## allow_experimental_statistics {#allow_experimental_statistics}

Allows defining columns with [statistics](../../engines/table-engines/mergetree-family/mergetree.md#table_engine-mergetree-creating-a-table) and [manipulate statistics](../../engines/table-engines/mergetree-family/mergetree.md#column-statistics).

## allow_statistic_optimize {#allow_statistic_optimize}

Allows using statistic to optimize the order of [prewhere conditions](../../sql-reference/statements/select/prewhere.md).

## analyze_index_with_space_filling_curves

If a table has a space-filling curve in its index, e.g. `ORDER BY mortonEncode(x, y)` or `ORDER BY hilbertEncode(x, y)`, and the query has conditions on its arguments, e.g. `x >= 10 AND x <= 20 AND y >= 20 AND y <= 30`, use the space-filling curve for index analysis.

## query_plan_enable_optimizations {#query_plan_enable_optimizations}

Toggles query optimization at the query plan level.

:::note
This is an expert-level setting which should only be used for debugging by developers. The setting may change in future in backward-incompatible ways or be removed.
:::

Possible values:

- 0 - Disable all optimizations at the query plan level
- 1 - Enable optimizations at the query plan level (but individual optimizations may still be disabled via their individual settings)

Default value: `1`.

## query_plan_max_optimizations_to_apply

Limits the total number of optimizations applied to query plan, see setting [query_plan_enable_optimizations](#query_plan_enable_optimizations).
Useful to avoid long optimization times for complex queries.
If the actual number of optimizations exceeds this setting, an exception is thrown.

:::note
This is an expert-level setting which should only be used for debugging by developers. The setting may change in future in backward-incompatible ways or be removed.
:::

Type: [UInt64](../../sql-reference/data-types/int-uint.md).

Default value: '10000'

## query_plan_lift_up_array_join

Toggles a query-plan-level optimization which moves ARRAY JOINs up in the execution plan.
Only takes effect if setting [query_plan_enable_optimizations](#query_plan_enable_optimizations) is 1.

:::note
This is an expert-level setting which should only be used for debugging by developers. The setting may change in future in backward-incompatible ways or be removed.
:::

Possible values:

<<<<<<< HEAD
Traverse frozen data (shadow directory) in addition to actual table data when query `system.remote_data_paths`.
=======
- 0 - Disable
- 1 - Enable
>>>>>>> b7766bc0

Default value: `1`.

## query_plan_push_down_limit

Toggles a query-plan-level optimization which moves LIMITs down in the execution plan.
Only takes effect if setting [query_plan_enable_optimizations](#query_plan_enable_optimizations) is 1.

:::note
This is an expert-level setting which should only be used for debugging by developers. The setting may change in future in backward-incompatible ways or be removed.
:::

Possible values:

- 0 - Disable
- 1 - Enable

Default value: `1`.

## query_plan_split_filter

:::note
This is an expert-level setting which should only be used for debugging by developers. The setting may change in future in backward-incompatible ways or be removed.
:::

Toggles a query-plan-level optimization which splits filters into expressions.
Only takes effect if setting [query_plan_enable_optimizations](#query_plan_enable_optimizations) is 1.

Possible values:

- 0 - Disable
- 1 - Enable

Default value: `1`.

## query_plan_merge_expressions

Toggles a query-plan-level optimization which merges consecutive filters.
Only takes effect if setting [query_plan_enable_optimizations](#query_plan_enable_optimizations) is 1.

:::note
This is an expert-level setting which should only be used for debugging by developers. The setting may change in future in backward-incompatible ways or be removed.
:::

Possible values:

- 0 - Disable
- 1 - Enable

Default value: `1`.

## query_plan_filter_push_down

Toggles a query-plan-level optimization which moves filters down in the execution plan.
Only takes effect if setting [query_plan_enable_optimizations](#query_plan_enable_optimizations) is 1.

:::note
This is an expert-level setting which should only be used for debugging by developers. The setting may change in future in backward-incompatible ways or be removed.
:::

Possible values:

- 0 - Disable
- 1 - Enable

Default value: `1`.

## query_plan_execute_functions_after_sorting

Toggles a query-plan-level optimization which moves expressions after sorting steps.
Only takes effect if setting [query_plan_enable_optimizations](#query_plan_enable_optimizations) is 1.

:::note
This is an expert-level setting which should only be used for debugging by developers. The setting may change in future in backward-incompatible ways or be removed.
:::

Possible values:

- 0 - Disable
- 1 - Enable

Default value: `1`.

## query_plan_reuse_storage_ordering_for_window_functions

Toggles a query-plan-level optimization which uses storage sorting when sorting for window functions.
Only takes effect if setting [query_plan_enable_optimizations](#query_plan_enable_optimizations) is 1.

:::note
This is an expert-level setting which should only be used for debugging by developers. The setting may change in future in backward-incompatible ways or be removed.
:::

Possible values:

- 0 - Disable
- 1 - Enable

Default value: `1`.

## query_plan_lift_up_union

Toggles a query-plan-level optimization which moves larger subtrees of the query plan into union to enable further optimizations.
Only takes effect if setting [query_plan_enable_optimizations](#query_plan_enable_optimizations) is 1.

:::note
This is an expert-level setting which should only be used for debugging by developers. The setting may change in future in backward-incompatible ways or be removed.
:::

Possible values:

- 0 - Disable
- 1 - Enable

Default value: `1`.

## query_plan_distinct_in_order

Toggles the distinct in-order optimization query-plan-level optimization.
Only takes effect if setting [query_plan_enable_optimizations](#query_plan_enable_optimizations) is 1.

:::note
This is an expert-level setting which should only be used for debugging by developers. The setting may change in future in backward-incompatible ways or be removed.
:::

Possible values:

- 0 - Disable
- 1 - Enable

Default value: `1`.

## query_plan_read_in_order

Toggles the read in-order optimization query-plan-level optimization.
Only takes effect if setting [query_plan_enable_optimizations](#query_plan_enable_optimizations) is 1.

:::note
This is an expert-level setting which should only be used for debugging by developers. The setting may change in future in backward-incompatible ways or be removed.
:::

Possible values:

- 0 - Disable
- 1 - Enable

Default value: `1`.

## query_plan_aggregation_in_order

Toggles the aggregation in-order query-plan-level optimization.
Only takes effect if setting [query_plan_enable_optimizations](#query_plan_enable_optimizations) is 1.

:::note
This is an expert-level setting which should only be used for debugging by developers. The setting may change in future in backward-incompatible ways or be removed.
:::

Possible values:

- 0 - Disable
- 1 - Enable

Default value: `0`.

## query_plan_remove_redundant_sorting

Toggles a query-plan-level optimization which removes redundant sorting steps, e.g. in subqueries.
Only takes effect if setting [query_plan_enable_optimizations](#query_plan_enable_optimizations) is 1.

:::note
This is an expert-level setting which should only be used for debugging by developers. The setting may change in future in backward-incompatible ways or be removed.
:::

Possible values:

- 0 - Disable
- 1 - Enable

Default value: `1`.

## query_plan_remove_redundant_distinct

Toggles a query-plan-level optimization which removes redundant DISTINCT steps.
Only takes effect if setting [query_plan_enable_optimizations](#query_plan_enable_optimizations) is 1.

:::note
This is an expert-level setting which should only be used for debugging by developers. The setting may change in future in backward-incompatible ways or be removed.
:::

Possible values:

- 0 - Disable
- 1 - Enable

Default value: `1`.

## dictionary_use_async_executor {#dictionary_use_async_executor}

Execute a pipeline for reading dictionary source in several threads. It's supported only by dictionaries with local CLICKHOUSE source.

You may specify it in `SETTINGS` section of dictionary definition:

```sql
CREATE DICTIONARY t1_dict ( key String, attr UInt64 )
PRIMARY KEY key
SOURCE(CLICKHOUSE(QUERY `SELECT key, attr FROM t1 GROUP BY key`))
LIFETIME(MIN 0 MAX 3600)
LAYOUT(COMPLEX_KEY_HASHED_ARRAY())
SETTINGS(dictionary_use_async_executor=1, max_threads=8);
```

## storage_metadata_write_full_object_key {#storage_metadata_write_full_object_key}

When set to `true` the metadata files are written with `VERSION_FULL_OBJECT_KEY` format version. With that format full object storage key names are written to the metadata files.
When set to `false` the metadata files are written with the previous format version, `VERSION_INLINE_DATA`. With that format only suffixes of object storage key names are written to the metadata files. The prefix for all of object storage key names is set in configurations files at `storage_configuration.disks` section.

Default value: `false`.

## s3_use_adaptive_timeouts {#s3_use_adaptive_timeouts}

When set to `true` than for all s3 requests first two attempts are made with low send and receive timeouts.
When set to `false` than all attempts are made with identical timeouts.

Default value: `true`.

## allow_deprecated_snowflake_conversion_functions {#allow_deprecated_snowflake_conversion_functions}

Functions `snowflakeToDateTime`, `snowflakeToDateTime64`, `dateTimeToSnowflake`, and `dateTime64ToSnowflake` are deprecated and disabled by default.
Please use functions `snowflakeIDToDateTime`, `snowflakeIDToDateTime64`, `dateTimeToSnowflakeID`, and `dateTime64ToSnowflakeID` instead.

To re-enable the deprecated functions (e.g., during a transition period), please set this setting to `true`.

Default value: `false`

## allow_experimental_variant_type {#allow_experimental_variant_type}

Allows creation of experimental [Variant](../../sql-reference/data-types/variant.md).

Default value: `false`.

## use_variant_as_common_type {#use_variant_as_common_type}

Allows to use `Variant` type as a result type for [if](../../sql-reference/functions/conditional-functions.md/#if)/[multiIf](../../sql-reference/functions/conditional-functions.md/#multiif)/[array](../../sql-reference/functions/array-functions.md)/[map](../../sql-reference/functions/tuple-map-functions.md) functions when there is no common type for argument types.

Example:

```sql
SET use_variant_as_common_type = 1;
SELECT toTypeName(if(number % 2, number, range(number))) as variant_type FROM numbers(1);
SELECT if(number % 2, number, range(number)) as variant FROM numbers(5);
```

```text
┌─variant_type───────────────────┐
│ Variant(Array(UInt64), UInt64) │
└────────────────────────────────┘
┌─variant───┐
│ []        │
│ 1         │
│ [0,1]     │
│ 3         │
│ [0,1,2,3] │
└───────────┘
```

```sql
SET use_variant_as_common_type = 1;
SELECT toTypeName(multiIf((number % 4) = 0, 42, (number % 4) = 1, [1, 2, 3], (number % 4) = 2, 'Hello, World!', NULL)) AS variant_type FROM numbers(1);
SELECT multiIf((number % 4) = 0, 42, (number % 4) = 1, [1, 2, 3], (number % 4) = 2, 'Hello, World!', NULL) AS variant FROM numbers(4);
```

```text
─variant_type─────────────────────────┐
│ Variant(Array(UInt8), String, UInt8) │
└──────────────────────────────────────┘

┌─variant───────┐
│ 42            │
│ [1,2,3]       │
│ Hello, World! │
│ ᴺᵁᴸᴸ          │
└───────────────┘
```

```sql
SET use_variant_as_common_type = 1;
SELECT toTypeName(array(range(number), number, 'str_' || toString(number))) as array_of_variants_type from numbers(1);
SELECT array(range(number), number, 'str_' || toString(number)) as array_of_variants FROM numbers(3);
```

```text
┌─array_of_variants_type────────────────────────┐
│ Array(Variant(Array(UInt64), String, UInt64)) │
└───────────────────────────────────────────────┘

┌─array_of_variants─┐
│ [[],0,'str_0']    │
│ [[0],1,'str_1']   │
│ [[0,1],2,'str_2'] │
└───────────────────┘
```

```sql
SET use_variant_as_common_type = 1;
SELECT toTypeName(map('a', range(number), 'b', number, 'c', 'str_' || toString(number))) as map_of_variants_type from numbers(1);
SELECT map('a', range(number), 'b', number, 'c', 'str_' || toString(number)) as map_of_variants FROM numbers(3);
```

```text
┌─map_of_variants_type────────────────────────────────┐
│ Map(String, Variant(Array(UInt64), String, UInt64)) │
└─────────────────────────────────────────────────────┘

┌─map_of_variants───────────────┐
│ {'a':[],'b':0,'c':'str_0'}    │
│ {'a':[0],'b':1,'c':'str_1'}   │
│ {'a':[0,1],'b':2,'c':'str_2'} │
└───────────────────────────────┘
```


Default value: `false`.

## default_normal_view_sql_security {#default_normal_view_sql_security}

Allows to set default `SQL SECURITY` option while creating a normal view. [More about SQL security](../../sql-reference/statements/create/view.md#sql_security).

The default value is `INVOKER`.

## default_materialized_view_sql_security {#default_materialized_view_sql_security}

Allows to set a default value for SQL SECURITY option when creating a materialized view. [More about SQL security](../../sql-reference/statements/create/view.md#sql_security).

The default value is `DEFINER`.

## default_view_definer {#default_view_definer}

Allows to set default `DEFINER` option while creating a view. [More about SQL security](../../sql-reference/statements/create/view.md#sql_security).

The default value is `CURRENT_USER`.

## max_partition_size_to_drop

Restriction on dropping partitions in query time. The value 0 means that you can drop partitions without any restrictions.

Default value: 50 GB.

Cloud default value: 1 TB.

:::note
This query setting overwrites its server setting equivalent, see [max_partition_size_to_drop](/docs/en/operations/server-configuration-parameters/settings.md/#max-partition-size-to-drop)
:::

## max_table_size_to_drop

Restriction on deleting tables in query time. The value 0 means that you can delete all tables without any restrictions.

Default value: 50 GB.

Cloud default value: 1 TB.

:::note
This query setting overwrites its server setting equivalent, see [max_table_size_to_drop](/docs/en/operations/server-configuration-parameters/settings.md/#max-table-size-to-drop)
:::

## iceberg_engine_ignore_schema_evolution {#iceberg_engine_ignore_schema_evolution}

Allow to ignore schema evolution in Iceberg table engine and read all data using schema specified by the user on table creation or latest schema parsed from metadata on table creation.

:::note
Enabling this setting can lead to incorrect result as in case of evolved schema all data files will be read using the same schema.
:::

Default value: 'false'.

## allow_suspicious_primary_key {#allow_suspicious_primary_key}

Allow suspicious `PRIMARY KEY`/`ORDER BY` for MergeTree (i.e. SimpleAggregateFunction).

## mysql_datatypes_support_level

Defines how MySQL types are converted to corresponding ClickHouse types. A comma separated list in any combination of `decimal`, `datetime64`, `date2Date32` or `date2String`.
- `decimal`: convert `NUMERIC` and `DECIMAL` types to `Decimal` when precision allows it.
- `datetime64`: convert `DATETIME` and `TIMESTAMP` types to `DateTime64` instead of `DateTime` when precision is not `0`.
- `date2Date32`: convert `DATE` to `Date32` instead of `Date`. Takes precedence over `date2String`.
- `date2String`: convert `DATE` to `String` instead of `Date`. Overridden by `datetime64`.

## cross_join_min_rows_to_compress

Minimal count of rows to compress block in CROSS JOIN. Zero value means - disable this threshold. This block is compressed when any of the two thresholds (by rows or by bytes) are reached.

Default value: `10000000`.

## cross_join_min_bytes_to_compress

Minimal size of block to compress in CROSS JOIN. Zero value means - disable this threshold. This block is compressed when any of the two thresholds (by rows or by bytes) are reached.

Default value: `1GiB`.

## use_json_alias_for_old_object_type

When enabled, `JSON` data type alias will be used to create an old [Object('json')](../../sql-reference/data-types/json.md) type instead of the new [JSON](../../sql-reference/data-types/newjson.md) type.

Default value: `false`.

## type_json_skip_duplicated_paths

When enabled, ClickHouse will skip duplicated paths during parsing of [JSON](../../sql-reference/data-types/newjson.md) object. Only the value of the first occurrence of each path will be inserted.

Default value: `false`

## restore_replace_external_engines_to_null

For testing purposes. Replaces all external engines to Null to not initiate external connections.

Default value: `False`

## restore_replace_external_table_functions_to_null

For testing purposes. Replaces all external table functions to Null to not initiate external connections.

Default value: `False`

## disable_insertion_and_mutation

Disable all insert and mutations (alter table update / alter table delete / alter table drop partition). Set to true, can make this node focus on reading queries.

Default value: `false`.

## use_hive_partitioning

When enabled, ClickHouse will detect Hive-style partitioning in path (`/name=value/`) in file-like table engines [File](../../engines/table-engines/special/file.md#hive-style-partitioning)/[S3](../../engines/table-engines/integrations/s3.md#hive-style-partitioning)/[URL](../../engines/table-engines/special/url.md#hive-style-partitioning)/[HDFS](../../engines/table-engines/integrations/hdfs.md#hive-style-partitioning)/[AzureBlobStorage](../../engines/table-engines/integrations/azureBlobStorage.md#hive-style-partitioning) and will allow to use partition columns as virtual columns in the query. These virtual columns will have the same names as in the partitioned path, but starting with `_`.

Default value: `false`.

## allow_experimental_time_series_table {#allow-experimental-time-series-table}

Allows creation of tables with the [TimeSeries](../../engines/table-engines/integrations/time-series.md) table engine.

Possible values:

- 0 — the [TimeSeries](../../engines/table-engines/integrations/time-series.md) table engine is disabled.
- 1 — the [TimeSeries](../../engines/table-engines/integrations/time-series.md) table engine is enabled.

Default value: `0`.

## create_if_not_exists

Enable `IF NOT EXISTS` for `CREATE` statement by default. If either this setting or `IF NOT EXISTS` is specified and a table with the provided name already exists, no exception will be thrown.

Default value: `false`.

## show_create_query_identifier_quoting_rule

Define identifier quoting behavior of the show create query result:
- `when_necessary`: When the identifiers is one of `{"distinct", "all", "table"}`, or it can cause ambiguity: column names, dictionary attribute names.
- `always`: Always quote identifiers.
- `user_display`: When the identifiers is a keyword.

Default value: `when_necessary`.

## show_create_query_identifier_quoting_style

Define identifier quoting style of the show create query result:
- `Backticks`: \`clickhouse\` style.
- `DoubleQuotes`: "postgres" style.
- `BackticksMySQL`: \`mysql\` style, most same as `Backticks`, but it uses '``' to escape '`'.

Default value: `Backticks`.

## mongodb_throw_on_unsupported_query

If enabled, MongoDB tables will return an error when a MongoDB query can't be built.

Not applied for the legacy implementation, or when 'allow_experimental_analyzer=0`.

Default value: `true`.<|MERGE_RESOLUTION|>--- conflicted
+++ resolved
@@ -5230,12 +5230,8 @@
 
 Possible values:
 
-<<<<<<< HEAD
-Traverse frozen data (shadow directory) in addition to actual table data when query `system.remote_data_paths`.
-=======
 - 0 - Disable
 - 1 - Enable
->>>>>>> b7766bc0
 
 Default value: `1`.
 
