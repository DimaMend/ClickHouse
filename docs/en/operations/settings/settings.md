--- conflicted
+++ resolved
@@ -5202,19 +5202,6 @@
 
 Default value: `true`.
 
-<<<<<<< HEAD
-## default_view_sql_security {#default_view_sql_security}
-
-Allows to set default `SQL SECURITY` option while creating a view. [More about SQL security](../../sql-reference/statements/create/view.md#sql_security).
-
-The default value is `DEFINER`.
-
-## default_view_definer {#default_view_definer}
-
-Allows to set default `DEFINER` option while creating a view. [More about SQL security](../../sql-reference/statements/create/view.md#sql_security).
-
-The default value is `CURRENT_USER`.
-=======
 ## allow_experimental_variant_type {#allow_experimental_variant_type}
 
 Allows creation of experimental [Variant](../../sql-reference/data-types/variant.md).
@@ -5303,7 +5290,18 @@
 
 
 Default value: `false`.
->>>>>>> 3fcfcd46
+
+## default_view_sql_security {#default_view_sql_security}
+
+Allows to set default `SQL SECURITY` option while creating a view. [More about SQL security](../../sql-reference/statements/create/view.md#sql_security).
+
+The default value is `DEFINER`.
+
+## default_view_definer {#default_view_definer}
+
+Allows to set default `DEFINER` option while creating a view. [More about SQL security](../../sql-reference/statements/create/view.md#sql_security).
+
+The default value is `CURRENT_USER`.
 
 ## max_partition_size_to_drop
 
