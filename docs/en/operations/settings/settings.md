# Settings {#settings}

## distributed_product_mode {#distributed-product-mode}

Changes the behaviour of [distributed subqueries](../../sql-reference/operators/in.md).

ClickHouse applies this setting when the query contains the product of distributed tables, i.e. when the query for a distributed table contains a non-GLOBAL subquery for the distributed table.

Restrictions:

-   Only applied for IN and JOIN subqueries.
-   Only if the FROM section uses a distributed table containing more than one shard.
-   If the subquery concerns a distributed table containing more than one shard.
-   Not used for a table-valued [remote](../../sql-reference/table-functions/remote.md) function.

Possible values:

-   `deny` — Default value. Prohibits using these types of subqueries (returns the “Double-distributed in/JOIN subqueries is denied” exception).
-   `local` — Replaces the database and table in the subquery with local ones for the destination server (shard), leaving the normal `IN`/`JOIN.`
-   `global` — Replaces the `IN`/`JOIN` query with `GLOBAL IN`/`GLOBAL JOIN.`
-   `allow` — Allows the use of these types of subqueries.

## enable_optimize_predicate_expression {#enable-optimize-predicate-expression}

Turns on predicate pushdown in `SELECT` queries.

Predicate pushdown may significantly reduce network traffic for distributed queries.

Possible values:

-   0 — Disabled.
-   1 — Enabled.

Default value: 1.

Usage

Consider the following queries:

1.  `SELECT count() FROM test_table WHERE date = '2018-10-10'`
2.  `SELECT count() FROM (SELECT * FROM test_table) WHERE date = '2018-10-10'`

If `enable_optimize_predicate_expression = 1`, then the execution time of these queries is equal because ClickHouse applies `WHERE` to the subquery when processing it.

If `enable_optimize_predicate_expression = 0`, then the execution time of the second query is much longer because the `WHERE` clause applies to all the data after the subquery finishes.

## fallback_to_stale_replicas_for_distributed_queries {#settings-fallback_to_stale_replicas_for_distributed_queries}

Forces a query to an out-of-date replica if updated data is not available. See [Replication](../../engines/table-engines/mergetree-family/replication.md).

ClickHouse selects the most relevant from the outdated replicas of the table.

Used when performing `SELECT` from a distributed table that points to replicated tables.

By default, 1 (enabled).

## force_index_by_date {#settings-force_index_by_date}

Disables query execution if the index can’t be used by date.

Works with tables in the MergeTree family.

If `force_index_by_date=1`, ClickHouse checks whether the query has a date key condition that can be used for restricting data ranges. If there is no suitable condition, it throws an exception. However, it does not check whether the condition reduces the amount of data to read. For example, the condition `Date != ' 2000-01-01 '` is acceptable even when it matches all the data in the table (i.e., running the query requires a full scan). For more information about ranges of data in MergeTree tables, see [MergeTree](../../engines/table-engines/mergetree-family/mergetree.md).

## force_primary_key {#force-primary-key}

Disables query execution if indexing by the primary key is not possible.

Works with tables in the MergeTree family.

If `force_primary_key=1`, ClickHouse checks to see if the query has a primary key condition that can be used for restricting data ranges. If there is no suitable condition, it throws an exception. However, it does not check whether the condition reduces the amount of data to read. For more information about data ranges in MergeTree tables, see [MergeTree](../../engines/table-engines/mergetree-family/mergetree.md).

## force_data_skipping_indices {#settings-force_data_skipping_indices}

Disables query execution if passed data skipping indices wasn't used.

Consider the following example:

```sql
CREATE TABLE data
(
    key Int,
    d1 Int,
    d1_null Nullable(Int),
    INDEX d1_idx d1 TYPE minmax GRANULARITY 1,
    INDEX d1_null_idx assumeNotNull(d1_null) TYPE minmax GRANULARITY 1
)
Engine=MergeTree()
ORDER BY key;

SELECT * FROM data_01515;
SELECT * FROM data_01515 SETTINGS force_data_skipping_indices=''; -- query will produce CANNOT_PARSE_TEXT error.
SELECT * FROM data_01515 SETTINGS force_data_skipping_indices='d1_idx'; -- query will produce INDEX_NOT_USED error.
SELECT * FROM data_01515 WHERE d1 = 0 SETTINGS force_data_skipping_indices='d1_idx'; -- Ok.
SELECT * FROM data_01515 WHERE d1 = 0 SETTINGS force_data_skipping_indices='`d1_idx`'; -- Ok (example of full featured parser).
SELECT * FROM data_01515 WHERE d1 = 0 SETTINGS force_data_skipping_indices='`d1_idx`, d1_null_idx'; -- query will produce INDEX_NOT_USED error, since d1_null_idx is not used.
SELECT * FROM data_01515 WHERE d1 = 0 AND assumeNotNull(d1_null) = 0 SETTINGS force_data_skipping_indices='`d1_idx`, d1_null_idx'; -- Ok.
```

Works with tables in the MergeTree family.

## format_schema {#format-schema}

This parameter is useful when you are using formats that require a schema definition, such as [Cap’n Proto](https://capnproto.org/) or [Protobuf](https://developers.google.com/protocol-buffers/). The value depends on the format.

## fsync_metadata {#fsync-metadata}

Enables or disables [fsync](http://pubs.opengroup.org/onlinepubs/9699919799/functions/fsync.html) when writing `.sql` files. Enabled by default.

It makes sense to disable it if the server has millions of tiny tables that are constantly being created and destroyed.

## enable_http_compression {#settings-enable_http_compression}

Enables or disables data compression in the response to an HTTP request.

For more information, read the [HTTP interface description](../../interfaces/http.md).

Possible values:

-   0 — Disabled.
-   1 — Enabled.

Default value: 0.

## http_zlib_compression_level {#settings-http_zlib_compression_level}

Sets the level of data compression in the response to an HTTP request if [enable_http_compression = 1](#settings-enable_http_compression).

Possible values: Numbers from 1 to 9.

Default value: 3.

## http_native_compression_disable_checksumming_on_decompress {#settings-http_native_compression_disable_checksumming_on_decompress}

Enables or disables checksum verification when decompressing the HTTP POST data from the client. Used only for ClickHouse native compression format (not used with `gzip` or `deflate`).

For more information, read the [HTTP interface description](../../interfaces/http.md).

Possible values:

-   0 — Disabled.
-   1 — Enabled.

Default value: 0.

## send_progress_in_http_headers {#settings-send_progress_in_http_headers}

Enables or disables `X-ClickHouse-Progress` HTTP response headers in `clickhouse-server` responses.

For more information, read the [HTTP interface description](../../interfaces/http.md).

Possible values:

-   0 — Disabled.
-   1 — Enabled.

Default value: 0.

## max_http_get_redirects {#setting-max_http_get_redirects}

Limits the maximum number of HTTP GET redirect hops for [URL](../../engines/table-engines/special/url.md)-engine tables. The setting applies to both types of tables: those created by the [CREATE TABLE](../../sql-reference/statements/create/table.md) query and by the [url](../../sql-reference/table-functions/url.md) table function.

Possible values:

-   Any positive integer number of hops.
-   0 — No hops allowed.

Default value: 0.

## input_format_allow_errors_num {#settings-input_format_allow_errors_num}

Sets the maximum number of acceptable errors when reading from text formats (CSV, TSV, etc.).

The default value is 0.

Always pair it with `input_format_allow_errors_ratio`.

If an error occurred while reading rows but the error counter is still less than `input_format_allow_errors_num`, ClickHouse ignores the row and moves on to the next one.

If both `input_format_allow_errors_num` and `input_format_allow_errors_ratio` are exceeded, ClickHouse throws an exception.

## input_format_allow_errors_ratio {#settings-input_format_allow_errors_ratio}

Sets the maximum percentage of errors allowed when reading from text formats (CSV, TSV, etc.).
The percentage of errors is set as a floating-point number between 0 and 1.

The default value is 0.

Always pair it with `input_format_allow_errors_num`.

If an error occurred while reading rows but the error counter is still less than `input_format_allow_errors_ratio`, ClickHouse ignores the row and moves on to the next one.

If both `input_format_allow_errors_num` and `input_format_allow_errors_ratio` are exceeded, ClickHouse throws an exception.

## input_format_values_interpret_expressions {#settings-input_format_values_interpret_expressions}

Enables or disables the full SQL parser if the fast stream parser can’t parse the data. This setting is used only for the [Values](../../interfaces/formats.md#data-format-values) format at the data insertion. For more information about syntax parsing, see the [Syntax](../../sql-reference/syntax.md) section.

Possible values:

-   0 — Disabled.

    In this case, you must provide formatted data. See the [Formats](../../interfaces/formats.md) section.

-   1 — Enabled.

    In this case, you can use an SQL expression as a value, but data insertion is much slower this way. If you insert only formatted data, then ClickHouse behaves as if the setting value is 0.

Default value: 1.

Example of Use

Insert the [DateTime](../../sql-reference/data-types/datetime.md) type value with the different settings.

``` sql
SET input_format_values_interpret_expressions = 0;
INSERT INTO datetime_t VALUES (now())
```

``` text
Exception on client:
Code: 27. DB::Exception: Cannot parse input: expected ) before: now()): (at row 1)
```

``` sql
SET input_format_values_interpret_expressions = 1;
INSERT INTO datetime_t VALUES (now())
```

``` text
Ok.
```

The last query is equivalent to the following:

``` sql
SET input_format_values_interpret_expressions = 0;
INSERT INTO datetime_t SELECT now()
```

``` text
Ok.
```

## input_format_values_deduce_templates_of_expressions {#settings-input_format_values_deduce_templates_of_expressions}

Enables or disables template deduction for SQL expressions in [Values](../../interfaces/formats.md#data-format-values) format. It allows parsing and interpreting expressions in `Values` much faster if expressions in consecutive rows have the same structure. ClickHouse tries to deduce the template of an expression, parse the following rows using this template and evaluate the expression on a batch of successfully parsed rows.

Possible values:

-   0 — Disabled.
-   1 — Enabled.

Default value: 1.

For the following query:

``` sql
INSERT INTO test VALUES (lower('Hello')), (lower('world')), (lower('INSERT')), (upper('Values')), ...
```

-   If `input_format_values_interpret_expressions=1` and `format_values_deduce_templates_of_expressions=0`, expressions are interpreted separately for each row (this is very slow for large number of rows).
-   If `input_format_values_interpret_expressions=0` and `format_values_deduce_templates_of_expressions=1`, expressions in the first, second and third rows are parsed using template `lower(String)` and interpreted together, expression in the forth row is parsed with another template (`upper(String)`).
-   If `input_format_values_interpret_expressions=1` and `format_values_deduce_templates_of_expressions=1`, the same as in previous case, but also allows fallback to interpreting expressions separately if it’s not possible to deduce template.

## input_format_values_accurate_types_of_literals {#settings-input-format-values-accurate-types-of-literals}

This setting is used only when `input_format_values_deduce_templates_of_expressions = 1`. Expressions for some column may have the same structure, but contain numeric literals of different types, e.g.

``` sql
(..., abs(0), ...),             -- UInt64 literal
(..., abs(3.141592654), ...),   -- Float64 literal
(..., abs(-1), ...),            -- Int64 literal
```

Possible values:

-   0 — Disabled.

    In this case, ClickHouse may use a more general type for some literals (e.g., `Float64` or `Int64` instead of `UInt64` for `42`), but it may cause overflow and precision issues.

-   1 — Enabled.

    In this case, ClickHouse checks the actual type of literal and uses an expression template of the corresponding type. In some cases, it may significantly slow down expression evaluation in `Values`.

Default value: 1.

## input_format_defaults_for_omitted_fields {#session_settings-input_format_defaults_for_omitted_fields}

When performing `INSERT` queries, replace omitted input column values with default values of the respective columns. This option only applies to [JSONEachRow](../../interfaces/formats.md#jsoneachrow), [CSV](../../interfaces/formats.md#csv) and [TabSeparated](../../interfaces/formats.md#tabseparated) formats.

!!! note "Note"
    When this option is enabled, extended table metadata are sent from server to client. It consumes additional computing resources on the server and can reduce performance.

Possible values:

-   0 — Disabled.
-   1 — Enabled.

Default value: 1.

## input_format_tsv_empty_as_default {#settings-input-format-tsv-empty-as-default}

When enabled, replace empty input fields in TSV with default values. For complex default expressions `input_format_defaults_for_omitted_fields` must be enabled too.

Disabled by default.

## input_format_null_as_default {#settings-input-format-null-as-default}

Enables or disables using default values if input data contain `NULL`, but the data type of the corresponding column in not `Nullable(T)` (for text input formats).

## input_format_skip_unknown_fields {#settings-input-format-skip-unknown-fields}

Enables or disables skipping insertion of extra data.

When writing data, ClickHouse throws an exception if input data contain columns that do not exist in the target table. If skipping is enabled, ClickHouse doesn’t insert extra data and doesn’t throw an exception.

Supported formats:

-   [JSONEachRow](../../interfaces/formats.md#jsoneachrow)
-   [CSVWithNames](../../interfaces/formats.md#csvwithnames)
-   [TabSeparatedWithNames](../../interfaces/formats.md#tabseparatedwithnames)
-   [TSKV](../../interfaces/formats.md#tskv)

Possible values:

-   0 — Disabled.
-   1 — Enabled.

Default value: 0.

## input_format_import_nested_json {#settings-input_format_import_nested_json}

Enables or disables the insertion of JSON data with nested objects.

Supported formats:

-   [JSONEachRow](../../interfaces/formats.md#jsoneachrow)

Possible values:

-   0 — Disabled.
-   1 — Enabled.

Default value: 0.

See also:

-   [Usage of Nested Structures](../../interfaces/formats.md#jsoneachrow-nested) with the `JSONEachRow` format.

## input_format_with_names_use_header {#settings-input-format-with-names-use-header}

Enables or disables checking the column order when inserting data.

To improve insert performance, we recommend disabling this check if you are sure that the column order of the input data is the same as in the target table.

Supported formats:

-   [CSVWithNames](../../interfaces/formats.md#csvwithnames)
-   [TabSeparatedWithNames](../../interfaces/formats.md#tabseparatedwithnames)

Possible values:

-   0 — Disabled.
-   1 — Enabled.

Default value: 1.

## date_time_input_format {#settings-date_time_input_format}

Allows choosing a parser of the text representation of date and time.

The setting doesn’t apply to [date and time functions](../../sql-reference/functions/date-time-functions.md).

Possible values:

-   `'best_effort'` — Enables extended parsing.

    ClickHouse can parse the basic `YYYY-MM-DD HH:MM:SS` format and all [ISO 8601](https://en.wikipedia.org/wiki/ISO_8601) date and time formats. For example, `'2018-06-08T01:02:03.000Z'`.

-   `'basic'` — Use basic parser.

    ClickHouse can parse only the basic `YYYY-MM-DD HH:MM:SS` format. For example, `'2019-08-20 10:18:56'`.

Default value: `'basic'`.

See also:

-   [DateTime data type.](../../sql-reference/data-types/datetime.md)
-   [Functions for working with dates and times.](../../sql-reference/functions/date-time-functions.md)

## date_time_output_format {#settings-date_time_output_format}

Allows choosing different output formats of the text representation of date and time.

Possible values:

-   `'simple'` - Simple output format.

    Clickhouse output date and time `YYYY-MM-DD hh:mm:ss` format. For example, `'2019-08-20 10:18:56'`. Calculation is performed according to the data type's time zone (if present) or server time zone.

-   `'iso'` - ISO output format.

    Clickhouse output date and time in [ISO 8601](https://en.wikipedia.org/wiki/ISO_8601) `YYYY-MM-DDThh:mm:ssZ` format. For example, `'2019-08-20T10:18:56Z'`. Note that output is in UTC (`Z` means UTC).

-   `'unix_timestamp'` - Unix timestamp output format.

    Clickhouse output date and time in [Unix timestamp](https://en.wikipedia.org/wiki/Unix_time) format. For example `'1566285536'`.

Default value: `'simple'`.

See also:

-   [DateTime data type.](../../sql-reference/data-types/datetime.md)
-   [Functions for working with dates and times.](../../sql-reference/functions/date-time-functions.md)

## join_default_strictness {#settings-join_default_strictness}

Sets default strictness for [JOIN clauses](../../sql-reference/statements/select/join.md#select-join).

Possible values:

-   `ALL` — If the right table has several matching rows, ClickHouse creates a [Cartesian product](https://en.wikipedia.org/wiki/Cartesian_product) from matching rows. This is the normal `JOIN` behaviour from standard SQL.
-   `ANY` — If the right table has several matching rows, only the first one found is joined. If the right table has only one matching row, the results of `ANY` and `ALL` are the same.
-   `ASOF` — For joining sequences with an uncertain match.
-   `Empty string` — If `ALL` or `ANY` is not specified in the query, ClickHouse throws an exception.

Default value: `ALL`.

## join_any_take_last_row {#settings-join_any_take_last_row}

Changes behaviour of join operations with `ANY` strictness.

!!! warning "Attention"
    This setting applies only for `JOIN` operations with [Join](../../engines/table-engines/special/join.md) engine tables.

Possible values:

-   0 — If the right table has more than one matching row, only the first one found is joined.
-   1 — If the right table has more than one matching row, only the last one found is joined.

Default value: 0.

See also:

-   [JOIN clause](../../sql-reference/statements/select/join.md#select-join)
-   [Join table engine](../../engines/table-engines/special/join.md)
-   [join_default_strictness](#settings-join_default_strictness)

## join_use_nulls {#join_use_nulls}

Sets the type of [JOIN](../../sql-reference/statements/select/join.md) behaviour. When merging tables, empty cells may appear. ClickHouse fills them differently based on this setting.

Possible values:

-   0 — The empty cells are filled with the default value of the corresponding field type.
-   1 — `JOIN` behaves the same way as in standard SQL. The type of the corresponding field is converted to [Nullable](../../sql-reference/data-types/nullable.md#data_type-nullable), and empty cells are filled with [NULL](../../sql-reference/syntax.md).

Default value: 0.

## partial_merge_join_optimizations {#partial_merge_join_optimizations}

Disables optimizations in partial merge join algorithm for [JOIN](../../sql-reference/statements/select/join.md) queries.

By default, this setting enables improvements that could lead to wrong results. If you see suspicious results in your queries, disable optimizations by this setting. Optimizations can be different in different versions of the ClickHouse server.

Possible values:

-   0 — Optimizations disabled.
-   1 — Optimizations enabled.

Default value: 1.

## partial_merge_join_rows_in_right_blocks {#partial_merge_join_rows_in_right_blocks}

Limits sizes of right-hand join data blocks in partial merge join algorithm for [JOIN](../../sql-reference/statements/select/join.md) queries.

ClickHouse server:

1.  Splits right-hand join data into blocks with up to the specified number of rows.
2.  Indexes each block with its minimum and maximum values.
3.  Unloads prepared blocks to disk if it is possible.

Possible values:

-   Any positive integer. Recommended range of values: \[1000, 100000\].

Default value: 65536.

## join_on_disk_max_files_to_merge {#join_on_disk_max_files_to_merge}

Limits the number of files allowed for parallel sorting in MergeJoin operations when they are executed on disk.

The bigger the value of the setting, the more RAM used and the less disk I/O needed.

Possible values:

-   Any positive integer, starting from 2.

Default value: 64.

## any_join_distinct_right_table_keys {#any_join_distinct_right_table_keys}

Enables legacy ClickHouse server behaviour in `ANY INNER|LEFT JOIN` operations.

!!! note "Warning"
    Use this setting only for backward compatibility if your use cases depend on legacy `JOIN` behaviour.

When the legacy behaviour enabled:

-   Results of `t1 ANY LEFT JOIN t2` and `t2 ANY RIGHT JOIN t1` operations are not equal because ClickHouse uses the logic with many-to-one left-to-right table keys mapping.
-   Results of `ANY INNER JOIN` operations contain all rows from the left table like the `SEMI LEFT JOIN` operations do.

When the legacy behaviour disabled:

-   Results of `t1 ANY LEFT JOIN t2` and `t2 ANY RIGHT JOIN t1` operations are equal because ClickHouse uses the logic which provides one-to-many keys mapping in `ANY RIGHT JOIN` operations.
-   Results of `ANY INNER JOIN` operations contain one row per key from both the left and right tables.

Possible values:

-   0 — Legacy behaviour is disabled.
-   1 — Legacy behaviour is enabled.

Default value: 0.

See also:

-   [JOIN strictness](../../sql-reference/statements/select/join.md#join-settings)

## temporary_files_codec {#temporary_files_codec}

Sets compression codec for temporary files used in sorting and joining operations on disk.

Possible values:

-   LZ4 — [LZ4](https://en.wikipedia.org/wiki/LZ4_(compression_algorithm)) compression is applied.
-   NONE — No compression is applied.

Default value: LZ4.

## max_block_size {#setting-max_block_size}

In ClickHouse, data is processed by blocks (sets of column parts). The internal processing cycles for a single block are efficient enough, but there are noticeable expenditures on each block. The `max_block_size` setting is a recommendation for what size of the block (in a count of rows) to load from tables. The block size shouldn’t be too small, so that the expenditures on each block are still noticeable, but not too large so that the query with LIMIT that is completed after the first block is processed quickly. The goal is to avoid consuming too much memory when extracting a large number of columns in multiple threads and to preserve at least some cache locality.

Default value: 65,536.

Blocks the size of `max_block_size` are not always loaded from the table. If it is obvious that less data needs to be retrieved, a smaller block is processed.

## preferred_block_size_bytes {#preferred-block-size-bytes}

Used for the same purpose as `max_block_size`, but it sets the recommended block size in bytes by adapting it to the number of rows in the block.
However, the block size cannot be more than `max_block_size` rows.
By default: 1,000,000. It only works when reading from MergeTree engines.

## merge_tree_min_rows_for_concurrent_read {#setting-merge-tree-min-rows-for-concurrent-read}

If the number of rows to be read from a file of a [MergeTree](../../engines/table-engines/mergetree-family/mergetree.md) table exceeds `merge_tree_min_rows_for_concurrent_read` then ClickHouse tries to perform a concurrent reading from this file on several threads.

Possible values:

-   Any positive integer.

Default value: 163840.

## merge_tree_min_bytes_for_concurrent_read {#setting-merge-tree-min-bytes-for-concurrent-read}

If the number of bytes to read from one file of a [MergeTree](../../engines/table-engines/mergetree-family/mergetree.md)-engine table exceeds `merge_tree_min_bytes_for_concurrent_read`, then ClickHouse tries to concurrently read from this file in several threads.

Possible value:

-   Any positive integer.

Default value: 251658240.

## merge_tree_min_rows_for_seek {#setting-merge-tree-min-rows-for-seek}

If the distance between two data blocks to be read in one file is less than `merge_tree_min_rows_for_seek` rows, then ClickHouse does not seek through the file but reads the data sequentially.

Possible values:

-   Any positive integer.

Default value: 0.

## merge_tree_min_bytes_for_seek {#setting-merge-tree-min-bytes-for-seek}

If the distance between two data blocks to be read in one file is less than `merge_tree_min_bytes_for_seek` bytes, then ClickHouse sequentially reads a range of file that contains both blocks, thus avoiding extra seek.

Possible values:

-   Any positive integer.

Default value: 0.

## merge_tree_coarse_index_granularity {#setting-merge-tree-coarse-index-granularity}

When searching for data, ClickHouse checks the data marks in the index file. If ClickHouse finds that required keys are in some range, it divides this range into `merge_tree_coarse_index_granularity` subranges and searches the required keys there recursively.

Possible values:

-   Any positive even integer.

Default value: 8.

## merge_tree_max_rows_to_use_cache {#setting-merge-tree-max-rows-to-use-cache}

If ClickHouse should read more than `merge_tree_max_rows_to_use_cache` rows in one query, it doesn’t use the cache of uncompressed blocks.

The cache of uncompressed blocks stores data extracted for queries. ClickHouse uses this cache to speed up responses to repeated small queries. This setting protects the cache from trashing by queries that read a large amount of data. The [uncompressed_cache_size](../../operations/server-configuration-parameters/settings.md#server-settings-uncompressed_cache_size) server setting defines the size of the cache of uncompressed blocks.

Possible values:

-   Any positive integer.

Default value: 128 ✕ 8192.

## merge_tree_max_bytes_to_use_cache {#setting-merge-tree-max-bytes-to-use-cache}

If ClickHouse should read more than `merge_tree_max_bytes_to_use_cache` bytes in one query, it doesn’t use the cache of uncompressed blocks.

The cache of uncompressed blocks stores data extracted for queries. ClickHouse uses this cache to speed up responses to repeated small queries. This setting protects the cache from trashing by queries that read a large amount of data. The [uncompressed_cache_size](../../operations/server-configuration-parameters/settings.md#server-settings-uncompressed_cache_size) server setting defines the size of the cache of uncompressed blocks.

Possible value:

-   Any positive integer.

Default value: 2013265920.

## min_bytes_to_use_direct_io {#settings-min-bytes-to-use-direct-io}

The minimum data volume required for using direct I/O access to the storage disk.

ClickHouse uses this setting when reading data from tables. If the total storage volume of all the data to be read exceeds `min_bytes_to_use_direct_io` bytes, then ClickHouse reads the data from the storage disk with the `O_DIRECT` option.

Possible values:

-   0 — Direct I/O is disabled.
-   Positive integer.

Default value: 0.

## network_compression_method {#network_compression_method}

Sets the method of data compression that is used for communication between servers and between server and [clickhouse-client](../../interfaces/cli.md).

Possible values:

-   `LZ4` — sets LZ4 compression method.
-   `ZSTD` — sets ZSTD compression method.

Default value: `LZ4`.

**See Also**

-   [network_zstd_compression_level](#network_zstd_compression_level)

## network_zstd_compression_level {#network_zstd_compression_level}

Adjusts the level of ZSTD compression. Used only when [network_compression_method](#network_compression_method) is set to `ZSTD`.

Possible values:

-   Positive integer from 1 to 15.

Default value: `1`.

## log_queries {#settings-log-queries}

Setting up query logging.

Queries sent to ClickHouse with this setup are logged according to the rules in the [query_log](../../operations/server-configuration-parameters/settings.md#server_configuration_parameters-query-log) server configuration parameter.

Example:

``` text
log_queries=1
```

## log_queries_min_type {#settings-log-queries-min-type}

`query_log` minimal type to log.

Possible values:
- `QUERY_START` (`=1`)
- `QUERY_FINISH` (`=2`)
- `EXCEPTION_BEFORE_START` (`=3`)
- `EXCEPTION_WHILE_PROCESSING` (`=4`)

Default value: `QUERY_START`.

Can be used to limit which entities will go to `query_log`, say you are interested only in errors, then you can use `EXCEPTION_WHILE_PROCESSING`:

``` text
log_queries_min_type='EXCEPTION_WHILE_PROCESSING'
```

## log_query_threads {#settings-log-query-threads}

Setting up query threads logging.

Queries’ threads runned by ClickHouse with this setup are logged according to the rules in the [query_thread_log](../../operations/server-configuration-parameters/settings.md#server_configuration_parameters-query_thread_log) server configuration parameter.

Example:

``` text
log_query_threads=1
```

## max_insert_block_size {#settings-max_insert_block_size}

The size of blocks (in a count of rows) to form for insertion into a table.
This setting only applies in cases when the server forms the blocks.
For example, for an INSERT via the HTTP interface, the server parses the data format and forms blocks of the specified size.
But when using clickhouse-client, the client parses the data itself, and the ‘max_insert_block_size’ setting on the server doesn’t affect the size of the inserted blocks.
The setting also doesn’t have a purpose when using INSERT SELECT, since data is inserted using the same blocks that are formed after SELECT.

Default value: 1,048,576.

The default is slightly more than `max_block_size`. The reason for this is because certain table engines (`*MergeTree`) form a data part on the disk for each inserted block, which is a fairly large entity. Similarly, `*MergeTree` tables sort data during insertion, and a large enough block size allow sorting more data in RAM.

## min_insert_block_size_rows {#min-insert-block-size-rows}

Sets the minimum number of rows in the block which can be inserted into a table by an `INSERT` query. Smaller-sized blocks are squashed into bigger ones.

Possible values:

-   Positive integer.
-   0 — Squashing disabled.

Default value: 1048576.

## min_insert_block_size_bytes {#min-insert-block-size-bytes}

Sets the minimum number of bytes in the block which can be inserted into a table by an `INSERT` query. Smaller-sized blocks are squashed into bigger ones.

Possible values:

-   Positive integer.
-   0 — Squashing disabled.

Default value: 268435456.

## max_replica_delay_for_distributed_queries {#settings-max_replica_delay_for_distributed_queries}

Disables lagging replicas for distributed queries. See [Replication](../../engines/table-engines/mergetree-family/replication.md).

Sets the time in seconds. If a replica lags more than the set value, this replica is not used.

Default value: 300.

Used when performing `SELECT` from a distributed table that points to replicated tables.

## max_threads {#settings-max_threads}

The maximum number of query processing threads, excluding threads for retrieving data from remote servers (see the ‘max_distributed_connections’ parameter).

This parameter applies to threads that perform the same stages of the query processing pipeline in parallel.
For example, when reading from a table, if it is possible to evaluate expressions with functions, filter with WHERE and pre-aggregate for GROUP BY in parallel using at least ‘max_threads’ number of threads, then ‘max_threads’ are used.

Default value: the number of physical CPU cores.

If less than one SELECT query is normally run on a server at a time, set this parameter to a value slightly less than the actual number of processor cores.

For queries that are completed quickly because of a LIMIT, you can set a lower ‘max_threads’. For example, if the necessary number of entries are located in every block and max_threads = 8, then 8 blocks are retrieved, although it would have been enough to read just one.

The smaller the `max_threads` value, the less memory is consumed.

## max_insert_threads {#settings-max-insert-threads}

The maximum number of threads to execute the `INSERT SELECT` query.

Possible values:

-   0 (or 1) — `INSERT SELECT` no parallel execution.
-   Positive integer. Bigger than 1.

Default value: 0.

Parallel `INSERT SELECT` has effect only if the `SELECT` part is executed in parallel, see [max_threads](#settings-max_threads) setting.
Higher values will lead to higher memory usage.

## max_compress_block_size {#max-compress-block-size}

The maximum size of blocks of uncompressed data before compressing for writing to a table. By default, 1,048,576 (1 MiB). If the size is reduced, the compression rate is significantly reduced, the compression and decompression speed increases slightly due to cache locality, and memory consumption is reduced. There usually isn’t any reason to change this setting.

Don’t confuse blocks for compression (a chunk of memory consisting of bytes) with blocks for query processing (a set of rows from a table).

## min_compress_block_size {#min-compress-block-size}

For [MergeTree](../../engines/table-engines/mergetree-family/mergetree.md)" tables. In order to reduce latency when processing queries, a block is compressed when writing the next mark if its size is at least ‘min_compress_block_size’. By default, 65,536.

The actual size of the block, if the uncompressed data is less than ‘max_compress_block_size’, is no less than this value and no less than the volume of data for one mark.

Let’s look at an example. Assume that ‘index_granularity’ was set to 8192 during table creation.

We are writing a UInt32-type column (4 bytes per value). When writing 8192 rows, the total will be 32 KB of data. Since min_compress_block_size = 65,536, a compressed block will be formed for every two marks.

We are writing a URL column with the String type (average size of 60 bytes per value). When writing 8192 rows, the average will be slightly less than 500 KB of data. Since this is more than 65,536, a compressed block will be formed for each mark. In this case, when reading data from the disk in the range of a single mark, extra data won’t be decompressed.

There usually isn’t any reason to change this setting.

## max_query_size {#settings-max_query_size}

The maximum part of a query that can be taken to RAM for parsing with the SQL parser.
The INSERT query also contains data for INSERT that is processed by a separate stream parser (that consumes O(1) RAM), which is not included in this restriction.

Default value: 256 KiB.

## max_parser_depth {#max_parser_depth}

Limits maximum recursion depth in the recursive descent parser. Allows controlling the stack size.

Possible values:

-   Positive integer.
-   0 — Recursion depth is unlimited.

Default value: 1000.

## interactive_delay {#interactive-delay}

The interval in microseconds for checking whether request execution has been cancelled and sending the progress.

Default value: 100,000 (checks for cancelling and sends the progress ten times per second).

## connect_timeout, receive_timeout, send_timeout {#connect-timeout-receive-timeout-send-timeout}

Timeouts in seconds on the socket used for communicating with the client.

Default value: 10, 300, 300.

## cancel_http_readonly_queries_on_client_close {#cancel-http-readonly-queries-on-client-close}

Cancels HTTP read-only queries (e.g. SELECT) when a client closes the connection without waiting for the response.

Default value: 0

## poll_interval {#poll-interval}

Lock in a wait loop for the specified number of seconds.

Default value: 10.

## max_distributed_connections {#max-distributed-connections}

The maximum number of simultaneous connections with remote servers for distributed processing of a single query to a single Distributed table. We recommend setting a value no less than the number of servers in the cluster.

Default value: 1024.

The following parameters are only used when creating Distributed tables (and when launching a server), so there is no reason to change them at runtime.

## distributed_connections_pool_size {#distributed-connections-pool-size}

The maximum number of simultaneous connections with remote servers for distributed processing of all queries to a single Distributed table. We recommend setting a value no less than the number of servers in the cluster.

Default value: 1024.

## connect_timeout_with_failover_ms {#connect-timeout-with-failover-ms}

The timeout in milliseconds for connecting to a remote server for a Distributed table engine, if the ‘shard’ and ‘replica’ sections are used in the cluster definition.
If unsuccessful, several attempts are made to connect to various replicas.

Default value: 50.

## connection_pool_max_wait_ms {#connection-pool-max-wait-ms}

The wait time in milliseconds for a connection when the connection pool is full.

Possible values:

- Positive integer.
- 0 — Infinite timeout.

Default value: 0.

## connections_with_failover_max_tries {#connections-with-failover-max-tries}

The maximum number of connection attempts with each replica for the Distributed table engine.

Default value: 3.

## extremes {#extremes}

Whether to count extreme values (the minimums and maximums in columns of a query result). Accepts 0 or 1. By default, 0 (disabled).
For more information, see the section “Extreme values”.

## kafka_max_wait_ms {#kafka-max-wait-ms}

The wait time in milliseconds for reading messages from [Kafka](../../engines/table-engines/integrations/kafka.md#kafka) before retry.

Possible values:

- Positive integer.
- 0 — Infinite timeout.

Default value: 5000.

See also:

-   [Apache Kafka](https://kafka.apache.org/)

## use_uncompressed_cache {#setting-use_uncompressed_cache}

Whether to use a cache of uncompressed blocks. Accepts 0 or 1. By default, 0 (disabled).
Using the uncompressed cache (only for tables in the MergeTree family) can significantly reduce latency and increase throughput when working with a large number of short queries. Enable this setting for users who send frequent short requests. Also pay attention to the [uncompressed_cache_size](../../operations/server-configuration-parameters/settings.md#server-settings-uncompressed_cache_size) configuration parameter (only set in the config file) – the size of uncompressed cache blocks. By default, it is 8 GiB. The uncompressed cache is filled in as needed and the least-used data is automatically deleted.

For queries that read at least a somewhat large volume of data (one million rows or more), the uncompressed cache is disabled automatically to save space for truly small queries. This means that you can keep the ‘use_uncompressed_cache’ setting always set to 1.

## replace_running_query {#replace-running-query}

When using the HTTP interface, the ‘query_id’ parameter can be passed. This is any string that serves as the query identifier.
If a query from the same user with the same ‘query_id’ already exists at this time, the behaviour depends on the ‘replace_running_query’ parameter.

`0` (default) – Throw an exception (don’t allow the query to run if a query with the same ‘query_id’ is already running).

`1` – Cancel the old query and start running the new one.

Yandex.Metrica uses this parameter set to 1 for implementing suggestions for segmentation conditions. After entering the next character, if the old query hasn’t finished yet, it should be cancelled.

## replace_running_query_max_wait_ms {#replace-running-query-max-wait-ms}

The wait time for running the query with the same `query_id` to finish, when the [replace_running_query](#replace-running-query) setting is active.

Possible values:

- Positive integer.
- 0 — Throwing an exception that does not allow to run a new query if the server already executes a query with the same `query_id`.

Default value: 5000.

## stream_flush_interval_ms {#stream-flush-interval-ms}

Works for tables with streaming in the case of a timeout, or when a thread generates [max_insert_block_size](#settings-max_insert_block_size) rows.

The default value is 7500.

The smaller the value, the more often data is flushed into the table. Setting the value too low leads to poor performance.

## load_balancing {#settings-load_balancing}

Specifies the algorithm of replicas selection that is used for distributed query processing.

ClickHouse supports the following algorithms of choosing replicas:

-   [Random](#load_balancing-random) (by default)
-   [Nearest hostname](#load_balancing-nearest_hostname)
-   [In order](#load_balancing-in_order)
-   [First or random](#load_balancing-first_or_random)
-   [Round robin](#load_balancing-round_robin)

See also:

-   [distributed_replica_max_ignored_errors](#settings-distributed_replica_max_ignored_errors)

### Random (by Default) {#load_balancing-random}

``` sql
load_balancing = random
```

The number of errors is counted for each replica. The query is sent to the replica with the fewest errors, and if there are several of these, to anyone of them.
Disadvantages: Server proximity is not accounted for; if the replicas have different data, you will also get different data.

### Nearest Hostname {#load_balancing-nearest_hostname}

``` sql
load_balancing = nearest_hostname
```

The number of errors is counted for each replica. Every 5 minutes, the number of errors is integrally divided by 2. Thus, the number of errors is calculated for a recent time with exponential smoothing. If there is one replica with a minimal number of errors (i.e. errors occurred recently on the other replicas), the query is sent to it. If there are multiple replicas with the same minimal number of errors, the query is sent to the replica with a hostname that is most similar to the server’s hostname in the config file (for the number of different characters in identical positions, up to the minimum length of both hostnames).

For instance, example01-01-1 and example01-01-2.yandex.ru are different in one position, while example01-01-1 and example01-02-2 differ in two places.
This method might seem primitive, but it doesn’t require external data about network topology, and it doesn’t compare IP addresses, which would be complicated for our IPv6 addresses.

Thus, if there are equivalent replicas, the closest one by name is preferred.
We can also assume that when sending a query to the same server, in the absence of failures, a distributed query will also go to the same servers. So even if different data is placed on the replicas, the query will return mostly the same results.

### In Order {#load_balancing-in_order}

``` sql
load_balancing = in_order
```

Replicas with the same number of errors are accessed in the same order as they are specified in the configuration.
This method is appropriate when you know exactly which replica is preferable.

### First or Random {#load_balancing-first_or_random}

``` sql
load_balancing = first_or_random
```

This algorithm chooses the first replica in the set or a random replica if the first is unavailable. It’s effective in cross-replication topology setups, but useless in other configurations.

The `first_or_random` algorithm solves the problem of the `in_order` algorithm. With `in_order`, if one replica goes down, the next one gets a double load while the remaining replicas handle the usual amount of traffic. When using the `first_or_random` algorithm, the load is evenly distributed among replicas that are still available.

It's possible to explicitly define what the first replica is by using the setting `load_balancing_first_offset`. This gives more control to rebalance query workloads among replicas.

### Round Robin {#load_balancing-round_robin}

``` sql
load_balancing = round_robin
```

This algorithm uses a round-robin policy across replicas with the same number of errors (only the queries with `round_robin` policy is accounted).

## prefer_localhost_replica {#settings-prefer-localhost-replica}

Enables/disables preferable using the localhost replica when processing distributed queries.

Possible values:

-   1 — ClickHouse always sends a query to the localhost replica if it exists.
-   0 — ClickHouse uses the balancing strategy specified by the [load_balancing](#settings-load_balancing) setting.

Default value: 1.

!!! warning "Warning"
    Disable this setting if you use [max_parallel_replicas](#settings-max_parallel_replicas).

## totals_mode {#totals-mode}

How to calculate TOTALS when HAVING is present, as well as when max_rows_to_group_by and group_by_overflow_mode = ‘any’ are present.
See the section “WITH TOTALS modifier”.

## totals_auto_threshold {#totals-auto-threshold}

The threshold for `totals_mode = 'auto'`.
See the section “WITH TOTALS modifier”.

## max_parallel_replicas {#settings-max_parallel_replicas}

The maximum number of replicas for each shard when executing a query.
For consistency (to get different parts of the same data split), this option only works when the sampling key is set.
Replica lag is not controlled.

## compile {#compile}

Enable compilation of queries. By default, 0 (disabled).

The compilation is only used for part of the query-processing pipeline: for the first stage of aggregation (GROUP BY).
If this portion of the pipeline was compiled, the query may run faster due to the deployment of short cycles and inlining aggregate function calls. The maximum performance improvement (up to four times faster in rare cases) is seen for queries with multiple simple aggregate functions. Typically, the performance gain is insignificant. In very rare cases, it may slow down query execution.

## min_count_to_compile {#min-count-to-compile}

How many times to potentially use a compiled chunk of code before running compilation. By default, 3.
For testing, the value can be set to 0: compilation runs synchronously and the query waits for the end of the compilation process before continuing execution. For all other cases, use values ​​starting with 1. Compilation normally takes about 5-10 seconds.
If the value is 1 or more, compilation occurs asynchronously in a separate thread. The result will be used as soon as it is ready, including queries that are currently running.

Compiled code is required for each different combination of aggregate functions used in the query and the type of keys in the GROUP BY clause.
The results of the compilation are saved in the build directory in the form of .so files. There is no restriction on the number of compilation results since they don’t use very much space. Old results will be used after server restarts, except in the case of a server upgrade – in this case, the old results are deleted.

## output_format_json_quote_64bit_integers {#session_settings-output_format_json_quote_64bit_integers}

If the value is true, integers appear in quotes when using JSON\* Int64 and UInt64 formats (for compatibility with most JavaScript implementations); otherwise, integers are output without the quotes.

## output_format_json_quote_denormals {#settings-output_format_json_quote_denormals}

Enables `+nan`, `-nan`, `+inf`, `-inf` outputs in [JSON](../../interfaces/formats.md#json) output format.

Possible values:

-   0 — Disabled.
-   1 — Enabled.

Default value: 0.

**Example**

Consider the following table `account_orders`:

```text
┌─id─┬─name───┬─duration─┬─period─┬─area─┐
│  1 │ Andrew │       20 │      0 │  400 │
│  2 │ John   │       40 │      0 │    0 │
│  3 │ Bob    │       15 │      0 │ -100 │
└────┴────────┴──────────┴────────┴──────┘
```

When `output_format_json_quote_denormals = 0`, the query returns `null` values in output:

```sql
SELECT area/period FROM account_orders FORMAT JSON;
```

```json
{
        "meta":
        [
                {
                        "name": "divide(area, period)",
                        "type": "Float64"
                }
        ],

        "data":
        [
                {
                        "divide(area, period)": null
                },
                {
                        "divide(area, period)": null
                },
                {
                        "divide(area, period)": null
                }
        ],

        "rows": 3,

        "statistics":
        {
                "elapsed": 0.003648093,
                "rows_read": 3,
                "bytes_read": 24
        }
}
```

When `output_format_json_quote_denormals = 1`, the query returns:

```json
{
        "meta":
        [
                {
                        "name": "divide(area, period)",
                        "type": "Float64"
                }
        ],

        "data":
        [
                {
                        "divide(area, period)": "inf"
                },
                {
                        "divide(area, period)": "-nan"
                },
                {
                        "divide(area, period)": "-inf"
                }
        ],

        "rows": 3,

        "statistics":
        {
                "elapsed": 0.000070241,
                "rows_read": 3,
                "bytes_read": 24
        }
}
```

## format_csv_delimiter {#settings-format_csv_delimiter}

The character is interpreted as a delimiter in the CSV data. By default, the delimiter is `,`.

## input_format_csv_unquoted_null_literal_as_null {#settings-input_format_csv_unquoted_null_literal_as_null}

For CSV input format enables or disables parsing of unquoted `NULL` as literal (synonym for `\N`).

## output_format_csv_crlf_end_of_line {#settings-output-format-csv-crlf-end-of-line}

Use DOS/Windows-style line separator (CRLF) in CSV instead of Unix style (LF).

## output_format_tsv_crlf_end_of_line {#settings-output-format-tsv-crlf-end-of-line}

Use DOC/Windows-style line separator (CRLF) in TSV instead of Unix style (LF).

## insert_quorum {#settings-insert_quorum}

Enables the quorum writes.

-   If `insert_quorum < 2`, the quorum writes are disabled.
-   If `insert_quorum >= 2`, the quorum writes are enabled.

Default value: 0.

Quorum writes

`INSERT` succeeds only when ClickHouse manages to correctly write data to the `insert_quorum` of replicas during the `insert_quorum_timeout`. If for any reason the number of replicas with successful writes does not reach the `insert_quorum`, the write is considered failed and ClickHouse will delete the inserted block from all the replicas where data has already been written.

All the replicas in the quorum are consistent, i.e., they contain data from all previous `INSERT` queries. The `INSERT` sequence is linearized.

When reading the data written from the `insert_quorum`, you can use the [select_sequential_consistency](#settings-select_sequential_consistency) option.

ClickHouse generates an exception

-   If the number of available replicas at the time of the query is less than the `insert_quorum`.
-   At an attempt to write data when the previous block has not yet been inserted in the `insert_quorum` of replicas. This situation may occur if the user tries to perform an `INSERT` before the previous one with the `insert_quorum` is completed.

See also:

-   [insert_quorum_timeout](#settings-insert_quorum_timeout)
-   [select_sequential_consistency](#settings-select_sequential_consistency)

## insert_quorum_timeout {#settings-insert_quorum_timeout}

Write to a quorum timeout in milliseconds. If the timeout has passed and no write has taken place yet, ClickHouse will generate an exception and the client must repeat the query to write the same block to the same or any other replica.

Default value: 600000 milliseconds (ten minutes).

See also:

-   [insert_quorum](#settings-insert_quorum)
-   [select_sequential_consistency](#settings-select_sequential_consistency)

## select_sequential_consistency {#settings-select_sequential_consistency}

Enables or disables sequential consistency for `SELECT` queries:

Possible values:

-   0 — Disabled.
-   1 — Enabled.

Default value: 0.

Usage

When sequential consistency is enabled, ClickHouse allows the client to execute the `SELECT` query only for those replicas that contain data from all previous `INSERT` queries executed with `insert_quorum`. If the client refers to a partial replica, ClickHouse will generate an exception. The SELECT query will not include data that has not yet been written to the quorum of replicas.

See also:

-   [insert_quorum](#settings-insert_quorum)
-   [insert_quorum_timeout](#settings-insert_quorum_timeout)

## insert_deduplicate {#settings-insert-deduplicate}

Enables or disables block deduplication of `INSERT` (for Replicated\* tables).

Possible values:

-   0 — Disabled.
-   1 — Enabled.

Default value: 1.

By default, blocks inserted into replicated tables by the `INSERT` statement are deduplicated (see [Data Replication](../../engines/table-engines/mergetree-family/replication.md)).

## deduplicate_blocks_in_dependent_materialized_views {#settings-deduplicate-blocks-in-dependent-materialized-views}

Enables or disables the deduplication check for materialized views that receive data from Replicated\* tables.

Possible values:

      0 — Disabled.
      1 — Enabled.

Default value: 0.

Usage

By default, deduplication is not performed for materialized views but is done upstream, in the source table.
If an INSERTed block is skipped due to deduplication in the source table, there will be no insertion into attached materialized views. This behaviour exists to enable the insertion of highly aggregated data into materialized views, for cases where inserted blocks are the same after materialized view aggregation but derived from different INSERTs into the source table.
At the same time, this behaviour “breaks” `INSERT` idempotency. If an `INSERT` into the main table was successful and `INSERT` into a materialized view failed (e.g. because of communication failure with Zookeeper) a client will get an error and can retry the operation. However, the materialized view won’t receive the second insert because it will be discarded by deduplication in the main (source) table. The setting `deduplicate_blocks_in_dependent_materialized_views` allows for changing this behaviour. On retry, a materialized view will receive the repeat insert and will perform a deduplication check by itself,
ignoring check result for the source table, and will insert rows lost because of the first failure.

## max_network_bytes {#settings-max-network-bytes}

Limits the data volume (in bytes) that is received or transmitted over the network when executing a query. This setting applies to every individual query.

Possible values:

-   Positive integer.
-   0 — Data volume control is disabled.

Default value: 0.

## max_network_bandwidth {#settings-max-network-bandwidth}

Limits the speed of the data exchange over the network in bytes per second. This setting applies to every query.

Possible values:

-   Positive integer.
-   0 — Bandwidth control is disabled.

Default value: 0.

## max_network_bandwidth_for_user {#settings-max-network-bandwidth-for-user}

Limits the speed of the data exchange over the network in bytes per second. This setting applies to all concurrently running queries performed by a single user.

Possible values:

-   Positive integer.
-   0 — Control of the data speed is disabled.

Default value: 0.

## max_network_bandwidth_for_all_users {#settings-max-network-bandwidth-for-all-users}

Limits the speed that data is exchanged at over the network in bytes per second. This setting applies to all concurrently running queries on the server.

Possible values:

-   Positive integer.
-   0 — Control of the data speed is disabled.

Default value: 0.

## count_distinct_implementation {#settings-count_distinct_implementation}

Specifies which of the `uniq*` functions should be used to perform the [COUNT(DISTINCT …)](../../sql-reference/aggregate-functions/reference/count.md#agg_function-count) construction.

Possible values:

-   [uniq](../../sql-reference/aggregate-functions/reference/uniq.md#agg_function-uniq)
-   [uniqCombined](../../sql-reference/aggregate-functions/reference/uniqcombined.md#agg_function-uniqcombined)
-   [uniqCombined64](../../sql-reference/aggregate-functions/reference/uniqcombined64.md#agg_function-uniqcombined64)
-   [uniqHLL12](../../sql-reference/aggregate-functions/reference/uniqhll12.md#agg_function-uniqhll12)
-   [uniqExact](../../sql-reference/aggregate-functions/reference/uniqexact.md#agg_function-uniqexact)

Default value: `uniqExact`.

## skip_unavailable_shards {#settings-skip_unavailable_shards}

Enables or disables silently skipping of unavailable shards.

Shard is considered unavailable if all its replicas are unavailable. A replica is unavailable in the following cases:

-   ClickHouse can’t connect to replica for any reason.

    When connecting to a replica, ClickHouse performs several attempts. If all these attempts fail, the replica is considered unavailable.

-   Replica can’t be resolved through DNS.

    If replica’s hostname can’t be resolved through DNS, it can indicate the following situations:

    -   Replica’s host has no DNS record. It can occur in systems with dynamic DNS, for example, [Kubernetes](https://kubernetes.io), where nodes can be unresolvable during downtime, and this is not an error.

    -   Configuration error. ClickHouse configuration file contains a wrong hostname.

Possible values:

-   1 — skipping enabled.

    If a shard is unavailable, ClickHouse returns a result based on partial data and doesn’t report node availability issues.

-   0 — skipping disabled.

    If a shard is unavailable, ClickHouse throws an exception.

Default value: 0.

## distributed_group_by_no_merge {#distributed-group-by-no-merge}

Do not merge aggregation states from different servers for distributed query processing, you can use this in case it is for certain that there are different keys on different shards

Possible values:

-   0 — Disabled (final query processing is done on the initiator node).
-   1 - Do not merge aggregation states from different servers for distributed query processing (query completelly processed on the shard, initiator only proxy the data).
-   2 - Same as 1 but apply `ORDER BY` and `LIMIT` on the initiator (can be used for queries with `ORDER BY` and/or `LIMIT`).

**Example**

```sql
SELECT *
FROM remote('127.0.0.{2,3}', system.one)
GROUP BY dummy
LIMIT 1
SETTINGS distributed_group_by_no_merge = 1
FORMAT PrettyCompactMonoBlock

┌─dummy─┐
│     0 │
│     0 │
└───────┘
```

```sql
SELECT *
FROM remote('127.0.0.{2,3}', system.one)
GROUP BY dummy
LIMIT 1
SETTINGS distributed_group_by_no_merge = 2
FORMAT PrettyCompactMonoBlock

┌─dummy─┐
│     0 │
└───────┘
```

Default value: 0

## optimize_skip_unused_shards {#optimize-skip-unused-shards}

Enables or disables skipping of unused shards for [SELECT](../../sql-reference/statements/select/index.md) queries that have sharding key condition in `WHERE/PREWHERE` (assuming that the data is distributed by sharding key, otherwise does nothing).

Possible values:

-   0 — Disabled.
-   1 — Enabled.

Default value: 0

## optimize_skip_unused_shards_nesting {#optimize-skip-unused-shards-nesting}

Controls [`optimize_skip_unused_shards`](#optimize-skip-unused-shards) (hence still requires [`optimize_skip_unused_shards`](#optimize-skip-unused-shards)) depends on the nesting level of the distributed query (case when you have `Distributed` table that look into another `Distributed` table).

Possible values:

-   0 — Disabled, `optimize_skip_unused_shards` works always.
-   1 — Enables `optimize_skip_unused_shards` only for the first level.
-   2 — Enables `optimize_skip_unused_shards` up to the second level.

Default value: 0

## force_optimize_skip_unused_shards {#force-optimize-skip-unused-shards}

Enables or disables query execution if [optimize_skip_unused_shards](#optimize-skip-unused-shards) is enabled and skipping of unused shards is not possible. If the skipping is not possible and the setting is enabled, an exception will be thrown.

Possible values:

-   0 — Disabled. ClickHouse doesn’t throw an exception.
-   1 — Enabled. Query execution is disabled only if the table has a sharding key.
-   2 — Enabled. Query execution is disabled regardless of whether a sharding key is defined for the table.

Default value: 0

## force_optimize_skip_unused_shards_nesting {#settings-force_optimize_skip_unused_shards_nesting}

Controls [`force_optimize_skip_unused_shards`](#force-optimize-skip-unused-shards) (hence still requires [`force_optimize_skip_unused_shards`](#force-optimize-skip-unused-shards)) depends on the nesting level of the distributed query (case when you have `Distributed` table that look into another `Distributed` table).

Possible values:

-   0 - Disabled, `force_optimize_skip_unused_shards` works always.
-   1 — Enables `force_optimize_skip_unused_shards` only for the first level.
-   2 — Enables `force_optimize_skip_unused_shards` up to the second level.

Default value: 0

## optimize_distributed_group_by_sharding_key {#optimize-distributed-group-by-sharding-key}

Optimize `GROUP BY sharding_key` queries, by avoiding costly aggregation on the initiator server (which will reduce memory usage for the query on the initiator server).

The following types of queries are supported (and all combinations of them):

- `SELECT DISTINCT [..., ]sharding_key[, ...] FROM dist`
- `SELECT ... FROM dist GROUP BY sharding_key[, ...]`
- `SELECT ... FROM dist GROUP BY sharding_key[, ...] ORDER BY x`
- `SELECT ... FROM dist GROUP BY sharding_key[, ...] LIMIT 1`
- `SELECT ... FROM dist GROUP BY sharding_key[, ...] LIMIT 1 BY x`

The following types of queries are not supported (support for some of them may be added later):

- `SELECT ... GROUP BY sharding_key[, ...] WITH TOTALS`
- `SELECT ... GROUP BY sharding_key[, ...] WITH ROLLUP`
- `SELECT ... GROUP BY sharding_key[, ...] WITH CUBE`
- `SELECT ... GROUP BY sharding_key[, ...] SETTINGS extremes=1`

Possible values:

-   0 — Disabled.
-   1 — Enabled.

Default value: 0

See also:

-   [distributed_group_by_no_merge](#distributed-group-by-no-merge)
-   [optimize_skip_unused_shards](#optimize-skip-unused-shards)

!!! note "Note"
    Right now it requires `optimize_skip_unused_shards` (the reason behind this is that one day it may be enabled by default, and it will work correctly only if data was inserted via Distributed table, i.e. data is distributed according to sharding_key).

## optimize_throw_if_noop {#setting-optimize_throw_if_noop}

Enables or disables throwing an exception if an [OPTIMIZE](../../sql-reference/statements/misc.md#misc_operations-optimize) query didn’t perform a merge.

By default, `OPTIMIZE` returns successfully even if it didn’t do anything. This setting lets you differentiate these situations and get the reason in an exception message.

Possible values:

-   1 — Throwing an exception is enabled.
-   0 — Throwing an exception is disabled.

Default value: 0.

## distributed_replica_error_half_life {#settings-distributed_replica_error_half_life}

-   Type: seconds
-   Default value: 60 seconds

Controls how fast errors in distributed tables are zeroed. If a replica is unavailable for some time, accumulates 5 errors, and distributed_replica_error_half_life is set to 1 second, then the replica is considered normal 3 seconds after the last error.

See also:

-   [load_balancing](#load_balancing-round_robin)
-   [Table engine Distributed](../../engines/table-engines/special/distributed.md)
-   [distributed_replica_error_cap](#settings-distributed_replica_error_cap)
-   [distributed_replica_max_ignored_errors](#settings-distributed_replica_max_ignored_errors)

## distributed_replica_error_cap {#settings-distributed_replica_error_cap}

-   Type: unsigned int
-   Default value: 1000

The error count of each replica is capped at this value, preventing a single replica from accumulating too many errors.

See also:

-   [load_balancing](#load_balancing-round_robin)
-   [Table engine Distributed](../../engines/table-engines/special/distributed.md)
-   [distributed_replica_error_half_life](#settings-distributed_replica_error_half_life)
-   [distributed_replica_max_ignored_errors](#settings-distributed_replica_max_ignored_errors)

## distributed_replica_max_ignored_errors {#settings-distributed_replica_max_ignored_errors}

-   Type: unsigned int
-   Default value: 0

The number of errors that will be ignored while choosing replicas (according to `load_balancing` algorithm).

See also:

-   [load_balancing](#load_balancing-round_robin)
-   [Table engine Distributed](../../engines/table-engines/special/distributed.md)
-   [distributed_replica_error_cap](#settings-distributed_replica_error_cap)
-   [distributed_replica_error_half_life](#settings-distributed_replica_error_half_life)

## distributed_directory_monitor_sleep_time_ms {#distributed_directory_monitor_sleep_time_ms}

Base interval for the [Distributed](../../engines/table-engines/special/distributed.md) table engine to send data. The actual interval grows exponentially in the event of errors.

Possible values:

-   A positive integer number of milliseconds.

Default value: 100 milliseconds.

## distributed_directory_monitor_max_sleep_time_ms {#distributed_directory_monitor_max_sleep_time_ms}

Maximum interval for the [Distributed](../../engines/table-engines/special/distributed.md) table engine to send data. Limits exponential growth of the interval set in the [distributed_directory_monitor_sleep_time_ms](#distributed_directory_monitor_sleep_time_ms) setting.

Possible values:

-   A positive integer number of milliseconds.

Default value: 30000 milliseconds (30 seconds).

## distributed_directory_monitor_batch_inserts {#distributed_directory_monitor_batch_inserts}

Enables/disables inserted data sending in batches.

When batch sending is enabled, the [Distributed](../../engines/table-engines/special/distributed.md) table engine tries to send multiple files of inserted data in one operation instead of sending them separately. Batch sending improves cluster performance by better-utilizing server and network resources.

Possible values:

-   1 — Enabled.
-   0 — Disabled.

Default value: 0.

## os_thread_priority {#setting-os-thread-priority}

Sets the priority ([nice](https://en.wikipedia.org/wiki/Nice_(Unix))) for threads that execute queries. The OS scheduler considers this priority when choosing the next thread to run on each available CPU core.

!!! warning "Warning"
    To use this setting, you need to set the `CAP_SYS_NICE` capability. The `clickhouse-server` package sets it up during installation. Some virtual environments don’t allow you to set the `CAP_SYS_NICE` capability. In this case, `clickhouse-server` shows a message about it at the start.

Possible values:

-   You can set values in the range `[-20, 19]`.

Lower values mean higher priority. Threads with low `nice` priority values are executed more frequently than threads with high values. High values are preferable for long-running non-interactive queries because it allows them to quickly give up resources in favour of short interactive queries when they arrive.

Default value: 0.

## query_profiler_real_time_period_ns {#query_profiler_real_time_period_ns}

Sets the period for a real clock timer of the [query profiler](../../operations/optimizing-performance/sampling-query-profiler.md). Real clock timer counts wall-clock time.

Possible values:

-   Positive integer number, in nanoseconds.

    Recommended values:

            - 10000000 (100 times a second) nanoseconds and less for single queries.
            - 1000000000 (once a second) for cluster-wide profiling.

-   0 for turning off the timer.

Type: [UInt64](../../sql-reference/data-types/int-uint.md).

Default value: 1000000000 nanoseconds (once a second).

See also:

-   System table [trace_log](../../operations/system-tables/trace_log.md#system_tables-trace_log)

## query_profiler_cpu_time_period_ns {#query_profiler_cpu_time_period_ns}

Sets the period for a CPU clock timer of the [query profiler](../../operations/optimizing-performance/sampling-query-profiler.md). This timer counts only CPU time.

Possible values:

-   A positive integer number of nanoseconds.

    Recommended values:

            - 10000000 (100 times a second) nanoseconds and more for single queries.
            - 1000000000 (once a second) for cluster-wide profiling.

-   0 for turning off the timer.

Type: [UInt64](../../sql-reference/data-types/int-uint.md).

Default value: 1000000000 nanoseconds.

See also:

-   System table [trace_log](../../operations/system-tables/trace_log.md#system_tables-trace_log)

## allow_introspection_functions {#settings-allow_introspection_functions}

Enables or disables [introspections functions](../../sql-reference/functions/introspection.md) for query profiling.

Possible values:

-   1 — Introspection functions enabled.
-   0 — Introspection functions disabled.

Default value: 0.

**See Also**

-   [Sampling Query Profiler](../../operations/optimizing-performance/sampling-query-profiler.md)
-   System table [trace_log](../../operations/system-tables/trace_log.md#system_tables-trace_log)

## input_format_parallel_parsing {#input-format-parallel-parsing}

-   Type: bool
-   Default value: True

Enable order-preserving parallel parsing of data formats. Supported only for TSV, TKSV, CSV, and JSONEachRow formats.

## min_chunk_bytes_for_parallel_parsing {#min-chunk-bytes-for-parallel-parsing}

-   Type: unsigned int
-   Default value: 1 MiB

The minimum chunk size in bytes, which each thread will parse in parallel.

## output_format_avro_codec {#settings-output_format_avro_codec}

Sets the compression codec used for output Avro file.

Type: string

Possible values:

-   `null` — No compression
-   `deflate` — Compress with Deflate (zlib)
-   `snappy` — Compress with [Snappy](https://google.github.io/snappy/)

Default value: `snappy` (if available) or `deflate`.

## output_format_avro_sync_interval {#settings-output_format_avro_sync_interval}

Sets minimum data size (in bytes) between synchronization markers for output Avro file.

Type: unsigned int

Possible values: 32 (32 bytes) - 1073741824 (1 GiB)

Default value: 32768 (32 KiB)

## format_avro_schema_registry_url {#format_avro_schema_registry_url}

Sets [Confluent Schema Registry](https://docs.confluent.io/current/schema-registry/index.html) URL to use with [AvroConfluent](../../interfaces/formats.md#data-format-avro-confluent) format.

Default value: `Empty`.

## input_format_avro_allow_missing_fields {#input_format_avro_allow_missing_fields}

Enables using fields that are not specified in [Avro](../../interfaces/formats.md#data-format-avro) or [AvroConfluent](../../interfaces/formats.md#data-format-avro-confluent) format schema. When a field is not found in the schema, ClickHouse uses the default value instead of throwing an exception.

Possible values:

-   0 — Disabled.
-   1 — Enabled.

Default value: 0.

## background_pool_size {#background_pool_size}

Sets the number of threads performing background operations in table engines (for example, merges in [MergeTree engine](../../engines/table-engines/mergetree-family/index.md) tables). This setting is applied from the `default` profile at the ClickHouse server start and can’t be changed in a user session. By adjusting this setting, you manage CPU and disk load. Smaller pool size utilizes less CPU and disk resources, but background processes advance slower which might eventually impact query performance.

Before changing it, please also take a look at related [MergeTree settings](../../operations/server-configuration-parameters/settings.md#server_configuration_parameters-merge_tree), such as `number_of_free_entries_in_pool_to_lower_max_size_of_merge` and `number_of_free_entries_in_pool_to_execute_mutation`.

Possible values:

-   Any positive integer.

Default value: 16.

## parallel_distributed_insert_select {#parallel_distributed_insert_select}

Enables parallel distributed `INSERT ... SELECT` query.

If we execute `INSERT INTO distributed_table_a SELECT ... FROM distributed_table_b` queries and both tables use the same cluster, and both tables are either [replicated](../../engines/table-engines/mergetree-family/replication.md) or non-replicated, then this query is processed locally on every shard.

Possible values:

-   0 — Disabled.
-   1 — `SELECT` will be executed on each shard from the underlying table of the distributed engine.
-   2 — `SELECT` and `INSERT` will be executed on each shard from/to the underlying table of the distributed engine.

Default value: 0.

## insert_distributed_sync {#insert_distributed_sync}

Enables or disables synchronous data insertion into a [Distributed](../../engines/table-engines/special/distributed.md#distributed) table.

By default, when inserting data into a `Distributed` table, the ClickHouse server sends data to cluster nodes in asynchronous mode. When `insert_distributed_sync=1`, the data is processed synchronously, and the `INSERT` operation succeeds only after all the data is saved on all shards (at least one replica for each shard if `internal_replication` is true). 

Possible values:

-   0 — Data is inserted in asynchronous mode.
-   1 — Data is inserted in synchronous mode.

Default value: `0`.

**See Also**

-   [Distributed Table Engine](../../engines/table-engines/special/distributed.md#distributed)
-   [Managing Distributed Tables](../../sql-reference/statements/system.md#query-language-system-distributed)
## background_buffer_flush_schedule_pool_size {#background_buffer_flush_schedule_pool_size}

Sets the number of threads performing background flush in [Buffer](../../engines/table-engines/special/buffer.md)-engine tables. This setting is applied at the ClickHouse server start and can’t be changed in a user session.

Possible values:

-   Any positive integer.

Default value: 16.

## background_move_pool_size {#background_move_pool_size}

Sets the number of threads performing background moves of data parts for [MergeTree](../../engines/table-engines/mergetree-family/mergetree.md#table_engine-mergetree-multiple-volumes)-engine tables. This setting is applied at the ClickHouse server start and can’t be changed in a user session.

Possible values:

-   Any positive integer.

Default value: 8.

## background_schedule_pool_size {#background_schedule_pool_size}

Sets the number of threads performing background tasks for [replicated](../../engines/table-engines/mergetree-family/replication.md) tables, [Kafka](../../engines/table-engines/integrations/kafka.md) streaming, [DNS cache updates](../../operations/server-configuration-parameters/settings.md#server-settings-dns-cache-update-period). This setting is applied at ClickHouse server start and can’t be changed in a user session.

Possible values:

-   Any positive integer.

Default value: 16.

## always_fetch_merged_part {#always_fetch_merged_part}

Prohibits data parts merging in [Replicated\*MergeTree](../../engines/table-engines/mergetree-family/replication.md)-engine tables.

When merging is prohibited, the replica never merges parts and always downloads merged parts from other replicas. If there is no required data yet, the replica waits for it. CPU and disk load on the replica server decreases, but the network load on the cluster increases. This setting can be useful on servers with relatively weak CPUs or slow disks, such as servers for backups storage.

Possible values:

-   0 — `Replicated*MergeTree`-engine tables merge data parts at the replica.
-   1 — `Replicated*MergeTree`-engine tables don’t merge data parts at the replica. The tables download merged data parts from other replicas.

Default value: 0.

**See Also**

-   [Data Replication](../../engines/table-engines/mergetree-family/replication.md)

## background_distributed_schedule_pool_size {#background_distributed_schedule_pool_size}

Sets the number of threads performing background tasks for [distributed](../../engines/table-engines/special/distributed.md) sends. This setting is applied at the ClickHouse server start and can’t be changed in a user session.

Possible values:

-   Any positive integer.

Default value: 16.

## validate_polygons {#validate_polygons}

Enables or disables throwing an exception in the [pointInPolygon](../../sql-reference/functions/geo/index.md#pointinpolygon) function, if the polygon is self-intersecting or self-tangent.

Possible values:

- 0 — Throwing an exception is disabled. `pointInPolygon` accepts invalid polygons and returns possibly incorrect results for them.
- 1 — Throwing an exception is enabled.

Default value: 1.

## transform_null_in {#transform_null_in}

Enables equality of [NULL](../../sql-reference/syntax.md#null-literal) values for [IN](../../sql-reference/operators/in.md) operator.

By default, `NULL` values can’t be compared because `NULL` means undefined value. Thus, comparison `expr = NULL` must always return `false`. With this setting `NULL = NULL` returns `true` for `IN` operator.

Possible values:

-   0 — Comparison of `NULL` values in `IN` operator returns `false`.
-   1 — Comparison of `NULL` values in `IN` operator returns `true`.

Default value: 0.

**Example**

Consider the `null_in` table:

``` text
┌──idx─┬─────i─┐
│    1 │     1 │
│    2 │  NULL │
│    3 │     3 │
└──────┴───────┘
```

Query:

``` sql
SELECT idx, i FROM null_in WHERE i IN (1, NULL) SETTINGS transform_null_in = 0;
```

Result:

``` text
┌──idx─┬────i─┐
│    1 │    1 │
└──────┴──────┘
```

Query:

``` sql
SELECT idx, i FROM null_in WHERE i IN (1, NULL) SETTINGS transform_null_in = 1;
```

Result:

``` text
┌──idx─┬─────i─┐
│    1 │     1 │
│    2 │  NULL │
└──────┴───────┘
```

**See Also**

-   [NULL Processing in IN Operators](../../sql-reference/operators/in.md#in-null-processing)

## low_cardinality_max_dictionary_size {#low_cardinality_max_dictionary_size}

Sets a maximum size in rows of a shared global dictionary for the [LowCardinality](../../sql-reference/data-types/lowcardinality.md) data type that can be written to a storage file system. This setting prevents issues with RAM in case of unlimited dictionary growth. All the data that can’t be encoded due to maximum dictionary size limitation ClickHouse writes in an ordinary method.

Possible values:

-   Any positive integer.

Default value: 8192.

## low_cardinality_use_single_dictionary_for_part {#low_cardinality_use_single_dictionary_for_part}

Turns on or turns off using of single dictionary for the data part.

By default, the ClickHouse server monitors the size of dictionaries and if a dictionary overflows then the server starts to write the next one. To prohibit creating several dictionaries set `low_cardinality_use_single_dictionary_for_part = 1`.

Possible values:

-   1 — Creating several dictionaries for the data part is prohibited.
-   0 — Creating several dictionaries for the data part is not prohibited.

Default value: 0.

## low_cardinality_allow_in_native_format {#low_cardinality_allow_in_native_format}

Allows or restricts using the [LowCardinality](../../sql-reference/data-types/lowcardinality.md) data type with the [Native](../../interfaces/formats.md#native) format.

If usage of `LowCardinality` is restricted, ClickHouse server converts `LowCardinality`-columns to ordinary ones for `SELECT` queries, and convert ordinary columns to `LowCardinality`-columns for `INSERT` queries.

This setting is required mainly for third-party clients which don’t support `LowCardinality` data type.

Possible values:

-   1 — Usage of `LowCardinality` is not restricted.
-   0 — Usage of `LowCardinality` is restricted.

Default value: 1.

## allow_suspicious_low_cardinality_types {#allow_suspicious_low_cardinality_types}

Allows or restricts using [LowCardinality](../../sql-reference/data-types/lowcardinality.md) with data types with fixed size of 8 bytes or less: numeric data types and `FixedString(8_bytes_or_less)`.

For small fixed values using of `LowCardinality` is usually inefficient, because ClickHouse stores a numeric index for each row. As a result:

-   Disk space usage can rise.
-   RAM consumption can be higher, depending on a dictionary size.
-   Some functions can work slower due to extra coding/encoding operations.

Merge times in [MergeTree](../../engines/table-engines/mergetree-family/mergetree.md)-engine tables can grow due to all the reasons described above.

Possible values:

-   1 — Usage of `LowCardinality` is not restricted.
-   0 — Usage of `LowCardinality` is restricted.

Default value: 0.

## min_insert_block_size_rows_for_materialized_views {#min-insert-block-size-rows-for-materialized-views}

Sets the minimum number of rows in the block which can be inserted into a table by an `INSERT` query. Smaller-sized blocks are squashed into bigger ones. This setting is applied only for blocks inserted into [materialized view](../../sql-reference/statements/create/view.md). By adjusting this setting, you control blocks squashing while pushing to materialized view and avoid excessive memory usage.

Possible values:

-   Any positive integer.
-   0 — Squashing disabled.

Default value: 1048576.

**See Also**

-   [min_insert_block_size_rows](#min-insert-block-size-rows)

## min_insert_block_size_bytes_for_materialized_views {#min-insert-block-size-bytes-for-materialized-views}

Sets the minimum number of bytes in the block which can be inserted into a table by an `INSERT` query. Smaller-sized blocks are squashed into bigger ones. This setting is applied only for blocks inserted into [materialized view](../../sql-reference/statements/create/view.md). By adjusting this setting, you control blocks squashing while pushing to materialized view and avoid excessive memory usage.

Possible values:

-   Any positive integer.
-   0 — Squashing disabled.

Default value: 268435456.

**See also**

-   [min_insert_block_size_bytes](#min-insert-block-size-bytes)

## output_format_pretty_grid_charset {#output-format-pretty-grid-charset}

Allows changing a charset which is used for printing grids borders. Available charsets are UTF-8, ASCII.

**Example**

``` text
SET output_format_pretty_grid_charset = 'UTF-8';
SELECT * FROM a;
┌─a─┐
│ 1 │
└───┘

SET output_format_pretty_grid_charset = 'ASCII';
SELECT * FROM a;
+-a-+
| 1 |
+---+
```
## optimize_read_in_order {#optimize_read_in_order}

Enables [ORDER BY](../../sql-reference/statements/select/order-by.md#optimize_read_in_order) optimization in [SELECT](../../sql-reference/statements/select/index.md) queries for reading data from [MergeTree](../../engines/table-engines/mergetree-family/mergetree.md) tables.

Possible values:

-   0 — `ORDER BY` optimization is disabled. 
-   1 — `ORDER BY` optimization is enabled. 

Default value: `1`.

**See Also**

-   [ORDER BY Clause](../../sql-reference/statements/select/order-by.md#optimize_read_in_order)

## mutations_sync {#mutations_sync}

Allows to execute `ALTER TABLE ... UPDATE|DELETE` queries ([mutations](../../sql-reference/statements/alter/index.md#mutations)) synchronously.

Possible values:

-   0 - Mutations execute asynchronously. 
-   1 - The query waits for all mutations to complete on the current server. 
-   2 - The query waits for all mutations to complete on all replicas (if they exist).

Default value: `0`.

**See Also**

-   [Synchronicity of ALTER Queries](../../sql-reference/statements/alter/index.md#synchronicity-of-alter-queries)
-   [Mutations](../../sql-reference/statements/alter/index.md#mutations)

## ttl_only_drop_parts {#ttl_only_drop_parts}

Enables or disables complete dropping of data parts where all rows are expired in [MergeTree](../../engines/table-engines/mergetree-family/mergetree.md) tables. 

When `ttl_only_drop_parts` is disabled (by default), the ClickHouse server only deletes expired rows according to their TTL. 

When `ttl_only_drop_parts` is enabled, the ClickHouse server drops a whole part when all rows in it are expired. 

Dropping whole parts instead of partial cleaning TTL-d rows allows having shorter `merge_with_ttl_timeout` times and lower impact on system performance.

Possible values:

-   0 — The complete dropping of data parts is disabled.
-   1 — The complete dropping of data parts is enabled.

Default value: `0`.

**See Also** 

-   [CREATE TABLE query clauses and settings](../../engines/table-engines/mergetree-family/mergetree.md#mergetree-query-clauses) (`merge_with_ttl_timeout` setting)
-   [Table TTL](../../engines/table-engines/mergetree-family/mergetree.md#mergetree-table-ttl)

## lock_acquire_timeout {#lock_acquire_timeout}

Defines how many seconds a locking request waits before failing. 

Locking timeout is used to protect from deadlocks while executing read/write operations with tables. When the timeout expires and the locking request fails, the ClickHouse server throws an exception "Locking attempt timed out! Possible deadlock avoided. Client should retry." with error code `DEADLOCK_AVOIDED`.

Possible values:

-   Positive integer (in seconds).
-   0 — No locking timeout.

Default value: `120` seconds.

## cast_keep_nullable {#cast_keep_nullable}

Enables or disables keeping of the `Nullable` data type in [CAST](../../sql-reference/functions/type-conversion-functions.md#type_conversion_function-cast) operations.

<<<<<<< HEAD
When the setting is enabled and the argument of `CAST` function is `Nullable`, the result is also transformed to `Nullable` type. When the setting is disabled, the result always has the destination type exactly.

Possible values:

-  0 — The `CAST` result has exactly the destination type specified.
-  1 — If the argument type is `Nullable`, the `CAST` result is transformed to `Nullable(DestinationDataType)`. 
=======
If set, `CAST(something_nullable AS Type)` returns `Nullable(Type)`.

Possible values:

-  0 — The final type of `CAST` exactly the destination data type specified.
-  1 — The final type of `CAST` becomes `Nullable(DestinationDataType)`. 
>>>>>>> 04206db7

Default value: `0`.

**Examples** 

<<<<<<< HEAD
The following query results in the destination data type exactly:
=======
The following query exactly results in the destination data type:
>>>>>>> 04206db7

```sql
SET cast_keep_nullable = 0;
SELECT CAST(toNullable(toInt32(0)) AS Int32) as x, toTypeName(x);
```

Result:

```text
┌─x─┬─toTypeName(CAST(toNullable(toInt32(0)), 'Int32'))─┐
│ 0 │ Int32                                             │
└───┴───────────────────────────────────────────────────┘
```

The following query results in the `Nullable` modification on the destination data type:

```sql
SET cast_keep_nullable = 1;
SELECT CAST(toNullable(toInt32(0)) AS Int32) as x, toTypeName(x);
```

Result:

```text
┌─x─┬─toTypeName(CAST(toNullable(toInt32(0)), 'Int32'))─┐
│ 0 │ Nullable(Int32)                                   │
└───┴───────────────────────────────────────────────────┘
```

**See Also** 

<<<<<<< HEAD
-   [CAST](../../sql-reference/functions/type-conversion-functions.md#type_conversion_function-cast) function
=======
-   [CAST](../../sql-reference/functions/type-conversion-functions.md#type_conversion_function-cast) operator
>>>>>>> 04206db7

## output_format_pretty_max_value_width {#output_format_pretty_max_value_width}

Limits the width of value displayed in [Pretty](../../interfaces/formats.md#pretty) formats. If the value width exceeds the limit, the value is cut. 

Possible values:

-   Positive integer. 
-   0 — The value is cut completely.

Default value: `10000` symbols.

**Examples**

Query:
```sql
SET output_format_pretty_max_value_width = 10;
SELECT range(number) FROM system.numbers LIMIT 10 FORMAT PrettyCompactNoEscapes;
```
Result:
```text
┌─range(number)─┐
│ []            │
│ [0]           │
│ [0,1]         │
│ [0,1,2]       │
│ [0,1,2,3]     │
│ [0,1,2,3,4⋯   │
│ [0,1,2,3,4⋯   │
│ [0,1,2,3,4⋯   │
│ [0,1,2,3,4⋯   │
│ [0,1,2,3,4⋯   │
└───────────────┘
```

Query with zero width:
```sql
SET output_format_pretty_max_value_width = 0;
SELECT range(number) FROM system.numbers LIMIT 5 FORMAT PrettyCompactNoEscapes;
```
Result:
```text
┌─range(number)─┐
│ ⋯             │
│ ⋯             │
│ ⋯             │
│ ⋯             │
│ ⋯             │
└───────────────┘
```

[Original article](https://clickhouse.tech/docs/en/operations/settings/settings/) <!-- hide -->

## allow_experimental_bigint_types {#allow_experimental_bigint_types}

Enables or disables integer values exceeding the range that is supported by the int data type.

Possible values:

-   1 — The bigint data type is enabled.
-   0 — The bigint data type is disabled.

Default value: `0`.<|MERGE_RESOLUTION|>--- conflicted
+++ resolved
@@ -2034,31 +2034,18 @@
 
 Enables or disables keeping of the `Nullable` data type in [CAST](../../sql-reference/functions/type-conversion-functions.md#type_conversion_function-cast) operations.
 
-<<<<<<< HEAD
 When the setting is enabled and the argument of `CAST` function is `Nullable`, the result is also transformed to `Nullable` type. When the setting is disabled, the result always has the destination type exactly.
 
 Possible values:
 
 -  0 — The `CAST` result has exactly the destination type specified.
 -  1 — If the argument type is `Nullable`, the `CAST` result is transformed to `Nullable(DestinationDataType)`. 
-=======
-If set, `CAST(something_nullable AS Type)` returns `Nullable(Type)`.
-
-Possible values:
-
--  0 — The final type of `CAST` exactly the destination data type specified.
--  1 — The final type of `CAST` becomes `Nullable(DestinationDataType)`. 
->>>>>>> 04206db7
 
 Default value: `0`.
 
 **Examples** 
 
-<<<<<<< HEAD
 The following query results in the destination data type exactly:
-=======
-The following query exactly results in the destination data type:
->>>>>>> 04206db7
 
 ```sql
 SET cast_keep_nullable = 0;
@@ -2090,11 +2077,7 @@
 
 **See Also** 
 
-<<<<<<< HEAD
 -   [CAST](../../sql-reference/functions/type-conversion-functions.md#type_conversion_function-cast) function
-=======
--   [CAST](../../sql-reference/functions/type-conversion-functions.md#type_conversion_function-cast) operator
->>>>>>> 04206db7
 
 ## output_format_pretty_max_value_width {#output_format_pretty_max_value_width}
 
