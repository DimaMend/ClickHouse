--- conflicted
+++ resolved
@@ -3458,7 +3458,6 @@
 
 Default value: `0`.
 
-<<<<<<< HEAD
 ## replication_alter_partitions_sync {#replication-alter-partitions-sync}
 
 Determines how actions that manipulate partitions are executed.
@@ -3482,7 +3481,7 @@
 -   Positive integer — The number of seconds to wait.
 
 Default value: `120`.
-=======
+
 ## regexp_max_matches_per_row {#regexp-max-matches-per-row}
 
 Sets the maximum number of matches for a single regular expression per row. Use it to protect against memory overload when using greedy regular expression in the [extractAllGroupsHorizontal](../../sql-reference/functions/string-search-functions.md#extractallgroups-horizontal) function.
@@ -3491,5 +3490,4 @@
 
 -   Positive integer.
 
-Default value: `1000`.
->>>>>>> 2a851546
+Default value: `1000`.