--- conflicted
+++ resolved
@@ -5190,15 +5190,12 @@
 Useful to avoid long optimization times for complex queries.
 If the actual number of optimizations exceeds this setting, an exception is thrown.
 
+
 :::note
 This is an expert-level setting which should only be used for debugging by developers. The setting may change in future in backward-incompatible ways or be removed.
 :::
 
-<<<<<<< HEAD
-Traverse frozen data (shadow directory) in addition to actual table data when query `system.remote_data_paths`.
-=======
 Type: [UInt64](../../sql-reference/data-types/int-uint.md).
->>>>>>> 9f92a6e4
 
 Default value: '10000'
 
