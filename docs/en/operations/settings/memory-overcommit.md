--- conflicted
+++ resolved
@@ -1,11 +1,7 @@
 ---
-<<<<<<< HEAD
-slug: /en/operations/settings/memory-overcommit
 title: "Memory overcommit"
 description: "An experimental technique intended to allow to set more flexible memory limits for queries."
-=======
 slug: /operations/settings/memory-overcommit
->>>>>>> e9e5edc3
 ---
 
 # Memory overcommit
